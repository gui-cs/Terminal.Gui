--- conflicted
+++ resolved
@@ -169,11 +169,7 @@
     <a href="https://github.com/gui-cs/Terminal.Gui/new/develop/apidoc/new?filename=UICatalog_Scenarios_DynamicMenuBar_Init_Terminal_Gui_Toplevel_Terminal_Gui_ColorScheme_.md&amp;value=---%0Auid%3A%20UICatalog.Scenarios.DynamicMenuBar.Init(Terminal.Gui.Toplevel%2CTerminal.Gui.ColorScheme)%0Asummary%3A%20'*You%20can%20override%20summary%20for%20the%20API%20here%20using%20*MARKDOWN*%20syntax'%0A---%0A%0A*Please%20type%20below%20more%20information%20about%20this%20API%3A*%0A%0A">Improve this Doc</a>
   </span>
   <span class="small pull-right mobile-hide">
-<<<<<<< HEAD
-    <a href="tig:tig/gui.cs/blob/main/UICatalog/Scenarios/DynamicMenuBar.cs/#L16">View Source</a>
-=======
     <a href="tig:tig/Terminal.Gui/blob/main/UICatalog/Scenarios/DynamicMenuBar.cs/#L16">View Source</a>
->>>>>>> 1b7923c2
   </span>
   <a id="UICatalog_Scenarios_DynamicMenuBar_Init_" data-uid="UICatalog.Scenarios.DynamicMenuBar.Init*"></a>
   <h4 id="UICatalog_Scenarios_DynamicMenuBar_Init_Terminal_Gui_Toplevel_Terminal_Gui_ColorScheme_" data-uid="UICatalog.Scenarios.DynamicMenuBar.Init(Terminal.Gui.Toplevel,Terminal.Gui.ColorScheme)">Init(Toplevel, ColorScheme)</h4>
@@ -222,11 +218,7 @@
                     <a href="https://github.com/gui-cs/Terminal.Gui/new/develop/apidoc/new?filename=UICatalog_Scenarios_DynamicMenuBar.md&amp;value=---%0Auid%3A%20UICatalog.Scenarios.DynamicMenuBar%0Asummary%3A%20'*You%20can%20override%20summary%20for%20the%20API%20here%20using%20*MARKDOWN*%20syntax'%0A---%0A%0A*Please%20type%20below%20more%20information%20about%20this%20API%3A*%0A%0A" class="contribution-link">Improve this Doc</a>
                   </li>
                   <li>
-<<<<<<< HEAD
-                    <a href="tig:tig/gui.cs/blob/main/UICatalog/Scenarios/DynamicMenuBar.cs/#L12" class="contribution-link">View Source</a>
-=======
                     <a href="tig:tig/Terminal.Gui/blob/main/UICatalog/Scenarios/DynamicMenuBar.cs/#L12" class="contribution-link">View Source</a>
->>>>>>> 1b7923c2
                   </li>
                 </ul>
               </div>
