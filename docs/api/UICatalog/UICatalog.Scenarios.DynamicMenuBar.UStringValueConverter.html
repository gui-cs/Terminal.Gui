--- conflicted
+++ resolved
@@ -132,11 +132,7 @@
     <a href="https://github.com/gui-cs/Terminal.Gui/new/develop/apidoc/new?filename=UICatalog_Scenarios_DynamicMenuBar_UStringValueConverter_Convert_System_Object_System_Object_.md&amp;value=---%0Auid%3A%20UICatalog.Scenarios.DynamicMenuBar.UStringValueConverter.Convert(System.Object%2CSystem.Object)%0Asummary%3A%20'*You%20can%20override%20summary%20for%20the%20API%20here%20using%20*MARKDOWN*%20syntax'%0A---%0A%0A*Please%20type%20below%20more%20information%20about%20this%20API%3A*%0A%0A">Improve this Doc</a>
   </span>
   <span class="small pull-right mobile-hide">
-<<<<<<< HEAD
-    <a href="tig:tig/gui.cs/blob/main/UICatalog/Scenarios/DynamicMenuBar.cs/#L1114">View Source</a>
-=======
     <a href="tig:tig/Terminal.Gui/blob/main/UICatalog/Scenarios/DynamicMenuBar.cs/#L1115">View Source</a>
->>>>>>> 1b7923c2
   </span>
   <a id="UICatalog_Scenarios_DynamicMenuBar_UStringValueConverter_Convert_" data-uid="UICatalog.Scenarios.DynamicMenuBar.UStringValueConverter.Convert*"></a>
   <h4 id="UICatalog_Scenarios_DynamicMenuBar_UStringValueConverter_Convert_System_Object_System_Object_" data-uid="UICatalog.Scenarios.DynamicMenuBar.UStringValueConverter.Convert(System.Object,System.Object)">Convert(Object, Object)</h4>
@@ -198,11 +194,7 @@
                     <a href="https://github.com/gui-cs/Terminal.Gui/new/develop/apidoc/new?filename=UICatalog_Scenarios_DynamicMenuBar_UStringValueConverter.md&amp;value=---%0Auid%3A%20UICatalog.Scenarios.DynamicMenuBar.UStringValueConverter%0Asummary%3A%20'*You%20can%20override%20summary%20for%20the%20API%20here%20using%20*MARKDOWN*%20syntax'%0A---%0A%0A*Please%20type%20below%20more%20information%20about%20this%20API%3A*%0A%0A" class="contribution-link">Improve this Doc</a>
                   </li>
                   <li>
-<<<<<<< HEAD
-                    <a href="tig:tig/gui.cs/blob/main/UICatalog/Scenarios/DynamicMenuBar.cs/#L1113" class="contribution-link">View Source</a>
-=======
                     <a href="tig:tig/Terminal.Gui/blob/main/UICatalog/Scenarios/DynamicMenuBar.cs/#L1114" class="contribution-link">View Source</a>
->>>>>>> 1b7923c2
                   </li>
                 </ul>
               </div>
