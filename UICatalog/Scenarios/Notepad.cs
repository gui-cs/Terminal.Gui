﻿using System.IO;
using System.Linq;
using Terminal.Gui;

namespace UICatalog.Scenarios;

[ScenarioMetadata (Name: "Notepad", Description: "Multi-tab text editor using the TabView control.")]
[ScenarioCategory ("Controls"), ScenarioCategory ("TabView"), ScenarioCategory ("TextView")]
public class Notepad : Scenario {
	TabView tabView;

	private int _numbeOfNewTabs = 1;
	private TabView _focusedTabView;
	private StatusItem _lenStatusItem;

	// Don't create a Window, just return the top-level view
	public override void Init ()
	{
		Application.Init ();
		Application.Top.ColorScheme = Colors.Base;
	}

	public override void Setup ()
	{
		var menu = new MenuBar (new MenuBarItem [] {
			new MenuBarItem ("_File", new MenuItem [] {
				new MenuItem ("_New", "", () => New(), null, null, KeyCode.N | KeyCode.CtrlMask | KeyCode.AltMask),
				new MenuItem ("_Open", "", () => Open()),
				new MenuItem ("_Save", "", () => Save()),
				new MenuItem ("Save _As", "", () => SaveAs()),
				new MenuItem ("_Close", "", () => Close()),
				new MenuItem ("_Quit", "", () => Quit()),
			}),
			new MenuBarItem ("_About", "", () => MessageBox.Query("Notepad", "About Notepad...", "Ok"))
			});
		Application.Top.Add (menu);

		tabView = CreateNewTabView ();

		tabView.Style.ShowBorder = true;
		tabView.ApplyStyleChanges ();

		// Start with only a single view but support splitting to show side by side
		var split = new TileView (1) {
			X = 0,
			Y = 1,
			Width = Dim.Fill (),
			Height = Dim.Fill (1),
		};
		split.Tiles.ElementAt (0).ContentView.Add (tabView);
		split.LineStyle = LineStyle.None;

		Application.Top.Add (split);

		_lenStatusItem = new StatusItem (KeyCode.CharMask, "Len: ", null);
		var statusBar = new StatusBar (new StatusItem [] {
			new StatusItem(Application.QuitKey, $"{Application.QuitKey} to Quit", () => Quit()),

			// These shortcut keys don't seem to work correctly in linux 
			//new StatusItem(Key.CtrlMask | Key.N, "~^O~ Open", () => Open()),
			//new StatusItem(Key.CtrlMask | Key.N, "~^N~ New", () => New()),

			new StatusItem(KeyCode.CtrlMask | KeyCode.S, "~^S~ Save", () => Save()),
			new StatusItem(KeyCode.CtrlMask | KeyCode.W, "~^W~ Close", () => Close()),
			_lenStatusItem,
		});
		_focusedTabView = tabView;
		tabView.SelectedTabChanged += TabView_SelectedTabChanged;
		tabView.Enter += (s, e) => _focusedTabView = tabView;

		Application.Top.Add (statusBar);
		Application.Top.Ready += (s, e) => New ();
	}

	private void TabView_SelectedTabChanged (object sender, TabChangedEventArgs e)
	{
		_lenStatusItem.Title = $"Len:{e.NewTab?.View?.Text?.Length ?? 0}";
		e.NewTab?.View?.SetFocus ();
	}

	private void TabView_TabClicked (object sender, TabMouseEventArgs e)
	{
		// we are only interested in right clicks
		if (!e.MouseEvent.Flags.HasFlag (MouseFlags.Button3Clicked)) {
			return;
		}

		MenuBarItem items;

		if (e.Tab == null) {
			items = new MenuBarItem (new MenuItem [] {
				new MenuItem ($"Open", "", () => Open()),
			});

		} else {

			var tv = (TabView)sender;
			var t = (OpenedFile)e.Tab;

			items = new MenuBarItem (new MenuItem [] {
				new MenuItem ($"Save", "", () => Save(_focusedTabView, e.Tab)),
				new MenuItem ($"Close", "", () => Close(tv, e.Tab)),
				null,
				new MenuItem ($"Split Up", "", () => SplitUp(tv,t)),
				new MenuItem ($"Split Down", "", () => SplitDown(tv,t)),
				new MenuItem ($"Split Right", "", () => SplitRight(tv,t)),
				new MenuItem ($"Split Left", "", () => SplitLeft(tv,t)),
			});
		}

	((View)sender).BoundsToScreen (e.MouseEvent.X, e.MouseEvent.Y, out int screenX, out int screenY, true);

		var contextMenu = new ContextMenu (screenX, screenY, items);

		contextMenu.Show ();
		e.MouseEvent.Handled = true;
	}

	private void SplitUp (TabView sender, OpenedFile tab)
	{
		Split (0, Orientation.Horizontal, sender, tab);
	}
	private void SplitDown (TabView sender, OpenedFile tab)
	{
		Split (1, Orientation.Horizontal, sender, tab);

	}
	private void SplitLeft (TabView sender, OpenedFile tab)
	{
		Split (0, Orientation.Vertical, sender, tab);
	}
	private void SplitRight (TabView sender, OpenedFile tab)
	{
		Split (1, Orientation.Vertical, sender, tab);
	}

	private void Split (int offset, Orientation orientation, TabView sender, OpenedFile tab)
	{

		var split = (TileView)sender.SuperView.SuperView;
		var tileIndex = split.IndexOf (sender);

		if (tileIndex == -1) {
			return;
		}

		if (orientation != split.Orientation) {
			split.TrySplitTile (tileIndex, 1, out split);
			split.Orientation = orientation;
			tileIndex = 0;
		}

		var newTile = split.InsertTile (tileIndex + offset);
		var newTabView = CreateNewTabView ();
		tab.CloneTo (newTabView);
		newTile.ContentView.Add (newTabView);

		newTabView.EnsureFocus ();
		newTabView.FocusFirst ();
		newTabView.FocusNext ();
	}

	private TabView CreateNewTabView ()
	{
		var tv = new TabView () {
			X = 0,
			Y = 0,
			Width = Dim.Fill (),
			Height = Dim.Fill (),
		};

		tv.TabClicked += TabView_TabClicked;
		tv.SelectedTabChanged += TabView_SelectedTabChanged;
		tv.Enter += (s, e) => _focusedTabView = tv;
		return tv;
	}

	private void New ()
	{
		Open (null, $"new {_numbeOfNewTabs++}");
	}

	private void Close ()
	{
		Close (_focusedTabView, _focusedTabView.SelectedTab);
	}
	private void Close (TabView tv, Tab tabToClose)
	{
		var tab = tabToClose as OpenedFile;

		if (tab == null) {
			return;
		}

		_focusedTabView = tv;

		if (tab.UnsavedChanges) {

			int result = MessageBox.Query ("Save Changes", $"Save changes to {tab.Text.TrimEnd ('*')}", "Yes", "No", "Cancel");

			if (result == -1 || result == 2) {

				// user cancelled
				return;
			}

			if (result == 0) {
				if (tab.File == null) {
					SaveAs ();
				} else {
					tab.Save ();
				}
			}
		}

<<<<<<< HEAD
				int result = MessageBox.Query ("Save Changes", $"Save changes to {tab.DisplayText.TrimEnd ('*')}", "Yes", "No", "Cancel");
=======
		// close and dispose the tab
		tv.RemoveTab (tab);
		tab.View.Dispose ();
		_focusedTabView = tv;
>>>>>>> 4cc63391

		if (tv.Tabs.Count == 0) {

			var split = (TileView)tv.SuperView.SuperView;

			// if it is the last TabView on screen don't drop it or we will
			// be unable to open new docs!
			if (split.IsRootTileView () && split.Tiles.Count == 1) {
				return;
			}

			var tileIndex = split.IndexOf (tv);
			split.RemoveTile (tileIndex);

			if (split.Tiles.Count == 0) {
				var parent = split.GetParentTileView ();

				if (parent == null) {
					return;
				}

				var idx = parent.IndexOf (split);

				if (idx == -1) {
					return;
				}

				parent.RemoveTile (idx);
			}
		}
	}

	private void Open ()
	{
		var open = new OpenDialog ("Open") { AllowsMultipleSelection = true };

		Application.Run (open);

		if (!open.Canceled) {

			foreach (var path in open.FilePaths) {

				if (string.IsNullOrEmpty (path) || !File.Exists (path)) {
					return;
				}

				// TODO should open in focused TabView
				Open (new FileInfo (path), Path.GetFileName (path));
			}
		}
	}

	/// <summary>
	/// Creates a new tab with initial text
	/// </summary>
	/// <param name="fileInfo">File that was read or null if a new blank document</param>
	private void Open (FileInfo fileInfo, string tabName)
	{
		var tab = new OpenedFile (_focusedTabView, tabName, fileInfo);
		_focusedTabView.AddTab (tab, true);
	}

	public void Save ()
	{
		Save (_focusedTabView, _focusedTabView.SelectedTab);
	}
	public void Save (TabView tabViewToSave, Tab tabToSave)
	{
		var tab = tabToSave as OpenedFile;

		if (tab == null) {
			return;
		}

		if (tab.File == null) {
			SaveAs ();
		}

		tab.Save ();
		tabViewToSave.SetNeedsDisplay ();
	}

	public bool SaveAs ()
	{
		var tab = _focusedTabView.SelectedTab as OpenedFile;

		if (tab == null) {
			return false;
		}

<<<<<<< HEAD
			tab.File = new FileInfo (fd.Path);
			tab.DisplayText = fd.FileName;
			tab.Save ();
=======
		var fd = new SaveDialog ();
		Application.Run (fd);
>>>>>>> 4cc63391

		if (string.IsNullOrWhiteSpace (fd.Path)) {
			return false;
		}

		if (fd.Canceled) {
			return false;
		}

		tab.File = new FileInfo (fd.Path);
		tab.Text = fd.FileName;
		tab.Save ();

		return true;
	}

	private class OpenedFile : Tab {
		public FileInfo File { get; set; }

		/// <summary>
		/// The text of the tab the last time it was saved
		/// </summary>
		/// <value></value>
		public string SavedText { get; set; }

		public bool UnsavedChanges => !string.Equals (SavedText, View.Text);

		public OpenedFile (TabView parent, string name, FileInfo file)
			: base (name, CreateTextView (file))
		{
			File = file;
			SavedText = View.Text;
			RegisterTextViewEvents (parent);
		}

<<<<<<< HEAD
					if (areDiff) {
						if (!this.DisplayText.EndsWith ('*')) {

							this.DisplayText = this.DisplayText + '*';
							parent.SetNeedsDisplay ();
						}
					} else {
						
						if (DisplayText.EndsWith ('*')) {

							DisplayText = DisplayText.TrimEnd ('*');
							parent.SetNeedsDisplay ();
						}
=======
		private void RegisterTextViewEvents (TabView parent)
		{
			var textView = (TextView)View;
			// when user makes changes rename tab to indicate unsaved
			textView.KeyUp += (s, k) => {

				// if current text doesn't match saved text
				var areDiff = this.UnsavedChanges;

				if (areDiff) {
					if (!Text.EndsWith ('*')) {

						Text = Text + '*';
						parent.SetNeedsDisplay ();
>>>>>>> 4cc63391
					}
				} else {

					if (Text.EndsWith ('*')) {

						Text = Text.TrimEnd ('*');
						parent.SetNeedsDisplay ();
					}
				}
			};
		}

<<<<<<< HEAD
				return new TextView () {
					X = 0,
					Y = 0,
					Width = Dim.Fill (),
					Height = Dim.Fill (),
					Text = initialText,
					AllowsTab = false,
				};
			}
			public OpenedFile CloneTo (TabView other)
			{
				var newTab = new OpenedFile (other, base.DisplayText.ToString(), File);
				other.AddTab (newTab, true);
				return newTab;
=======
		private static View CreateTextView (FileInfo file)
		{
			string initialText = string.Empty;
			if (file != null && file.Exists) {

				initialText = System.IO.File.ReadAllText (file.FullName);
>>>>>>> 4cc63391
			}

			return new TextView () {
				X = 0,
				Y = 0,
				Width = Dim.Fill (),
				Height = Dim.Fill (),
				Text = initialText,
				AllowsTab = false,
			};
		}

<<<<<<< HEAD
				DisplayText = DisplayText.TrimEnd ('*');
			}
=======
		public OpenedFile CloneTo (TabView other)
		{
			var newTab = new OpenedFile (other, base.Text.ToString (), File);
			other.AddTab (newTab, true);
			return newTab;
>>>>>>> 4cc63391
		}

		internal void Save ()
		{
			var newText = View.Text;

			if (File is null || string.IsNullOrWhiteSpace (File.FullName)) {
				return;
			}

			System.IO.File.WriteAllText (File.FullName, newText);
			SavedText = newText;

			Text = Text.TrimEnd ('*');
		}
	}

	private void Quit ()
	{
		Application.RequestStop ();
	}
}<|MERGE_RESOLUTION|>--- conflicted
+++ resolved
@@ -213,14 +213,10 @@
 			}
 		}
 
-<<<<<<< HEAD
-				int result = MessageBox.Query ("Save Changes", $"Save changes to {tab.DisplayText.TrimEnd ('*')}", "Yes", "No", "Cancel");
-=======
 		// close and dispose the tab
 		tv.RemoveTab (tab);
 		tab.View.Dispose ();
 		_focusedTabView = tv;
->>>>>>> 4cc63391
 
 		if (tv.Tabs.Count == 0) {
 
@@ -311,14 +307,8 @@
 			return false;
 		}
 
-<<<<<<< HEAD
-			tab.File = new FileInfo (fd.Path);
-			tab.DisplayText = fd.FileName;
-			tab.Save ();
-=======
 		var fd = new SaveDialog ();
 		Application.Run (fd);
->>>>>>> 4cc63391
 
 		if (string.IsNullOrWhiteSpace (fd.Path)) {
 			return false;
@@ -354,21 +344,6 @@
 			RegisterTextViewEvents (parent);
 		}
 
-<<<<<<< HEAD
-					if (areDiff) {
-						if (!this.DisplayText.EndsWith ('*')) {
-
-							this.DisplayText = this.DisplayText + '*';
-							parent.SetNeedsDisplay ();
-						}
-					} else {
-						
-						if (DisplayText.EndsWith ('*')) {
-
-							DisplayText = DisplayText.TrimEnd ('*');
-							parent.SetNeedsDisplay ();
-						}
-=======
 		private void RegisterTextViewEvents (TabView parent)
 		{
 			var textView = (TextView)View;
@@ -383,7 +358,6 @@
 
 						Text = Text + '*';
 						parent.SetNeedsDisplay ();
->>>>>>> 4cc63391
 					}
 				} else {
 
@@ -396,29 +370,12 @@
 			};
 		}
 
-<<<<<<< HEAD
-				return new TextView () {
-					X = 0,
-					Y = 0,
-					Width = Dim.Fill (),
-					Height = Dim.Fill (),
-					Text = initialText,
-					AllowsTab = false,
-				};
-			}
-			public OpenedFile CloneTo (TabView other)
-			{
-				var newTab = new OpenedFile (other, base.DisplayText.ToString(), File);
-				other.AddTab (newTab, true);
-				return newTab;
-=======
 		private static View CreateTextView (FileInfo file)
 		{
 			string initialText = string.Empty;
 			if (file != null && file.Exists) {
 
 				initialText = System.IO.File.ReadAllText (file.FullName);
->>>>>>> 4cc63391
 			}
 
 			return new TextView () {
@@ -431,16 +388,11 @@
 			};
 		}
 
-<<<<<<< HEAD
-				DisplayText = DisplayText.TrimEnd ('*');
-			}
-=======
 		public OpenedFile CloneTo (TabView other)
 		{
 			var newTab = new OpenedFile (other, base.Text.ToString (), File);
 			other.AddTab (newTab, true);
 			return newTab;
->>>>>>> 4cc63391
 		}
 
 		internal void Save ()
