﻿using System;
using System.IO;
using System.Linq;
using Terminal.Gui;

namespace UICatalog.Scenarios {

	[ScenarioMetadata (Name: "Notepad", Description: "Multi-tab text editor using the TabView control.")]
	[ScenarioCategory ("Controls"), ScenarioCategory ("TabView"), ScenarioCategory ("TextView")]
	public class Notepad : Scenario {
		TabView tabView;

		private int numbeOfNewTabs = 1;
		private TabView focusedTabView;
		private StatusItem lenStatusItem;

		// Don't create a Window, just return the top-level view
		public override void Init ()
		{
			Application.Init ();
			Application.Top.ColorScheme = Colors.Base;
		}

		public override void Setup ()
		{
			var menu = new MenuBar (new MenuBarItem [] {
				new MenuBarItem ("_File", new MenuItem [] {
					new MenuItem ("_New", "", () => New(), null, null, KeyCode.N | KeyCode.CtrlMask | KeyCode.AltMask),
					new MenuItem ("_Open", "", () => Open()),
					new MenuItem ("_Save", "", () => Save()),
					new MenuItem ("Save _As", "", () => SaveAs()),
					new MenuItem ("_Close", "", () => Close()),
					new MenuItem ("_Quit", "", () => Quit()),
				}),
				new MenuBarItem ("_About", "", () => MessageBox.Query("Notepad", "About Notepad...", "Ok"))
				});
			Application.Top.Add (menu);

			tabView = CreateNewTabView ();

			tabView.Style.ShowBorder = true;
			tabView.ApplyStyleChanges ();

			// Start with only a single view but support splitting to show side by side
			var split = new TileView (1) {
				X = 0,
				Y = 1,
				Width = Dim.Fill (),
				Height = Dim.Fill (1),
			};
			split.Tiles.ElementAt (0).ContentView.Add (tabView);
			split.LineStyle = LineStyle.None;

			Application.Top.Add (split);

			lenStatusItem = new StatusItem (KeyCode.CharMask, "Len: ", null);
			var statusBar = new StatusBar (new StatusItem [] {
				new StatusItem(Application.QuitKey, $"{Application.QuitKey} to Quit", () => Quit()),

				// These shortcut keys don't seem to work correctly in linux 
				//new StatusItem(Key.CtrlMask | Key.N, "~^O~ Open", () => Open()),
				//new StatusItem(Key.CtrlMask | Key.N, "~^N~ New", () => New()),

				new StatusItem(KeyCode.CtrlMask | KeyCode.S, "~^S~ Save", () => Save()),
				new StatusItem(KeyCode.CtrlMask | KeyCode.W, "~^W~ Close", () => Close()),
				lenStatusItem,
			});
			focusedTabView = tabView;
			tabView.SelectedTabChanged += TabView_SelectedTabChanged;
			tabView.Enter += (s, e) => focusedTabView = tabView;

			Application.Top.Add (statusBar);

			New ();
		}

		private void TabView_SelectedTabChanged (object sender, TabChangedEventArgs e)
		{
			lenStatusItem.Title = $"Len:{e.NewTab?.View?.Text?.Length ?? 0}";
		}

		private void TabView_TabClicked (object sender, TabMouseEventArgs e)
		{
			// we are only interested in right clicks
			if (!e.MouseEvent.Flags.HasFlag (MouseFlags.Button3Clicked)) {
				return;
			}

			MenuBarItem items;

			if (e.Tab == null) {
				items = new MenuBarItem (new MenuItem [] {
					new MenuItem ($"Open", "", () => Open()),
				});

			} else {

				var tv = (TabView)sender;
				var t = (OpenedFile)e.Tab;

				items = new MenuBarItem (new MenuItem [] {
					new MenuItem ($"Save", "", () => Save(focusedTabView, e.Tab)),
					new MenuItem ($"Close", "", () => Close(tv, e.Tab)),
					null,
					new MenuItem ($"Split Up", "", () => SplitUp(tv,t)),
					new MenuItem ($"Split Down", "", () => SplitDown(tv,t)),
					new MenuItem ($"Split Right", "", () => SplitRight(tv,t)),
					new MenuItem ($"Split Left", "", () => SplitLeft(tv,t)),
				});
			}

		((View)sender).BoundsToScreen (e.MouseEvent.X, e.MouseEvent.Y, out int screenX, out int screenY, true);

			var contextMenu = new ContextMenu (screenX, screenY, items);

			contextMenu.Show ();
			e.MouseEvent.Handled = true;
		}

		private void SplitUp (TabView sender, OpenedFile tab)
		{
			Split (0, Orientation.Horizontal, sender, tab);
		}
		private void SplitDown (TabView sender, OpenedFile tab)
		{
			Split (1, Orientation.Horizontal, sender, tab);

		}
		private void SplitLeft (TabView sender, OpenedFile tab)
		{
			Split (0, Orientation.Vertical, sender, tab);
		}
		private void SplitRight (TabView sender, OpenedFile tab)
		{
			Split (1, Orientation.Vertical, sender, tab);
		}

		private void Split (int offset, Orientation orientation, TabView sender, OpenedFile tab)
		{

			var split = (TileView)sender.SuperView.SuperView;
			var tileIndex = split.IndexOf (sender);

			if (tileIndex == -1) {
				return;
			}

			if (orientation != split.Orientation) {
				split.TrySplitTile (tileIndex, 1, out split);
				split.Orientation = orientation;
				tileIndex = 0;
			}

			var newTile = split.InsertTile (tileIndex + offset);
			var newTabView = CreateNewTabView ();
			tab.CloneTo (newTabView);
			newTile.ContentView.Add (newTabView);

			newTabView.EnsureFocus ();
			newTabView.FocusFirst ();
			newTabView.FocusNext ();
		}

		private TabView CreateNewTabView ()
		{
			var tv = new TabView () {
				X = 0,
				Y = 0,
				Width = Dim.Fill (),
				Height = Dim.Fill (),
			};

			tv.TabClicked += TabView_TabClicked;
			tv.SelectedTabChanged += TabView_SelectedTabChanged;
			tv.Enter += (s, e) => focusedTabView = tv;
			return tv;
		}

		private void New ()
		{
			Open (null, $"new {numbeOfNewTabs++}");
		}

		private void Close ()
		{
			Close (focusedTabView, focusedTabView.SelectedTab);
		}
		private void Close (TabView tv, Tab tabToClose)
		{
			var tab = tabToClose as OpenedFile;

			if (tab == null) {
				return;
			}

			focusedTabView = tv;

			if (tab.UnsavedChanges) {

				int result = MessageBox.Query ("Save Changes", $"Save changes to {tab.DisplayText.TrimEnd ('*')}", "Yes", "No", "Cancel");

				if (result == -1 || result == 2) {

					// user cancelled
					return;
				}

				if (result == 0) {
					if (tab.File == null) {
						SaveAs ();
					} else {
						tab.Save ();
					}
				}
			}

			// close and dispose the tab
			tv.RemoveTab (tab);
			tab.View.Dispose ();
			focusedTabView = tv;

			if (tv.Tabs.Count == 0) {

				var split = (TileView)tv.SuperView.SuperView;

				// if it is the last TabView on screen don't drop it or we will
				// be unable to open new docs!
				if (split.IsRootTileView () && split.Tiles.Count == 1) {
					return;
				}

				var tileIndex = split.IndexOf (tv);
				split.RemoveTile (tileIndex);

				if (split.Tiles.Count == 0) {
					var parent = split.GetParentTileView ();

					if (parent == null) {
						return;
					}

					var idx = parent.IndexOf (split);

					if (idx == -1) {
						return;
					}

					parent.RemoveTile (idx);
				}
			}
		}

		private void Open ()
		{
			var open = new OpenDialog ("Open") { AllowsMultipleSelection = true };

			Application.Run (open);

			if (!open.Canceled) {

				foreach (var path in open.FilePaths) {

					if (string.IsNullOrEmpty (path) || !File.Exists (path)) {
						return;
					}

					// TODO should open in focused TabView
					Open (new FileInfo (path), Path.GetFileName (path));
				}
			}
		}

		/// <summary>
		/// Creates a new tab with initial text
		/// </summary>
		/// <param name="fileInfo">File that was read or null if a new blank document</param>
		private void Open (FileInfo fileInfo, string tabName)
		{
			var tab = new OpenedFile (focusedTabView, tabName, fileInfo);
			focusedTabView.AddTab (tab, true);
		}

		public void Save ()
		{
			Save (focusedTabView, focusedTabView.SelectedTab);
		}
		public void Save (TabView tabViewToSave, Tab tabToSave)
		{
			var tab = tabToSave as OpenedFile;

			if (tab == null) {
				return;
			}

			if (tab.File == null) {
				SaveAs ();
			}

			tab.Save ();
			tabViewToSave.SetNeedsDisplay ();
		}

		public bool SaveAs ()
		{
			var tab = focusedTabView.SelectedTab as OpenedFile;

			if (tab == null) {
				return false;
			}

			var fd = new SaveDialog ();
			Application.Run (fd);

			if (string.IsNullOrWhiteSpace (fd.Path)) {
				return false;
			}

			if (fd.Canceled) {
				return false;
			}

			tab.File = new FileInfo (fd.Path);
			tab.DisplayText = fd.FileName;
			tab.Save ();

			return true;
		}

		private class OpenedFile : Tab {
			public FileInfo File { get; set; }

			/// <summary>
			/// The text of the tab the last time it was saved
			/// </summary>
			/// <value></value>
			public string SavedText { get; set; }

			public bool UnsavedChanges => !string.Equals (SavedText, View.Text);

			public OpenedFile (TabView parent, string name, FileInfo file)
				: base (name, CreateTextView (file))
			{

				File = file;
				SavedText = View.Text;
				RegisterTextViewEvents (parent);
			}

			private void RegisterTextViewEvents (TabView parent)
			{
				var textView = (TextView)View;
				// when user makes changes rename tab to indicate unsaved
				textView.KeyUp += (s, k) => {

					// if current text doesn't match saved text
					var areDiff = this.UnsavedChanges;

					if (areDiff) {
						if (!this.DisplayText.EndsWith ('*')) {

							this.DisplayText = this.DisplayText + '*';
							parent.SetNeedsDisplay ();
						}
					} else {
<<<<<<< HEAD
						
						if (DisplayText.EndsWith ('*')) {
=======

						if (Text.EndsWith ('*')) {
>>>>>>> 80ef4b5e

							DisplayText = DisplayText.TrimEnd ('*');
							parent.SetNeedsDisplay ();
						}
					}
				};
			}

			private static View CreateTextView (FileInfo file)
			{
				string initialText = string.Empty;
				if (file != null && file.Exists) {

					initialText = System.IO.File.ReadAllText (file.FullName);
				}

				return new TextView () {
					X = 0,
					Y = 0,
					Width = Dim.Fill (),
					Height = Dim.Fill (),
					Text = initialText,
					AllowsTab = false,
				};
			}
			public OpenedFile CloneTo (TabView other)
			{
<<<<<<< HEAD
				var newTab = new OpenedFile (other, base.DisplayText.ToString(), File);
=======
				var newTab = new OpenedFile (other, base.Text.ToString (), File);
>>>>>>> 80ef4b5e
				other.AddTab (newTab, true);
				return newTab;
			}
			internal void Save ()
			{
				var newText = View.Text;

				System.IO.File.WriteAllText (File.FullName, newText);
				SavedText = newText;

				DisplayText = DisplayText.TrimEnd ('*');
			}
		}

		private void Quit ()
		{
			Application.RequestStop ();
		}
	}
}<|MERGE_RESOLUTION|>--- conflicted
+++ resolved
@@ -362,13 +362,8 @@
 							parent.SetNeedsDisplay ();
 						}
 					} else {
-<<<<<<< HEAD
 						
 						if (DisplayText.EndsWith ('*')) {
-=======
-
-						if (Text.EndsWith ('*')) {
->>>>>>> 80ef4b5e
 
 							DisplayText = DisplayText.TrimEnd ('*');
 							parent.SetNeedsDisplay ();
@@ -396,11 +391,7 @@
 			}
 			public OpenedFile CloneTo (TabView other)
 			{
-<<<<<<< HEAD
 				var newTab = new OpenedFile (other, base.DisplayText.ToString(), File);
-=======
-				var newTab = new OpenedFile (other, base.Text.ToString (), File);
->>>>>>> 80ef4b5e
 				other.AddTab (newTab, true);
 				return newTab;
 			}
