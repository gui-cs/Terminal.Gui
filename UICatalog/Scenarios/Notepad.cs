﻿using System.IO;
using System.Linq;
using Terminal.Gui;

namespace UICatalog.Scenarios;

[ScenarioMetadata ("Notepad", "Multi-tab text editor using the TabView control.")]
[ScenarioCategory ("Controls")]
[ScenarioCategory ("TabView")]
[ScenarioCategory ("TextView")]
public class Notepad : Scenario {
    private TabView _focusedTabView;
    private StatusItem _lenStatusItem;
    private int _numbeOfNewTabs = 1;
<<<<<<< HEAD
    private TabView tabView;
=======
    private TabView _tabView;
>>>>>>> 2e95cec4

    // Don't create a Window, just return the top-level view
    public override void Init () {
        Application.Init ();
        Application.Top.ColorScheme = Colors.ColorSchemes["Base"];
    }

    public void Save () { Save (_focusedTabView, _focusedTabView.SelectedTab); }

    public void Save (TabView tabViewToSave, Tab tabToSave) {
        var tab = tabToSave as OpenedFile;

        if (tab == null) {
            return;
        }

        if (tab.File == null) {
            SaveAs ();
        }

        tab.Save ();
        tabViewToSave.SetNeedsDisplay ();
    }

    public bool SaveAs () {
        var tab = _focusedTabView.SelectedTab as OpenedFile;

        if (tab == null) {
            return false;
        }

        var fd = new SaveDialog ();
        Application.Run (fd);

        if (string.IsNullOrWhiteSpace (fd.Path)) {
            return false;
        }

        if (fd.Canceled) {
            return false;
        }

        tab.File = new FileInfo (fd.Path);
        tab.Text = fd.FileName;
        tab.Save ();

        return true;
    }

    public override void Setup () {
<<<<<<< HEAD
        var menu = new MenuBar (
                                new MenuBarItem[] {
                                                      new (
                                                           "_File",
                                                           new MenuItem[] {
                                                                              new (
                                                                               "_New",
                                                                               "",
                                                                               () => New (),
                                                                               null,
                                                                               null,
                                                                               KeyCode.N | KeyCode.CtrlMask
                                                                               | KeyCode.AltMask),
                                                                              new ("_Open", "", () => Open ()),
                                                                              new ("_Save", "", () => Save ()),
                                                                              new ("Save _As", "", () => SaveAs ()),
                                                                              new ("_Close", "", () => Close ()),
                                                                              new ("_Quit", "", () => Quit ())
                                                                          }),
                                                      new (
                                                           "_About",
                                                           "",
                                                           () => MessageBox.Query ("Notepad", "About Notepad...", "Ok"))
                                                  });
        Application.Top.Add (menu);

        tabView = CreateNewTabView ();

        tabView.Style.ShowBorder = true;
        tabView.ApplyStyleChanges ();
=======
        var menu = new MenuBar {
                                   Menus =  [
                                   new MenuBarItem ("_File", new MenuItem[] {
                                                                                new (
                                                                                 "_New",
                                                                                 "",
                                                                                 () => New (),
                                                                                 null,
                                                                                 null,
                                                                                 KeyCode.N | KeyCode.CtrlMask
                                                                                 | KeyCode.AltMask),
                                                                                new ("_Open", "", () => Open ()),
                                                                                new ("_Save", "", () => Save ()),
                                                                                new ("Save _As", "", () => SaveAs ()),
                                                                                new ("_Close", "", () => Close ()),
                                                                                new ("_Quit", "", () => Quit ())
                                                                            }),
                                   new MenuBarItem (
                                                    "_About",
                                                    "",
                                                    () => MessageBox.Query ("Notepad", "About Notepad...", "Ok"))
                                       ]
                               };
        Application.Top.Add (menu);

        _tabView = CreateNewTabView ();

        _tabView.Style.ShowBorder = true;
        _tabView.ApplyStyleChanges ();
>>>>>>> 2e95cec4

        // Start with only a single view but support splitting to show side by side
        var split = new TileView (1) {
                                         X = 0,
                                         Y = 1,
                                         Width = Dim.Fill (),
                                         Height = Dim.Fill (1)
                                     };
<<<<<<< HEAD
        split.Tiles.ElementAt (0).ContentView.Add (tabView);
=======
        split.Tiles.ElementAt (0).ContentView.Add (_tabView);
>>>>>>> 2e95cec4
        split.LineStyle = LineStyle.None;

        Application.Top.Add (split);

        _lenStatusItem = new StatusItem (KeyCode.CharMask, "Len: ", null);
        var statusBar = new StatusBar (
                                       new[] {
                                                 new (
                                                      Application.QuitKey,
                                                      $"{Application.QuitKey} to Quit",
                                                      () => Quit ()),

                                                 // These shortcut keys don't seem to work correctly in linux 
                                                 //new StatusItem(Key.CtrlMask | Key.N, "~^O~ Open", () => Open()),
                                                 //new StatusItem(Key.CtrlMask | Key.N, "~^N~ New", () => New()),

                                                 new (KeyCode.CtrlMask | KeyCode.S, "~^S~ Save", () => Save ()),
                                                 new (KeyCode.CtrlMask | KeyCode.W, "~^W~ Close", () => Close ()),
                                                 _lenStatusItem
                                             });
<<<<<<< HEAD
        _focusedTabView = tabView;
        tabView.SelectedTabChanged += TabView_SelectedTabChanged;
        tabView.Enter += (s, e) => _focusedTabView = tabView;
=======
        _focusedTabView = _tabView;
        _tabView.SelectedTabChanged += TabView_SelectedTabChanged;
        _tabView.Enter += (s, e) => _focusedTabView = _tabView;
>>>>>>> 2e95cec4

        Application.Top.Add (statusBar);
        Application.Top.Ready += (s, e) => New ();
    }

    private void Close () { Close (_focusedTabView, _focusedTabView.SelectedTab); }

    private void Close (TabView tv, Tab tabToClose) {
        var tab = tabToClose as OpenedFile;

        if (tab == null) {
            return;
        }

        _focusedTabView = tv;

        if (tab.UnsavedChanges) {
            int result = MessageBox.Query (
                                           "Save Changes",
                                           $"Save changes to {tab.Text.TrimEnd ('*')}",
                                           "Yes",
                                           "No",
                                           "Cancel");

            if ((result == -1) || (result == 2)) {
                // user cancelled
                return;
            }

            if (result == 0) {
                if (tab.File == null) {
                    SaveAs ();
                } else {
                    tab.Save ();
                }
            }
        }

        // close and dispose the tab
        tv.RemoveTab (tab);
        tab.View.Dispose ();
        _focusedTabView = tv;

        if (tv.Tabs.Count == 0) {
            var split = (TileView)tv.SuperView.SuperView;

            // if it is the last TabView on screen don't drop it or we will
            // be unable to open new docs!
            if (split.IsRootTileView () && split.Tiles.Count == 1) {
                return;
            }

            int tileIndex = split.IndexOf (tv);
            split.RemoveTile (tileIndex);

            if (split.Tiles.Count == 0) {
                TileView parent = split.GetParentTileView ();

                if (parent == null) {
                    return;
                }

                int idx = parent.IndexOf (split);

                if (idx == -1) {
                    return;
                }

                parent.RemoveTile (idx);
            }
        }
    }

    private TabView CreateNewTabView () {
        var tv = new TabView {
                                 X = 0,
                                 Y = 0,
                                 Width = Dim.Fill (),
                                 Height = Dim.Fill ()
                             };

        tv.TabClicked += TabView_TabClicked;
        tv.SelectedTabChanged += TabView_SelectedTabChanged;
        tv.Enter += (s, e) => _focusedTabView = tv;

        return tv;
    }

    private void New () { Open (null, $"new {_numbeOfNewTabs++}"); }

    private void Open () {
<<<<<<< HEAD
        var open = new OpenDialog {
                                      Text = "Open",
                                      AllowsMultipleSelection = true
                                  };
=======
        var open = new OpenDialog { Title = "Open", AllowsMultipleSelection = true };
>>>>>>> 2e95cec4

        Application.Run (open);

        if (!open.Canceled) {
            foreach (string path in open.FilePaths) {
                if (string.IsNullOrEmpty (path) || !File.Exists (path)) {
                    return;
                }

                // TODO should open in focused TabView
                Open (new FileInfo (path), Path.GetFileName (path));
            }
        }
    }

    /// <summary>Creates a new tab with initial text</summary>
    /// <param name="fileInfo">File that was read or null if a new blank document</param>
    private void Open (FileInfo fileInfo, string tabName) {
        var tab = new OpenedFile {
                                     DisplayText = tabName,
                                     File = fileInfo
                                 };
        tab.View = tab.CreateTextView (fileInfo);
        tab.SavedText = tab.View.Text;
        tab.RegisterTextViewEvents (_focusedTabView);

        _focusedTabView.AddTab (tab, true);
    }

    private void Quit () { Application.RequestStop (); }

    private void Split (int offset, Orientation orientation, TabView sender, OpenedFile tab) {
        var split = (TileView)sender.SuperView.SuperView;
        int tileIndex = split.IndexOf (sender);

        if (tileIndex == -1) {
            return;
        }

        if (orientation != split.Orientation) {
            split.TrySplitTile (tileIndex, 1, out split);
            split.Orientation = orientation;
            tileIndex = 0;
        }

        Tile newTile = split.InsertTile (tileIndex + offset);
        TabView newTabView = CreateNewTabView ();
        tab.CloneTo (newTabView);
        newTile.ContentView.Add (newTabView);

        newTabView.EnsureFocus ();
        newTabView.FocusFirst ();
        newTabView.FocusNext ();
    }

    private void SplitDown (TabView sender, OpenedFile tab) { Split (1, Orientation.Horizontal, sender, tab); }
    private void SplitLeft (TabView sender, OpenedFile tab) { Split (0, Orientation.Vertical, sender, tab); }
    private void SplitRight (TabView sender, OpenedFile tab) { Split (1, Orientation.Vertical, sender, tab); }
    private void SplitUp (TabView sender, OpenedFile tab) { Split (0, Orientation.Horizontal, sender, tab); }

    private void TabView_SelectedTabChanged (object sender, TabChangedEventArgs e) {
        _lenStatusItem.Title = $"Len:{e.NewTab?.View?.Text?.Length ?? 0}";
        e.NewTab?.View?.SetFocus ();
    }

    private void TabView_TabClicked (object sender, TabMouseEventArgs e) {
        // we are only interested in right clicks
        if (!e.MouseEvent.Flags.HasFlag (MouseFlags.Button3Clicked)) {
            return;
        }

        MenuBarItem items;

        if (e.Tab == null) {
            items = new MenuBarItem (
                                     new MenuItem[] {
                                                        new ("Open", "", () => Open ())
                                                    });
        } else {
            var tv = (TabView)sender;
            var t = (OpenedFile)e.Tab;

            items = new MenuBarItem (
                                     new MenuItem[] {
                                                        new ("Save", "", () => Save (_focusedTabView, e.Tab)),
                                                        new ("Close", "", () => Close (tv, e.Tab)),
                                                        null,
                                                        new ("Split Up", "", () => SplitUp (tv, t)),
                                                        new ("Split Down", "", () => SplitDown (tv, t)),
                                                        new ("Split Right", "", () => SplitRight (tv, t)),
                                                        new ("Split Left", "", () => SplitLeft (tv, t))
                                                    });
        }

        ((View)sender).BoundsToScreen (e.MouseEvent.X, e.MouseEvent.Y, out int screenX, out int screenY);

<<<<<<< HEAD
        var contextMenu = new ContextMenu (screenX, screenY, items);
=======
        var contextMenu = new ContextMenu { Position = new Point (screenX, screenY), MenuItems = items };
>>>>>>> 2e95cec4

        contextMenu.Show ();
        e.MouseEvent.Handled = true;
    }

    private class OpenedFile : Tab {
        public FileInfo File { get; set; }

        /// <summary>The text of the tab the last time it was saved</summary>
        /// <value></value>
        public string SavedText { get; set; }

        public bool UnsavedChanges => !string.Equals (SavedText, View.Text);

        public OpenedFile CloneTo (TabView other) {
            var newTab = new OpenedFile { DisplayText = base.Text, File = File };
            newTab.View = newTab.CreateTextView (newTab.File);
            newTab.SavedText = newTab.View.Text;
            newTab.RegisterTextViewEvents (other);
            other.AddTab (newTab, true);

            return newTab;
        }

        public View CreateTextView (FileInfo file) {
            var initialText = string.Empty;
            if (file != null && file.Exists) {
                initialText = System.IO.File.ReadAllText (file.FullName);
            }

            return new TextView {
                                    X = 0,
                                    Y = 0,
                                    Width = Dim.Fill (),
                                    Height = Dim.Fill (),
                                    Text = initialText,
                                    AllowsTab = false
                                };
        }

        public void RegisterTextViewEvents (TabView parent) {
            var textView = (TextView)View;

            // when user makes changes rename tab to indicate unsaved
            textView.KeyUp += (s, k) => {
                // if current text doesn't match saved text
                bool areDiff = UnsavedChanges;

                if (areDiff) {
                    if (!Text.EndsWith ('*')) {
                        Text = Text + '*';
                        parent.SetNeedsDisplay ();
                    }
                } else {
                    if (Text.EndsWith ('*')) {
                        Text = Text.TrimEnd ('*');
                        parent.SetNeedsDisplay ();
                    }
                }
            };
        }

        internal void Save () {
            string newText = View.Text;

            if (File is null || string.IsNullOrWhiteSpace (File.FullName)) {
                return;
            }

            System.IO.File.WriteAllText (File.FullName, newText);
            SavedText = newText;

            Text = Text.TrimEnd ('*');
        }
    }
}<|MERGE_RESOLUTION|>--- conflicted
+++ resolved
@@ -12,11 +12,7 @@
     private TabView _focusedTabView;
     private StatusItem _lenStatusItem;
     private int _numbeOfNewTabs = 1;
-<<<<<<< HEAD
-    private TabView tabView;
-=======
     private TabView _tabView;
->>>>>>> 2e95cec4
 
     // Don't create a Window, just return the top-level view
     public override void Init () {
@@ -67,38 +63,6 @@
     }
 
     public override void Setup () {
-<<<<<<< HEAD
-        var menu = new MenuBar (
-                                new MenuBarItem[] {
-                                                      new (
-                                                           "_File",
-                                                           new MenuItem[] {
-                                                                              new (
-                                                                               "_New",
-                                                                               "",
-                                                                               () => New (),
-                                                                               null,
-                                                                               null,
-                                                                               KeyCode.N | KeyCode.CtrlMask
-                                                                               | KeyCode.AltMask),
-                                                                              new ("_Open", "", () => Open ()),
-                                                                              new ("_Save", "", () => Save ()),
-                                                                              new ("Save _As", "", () => SaveAs ()),
-                                                                              new ("_Close", "", () => Close ()),
-                                                                              new ("_Quit", "", () => Quit ())
-                                                                          }),
-                                                      new (
-                                                           "_About",
-                                                           "",
-                                                           () => MessageBox.Query ("Notepad", "About Notepad...", "Ok"))
-                                                  });
-        Application.Top.Add (menu);
-
-        tabView = CreateNewTabView ();
-
-        tabView.Style.ShowBorder = true;
-        tabView.ApplyStyleChanges ();
-=======
         var menu = new MenuBar {
                                    Menus =  [
                                    new MenuBarItem ("_File", new MenuItem[] {
@@ -128,7 +92,6 @@
 
         _tabView.Style.ShowBorder = true;
         _tabView.ApplyStyleChanges ();
->>>>>>> 2e95cec4
 
         // Start with only a single view but support splitting to show side by side
         var split = new TileView (1) {
@@ -137,11 +100,7 @@
                                          Width = Dim.Fill (),
                                          Height = Dim.Fill (1)
                                      };
-<<<<<<< HEAD
-        split.Tiles.ElementAt (0).ContentView.Add (tabView);
-=======
         split.Tiles.ElementAt (0).ContentView.Add (_tabView);
->>>>>>> 2e95cec4
         split.LineStyle = LineStyle.None;
 
         Application.Top.Add (split);
@@ -162,15 +121,9 @@
                                                  new (KeyCode.CtrlMask | KeyCode.W, "~^W~ Close", () => Close ()),
                                                  _lenStatusItem
                                              });
-<<<<<<< HEAD
-        _focusedTabView = tabView;
-        tabView.SelectedTabChanged += TabView_SelectedTabChanged;
-        tabView.Enter += (s, e) => _focusedTabView = tabView;
-=======
         _focusedTabView = _tabView;
         _tabView.SelectedTabChanged += TabView_SelectedTabChanged;
         _tabView.Enter += (s, e) => _focusedTabView = _tabView;
->>>>>>> 2e95cec4
 
         Application.Top.Add (statusBar);
         Application.Top.Ready += (s, e) => New ();
@@ -262,14 +215,7 @@
     private void New () { Open (null, $"new {_numbeOfNewTabs++}"); }
 
     private void Open () {
-<<<<<<< HEAD
-        var open = new OpenDialog {
-                                      Text = "Open",
-                                      AllowsMultipleSelection = true
-                                  };
-=======
         var open = new OpenDialog { Title = "Open", AllowsMultipleSelection = true };
->>>>>>> 2e95cec4
 
         Application.Run (open);
 
@@ -366,11 +312,7 @@
 
         ((View)sender).BoundsToScreen (e.MouseEvent.X, e.MouseEvent.Y, out int screenX, out int screenY);
 
-<<<<<<< HEAD
-        var contextMenu = new ContextMenu (screenX, screenY, items);
-=======
         var contextMenu = new ContextMenu { Position = new Point (screenX, screenY), MenuItems = items };
->>>>>>> 2e95cec4
 
         contextMenu.Show ();
         e.MouseEvent.Handled = true;
