﻿using System.Collections.Generic;
using Terminal.Gui;

<<<<<<< HEAD
namespace UICatalog.Scenarios; 
=======
namespace UICatalog.Scenarios;
>>>>>>> 2e95cec4

[ScenarioMetadata ("Mouse", "Demonstrates how to capture mouse events")]
[ScenarioCategory ("Mouse and Keyboard")]
public class Mouse : Scenario {
    public override void Setup () {
        Label ml;
        var count = 0;
<<<<<<< HEAD
        ml = new Label (new Rect (1, 1, 50, 1), "Mouse: ");
        List<string> rme = new ();

        var test = new Label (1, 2, "Se iniciará el análisis");
        Win.Add (test);
        Win.Add (ml);

        var rmeList = new ListView (rme) {
                                             X = Pos.Right (test) + 25,
                                             Y = Pos.Top (test) + 1,
                                             Width = Dim.Fill () - 1,
                                             Height = Dim.Fill (),
                                             ColorScheme = Colors.ColorSchemes["TopLevel"]
                                         };
=======
        ml = new Label { X = 1, Y = 1, Width = 50, Height = 1, Text = "Mouse: " };
        List<string> rme = new List<string> ();

        var test = new Label { X = 1, Y = 2, Text = "Se iniciará el análisis" };
        Win.Add (test);
        Win.Add (ml);

        var rmeList = new ListView {
                                       X = Pos.Right (test) + 25,
                                       Y = Pos.Top (test) + 1,
                                       Width = Dim.Fill () - 1,
                                       Height = Dim.Fill (),
                                       ColorScheme = Colors.ColorSchemes["TopLevel"],
                                       Source = new ListWrapper (rme)
                                   };
>>>>>>> 2e95cec4
        Win.Add (rmeList);

        Application.MouseEvent += (sender, a) => {
            ml.Text = $"Mouse: ({a.MouseEvent.X},{a.MouseEvent.Y}) - {a.MouseEvent.Flags} {count}";
            rme.Add ($"({a.MouseEvent.X},{a.MouseEvent.Y}) - {a.MouseEvent.Flags} {count++}");
            rmeList.MoveDown ();
        };

        // I have no idea what this was intended to show off in demo.c
<<<<<<< HEAD
        var drag = new Label {
                                 Text = "Drag: ",
                                 X = 1,
                                 Y = 4
                             };
        var dragText = new TextField {
                                         Text = "",
=======
        var drag = new Label { X = 1, Y = 4, Text = "Drag: " };
        var dragText = new TextField {
>>>>>>> 2e95cec4
                                         X = Pos.Right (drag),
                                         Y = Pos.Top (drag),
                                         Width = 40
                                     };
        Win.Add (drag, dragText);
    }
}<|MERGE_RESOLUTION|>--- conflicted
+++ resolved
@@ -1,11 +1,7 @@
 ﻿using System.Collections.Generic;
 using Terminal.Gui;
 
-<<<<<<< HEAD
-namespace UICatalog.Scenarios; 
-=======
 namespace UICatalog.Scenarios;
->>>>>>> 2e95cec4
 
 [ScenarioMetadata ("Mouse", "Demonstrates how to capture mouse events")]
 [ScenarioCategory ("Mouse and Keyboard")]
@@ -13,22 +9,6 @@
     public override void Setup () {
         Label ml;
         var count = 0;
-<<<<<<< HEAD
-        ml = new Label (new Rect (1, 1, 50, 1), "Mouse: ");
-        List<string> rme = new ();
-
-        var test = new Label (1, 2, "Se iniciará el análisis");
-        Win.Add (test);
-        Win.Add (ml);
-
-        var rmeList = new ListView (rme) {
-                                             X = Pos.Right (test) + 25,
-                                             Y = Pos.Top (test) + 1,
-                                             Width = Dim.Fill () - 1,
-                                             Height = Dim.Fill (),
-                                             ColorScheme = Colors.ColorSchemes["TopLevel"]
-                                         };
-=======
         ml = new Label { X = 1, Y = 1, Width = 50, Height = 1, Text = "Mouse: " };
         List<string> rme = new List<string> ();
 
@@ -44,7 +24,6 @@
                                        ColorScheme = Colors.ColorSchemes["TopLevel"],
                                        Source = new ListWrapper (rme)
                                    };
->>>>>>> 2e95cec4
         Win.Add (rmeList);
 
         Application.MouseEvent += (sender, a) => {
@@ -54,18 +33,8 @@
         };
 
         // I have no idea what this was intended to show off in demo.c
-<<<<<<< HEAD
-        var drag = new Label {
-                                 Text = "Drag: ",
-                                 X = 1,
-                                 Y = 4
-                             };
-        var dragText = new TextField {
-                                         Text = "",
-=======
         var drag = new Label { X = 1, Y = 4, Text = "Drag: " };
         var dragText = new TextField {
->>>>>>> 2e95cec4
                                          X = Pos.Right (drag),
                                          Y = Pos.Top (drag),
                                          Width = 40
