﻿using System.Text;
using Terminal.Gui;

namespace UICatalog.Scenarios;
[ScenarioMetadata (Name: "Buttons", Description: "Demonstrates all sorts of Buttons.")]
[ScenarioCategory ("Controls")]
[ScenarioCategory ("Layout")]
public class Buttons : Scenario {
	public override void Setup ()
	{
		// Add a label & text field so we can demo IsDefault
		var editLabel = new Label ("TextField (to demo IsDefault):") {
			X = 0,
			Y = 0,
			TabStop = true,
		};
		Win.Add (editLabel);
		// Add a TextField using Absolute layout. 
		var edit = new TextField ("") {
			X = 31,
			Width = 15,
			HotKey = Key.Y.WithAlt,
		};
		Win.Add (edit);

		// This is the default button (IsDefault = true); if user presses ENTER in the TextField
		// the scenario will quit
		var defaultButton = new Button ("_Quit") {
			X = Pos.Center (),
			//TODO: Change to use Pos.AnchorEnd()
			Y = Pos.Bottom (Win) - 3,
			IsDefault = true,
		};
		defaultButton.Clicked += (s, e) => Application.RequestStop ();
		Win.Add (defaultButton);

		var swapButton = new Button ("Swap Default (Absolute Layout)") { X = 50 };
		swapButton.Clicked += (s, e) => {
			defaultButton.IsDefault = !defaultButton.IsDefault;
			swapButton.IsDefault = !swapButton.IsDefault;
		};
		Win.Add (swapButton);

		static void DoMessage (Button button, string txt)
		{
			button.Clicked += (s, e) => {
				var btnText = button.Text;
				MessageBox.Query ("Message", $"Did you click {txt}?", "Yes", "No");
			};
		}

		var colorButtonsLabel = new Label ("Color Buttons:") {
			X = 0,
			Y = Pos.Bottom (editLabel) + 1,
		};
		Win.Add (colorButtonsLabel);

		//View prev = colorButtonsLabel;

		//With this method there is no need to call Application.TopReady += () => Application.TopRedraw (Top.Bounds);
		var x = Pos.Right (colorButtonsLabel) + 2;
		foreach (var colorScheme in Colors.ColorSchemes) {
			var colorButton = new Button ($"{colorScheme.Key}") {
				ColorScheme = colorScheme.Value,
				//X = Pos.Right (prev) + 2,
				X = x,
				Y = Pos.Y (colorButtonsLabel),
			};
			DoMessage (colorButton, colorButton.Text);
			Win.Add (colorButton);
			//prev = colorButton;
			x += colorButton.Frame.Width + 2;
		}

		Button button;
		Win.Add (button = new Button ("A super l_öng Button that will probably expose a bug in clipping or wrapping of text. Will it?") {
			X = 2,
			Y = Pos.Bottom (colorButtonsLabel) + 1,
		});
		DoMessage (button, button.Text);

		// Note the 'N' in 'Newline' will be the hotkey
		Win.Add (button = new Button ("a Newline\nin the button") {
			X = 2,
			Y = Pos.Bottom (button) + 1,
		});
		button.Clicked += (s, e) => MessageBox.Query ("Message", "Question?", "Yes", "No");

		var textChanger = new Button ("Te_xt Changer") {
			X = 2,
			Y = Pos.Bottom (button) + 1,
		};
		Win.Add (textChanger);
		textChanger.Clicked += (s, e) => textChanger.Text += "!";

		Win.Add (button = new Button ("Lets see if this will move as \"Text Changer\" grows") {
			X = Pos.Right (textChanger) + 2,
			Y = Pos.Y (textChanger),
		});

		var removeButton = new Button ("Remove this button") {
			X = 2,
			Y = Pos.Bottom (button) + 1,
			ColorScheme = Colors.ColorSchemes ["Error"]
		};
		Win.Add (removeButton);
		// This in interesting test case because `moveBtn` and below are laid out relative to this one!
		removeButton.Clicked += (s, e) => {
			// Now this throw a InvalidOperationException on the TopologicalSort method as is expected.
			//Win.Remove (removeButton);

			removeButton.Visible = false;
		};

		var computedFrame = new FrameView ("Computed Layout") {
			X = 0,
			Y = Pos.Bottom (removeButton) + 1,
			Width = Dim.Percent (50),
			Height = 5
		};
		Win.Add (computedFrame);

		// Demonstrates how changing the View.Frame property can move Views
		var moveBtn = new Button ("Move This \u263b Button _via Pos") {
			X = 0,
			Y = Pos.Center () - 1,
			Width = 30,
			ColorScheme = Colors.ColorSchemes ["Error"],
		};
		moveBtn.Clicked += (s, e) => {
			moveBtn.X = moveBtn.Frame.X + 5;
			// This is already fixed with the call to SetNeedDisplay() in the Pos Dim.
			//computedFrame.LayoutSubviews (); // BUGBUG: This call should not be needed. View.X is not causing relayout correctly
		};
		computedFrame.Add (moveBtn);

		// Demonstrates how changing the View.Frame property can SIZE Views (#583)
		var sizeBtn = new Button ("Size This \u263a Button _via Pos") {
			X = 0,
			Y = Pos.Center () + 1,
			Width = 30,
			ColorScheme = Colors.ColorSchemes ["Error"],
		};
		sizeBtn.Clicked += (s, e) => {
			sizeBtn.Width = sizeBtn.Frame.Width + 5;
			//computedFrame.LayoutSubviews (); // FIXED: This call should not be needed. View.X is not causing relayout correctly
		};
		computedFrame.Add (sizeBtn);

		var absoluteFrame = new FrameView ("Absolute Layout") {
			X = Pos.Right (computedFrame),
			Y = Pos.Bottom (removeButton) + 1,
			Width = Dim.Fill (),
			Height = 5
		};
		Win.Add (absoluteFrame);

		// Demonstrates how changing the View.Frame property can move Views
<<<<<<< HEAD
		var moveBtnA = new Button ("Move This Button via Frame") {
			ColorScheme = Colors.Error,
=======
		var moveBtnA = new Button (0, 0, "Move This Button via Frame") {
			ColorScheme = Colors.ColorSchemes ["Error"],
>>>>>>> 2c725b87
		};
		moveBtnA.Clicked += (s, e) => {
			moveBtnA.Frame = new Rect (moveBtnA.Frame.X + 5, moveBtnA.Frame.Y, moveBtnA.Frame.Width, moveBtnA.Frame.Height);
		};
		absoluteFrame.Add (moveBtnA);

		// Demonstrates how changing the View.Frame property can SIZE Views (#583)
<<<<<<< HEAD
		var sizeBtnA = new Button (" ~  s  gui.cs   master ↑10 = Со_хранить") {
			Y = 2,
			ColorScheme = Colors.Error,
=======
		var sizeBtnA = new Button (0, 2, " ~  s  gui.cs   master ↑10 = Со_хранить") {
			ColorScheme = Colors.ColorSchemes ["Error"],
>>>>>>> 2c725b87
		};
		sizeBtnA.Clicked += (s, e) => {
			sizeBtnA.Frame = new Rect (sizeBtnA.Frame.X, sizeBtnA.Frame.Y, sizeBtnA.Frame.Width + 5, sizeBtnA.Frame.Height);
		};
		absoluteFrame.Add (sizeBtnA);

		var label = new Label ("Text Alignment (changes the four buttons above): ") {
			X = 2,
			Y = Pos.Bottom (computedFrame) + 1,
		};
		Win.Add (label);

		var radioGroup = new RadioGroup (new string [] { "Left", "Right", "Centered", "Justified" }) {
			X = 4,
			Y = Pos.Bottom (label) + 1,
			SelectedItem = 2,
		};
		Win.Add (radioGroup);

		// Demo changing hotkey
		string MoveHotkey (string txt)
		{
			// Remove the '_'
			var runes = txt.ToRuneList ();

			var i = runes.IndexOf ((Rune)'_');
			string start = "";
			if (i > -1) {
				start = StringExtensions.ToString (runes.GetRange (0, i));
			}
			txt = start + StringExtensions.ToString (runes.GetRange (i + 1, runes.Count - (i + 1)));

			runes = txt.ToRuneList ();

			// Move over one or go to start
			i++;
			if (i >= runes.Count) {
				i = 0;
			}

			// Slip in the '_'
			start = StringExtensions.ToString (runes.GetRange (0, i));
			return start + '_' + StringExtensions.ToString (runes.GetRange (i, runes.Count - i));
		}

		var mhkb = "Click to Change th_is Button's Hotkey";
		var moveHotKeyBtn = new Button (mhkb) {
			X = 2,
			Y = Pos.Bottom (radioGroup) + 1,
			Width = Dim.Width (computedFrame) - 2,
			ColorScheme = Colors.ColorSchemes ["TopLevel"],
		};
		moveHotKeyBtn.Clicked += (s, e) => {
			moveHotKeyBtn.Text = MoveHotkey (moveHotKeyBtn.Text);
		};
		Win.Add (moveHotKeyBtn);

		var muhkb = " ~  s  gui.cs   master ↑10 = Сохранить";
		var moveUnicodeHotKeyBtn = new Button (muhkb) {
			X = Pos.Left (absoluteFrame) + 1,
			Y = Pos.Bottom (radioGroup) + 1,
			Width = Dim.Width (absoluteFrame) - 2, // BUGBUG: Not always the width isn't calculated correctly.
			ColorScheme = Colors.ColorSchemes ["TopLevel"],
		};
		moveUnicodeHotKeyBtn.Clicked += (s, e) => {
			moveUnicodeHotKeyBtn.Text = MoveHotkey (moveUnicodeHotKeyBtn.Text);
		};
		Win.Add (moveUnicodeHotKeyBtn);

		radioGroup.SelectedItemChanged += (s, args) => {
			switch (args.SelectedItem) {
			case 0:
				moveBtn.TextAlignment = TextAlignment.Left;
				sizeBtn.TextAlignment = TextAlignment.Left;
				moveBtnA.TextAlignment = TextAlignment.Left;
				sizeBtnA.TextAlignment = TextAlignment.Left;
				moveHotKeyBtn.TextAlignment = TextAlignment.Left;
				moveUnicodeHotKeyBtn.TextAlignment = TextAlignment.Left;
				break;
			case 1:
				moveBtn.TextAlignment = TextAlignment.Right;
				sizeBtn.TextAlignment = TextAlignment.Right;
				moveBtnA.TextAlignment = TextAlignment.Right;
				sizeBtnA.TextAlignment = TextAlignment.Right;
				moveHotKeyBtn.TextAlignment = TextAlignment.Right;
				moveUnicodeHotKeyBtn.TextAlignment = TextAlignment.Right;
				break;
			case 2:
				moveBtn.TextAlignment = TextAlignment.Centered;
				sizeBtn.TextAlignment = TextAlignment.Centered;
				moveBtnA.TextAlignment = TextAlignment.Centered;
				sizeBtnA.TextAlignment = TextAlignment.Centered;
				moveHotKeyBtn.TextAlignment = TextAlignment.Centered;
				moveUnicodeHotKeyBtn.TextAlignment = TextAlignment.Centered;
				break;
			case 3:
				moveBtn.TextAlignment = TextAlignment.Justified;
				sizeBtn.TextAlignment = TextAlignment.Justified;
				moveBtnA.TextAlignment = TextAlignment.Justified;
				sizeBtnA.TextAlignment = TextAlignment.Justified;
				moveHotKeyBtn.TextAlignment = TextAlignment.Justified;
				moveUnicodeHotKeyBtn.TextAlignment = TextAlignment.Justified;
				break;
			}
		};

		Application.Top.Ready += (s, e) => radioGroup.Refresh ();
	}
}<|MERGE_RESOLUTION|>--- conflicted
+++ resolved
@@ -156,13 +156,8 @@
 		Win.Add (absoluteFrame);
 
 		// Demonstrates how changing the View.Frame property can move Views
-<<<<<<< HEAD
-		var moveBtnA = new Button ("Move This Button via Frame") {
-			ColorScheme = Colors.Error,
-=======
 		var moveBtnA = new Button (0, 0, "Move This Button via Frame") {
 			ColorScheme = Colors.ColorSchemes ["Error"],
->>>>>>> 2c725b87
 		};
 		moveBtnA.Clicked += (s, e) => {
 			moveBtnA.Frame = new Rect (moveBtnA.Frame.X + 5, moveBtnA.Frame.Y, moveBtnA.Frame.Width, moveBtnA.Frame.Height);
@@ -170,15 +165,10 @@
 		absoluteFrame.Add (moveBtnA);
 
 		// Demonstrates how changing the View.Frame property can SIZE Views (#583)
-<<<<<<< HEAD
 		var sizeBtnA = new Button (" ~  s  gui.cs   master ↑10 = Со_хранить") {
 			Y = 2,
-			ColorScheme = Colors.Error,
-=======
-		var sizeBtnA = new Button (0, 2, " ~  s  gui.cs   master ↑10 = Со_хранить") {
-			ColorScheme = Colors.ColorSchemes ["Error"],
->>>>>>> 2c725b87
-		};
+            ColorScheme = Colors.ColorSchemes["Error"],
+        };
 		sizeBtnA.Clicked += (s, e) => {
 			sizeBtnA.Frame = new Rect (sizeBtnA.Frame.X, sizeBtnA.Frame.Y, sizeBtnA.Frame.Width + 5, sizeBtnA.Frame.Height);
 		};
