--- conflicted
+++ resolved
@@ -33,11 +33,7 @@
 		defaultButton.Clicked += (s, e) => Application.RequestStop ();
 		Win.Add (defaultButton);
 
-<<<<<<< HEAD
-		var swapButton = new Button ("Swap Default (Absolute Layout)") { X = 50 };
-=======
-		var swapButton = new Button (50, 0, "S_wap Default (Absolute Layout)");
->>>>>>> 1df8ae15
+		var swapButton = new Button ("S_wap Default (Absolute Layout)") { X = 50 };
 		swapButton.Clicked += (s, e) => {
 			defaultButton.IsDefault = !defaultButton.IsDefault;
 			swapButton.IsDefault = !swapButton.IsDefault;
@@ -168,12 +164,8 @@
 		absoluteFrame.Add (moveBtnA);
 
 		// Demonstrates how changing the View.Frame property can SIZE Views (#583)
-<<<<<<< HEAD
-		var sizeBtnA = new Button (" ~  s  gui.cs   master ↑10 = Со_хранить") {
+		var sizeBtnA = new Button (" ~  s  gui.cs   master ↑_10 = Сохранить") {
 			Y = 2,
-=======
-		var sizeBtnA = new Button (0, 2, " ~  s  gui.cs   master ↑_10 = Сохранить") {
->>>>>>> 1df8ae15
 			ColorScheme = Colors.ColorSchemes ["Error"],
 		};
 		sizeBtnA.Clicked += (s, e) => {
