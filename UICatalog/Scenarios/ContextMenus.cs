--- conflicted
+++ resolved
@@ -94,12 +94,6 @@
                                 Thread.CurrentThread.CurrentUICulture = originalCulture;
                             };
 
-<<<<<<< HEAD
-=======
-        var top = new Toplevel ();
-        top.Add (appWindow);
-
->>>>>>> 0085e254
         // Run - Start the application.
         Application.Run (appWindow);
         appWindow.Dispose ();
@@ -182,9 +176,9 @@
         //_winContextMenu.KeyBindings.Add (_winContextMenuKey, Command.Context);
     }
 
-    private void ShowWinContextMenu (Point screenPosition)
+    private void ShowWinContextMenu (Point? screenPosition)
     {
-        _winContextMenu.SetPosition(screenPosition);
+        _winContextMenu!.SetPosition(screenPosition);
         Application.Popover = _winContextMenu;
         _winContextMenu.Visible = true;
     }
