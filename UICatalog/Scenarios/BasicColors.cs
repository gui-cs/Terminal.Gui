--- conflicted
+++ resolved
@@ -86,18 +86,10 @@
 			};
 			Win.Add (viewBackground);
 
-<<<<<<< HEAD
-			// BUGBUG: Views should not use RootMouseEvent; use Responder instead.
-			Application.RootMouseEvent = (e) => {
-				if (e.View != null) {
-					var fore = e.View.GetNormalColor ().Foreground;
-					var back = e.View.GetNormalColor ().Background;
-=======
 			Application.MouseEvent += (s, e) => {
 				if (e.MouseEvent.View != null) {
 					var fore = e.MouseEvent.View.GetNormalColor ().Foreground;
 					var back = e.MouseEvent.View.GetNormalColor ().Background;
->>>>>>> 21e8a70c
 					lblForeground.Text = $"#{fore.R:X2}{fore.G:X2}{fore.B:X2} {fore.ColorName} ";
 					viewForeground.ColorScheme.Normal = new Attribute (fore, fore);
 					lblBackground.Text = $"#{back.R:X2}{back.G:X2}{back.B:X2} {back.ColorName} ";
