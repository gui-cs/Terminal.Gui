﻿using System;
using System.Collections.Generic;
using System.Linq;
using Terminal.Gui;

namespace UICatalog.Scenarios {
	[ScenarioMetadata (Name: "Invert Colors", Description: "Invert the foreground and the background colors.")]
	[ScenarioCategory ("Colors")]
	[ScenarioCategory ("Text and Formatting")]
	public class InvertColors : Scenario {
		public override void Setup ()
		{
			Win.ColorScheme = Colors.TopLevel;

			List<Label> labels = new List<Label> ();
<<<<<<< HEAD
			var foreColors = Enum.GetValues (typeof (ColorNames)).Cast<ColorNames> ().ToArray ();
=======
			var foreColors = Enum.GetValues (typeof (ColorName)).Cast<ColorName> ().ToArray ();
>>>>>>> faff1ecd
			for (int y = 0; y < foreColors.Length; y++) {

				var fore = foreColors [y];
				var back = foreColors [(y + 1) % foreColors.Length];
				var color = new Attribute (fore, back);

				var label = new Label ($"{fore} on {back}") {
					ColorScheme = new ColorScheme (),
					Y = y
				};
				label.ColorScheme.Normal = color;
				Win.Add (label);
				labels.Add (label);
			}

			var button = new Button ("Invert color!") {
				X = Pos.Center (),
				Y = foreColors.Length + 1,
			};
			button.Clicked += (s,e) => {

				foreach (var label in labels) {
					var color = label.ColorScheme.Normal;
					color = new Attribute (color.Background, color.Foreground);

					label.ColorScheme.Normal = color;
					label.Text = $"{color.Foreground} on {color.Background}";
					label.SetNeedsDisplay ();

				}
			};
			Win.Add (button);
		}
	}
}<|MERGE_RESOLUTION|>--- conflicted
+++ resolved
@@ -13,11 +13,7 @@
 			Win.ColorScheme = Colors.TopLevel;
 
 			List<Label> labels = new List<Label> ();
-<<<<<<< HEAD
-			var foreColors = Enum.GetValues (typeof (ColorNames)).Cast<ColorNames> ().ToArray ();
-=======
 			var foreColors = Enum.GetValues (typeof (ColorName)).Cast<ColorName> ().ToArray ();
->>>>>>> faff1ecd
 			for (int y = 0; y < foreColors.Length; y++) {
 
 				var fore = foreColors [y];
