--- conflicted
+++ resolved
@@ -3,11 +3,7 @@
 using System.Linq;
 using Terminal.Gui;
 
-<<<<<<< HEAD
-namespace UICatalog.Scenarios; 
-=======
 namespace UICatalog.Scenarios;
->>>>>>> 2e95cec4
 
 [ScenarioMetadata ("Invert Colors", "Invert the foreground and the background colors.")]
 [ScenarioCategory ("Colors")]
@@ -16,44 +12,27 @@
     public override void Setup () {
         Win.ColorScheme = Colors.ColorSchemes["TopLevel"];
 
-<<<<<<< HEAD
-        List<Label> labels = new ();
-=======
         List<Label> labels = new List<Label> ();
->>>>>>> 2e95cec4
         ColorName[] foreColors = Enum.GetValues (typeof (ColorName)).Cast<ColorName> ().ToArray ();
         for (var y = 0; y < foreColors.Length; y++) {
             ColorName fore = foreColors[y];
             ColorName back = foreColors[(y + 1) % foreColors.Length];
             var color = new Attribute (fore, back);
 
-<<<<<<< HEAD
-            var label = new Label ($"{fore} on {back}") {
-                                                            ColorScheme = new ColorScheme (),
-                                                            Y = y
-                                                        };
-=======
             var label = new Label {
                                       ColorScheme = new ColorScheme (),
                                       Y = y,
                                       Text = $"{fore} on {back}"
                                   };
->>>>>>> 2e95cec4
             label.ColorScheme = new ColorScheme (label.ColorScheme) { Normal = color };
             Win.Add (label);
             labels.Add (label);
         }
 
         var button = new Button {
-<<<<<<< HEAD
-                                    Text = "Invert color!",
-                                    X = Pos.Center (),
-                                    Y = foreColors.Length + 1
-=======
                                     X = Pos.Center (),
                                     Y = foreColors.Length + 1,
                                     Text = "Invert color!"
->>>>>>> 2e95cec4
                                 };
         button.Clicked += (s, e) => {
             foreach (Label label in labels) {
