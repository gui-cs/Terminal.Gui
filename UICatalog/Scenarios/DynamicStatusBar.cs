--- conflicted
+++ resolved
@@ -20,15 +20,9 @@
     }
 
     public class Binding {
-<<<<<<< HEAD
-        private readonly PropertyInfo sourceBindingProperty;
-        private readonly object sourceDataContext;
-        private readonly IValueConverter valueConverter;
-=======
         private readonly PropertyInfo _sourceBindingProperty;
         private readonly object _sourceDataContext;
         private readonly IValueConverter _valueConverter;
->>>>>>> 2e95cec4
 
         public Binding (
             View source,
@@ -41,21 +35,12 @@
             Source = source;
             SourcePropertyName = sourcePropertyName;
             TargetPropertyName = targetPropertyName;
-<<<<<<< HEAD
-            sourceDataContext = Source.GetType ().GetProperty ("DataContext").GetValue (Source);
-            sourceBindingProperty = sourceDataContext.GetType ().GetProperty (SourcePropertyName);
-            this.valueConverter = valueConverter;
-            UpdateTarget ();
-
-            var notifier = (INotifyPropertyChanged)sourceDataContext;
-=======
             _sourceDataContext = Source.GetType ().GetProperty ("DataContext").GetValue (Source);
             _sourceBindingProperty = _sourceDataContext.GetType ().GetProperty (SourcePropertyName);
             _valueConverter = valueConverter;
             UpdateTarget ();
 
             var notifier = (INotifyPropertyChanged)_sourceDataContext;
->>>>>>> 2e95cec4
             if (notifier != null) {
                 notifier.PropertyChanged += (s, e) => {
                     if (e.PropertyName == SourcePropertyName) {
@@ -75,20 +60,12 @@
 
         private void UpdateTarget () {
             try {
-<<<<<<< HEAD
-                object sourceValue = sourceBindingProperty.GetValue (sourceDataContext);
-=======
                 object sourceValue = _sourceBindingProperty.GetValue (_sourceDataContext);
->>>>>>> 2e95cec4
                 if (sourceValue == null) {
                     return;
                 }
 
-<<<<<<< HEAD
-                object finalValue = valueConverter?.Convert (sourceValue) ?? sourceValue;
-=======
                 object finalValue = _valueConverter?.Convert (sourceValue) ?? sourceValue;
->>>>>>> 2e95cec4
 
                 PropertyInfo targetProperty = Target.GetType ().GetProperty (TargetPropertyName);
                 targetProperty.SetValue (Target, finalValue);
@@ -100,28 +77,6 @@
     }
 
     public class DynamicStatusBarDetails : FrameView {
-<<<<<<< HEAD
-        public StatusItem _statusItem;
-        public TextView _txtAction;
-        public TextField _txtShortcut;
-        public TextField _txtTitle;
-
-        public DynamicStatusBarDetails (StatusItem statusItem = null) : this (
-                                                                              statusItem == null
-                                                                                  ? "Adding New StatusBar Item."
-                                                                                  : "Editing StatusBar Item.") {
-            _statusItem = statusItem;
-        }
-
-        public DynamicStatusBarDetails (string title) : base (title) {
-            var _lblTitle = new Label {
-                                          Text = "Title:",
-                                          Y = 1
-                                      };
-            Add (_lblTitle);
-
-            _txtTitle = new TextField {
-=======
         private StatusItem _statusItem;
 
         public DynamicStatusBarDetails (StatusItem statusItem = null) : this () {
@@ -134,24 +89,10 @@
             Add (_lblTitle);
 
             TextTitle = new TextField {
->>>>>>> 2e95cec4
                                           X = Pos.Right (_lblTitle) + 4,
                                           Y = Pos.Top (_lblTitle),
                                           Width = Dim.Fill ()
                                       };
-<<<<<<< HEAD
-            Add (_txtTitle);
-
-            var _lblAction = new Label {
-                                           Text = "Action:",
-                                           X = Pos.Left (_lblTitle),
-                                           Y = Pos.Bottom (_lblTitle) + 1
-                                       };
-            Add (_lblAction);
-
-            _txtAction = new TextView {
-                                          X = Pos.Left (_txtTitle),
-=======
             Add (TextTitle);
 
             var _lblAction = new Label { X = Pos.Left (_lblTitle), Y = Pos.Bottom (_lblTitle) + 1, Text = "Action:" };
@@ -159,24 +100,10 @@
 
             TextAction = new TextView {
                                           X = Pos.Left (TextTitle),
->>>>>>> 2e95cec4
                                           Y = Pos.Top (_lblAction),
                                           Width = Dim.Fill (),
                                           Height = 5
                                       };
-<<<<<<< HEAD
-            Add (_txtAction);
-
-            var _lblShortcut = new Label {
-                                             Text = "Shortcut:",
-                                             X = Pos.Left (_lblTitle),
-                                             Y = Pos.Bottom (_txtAction) + 1
-                                         };
-            Add (_lblShortcut);
-
-            _txtShortcut = new TextField {
-                                             X = Pos.X (_txtAction),
-=======
             Add (TextAction);
 
             var _lblShortcut = new Label {
@@ -188,16 +115,11 @@
 
             TextShortcut = new TextField {
                                              X = Pos.X (TextAction),
->>>>>>> 2e95cec4
                                              Y = Pos.Y (_lblShortcut),
                                              Width = Dim.Fill (),
                                              ReadOnly = true
                                          };
-<<<<<<< HEAD
-            _txtShortcut.KeyDown += (s, e) => {
-=======
             TextShortcut.KeyDown += (s, e) => {
->>>>>>> 2e95cec4
                 if (!ProcessKey (e)) {
                     return;
                 }
@@ -222,11 +144,7 @@
             bool CheckShortcut (KeyCode k, bool pre) {
                 StatusItem m = _statusItem != null ? _statusItem : new StatusItem (k, "", null);
                 if (pre && !ShortcutHelper.PreShortcutValidation (k)) {
-<<<<<<< HEAD
-                    _txtShortcut.Text = "";
-=======
                     TextShortcut.Text = "";
->>>>>>> 2e95cec4
 
                     return false;
                 }
@@ -234,15 +152,9 @@
                 if (!pre) {
                     if (!ShortcutHelper.PostShortcutValidation (
                                                                 ShortcutHelper.GetShortcutFromTag (
-<<<<<<< HEAD
-                                                                 _txtShortcut.Text,
-                                                                 StatusBar.ShortcutDelimiter))) {
-                        _txtShortcut.Text = "";
-=======
                                                                  TextShortcut.Text,
                                                                  StatusBar.ShortcutDelimiter))) {
                         TextShortcut.Text = "";
->>>>>>> 2e95cec4
 
                         return false;
                     }
@@ -250,46 +162,20 @@
                     return true;
                 }
 
-<<<<<<< HEAD
-                _txtShortcut.Text = Key.ToString (
-                                                  k,
-                                                  StatusBar
-                                                      .ShortcutDelimiter); //ShortcutHelper.GetShortcutTag (k, StatusBar.ShortcutDelimiter);
-=======
                 TextShortcut.Text =
                     Key.ToString (
                                   k,
                                   StatusBar
                                       .ShortcutDelimiter); //ShortcutHelper.GetShortcutTag (k, StatusBar.ShortcutDelimiter);
->>>>>>> 2e95cec4
 
                 return true;
             }
 
-<<<<<<< HEAD
-            _txtShortcut.KeyUp += (s, e) => {
-=======
             TextShortcut.KeyUp += (s, e) => {
->>>>>>> 2e95cec4
                 if (CheckShortcut (e.KeyCode, true)) {
                     e.Handled = true;
                 }
             };
-<<<<<<< HEAD
-            Add (_txtShortcut);
-
-            var _btnShortcut = new Button {
-                                              Text = "Clear Shortcut",
-                                              X = Pos.X (_lblShortcut),
-                                              Y = Pos.Bottom (_txtShortcut) + 1
-                                          };
-            _btnShortcut.Clicked += (s, e) => { _txtShortcut.Text = ""; };
-            Add (_btnShortcut);
-        }
-
-        public Action CreateAction (DynamicStatusItem item) {
-            return () => MessageBox.ErrorQuery (item.title, item.action, "Ok");
-=======
             Add (TextShortcut);
 
             var _btnShortcut = new Button {
@@ -309,7 +195,6 @@
 
         public Action CreateAction (DynamicStatusItem item) {
             return () => MessageBox.ErrorQuery (item.Title, item.Action, "Ok");
->>>>>>> 2e95cec4
         }
 
         public void EditStatusItem (StatusItem statusItem) {
@@ -322,16 +207,6 @@
 
             Enabled = true;
             _statusItem = statusItem;
-<<<<<<< HEAD
-            _txtTitle.Text = statusItem?.Title ?? "";
-            _txtAction.Text = statusItem != null && statusItem.Action != null
-                                  ? GetTargetAction (statusItem.Action)
-                                  : string.Empty;
-            _txtShortcut.Text = Key.ToString (
-                                              (KeyCode)statusItem.Shortcut,
-                                              StatusBar
-                                                  .ShortcutDelimiter); //ShortcutHelper.GetShortcutTag (statusItem.Shortcut, StatusBar.ShortcutDelimiter) ?? "";
-=======
             TextTitle.Text = statusItem?.Title ?? "";
             TextAction.Text = statusItem != null && statusItem.Action != null
                                   ? GetTargetAction (statusItem.Action)
@@ -341,7 +216,6 @@
                               (KeyCode)statusItem.Shortcut,
                               StatusBar
                                   .ShortcutDelimiter); //ShortcutHelper.GetShortcutTag (statusItem.Shortcut, StatusBar.ShortcutDelimiter) ?? "";
->>>>>>> 2e95cec4
         }
 
         public DynamicStatusItem EnterStatusItem () {
@@ -349,31 +223,13 @@
 
             if (_statusItem == null) {
                 var m = new DynamicStatusItem ();
-<<<<<<< HEAD
-                _txtTitle.Text = m.title;
-                _txtAction.Text = m.action;
-=======
                 TextTitle.Text = m.Title;
                 TextAction.Text = m.Action;
->>>>>>> 2e95cec4
             } else {
                 EditStatusItem (_statusItem);
             }
 
             var _btnOk = new Button {
-<<<<<<< HEAD
-                                        Text = "Ok",
-                                        IsDefault = true
-                                    };
-            _btnOk.Clicked += (s, e) => {
-                if (string.IsNullOrEmpty (_txtTitle.Text)) {
-                    MessageBox.ErrorQuery ("Invalid title", "Must enter a valid title!.", "Ok");
-                } else {
-                    if (!string.IsNullOrEmpty (_txtShortcut.Text)) {
-                        _txtTitle.Text = DynamicStatusBarSample.SetTitleText (
-                                                                              _txtTitle.Text,
-                                                                              _txtShortcut.Text);
-=======
                                         IsDefault = true,
                                         Text = "OK"
                                     };
@@ -385,49 +241,22 @@
                         TextTitle.Text = DynamicStatusBarSample.SetTitleText (
                                                                               TextTitle.Text,
                                                                               TextShortcut.Text);
->>>>>>> 2e95cec4
                     }
 
                     valid = true;
                     Application.RequestStop ();
                 }
             };
-<<<<<<< HEAD
-            var _btnCancel = new Button ("Cancel");
-            _btnCancel.Clicked += (s, e) => {
-                _txtTitle.Text = string.Empty;
-                Application.RequestStop ();
-            };
-            var _dialog = new Dialog (_btnOk, _btnCancel) { Title = "Enter the menu details." };
-=======
             var _btnCancel = new Button { Text = "Cancel" };
             _btnCancel.Clicked += (s, e) => {
                 TextTitle.Text = string.Empty;
                 Application.RequestStop ();
             };
             var _dialog = new Dialog { Title = "Enter the menu details.", Buttons =  [_btnOk, _btnCancel] };
->>>>>>> 2e95cec4
 
             Width = Dim.Fill ();
             Height = Dim.Fill () - 1;
             _dialog.Add (this);
-<<<<<<< HEAD
-            _txtTitle.SetFocus ();
-            _txtTitle.CursorPosition = _txtTitle.Text.Length;
-            Application.Run (_dialog);
-
-            if (valid) {
-                return new DynamicStatusItem (_txtTitle.Text, _txtAction.Text, _txtShortcut.Text);
-            }
-
-            return null;
-        }
-
-        private void CleanEditStatusItem () {
-            _txtTitle.Text = "";
-            _txtAction.Text = "";
-            _txtShortcut.Text = "";
-=======
             TextTitle.SetFocus ();
             TextTitle.CursorPosition = TextTitle.Text.Length;
             Application.Run (_dialog);
@@ -445,7 +274,6 @@
             TextTitle.Text = "";
             TextAction.Text = "";
             TextShortcut.Text = "";
->>>>>>> 2e95cec4
         }
 
         private string GetTargetAction (Action action) {
@@ -462,46 +290,21 @@
                 }
             }
 
-<<<<<<< HEAD
-            return (v == null) || !(v is DynamicStatusItem item) ? string.Empty : item.action;
-=======
             return (v == null) || !(v is DynamicStatusItem item) ? string.Empty : item.Action;
->>>>>>> 2e95cec4
         }
     }
 
     public class DynamicStatusBarSample : Window {
-<<<<<<< HEAD
-        private StatusItem _currentEditStatusItem;
-        private int _currentSelectedStatusBar = -1;
-        private StatusItem _currentStatusItem;
-        private readonly ListView _lstItems;
-=======
         private readonly ListView _lstItems;
         private StatusItem _currentEditStatusItem;
         private int _currentSelectedStatusBar = -1;
         private StatusItem _currentStatusItem;
->>>>>>> 2e95cec4
         private StatusBar _statusBar;
 
         public DynamicStatusBarSample () {
             DataContext = new DynamicStatusItemModel ();
 
             var _frmDelimiter = new FrameView {
-<<<<<<< HEAD
-                                                  Title = "Shortcut Delimiter:",
-                                                  X = Pos.Center (),
-                                                  Y = 0,
-                                                  Width = 25,
-                                                  Height = 4
-                                              };
-
-            var _txtDelimiter = new TextField ($"{StatusBar.ShortcutDelimiter}") {
-                                    X = Pos.Center (),
-                                    Width = 2
-                                };
-            _txtDelimiter.TextChanged += (s, _) => StatusBar.ShortcutDelimiter = _txtDelimiter.Text.ToRunes ()[0];
-=======
                                                   X = Pos.Center (),
                                                   Y = 0,
                                                   Width = 25,
@@ -516,23 +319,11 @@
                                               };
             _txtDelimiter.TextChanged += (s, _) =>
                 StatusBar.ShortcutDelimiter = _txtDelimiter.Text.ToRunes ()[0];
->>>>>>> 2e95cec4
             _frmDelimiter.Add (_txtDelimiter);
 
             Add (_frmDelimiter);
 
             var _frmStatusBar = new FrameView {
-<<<<<<< HEAD
-                                                  Title = "Items:",
-                                                  Y = 5,
-                                                  Width = Dim.Percent (50),
-                                                  Height = Dim.Fill (2)
-                                              };
-
-            var _btnAddStatusBar = new Button {
-                                                  Text = "Add a StatusBar",
-                                                  Y = 1
-=======
                                                   Y = 5,
                                                   Width = Dim.Percent (50),
                                                   Height = Dim.Fill (2),
@@ -542,23 +333,10 @@
             var _btnAddStatusBar = new Button {
                                                   Y = 1,
                                                   Text = "Add a StatusBar"
->>>>>>> 2e95cec4
                                               };
             _frmStatusBar.Add (_btnAddStatusBar);
 
             var _btnRemoveStatusBar = new Button {
-<<<<<<< HEAD
-                                                     Text = "Remove a StatusBar",
-                                                     Y = 1
-                                                 };
-            _btnRemoveStatusBar.X =
-                Pos.AnchorEnd () - (Pos.Right (_btnRemoveStatusBar) - Pos.Left (_btnRemoveStatusBar));
-            _frmStatusBar.Add (_btnRemoveStatusBar);
-
-            var _btnAdd = new Button {
-                                         Text = " Add  ",
-                                         Y = Pos.Top (_btnRemoveStatusBar) + 2
-=======
                                                      Y = 1,
                                                      Text = "Remove a StatusBar"
                                                  };
@@ -569,27 +347,10 @@
             var _btnAdd = new Button {
                                          Y = Pos.Top (_btnRemoveStatusBar) + 2,
                                          Text = " Add  "
->>>>>>> 2e95cec4
                                      };
             _btnAdd.X = Pos.AnchorEnd () - (Pos.Right (_btnAdd) - Pos.Left (_btnAdd));
             _frmStatusBar.Add (_btnAdd);
 
-<<<<<<< HEAD
-            _lstItems = new ListView (new List<DynamicStatusItemList> ()) {
-                                                                              ColorScheme =
-                                                                                  Colors.ColorSchemes["Dialog"],
-                                                                              Y = Pos.Top (_btnAddStatusBar) + 2,
-                                                                              Width = Dim.Fill () - Dim.Width (_btnAdd)
-                                                                                  - 1,
-                                                                              Height = Dim.Fill ()
-                                                                          };
-            _frmStatusBar.Add (_lstItems);
-
-            var _btnRemove = new Button {
-                                            Text = "Remove",
-                                            X = Pos.Left (_btnAdd),
-                                            Y = Pos.Top (_btnAdd) + 1
-=======
             _lstItems = new ListView {
                                          ColorScheme = Colors.ColorSchemes["Dialog"],
                                          Y = Pos.Top (_btnAddStatusBar) + 2,
@@ -603,52 +364,31 @@
                                             X = Pos.Left (_btnAdd),
                                             Y = Pos.Top (_btnAdd) + 1,
                                             Text = "Remove"
->>>>>>> 2e95cec4
                                         };
             _frmStatusBar.Add (_btnRemove);
 
             var _btnUp = new Button {
-<<<<<<< HEAD
-                                        Text = "^",
-                                        X = Pos.Right (_lstItems) + 2,
-                                        Y = Pos.Top (_btnRemove) + 2
-=======
                                         X = Pos.Right (_lstItems) + 2,
                                         Y = Pos.Top (_btnRemove) + 2,
                                         Text = "^"
->>>>>>> 2e95cec4
                                     };
             _frmStatusBar.Add (_btnUp);
 
             var _btnDown = new Button {
-<<<<<<< HEAD
-                                          Text = "v",
-                                          X = Pos.Right (_lstItems) + 2,
-                                          Y = Pos.Top (_btnUp) + 1
-=======
                                           X = Pos.Right (_lstItems) + 2,
                                           Y = Pos.Top (_btnUp) + 1,
                                           Text = "v"
->>>>>>> 2e95cec4
                                       };
             _frmStatusBar.Add (_btnDown);
 
             Add (_frmStatusBar);
 
             var _frmStatusBarDetails = new DynamicStatusBarDetails {
-<<<<<<< HEAD
-                                                                       Text = "StatusBar Item Details:",
-                                                                       X = Pos.Right (_frmStatusBar),
-                                                                       Y = Pos.Top (_frmStatusBar),
-                                                                       Width = Dim.Fill (),
-                                                                       Height = Dim.Fill (4)
-=======
                                                                        X = Pos.Right (_frmStatusBar),
                                                                        Y = Pos.Top (_frmStatusBar),
                                                                        Width = Dim.Fill (),
                                                                        Height = Dim.Fill (4),
                                                                        Title = "StatusBar Item Details:"
->>>>>>> 2e95cec4
                                                                    };
             Add (_frmStatusBarDetails);
 
@@ -661,12 +401,8 @@
                         items[i] = items[i - 1];
                         items[i - 1] = statusItem;
                         DataContext.Items[i] = DataContext.Items[i - 1];
-<<<<<<< HEAD
-                        DataContext.Items[i - 1] = new DynamicStatusItemList (statusItem.Title, statusItem);
-=======
                         DataContext.Items[i - 1] =
                             new DynamicStatusItemList (statusItem.Title, statusItem);
->>>>>>> 2e95cec4
                         _lstItems.SelectedItem = i - 1;
                         _statusBar.SetNeedsDisplay ();
                     }
@@ -682,12 +418,8 @@
                         items[i] = items[i + 1];
                         items[i + 1] = statusItem;
                         DataContext.Items[i] = DataContext.Items[i + 1];
-<<<<<<< HEAD
-                        DataContext.Items[i + 1] = new DynamicStatusItemList (statusItem.Title, statusItem);
-=======
                         DataContext.Items[i + 1] =
                             new DynamicStatusItemList (statusItem.Title, statusItem);
->>>>>>> 2e95cec4
                         _lstItems.SelectedItem = i + 1;
                         _statusBar.SetNeedsDisplay ();
                     }
@@ -695,28 +427,16 @@
             };
 
             var _btnOk = new Button {
-<<<<<<< HEAD
-                                        Text = "Ok",
-                                        X = Pos.Right (_frmStatusBar) + 20,
-                                        Y = Pos.Bottom (_frmStatusBarDetails)
-=======
                                         X = Pos.Right (_frmStatusBar) + 20,
                                         Y = Pos.Bottom (_frmStatusBarDetails),
                                         Text = "Ok"
->>>>>>> 2e95cec4
                                     };
             Add (_btnOk);
 
             var _btnCancel = new Button {
-<<<<<<< HEAD
-                                            Text = "Cancel",
-                                            X = Pos.Right (_btnOk) + 3,
-                                            Y = Pos.Top (_btnOk)
-=======
                                             X = Pos.Right (_btnOk) + 3,
                                             Y = Pos.Top (_btnOk),
                                             Text = "Cancel"
->>>>>>> 2e95cec4
                                         };
             _btnCancel.Clicked += (s, e) => { SetFrameDetails (_currentEditStatusItem); };
             Add (_btnCancel);
@@ -724,18 +444,6 @@
             _lstItems.SelectedItemChanged += (s, e) => { SetFrameDetails (); };
 
             _btnOk.Clicked += (s, e) => {
-<<<<<<< HEAD
-                if (string.IsNullOrEmpty (_frmStatusBarDetails._txtTitle.Text) && _currentEditStatusItem != null) {
-                    MessageBox.ErrorQuery ("Invalid title", "Must enter a valid title!.", "Ok");
-                } else if (_currentEditStatusItem != null) {
-                    _frmStatusBarDetails._txtTitle.Text = SetTitleText (
-                                                                        _frmStatusBarDetails._txtTitle.Text,
-                                                                        _frmStatusBarDetails._txtShortcut.Text);
-                    var statusItem = new DynamicStatusItem (
-                                                            _frmStatusBarDetails._txtTitle.Text,
-                                                            _frmStatusBarDetails._txtAction.Text,
-                                                            _frmStatusBarDetails._txtShortcut.Text);
-=======
                 if (string.IsNullOrEmpty (_frmStatusBarDetails.TextTitle.Text) &&
                     _currentEditStatusItem != null) {
                     MessageBox.ErrorQuery ("Invalid title", "Must enter a valid title!.", "Ok");
@@ -748,21 +456,16 @@
                                                                Action = _frmStatusBarDetails.TextAction.Text,
                                                                Shortcut = _frmStatusBarDetails.TextShortcut.Text
                                                            };
->>>>>>> 2e95cec4
                     UpdateStatusItem (_currentEditStatusItem, statusItem, _lstItems.SelectedItem);
                 }
             };
 
             _btnAdd.Clicked += (s, e) => {
                 if (StatusBar == null) {
-<<<<<<< HEAD
-                    MessageBox.ErrorQuery ("StatusBar Bar Error", "Must add a StatusBar first!", "Ok");
-=======
                     MessageBox.ErrorQuery (
                                            "StatusBar Bar Error",
                                            "Must add a StatusBar first!",
                                            "Ok");
->>>>>>> 2e95cec4
                     _btnAddStatusBar.SetFocus ();
 
                     return;
@@ -789,12 +492,8 @@
                 if (statusItem != null) {
                     _statusBar.RemoveItem (_currentSelectedStatusBar);
                     DataContext.Items.RemoveAt (_lstItems.SelectedItem);
-<<<<<<< HEAD
-                    if (_lstItems.Source.Count > 0 && _lstItems.SelectedItem > _lstItems.Source.Count - 1) {
-=======
                     if (_lstItems.Source.Count > 0 &&
                         _lstItems.SelectedItem > _lstItems.Source.Count - 1) {
->>>>>>> 2e95cec4
                         _lstItems.SelectedItem = _lstItems.Source.Count - 1;
                     }
 
@@ -877,29 +576,19 @@
             StatusItem CreateNewStatusBar (DynamicStatusItem item) {
                 var newStatusItem = new StatusItem (
                                                     ShortcutHelper.GetShortcutFromTag (
-<<<<<<< HEAD
-                                                     item.shortcut,
-                                                     StatusBar.ShortcutDelimiter),
-                                                    item.title,
-=======
                                                      item.Shortcut,
                                                      StatusBar.ShortcutDelimiter),
                                                     item.Title,
->>>>>>> 2e95cec4
                                                     _frmStatusBarDetails.CreateAction (item));
 
                 return newStatusItem;
             }
 
-<<<<<<< HEAD
-            void UpdateStatusItem (StatusItem _currentEditStatusItem, DynamicStatusItem statusItem, int index) {
-=======
             void UpdateStatusItem (
                 StatusItem _currentEditStatusItem,
                 DynamicStatusItem statusItem,
                 int index
             ) {
->>>>>>> 2e95cec4
                 _currentEditStatusItem = CreateNewStatusBar (statusItem);
                 _statusBar.Items[index] = _currentEditStatusItem;
                 if (DataContext.Items.Count == 0) {
@@ -909,14 +598,9 @@
                                                                       _currentEditStatusItem));
                 }
 
-<<<<<<< HEAD
-                DataContext.Items[index] =
-                    new DynamicStatusItemList (_currentEditStatusItem.Title, _currentEditStatusItem);
-=======
                 DataContext.Items[index] = new DynamicStatusItemList (
                                                                       _currentEditStatusItem.Title,
                                                                       _currentEditStatusItem);
->>>>>>> 2e95cec4
                 SetFrameDetails (_currentEditStatusItem);
             }
 
@@ -942,25 +626,11 @@
     }
 
     public class DynamicStatusItem {
-<<<<<<< HEAD
-        public string action = "";
-        public string shortcut;
-        public string title = "New";
-        public DynamicStatusItem () { }
-        public DynamicStatusItem (string title) { this.title = title; }
-
-        public DynamicStatusItem (string title, string action, string shortcut = null) {
-            this.title = title;
-            this.action = action;
-            this.shortcut = shortcut;
-        }
-=======
         public string Action { get; set; } = "";
 
         public string Shortcut { get; set; }
 
         public string Title { get; set; } = "New";
->>>>>>> 2e95cec4
     }
 
     public class DynamicStatusItemList {
@@ -979,19 +649,6 @@
     }
 
     public class DynamicStatusItemModel : INotifyPropertyChanged {
-<<<<<<< HEAD
-        private List<DynamicStatusItemList> items;
-        private string statusBar;
-        public DynamicStatusItemModel () { Items = new List<DynamicStatusItemList> (); }
-
-        public List<DynamicStatusItemList> Items {
-            get => items;
-            set {
-                if (value != items) {
-                    items = value;
-                    PropertyChanged?.Invoke (this, new PropertyChangedEventArgs (GetPropertyName ()));
-                }
-=======
         private List<DynamicStatusItemList> _items;
         private string _statusBar;
         public DynamicStatusItemModel () => Items = 
@@ -1007,19 +664,10 @@
                 PropertyChanged?.Invoke (
                                          this,
                                          new PropertyChangedEventArgs (GetPropertyName ()));
->>>>>>> 2e95cec4
             }
         }
 
         public string StatusBar {
-<<<<<<< HEAD
-            get => statusBar;
-            set {
-                if (value != statusBar) {
-                    statusBar = value;
-                    PropertyChanged?.Invoke (this, new PropertyChangedEventArgs (GetPropertyName ()));
-                }
-=======
             get => _statusBar;
             set {
                 if (value == _statusBar) {
@@ -1030,17 +678,13 @@
                 PropertyChanged?.Invoke (
                                          this,
                                          new PropertyChangedEventArgs (GetPropertyName ()));
->>>>>>> 2e95cec4
             }
         }
 
         public event PropertyChangedEventHandler PropertyChanged;
 
         public string GetPropertyName ([CallerMemberName] string propertyName = null) { return propertyName; }
-<<<<<<< HEAD
-=======
         [];
->>>>>>> 2e95cec4
     }
 
     public interface IValueConverter {
@@ -1053,11 +697,7 @@
 
     public class UStringValueConverter : IValueConverter {
         public object Convert (object value, object parameter = null) {
-<<<<<<< HEAD
-            byte[] data = Encoding.ASCII.GetBytes (value.ToString ());
-=======
             byte[] data = Encoding.ASCII.GetBytes (value.ToString () ?? string.Empty);
->>>>>>> 2e95cec4
 
             return StringExtensions.ToString (data);
         }
