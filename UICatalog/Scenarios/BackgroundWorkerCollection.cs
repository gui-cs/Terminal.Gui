--- conflicted
+++ resolved
@@ -327,13 +327,8 @@
 				};
 				Add (listView);
 
-<<<<<<< HEAD
 				start = new Button ("Start") { IsDefault = true, ClearOnVisibleFalse = false };
-				start.Clicked += () => {
-=======
-				start = new Button ("Start") { IsDefault = true };
-				start.Clicked += (s,e) => {
->>>>>>> ac5b87f9
+				start.Clicked += (s, e) => {
 					Staging = new Staging (DateTime.Now);
 					RequestStop ();
 				};
