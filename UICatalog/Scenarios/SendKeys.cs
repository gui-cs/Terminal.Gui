﻿using System;
using Terminal.Gui;

<<<<<<< HEAD
namespace UICatalog.Scenarios; 
=======
namespace UICatalog.Scenarios;
>>>>>>> 2e95cec4

[ScenarioMetadata ("SendKeys", "SendKeys sample - Send key combinations.")]
[ScenarioCategory ("Mouse and Keyboard")]
public class SendKeys : Scenario {
    public override void Setup () {
        var label = new Label {
<<<<<<< HEAD
                                  Text = "Insert the text to send:",
                                  X = Pos.Center (),
                                  Y = Pos.Center () - 6
=======
                                  X = Pos.Center (),
                                  Y = Pos.Center () - 6,
                                  Text = "Insert the text to send:"
>>>>>>> 2e95cec4
                              };
        Win.Add (label);

        var txtInput = new TextField {
<<<<<<< HEAD
                                         Text = "MockKeyPresses",
                                         X = Pos.Center (),
                                         Y = Pos.Center () - 5,
                                         Width = 20
=======
                                         X = Pos.Center (),
                                         Y = Pos.Center () - 5,
                                         Width = 20,
                                         Text = "MockKeyPresses"
>>>>>>> 2e95cec4
                                     };
        Win.Add (txtInput);

        var ckbShift = new CheckBox {
<<<<<<< HEAD
                                        Text = "Shift",
                                        X = Pos.Center (),
                                        Y = Pos.Center () - 4
=======
                                        X = Pos.Center (),
                                        Y = Pos.Center () - 4,
                                        Text = "Shift"
>>>>>>> 2e95cec4
                                    };
        Win.Add (ckbShift);

        var ckbAlt = new CheckBox {
<<<<<<< HEAD
                                      Text = "Alt",
                                      X = Pos.Center (),
                                      Y = Pos.Center () - 3
=======
                                      X = Pos.Center (),
                                      Y = Pos.Center () - 3,
                                      Text = "Alt"
>>>>>>> 2e95cec4
                                  };
        Win.Add (ckbAlt);

        var ckbControl = new CheckBox {
<<<<<<< HEAD
                                          Text = "Control",
                                          X = Pos.Center (),
                                          Y = Pos.Center () - 2
=======
                                          X = Pos.Center (),
                                          Y = Pos.Center () - 2,
                                          Text = "Control"
>>>>>>> 2e95cec4
                                      };
        Win.Add (ckbControl);

        label = new Label {
<<<<<<< HEAD
                              Text = "Result keys:",
                              X = Pos.Center (),
                              Y = Pos.Center () + 1
=======
                              X = Pos.Center (),
                              Y = Pos.Center () + 1,
                              Text = "Result keys:"
>>>>>>> 2e95cec4
                          };
        Win.Add (label);

        var txtResult = new TextField {
                                          X = Pos.Center (),
                                          Y = Pos.Center () + 2,
                                          Width = 20
                                      };
        Win.Add (txtResult);

        var rKeys = "";
        var rControlKeys = "";
        var IsShift = false;
        var IsAlt = false;
        var IsCtrl = false;

        txtResult.KeyDown += (s, e) => {
            rKeys += (char)e.KeyCode;
            if (!IsShift && e.IsShift) {
                rControlKeys += " Shift ";
                IsShift = true;
            }

            if (!IsAlt && e.IsAlt) {
                rControlKeys += " Alt ";
                IsAlt = true;
            }

            if (!IsCtrl && e.IsCtrl) {
                rControlKeys += " Ctrl ";
                IsCtrl = true;
            }
        };

        var lblShippedKeys = new Label {
                                           X = Pos.Center (),
                                           Y = Pos.Center () + 3,
                                           AutoSize = true
                                       };
        Win.Add (lblShippedKeys);

        var lblShippedControlKeys = new Label {
                                                  X = Pos.Center (),
                                                  Y = Pos.Center () + 5,
                                                  AutoSize = true
                                              };
        Win.Add (lblShippedControlKeys);

        var button = new Button {
<<<<<<< HEAD
                                    Text = "Process keys",
                                    X = Pos.Center (),
                                    Y = Pos.Center () + 7,
                                    IsDefault = true
=======
                                    X = Pos.Center (),
                                    Y = Pos.Center () + 7,
                                    IsDefault = true,
                                    Text = "Process keys"
>>>>>>> 2e95cec4
                                };
        Win.Add (button);

        void ProcessInput () {
            rKeys = "";
            rControlKeys = "";
            txtResult.Text = "";
            IsShift = false;
            IsAlt = false;
            IsCtrl = false;
            txtResult.SetFocus ();
            foreach (char r in txtInput.Text) {
                ConsoleKey ck = char.IsLetter (r)
                                    ? (ConsoleKey)char.ToUpper (r)
                                    : (ConsoleKey)r;
                Application.Driver.SendKeys (
                                             r,
                                             ck,
                                             (bool)ckbShift.Checked,
                                             (bool)ckbAlt.Checked,
                                             (bool)ckbControl.Checked);
            }

            lblShippedKeys.Text = rKeys;
            lblShippedControlKeys.Text = rControlKeys;
            txtInput.SetFocus ();
        }

        button.Clicked += (s, e) => ProcessInput ();

        Win.KeyDown += (s, e) => {
            if (e.KeyCode == KeyCode.Enter) {
                ProcessInput ();
                e.Handled = true;
            }
        };
    }
}<|MERGE_RESOLUTION|>--- conflicted
+++ resolved
@@ -1,93 +1,52 @@
 ﻿using System;
 using Terminal.Gui;
 
-<<<<<<< HEAD
-namespace UICatalog.Scenarios; 
-=======
 namespace UICatalog.Scenarios;
->>>>>>> 2e95cec4
 
 [ScenarioMetadata ("SendKeys", "SendKeys sample - Send key combinations.")]
 [ScenarioCategory ("Mouse and Keyboard")]
 public class SendKeys : Scenario {
     public override void Setup () {
         var label = new Label {
-<<<<<<< HEAD
-                                  Text = "Insert the text to send:",
-                                  X = Pos.Center (),
-                                  Y = Pos.Center () - 6
-=======
                                   X = Pos.Center (),
                                   Y = Pos.Center () - 6,
                                   Text = "Insert the text to send:"
->>>>>>> 2e95cec4
                               };
         Win.Add (label);
 
         var txtInput = new TextField {
-<<<<<<< HEAD
-                                         Text = "MockKeyPresses",
-                                         X = Pos.Center (),
-                                         Y = Pos.Center () - 5,
-                                         Width = 20
-=======
                                          X = Pos.Center (),
                                          Y = Pos.Center () - 5,
                                          Width = 20,
                                          Text = "MockKeyPresses"
->>>>>>> 2e95cec4
                                      };
         Win.Add (txtInput);
 
         var ckbShift = new CheckBox {
-<<<<<<< HEAD
-                                        Text = "Shift",
-                                        X = Pos.Center (),
-                                        Y = Pos.Center () - 4
-=======
                                         X = Pos.Center (),
                                         Y = Pos.Center () - 4,
                                         Text = "Shift"
->>>>>>> 2e95cec4
                                     };
         Win.Add (ckbShift);
 
         var ckbAlt = new CheckBox {
-<<<<<<< HEAD
-                                      Text = "Alt",
-                                      X = Pos.Center (),
-                                      Y = Pos.Center () - 3
-=======
                                       X = Pos.Center (),
                                       Y = Pos.Center () - 3,
                                       Text = "Alt"
->>>>>>> 2e95cec4
                                   };
         Win.Add (ckbAlt);
 
         var ckbControl = new CheckBox {
-<<<<<<< HEAD
-                                          Text = "Control",
-                                          X = Pos.Center (),
-                                          Y = Pos.Center () - 2
-=======
                                           X = Pos.Center (),
                                           Y = Pos.Center () - 2,
                                           Text = "Control"
->>>>>>> 2e95cec4
                                       };
         Win.Add (ckbControl);
 
         label = new Label {
-<<<<<<< HEAD
-                              Text = "Result keys:",
-                              X = Pos.Center (),
-                              Y = Pos.Center () + 1
-=======
                               X = Pos.Center (),
                               Y = Pos.Center () + 1,
                               Text = "Result keys:"
->>>>>>> 2e95cec4
                           };
         Win.Add (label);
 
@@ -137,17 +96,10 @@
         Win.Add (lblShippedControlKeys);
 
         var button = new Button {
-<<<<<<< HEAD
-                                    Text = "Process keys",
-                                    X = Pos.Center (),
-                                    Y = Pos.Center () + 7,
-                                    IsDefault = true
-=======
                                     X = Pos.Center (),
                                     Y = Pos.Center () + 7,
                                     IsDefault = true,
                                     Text = "Process keys"
->>>>>>> 2e95cec4
                                 };
         Win.Add (button);
 
