--- conflicted
+++ resolved
@@ -103,17 +103,10 @@
 				var l = new Label (" ") {
 					X = dx++,
 					Y = y,
-<<<<<<< HEAD
-					ColorScheme = new ColorScheme () {
-						Normal = new Attribute (
-						colorFunc (i > 255 ? 255 : i),
-						colorFunc (i > 255 ? 255 : i)
-=======
 					ColorScheme = new ColorScheme {
 						Normal = new Attribute (
 							colorFunc (Math.Clamp (i, 0, 255)),
 							colorFunc (Math.Clamp (i, 0, 255))
->>>>>>> e985b5b4
 						)
 					}
 				};
