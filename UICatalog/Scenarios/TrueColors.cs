--- conflicted
+++ resolved
@@ -81,18 +81,10 @@
 				Y = 6
 			};
 			Win.Add (lblBlue);
-<<<<<<< HEAD
-
-			// BUGBUG: Views should not use RootMouseEvent; use Responder instead.
-			Application.RootMouseEvent = (e) => {
-				if (e.View != null) {
-					var normal = e.View.GetNormalColor ();
-=======
 			
 			Application.MouseEvent += (s, e) => {
 				if (e.MouseEvent.View != null) {
 					var normal = e.MouseEvent.View.GetNormalColor ();
->>>>>>> 21e8a70c
 					lblRed.Text = normal.Foreground.R.ToString ();
 					lblGreen.Text = normal.Foreground.G.ToString ();
 					lblBlue.Text = normal.Foreground.B.ToString ();
