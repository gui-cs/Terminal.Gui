﻿using System;
using System.Collections;
using System.Collections.Generic;
using System.Data;
using Terminal.Gui;

namespace UICatalog.Scenarios;

[ScenarioMetadata ("ListColumns", "Implements a columned list via a data table.")]
[ScenarioCategory ("TableView")]
[ScenarioCategory ("Controls")]
[ScenarioCategory ("Dialogs")]
[ScenarioCategory ("Text and Formatting")]
[ScenarioCategory ("Top Level Windows")]
public class ListColumns : Scenario {
    private ColorScheme _alternatingColorScheme;
    private DataTable _currentTable;
    private TableView _listColView;
    private MenuItem _miAlternatingColors;
    private MenuItem _miAlwaysUseNormalColorForVerticalCellLines;
    private MenuItem _miBottomline;
    private MenuItem _miCellLines;
    private MenuItem _miCursor;
    private MenuItem _miExpandLastColumn;
    private MenuItem _miOrientVertical;
    private MenuItem _miScrollParallel;
    private MenuItem _miSmoothScrolling;
    private MenuItem _miTopline;

    /// <summary>
    ///     Builds a simple list in which values are the index.  This helps testing that scrolling etc is working
    ///     correctly and not skipping out values when paging
    /// </summary>
    /// <param name="items"></param>
    /// <returns></returns>
    public static IList BuildSimpleList (int items) {
        List<object> list = new List<object> ();

        for (var i = 0; i < items; i++) {
            list.Add ("Item " + i);
        }

        return list;
    }

    public override void Setup () {
        Win.Title = GetName ();
        Win.Y = 1; // menu
        Win.Height = Dim.Fill (1); // status bar

        _listColView = new TableView {
                                         X = 0,
                                         Y = 0,
                                         Width = Dim.Fill (),
                                         Height = Dim.Fill (1),
                                         Style = new TableStyle {
                                                                    ShowHeaders = false,
                                                                    ShowHorizontalHeaderOverline = false,
                                                                    ShowHorizontalHeaderUnderline = false,
                                                                    ShowHorizontalBottomline = false,
                                                                    ExpandLastColumn = false
                                                                }
                                     };
        var listColStyle = new ListColumnStyle ();

<<<<<<< HEAD
        var menu = new MenuBar (
                                new MenuBarItem[] {
                                                      new (
                                                           "_File",
                                                           new MenuItem[] {
                                                                              new (
                                                                               "Open_BigListExample",
                                                                               "",
                                                                               () => OpenSimpleList (true)),
                                                                              new (
                                                                               "Open_SmListExample",
                                                                               "",
                                                                               () => OpenSimpleList (false)),
                                                                              new (
                                                                               "_CloseExample",
                                                                               "",
                                                                               () => CloseExample ()),
                                                                              new ("_Quit", "", () => Quit ())
                                                                          }),
                                                      new (
                                                           "_View",
                                                           new[] {
                                                                     _miTopline =
                                                                         new MenuItem (
                                                                          "_TopLine",
                                                                          "",
                                                                          () => ToggleTopline ()) {
                                                                             Checked = _listColView.Style
                                                                                 .ShowHorizontalHeaderOverline,
                                                                             CheckType = MenuItemCheckStyle.Checked
                                                                         },
                                                                     _miBottomline =
                                                                         new MenuItem (
                                                                          "_BottomLine",
                                                                          "",
                                                                          () => ToggleBottomline ()) {
                                                                             Checked = _listColView.Style
                                                                                 .ShowHorizontalBottomline,
                                                                             CheckType = MenuItemCheckStyle.Checked
                                                                         },
                                                                     _miCellLines =
                                                                         new MenuItem (
                                                                          "_CellLines",
                                                                          "",
                                                                          () => ToggleCellLines ()) {
                                                                             Checked = _listColView.Style
                                                                                 .ShowVerticalCellLines,
                                                                             CheckType = MenuItemCheckStyle.Checked
                                                                         },
                                                                     _miExpandLastColumn =
                                                                         new MenuItem (
                                                                          "_ExpandLastColumn",
                                                                          "",
                                                                          () => ToggleExpandLastColumn ()) {
                                                                             Checked = _listColView.Style
                                                                                 .ExpandLastColumn,
                                                                             CheckType = MenuItemCheckStyle.Checked
                                                                         },
                                                                     _miAlwaysUseNormalColorForVerticalCellLines =
                                                                         new MenuItem (
                                                                          "_AlwaysUseNormalColorForVerticalCellLines",
                                                                          "",
                                                                          () =>
                                                                              ToggleAlwaysUseNormalColorForVerticalCellLines ()) {
                                                                             Checked = _listColView.Style
                                                                                 .AlwaysUseNormalColorForVerticalCellLines,
                                                                             CheckType = MenuItemCheckStyle.Checked
                                                                         },
                                                                     _miSmoothScrolling =
                                                                         new MenuItem (
                                                                          "_SmoothHorizontalScrolling",
                                                                          "",
                                                                          () => ToggleSmoothScrolling ()) {
                                                                             Checked = _listColView.Style
                                                                                 .SmoothHorizontalScrolling,
                                                                             CheckType = MenuItemCheckStyle.Checked
                                                                         },
                                                                     _miAlternatingColors =
                                                                         new MenuItem (
                                                                          "Alternating Colors",
                                                                          "",
                                                                          () => ToggleAlternatingColors ())
                                                                         { CheckType = MenuItemCheckStyle.Checked },
                                                                     _miCursor = new MenuItem (
                                                                      "Invert Selected Cell First Character",
                                                                      "",
                                                                      () =>
                                                                          ToggleInvertSelectedCellFirstCharacter ()) {
                                                                         Checked = _listColView.Style
                                                                             .InvertSelectedCellFirstCharacter,
                                                                         CheckType = MenuItemCheckStyle.Checked
                                                                     }
                                                                 }),
                                                      new (
                                                           "_List",
                                                           new[] {
                                                                     //new MenuItem ("_Hide Headers", "", HideHeaders),
                                                                     _miOrientVertical =
                                                                         new MenuItem (
                                                                          "_OrientVertical",
                                                                          "",
                                                                          () => ToggleVerticalOrientation ()) {
                                                                             Checked = listColStyle.Orientation
                                                                                 == Orientation.Vertical,
                                                                             CheckType = MenuItemCheckStyle.Checked
                                                                         },
                                                                     _miScrollParallel =
                                                                         new MenuItem (
                                                                          "_ScrollParallel",
                                                                          "",
                                                                          () => ToggleScrollParallel ()) {
                                                                             Checked = listColStyle.ScrollParallel,
                                                                             CheckType = MenuItemCheckStyle.Checked
                                                                         },
                                                                     new ("Set _Max Cell Width", "", SetListMaxWidth),
                                                                     new ("Set Mi_n Cell Width", "", SetListMinWidth)
                                                                 })
                                                  });
=======
        var menu = new MenuBar {
                                   Menus =  [
                                   new MenuBarItem ("_File", new MenuItem[] {
                                                                                new (
                                                                                 "Open_BigListExample",
                                                                                 "",
                                                                                 () => OpenSimpleList (true)),
                                                                                new (
                                                                                 "Open_SmListExample",
                                                                                 "",
                                                                                 () => OpenSimpleList (false)),
                                                                                new (
                                                                                 "_CloseExample",
                                                                                 "",
                                                                                 () => CloseExample ()),
                                                                                new ("_Quit", "", () => Quit ())
                                                                            }),
                                   new MenuBarItem (
                                                    "_View",
                                                    new[] {
                                                              _miTopline =
                                                                  new MenuItem ("_TopLine", "", () => ToggleTopline ()) {
                                                                      Checked = _listColView.Style
                                                                          .ShowHorizontalHeaderOverline,
                                                                      CheckType = MenuItemCheckStyle.Checked
                                                                  },
                                                              _miBottomline = new MenuItem (
                                                                               "_BottomLine",
                                                                               "",
                                                                               () => ToggleBottomline ()) {
                                                                                  Checked = _listColView.Style
                                                                                      .ShowHorizontalBottomline,
                                                                                  CheckType = MenuItemCheckStyle
                                                                                      .Checked
                                                                              },
                                                              _miCellLines = new MenuItem (
                                                                              "_CellLines",
                                                                              "",
                                                                              () => ToggleCellLines ()) {
                                                                                 Checked = _listColView.Style
                                                                                     .ShowVerticalCellLines,
                                                                                 CheckType = MenuItemCheckStyle
                                                                                     .Checked
                                                                             },
                                                              _miExpandLastColumn = new MenuItem (
                                                               "_ExpandLastColumn",
                                                               "",
                                                               () => ToggleExpandLastColumn ()) {
                                                                  Checked = _listColView.Style.ExpandLastColumn,
                                                                  CheckType = MenuItemCheckStyle.Checked
                                                              },
                                                              _miAlwaysUseNormalColorForVerticalCellLines =
                                                                  new MenuItem (
                                                                                "_AlwaysUseNormalColorForVerticalCellLines",
                                                                                "",
                                                                                () =>
                                                                                    ToggleAlwaysUseNormalColorForVerticalCellLines ()) {
                                                                      Checked = _listColView.Style
                                                                          .AlwaysUseNormalColorForVerticalCellLines,
                                                                      CheckType = MenuItemCheckStyle.Checked
                                                                  },
                                                              _miSmoothScrolling = new MenuItem (
                                                               "_SmoothHorizontalScrolling",
                                                               "",
                                                               () => ToggleSmoothScrolling ()) {
                                                                  Checked = _listColView.Style
                                                                      .SmoothHorizontalScrolling,
                                                                  CheckType = MenuItemCheckStyle.Checked
                                                              },
                                                              _miAlternatingColors = new MenuItem (
                                                                   "Alternating Colors",
                                                                   "",
                                                                   () => ToggleAlternatingColors ())
                                                                  { CheckType = MenuItemCheckStyle.Checked },
                                                              _miCursor = new MenuItem (
                                                                           "Invert Selected Cell First Character",
                                                                           "",
                                                                           () =>
                                                                               ToggleInvertSelectedCellFirstCharacter ()) {
                                                                              Checked = _listColView.Style
                                                                                  .InvertSelectedCellFirstCharacter,
                                                                              CheckType = MenuItemCheckStyle.Checked
                                                                          }
                                                          }),
                                   new MenuBarItem (
                                                    "_List",
                                                    new[] {
                                                              //new MenuItem ("_Hide Headers", "", HideHeaders),
                                                              _miOrientVertical = new MenuItem (
                                                               "_OrientVertical",
                                                               "",
                                                               () => ToggleVerticalOrientation ()) {
                                                                  Checked = listColStyle.Orientation
                                                                            == Orientation.Vertical,
                                                                  CheckType = MenuItemCheckStyle.Checked
                                                              },
                                                              _miScrollParallel = new MenuItem (
                                                               "_ScrollParallel",
                                                               "",
                                                               () => ToggleScrollParallel ()) {
                                                                  Checked = listColStyle.ScrollParallel,
                                                                  CheckType = MenuItemCheckStyle.Checked
                                                              },
                                                              new ("Set _Max Cell Width", "", SetListMaxWidth),
                                                              new ("Set Mi_n Cell Width", "", SetListMinWidth)
                                                          })
                                       ]
                               };
>>>>>>> 2e95cec4

        Application.Top.Add (menu);

        var statusBar = new StatusBar (
                                       new StatusItem[] {
                                                            new (
                                                                 KeyCode.F2,
                                                                 "~F2~ OpenBigListEx",
                                                                 () => OpenSimpleList (true)),
                                                            new (
                                                                 KeyCode.F3,
                                                                 "~F3~ CloseExample",
                                                                 () => CloseExample ()),
                                                            new (
                                                                 KeyCode.F4,
                                                                 "~F4~ OpenSmListEx",
                                                                 () => OpenSimpleList (false)),
                                                            new (
                                                                 Application.QuitKey,
                                                                 $"{Application.QuitKey} to Quit",
                                                                 () => Quit ())
                                                        });
        Application.Top.Add (statusBar);

        Win.Add (_listColView);

        var selectedCellLabel = new Label {
<<<<<<< HEAD
                                              AutoSize = false,
=======
>>>>>>> 2e95cec4
                                              X = 0,
                                              Y = Pos.Bottom (_listColView),
                                              Text = "0,0",
                                              Width = Dim.Fill (),
                                              TextAlignment = TextAlignment.Right
                                          };

        Win.Add (selectedCellLabel);

        _listColView.SelectedCellChanged += (s, e) => {
            selectedCellLabel.Text = $"{_listColView.SelectedRow},{_listColView.SelectedColumn}";
        };
        _listColView.KeyDown += TableViewKeyPress;

        SetupScrollBar ();

        _alternatingColorScheme = new ColorScheme {
                                                      Disabled = Win.ColorScheme.Disabled,
                                                      HotFocus = Win.ColorScheme.HotFocus,
                                                      Focus = Win.ColorScheme.Focus,
                                                      Normal = new Attribute (Color.White, Color.BrightBlue)
                                                  };

        // if user clicks the mouse in TableView
        _listColView.MouseClick += (s, e) => {
            _listColView.ScreenToCell (e.MouseEvent.X, e.MouseEvent.Y, out int? clickedCol);
        };

        _listColView.KeyBindings.Add (KeyCode.Space, Command.ToggleChecked);
    }

    private void CloseExample () { _listColView.Table = null; }
    private void OpenSimpleList (bool big) { SetTable (BuildSimpleList (big ? 1023 : 31)); }
    private void Quit () { Application.RequestStop (); }

    private void RunListWidthDialog (string prompt, Action<TableView, int> setter, Func<TableView, int> getter) {
        var accepted = false;
<<<<<<< HEAD
        var ok = new Button ("Ok", true);
=======
        var ok = new Button { Text = "Ok", IsDefault = true };
>>>>>>> 2e95cec4
        ok.Clicked += (s, e) => {
            accepted = true;
            Application.RequestStop ();
        };
<<<<<<< HEAD
        var cancel = new Button ("Cancel");
        cancel.Clicked += (s, e) => { Application.RequestStop (); };
        var d = new Dialog (ok, cancel) { Title = prompt };
=======
        var cancel = new Button { Text = "Cancel" };
        cancel.Clicked += (s, e) => { Application.RequestStop (); };
        var d = new Dialog { Title = prompt, Buttons =  [ok, cancel] };
>>>>>>> 2e95cec4

        var tf = new TextField {
                                   Text = getter (_listColView).ToString (),
                                   X = 0,
                                   Y = 1,
                                   Width = Dim.Fill ()
                               };

        d.Add (tf);
        tf.SetFocus ();

        Application.Run (d);

        if (accepted) {
            try {
                setter (_listColView, int.Parse (tf.Text));
            }
            catch (Exception ex) {
                MessageBox.ErrorQuery (60, 20, "Failed to set", ex.Message, "Ok");
            }
        }
    }

    private void SetListMaxWidth () {
        RunListWidthDialog ("MaxCellWidth", (s, v) => s.MaxCellWidth = v, s => s.MaxCellWidth);
        _listColView.SetNeedsDisplay ();
    }

    private void SetListMinWidth () {
        RunListWidthDialog ("MinCellWidth", (s, v) => s.MinCellWidth = v, s => s.MinCellWidth);
        _listColView.SetNeedsDisplay ();
    }

    private void SetTable (IList list) {
        _listColView.Table = new ListTableSource (list, _listColView);
        if ((ListTableSource)_listColView.Table != null) {
            _currentTable = ((ListTableSource)_listColView.Table).DataTable;
        }
    }

    private void SetupScrollBar () {
        var scrollBar = new ScrollBarView (_listColView, true); // (listColView, true, true);

        scrollBar.ChangedPosition += (s, e) => {
            _listColView.RowOffset = scrollBar.Position;
            if (_listColView.RowOffset != scrollBar.Position) {
                scrollBar.Position = _listColView.RowOffset;
            }

            _listColView.SetNeedsDisplay ();
        };
        /*
        scrollBar.OtherScrollBarView.ChangedPosition += (s,e) => {
            listColView.ColumnOffset = scrollBar.OtherScrollBarView.Position;
            if (listColView.ColumnOffset != scrollBar.OtherScrollBarView.Position) {
                scrollBar.OtherScrollBarView.Position = listColView.ColumnOffset;
            }
            listColView.SetNeedsDisplay ();
        };
        */

        _listColView.DrawContent += (s, e) => {
            scrollBar.Size = _listColView.Table?.Rows ?? 0;
            scrollBar.Position = _listColView.RowOffset;

            //scrollBar.OtherScrollBarView.Size = listColView.Table?.Columns - 1 ?? 0;
            //scrollBar.OtherScrollBarView.Position = listColView.ColumnOffset;
            scrollBar.Refresh ();
        };
    }

    private void TableViewKeyPress (object sender, Key e) {
        if (e.KeyCode == KeyCode.Delete) {
            // set all selected cells to null
            foreach (Point pt in _listColView.GetAllSelectedCells ()) {
                _currentTable.Rows[pt.Y][pt.X] = DBNull.Value;
            }

            _listColView.Update ();
            e.Handled = true;
        }
    }

    private void ToggleAlternatingColors () {
        //toggle menu item
        _miAlternatingColors.Checked = !_miAlternatingColors.Checked;

        if (_miAlternatingColors.Checked == true) {
            _listColView.Style.RowColorGetter = a => { return a.RowIndex % 2 == 0 ? _alternatingColorScheme : null; };
        } else {
            _listColView.Style.RowColorGetter = null;
        }

        _listColView.SetNeedsDisplay ();
    }

    private void ToggleAlwaysUseNormalColorForVerticalCellLines () {
<<<<<<< HEAD
        _miAlwaysUseNormalColorForVerticalCellLines.Checked = !_miAlwaysUseNormalColorForVerticalCellLines.Checked;
=======
        _miAlwaysUseNormalColorForVerticalCellLines.Checked =
            !_miAlwaysUseNormalColorForVerticalCellLines.Checked;
>>>>>>> 2e95cec4
        _listColView.Style.AlwaysUseNormalColorForVerticalCellLines =
            (bool)_miAlwaysUseNormalColorForVerticalCellLines.Checked;

        _listColView.Update ();
    }

    private void ToggleBottomline () {
        _miBottomline.Checked = !_miBottomline.Checked;
        _listColView.Style.ShowHorizontalBottomline = (bool)_miBottomline.Checked;
        _listColView.Update ();
    }

    private void ToggleCellLines () {
        _miCellLines.Checked = !_miCellLines.Checked;
        _listColView.Style.ShowVerticalCellLines = (bool)_miCellLines.Checked;
        _listColView.Update ();
    }

    private void ToggleExpandLastColumn () {
        _miExpandLastColumn.Checked = !_miExpandLastColumn.Checked;
        _listColView.Style.ExpandLastColumn = (bool)_miExpandLastColumn.Checked;

        _listColView.Update ();
    }

    private void ToggleInvertSelectedCellFirstCharacter () {
        //toggle menu item
        _miCursor.Checked = !_miCursor.Checked;
        _listColView.Style.InvertSelectedCellFirstCharacter = (bool)_miCursor.Checked;
        _listColView.SetNeedsDisplay ();
    }

    private void ToggleScrollParallel () {
        _miScrollParallel.Checked = !_miScrollParallel.Checked;
        if ((ListTableSource)_listColView.Table != null) {
            ((ListTableSource)_listColView.Table).Style.ScrollParallel = (bool)_miScrollParallel.Checked;
            _listColView.SetNeedsDisplay ();
        }
    }

    private void ToggleSmoothScrolling () {
        _miSmoothScrolling.Checked = !_miSmoothScrolling.Checked;
        _listColView.Style.SmoothHorizontalScrolling = (bool)_miSmoothScrolling.Checked;

        _listColView.Update ();
    }

    private void ToggleTopline () {
        _miTopline.Checked = !_miTopline.Checked;
        _listColView.Style.ShowHorizontalHeaderOverline = (bool)_miTopline.Checked;
        _listColView.Update ();
    }

    private void ToggleVerticalOrientation () {
        _miOrientVertical.Checked = !_miOrientVertical.Checked;
        if ((ListTableSource)_listColView.Table != null) {
<<<<<<< HEAD
            ((ListTableSource)_listColView.Table).Style.Orientation =
                (bool)_miOrientVertical.Checked ? Orientation.Vertical : Orientation.Horizontal;
=======
            ((ListTableSource)_listColView.Table).Style.Orientation = (bool)_miOrientVertical.Checked
                                                                          ? Orientation.Vertical
                                                                          : Orientation.Horizontal;
>>>>>>> 2e95cec4
            _listColView.SetNeedsDisplay ();
        }
    }
}<|MERGE_RESOLUTION|>--- conflicted
+++ resolved
@@ -63,126 +63,6 @@
                                      };
         var listColStyle = new ListColumnStyle ();
 
-<<<<<<< HEAD
-        var menu = new MenuBar (
-                                new MenuBarItem[] {
-                                                      new (
-                                                           "_File",
-                                                           new MenuItem[] {
-                                                                              new (
-                                                                               "Open_BigListExample",
-                                                                               "",
-                                                                               () => OpenSimpleList (true)),
-                                                                              new (
-                                                                               "Open_SmListExample",
-                                                                               "",
-                                                                               () => OpenSimpleList (false)),
-                                                                              new (
-                                                                               "_CloseExample",
-                                                                               "",
-                                                                               () => CloseExample ()),
-                                                                              new ("_Quit", "", () => Quit ())
-                                                                          }),
-                                                      new (
-                                                           "_View",
-                                                           new[] {
-                                                                     _miTopline =
-                                                                         new MenuItem (
-                                                                          "_TopLine",
-                                                                          "",
-                                                                          () => ToggleTopline ()) {
-                                                                             Checked = _listColView.Style
-                                                                                 .ShowHorizontalHeaderOverline,
-                                                                             CheckType = MenuItemCheckStyle.Checked
-                                                                         },
-                                                                     _miBottomline =
-                                                                         new MenuItem (
-                                                                          "_BottomLine",
-                                                                          "",
-                                                                          () => ToggleBottomline ()) {
-                                                                             Checked = _listColView.Style
-                                                                                 .ShowHorizontalBottomline,
-                                                                             CheckType = MenuItemCheckStyle.Checked
-                                                                         },
-                                                                     _miCellLines =
-                                                                         new MenuItem (
-                                                                          "_CellLines",
-                                                                          "",
-                                                                          () => ToggleCellLines ()) {
-                                                                             Checked = _listColView.Style
-                                                                                 .ShowVerticalCellLines,
-                                                                             CheckType = MenuItemCheckStyle.Checked
-                                                                         },
-                                                                     _miExpandLastColumn =
-                                                                         new MenuItem (
-                                                                          "_ExpandLastColumn",
-                                                                          "",
-                                                                          () => ToggleExpandLastColumn ()) {
-                                                                             Checked = _listColView.Style
-                                                                                 .ExpandLastColumn,
-                                                                             CheckType = MenuItemCheckStyle.Checked
-                                                                         },
-                                                                     _miAlwaysUseNormalColorForVerticalCellLines =
-                                                                         new MenuItem (
-                                                                          "_AlwaysUseNormalColorForVerticalCellLines",
-                                                                          "",
-                                                                          () =>
-                                                                              ToggleAlwaysUseNormalColorForVerticalCellLines ()) {
-                                                                             Checked = _listColView.Style
-                                                                                 .AlwaysUseNormalColorForVerticalCellLines,
-                                                                             CheckType = MenuItemCheckStyle.Checked
-                                                                         },
-                                                                     _miSmoothScrolling =
-                                                                         new MenuItem (
-                                                                          "_SmoothHorizontalScrolling",
-                                                                          "",
-                                                                          () => ToggleSmoothScrolling ()) {
-                                                                             Checked = _listColView.Style
-                                                                                 .SmoothHorizontalScrolling,
-                                                                             CheckType = MenuItemCheckStyle.Checked
-                                                                         },
-                                                                     _miAlternatingColors =
-                                                                         new MenuItem (
-                                                                          "Alternating Colors",
-                                                                          "",
-                                                                          () => ToggleAlternatingColors ())
-                                                                         { CheckType = MenuItemCheckStyle.Checked },
-                                                                     _miCursor = new MenuItem (
-                                                                      "Invert Selected Cell First Character",
-                                                                      "",
-                                                                      () =>
-                                                                          ToggleInvertSelectedCellFirstCharacter ()) {
-                                                                         Checked = _listColView.Style
-                                                                             .InvertSelectedCellFirstCharacter,
-                                                                         CheckType = MenuItemCheckStyle.Checked
-                                                                     }
-                                                                 }),
-                                                      new (
-                                                           "_List",
-                                                           new[] {
-                                                                     //new MenuItem ("_Hide Headers", "", HideHeaders),
-                                                                     _miOrientVertical =
-                                                                         new MenuItem (
-                                                                          "_OrientVertical",
-                                                                          "",
-                                                                          () => ToggleVerticalOrientation ()) {
-                                                                             Checked = listColStyle.Orientation
-                                                                                 == Orientation.Vertical,
-                                                                             CheckType = MenuItemCheckStyle.Checked
-                                                                         },
-                                                                     _miScrollParallel =
-                                                                         new MenuItem (
-                                                                          "_ScrollParallel",
-                                                                          "",
-                                                                          () => ToggleScrollParallel ()) {
-                                                                             Checked = listColStyle.ScrollParallel,
-                                                                             CheckType = MenuItemCheckStyle.Checked
-                                                                         },
-                                                                     new ("Set _Max Cell Width", "", SetListMaxWidth),
-                                                                     new ("Set Mi_n Cell Width", "", SetListMinWidth)
-                                                                 })
-                                                  });
-=======
         var menu = new MenuBar {
                                    Menus =  [
                                    new MenuBarItem ("_File", new MenuItem[] {
@@ -291,7 +171,6 @@
                                                           })
                                        ]
                                };
->>>>>>> 2e95cec4
 
         Application.Top.Add (menu);
 
@@ -319,10 +198,6 @@
         Win.Add (_listColView);
 
         var selectedCellLabel = new Label {
-<<<<<<< HEAD
-                                              AutoSize = false,
-=======
->>>>>>> 2e95cec4
                                               X = 0,
                                               Y = Pos.Bottom (_listColView),
                                               Text = "0,0",
@@ -360,24 +235,14 @@
 
     private void RunListWidthDialog (string prompt, Action<TableView, int> setter, Func<TableView, int> getter) {
         var accepted = false;
-<<<<<<< HEAD
-        var ok = new Button ("Ok", true);
-=======
         var ok = new Button { Text = "Ok", IsDefault = true };
->>>>>>> 2e95cec4
         ok.Clicked += (s, e) => {
             accepted = true;
             Application.RequestStop ();
         };
-<<<<<<< HEAD
-        var cancel = new Button ("Cancel");
-        cancel.Clicked += (s, e) => { Application.RequestStop (); };
-        var d = new Dialog (ok, cancel) { Title = prompt };
-=======
         var cancel = new Button { Text = "Cancel" };
         cancel.Clicked += (s, e) => { Application.RequestStop (); };
         var d = new Dialog { Title = prompt, Buttons =  [ok, cancel] };
->>>>>>> 2e95cec4
 
         var tf = new TextField {
                                    Text = getter (_listColView).ToString (),
@@ -475,12 +340,8 @@
     }
 
     private void ToggleAlwaysUseNormalColorForVerticalCellLines () {
-<<<<<<< HEAD
-        _miAlwaysUseNormalColorForVerticalCellLines.Checked = !_miAlwaysUseNormalColorForVerticalCellLines.Checked;
-=======
         _miAlwaysUseNormalColorForVerticalCellLines.Checked =
             !_miAlwaysUseNormalColorForVerticalCellLines.Checked;
->>>>>>> 2e95cec4
         _listColView.Style.AlwaysUseNormalColorForVerticalCellLines =
             (bool)_miAlwaysUseNormalColorForVerticalCellLines.Checked;
 
@@ -537,14 +398,9 @@
     private void ToggleVerticalOrientation () {
         _miOrientVertical.Checked = !_miOrientVertical.Checked;
         if ((ListTableSource)_listColView.Table != null) {
-<<<<<<< HEAD
-            ((ListTableSource)_listColView.Table).Style.Orientation =
-                (bool)_miOrientVertical.Checked ? Orientation.Vertical : Orientation.Horizontal;
-=======
             ((ListTableSource)_listColView.Table).Style.Orientation = (bool)_miOrientVertical.Checked
                                                                           ? Orientation.Vertical
                                                                           : Orientation.Horizontal;
->>>>>>> 2e95cec4
             _listColView.SetNeedsDisplay ();
         }
     }
