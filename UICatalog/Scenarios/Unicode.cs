﻿using System.Collections.Generic;
using System.IO;
using System.Text;
using Terminal.Gui;

namespace UICatalog.Scenarios;

[ScenarioMetadata ("Unicode", "Tries to test Unicode in all controls (#204)")]
[ScenarioCategory ("Text and Formatting")]
[ScenarioCategory ("Controls")]
public class UnicodeInMenu : Scenario {
    public override void Setup () {
        var unicode =
            "Τὴ γλῶσσα μοῦ ἔδωσαν ἑλληνικὴ\nτὸ σπίτι φτωχικὸ στὶς ἀμμουδιὲς τοῦ Ὁμήρου.\nΜονάχη ἔγνοια ἡ γλῶσσα μου στὶς ἀμμουδιὲς τοῦ Ὁμήρου.";

        var gitString =
            $"gui.cs 糊 (hú) {CM.Glyphs.IdenticalTo} {CM.Glyphs.DownArrow}18 {CM.Glyphs.UpArrow}10 {CM.Glyphs.VerticalFourDots}1 {CM.Glyphs.HorizontalEllipsis}";

<<<<<<< HEAD
        var menu = new MenuBar (
                                new MenuBarItem[] {
                                                      new (
                                                           "_Файл",
                                                           new MenuItem[] {
                                                                              new (
                                                                               "_Создать",
                                                                               "Creates new file",
                                                                               null),
                                                                              new ("_Открыть", "", null),
                                                                              new ("Со_хранить", "", null),
                                                                              new (
                                                                               "_Выход",
                                                                               "",
                                                                               () => Application.RequestStop ())
                                                                          }),
                                                      new (
                                                           "_Edit",
                                                           new MenuItem[] {
                                                                              new ("_Copy", "", null),
                                                                              new ("C_ut", "", null),
                                                                              new ("_糊", "hú (Paste)", null)
                                                                          })
                                                  });
=======
        var menu = new MenuBar {
                                   Menus =  [
                                   new MenuBarItem ("_Файл", new MenuItem[] {
                                                                                new (
                                                                                 "_Создать",
                                                                                 "Creates new file",
                                                                                 null),
                                                                                new ("_Открыть", "", null),
                                                                                new ("Со_хранить", "", null),
                                                                                new (
                                                                                 "_Выход",
                                                                                 "",
                                                                                 () => Application.RequestStop ())
                                                                            }),
                                   new MenuBarItem (
                                                    "_Edit",
                                                    new MenuItem[] {
                                                                       new ("_Copy", "", null),
                                                                       new ("C_ut", "", null),
                                                                       new ("_糊", "hú (Paste)", null)
                                                                   })
                                       ]
                               };
>>>>>>> 2e95cec4
        Application.Top.Add (menu);

        var statusBar = new StatusBar (
                                       new StatusItem[] {
                                                            new (
                                                                 Application.QuitKey,
                                                                 $"{Application.QuitKey} Выход",
                                                                 () => Application.RequestStop ()),
                                                            new (KeyCode.Null, "~F2~ Создать", null),
                                                            new (KeyCode.Null, "~F3~ Со_хранить", null)
                                                        });
        Application.Top.Add (statusBar);

<<<<<<< HEAD
        var label = new Label {
                                  Text = "Label:",
                                  X = 0,
                                  Y = 1
                              };
        Win.Add (label);
        var testlabel = new Label (gitString) { AutoSize = false, X = 20, Y = Pos.Y (label), Width = Dim.Percent (50) };
        Win.Add (testlabel);

        label = new Label {
                              Text = "Label (CanFocus):",
                              X = Pos.X (label),
                              Y = Pos.Bottom (label) + 1
                          };
=======
        var label = new Label { X = 0, Y = 1, Text = "Label:" };
        Win.Add (label);
        var testlabel = new Label { X = 20, Y = Pos.Y (label), Width = Dim.Percent (50), Text = gitString };
        Win.Add (testlabel);

        label = new Label { X = Pos.X (label), Y = Pos.Bottom (label) + 1, Text = "Label (CanFocus):" };
>>>>>>> 2e95cec4
        Win.Add (label);
        var sb = new StringBuilder ();
        sb.Append ('e');
        sb.Append ('\u0301');
        sb.Append ('\u0301');
<<<<<<< HEAD
        testlabel = new Label ($"Should be [e with two accents, but isn't due to #2616]: [{sb}]") {
                        AutoSize = false, X = 20, Y = Pos.Y (label), Width = Dim.Percent (50), CanFocus = true,
                        HotKeySpecifier = new Rune ('&')
                    };
        Win.Add (testlabel);
        label = new Label {
                              Text = "Button:",
                              X = Pos.X (label),
                              Y = Pos.Bottom (label) + 1
                          };
        Win.Add (label);
        var button = new Button {
                                    Text = "A123456789♥♦♣♠JQK",
                                    X = 20,
                                    Y = Pos.Y (label)
                                };
        Win.Add (button);

        label = new Label {
                              Text = "CheckBox:",
                              X = Pos.X (label),
                              Y = Pos.Bottom (label) + 1
                          };
        Win.Add (label);
        var checkBox = new CheckBox (gitString)
                       { AutoSize = false, X = 20, Y = Pos.Y (label), Width = Dim.Percent (50) };
        var checkBoxRight = new CheckBox ($"Align Right - {gitString}") {
                                                                            AutoSize = false, X = 20,
                                                                            Y = Pos.Bottom (checkBox),
                                                                            Width = Dim.Percent (50),
                                                                            TextAlignment = TextAlignment.Right
                                                                        };
        Win.Add (checkBox, checkBoxRight);

        label = new Label {
                              Text = "ComboBox:",
                              X = Pos.X (label),
                              Y = Pos.Bottom (checkBoxRight) + 1
                          };
        Win.Add (label);
        var comboBox = new ComboBox {
                                        AutoSize = false,
=======
        testlabel = new Label {
                                  X = 20,
                                  Y = Pos.Y (label),
                                  Width = Dim.Percent (50),
                                  CanFocus = true,
                                  HotKeySpecifier = new Rune ('&'),
                                  Text = $"Should be [e with two accents, but isn't due to #2616]: [{sb}]"
                              };
        Win.Add (testlabel);
        label = new Label { X = Pos.X (label), Y = Pos.Bottom (label) + 1, Text = "Button:" };
        Win.Add (label);
        var button = new Button { X = 20, Y = Pos.Y (label), Text = "A123456789♥♦♣♠JQK" };
        Win.Add (button);

        label = new Label { X = Pos.X (label), Y = Pos.Bottom (label) + 1, Text = "CheckBox:" };
        Win.Add (label);
        var checkBox = new CheckBox { X = 20, Y = Pos.Y (label), Width = Dim.Percent (50), Text = gitString };
        var checkBoxRight = new CheckBox {
                                             X = 20,
                                             Y = Pos.Bottom (checkBox),
                                             Width = Dim.Percent (50),
                                             TextAlignment = TextAlignment.Right,
                                             Text = $"Align Right - {gitString}"
                                         };
        Win.Add (checkBox, checkBoxRight);

        label = new Label { X = Pos.X (label), Y = Pos.Bottom (checkBoxRight) + 1, Text = "ComboBox:" };
        Win.Add (label);
        var comboBox = new ComboBox {
>>>>>>> 2e95cec4
                                        X = 20,
                                        Y = Pos.Y (label),
                                        Width = Dim.Percent (50)
                                    };
        comboBox.SetSource (new List<string> { gitString, "Со_хранить" });

        Win.Add (comboBox);
        comboBox.Text = gitString;

<<<<<<< HEAD
        label = new Label {
                              Text = "HexView:",
                              X = Pos.X (label),
                              Y = Pos.Bottom (label) + 2
                          };
=======
        label = new Label { X = Pos.X (label), Y = Pos.Bottom (label) + 2, Text = "HexView:" };
>>>>>>> 2e95cec4
        Win.Add (label);
        var hexView = new HexView (new MemoryStream (Encoding.ASCII.GetBytes (gitString + " Со_хранить"))) {
                          X = 20,
                          Y = Pos.Y (label),
                          Width = Dim.Percent (60),
                          Height = 5
                      };
        Win.Add (hexView);

<<<<<<< HEAD
        label = new Label {
                              Text = "ListView:",
                              X = Pos.X (label),
                              Y = Pos.Bottom (hexView) + 1
                          };
        Win.Add (label);
        var listView = new ListView (new List<string> { "item #1", gitString, "Со_хранить", unicode }) {
                           X = 20,
                           Y = Pos.Y (label),
                           Width = Dim.Percent (60),
                           Height = 3
                       };
        Win.Add (listView);

        label = new Label {
                              Text = "RadioGroup:",
                              X = Pos.X (label),
                              Y = Pos.Bottom (listView) + 1
                          };
        Win.Add (label);
        var radioGroup = new RadioGroup (new[] { "item #1", gitString, "Со_хранить", "𝔽𝕆𝕆𝔹𝔸ℝ" }) {
                             X = 20,
                             Y = Pos.Y (label),
                             Width = Dim.Percent (60)
                         };
        Win.Add (radioGroup);

        label = new Label {
                              Text = "TextField:",
                              X = Pos.X (label),
                              Y = Pos.Bottom (radioGroup) + 1
                          };
        Win.Add (label);
        var textField = new TextField (gitString + " = Со_хранить")
                        { X = 20, Y = Pos.Y (label), Width = Dim.Percent (60) };
        Win.Add (textField);

        label = new Label {
                              Text = "TextView:",
                              X = Pos.X (label),
                              Y = Pos.Bottom (textField) + 1
                          };
=======
        label = new Label { X = Pos.X (label), Y = Pos.Bottom (hexView) + 1, Text = "ListView:" };
        Win.Add (label);
        var listView = new ListView {
                                        X = 20,
                                        Y = Pos.Y (label),
                                        Width = Dim.Percent (60),
                                        Height = 3,
                                        Source = new ListWrapper (
                                                                  new List<string>
                                                                  { "item #1", gitString, "Со_хранить", unicode })
                                    };
        Win.Add (listView);

        label = new Label { X = Pos.X (label), Y = Pos.Bottom (listView) + 1, Text = "RadioGroup:" };
        Win.Add (label);
        var radioGroup = new RadioGroup {
                                            X = 20,
                                            Y = Pos.Y (label),
                                            Width = Dim.Percent (60),
                                            RadioLabels = new[] { "item #1", gitString, "Со_хранить", "𝔽𝕆𝕆𝔹𝔸ℝ" }
                                        };
        Win.Add (radioGroup);

        label = new Label { X = Pos.X (label), Y = Pos.Bottom (radioGroup) + 1, Text = "TextField:" };
        Win.Add (label);
        var textField = new TextField
                        { X = 20, Y = Pos.Y (label), Width = Dim.Percent (60), Text = gitString + " = Со_хранить" };
        Win.Add (textField);

        label = new Label { X = Pos.X (label), Y = Pos.Bottom (textField) + 1, Text = "TextView:" };
>>>>>>> 2e95cec4
        Win.Add (label);
        var textView = new TextView {
                                        X = 20,
                                        Y = Pos.Y (label),
                                        Width = Dim.Percent (60),
                                        Height = 5,
                                        Text = unicode
                                    };
        Win.Add (textView);
    }
}<|MERGE_RESOLUTION|>--- conflicted
+++ resolved
@@ -16,32 +16,6 @@
         var gitString =
             $"gui.cs 糊 (hú) {CM.Glyphs.IdenticalTo} {CM.Glyphs.DownArrow}18 {CM.Glyphs.UpArrow}10 {CM.Glyphs.VerticalFourDots}1 {CM.Glyphs.HorizontalEllipsis}";
 
-<<<<<<< HEAD
-        var menu = new MenuBar (
-                                new MenuBarItem[] {
-                                                      new (
-                                                           "_Файл",
-                                                           new MenuItem[] {
-                                                                              new (
-                                                                               "_Создать",
-                                                                               "Creates new file",
-                                                                               null),
-                                                                              new ("_Открыть", "", null),
-                                                                              new ("Со_хранить", "", null),
-                                                                              new (
-                                                                               "_Выход",
-                                                                               "",
-                                                                               () => Application.RequestStop ())
-                                                                          }),
-                                                      new (
-                                                           "_Edit",
-                                                           new MenuItem[] {
-                                                                              new ("_Copy", "", null),
-                                                                              new ("C_ut", "", null),
-                                                                              new ("_糊", "hú (Paste)", null)
-                                                                          })
-                                                  });
-=======
         var menu = new MenuBar {
                                    Menus =  [
                                    new MenuBarItem ("_Файл", new MenuItem[] {
@@ -65,7 +39,6 @@
                                                                    })
                                        ]
                                };
->>>>>>> 2e95cec4
         Application.Top.Add (menu);
 
         var statusBar = new StatusBar (
@@ -79,78 +52,17 @@
                                                         });
         Application.Top.Add (statusBar);
 
-<<<<<<< HEAD
-        var label = new Label {
-                                  Text = "Label:",
-                                  X = 0,
-                                  Y = 1
-                              };
-        Win.Add (label);
-        var testlabel = new Label (gitString) { AutoSize = false, X = 20, Y = Pos.Y (label), Width = Dim.Percent (50) };
-        Win.Add (testlabel);
-
-        label = new Label {
-                              Text = "Label (CanFocus):",
-                              X = Pos.X (label),
-                              Y = Pos.Bottom (label) + 1
-                          };
-=======
         var label = new Label { X = 0, Y = 1, Text = "Label:" };
         Win.Add (label);
         var testlabel = new Label { X = 20, Y = Pos.Y (label), Width = Dim.Percent (50), Text = gitString };
         Win.Add (testlabel);
 
         label = new Label { X = Pos.X (label), Y = Pos.Bottom (label) + 1, Text = "Label (CanFocus):" };
->>>>>>> 2e95cec4
         Win.Add (label);
         var sb = new StringBuilder ();
         sb.Append ('e');
         sb.Append ('\u0301');
         sb.Append ('\u0301');
-<<<<<<< HEAD
-        testlabel = new Label ($"Should be [e with two accents, but isn't due to #2616]: [{sb}]") {
-                        AutoSize = false, X = 20, Y = Pos.Y (label), Width = Dim.Percent (50), CanFocus = true,
-                        HotKeySpecifier = new Rune ('&')
-                    };
-        Win.Add (testlabel);
-        label = new Label {
-                              Text = "Button:",
-                              X = Pos.X (label),
-                              Y = Pos.Bottom (label) + 1
-                          };
-        Win.Add (label);
-        var button = new Button {
-                                    Text = "A123456789♥♦♣♠JQK",
-                                    X = 20,
-                                    Y = Pos.Y (label)
-                                };
-        Win.Add (button);
-
-        label = new Label {
-                              Text = "CheckBox:",
-                              X = Pos.X (label),
-                              Y = Pos.Bottom (label) + 1
-                          };
-        Win.Add (label);
-        var checkBox = new CheckBox (gitString)
-                       { AutoSize = false, X = 20, Y = Pos.Y (label), Width = Dim.Percent (50) };
-        var checkBoxRight = new CheckBox ($"Align Right - {gitString}") {
-                                                                            AutoSize = false, X = 20,
-                                                                            Y = Pos.Bottom (checkBox),
-                                                                            Width = Dim.Percent (50),
-                                                                            TextAlignment = TextAlignment.Right
-                                                                        };
-        Win.Add (checkBox, checkBoxRight);
-
-        label = new Label {
-                              Text = "ComboBox:",
-                              X = Pos.X (label),
-                              Y = Pos.Bottom (checkBoxRight) + 1
-                          };
-        Win.Add (label);
-        var comboBox = new ComboBox {
-                                        AutoSize = false,
-=======
         testlabel = new Label {
                                   X = 20,
                                   Y = Pos.Y (label),
@@ -180,7 +92,6 @@
         label = new Label { X = Pos.X (label), Y = Pos.Bottom (checkBoxRight) + 1, Text = "ComboBox:" };
         Win.Add (label);
         var comboBox = new ComboBox {
->>>>>>> 2e95cec4
                                         X = 20,
                                         Y = Pos.Y (label),
                                         Width = Dim.Percent (50)
@@ -190,15 +101,7 @@
         Win.Add (comboBox);
         comboBox.Text = gitString;
 
-<<<<<<< HEAD
-        label = new Label {
-                              Text = "HexView:",
-                              X = Pos.X (label),
-                              Y = Pos.Bottom (label) + 2
-                          };
-=======
         label = new Label { X = Pos.X (label), Y = Pos.Bottom (label) + 2, Text = "HexView:" };
->>>>>>> 2e95cec4
         Win.Add (label);
         var hexView = new HexView (new MemoryStream (Encoding.ASCII.GetBytes (gitString + " Со_хранить"))) {
                           X = 20,
@@ -208,50 +111,6 @@
                       };
         Win.Add (hexView);
 
-<<<<<<< HEAD
-        label = new Label {
-                              Text = "ListView:",
-                              X = Pos.X (label),
-                              Y = Pos.Bottom (hexView) + 1
-                          };
-        Win.Add (label);
-        var listView = new ListView (new List<string> { "item #1", gitString, "Со_хранить", unicode }) {
-                           X = 20,
-                           Y = Pos.Y (label),
-                           Width = Dim.Percent (60),
-                           Height = 3
-                       };
-        Win.Add (listView);
-
-        label = new Label {
-                              Text = "RadioGroup:",
-                              X = Pos.X (label),
-                              Y = Pos.Bottom (listView) + 1
-                          };
-        Win.Add (label);
-        var radioGroup = new RadioGroup (new[] { "item #1", gitString, "Со_хранить", "𝔽𝕆𝕆𝔹𝔸ℝ" }) {
-                             X = 20,
-                             Y = Pos.Y (label),
-                             Width = Dim.Percent (60)
-                         };
-        Win.Add (radioGroup);
-
-        label = new Label {
-                              Text = "TextField:",
-                              X = Pos.X (label),
-                              Y = Pos.Bottom (radioGroup) + 1
-                          };
-        Win.Add (label);
-        var textField = new TextField (gitString + " = Со_хранить")
-                        { X = 20, Y = Pos.Y (label), Width = Dim.Percent (60) };
-        Win.Add (textField);
-
-        label = new Label {
-                              Text = "TextView:",
-                              X = Pos.X (label),
-                              Y = Pos.Bottom (textField) + 1
-                          };
-=======
         label = new Label { X = Pos.X (label), Y = Pos.Bottom (hexView) + 1, Text = "ListView:" };
         Win.Add (label);
         var listView = new ListView {
@@ -282,7 +141,6 @@
         Win.Add (textField);
 
         label = new Label { X = Pos.X (label), Y = Pos.Bottom (textField) + 1, Text = "TextView:" };
->>>>>>> 2e95cec4
         Win.Add (label);
         var textView = new TextView {
                                         X = 20,
