﻿using System;
using System.Collections.Generic;
using System.Threading;
using System.Threading.Tasks;
using Terminal.Gui;

<<<<<<< HEAD
namespace UICatalog.Scenarios;
[ScenarioMetadata (Name: "Threading", Description: "Demonstration of how to use threading in different ways")]
[ScenarioCategory ("Threading")]
public class Threading : Scenario {
	private Action _action;
	private Action _lambda;
	private EventHandler _handler;
	private Action _sync;

	private ListView _itemsList;
	private Button _btnActionCancel;
	List<string> _log = new List<string> ();
	private ListView _logJob;

	public override void Setup ()
	{
		_action = LoadData;
		_lambda = async () => {
=======
namespace UICatalog.Scenarios {
	[ScenarioMetadata (Name: "Threading", Description: "Demonstration of how to use threading in different ways")]
	[ScenarioCategory ("Threading")]
	public class Threading : Scenario {
		private Action _action;
		private Action _lambda;
		private EventHandler _handler;
		private Action _sync;

		private ListView _itemsList;
		private Button _btnActionCancel;
		List<string> log = new List<string> ();
		private ListView _logJob;

		public override void Setup ()
		{
			_action = LoadData;
			_lambda = async () => {
				_itemsList.Source = null;
				LogJob ("Loading task lambda");
				var items = await LoadDataAsync ();
				LogJob ("Returning from task lambda");
				_itemsList.SetSource (items);
			};
			_handler = async (s, e) => {
				_itemsList.Source = null;
				LogJob ("Loading task handler");
				var items = await LoadDataAsync ();
				LogJob ("Returning from task handler");
				_itemsList.SetSource (items);

			};
			_sync = () => {
				_itemsList.Source = null;
				LogJob ("Loading task synchronous");
				List<string> items = new List<string> () { "One", "Two", "Three", "Four", "Five", "Six", "Seven", "Eight", "Nine", "Ten" };
				LogJob ("Returning from task synchronous");
				_itemsList.SetSource (items);
			};

			_btnActionCancel = new Button (1, 1, "Cancelable Load Items");
			_btnActionCancel.Clicked += (s, e) => Application.Invoke (CallLoadItemsAsync);

			Win.Add (new Label ("Data Items:") {
				X = Pos.X (_btnActionCancel),
				Y = Pos.Y (_btnActionCancel) + 4,
			});

			_itemsList = new ListView {
				X = Pos.X (_btnActionCancel),
				Y = Pos.Y (_btnActionCancel) + 6,
				Width = 10,
				Height = 10,
				ColorScheme = Colors.ColorSchemes ["TopLevel"]
			};

			Win.Add (new Label ("Task Logs:") {
				X = Pos.Right (_itemsList) + 10,
				Y = Pos.Y (_btnActionCancel) + 4,
			});

			_logJob = new ListView (log) {
				X = Pos.Right (_itemsList) + 10,
				Y = Pos.Y (_itemsList),
				Width = 50,
				Height = Dim.Fill (),
				ColorScheme = Colors.ColorSchemes ["TopLevel"]
			};

			var text = new TextField (1, 3, 100, "Type anything after press the button");

			var _btnAction = new Button (80, 10, "Load Data Action");
			_btnAction.Clicked += (s, e) => _action.Invoke ();
			var _btnLambda = new Button (80, 12, "Load Data Lambda");
			_btnLambda.Clicked += (s, e) => _lambda.Invoke ();
			var _btnHandler = new Button (80, 14, "Load Data Handler");
			_btnHandler.Clicked += (s, e) => _handler.Invoke (null, new EventArgs ());
			var _btnSync = new Button (80, 16, "Load Data Synchronous");
			_btnSync.Clicked += (s, e) => _sync.Invoke ();
			var _btnMethod = new Button (80, 18, "Load Data Method");
			_btnMethod.Clicked += async (s, e) => await MethodAsync ();
			var _btnClearData = new Button (80, 20, "Clear Data");
			_btnClearData.Clicked += (s, e) => { _itemsList.Source = null; LogJob ("Cleaning Data"); };
			var _btnQuit = new Button (80, 22, "Quit");
			_btnQuit.Clicked += (s, e) => Application.RequestStop ();

			Win.Add (_itemsList, _btnActionCancel, _logJob, text, _btnAction, _btnLambda, _btnHandler, _btnSync, _btnMethod, _btnClearData, _btnQuit);

			void Top_Loaded (object sender, EventArgs args)
			{
				_btnActionCancel.SetFocus ();
				Application.Top.Loaded -= Top_Loaded;
			}
			Application.Top.Loaded += Top_Loaded;
		}

		private async void LoadData ()
		{
>>>>>>> 2c725b87
			_itemsList.Source = null;
			LogJob ("Loading task lambda");
			var items = await LoadDataAsync ();
			LogJob ("Returning from task lambda");
			_itemsList.SetSource (items);
		};
		_handler = async (s, e) => {
			_itemsList.Source = null;
			LogJob ("Loading task handler");
			var items = await LoadDataAsync ();
			LogJob ("Returning from task handler");
			_itemsList.SetSource (items);

		};
		_sync = () => {
			_itemsList.Source = null;
			LogJob ("Loading task synchronous");
			List<string> items = new List<string> () { "One", "Two", "Three", "Four", "Five", "Six", "Seven", "Eight", "Nine", "Ten" };
			LogJob ("Returning from task synchronous");
			_itemsList.SetSource (items);
		};

		_btnActionCancel = new Button ("Cancelable Load Items") { X = 1, Y = 1 };
		_btnActionCancel.Clicked += (s, e) => Application.Invoke (CallLoadItemsAsync);

		Win.Add (new Label ("Data Items:") {
			X = Pos.X (_btnActionCancel),
			Y = Pos.Y (_btnActionCancel) + 4,
		});

		_itemsList = new ListView {
			X = Pos.X (_btnActionCancel),
			Y = Pos.Y (_btnActionCancel) + 6,
			Width = 10,
			Height = 10,
			ColorScheme = Colors.TopLevel
		};

		Win.Add (new Label ("Task Logs:") {
			X = Pos.Right (_itemsList) + 10,
			Y = Pos.Y (_btnActionCancel) + 4,
		});

		_logJob = new ListView (_log) {
			X = Pos.Right (_itemsList) + 10,
			Y = Pos.Y (_itemsList),
			Width = 50,
			Height = Dim.Fill (),
			ColorScheme = Colors.TopLevel
		};

		var text = new TextField ("Type anything after press the button") { X = 1, Y = 3, Width = 100 };

		var _btnAction = new Button ("Load Data Action") { X = 80, Y = 10 };
		_btnAction.Clicked += (s, e) => _action.Invoke ();
		var _btnLambda = new Button ("Load Data Lambda") { X = 80, Y = 12 };
		_btnLambda.Clicked += (s, e) => _lambda.Invoke ();
		var _btnHandler = new Button ("Load Data Handler") { X = 80, Y = 14 };
		_btnHandler.Clicked += (s, e) => _handler.Invoke (null, new EventArgs ());
		var _btnSync = new Button ("Load Data Synchronous") { X = 80, Y = 16 };
		_btnSync.Clicked += (s, e) => _sync.Invoke ();
		var _btnMethod = new Button ("Load Data Method") { X = 80, Y = 18 };
		_btnMethod.Clicked += async (s, e) => await MethodAsync ();
		var _btnClearData = new Button ("Clear Data") { X = 80, Y = 20 };
		_btnClearData.Clicked += (s, e) => { _itemsList.Source = null; LogJob ("Cleaning Data"); };
		var _btnQuit = new Button ("Quit") { X = 80, Y = 22 };
		_btnQuit.Clicked += (s, e) => Application.RequestStop ();

		Win.Add (_itemsList, _btnActionCancel, _logJob, text, _btnAction, _btnLambda, _btnHandler, _btnSync, _btnMethod, _btnClearData, _btnQuit);

		void Top_Loaded (object sender, EventArgs args)
		{
			_btnActionCancel.SetFocus ();
			Application.Top.Loaded -= Top_Loaded;
		}
		Application.Top.Loaded += Top_Loaded;
	}

	private async void LoadData ()
	{
		_itemsList.Source = null;
		LogJob ("Loading task");
		var items = await LoadDataAsync ();
		LogJob ("Returning from task");
		_itemsList.SetSource (items);
	}

	private void LogJob (string job)
	{
		_log.Add (job);
		_logJob.MoveDown ();
	}

	private async Task<List<string>> LoadDataAsync ()
	{
		_itemsList.Source = null;
		LogJob ("Starting delay");
		await Task.Delay (3000);
		LogJob ("Finished delay");
		return new List<string> () { "One", "Two", "Three", "Four", "Five", "Six", "Seven", "Eight", "Nine", "Ten", "Four", "Five", "Six", "Seven", "Eight", "Nine", "Ten" };
	}

	private async Task MethodAsync ()
	{
		_itemsList.Source = null;
		LogJob ("Loading task method");
		List<string> items = new List<string> () { "One", "Two", "Three", "Four", "Five", "Six", "Seven", "Eight", "Nine", "Ten" };
		await Task.Delay (3000);
		LogJob ("Returning from task method");
		await _itemsList.SetSourceAsync (items);
		_itemsList.SetNeedsDisplay ();
	}

	private CancellationTokenSource cancellationTokenSource;

	private async void CallLoadItemsAsync ()
	{
		cancellationTokenSource = new CancellationTokenSource ();
		_itemsList.Source = null;
		LogJob ($"Clicked the button");
		if (_btnActionCancel.Text == "Cancel") {
			_btnActionCancel.Text = "Cancelable Load Items";
			cancellationTokenSource.Cancel ();
		} else
			_btnActionCancel.Text = "Cancel";
		try {
			if (cancellationTokenSource.Token.IsCancellationRequested)
				cancellationTokenSource.Token.ThrowIfCancellationRequested ();
			LogJob ($"Calling task Thread:{Thread.CurrentThread.ManagedThreadId} {DateTime.Now}");
			var items = await Task.Run (LoadItemsAsync, cancellationTokenSource.Token);
			if (!cancellationTokenSource.IsCancellationRequested) {
				LogJob ($"Returned from task Thread:{Thread.CurrentThread.ManagedThreadId} {DateTime.Now}");
				_itemsList.SetSource (items);
				LogJob ($"Finished populate list view Thread:{Thread.CurrentThread.ManagedThreadId} {DateTime.Now}");
				_btnActionCancel.Text = "Cancelable Load Items";
			} else {
				LogJob ("Task was canceled!");
			}
		} catch (OperationCanceledException ex) {
			LogJob (ex.Message);
		}
	}

	private async Task<List<string>> LoadItemsAsync ()
	{
		// Do something that takes lot of times.
		LogJob ($"Starting delay Thread:{Thread.CurrentThread.ManagedThreadId} {DateTime.Now}");
		await Task.Delay (5000);
		LogJob ($"Finished delay Thread:{Thread.CurrentThread.ManagedThreadId} {DateTime.Now}");
		return new List<string> () { "One", "Two", "Three", "Four", "Five", "Six", "Seven", "Eight", "Nine", "Ten" };
	}
}<|MERGE_RESOLUTION|>--- conflicted
+++ resolved
@@ -4,7 +4,6 @@
 using System.Threading.Tasks;
 using Terminal.Gui;
 
-<<<<<<< HEAD
 namespace UICatalog.Scenarios;
 [ScenarioMetadata (Name: "Threading", Description: "Demonstration of how to use threading in different ways")]
 [ScenarioCategory ("Threading")]
@@ -23,106 +22,6 @@
 	{
 		_action = LoadData;
 		_lambda = async () => {
-=======
-namespace UICatalog.Scenarios {
-	[ScenarioMetadata (Name: "Threading", Description: "Demonstration of how to use threading in different ways")]
-	[ScenarioCategory ("Threading")]
-	public class Threading : Scenario {
-		private Action _action;
-		private Action _lambda;
-		private EventHandler _handler;
-		private Action _sync;
-
-		private ListView _itemsList;
-		private Button _btnActionCancel;
-		List<string> log = new List<string> ();
-		private ListView _logJob;
-
-		public override void Setup ()
-		{
-			_action = LoadData;
-			_lambda = async () => {
-				_itemsList.Source = null;
-				LogJob ("Loading task lambda");
-				var items = await LoadDataAsync ();
-				LogJob ("Returning from task lambda");
-				_itemsList.SetSource (items);
-			};
-			_handler = async (s, e) => {
-				_itemsList.Source = null;
-				LogJob ("Loading task handler");
-				var items = await LoadDataAsync ();
-				LogJob ("Returning from task handler");
-				_itemsList.SetSource (items);
-
-			};
-			_sync = () => {
-				_itemsList.Source = null;
-				LogJob ("Loading task synchronous");
-				List<string> items = new List<string> () { "One", "Two", "Three", "Four", "Five", "Six", "Seven", "Eight", "Nine", "Ten" };
-				LogJob ("Returning from task synchronous");
-				_itemsList.SetSource (items);
-			};
-
-			_btnActionCancel = new Button (1, 1, "Cancelable Load Items");
-			_btnActionCancel.Clicked += (s, e) => Application.Invoke (CallLoadItemsAsync);
-
-			Win.Add (new Label ("Data Items:") {
-				X = Pos.X (_btnActionCancel),
-				Y = Pos.Y (_btnActionCancel) + 4,
-			});
-
-			_itemsList = new ListView {
-				X = Pos.X (_btnActionCancel),
-				Y = Pos.Y (_btnActionCancel) + 6,
-				Width = 10,
-				Height = 10,
-				ColorScheme = Colors.ColorSchemes ["TopLevel"]
-			};
-
-			Win.Add (new Label ("Task Logs:") {
-				X = Pos.Right (_itemsList) + 10,
-				Y = Pos.Y (_btnActionCancel) + 4,
-			});
-
-			_logJob = new ListView (log) {
-				X = Pos.Right (_itemsList) + 10,
-				Y = Pos.Y (_itemsList),
-				Width = 50,
-				Height = Dim.Fill (),
-				ColorScheme = Colors.ColorSchemes ["TopLevel"]
-			};
-
-			var text = new TextField (1, 3, 100, "Type anything after press the button");
-
-			var _btnAction = new Button (80, 10, "Load Data Action");
-			_btnAction.Clicked += (s, e) => _action.Invoke ();
-			var _btnLambda = new Button (80, 12, "Load Data Lambda");
-			_btnLambda.Clicked += (s, e) => _lambda.Invoke ();
-			var _btnHandler = new Button (80, 14, "Load Data Handler");
-			_btnHandler.Clicked += (s, e) => _handler.Invoke (null, new EventArgs ());
-			var _btnSync = new Button (80, 16, "Load Data Synchronous");
-			_btnSync.Clicked += (s, e) => _sync.Invoke ();
-			var _btnMethod = new Button (80, 18, "Load Data Method");
-			_btnMethod.Clicked += async (s, e) => await MethodAsync ();
-			var _btnClearData = new Button (80, 20, "Clear Data");
-			_btnClearData.Clicked += (s, e) => { _itemsList.Source = null; LogJob ("Cleaning Data"); };
-			var _btnQuit = new Button (80, 22, "Quit");
-			_btnQuit.Clicked += (s, e) => Application.RequestStop ();
-
-			Win.Add (_itemsList, _btnActionCancel, _logJob, text, _btnAction, _btnLambda, _btnHandler, _btnSync, _btnMethod, _btnClearData, _btnQuit);
-
-			void Top_Loaded (object sender, EventArgs args)
-			{
-				_btnActionCancel.SetFocus ();
-				Application.Top.Loaded -= Top_Loaded;
-			}
-			Application.Top.Loaded += Top_Loaded;
-		}
-
-		private async void LoadData ()
-		{
->>>>>>> 2c725b87
 			_itemsList.Source = null;
 			LogJob ("Loading task lambda");
 			var items = await LoadDataAsync ();
@@ -153,26 +52,26 @@
 			Y = Pos.Y (_btnActionCancel) + 4,
 		});
 
-		_itemsList = new ListView {
-			X = Pos.X (_btnActionCancel),
-			Y = Pos.Y (_btnActionCancel) + 6,
-			Width = 10,
-			Height = 10,
-			ColorScheme = Colors.TopLevel
-		};
+			_itemsList = new ListView {
+				X = Pos.X (_btnActionCancel),
+				Y = Pos.Y (_btnActionCancel) + 6,
+				Width = 10,
+				Height = 10,
+				ColorScheme = Colors.ColorSchemes ["TopLevel"]
+			};
 
 		Win.Add (new Label ("Task Logs:") {
 			X = Pos.Right (_itemsList) + 10,
 			Y = Pos.Y (_btnActionCancel) + 4,
 		});
 
-		_logJob = new ListView (_log) {
-			X = Pos.Right (_itemsList) + 10,
-			Y = Pos.Y (_itemsList),
-			Width = 50,
-			Height = Dim.Fill (),
-			ColorScheme = Colors.TopLevel
-		};
+			_logJob = new ListView (log) {
+				X = Pos.Right (_itemsList) + 10,
+				Y = Pos.Y (_itemsList),
+				Width = 50,
+				Height = Dim.Fill (),
+				ColorScheme = Colors.ColorSchemes ["TopLevel"]
+			};
 
 		var text = new TextField ("Type anything after press the button") { X = 1, Y = 3, Width = 100 };
 
