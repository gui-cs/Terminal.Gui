--- conflicted
+++ resolved
@@ -17,24 +17,7 @@
 	public class TableEditor : Scenario {
 		TableView tableView;
 		DataTable currentTable;
-<<<<<<< HEAD
-		private MenuItem miShowHeaders;
-		private MenuItem miAlwaysShowHeaders;
-		private MenuItem miHeaderOverline;
-		private MenuItem miHeaderMidline;
-		private MenuItem miHeaderUnderline;
-		private MenuItem miShowHorizontalScrollIndicators;
-		private MenuItem miCellLines;
-		private MenuItem miFullRowSelect;
-		private MenuItem miExpandLastColumn;
-		private MenuItem miAlwaysUseNormalColorForVerticalCellLines;
-		private MenuItem miSmoothScrolling;
-		private MenuItem miAlternatingColors;
-		private MenuItem miCursor;
-		private MenuItem miBottomline;
-		private MenuItem miCheckboxes;
-		private MenuItem miRadioboxes;
-=======
+    
 		private MenuItem _miShowHeaders;
 		private MenuItem _miAlwaysShowHeaders;
 		private MenuItem _miHeaderOverline;
@@ -49,7 +32,8 @@
 		private MenuItem _miAlternatingColors;
 		private MenuItem _miCursor;
 		private MenuItem _miBottomline;
->>>>>>> 5d1fe433
+		private MenuItem _miCheckboxes;
+		private MenuItem _miRadioboxes;
 
 		ColorScheme redColorScheme;
 		ColorScheme redColorSchemeAlt;
@@ -92,15 +76,10 @@
 					_miSmoothScrolling = new MenuItem ("_SmoothHorizontalScrolling", "", () => ToggleSmoothScrolling()){Checked = tableView.Style.SmoothHorizontalScrolling, CheckType = MenuItemCheckStyle.Checked },
 					new MenuItem ("_AllLines", "", () => ToggleAllCellLines()),
 					new MenuItem ("_NoLines", "", () => ToggleNoCellLines()),
-<<<<<<< HEAD
 					miCheckboxes = new MenuItem ("_Checkboxes", "", () => ToggleCheckboxes(false)){Checked = false, CheckType = MenuItemCheckStyle.Checked },
 					miRadioboxes = new MenuItem ("_Radioboxes", "", () => ToggleCheckboxes(true)){Checked = false, CheckType = MenuItemCheckStyle.Checked },
 					miAlternatingColors = new MenuItem ("Alternating Colors", "", () => ToggleAlternatingColors()){CheckType = MenuItemCheckStyle.Checked},
 					miCursor = new MenuItem ("Invert Selected Cell First Character", "", () => ToggleInvertSelectedCellFirstCharacter()){Checked = tableView.Style.InvertSelectedCellFirstCharacter,CheckType = MenuItemCheckStyle.Checked},
-=======
-					_miAlternatingColors = new MenuItem ("Alternating Colors", "", () => ToggleAlternatingColors()){CheckType = MenuItemCheckStyle.Checked},
-					_miCursor = new MenuItem ("Invert Selected Cell First Character", "", () => ToggleInvertSelectedCellFirstCharacter()){Checked = tableView.Style.InvertSelectedCellFirstCharacter,CheckType = MenuItemCheckStyle.Checked},
->>>>>>> 5d1fe433
 					new MenuItem ("_ClearColumnStyles", "", () => ClearColumnStyles()),
 					new MenuItem ("Sho_w All Columns", "", ()=>ShowAllColumns())
 				}),
@@ -223,13 +202,8 @@
 				col.ColumnName = TrimArrows (col.ColumnName);
 
 				// add a new one if this the one that is being sorted
-<<<<<<< HEAD
-				if (col.Ordinal == ToTableCol(clickedCol)) {
-					col.ColumnName += isAsc ? '▲' : '▼';
-=======
 				if (col.Ordinal == clickedCol) {
 					col.ColumnName += isAsc ? CM.Glyphs.UpArrow : CM.Glyphs.DownArrow;
->>>>>>> 5d1fe433
 				}
 			}
 
