--- conflicted
+++ resolved
@@ -2,54 +2,19 @@
 using System.Linq;
 using Terminal.Gui;
 
-<<<<<<< HEAD
-namespace UICatalog.Scenarios; 
-=======
 namespace UICatalog.Scenarios;
->>>>>>> 2e95cec4
 
 [ScenarioMetadata ("Tree View", "Simple tree view examples.")]
 [ScenarioCategory ("Controls")]
 [ScenarioCategory ("TreeView")]
 public class TreeUseCases : Scenario {
-<<<<<<< HEAD
-    private View currentTree;
-=======
     private View _currentTree;
->>>>>>> 2e95cec4
 
     public override void Setup () {
         Win.Title = GetName ();
         Win.Y = 1; // menu
         Win.Height = Dim.Fill (1); // status bar
 
-<<<<<<< HEAD
-        var menu = new MenuBar (
-                                new MenuBarItem[] {
-                                                      new (
-                                                           "_File",
-                                                           new MenuItem[] {
-                                                                              new ("_Quit", "", () => Quit ())
-                                                                          }),
-                                                      new (
-                                                           "_Scenarios",
-                                                           new MenuItem[] {
-                                                                              new (
-                                                                               "_Simple Nodes",
-                                                                               "",
-                                                                               () => LoadSimpleNodes ()),
-                                                                              new ("_Rooms", "", () => LoadRooms ()),
-                                                                              new (
-                                                                               "_Armies With Builder",
-                                                                               "",
-                                                                               () => LoadArmies (false)),
-                                                                              new (
-                                                                               "_Armies With Delegate",
-                                                                               "",
-                                                                               () => LoadArmies (true))
-                                                                          })
-                                                  });
-=======
         var menu = new MenuBar {
                                    Menus =  [
                                    new MenuBarItem ("_File", new MenuItem[] {
@@ -74,7 +39,6 @@
                                                                    })
                                        ]
                                };
->>>>>>> 2e95cec4
 
         Application.Top.Add (menu);
 
@@ -96,29 +60,6 @@
         var army1 = new Army {
                                  Designation = "3rd Infantry",
                                  Units = new List<Unit> {
-<<<<<<< HEAD
-                                                            new() { Name = "Orc" },
-                                                            new() { Name = "Troll" },
-                                                            new() { Name = "Goblin" }
-                                                        }
-                             };
-
-        if (currentTree != null) {
-            Win.Remove (currentTree);
-            currentTree.Dispose ();
-        }
-
-        TreeView<GameObject> tree = new() {
-                                              X = 0,
-                                              Y = 0,
-                                              Width = 40,
-                                              Height = 20
-                                          };
-
-        if (useDelegate) {
-            tree.TreeBuilder =
-                new DelegateTreeBuilder<GameObject> (o => o is Army a ? a.Units : Enumerable.Empty<GameObject> ());
-=======
                                                             new () { Name = "Orc" },
                                                             new () { Name = "Troll" },
                                                             new () { Name = "Goblin" }
@@ -143,7 +84,6 @@
                                                                         o is Army a
                                                                             ? a.Units
                                                                             : Enumerable.Empty<GameObject> ());
->>>>>>> 2e95cec4
         } else {
             tree.TreeBuilder = new GameObjectTreeBuilder ();
         }
@@ -152,28 +92,13 @@
 
         tree.AddObject (army1);
 
-<<<<<<< HEAD
-        currentTree = tree;
-=======
         _currentTree = tree;
->>>>>>> 2e95cec4
     }
 
     private void LoadRooms () {
         var myHouse = new House {
                                     Address = "23 Nowhere Street",
                                     Rooms = new List<Room> {
-<<<<<<< HEAD
-                                                               new() { Name = "Ballroom" },
-                                                               new() { Name = "Bedroom 1" },
-                                                               new() { Name = "Bedroom 2" }
-                                                           }
-                                };
-
-        if (currentTree != null) {
-            Win.Remove (currentTree);
-            currentTree.Dispose ();
-=======
                                                                new () { Name = "Ballroom" },
                                                                new () { Name = "Bedroom 1" },
                                                                new () { Name = "Bedroom 2" }
@@ -183,7 +108,6 @@
         if (_currentTree != null) {
             Win.Remove (_currentTree);
             _currentTree.Dispose ();
->>>>>>> 2e95cec4
         }
 
         var tree = new TreeView {
@@ -197,15 +121,6 @@
 
         tree.AddObject (myHouse);
 
-<<<<<<< HEAD
-        currentTree = tree;
-    }
-
-    private void LoadSimpleNodes () {
-        if (currentTree != null) {
-            Win.Remove (currentTree);
-            currentTree.Dispose ();
-=======
         _currentTree = tree;
     }
 
@@ -213,7 +128,6 @@
         if (_currentTree != null) {
             Win.Remove (_currentTree);
             _currentTree.Dispose ();
->>>>>>> 2e95cec4
         }
 
         var tree = new TreeView {
@@ -236,11 +150,7 @@
         tree.AddObject (root1);
         tree.AddObject (root2);
 
-<<<<<<< HEAD
-        currentTree = tree;
-=======
         _currentTree = tree;
->>>>>>> 2e95cec4
     }
 
     private void Quit () { Application.RequestStop (); }
