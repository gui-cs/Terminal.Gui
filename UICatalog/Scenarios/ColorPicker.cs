﻿using System;
using Terminal.Gui;

namespace UICatalog.Scenarios;

<<<<<<< HEAD
[ScenarioMetadata ("Color Picker", "Illustrates ColorPicker View.")]
[ScenarioCategory ("Colors"), ScenarioCategory ("Controls")]
public class ColorPickers : Scenario {
	/// <summary>
	/// Foreground ColorPicker.
	/// </summary>
	ColorPicker _foregroundColorPicker;

	/// <summary>
	/// Background ColorPicker.
	/// </summary>
	ColorPicker _backgroundColorPicker;

	/// <summary>
	/// Setup the scenario.
	/// </summary>
	public override void Setup ()
	{
		// Scenario Window's.
		Win.Title = GetName ();

		// Foreground ColorPicker.
		_foregroundColorPicker = new ColorPicker () {
			Text = "Foreground:",
			X = 0,
			Y = 0,
			Height = Dim.Fill (),
			Width = Dim.Percent (60),
			BoxHeight = 1,
			BoxWidth = 1,
			BorderStyle = LineStyle.Single,
			Style = ColorPickerStyle.Rgb
		};
		_foregroundColorPicker.ColorChanged += ColorChanged;
		Win.Add (_foregroundColorPicker);

		var _blueSlider = new ScrollBarView (_foregroundColorPicker, true, false) {
			IsVertical = true,
			Visible = true,
			ShowScrollIndicator = true,
			Width = 1,
			Size = 255
		};
		_blueSlider.ChangedPosition += (s, e) => {
			_foregroundColorPicker.BlueValue = _blueSlider.Position;
		};
		Win.Add (_blueSlider);

		// Background ColorPicker.
		_backgroundColorPicker = new ColorPicker () {
			Text = "Background:",
			Y = 0,
			X = 0,
			BoxHeight = 1,
			BoxWidth = 4,
			BorderStyle = LineStyle.Single
		};
		_backgroundColorPicker.X = Pos.AnchorEnd () - (Pos.Right (_backgroundColorPicker) - Pos.Left (_backgroundColorPicker));
		_backgroundColorPicker.ColorChanged += ColorChanged;
		Win.Add (_backgroundColorPicker);

		// Set default colors.
		//_foregroundColorPicker.SelectedColor = _demoView.SuperView.ColorScheme.Normal.Foreground;
		//_backgroundColorPicker.SelectedColor = _demoView.SuperView.ColorScheme.Normal.Background;
	}

	/// <summary>
	/// Fired when foreground color is changed.
	/// </summary>
	void ColorChanged (object sender, EventArgs e)
	{
		var color = (Color)((ColorPicker)sender).SelectedColor;
		((ColorPicker)sender).Title = $"{color} ({(int)color.GetClosestNamedColor ()}) #{color.R:X2}{color.G:X2}{color.B:X2}";
		((ColorPicker)sender).ColorScheme = new ColorScheme (new Attribute (GetCompliment (color), color)) {
			Normal = new Attribute (GetCompliment (color), color),
			Focus = new Attribute (GetCompliment (color), color)
		};
		//UpdateDemoLabel ();
	}

	public Color GetCompliment (Color original)
	{
		int inverseRed = 255 - original.R;
		int inverseGreen = 255 - original.G;
		int inverseBlue = 255 - original.B;

		return new Color (inverseRed, inverseGreen, inverseBlue);
	}

	public Color GetMonochromatic (Color original)
	{
		float brightnessFactor = 0.5f; // 50% reduction for this example
		int adjustedRed = (int)(original.R * brightnessFactor);
		int adjustedGreen = (int)(original.G * brightnessFactor);
		int adjustedBlue = (int)(original.B * brightnessFactor);

		return new Color (adjustedRed, adjustedGreen, adjustedBlue);
	}


	/// <summary>
	/// Update Demo Label.
	/// </summary>
	//private void UpdateDemoLabel () => _demoView.ColorScheme = new ColorScheme () {
	//	Normal = new Attribute (_foregroundColorPicker.SelectedColor, _backgroundColorPicker.SelectedColor)
	//};
=======
[ScenarioMetadata ("Color Picker", "Color Picker.")]
[ScenarioCategory ("Colors")]
[ScenarioCategory ("Controls")]
public class ColorPickers : Scenario
{
    /// <summary>Background color Label.</summary>
    private Label _backgroundColorLabel;

    /// <summary>Demo label.</summary>
    private View _demoView;

    /// <summary>Foreground color label.</summary>
    private Label _foregroundColorLabel;

    /// <summary>Background ColorPicker.</summary>
    private ColorPicker backgroundColorPicker;

    /// <summary>Foreground ColorPicker.</summary>
    private ColorPicker foregroundColorPicker;

    /// <summary>Setup the scenario.</summary>
    public override void Setup ()
    {
        // Scenario Window's.
        Win.Title = GetName ();

        // Foreground ColorPicker.
        foregroundColorPicker = new ColorPicker { Title = "Foreground Color", BorderStyle = LineStyle.Single };
        foregroundColorPicker.ColorChanged += ForegroundColor_ColorChanged;
        Win.Add (foregroundColorPicker);

        _foregroundColorLabel = new Label
        {
            X = Pos.Left (foregroundColorPicker), Y = Pos.Bottom (foregroundColorPicker) + 1
        };
        Win.Add (_foregroundColorLabel);

        // Background ColorPicker.
        backgroundColorPicker = new ColorPicker
        {
            Title = "Background Color",
            Y = Pos.Center (),
            X = Pos.Center (),
            BoxHeight = 1,
            BoxWidth = 4,
            BorderStyle = LineStyle.Single
        };

        //backgroundColorPicker.X = Pos.AnchorEnd () - (Pos.Right (backgroundColorPicker) - Pos.Left (backgroundColorPicker));
        backgroundColorPicker.ColorChanged += BackgroundColor_ColorChanged;
        Win.Add (backgroundColorPicker);
        _backgroundColorLabel = new Label ();

        _backgroundColorLabel.X =
            Pos.AnchorEnd () - (Pos.Right (_backgroundColorLabel) - Pos.Left (_backgroundColorLabel));
        _backgroundColorLabel.Y = Pos.Bottom (backgroundColorPicker) + 1;
        Win.Add (_backgroundColorLabel);

        // Demo Label.
        _demoView = new View
        {
            Title = "Color Sample",
            Text = "Lorem Ipsum",
            TextAlignment = TextAlignment.Centered,
            VerticalTextAlignment = VerticalTextAlignment.Middle,
            BorderStyle = LineStyle.Heavy,
            X = Pos.Center (),
            Y = Pos.Center (),
            Height = 5,
            Width = 20
        };
        Win.Add (_demoView);

        // Set default colors.
        foregroundColorPicker.SelectedColor = _demoView.SuperView.ColorScheme.Normal.Foreground.GetClosestNamedColor ();
        backgroundColorPicker.SelectedColor = _demoView.SuperView.ColorScheme.Normal.Background.GetClosestNamedColor ();
        Win.Initialized += (s, e) => Win.LayoutSubviews ();
    }

    /// <summary>Fired when background color is changed.</summary>
    private void BackgroundColor_ColorChanged (object sender, EventArgs e)
    {
        UpdateColorLabel (_backgroundColorLabel, backgroundColorPicker);
        UpdateDemoLabel ();
    }

    /// <summary>Fired when foreground color is changed.</summary>
    private void ForegroundColor_ColorChanged (object sender, EventArgs e)
    {
        UpdateColorLabel (_foregroundColorLabel, foregroundColorPicker);
        UpdateDemoLabel ();
    }

    /// <summary>Update a color label from his ColorPicker.</summary>
    private void UpdateColorLabel (Label label, ColorPicker colorPicker)
    {
        label.Clear ();
        var color = new Color (colorPicker.SelectedColor);

        label.Text =
            $"{colorPicker.SelectedColor} ({(int)colorPicker.SelectedColor}) #{color.R:X2}{color.G:X2}{color.B:X2}";
    }

    /// <summary>Update Demo Label.</summary>
    private void UpdateDemoLabel ()
    {
        _demoView.ColorScheme = new ColorScheme
        {
            Normal = new Attribute (
                                    foregroundColorPicker.SelectedColor,
                                    backgroundColorPicker.SelectedColor
                                   )
        };
    }
>>>>>>> 4430fe2c
}<|MERGE_RESOLUTION|>--- conflicted
+++ resolved
@@ -3,7 +3,6 @@
 
 namespace UICatalog.Scenarios;
 
-<<<<<<< HEAD
 [ScenarioMetadata ("Color Picker", "Illustrates ColorPicker View.")]
 [ScenarioCategory ("Colors"), ScenarioCategory ("Controls")]
 public class ColorPickers : Scenario {
@@ -17,13 +16,11 @@
 	/// </summary>
 	ColorPicker _backgroundColorPicker;
 
-	/// <summary>
-	/// Setup the scenario.
-	/// </summary>
-	public override void Setup ()
-	{
-		// Scenario Window's.
-		Win.Title = GetName ();
+    /// <summary>Setup the scenario.</summary>
+    public override void Setup ()
+    {
+        // Scenario Window's.
+        Win.Title = GetName ();
 
 		// Foreground ColorPicker.
 		_foregroundColorPicker = new ColorPicker () {
@@ -110,120 +107,4 @@
 	//private void UpdateDemoLabel () => _demoView.ColorScheme = new ColorScheme () {
 	//	Normal = new Attribute (_foregroundColorPicker.SelectedColor, _backgroundColorPicker.SelectedColor)
 	//};
-=======
-[ScenarioMetadata ("Color Picker", "Color Picker.")]
-[ScenarioCategory ("Colors")]
-[ScenarioCategory ("Controls")]
-public class ColorPickers : Scenario
-{
-    /// <summary>Background color Label.</summary>
-    private Label _backgroundColorLabel;
-
-    /// <summary>Demo label.</summary>
-    private View _demoView;
-
-    /// <summary>Foreground color label.</summary>
-    private Label _foregroundColorLabel;
-
-    /// <summary>Background ColorPicker.</summary>
-    private ColorPicker backgroundColorPicker;
-
-    /// <summary>Foreground ColorPicker.</summary>
-    private ColorPicker foregroundColorPicker;
-
-    /// <summary>Setup the scenario.</summary>
-    public override void Setup ()
-    {
-        // Scenario Window's.
-        Win.Title = GetName ();
-
-        // Foreground ColorPicker.
-        foregroundColorPicker = new ColorPicker { Title = "Foreground Color", BorderStyle = LineStyle.Single };
-        foregroundColorPicker.ColorChanged += ForegroundColor_ColorChanged;
-        Win.Add (foregroundColorPicker);
-
-        _foregroundColorLabel = new Label
-        {
-            X = Pos.Left (foregroundColorPicker), Y = Pos.Bottom (foregroundColorPicker) + 1
-        };
-        Win.Add (_foregroundColorLabel);
-
-        // Background ColorPicker.
-        backgroundColorPicker = new ColorPicker
-        {
-            Title = "Background Color",
-            Y = Pos.Center (),
-            X = Pos.Center (),
-            BoxHeight = 1,
-            BoxWidth = 4,
-            BorderStyle = LineStyle.Single
-        };
-
-        //backgroundColorPicker.X = Pos.AnchorEnd () - (Pos.Right (backgroundColorPicker) - Pos.Left (backgroundColorPicker));
-        backgroundColorPicker.ColorChanged += BackgroundColor_ColorChanged;
-        Win.Add (backgroundColorPicker);
-        _backgroundColorLabel = new Label ();
-
-        _backgroundColorLabel.X =
-            Pos.AnchorEnd () - (Pos.Right (_backgroundColorLabel) - Pos.Left (_backgroundColorLabel));
-        _backgroundColorLabel.Y = Pos.Bottom (backgroundColorPicker) + 1;
-        Win.Add (_backgroundColorLabel);
-
-        // Demo Label.
-        _demoView = new View
-        {
-            Title = "Color Sample",
-            Text = "Lorem Ipsum",
-            TextAlignment = TextAlignment.Centered,
-            VerticalTextAlignment = VerticalTextAlignment.Middle,
-            BorderStyle = LineStyle.Heavy,
-            X = Pos.Center (),
-            Y = Pos.Center (),
-            Height = 5,
-            Width = 20
-        };
-        Win.Add (_demoView);
-
-        // Set default colors.
-        foregroundColorPicker.SelectedColor = _demoView.SuperView.ColorScheme.Normal.Foreground.GetClosestNamedColor ();
-        backgroundColorPicker.SelectedColor = _demoView.SuperView.ColorScheme.Normal.Background.GetClosestNamedColor ();
-        Win.Initialized += (s, e) => Win.LayoutSubviews ();
-    }
-
-    /// <summary>Fired when background color is changed.</summary>
-    private void BackgroundColor_ColorChanged (object sender, EventArgs e)
-    {
-        UpdateColorLabel (_backgroundColorLabel, backgroundColorPicker);
-        UpdateDemoLabel ();
-    }
-
-    /// <summary>Fired when foreground color is changed.</summary>
-    private void ForegroundColor_ColorChanged (object sender, EventArgs e)
-    {
-        UpdateColorLabel (_foregroundColorLabel, foregroundColorPicker);
-        UpdateDemoLabel ();
-    }
-
-    /// <summary>Update a color label from his ColorPicker.</summary>
-    private void UpdateColorLabel (Label label, ColorPicker colorPicker)
-    {
-        label.Clear ();
-        var color = new Color (colorPicker.SelectedColor);
-
-        label.Text =
-            $"{colorPicker.SelectedColor} ({(int)colorPicker.SelectedColor}) #{color.R:X2}{color.G:X2}{color.B:X2}";
-    }
-
-    /// <summary>Update Demo Label.</summary>
-    private void UpdateDemoLabel ()
-    {
-        _demoView.ColorScheme = new ColorScheme
-        {
-            Normal = new Attribute (
-                                    foregroundColorPicker.SelectedColor,
-                                    backgroundColorPicker.SelectedColor
-                                   )
-        };
-    }
->>>>>>> 4430fe2c
 }