﻿using System.Linq;
using Terminal.Gui;

<<<<<<< HEAD
namespace UICatalog.Scenarios; 
=======
namespace UICatalog.Scenarios;
>>>>>>> 2e95cec4

[ScenarioMetadata ("Tile View Nesting", "Demonstrates recursive nesting of TileViews")]
[ScenarioCategory ("Controls")]
[ScenarioCategory ("LineView")]
public class TileViewNesting : Scenario {
<<<<<<< HEAD
    private CheckBox cbBorder;
    private CheckBox cbHorizontal;
    private CheckBox cbTitles;
    private CheckBox cbUseLabels;
    private bool loaded;
    private TextField textField;
    private int viewsCreated;
    private int viewsToCreate;
    private View workArea;
=======
    private CheckBox _cbBorder;
    private CheckBox _cbHorizontal;
    private CheckBox _cbTitles;
    private CheckBox _cbUseLabels;
    private bool _loaded;
    private TextField _textField;
    private int _viewsCreated;
    private int _viewsToCreate;
    private View _workArea;
>>>>>>> 2e95cec4

    /// <summary>Setup the scenario.</summary>
    public override void Setup () {
        // Scenario Windows.
        Win.Title = GetName ();
        Win.Y = 1;

<<<<<<< HEAD
        var lblViews = new Label ("Number Of Views:");
        textField = new TextField {
                                      X = Pos.Right (lblViews),
                                      Width = 10,
                                      Text = "2"
                                  };

        textField.TextChanged += (s, e) => SetupTileView ();

        cbHorizontal = new CheckBox {
                                        Text = "Horizontal",
                                        X = Pos.Right (textField) + 1
                                    };
        cbHorizontal.Toggled += (s, e) => SetupTileView ();

        cbBorder = new CheckBox {
                                    Text = "Border",
                                    X = Pos.Right (cbHorizontal) + 1
                                };
        cbBorder.Toggled += (s, e) => SetupTileView ();

        cbTitles = new CheckBox {
                                    Text = "Titles",
                                    X = Pos.Right (cbBorder) + 1
                                };
        cbTitles.Toggled += (s, e) => SetupTileView ();

        cbUseLabels = new CheckBox {
                                       Text = "Use Labels",
                                       X = Pos.Right (cbTitles) + 1
                                   };
        cbUseLabels.Toggled += (s, e) => SetupTileView ();

        workArea = new View {
                                X = 0,
                                Y = 1,
                                Width = Dim.Fill (),
                                Height = Dim.Fill ()
                            };

        var menu = new MenuBar (
                                new MenuBarItem[] {
                                                      new (
                                                           "_File",
                                                           new MenuItem[] {
                                                                              new ("_Quit", "", () => Quit ())
                                                                          })
                                                  });

        Win.Add (lblViews);
        Win.Add (textField);
        Win.Add (cbHorizontal);
        Win.Add (cbBorder);
        Win.Add (cbTitles);
        Win.Add (cbUseLabels);
        Win.Add (workArea);
=======
        var lblViews = new Label { Text = "Number Of Views:" };
        _textField = new TextField {
                                       X = Pos.Right (lblViews),
                                       Width = 10,
                                       Text = "2"
                                   };

        _textField.TextChanged += (s, e) => SetupTileView ();

        _cbHorizontal = new CheckBox {
                                         X = Pos.Right (_textField) + 1,
                                         Text = "Horizontal"
                                     };
        _cbHorizontal.Toggled += (s, e) => SetupTileView ();

        _cbBorder = new CheckBox {
                                     X = Pos.Right (_cbHorizontal) + 1,
                                     Text = "Border"
                                 };
        _cbBorder.Toggled += (s, e) => SetupTileView ();

        _cbTitles = new CheckBox {
                                     X = Pos.Right (_cbBorder) + 1,
                                     Text = "Titles"
                                 };
        _cbTitles.Toggled += (s, e) => SetupTileView ();

        _cbUseLabels = new CheckBox {
                                        X = Pos.Right (_cbTitles) + 1,
                                        Text = "Use Labels"
                                    };
        _cbUseLabels.Toggled += (s, e) => SetupTileView ();

        _workArea = new View {
                                 X = 0,
                                 Y = 1,
                                 Width = Dim.Fill (),
                                 Height = Dim.Fill ()
                             };

        var menu = new MenuBar {
                                   Menus =  [
                                   new MenuBarItem ("_File", new MenuItem[] {
                                                                                new ("_Quit", "", () => Quit ())
                                                                            })
                                       ]
                               };

        Win.Add (lblViews);
        Win.Add (_textField);
        Win.Add (_cbHorizontal);
        Win.Add (_cbBorder);
        Win.Add (_cbTitles);
        Win.Add (_cbUseLabels);
        Win.Add (_workArea);
>>>>>>> 2e95cec4

        SetupTileView ();

        Application.Top.Add (menu);

<<<<<<< HEAD
        Win.Loaded += (s, e) => loaded = true;
    }

    private void AddMoreViews (TileView to) {
        if (viewsCreated == viewsToCreate) {
=======
        Win.Loaded += (s, e) => _loaded = true;
    }

    private void AddMoreViews (TileView to) {
        if (_viewsCreated == _viewsToCreate) {
>>>>>>> 2e95cec4
            return;
        }

        if (!(to.Tiles.ElementAt (0).ContentView is TileView)) {
            Split (to, true);
        }

        if (!(to.Tiles.ElementAt (1).ContentView is TileView)) {
            Split (to, false);
        }

        if (to.Tiles.ElementAt (0).ContentView is TileView && to.Tiles.ElementAt (1).ContentView is TileView) {
            AddMoreViews ((TileView)to.Tiles.ElementAt (0).ContentView);
            AddMoreViews ((TileView)to.Tiles.ElementAt (1).ContentView);
        }
    }

    private View CreateContentControl (int number) {
<<<<<<< HEAD
        return (bool)cbUseLabels.Checked ? CreateLabelView (number) : CreateTextView (number);
=======
        return (bool)_cbUseLabels.Checked ? CreateLabelView (number) : CreateTextView (number);
>>>>>>> 2e95cec4
    }

    private View CreateLabelView (int number) {
        return new Label {
<<<<<<< HEAD
                             AutoSize = false,
                             Width = Dim.Fill (),
                             Height = 1,
=======
                             Width = Dim.Fill (),
                             Height = 1,
                             AutoSize = false,
>>>>>>> 2e95cec4
                             Text = number.ToString ().Repeat (1000),
                             CanFocus = true
                         };
    }

    private View CreateTextView (int number) {
        return new TextView {
                                Width = Dim.Fill (),
                                Height = Dim.Fill (),
                                Text = number.ToString ().Repeat (1000),
                                AllowsTab = false

                                //WordWrap = true,  // TODO: This is very slow (like 10s to render with 45 views)
                            };
    }

    private TileView CreateTileView (int titleNumber, Orientation orientation) {
        var toReturn = new TileView {
                                        Width = Dim.Fill (),
                                        Height = Dim.Fill (),

                                        // flip the orientation
                                        Orientation = orientation
                                    };

<<<<<<< HEAD
        toReturn.Tiles.ElementAt (0).Title = (bool)cbTitles.Checked ? $"View {titleNumber}" : string.Empty;
        toReturn.Tiles.ElementAt (1).Title = (bool)cbTitles.Checked ? $"View {titleNumber + 1}" : string.Empty;
=======
        toReturn.Tiles.ElementAt (0).Title = (bool)_cbTitles.Checked ? $"View {titleNumber}" : string.Empty;
        toReturn.Tiles.ElementAt (1).Title = (bool)_cbTitles.Checked ? $"View {titleNumber + 1}" : string.Empty;
>>>>>>> 2e95cec4

        return toReturn;
    }

    private int GetNumberOfViews () {
<<<<<<< HEAD
        if (int.TryParse (textField.Text, out int views) && views >= 0) {
=======
        if (int.TryParse (_textField.Text, out int views) && views >= 0) {
>>>>>>> 2e95cec4
            return views;
        }

        return 0;
    }

    private void Quit () { Application.RequestStop (); }

    private void SetupTileView () {
        int numberOfViews = GetNumberOfViews ();

<<<<<<< HEAD
        bool? titles = cbTitles.Checked;
        bool? border = cbBorder.Checked;
        bool? startHorizontal = cbHorizontal.Checked;

        foreach (View sub in workArea.Subviews) {
            sub.Dispose ();
        }

        workArea.RemoveAll ();
=======
        bool? titles = _cbTitles.Checked;
        bool? border = _cbBorder.Checked;
        bool? startHorizontal = _cbHorizontal.Checked;

        foreach (View sub in _workArea.Subviews) {
            sub.Dispose ();
        }

        _workArea.RemoveAll ();
>>>>>>> 2e95cec4

        if (numberOfViews <= 0) {
            return;
        }

        TileView root = CreateTileView (1, (bool)startHorizontal ? Orientation.Horizontal : Orientation.Vertical);

        root.Tiles.ElementAt (0).ContentView.Add (CreateContentControl (1));
<<<<<<< HEAD
        root.Tiles.ElementAt (0).Title = (bool)cbTitles.Checked ? "View 1" : string.Empty;
        root.Tiles.ElementAt (1).ContentView.Add (CreateContentControl (2));
        root.Tiles.ElementAt (1).Title = (bool)cbTitles.Checked ? "View 2" : string.Empty;

        root.LineStyle = (bool)border ? LineStyle.Rounded : LineStyle.None;

        workArea.Add (root);
=======
        root.Tiles.ElementAt (0).Title = (bool)_cbTitles.Checked ? "View 1" : string.Empty;
        root.Tiles.ElementAt (1).ContentView.Add (CreateContentControl (2));
        root.Tiles.ElementAt (1).Title = (bool)_cbTitles.Checked ? "View 2" : string.Empty;

        root.LineStyle = (bool)border ? LineStyle.Rounded : LineStyle.None;

        _workArea.Add (root);
>>>>>>> 2e95cec4

        if (numberOfViews == 1) {
            root.Tiles.ElementAt (1).ContentView.Visible = false;
        }

        if (numberOfViews > 2) {
<<<<<<< HEAD
            viewsCreated = 2;
            viewsToCreate = numberOfViews;
            AddMoreViews (root);
        }

        if (loaded) {
            workArea.LayoutSubviews ();
=======
            _viewsCreated = 2;
            _viewsToCreate = numberOfViews;
            AddMoreViews (root);
        }

        if (_loaded) {
            _workArea.LayoutSubviews ();
>>>>>>> 2e95cec4
        }
    }

    private void Split (TileView to, bool left) {
<<<<<<< HEAD
        if (viewsCreated == viewsToCreate) {
=======
        if (_viewsCreated == _viewsToCreate) {
>>>>>>> 2e95cec4
            return;
        }

        TileView newView;

        if (left) {
            to.TrySplitTile (0, 2, out newView);
        } else {
            to.TrySplitTile (1, 2, out newView);
        }

<<<<<<< HEAD
        viewsCreated++;

        // During splitting the old Title will have been migrated to View1 so we only need
        // to set the Title on View2 (the one that gets our new TextView)
        newView.Tiles.ElementAt (1).Title = (bool)cbTitles.Checked ? $"View {viewsCreated}" : string.Empty;

        // Flip orientation
        newView.Orientation = to.Orientation == Orientation.Vertical ? Orientation.Horizontal : Orientation.Vertical;

        newView.Tiles.ElementAt (1).ContentView.Add (CreateContentControl (viewsCreated));
=======
        _viewsCreated++;

        // During splitting the old Title will have been migrated to View1 so we only need
        // to set the Title on View2 (the one that gets our new TextView)
        newView.Tiles.ElementAt (1).Title = (bool)_cbTitles.Checked ? $"View {_viewsCreated}" : string.Empty;

        // Flip orientation
        newView.Orientation = to.Orientation == Orientation.Vertical
                                  ? Orientation.Horizontal
                                  : Orientation.Vertical;

        newView.Tiles.ElementAt (1).ContentView.Add (CreateContentControl (_viewsCreated));
>>>>>>> 2e95cec4
    }
}<|MERGE_RESOLUTION|>--- conflicted
+++ resolved
@@ -1,27 +1,12 @@
 ﻿using System.Linq;
 using Terminal.Gui;
 
-<<<<<<< HEAD
-namespace UICatalog.Scenarios; 
-=======
 namespace UICatalog.Scenarios;
->>>>>>> 2e95cec4
 
 [ScenarioMetadata ("Tile View Nesting", "Demonstrates recursive nesting of TileViews")]
 [ScenarioCategory ("Controls")]
 [ScenarioCategory ("LineView")]
 public class TileViewNesting : Scenario {
-<<<<<<< HEAD
-    private CheckBox cbBorder;
-    private CheckBox cbHorizontal;
-    private CheckBox cbTitles;
-    private CheckBox cbUseLabels;
-    private bool loaded;
-    private TextField textField;
-    private int viewsCreated;
-    private int viewsToCreate;
-    private View workArea;
-=======
     private CheckBox _cbBorder;
     private CheckBox _cbHorizontal;
     private CheckBox _cbTitles;
@@ -31,7 +16,6 @@
     private int _viewsCreated;
     private int _viewsToCreate;
     private View _workArea;
->>>>>>> 2e95cec4
 
     /// <summary>Setup the scenario.</summary>
     public override void Setup () {
@@ -39,64 +23,6 @@
         Win.Title = GetName ();
         Win.Y = 1;
 
-<<<<<<< HEAD
-        var lblViews = new Label ("Number Of Views:");
-        textField = new TextField {
-                                      X = Pos.Right (lblViews),
-                                      Width = 10,
-                                      Text = "2"
-                                  };
-
-        textField.TextChanged += (s, e) => SetupTileView ();
-
-        cbHorizontal = new CheckBox {
-                                        Text = "Horizontal",
-                                        X = Pos.Right (textField) + 1
-                                    };
-        cbHorizontal.Toggled += (s, e) => SetupTileView ();
-
-        cbBorder = new CheckBox {
-                                    Text = "Border",
-                                    X = Pos.Right (cbHorizontal) + 1
-                                };
-        cbBorder.Toggled += (s, e) => SetupTileView ();
-
-        cbTitles = new CheckBox {
-                                    Text = "Titles",
-                                    X = Pos.Right (cbBorder) + 1
-                                };
-        cbTitles.Toggled += (s, e) => SetupTileView ();
-
-        cbUseLabels = new CheckBox {
-                                       Text = "Use Labels",
-                                       X = Pos.Right (cbTitles) + 1
-                                   };
-        cbUseLabels.Toggled += (s, e) => SetupTileView ();
-
-        workArea = new View {
-                                X = 0,
-                                Y = 1,
-                                Width = Dim.Fill (),
-                                Height = Dim.Fill ()
-                            };
-
-        var menu = new MenuBar (
-                                new MenuBarItem[] {
-                                                      new (
-                                                           "_File",
-                                                           new MenuItem[] {
-                                                                              new ("_Quit", "", () => Quit ())
-                                                                          })
-                                                  });
-
-        Win.Add (lblViews);
-        Win.Add (textField);
-        Win.Add (cbHorizontal);
-        Win.Add (cbBorder);
-        Win.Add (cbTitles);
-        Win.Add (cbUseLabels);
-        Win.Add (workArea);
-=======
         var lblViews = new Label { Text = "Number Of Views:" };
         _textField = new TextField {
                                        X = Pos.Right (lblViews),
@@ -152,25 +78,16 @@
         Win.Add (_cbTitles);
         Win.Add (_cbUseLabels);
         Win.Add (_workArea);
->>>>>>> 2e95cec4
 
         SetupTileView ();
 
         Application.Top.Add (menu);
 
-<<<<<<< HEAD
-        Win.Loaded += (s, e) => loaded = true;
-    }
-
-    private void AddMoreViews (TileView to) {
-        if (viewsCreated == viewsToCreate) {
-=======
         Win.Loaded += (s, e) => _loaded = true;
     }
 
     private void AddMoreViews (TileView to) {
         if (_viewsCreated == _viewsToCreate) {
->>>>>>> 2e95cec4
             return;
         }
 
@@ -189,24 +106,14 @@
     }
 
     private View CreateContentControl (int number) {
-<<<<<<< HEAD
-        return (bool)cbUseLabels.Checked ? CreateLabelView (number) : CreateTextView (number);
-=======
         return (bool)_cbUseLabels.Checked ? CreateLabelView (number) : CreateTextView (number);
->>>>>>> 2e95cec4
     }
 
     private View CreateLabelView (int number) {
         return new Label {
-<<<<<<< HEAD
-                             AutoSize = false,
-                             Width = Dim.Fill (),
-                             Height = 1,
-=======
                              Width = Dim.Fill (),
                              Height = 1,
                              AutoSize = false,
->>>>>>> 2e95cec4
                              Text = number.ToString ().Repeat (1000),
                              CanFocus = true
                          };
@@ -232,23 +139,14 @@
                                         Orientation = orientation
                                     };
 
-<<<<<<< HEAD
-        toReturn.Tiles.ElementAt (0).Title = (bool)cbTitles.Checked ? $"View {titleNumber}" : string.Empty;
-        toReturn.Tiles.ElementAt (1).Title = (bool)cbTitles.Checked ? $"View {titleNumber + 1}" : string.Empty;
-=======
         toReturn.Tiles.ElementAt (0).Title = (bool)_cbTitles.Checked ? $"View {titleNumber}" : string.Empty;
         toReturn.Tiles.ElementAt (1).Title = (bool)_cbTitles.Checked ? $"View {titleNumber + 1}" : string.Empty;
->>>>>>> 2e95cec4
 
         return toReturn;
     }
 
     private int GetNumberOfViews () {
-<<<<<<< HEAD
-        if (int.TryParse (textField.Text, out int views) && views >= 0) {
-=======
         if (int.TryParse (_textField.Text, out int views) && views >= 0) {
->>>>>>> 2e95cec4
             return views;
         }
 
@@ -260,17 +158,6 @@
     private void SetupTileView () {
         int numberOfViews = GetNumberOfViews ();
 
-<<<<<<< HEAD
-        bool? titles = cbTitles.Checked;
-        bool? border = cbBorder.Checked;
-        bool? startHorizontal = cbHorizontal.Checked;
-
-        foreach (View sub in workArea.Subviews) {
-            sub.Dispose ();
-        }
-
-        workArea.RemoveAll ();
-=======
         bool? titles = _cbTitles.Checked;
         bool? border = _cbBorder.Checked;
         bool? startHorizontal = _cbHorizontal.Checked;
@@ -280,7 +167,6 @@
         }
 
         _workArea.RemoveAll ();
->>>>>>> 2e95cec4
 
         if (numberOfViews <= 0) {
             return;
@@ -289,15 +175,6 @@
         TileView root = CreateTileView (1, (bool)startHorizontal ? Orientation.Horizontal : Orientation.Vertical);
 
         root.Tiles.ElementAt (0).ContentView.Add (CreateContentControl (1));
-<<<<<<< HEAD
-        root.Tiles.ElementAt (0).Title = (bool)cbTitles.Checked ? "View 1" : string.Empty;
-        root.Tiles.ElementAt (1).ContentView.Add (CreateContentControl (2));
-        root.Tiles.ElementAt (1).Title = (bool)cbTitles.Checked ? "View 2" : string.Empty;
-
-        root.LineStyle = (bool)border ? LineStyle.Rounded : LineStyle.None;
-
-        workArea.Add (root);
-=======
         root.Tiles.ElementAt (0).Title = (bool)_cbTitles.Checked ? "View 1" : string.Empty;
         root.Tiles.ElementAt (1).ContentView.Add (CreateContentControl (2));
         root.Tiles.ElementAt (1).Title = (bool)_cbTitles.Checked ? "View 2" : string.Empty;
@@ -305,22 +182,12 @@
         root.LineStyle = (bool)border ? LineStyle.Rounded : LineStyle.None;
 
         _workArea.Add (root);
->>>>>>> 2e95cec4
 
         if (numberOfViews == 1) {
             root.Tiles.ElementAt (1).ContentView.Visible = false;
         }
 
         if (numberOfViews > 2) {
-<<<<<<< HEAD
-            viewsCreated = 2;
-            viewsToCreate = numberOfViews;
-            AddMoreViews (root);
-        }
-
-        if (loaded) {
-            workArea.LayoutSubviews ();
-=======
             _viewsCreated = 2;
             _viewsToCreate = numberOfViews;
             AddMoreViews (root);
@@ -328,16 +195,11 @@
 
         if (_loaded) {
             _workArea.LayoutSubviews ();
->>>>>>> 2e95cec4
         }
     }
 
     private void Split (TileView to, bool left) {
-<<<<<<< HEAD
-        if (viewsCreated == viewsToCreate) {
-=======
         if (_viewsCreated == _viewsToCreate) {
->>>>>>> 2e95cec4
             return;
         }
 
@@ -349,18 +211,6 @@
             to.TrySplitTile (1, 2, out newView);
         }
 
-<<<<<<< HEAD
-        viewsCreated++;
-
-        // During splitting the old Title will have been migrated to View1 so we only need
-        // to set the Title on View2 (the one that gets our new TextView)
-        newView.Tiles.ElementAt (1).Title = (bool)cbTitles.Checked ? $"View {viewsCreated}" : string.Empty;
-
-        // Flip orientation
-        newView.Orientation = to.Orientation == Orientation.Vertical ? Orientation.Horizontal : Orientation.Vertical;
-
-        newView.Tiles.ElementAt (1).ContentView.Add (CreateContentControl (viewsCreated));
-=======
         _viewsCreated++;
 
         // During splitting the old Title will have been migrated to View1 so we only need
@@ -373,6 +223,5 @@
                                   : Orientation.Vertical;
 
         newView.Tiles.ElementAt (1).ContentView.Add (CreateContentControl (_viewsCreated));
->>>>>>> 2e95cec4
     }
 }