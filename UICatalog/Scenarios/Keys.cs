﻿using System.Collections.Generic;
using Terminal.Gui;

namespace UICatalog.Scenarios;

[ScenarioMetadata ("Keys", "Shows keyboard input handling.")]
[ScenarioCategory ("Mouse and Keyboard")]
public class Keys : Scenario {
    public override void Setup () {
<<<<<<< HEAD
        List<string> keyPressedList = new ();
        List<string> invokingKeyBindingsList = new ();

        var editLabel = new Label {
                                      Text = "Type text here:",
                                      X = 0,
                                      Y = 0
=======
        List<string> keyPressedList = new List<string> ();
        List<string> invokingKeyBindingsList = new List<string> ();

        var editLabel = new Label {
                                      X = 0,
                                      Y = 0,
                                      Text = "Type text here:"
>>>>>>> 2e95cec4
                                  };
        Win.Add (editLabel);

        var edit = new TextField {
<<<<<<< HEAD
                                     Text = "",
=======
>>>>>>> 2e95cec4
                                     X = Pos.Right (editLabel) + 1,
                                     Y = Pos.Top (editLabel),
                                     Width = Dim.Fill (2)
                                 };
        Win.Add (edit);

        edit.KeyDown += (s, a) => { keyPressedList.Add (a.ToString ()); };

        edit.InvokingKeyBindings += (s, a) => {
            if (edit.KeyBindings.TryGet (a, out KeyBinding binding)) {
                invokingKeyBindingsList.Add ($"{a}: {string.Join (",", binding.Commands)}");
            }
        };

        // Last KeyPress: ______
        var keyPressedLabel = new Label {
<<<<<<< HEAD
                                            Text = "Last TextView.KeyPressed:",
                                            X = Pos.Left (editLabel),
                                            Y = Pos.Top (editLabel) + 1
                                        };
        Win.Add (keyPressedLabel);
        var labelTextViewKeypress = new Label {
                                                  Text = "",
                                                  X = Pos.Right (keyPressedLabel) + 1,
                                                  Y = Pos.Top (keyPressedLabel),
                                                  TextAlignment = TextAlignment.Centered,
                                                  ColorScheme = Colors.ColorSchemes["Error"],
                                                  AutoSize = true
                                              };
=======
                                            X = Pos.Left (editLabel), Y = Pos.Top (editLabel) + 1,
                                            Text = "Last TextView.KeyPressed:"
                                        };
        Win.Add (keyPressedLabel);
        var labelTextViewKeypress = new Label { X = Pos.Right (keyPressedLabel) + 1, Y = Pos.Top (keyPressedLabel) };
>>>>>>> 2e95cec4
        Win.Add (labelTextViewKeypress);

        edit.KeyDown += (s, e) => labelTextViewKeypress.Text = e.ToString ();

        keyPressedLabel = new Label {
<<<<<<< HEAD
                                        Text = "Last Application.KeyDown:",
                                        X = Pos.Left (keyPressedLabel),
                                        Y = Pos.Bottom (keyPressedLabel)
                                    };
        Win.Add (keyPressedLabel);
        var labelAppKeypress = new Label {
                                             Text = "",
                                             X = Pos.Right (keyPressedLabel) + 1,
                                             Y = Pos.Top (keyPressedLabel),
                                             TextAlignment = TextAlignment.Centered,
                                             ColorScheme = Colors.ColorSchemes["Error"],
                                             AutoSize = true
                                         };
=======
                                        X = Pos.Left (keyPressedLabel),
                                        Y = Pos.Bottom (keyPressedLabel),
                                        Text = "Last Application.KeyDown:"
                                    };
        Win.Add (keyPressedLabel);
        var labelAppKeypress = new Label { X = Pos.Right (keyPressedLabel) + 1, Y = Pos.Top (keyPressedLabel) };
>>>>>>> 2e95cec4
        Win.Add (labelAppKeypress);

        Application.KeyDown += (s, e) => labelAppKeypress.Text = e.ToString ();

        // Key stroke log:
        var keyLogLabel = new Label {
<<<<<<< HEAD
                                        Text = "Application Key Events:",
                                        X = Pos.Left (editLabel),
                                        Y = Pos.Top (editLabel) + 4
=======
                                        X = Pos.Left (editLabel), Y = Pos.Top (editLabel) + 4,
                                        Text = "Application Key Events:"
>>>>>>> 2e95cec4
                                    };
        Win.Add (keyLogLabel);
        int maxKeyString = Key.CursorRight.WithAlt.WithCtrl.WithShift.ToString ().Length;
        var yOffset = 1;
        List<string> keyEventlist = new List<string> ();
<<<<<<< HEAD
        var keyEventListView = new ListView (keyEventlist) {
                                                               X = 0,
                                                               Y = Pos.Top (keyLogLabel) + yOffset,
                                                               Width = "Key Down:".Length + maxKeyString,
                                                               Height = Dim.Fill ()
                                                           };
=======
        var keyEventListView = new ListView {
                                                X = 0,
                                                Y = Pos.Top (keyLogLabel) + yOffset,
                                                Width = "Key Down:".Length + maxKeyString,
                                                Height = Dim.Fill (),
                                                Source = new ListWrapper (keyEventlist)
                                            };
>>>>>>> 2e95cec4
        keyEventListView.ColorScheme = Colors.ColorSchemes["TopLevel"];
        Win.Add (keyEventListView);

        // OnKeyPressed
        var onKeyPressedLabel = new Label {
<<<<<<< HEAD
                                              Text = "TextView KeyDown:",
                                              X = Pos.Right (keyEventListView) + 1,
                                              Y = Pos.Top (editLabel) + 4
=======
                                              X = Pos.Right (keyEventListView) + 1,
                                              Y = Pos.Top (editLabel) + 4,
                                              Text = "TextView KeyDown:"
>>>>>>> 2e95cec4
                                          };
        Win.Add (onKeyPressedLabel);

        yOffset = 1;
<<<<<<< HEAD
        var onKeyPressedListView = new ListView (keyPressedList) {
                                                                     X = Pos.Left (onKeyPressedLabel),
                                                                     Y = Pos.Top (onKeyPressedLabel) + yOffset,
                                                                     Width = maxKeyString,
                                                                     Height = Dim.Fill ()
                                                                 };
=======
        var onKeyPressedListView = new ListView {
                                                    X = Pos.Left (onKeyPressedLabel),
                                                    Y = Pos.Top (onKeyPressedLabel) + yOffset,
                                                    Width = maxKeyString,
                                                    Height = Dim.Fill (),
                                                    Source = new ListWrapper (keyPressedList)
                                                };
>>>>>>> 2e95cec4
        onKeyPressedListView.ColorScheme = Colors.ColorSchemes["TopLevel"];
        Win.Add (onKeyPressedListView);

        // OnInvokeKeyBindings
        var onInvokingKeyBindingsLabel = new Label {
<<<<<<< HEAD
                                                       Text = "TextView InvokingKeyBindings:",
                                                       X = Pos.Right (onKeyPressedListView) + 1,
                                                       Y = Pos.Top (editLabel) + 4
                                                   };
        Win.Add (onInvokingKeyBindingsLabel);
        var onInvokingKeyBindingsListView = new ListView (invokingKeyBindingsList) {
                                                X = Pos.Left (onInvokingKeyBindingsLabel),
                                                Y = Pos.Top (onInvokingKeyBindingsLabel) + yOffset,
                                                Width = Dim.Fill (1),
                                                Height = Dim.Fill ()
                                            };
=======
                                                       X = Pos.Right (onKeyPressedListView) + 1,
                                                       Y = Pos.Top (editLabel) + 4,
                                                       Text = "TextView InvokingKeyBindings:"
                                                   };
        Win.Add (onInvokingKeyBindingsLabel);
        var onInvokingKeyBindingsListView = new ListView {
                                                             X = Pos.Left (onInvokingKeyBindingsLabel),
                                                             Y = Pos.Top (onInvokingKeyBindingsLabel) + yOffset,
                                                             Width = Dim.Fill (1),
                                                             Height = Dim.Fill (),
                                                             Source = new ListWrapper (invokingKeyBindingsList)
                                                         };
>>>>>>> 2e95cec4
        onInvokingKeyBindingsListView.ColorScheme = Colors.ColorSchemes["TopLevel"];
        Win.Add (onInvokingKeyBindingsListView);

        //Application.KeyDown += (s, a) => KeyDownPressUp (a, "Down");
        Application.KeyDown += (s, a) => KeyDownPressUp (a, "Down");
        Application.KeyUp += (s, a) => KeyDownPressUp (a, "Up");

        void KeyDownPressUp (Key args, string updown) {
            // BUGBUG: KeyEvent.ToString is badly broken
            var msg = $"Key{updown,-7}: {args}";
            keyEventlist.Add (msg);
            keyEventListView.MoveDown ();
            onKeyPressedListView.MoveDown ();
            onInvokingKeyBindingsListView.MoveDown ();
        }
    }
}<|MERGE_RESOLUTION|>--- conflicted
+++ resolved
@@ -7,15 +7,6 @@
 [ScenarioCategory ("Mouse and Keyboard")]
 public class Keys : Scenario {
     public override void Setup () {
-<<<<<<< HEAD
-        List<string> keyPressedList = new ();
-        List<string> invokingKeyBindingsList = new ();
-
-        var editLabel = new Label {
-                                      Text = "Type text here:",
-                                      X = 0,
-                                      Y = 0
-=======
         List<string> keyPressedList = new List<string> ();
         List<string> invokingKeyBindingsList = new List<string> ();
 
@@ -23,15 +14,10 @@
                                       X = 0,
                                       Y = 0,
                                       Text = "Type text here:"
->>>>>>> 2e95cec4
                                   };
         Win.Add (editLabel);
 
         var edit = new TextField {
-<<<<<<< HEAD
-                                     Text = "",
-=======
->>>>>>> 2e95cec4
                                      X = Pos.Right (editLabel) + 1,
                                      Y = Pos.Top (editLabel),
                                      Width = Dim.Fill (2)
@@ -48,81 +34,35 @@
 
         // Last KeyPress: ______
         var keyPressedLabel = new Label {
-<<<<<<< HEAD
-                                            Text = "Last TextView.KeyPressed:",
-                                            X = Pos.Left (editLabel),
-                                            Y = Pos.Top (editLabel) + 1
-                                        };
-        Win.Add (keyPressedLabel);
-        var labelTextViewKeypress = new Label {
-                                                  Text = "",
-                                                  X = Pos.Right (keyPressedLabel) + 1,
-                                                  Y = Pos.Top (keyPressedLabel),
-                                                  TextAlignment = TextAlignment.Centered,
-                                                  ColorScheme = Colors.ColorSchemes["Error"],
-                                                  AutoSize = true
-                                              };
-=======
                                             X = Pos.Left (editLabel), Y = Pos.Top (editLabel) + 1,
                                             Text = "Last TextView.KeyPressed:"
                                         };
         Win.Add (keyPressedLabel);
         var labelTextViewKeypress = new Label { X = Pos.Right (keyPressedLabel) + 1, Y = Pos.Top (keyPressedLabel) };
->>>>>>> 2e95cec4
         Win.Add (labelTextViewKeypress);
 
         edit.KeyDown += (s, e) => labelTextViewKeypress.Text = e.ToString ();
 
         keyPressedLabel = new Label {
-<<<<<<< HEAD
-                                        Text = "Last Application.KeyDown:",
-                                        X = Pos.Left (keyPressedLabel),
-                                        Y = Pos.Bottom (keyPressedLabel)
-                                    };
-        Win.Add (keyPressedLabel);
-        var labelAppKeypress = new Label {
-                                             Text = "",
-                                             X = Pos.Right (keyPressedLabel) + 1,
-                                             Y = Pos.Top (keyPressedLabel),
-                                             TextAlignment = TextAlignment.Centered,
-                                             ColorScheme = Colors.ColorSchemes["Error"],
-                                             AutoSize = true
-                                         };
-=======
                                         X = Pos.Left (keyPressedLabel),
                                         Y = Pos.Bottom (keyPressedLabel),
                                         Text = "Last Application.KeyDown:"
                                     };
         Win.Add (keyPressedLabel);
         var labelAppKeypress = new Label { X = Pos.Right (keyPressedLabel) + 1, Y = Pos.Top (keyPressedLabel) };
->>>>>>> 2e95cec4
         Win.Add (labelAppKeypress);
 
         Application.KeyDown += (s, e) => labelAppKeypress.Text = e.ToString ();
 
         // Key stroke log:
         var keyLogLabel = new Label {
-<<<<<<< HEAD
-                                        Text = "Application Key Events:",
-                                        X = Pos.Left (editLabel),
-                                        Y = Pos.Top (editLabel) + 4
-=======
                                         X = Pos.Left (editLabel), Y = Pos.Top (editLabel) + 4,
                                         Text = "Application Key Events:"
->>>>>>> 2e95cec4
                                     };
         Win.Add (keyLogLabel);
         int maxKeyString = Key.CursorRight.WithAlt.WithCtrl.WithShift.ToString ().Length;
         var yOffset = 1;
         List<string> keyEventlist = new List<string> ();
-<<<<<<< HEAD
-        var keyEventListView = new ListView (keyEventlist) {
-                                                               X = 0,
-                                                               Y = Pos.Top (keyLogLabel) + yOffset,
-                                                               Width = "Key Down:".Length + maxKeyString,
-                                                               Height = Dim.Fill ()
-                                                           };
-=======
         var keyEventListView = new ListView {
                                                 X = 0,
                                                 Y = Pos.Top (keyLogLabel) + yOffset,
@@ -130,33 +70,18 @@
                                                 Height = Dim.Fill (),
                                                 Source = new ListWrapper (keyEventlist)
                                             };
->>>>>>> 2e95cec4
         keyEventListView.ColorScheme = Colors.ColorSchemes["TopLevel"];
         Win.Add (keyEventListView);
 
         // OnKeyPressed
         var onKeyPressedLabel = new Label {
-<<<<<<< HEAD
-                                              Text = "TextView KeyDown:",
-                                              X = Pos.Right (keyEventListView) + 1,
-                                              Y = Pos.Top (editLabel) + 4
-=======
                                               X = Pos.Right (keyEventListView) + 1,
                                               Y = Pos.Top (editLabel) + 4,
                                               Text = "TextView KeyDown:"
->>>>>>> 2e95cec4
                                           };
         Win.Add (onKeyPressedLabel);
 
         yOffset = 1;
-<<<<<<< HEAD
-        var onKeyPressedListView = new ListView (keyPressedList) {
-                                                                     X = Pos.Left (onKeyPressedLabel),
-                                                                     Y = Pos.Top (onKeyPressedLabel) + yOffset,
-                                                                     Width = maxKeyString,
-                                                                     Height = Dim.Fill ()
-                                                                 };
-=======
         var onKeyPressedListView = new ListView {
                                                     X = Pos.Left (onKeyPressedLabel),
                                                     Y = Pos.Top (onKeyPressedLabel) + yOffset,
@@ -164,25 +89,11 @@
                                                     Height = Dim.Fill (),
                                                     Source = new ListWrapper (keyPressedList)
                                                 };
->>>>>>> 2e95cec4
         onKeyPressedListView.ColorScheme = Colors.ColorSchemes["TopLevel"];
         Win.Add (onKeyPressedListView);
 
         // OnInvokeKeyBindings
         var onInvokingKeyBindingsLabel = new Label {
-<<<<<<< HEAD
-                                                       Text = "TextView InvokingKeyBindings:",
-                                                       X = Pos.Right (onKeyPressedListView) + 1,
-                                                       Y = Pos.Top (editLabel) + 4
-                                                   };
-        Win.Add (onInvokingKeyBindingsLabel);
-        var onInvokingKeyBindingsListView = new ListView (invokingKeyBindingsList) {
-                                                X = Pos.Left (onInvokingKeyBindingsLabel),
-                                                Y = Pos.Top (onInvokingKeyBindingsLabel) + yOffset,
-                                                Width = Dim.Fill (1),
-                                                Height = Dim.Fill ()
-                                            };
-=======
                                                        X = Pos.Right (onKeyPressedListView) + 1,
                                                        Y = Pos.Top (editLabel) + 4,
                                                        Text = "TextView InvokingKeyBindings:"
@@ -195,7 +106,6 @@
                                                              Height = Dim.Fill (),
                                                              Source = new ListWrapper (invokingKeyBindingsList)
                                                          };
->>>>>>> 2e95cec4
         onInvokingKeyBindingsListView.ColorScheme = Colors.ColorSchemes["TopLevel"];
         Win.Add (onInvokingKeyBindingsListView);
 
