--- conflicted
+++ resolved
@@ -19,58 +19,35 @@
         _scenarios = GetScenarios ();
 
         _customRenderCB = new CheckBox {
-<<<<<<< HEAD
-                                           Text = "Use custom rendering",
-                                           X = 0,
-                                           Y = 0
-=======
                                            X = 0,
                                            Y = 0,
                                            Height = 1,
                                            Text = "Use custom rendering"
->>>>>>> 2e95cec4
                                        };
         Win.Add (_customRenderCB);
         _customRenderCB.Toggled += _customRenderCB_Toggled;
 
         _allowMarkingCB = new CheckBox {
-<<<<<<< HEAD
-                                           Text = "Allow Marking",
-                                           X = Pos.Right (_customRenderCB) + 1,
-                                           Y = 0
-=======
                                            X = Pos.Right (_customRenderCB) + 1,
                                            Y = 0,
                                            Height = 1,
                                            Text = "Allow Marking",
                                            AllowNullChecked = false
->>>>>>> 2e95cec4
                                        };
         Win.Add (_allowMarkingCB);
         _allowMarkingCB.Toggled += AllowMarkingCB_Toggled;
 
         _allowMultipleCB = new CheckBox {
-<<<<<<< HEAD
-                                            Text = "Allow Multi-Select",
-                                            X = Pos.Right (_allowMarkingCB) + 1,
-                                            Y = 0,
-                                            Visible = (bool)_allowMarkingCB.Checked
-=======
                                             X = Pos.Right (_allowMarkingCB) + 1,
                                             Y = 0,
                                             Height = 1,
                                             Visible = (bool)_allowMarkingCB.Checked,
                                             Text = "Allow Multi-Select"
->>>>>>> 2e95cec4
                                         };
         Win.Add (_allowMultipleCB);
         _allowMultipleCB.Toggled += AllowMultipleCB_Toggled;
 
         _listView = new ListView {
-<<<<<<< HEAD
-                                     AutoSize = false,
-=======
->>>>>>> 2e95cec4
                                      X = 1,
                                      Y = 2,
                                      Height = Dim.Fill (),
@@ -106,11 +83,7 @@
         _listView.DrawContent += (s, e) => {
             scrollBar.Size = _listView.Source.Count - 1;
             scrollBar.Position = _listView.TopItem;
-<<<<<<< HEAD
-            scrollBar.OtherScrollBarView.Size = _listView.Maxlength - 1;
-=======
             scrollBar.OtherScrollBarView.Size = _listView.MaxLength - 1;
->>>>>>> 2e95cec4
             scrollBar.OtherScrollBarView.Position = _listView.LeftItem;
             scrollBar.Refresh ();
         };
@@ -118,19 +91,12 @@
         _listView.SetSource (_scenarios);
 
         var k = "Keep Content Always In Viewport";
-<<<<<<< HEAD
-        var keepCheckBox = new CheckBox (k, scrollBar.AutoHideScrollBars) {
-                                                                              X = Pos.AnchorEnd (k.Length + 3),
-                                                                              Y = 0
-                                                                          };
-=======
         var keepCheckBox = new CheckBox {
                                             X = Pos.AnchorEnd (k.Length + 3),
                                             Y = 0,
                                             Text = k,
                                             Checked = scrollBar.AutoHideScrollBars
                                         };
->>>>>>> 2e95cec4
         keepCheckBox.Toggled += (s, e) => scrollBar.KeepContentAlwaysInViewport = (bool)keepCheckBox.Checked;
         Win.Add (keepCheckBox);
     }
@@ -219,13 +185,9 @@
             container.Move (col, line);
 
             // Equivalent to an interpolated string like $"{Scenarios[item].Name, -widtestname}"; if such a thing were possible
-<<<<<<< HEAD
-            string s = string.Format (string.Format ("{{0,{0}}}", -_nameColumnWidth), Scenarios[item].GetName ());
-=======
             string s = string.Format (
                                       string.Format ("{{0,{0}}}", -_nameColumnWidth),
                                       Scenarios[item].GetName ());
->>>>>>> 2e95cec4
             RenderUstr (driver, $"{s} ({Scenarios[item].GetDescription ()})", col, line, width, start);
         }
 
@@ -244,13 +206,9 @@
 
             var maxLength = 0;
             for (var i = 0; i < scenarios.Count; i++) {
-<<<<<<< HEAD
-                string s = string.Format (string.Format ("{{0,{0}}}", -_nameColumnWidth), Scenarios[i].GetName ());
-=======
                 string s = string.Format (
                                           string.Format ("{{0,{0}}}", -_nameColumnWidth),
                                           Scenarios[i].GetName ());
->>>>>>> 2e95cec4
                 var sc = $"{s}  {Scenarios[i].GetDescription ()}";
                 int l = sc.Length;
                 if (l > maxLength) {
