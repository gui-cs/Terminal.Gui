--- conflicted
+++ resolved
@@ -3,339 +3,206 @@
 using Terminal.Gui;
 
 namespace UICatalog.Scenarios;
-[ScenarioMetadata (Name: "Windows & FrameViews", Description: "Stress Tests Windows, sub-Windows, and FrameViews.")]
-[ScenarioCategory ("Layout")]
-public class WindowsAndFrameViews : Scenario {
-
-	public override void Setup ()
-	{
-		static int About ()
-		{
-<<<<<<< HEAD
-			return MessageBox.Query ("About UI Catalog", "UI Catalog is a comprehensive sample library for Terminal.Gui", "Ok");
-		}
-
-		int margin = 2;
-		int padding = 1;
-		int contentHeight = 7;
-
-		// list of Windows we create
-		var listWin = new List<View> ();
-
-		//Ignore the Win that UI Catalog created and create a new one
-		Application.Top.Remove (Win);
-		Win?.Dispose ();
-
-		Win = new Window () {
-			Title = $"{listWin.Count} - Scenario: {GetName ()}",
-			X = Pos.Center (),
-			Y = 1,
-			Width = Dim.Fill (15),
-			Height = 10,
-			ColorScheme = Colors.Dialog
-		};
-		Win.Padding.Thickness = new Thickness (padding);
-		Win.Margin.Thickness = new Thickness (margin);
-
-		var paddingButton = new Button ($"Padding of container is {padding}") {
-			X = Pos.Center (),
-			Y = 0,
-			ColorScheme = Colors.Error,
-		};
-		paddingButton.Clicked += (s, e) => About ();
-		Win.Add (paddingButton);
-		Win.Add (new Button ("Press ME! (Y = Pos.AnchorEnd(1))") {
-			X = Pos.Center (),
-			Y = Pos.AnchorEnd (1),
-			ColorScheme = Colors.Error
-		});
-		Application.Top.Add (Win);
-
-		// add it to our list
-		listWin.Add (Win);
-
-		// create 3 more Windows in a loop, adding them Application.Top
-		// Each with a
-		//	button
-		//  sub Window with
-		//		TextField
-		//	sub FrameView with
-		// 
-		for (var pad = 0; pad < 3; pad++) {
-			Window win = null;
-			win = new Window () {
-				Title = $"{listWin.Count} - Window Loop - padding = {pad}",
-=======
-			static int About ()
-			{
-				return MessageBox.Query ("About UI Catalog", "UI Catalog is a comprehensive sample library for Terminal.Gui", "Ok");
-			}
-
-			int margin = 2;
-			int padding = 1;
-			int contentHeight = 7;
-
-			// list of Windows we create
-			var listWin = new List<View> ();
-
-			//Ignore the Win that UI Catalog created and create a new one
-			Application.Top.Remove (Win);
-			Win?.Dispose ();
-
-			Win = new Window () {
-				Title = $"{listWin.Count} - Scenario: {GetName ()}",
-				X = Pos.Center (),
-				Y = 1,
-				Width = Dim.Fill (15),
-				Height = 10,
-				ColorScheme = Colors.ColorSchemes ["Dialog"]
-			};
-			Win.Padding.Thickness = new Thickness (padding);
-			Win.Margin.Thickness = new Thickness (margin);
-
-			var paddingButton = new Button ($"Padding of container is {padding}") {
-				X = Pos.Center (),
-				Y = 0,
-				ColorScheme = Colors.ColorSchemes ["Error"],
-			};
-			paddingButton.Clicked += (s,e) => About ();
-			Win.Add (paddingButton);
-			Win.Add (new Button ("Press ME! (Y = Pos.AnchorEnd(1))") {
-				X = Pos.Center (),
-				Y = Pos.AnchorEnd (1),
-				ColorScheme = Colors.ColorSchemes ["Error"]
-			});
-			Application.Top.Add (Win);
-			
-			// add it to our list
-			listWin.Add (Win);
-
-			// create 3 more Windows in a loop, adding them Application.Top
-			// Each with a
-			//	button
-			//  sub Window with
-			//		TextField
-			//	sub FrameView with
-			// 
-			for (var pad = 0; pad < 3; pad++) {
-				Window win = null;
-				win = new Window () {
-					Title = $"{listWin.Count} - Window Loop - padding = {pad}",
-					X = margin,
-					Y = Pos.Bottom (listWin.Last ()) + (margin),
-					Width = Dim.Fill (margin),
-					Height = contentHeight + (pad * 2) + 2,
-				};
-				win.Padding.Thickness = new Thickness (pad);
-				
-				win.ColorScheme = Colors.ColorSchemes ["Dialog"];
-				var pressMeButton = new Button ("Press me! (Y = 0)") {
-					X = Pos.Center (),
-					Y = 0,
-					ColorScheme = Colors.ColorSchemes ["Error"],
-				};
-				pressMeButton.Clicked += (s,e) =>
-					MessageBox.ErrorQuery (win.Title, "Neat?", "Yes", "No");
-				win.Add (pressMeButton);
-				var subWin = new Window () {
-					Title = "Sub Window",
-					X = Pos.Percent (0),
-					Y = 1,
-					Width = Dim.Percent (50),
-					Height = 5,
-					ColorScheme = Colors.ColorSchemes ["Base"],
-					Text = "The Text in the Window",
-				};
-				subWin.Add (new TextField ("Edit me! " + win.Title) {
-					Y = 1,
-					ColorScheme = Colors.ColorSchemes ["Error"]
-				});
-				win.Add (subWin);
-				var frameView = new FrameView ("This is a Sub-FrameView") {
-					X = Pos.Percent (50),
-					Y = 1,
-					Width = Dim.Percent (100, true), // Or Dim.Percent (50)
-					Height = 5,
-					ColorScheme = Colors.ColorSchemes ["Base"],
-					Text = "The Text in the FrameView",
-
-				};
-				frameView.Add (new TextField ("Edit Me!") {
-					Y = 1,
-				});
-				win.Add (frameView);
-
-				Application.Top.Add (win);
-				listWin.Add (win);
-			}
-
-			// Add a FrameView (frame) to Application.Top
-			// Position it at Bottom, using the list of Windows we created above.
-			// Fill it with
-			//   a label
-			//   a SubWindow containing (subWinofFV)
-			//      a TextField
-			//	    two checkboxes
-			//   a Sub FrameView containing (subFrameViewofFV)
-			//      a TextField
-			//      two CheckBoxes	
-			//   a checkbox
-			//   a checkbox
-			FrameView frame = null;
-			frame = new FrameView ($"This is a FrameView") {
->>>>>>> 2c725b87
-				X = margin,
-				Y = Pos.Bottom (listWin.Last ()) + (margin),
-				Width = Dim.Fill (margin),
-				Height = contentHeight + (pad * 2) + 2,
-			};
-<<<<<<< HEAD
-			win.Padding.Thickness = new Thickness (pad);
-
-			win.ColorScheme = Colors.Dialog;
-			var pressMeButton = new Button ("Press me! (Y = 0)") {
-				X = Pos.Center (),
-				Y = 0,
-				ColorScheme = Colors.Error,
-			};
-			pressMeButton.Clicked += (s, e) =>
-				MessageBox.ErrorQuery (win.Title, "Neat?", "Yes", "No");
-			win.Add (pressMeButton);
-			var subWin = new Window () {
-				Title = "Sub Window",
-				X = Pos.Percent (0),
-				Y = 1,
-				Width = Dim.Percent (50),
-				Height = 5,
-				ColorScheme = Colors.Base,
-				Text = "The Text in the Window",
-			};
-			subWin.Add (new TextField ("Edit me! " + win.Title) {
-				Y = 1,
-				ColorScheme = Colors.Error
-=======
-			frame.ColorScheme = Colors.ColorSchemes ["Dialog"];
-			frame.Add (new Label ("This is a Label! (Y = 0)") {
-				X = Pos.Center (),
-				Y = 0,
-				ColorScheme = Colors.ColorSchemes ["Error"],
-				//Clicked = () => MessageBox.ErrorQuery (frame.Title, "Neat?", "Yes", "No")
-			});
-			var subWinofFV = new Window () {
-				Title = "This is a Sub-Window",
-				X = Pos.Percent (0),
-				Y = 1,
-				Width = Dim.Percent (50),
-				Height = Dim.Fill () - 1,
-				ColorScheme = Colors.ColorSchemes ["Base"],
-				Text = "The Text in the Window",
-			};
-			subWinofFV.Add (new TextField ("Edit Me") {
-				ColorScheme = Colors.ColorSchemes ["Error"]
->>>>>>> 2c725b87
-			});
-			win.Add (subWin);
-			var frameView = new FrameView ("This is a Sub-FrameView") {
-				X = Pos.Percent (50),
-				Y = 1,
-<<<<<<< HEAD
-				Width = Dim.Percent (100, true), // Or Dim.Percent (50)
-				Height = 5,
-				ColorScheme = Colors.Base,
-=======
-				Width = Dim.Percent (100),
-				Height = Dim.Fill () - 1,
-				ColorScheme = Colors.ColorSchemes ["Base"],
->>>>>>> 2c725b87
-				Text = "The Text in the FrameView",
-
-			};
-			frameView.Add (new TextField ("Edit Me!") {
-				Y = 1,
-			});
-			win.Add (frameView);
-
-<<<<<<< HEAD
-			Application.Top.Add (win);
-			listWin.Add (win);
-=======
-			Application.Top.ColorScheme = Colors.ColorSchemes ["Base"];
->>>>>>> 2c725b87
-		}
-
-		// Add a FrameView (frame) to Application.Top
-		// Position it at Bottom, using the list of Windows we created above.
-		// Fill it with
-		//   a label
-		//   a SubWindow containing (subWinofFV)
-		//      a TextField
-		//	    two checkboxes
-		//   a Sub FrameView containing (subFrameViewofFV)
-		//      a TextField
-		//      two CheckBoxes	
-		//   a checkbox
-		//   a checkbox
-		FrameView frame = null;
-		frame = new FrameView ($"This is a FrameView") {
-			X = margin,
-			Y = Pos.Bottom (listWin.Last ()) + (margin / 2),
-			Width = Dim.Fill (margin),
-			Height = contentHeight + 2,  // 2 for default padding
-		};
-		frame.ColorScheme = Colors.Dialog;
-		frame.Add (new Label ("This is a Label! (Y = 0)") {
-			X = Pos.Center (),
-			Y = 0,
-			ColorScheme = Colors.Error,
-			//Clicked = () => MessageBox.ErrorQuery (frame.Title, "Neat?", "Yes", "No")
-		});
-		var subWinofFV = new Window () {
-			Title = "This is a Sub-Window",
-			X = Pos.Percent (0),
-			Y = 1,
-			Width = Dim.Percent (50),
-			Height = Dim.Fill () - 1,
-			ColorScheme = Colors.Base,
-			Text = "The Text in the Window",
-		};
-		subWinofFV.Add (new TextField ("Edit Me") {
-			ColorScheme = Colors.Error
-		});
-
-		subWinofFV.Add (new CheckBox ("Check me") { Y = 1 });
-		subWinofFV.Add (new CheckBox ("Or, Check me") { Y = 2 });
-
-		frame.Add (subWinofFV);
-		var subFrameViewofFV = new FrameView ("this is a Sub-FrameView") {
-			X = Pos.Percent (50),
-			Y = 1,
-			Width = Dim.Percent (100),
-			Height = Dim.Fill () - 1,
-			ColorScheme = Colors.Base,
-			Text = "The Text in the FrameView",
-		};
-		subFrameViewofFV.Add (new TextField ("Edit Me") { Width = 15 });
-
-		subFrameViewofFV.Add (new CheckBox ("Check me") { Y = 1 });
-		// BUGBUG: This checkbox is not shown even though frameViewFV has 3 rows in 
-		// its client area. #522
-		subFrameViewofFV.Add (new CheckBox ("Or, Check me") { Y = 2 });
-
-		frame.Add (new CheckBox ("Btn1 (Y = Pos.AnchorEnd (1))") {
-			X = 0,
-			Y = Pos.AnchorEnd (1),
-		});
-		CheckBox c = new CheckBox ("Btn2 (Y = Pos.AnchorEnd (1))") {
-			Y = Pos.AnchorEnd (1),
-		};
-		c.X = Pos.AnchorEnd () - (Pos.Right (c) - Pos.Left (c));
-		frame.Add (c);
-
-		frame.Add (subFrameViewofFV);
-
-		Application.Top.Add (frame);
-		listWin.Add (frame);
-
-		Application.Top.ColorScheme = Colors.Base;
-	}
+[ScenarioMetadata(Name: "Windows & FrameViews", Description: "Stress Tests Windows, sub-Windows, and FrameViews.")]
+[ScenarioCategory("Layout")]
+public class WindowsAndFrameViews : Scenario
+{
+
+    public override void Setup()
+    {
+        static int About()
+        {
+            return MessageBox.Query("About UI Catalog", "UI Catalog is a comprehensive sample library for Terminal.Gui", "Ok");
+        }
+
+        int margin = 2;
+        int padding = 1;
+        int contentHeight = 7;
+
+        // list of Windows we create
+        var listWin = new List<View>();
+
+        //Ignore the Win that UI Catalog created and create a new one
+        Application.Top.Remove(Win);
+        Win?.Dispose();
+
+        Win = new Window()
+        {
+            Title = $"{listWin.Count} - Scenario: {GetName()}",
+            X = Pos.Center(),
+            Y = 1,
+            Width = Dim.Fill(15),
+            Height = 10,
+            ColorScheme = Colors.ColorSchemes["Dialog"]
+        };
+        Win.Padding.Thickness = new Thickness(padding);
+        Win.Margin.Thickness = new Thickness(margin);
+
+        var paddingButton = new Button($"Padding of container is {padding}")
+        {
+            X = Pos.Center(),
+            Y = 0,
+            ColorScheme = Colors.ColorSchemes["Error"],
+        };
+        paddingButton.Clicked += (s, e) => About();
+        Win.Add(paddingButton);
+        Win.Add(new Button("Press ME! (Y = Pos.AnchorEnd(1))")
+        {
+            X = Pos.Center(),
+            Y = Pos.AnchorEnd(1),
+            ColorScheme = Colors.ColorSchemes["Error"]
+        });
+        Application.Top.Add(Win);
+
+        // add it to our list
+        listWin.Add(Win);
+
+        // create 3 more Windows in a loop, adding them Application.Top
+        // Each with a
+        //	button
+        //  sub Window with
+        //		TextField
+        //	sub FrameView with
+        // 
+        for (var pad = 0; pad < 3; pad++)
+        {
+            Window win = null;
+            win = new Window()
+            {
+                Title = $"{listWin.Count} - Window Loop - padding = {pad}",
+                X = margin,
+                Y = Pos.Bottom(listWin.Last()) + (margin),
+                Width = Dim.Fill(margin),
+                Height = contentHeight + (pad * 2) + 2,
+            };
+            win.Padding.Thickness = new Thickness(pad);
+
+            win.ColorScheme = Colors.ColorSchemes["Dialog"];
+            var pressMeButton = new Button("Press me! (Y = 0)")
+            {
+                X = Pos.Center(),
+                Y = 0,
+                ColorScheme = Colors.ColorSchemes["Error"],
+            };
+            pressMeButton.Clicked += (s, e) =>
+                MessageBox.ErrorQuery(win.Title, "Neat?", "Yes", "No");
+            win.Add(pressMeButton);
+            var subWin = new Window()
+            {
+                Title = "Sub Window",
+                X = Pos.Percent(0),
+                Y = 1,
+                Width = Dim.Percent(50),
+                Height = 5,
+                ColorScheme = Colors.ColorSchemes["Base"],
+                Text = "The Text in the Window",
+            };
+            subWin.Add(new TextField("Edit me! " + win.Title)
+            {
+                Y = 1,
+                ColorScheme = Colors.ColorSchemes["Error"]
+            });
+            win.Add(subWin);
+            var frameView = new FrameView("This is a Sub-FrameView")
+            {
+                X = Pos.Percent(50),
+                Y = 1,
+                Width = Dim.Percent(100, true), // Or Dim.Percent (50)
+                Height = 5,
+                ColorScheme = Colors.ColorSchemes["Base"],
+                Text = "The Text in the FrameView",
+
+            };
+            frameView.Add(new TextField("Edit Me!")
+            {
+                Y = 1,
+            });
+            win.Add(frameView);
+
+            Application.Top.Add(win);
+            listWin.Add(win);
+        }
+
+        // Add a FrameView (frame) to Application.Top
+        // Position it at Bottom, using the list of Windows we created above.
+        // Fill it with
+        //   a label
+        //   a SubWindow containing (subWinofFV)
+        //      a TextField
+        //	    two checkboxes
+        //   a Sub FrameView containing (subFrameViewofFV)
+        //      a TextField
+        //      two CheckBoxes	
+        //   a checkbox
+        //   a checkbox
+        FrameView frame = null;
+        frame = new FrameView($"This is a FrameView")
+        {
+            X = margin,
+            Y = Pos.Bottom(listWin.Last()) + (margin / 2),
+            Width = Dim.Fill(margin),
+            Height = contentHeight + 2,  // 2 for default padding
+        };
+        frame.ColorScheme = Colors.ColorSchemes["Dialog"];
+        frame.Add(new Label("This is a Label! (Y = 0)")
+        {
+            X = Pos.Center(),
+            Y = 0,
+            ColorScheme = Colors.ColorSchemes["Error"],
+            //Clicked = () => MessageBox.ErrorQuery (frame.Title, "Neat?", "Yes", "No")
+        });
+        var subWinofFV = new Window()
+        {
+            Title = "This is a Sub-Window",
+            X = Pos.Percent(0),
+            Y = 1,
+            Width = Dim.Percent(50),
+            Height = Dim.Fill() - 1,
+            ColorScheme = Colors.ColorSchemes["Base"],
+            Text = "The Text in the Window",
+        };
+        subWinofFV.Add(new TextField("Edit Me")
+        {
+            ColorScheme = Colors.ColorSchemes["Error"]
+        });
+
+        subWinofFV.Add(new CheckBox("Check me") { Y = 1 });
+        subWinofFV.Add(new CheckBox("Or, Check me") { Y = 2 });
+
+        frame.Add(subWinofFV);
+        var subFrameViewofFV = new FrameView("this is a Sub-FrameView")
+        {
+            X = Pos.Percent(50),
+            Y = 1,
+            Width = Dim.Percent(100),
+            Height = Dim.Fill() - 1,
+            ColorScheme = Colors.ColorSchemes["Base"],
+            Text = "The Text in the FrameView",
+        };
+        subFrameViewofFV.Add(new TextField(0, 0, 15, "Edit Me"));
+
+        subFrameViewofFV.Add(new CheckBox("Check me") { Y = 1 });
+        // BUGBUG: This checkbox is not shown even though frameViewFV has 3 rows in 
+        // its client area. #522
+        subFrameViewofFV.Add(new CheckBox("Or, Check me") { Y = 2 });
+
+        frame.Add(new CheckBox("Btn1 (Y = Pos.AnchorEnd (1))")
+        {
+            X = 0,
+            Y = Pos.AnchorEnd(1),
+        });
+        CheckBox c = new CheckBox("Btn2 (Y = Pos.AnchorEnd (1))")
+        {
+            Y = Pos.AnchorEnd(1),
+        };
+        c.X = Pos.AnchorEnd() - (Pos.Right(c) - Pos.Left(c));
+        frame.Add(c);
+
+        frame.Add(subFrameViewofFV);
+
+        Application.Top.Add(frame);
+        listWin.Add(frame);
+
+        Application.Top.ColorScheme = Colors.ColorSchemes["Base"];
+    }
 }