--- conflicted
+++ resolved
@@ -376,7 +376,6 @@
 				new StreamWriter (File.OpenWrite (currentFile)),
 				CultureInfo.InvariantCulture);
 
-<<<<<<< HEAD
 			foreach (var col in tableView.Table.Columns.Cast<DataColumn> ().Select (c => c.ColumnName)) {
 				writer.WriteField (col);
 			}
@@ -389,17 +388,7 @@
 				}
 				writer.NextRecord ();
 			}
-=======
-			var sb = new StringBuilder ();
-
-			sb.AppendLine (string.Join (",", tableView.Table.Columns.Cast<DataColumn> ().Select (c => c.ColumnName)));
-
-			foreach (DataRow row in tableView.Table.Rows) {
-				sb.AppendLine (string.Join (",", row.ItemArray));
-			}
-
-			File.WriteAllText (currentFile, sb.ToString ());
->>>>>>> 254b26a1
+
 		}
 
 		private void Open ()
@@ -425,8 +414,8 @@
 
 			try {
 				var dt = new DataTable ();
-<<<<<<< HEAD
-				reader.Read ();
+
+reader.Read ();
 
 				if (reader.ReadHeader ()) {
 					foreach (var h in reader.HeaderRecord) {
@@ -441,31 +430,14 @@
 					for (int i = 0; i < dt.Columns.Count; i++) {
 						newRow [i] = reader [i];
 					}
-=======
-				var lines = File.ReadAllLines (filename);
-
-				foreach (var h in lines [0].Split (',')) {
-					dt.Columns.Add (h);
-				}
-
-
-				foreach (var line in lines.Skip (1)) {
-					lineNumber++;
-					dt.Rows.Add (line.Split (','));
->>>>>>> 254b26a1
 				}
 
 				tableView.Table = dt;
 
-<<<<<<< HEAD
 				// Only set the current filename if we successfully loaded the entire file
 				currentFile = filename;
 				Win.Title = $"{this.GetName ()} - {Path.GetFileName(currentFile)}";
 
-=======
-				// Only set the current filename if we succesfully loaded the entire file
-				currentFile = filename;
->>>>>>> 254b26a1
 			} catch (Exception ex) {
 				MessageBox.ErrorQuery ("Open Failed", $"Error on line {lineNumber}{Environment.NewLine}{ex.Message}", "Ok");
 			}
