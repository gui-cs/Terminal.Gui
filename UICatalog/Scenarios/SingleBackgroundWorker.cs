﻿using System;
using System.Collections.Generic;
using System.ComponentModel;
using System.Threading;
using Terminal.Gui;

<<<<<<< HEAD
namespace UICatalog.Scenarios; 
=======
namespace UICatalog.Scenarios;
>>>>>>> 2e95cec4

[ScenarioMetadata ("Single BackgroundWorker", "A single BackgroundWorker threading opening another Toplevel")]
[ScenarioCategory ("Threading")]
[ScenarioCategory ("Top Level Windows")]
public class SingleBackgroundWorker : Scenario {
    public override void Run () {
        Application.Top.Dispose ();

        Application.Run<MainApp> ();

        Application.Top.Dispose ();
    }

    public class MainApp : Toplevel {
<<<<<<< HEAD
        private readonly ListView listLog;
        private readonly List<string> log = new ();
        private DateTime? startStaging;
        private BackgroundWorker worker;

        public MainApp () {
            var menu = new MenuBar (
                                    new MenuBarItem[] {
                                                          new (
                                                               "_Options",
                                                               new MenuItem[] {
                                                                                  new (
                                                                                   "_Run Worker",
                                                                                   "",
                                                                                   () => RunWorker (),
                                                                                   null,
                                                                                   null,
                                                                                   KeyCode.CtrlMask | KeyCode.R),
                                                                                  null,
                                                                                  new (
                                                                                   "_Quit",
                                                                                   "",
                                                                                   () => Application.RequestStop (),
                                                                                   null,
                                                                                   null,
                                                                                   KeyCode.CtrlMask | KeyCode.Q)
                                                                              })
                                                      });
=======
        private readonly ListView _listLog;
        private readonly List<string> _log = new ();
        private DateTime? _startStaging;
        private BackgroundWorker _worker;

        public MainApp () {
            var menu = new MenuBar {
                                       Menus =  [
                                       new MenuBarItem ("_Options", new MenuItem[] {
                                                                        new (
                                                                             "_Run Worker",
                                                                             "",
                                                                             () => RunWorker (),
                                                                             null,
                                                                             null,
                                                                             KeyCode.CtrlMask | KeyCode.R),
                                                                        null,
                                                                        new (
                                                                             "_Quit",
                                                                             "",
                                                                             () => Application.RequestStop (),
                                                                             null,
                                                                             null,
                                                                             KeyCode.CtrlMask | KeyCode.Q)
                                                                    })
                                           ]
                                   };
>>>>>>> 2e95cec4
            Add (menu);

            var statusBar = new StatusBar (
                                           new[] {
                                                     new StatusItem (
                                                                     Application.QuitKey,
                                                                     $"{Application.QuitKey} to Quit",
                                                                     () => Application.RequestStop ()),
                                                     new StatusItem (
                                                                     KeyCode.CtrlMask | KeyCode.P,
                                                                     "~^R~ Run Worker",
                                                                     () => RunWorker ())
                                                 });
            Add (statusBar);

            var top = new Toplevel ();

            top.Add (
                     new Label {
<<<<<<< HEAD
                                   Text = "Worker Log",
                                   X = Pos.Center (),
                                   Y = 0
                               });

            listLog = new ListView (log) {
                                             X = 0,
                                             Y = 2,
                                             Width = Dim.Fill (),
                                             Height = Dim.Fill ()
                                         };
            top.Add (listLog);
=======
                                   X = Pos.Center (),
                                   Y = 0,
                                   Text = "Worker Log"
                               });

            _listLog = new ListView {
                                        X = 0,
                                        Y = 2,
                                        Width = Dim.Fill (),
                                        Height = Dim.Fill (),
                                        Source = new ListWrapper (_log)
                                    };
            top.Add (_listLog);
>>>>>>> 2e95cec4
            Add (top);
        }

        private void RunWorker () {
<<<<<<< HEAD
            worker = new BackgroundWorker { WorkerSupportsCancellation = true };

            var cancel = new Button ("Cancel Worker");
            cancel.Clicked += (s, e) => {
                if (worker == null) {
                    log.Add ($"Worker is not running at {DateTime.Now}!");
                    listLog.SetNeedsDisplay ();
=======
            _worker = new BackgroundWorker { WorkerSupportsCancellation = true };

            var cancel = new Button { Text = "Cancel Worker" };
            cancel.Clicked += (s, e) => {
                if (_worker == null) {
                    _log.Add ($"Worker is not running at {DateTime.Now}!");
                    _listLog.SetNeedsDisplay ();
>>>>>>> 2e95cec4

                    return;
                }

<<<<<<< HEAD
                log.Add ($"Worker {startStaging}.{startStaging:fff} is canceling at {DateTime.Now}!");
                listLog.SetNeedsDisplay ();
                worker.CancelAsync ();
            };

            startStaging = DateTime.Now;
            log.Add ($"Worker is started at {startStaging}.{startStaging:fff}");
            listLog.SetNeedsDisplay ();

            var md = new Dialog (cancel) { Title = $"Running Worker started at {startStaging}.{startStaging:fff}" };
            md.Add (
                    new Label {
                                  Text = "Wait for worker to finish...",
                                  X = Pos.Center (),
                                  Y = Pos.Center ()
                              });

            worker.DoWork += (s, e) => {
                List<string> stageResult = new ();
=======
                _log.Add (
                          $"Worker {_startStaging}.{_startStaging:fff} is canceling at {DateTime.Now}!");
                _listLog.SetNeedsDisplay ();
                _worker.CancelAsync ();
            };

            _startStaging = DateTime.Now;
            _log.Add ($"Worker is started at {_startStaging}.{_startStaging:fff}");
            _listLog.SetNeedsDisplay ();

            var md = new Dialog {
                                    Title = $"Running Worker started at {_startStaging}.{_startStaging:fff}",
                                    Buttons =  [cancel]
                                };
            md.Add (
                    new Label {
                                  X = Pos.Center (),
                                  Y = Pos.Center (),
                                  Text = "Wait for worker to finish..."
                              });

            _worker.DoWork += (s, e) => {
                List<string> stageResult = new List<string> ();
>>>>>>> 2e95cec4
                for (var i = 0; i < 500; i++) {
                    stageResult.Add ($"Worker {i} started at {DateTime.Now}");
                    e.Result = stageResult;
                    Thread.Sleep (1);
<<<<<<< HEAD
                    if (worker.CancellationPending) {
=======
                    if (_worker.CancellationPending) {
>>>>>>> 2e95cec4
                        e.Cancel = true;

                        return;
                    }
                }
            };

<<<<<<< HEAD
            worker.RunWorkerCompleted += (s, e) => {
=======
            _worker.RunWorkerCompleted += (s, e) => {
>>>>>>> 2e95cec4
                if (md.IsCurrentTop) {
                    //Close the dialog
                    Application.RequestStop ();
                }

                if (e.Error != null) {
                    // Failed
<<<<<<< HEAD
                    log.Add (
                             $"Exception occurred {e.Error.Message} on Worker {startStaging}.{startStaging:fff} at {DateTime.Now}");
                    listLog.SetNeedsDisplay ();
                } else if (e.Cancelled) {
                    // Canceled
                    log.Add ($"Worker {startStaging}.{startStaging:fff} was canceled at {DateTime.Now}!");
                    listLog.SetNeedsDisplay ();
                } else {
                    // Passed
                    log.Add ($"Worker {startStaging}.{startStaging:fff} was completed at {DateTime.Now}.");
                    listLog.SetNeedsDisplay ();
                    Application.Refresh ();
                    var builderUI = new StagingUIController (startStaging, e.Result as List<string>);
                    builderUI.Load ();
                }

                worker = null;
            };
            worker.RunWorkerAsync ();
=======
                    _log.Add (
                              $"Exception occurred {e.Error.Message} on Worker {_startStaging}.{_startStaging:fff} at {DateTime.Now}");
                    _listLog.SetNeedsDisplay ();
                } else if (e.Cancelled) {
                    // Canceled
                    _log.Add (
                              $"Worker {_startStaging}.{_startStaging:fff} was canceled at {DateTime.Now}!");
                    _listLog.SetNeedsDisplay ();
                } else {
                    // Passed
                    _log.Add (
                              $"Worker {_startStaging}.{_startStaging:fff} was completed at {DateTime.Now}.");
                    _listLog.SetNeedsDisplay ();
                    Application.Refresh ();
                    var builderUI =
                        new StagingUIController (_startStaging, e.Result as List<string>);
                    builderUI.Load ();
                }

                _worker = null;
            };
            _worker.RunWorkerAsync ();
>>>>>>> 2e95cec4
            Application.Run (md);
        }
    }

    public class StagingUIController : Window {
<<<<<<< HEAD
        private readonly Toplevel top;

        public StagingUIController (DateTime? start, List<string> list) {
            top = new Toplevel (Application.Top.Frame);
            top.KeyDown += (s, e) => {
=======
        private readonly Toplevel _top;

        public StagingUIController (DateTime? start, List<string> list) {
            Rect frame = Application.Top.Frame;
            _top = new Toplevel { X = frame.X, Y = frame.Y, Width = frame.Width, Height = frame.Height };
            _top.KeyDown += (s, e) => {
>>>>>>> 2e95cec4
                // Prevents Ctrl+Q from closing this.
                // Only Ctrl+C is allowed.
                if (e == Application.QuitKey) {
                    e.Handled = true;
                }
            };

            bool Close () {
                int n = MessageBox.Query (
                                          50,
                                          7,
                                          "Close Window.",
                                          "Are you sure you want to close this window?",
                                          "Yes",
                                          "No");

                return n == 0;
            }

<<<<<<< HEAD
            var menu = new MenuBar (
                                    new MenuBarItem[] {
                                                          new (
                                                               "_Stage",
                                                               new MenuItem[] {
                                                                                  new (
                                                                                   "_Close",
                                                                                   "",
                                                                                   () => {
                                                                                       if (Close ()) {
                                                                                           Application
                                                                                               .RequestStop ();
                                                                                       }
                                                                                   },
                                                                                   null,
                                                                                   null,
                                                                                   KeyCode.CtrlMask | KeyCode.C)
                                                                              })
                                                      });
            top.Add (menu);
=======
            var menu = new MenuBar {
                                       Menus =  [
                                       new MenuBarItem ("_Stage", new MenuItem[] {
                                                                      new (
                                                                           "_Close",
                                                                           "",
                                                                           () => {
                                                                               if (Close ()) {
                                                                                   Application.RequestStop ();
                                                                               }
                                                                           },
                                                                           null,
                                                                           null,
                                                                           KeyCode.CtrlMask | KeyCode.C)
                                                                  })
                                           ]
                                   };
            _top.Add (menu);
>>>>>>> 2e95cec4

            var statusBar = new StatusBar (
                                           new[] {
                                                     new StatusItem (
                                                                     KeyCode.CtrlMask | KeyCode.C,
                                                                     "~^C~ Close",
                                                                     () => {
                                                                         if (Close ()) {
                                                                             Application.RequestStop ();
                                                                         }
                                                                     })
                                                 });
<<<<<<< HEAD
            top.Add (statusBar);
=======
            _top.Add (statusBar);
>>>>>>> 2e95cec4

            Title = $"Worker started at {start}.{start:fff}";
            ColorScheme = Colors.ColorSchemes["Base"];

            Add (
<<<<<<< HEAD
                 new ListView (list) {
                                         X = 0,
                                         Y = 0,
                                         Width = Dim.Fill (),
                                         Height = Dim.Fill ()
                                     });

            top.Add (this);
        }

        public void Load () { Application.Run (top); }
=======
                 new ListView {
                                  X = 0,
                                  Y = 0,
                                  Width = Dim.Fill (),
                                  Height = Dim.Fill (),
                                  Source = new ListWrapper (list)
                              });

            _top.Add (this);
        }

        public void Load () { Application.Run (_top); }
>>>>>>> 2e95cec4
    }
}<|MERGE_RESOLUTION|>--- conflicted
+++ resolved
@@ -4,11 +4,7 @@
 using System.Threading;
 using Terminal.Gui;
 
-<<<<<<< HEAD
-namespace UICatalog.Scenarios; 
-=======
 namespace UICatalog.Scenarios;
->>>>>>> 2e95cec4
 
 [ScenarioMetadata ("Single BackgroundWorker", "A single BackgroundWorker threading opening another Toplevel")]
 [ScenarioCategory ("Threading")]
@@ -23,36 +19,6 @@
     }
 
     public class MainApp : Toplevel {
-<<<<<<< HEAD
-        private readonly ListView listLog;
-        private readonly List<string> log = new ();
-        private DateTime? startStaging;
-        private BackgroundWorker worker;
-
-        public MainApp () {
-            var menu = new MenuBar (
-                                    new MenuBarItem[] {
-                                                          new (
-                                                               "_Options",
-                                                               new MenuItem[] {
-                                                                                  new (
-                                                                                   "_Run Worker",
-                                                                                   "",
-                                                                                   () => RunWorker (),
-                                                                                   null,
-                                                                                   null,
-                                                                                   KeyCode.CtrlMask | KeyCode.R),
-                                                                                  null,
-                                                                                  new (
-                                                                                   "_Quit",
-                                                                                   "",
-                                                                                   () => Application.RequestStop (),
-                                                                                   null,
-                                                                                   null,
-                                                                                   KeyCode.CtrlMask | KeyCode.Q)
-                                                                              })
-                                                      });
-=======
         private readonly ListView _listLog;
         private readonly List<string> _log = new ();
         private DateTime? _startStaging;
@@ -80,7 +46,6 @@
                                                                     })
                                            ]
                                    };
->>>>>>> 2e95cec4
             Add (menu);
 
             var statusBar = new StatusBar (
@@ -100,20 +65,6 @@
 
             top.Add (
                      new Label {
-<<<<<<< HEAD
-                                   Text = "Worker Log",
-                                   X = Pos.Center (),
-                                   Y = 0
-                               });
-
-            listLog = new ListView (log) {
-                                             X = 0,
-                                             Y = 2,
-                                             Width = Dim.Fill (),
-                                             Height = Dim.Fill ()
-                                         };
-            top.Add (listLog);
-=======
                                    X = Pos.Center (),
                                    Y = 0,
                                    Text = "Worker Log"
@@ -127,20 +78,10 @@
                                         Source = new ListWrapper (_log)
                                     };
             top.Add (_listLog);
->>>>>>> 2e95cec4
             Add (top);
         }
 
         private void RunWorker () {
-<<<<<<< HEAD
-            worker = new BackgroundWorker { WorkerSupportsCancellation = true };
-
-            var cancel = new Button ("Cancel Worker");
-            cancel.Clicked += (s, e) => {
-                if (worker == null) {
-                    log.Add ($"Worker is not running at {DateTime.Now}!");
-                    listLog.SetNeedsDisplay ();
-=======
             _worker = new BackgroundWorker { WorkerSupportsCancellation = true };
 
             var cancel = new Button { Text = "Cancel Worker" };
@@ -148,32 +89,10 @@
                 if (_worker == null) {
                     _log.Add ($"Worker is not running at {DateTime.Now}!");
                     _listLog.SetNeedsDisplay ();
->>>>>>> 2e95cec4
 
                     return;
                 }
 
-<<<<<<< HEAD
-                log.Add ($"Worker {startStaging}.{startStaging:fff} is canceling at {DateTime.Now}!");
-                listLog.SetNeedsDisplay ();
-                worker.CancelAsync ();
-            };
-
-            startStaging = DateTime.Now;
-            log.Add ($"Worker is started at {startStaging}.{startStaging:fff}");
-            listLog.SetNeedsDisplay ();
-
-            var md = new Dialog (cancel) { Title = $"Running Worker started at {startStaging}.{startStaging:fff}" };
-            md.Add (
-                    new Label {
-                                  Text = "Wait for worker to finish...",
-                                  X = Pos.Center (),
-                                  Y = Pos.Center ()
-                              });
-
-            worker.DoWork += (s, e) => {
-                List<string> stageResult = new ();
-=======
                 _log.Add (
                           $"Worker {_startStaging}.{_startStaging:fff} is canceling at {DateTime.Now}!");
                 _listLog.SetNeedsDisplay ();
@@ -197,16 +116,11 @@
 
             _worker.DoWork += (s, e) => {
                 List<string> stageResult = new List<string> ();
->>>>>>> 2e95cec4
                 for (var i = 0; i < 500; i++) {
                     stageResult.Add ($"Worker {i} started at {DateTime.Now}");
                     e.Result = stageResult;
                     Thread.Sleep (1);
-<<<<<<< HEAD
-                    if (worker.CancellationPending) {
-=======
                     if (_worker.CancellationPending) {
->>>>>>> 2e95cec4
                         e.Cancel = true;
 
                         return;
@@ -214,11 +128,7 @@
                 }
             };
 
-<<<<<<< HEAD
-            worker.RunWorkerCompleted += (s, e) => {
-=======
             _worker.RunWorkerCompleted += (s, e) => {
->>>>>>> 2e95cec4
                 if (md.IsCurrentTop) {
                     //Close the dialog
                     Application.RequestStop ();
@@ -226,27 +136,6 @@
 
                 if (e.Error != null) {
                     // Failed
-<<<<<<< HEAD
-                    log.Add (
-                             $"Exception occurred {e.Error.Message} on Worker {startStaging}.{startStaging:fff} at {DateTime.Now}");
-                    listLog.SetNeedsDisplay ();
-                } else if (e.Cancelled) {
-                    // Canceled
-                    log.Add ($"Worker {startStaging}.{startStaging:fff} was canceled at {DateTime.Now}!");
-                    listLog.SetNeedsDisplay ();
-                } else {
-                    // Passed
-                    log.Add ($"Worker {startStaging}.{startStaging:fff} was completed at {DateTime.Now}.");
-                    listLog.SetNeedsDisplay ();
-                    Application.Refresh ();
-                    var builderUI = new StagingUIController (startStaging, e.Result as List<string>);
-                    builderUI.Load ();
-                }
-
-                worker = null;
-            };
-            worker.RunWorkerAsync ();
-=======
                     _log.Add (
                               $"Exception occurred {e.Error.Message} on Worker {_startStaging}.{_startStaging:fff} at {DateTime.Now}");
                     _listLog.SetNeedsDisplay ();
@@ -269,26 +158,17 @@
                 _worker = null;
             };
             _worker.RunWorkerAsync ();
->>>>>>> 2e95cec4
             Application.Run (md);
         }
     }
 
     public class StagingUIController : Window {
-<<<<<<< HEAD
-        private readonly Toplevel top;
-
-        public StagingUIController (DateTime? start, List<string> list) {
-            top = new Toplevel (Application.Top.Frame);
-            top.KeyDown += (s, e) => {
-=======
         private readonly Toplevel _top;
 
         public StagingUIController (DateTime? start, List<string> list) {
             Rect frame = Application.Top.Frame;
             _top = new Toplevel { X = frame.X, Y = frame.Y, Width = frame.Width, Height = frame.Height };
             _top.KeyDown += (s, e) => {
->>>>>>> 2e95cec4
                 // Prevents Ctrl+Q from closing this.
                 // Only Ctrl+C is allowed.
                 if (e == Application.QuitKey) {
@@ -308,28 +188,6 @@
                 return n == 0;
             }
 
-<<<<<<< HEAD
-            var menu = new MenuBar (
-                                    new MenuBarItem[] {
-                                                          new (
-                                                               "_Stage",
-                                                               new MenuItem[] {
-                                                                                  new (
-                                                                                   "_Close",
-                                                                                   "",
-                                                                                   () => {
-                                                                                       if (Close ()) {
-                                                                                           Application
-                                                                                               .RequestStop ();
-                                                                                       }
-                                                                                   },
-                                                                                   null,
-                                                                                   null,
-                                                                                   KeyCode.CtrlMask | KeyCode.C)
-                                                                              })
-                                                      });
-            top.Add (menu);
-=======
             var menu = new MenuBar {
                                        Menus =  [
                                        new MenuBarItem ("_Stage", new MenuItem[] {
@@ -348,7 +206,6 @@
                                            ]
                                    };
             _top.Add (menu);
->>>>>>> 2e95cec4
 
             var statusBar = new StatusBar (
                                            new[] {
@@ -361,29 +218,12 @@
                                                                          }
                                                                      })
                                                  });
-<<<<<<< HEAD
-            top.Add (statusBar);
-=======
             _top.Add (statusBar);
->>>>>>> 2e95cec4
 
             Title = $"Worker started at {start}.{start:fff}";
             ColorScheme = Colors.ColorSchemes["Base"];
 
             Add (
-<<<<<<< HEAD
-                 new ListView (list) {
-                                         X = 0,
-                                         Y = 0,
-                                         Width = Dim.Fill (),
-                                         Height = Dim.Fill ()
-                                     });
-
-            top.Add (this);
-        }
-
-        public void Load () { Application.Run (top); }
-=======
                  new ListView {
                                   X = 0,
                                   Y = 0,
@@ -396,6 +236,5 @@
         }
 
         public void Load () { Application.Run (_top); }
->>>>>>> 2e95cec4
     }
 }