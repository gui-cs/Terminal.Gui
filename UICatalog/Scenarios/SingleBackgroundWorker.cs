--- conflicted
+++ resolved
@@ -160,13 +160,8 @@
 				});
 			top.Add (statusBar);
 
-<<<<<<< HEAD
-			Title = $"Worker started at {start}.{start:fff}";
-			ColorScheme = Colors.Base;
-=======
 				Title = $"Worker started at {start}.{start:fff}";
 				ColorScheme = Colors.ColorSchemes ["Base"];
->>>>>>> 2c725b87
 
 			Add (new ListView (list) {
 				X = 0,
