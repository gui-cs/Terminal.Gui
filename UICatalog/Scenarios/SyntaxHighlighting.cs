﻿using System;
using System.Collections.Generic;
using System.ComponentModel;
using System.IO;
using System.Linq;
using System.Reflection;
using System.Text;
using System.Text.Json;
using System.Text.RegularExpressions;
using Terminal.Gui;

<<<<<<< HEAD
namespace UICatalog.Scenarios; 
=======
namespace UICatalog.Scenarios;
>>>>>>> 2e95cec4

[ScenarioMetadata ("Syntax Highlighting", "Text editor with keyword highlighting using the TextView control.")]
[ScenarioCategory ("Text and Formatting")]
[ScenarioCategory ("Controls")]
[ScenarioCategory ("TextView")]
public class SyntaxHighlighting : Scenario {
<<<<<<< HEAD
    private ColorScheme blue;
    private ColorScheme green;

    private readonly HashSet<string> keywords = new (StringComparer.CurrentCultureIgnoreCase) {
                                                    "select",
                                                    "distinct",
                                                    "top",
                                                    "from",
                                                    "create",
                                                    "CIPHER",
                                                    "CLASS_ORIGIN",
                                                    "CLIENT",
                                                    "CLOSE",
                                                    "COALESCE",
                                                    "CODE",
                                                    "COLUMNS",
                                                    "COLUMN_FORMAT",
                                                    "COLUMN_NAME",
                                                    "COMMENT",
                                                    "COMMIT",
                                                    "COMPACT",
                                                    "COMPLETION",
                                                    "COMPRESSED",
                                                    "COMPRESSION",
                                                    "CONCURRENT",
                                                    "CONNECT",
                                                    "CONNECTION",
                                                    "CONSISTENT",
                                                    "CONSTRAINT_CATALOG",
                                                    "CONSTRAINT_SCHEMA",
                                                    "CONSTRAINT_NAME",
                                                    "CONTAINS",
                                                    "CONTEXT",
                                                    "CONTRIBUTORS",
                                                    "COPY",
                                                    "CPU",
                                                    "CURSOR_NAME",
                                                    "primary",
                                                    "key",
                                                    "insert",
                                                    "alter",
                                                    "add",
                                                    "update",
                                                    "set",
                                                    "delete",
                                                    "truncate",
                                                    "as",
                                                    "order",
                                                    "by",
                                                    "asc",
                                                    "desc",
                                                    "between",
                                                    "where",
                                                    "and",
                                                    "or",
                                                    "not",
                                                    "limit",
                                                    "null",
                                                    "is",
                                                    "drop",
                                                    "database",
                                                    "table",
                                                    "having",
                                                    "in",
                                                    "join",
                                                    "on",
                                                    "union",
                                                    "exists"
                                                };

    private ColorScheme magenta;
    private MenuItem miWrap;
    private readonly string path = "RuneCells.rce";
    private TextView textView;
    private ColorScheme white;
=======
    private readonly HashSet<string> _keywords = new (StringComparer.CurrentCultureIgnoreCase) {
                                                     "select",
                                                     "distinct",
                                                     "top",
                                                     "from",
                                                     "create",
                                                     "CIPHER",
                                                     "CLASS_ORIGIN",
                                                     "CLIENT",
                                                     "CLOSE",
                                                     "COALESCE",
                                                     "CODE",
                                                     "COLUMNS",
                                                     "COLUMN_FORMAT",
                                                     "COLUMN_NAME",
                                                     "COMMENT",
                                                     "COMMIT",
                                                     "COMPACT",
                                                     "COMPLETION",
                                                     "COMPRESSED",
                                                     "COMPRESSION",
                                                     "CONCURRENT",
                                                     "CONNECT",
                                                     "CONNECTION",
                                                     "CONSISTENT",
                                                     "CONSTRAINT_CATALOG",
                                                     "CONSTRAINT_SCHEMA",
                                                     "CONSTRAINT_NAME",
                                                     "CONTAINS",
                                                     "CONTEXT",
                                                     "CONTRIBUTORS",
                                                     "COPY",
                                                     "CPU",
                                                     "CURSOR_NAME",
                                                     "primary",
                                                     "key",
                                                     "insert",
                                                     "alter",
                                                     "add",
                                                     "update",
                                                     "set",
                                                     "delete",
                                                     "truncate",
                                                     "as",
                                                     "order",
                                                     "by",
                                                     "asc",
                                                     "desc",
                                                     "between",
                                                     "where",
                                                     "and",
                                                     "or",
                                                     "not",
                                                     "limit",
                                                     "null",
                                                     "is",
                                                     "drop",
                                                     "database",
                                                     "table",
                                                     "having",
                                                     "in",
                                                     "join",
                                                     "on",
                                                     "union",
                                                     "exists"
                                                 };

    private readonly string _path = "RuneCells.rce";
    private ColorScheme _blue;
    private ColorScheme _green;
    private ColorScheme _magenta;
    private MenuItem _miWrap;
    private TextView _textView;
    private ColorScheme _white;
>>>>>>> 2e95cec4

    /// <summary>Reads an object instance from an Json file.
    ///     <para>Object type must have a parameterless constructor.</para>
    /// </summary>
    /// <typeparam name="T">The type of object to read from the file.</typeparam>
    /// <param name="filePath">The file path to read the object instance from.</param>
    /// <returns>Returns a new instance of the object read from the Json file.</returns>
    public static T ReadFromJsonFile<T> (string filePath) where T : new () {
        TextReader reader = null;
        try {
            reader = new StreamReader (filePath);
            string fileContents = reader.ReadToEnd ();

            return (T)JsonSerializer.Deserialize (fileContents, typeof (T));
        }
        finally {
            if (reader != null) {
                reader.Close ();
            }
        }
    }

    public override void Setup () {
        Win.Title = GetName ();

<<<<<<< HEAD
        var menu = new MenuBar (
                                new MenuBarItem[] {
                                                      new (
                                                           "_TextView",
                                                           new[] {
                                                                     miWrap = new MenuItem (
                                                                               "_Word Wrap",
                                                                               "",
                                                                               () => WordWrap ()) {
                                                                                  CheckType = MenuItemCheckStyle.Checked
                                                                              },
                                                                     null,
                                                                     new (
                                                                          "_Syntax Highlighting",
                                                                          "",
                                                                          () => ApplySyntaxHighlighting ()),
                                                                     null,
                                                                     new (
                                                                          "_Load Rune Cells",
                                                                          "",
                                                                          () => ApplyLoadRuneCells ()),
                                                                     new (
                                                                          "_Save Rune Cells",
                                                                          "",
                                                                          () => SaveRuneCells ()),
                                                                     null,
                                                                     new ("_Quit", "", () => Quit ())
                                                                 })
                                                  });
        Application.Top.Add (menu);

        textView = new TextView {
                                    X = 0,
                                    Y = 0,
                                    Width = Dim.Fill (),
                                    Height = Dim.Fill ()
                                };

        ApplySyntaxHighlighting ();

        Win.Add (textView);
=======
        var menu = new MenuBar {
                                   Menus =  [
                                   new MenuBarItem ("_TextView", new[] {
                                                                           _miWrap = new MenuItem (
                                                                            "_Word Wrap",
                                                                            "",
                                                                            () => WordWrap ()) {
                                                                               CheckType = MenuItemCheckStyle
                                                                                   .Checked
                                                                           },
                                                                           null,
                                                                           new (
                                                                                "_Syntax Highlighting",
                                                                                "",
                                                                                () => ApplySyntaxHighlighting ()),
                                                                           null,
                                                                           new (
                                                                                "_Load Rune Cells",
                                                                                "",
                                                                                () => ApplyLoadRuneCells ()),
                                                                           new (
                                                                                "_Save Rune Cells",
                                                                                "",
                                                                                () => SaveRuneCells ()),
                                                                           null,
                                                                           new ("_Quit", "", () => Quit ())
                                                                       })
                                       ]
                               };
        Application.Top.Add (menu);

        _textView = new TextView {
                                     X = 0,
                                     Y = 0,
                                     Width = Dim.Fill (),
                                     Height = Dim.Fill ()
                                 };

        ApplySyntaxHighlighting ();

        Win.Add (_textView);
>>>>>>> 2e95cec4

        var statusBar = new StatusBar (
                                       new StatusItem[] {
                                                            new (
                                                                 Application.QuitKey,
                                                                 $"{Application.QuitKey} to Quit",
                                                                 () => Quit ())
                                                        });

        Application.Top.Add (statusBar);
    }

    /// <summary>
    ///     Writes the given object instance to a Json file.
    ///     <para>Object type must have a parameterless constructor.</para>
    ///     <para>
    ///         Only Public properties and variables will be written to the file. These can be any type though, even other
    ///         classes.
    ///     </para>
    ///     <para>
    ///         If there are public properties/variables that you do not want written to the file, decorate them with the
    ///         [JsonIgnore] attribute.
    ///     </para>
    /// </summary>
    /// <typeparam name="T">The type of object being written to the file.</typeparam>
    /// <param name="filePath">The file path to write the object instance to.</param>
    /// <param name="objectToWrite">The object instance to write to the file.</param>
    /// <param name="append">
    ///     If false the file will be overwritten if it already exists. If true the contents will be appended
    ///     to the file.
    /// </param>
    public static void WriteToJsonFile<T> (string filePath, T objectToWrite, bool append = false) where T : new () {
        TextWriter writer = null;
        try {
            string contentsToWriteToFile = JsonSerializer.Serialize (objectToWrite);
            writer = new StreamWriter (filePath, append);
            writer.Write (contentsToWriteToFile);
        }
        finally {
            if (writer != null) {
                writer.Close ();
            }
        }
    }

    private void ApplyLoadRuneCells () {
        ClearAllEvents ();

<<<<<<< HEAD
        List<RuneCell> runeCells = new ();
=======
        List<RuneCell> runeCells = new List<RuneCell> ();
>>>>>>> 2e95cec4
        foreach (KeyValuePair<string, ColorScheme> color in Colors.ColorSchemes) {
            string csName = color.Key;
            foreach (Rune rune in csName.EnumerateRunes ()) {
                runeCells.Add (new RuneCell { Rune = rune, ColorScheme = color.Value });
            }

            runeCells.Add (new RuneCell { Rune = (Rune)'\n', ColorScheme = color.Value });
        }

<<<<<<< HEAD
        if (File.Exists (path)) {
            //Reading the file  
            List<List<RuneCell>> cells = ReadFromJsonFile<List<List<RuneCell>>> (path);
            textView.Load (cells);
        } else {
            textView.Load (runeCells);
        }

        textView.Autocomplete.SuggestionGenerator = new SingleWordSuggestionGenerator ();
=======
        if (File.Exists (_path)) {
            //Reading the file  
            List<List<RuneCell>> cells = ReadFromJsonFile<List<List<RuneCell>>> (_path);
            _textView.Load (cells);
        } else {
            _textView.Load (runeCells);
        }

        _textView.Autocomplete.SuggestionGenerator = new SingleWordSuggestionGenerator ();
>>>>>>> 2e95cec4
    }

    private void ApplySyntaxHighlighting () {
        ClearAllEvents ();

<<<<<<< HEAD
        green = new ColorScheme (new Attribute (Color.Green, Color.Black));
        blue = new ColorScheme (new Attribute (Color.Blue, Color.Black));
        magenta = new ColorScheme (new Attribute (Color.Magenta, Color.Black));
        white = new ColorScheme (new Attribute (Color.White, Color.Black));
        textView.ColorScheme = white;

        textView.Text =
            "/*Query to select:\nLots of data*/\nSELECT TOP 100 * \nfrom\n MyDb.dbo.Biochemistry where TestCode = 'blah';";

        textView.Autocomplete.SuggestionGenerator = new SingleWordSuggestionGenerator {
                                                        AllSuggestions = keywords.ToList ()
                                                    };

        textView.TextChanged += (s, e) => HighlightTextBasedOnKeywords ();
        textView.DrawContent += (s, e) => HighlightTextBasedOnKeywords ();
        textView.DrawContentComplete += (s, e) => HighlightTextBasedOnKeywords ();
    }

    private void ClearAllEvents () {
        textView.ClearEventHandlers ("TextChanged");
        textView.ClearEventHandlers ("DrawContent");
        textView.ClearEventHandlers ("DrawContentComplete");

        textView.InheritsPreviousColorScheme = false;
=======
        _green = new ColorScheme (new Attribute (Color.Green, Color.Black));
        _blue = new ColorScheme (new Attribute (Color.Blue, Color.Black));
        _magenta = new ColorScheme (new Attribute (Color.Magenta, Color.Black));
        _white = new ColorScheme (new Attribute (Color.White, Color.Black));
        _textView.ColorScheme = _white;

        _textView.Text =
            "/*Query to select:\nLots of data*/\nSELECT TOP 100 * \nfrom\n MyDb.dbo.Biochemistry where TestCode = 'blah';";

        _textView.Autocomplete.SuggestionGenerator = new SingleWordSuggestionGenerator {
                                                         AllSuggestions = _keywords.ToList ()
                                                     };

        _textView.TextChanged += (s, e) => HighlightTextBasedOnKeywords ();
        _textView.DrawContent += (s, e) => HighlightTextBasedOnKeywords ();
        _textView.DrawContentComplete += (s, e) => HighlightTextBasedOnKeywords ();
    }

    private void ClearAllEvents () {
        _textView.ClearEventHandlers ("TextChanged");
        _textView.ClearEventHandlers ("DrawContent");
        _textView.ClearEventHandlers ("DrawContentComplete");

        _textView.InheritsPreviousColorScheme = false;
>>>>>>> 2e95cec4
    }

    private bool ContainsPosition (Match m, int pos) { return pos >= m.Index && pos < m.Index + m.Length; }

    private void HighlightTextBasedOnKeywords () {
        // Comment blocks, quote blocks etc
<<<<<<< HEAD
        Dictionary<Rune, ColorScheme> blocks = new ();

        var comments = new Regex (@"/\*.*?\*/", RegexOptions.Singleline);
        MatchCollection commentMatches = comments.Matches (textView.Text);

        var singleQuote = new Regex (@"'.*?'", RegexOptions.Singleline);
        MatchCollection singleQuoteMatches = singleQuote.Matches (textView.Text);

        // Find all keywords (ignoring for now if they are in comments, quotes etc)
        Regex[] keywordRegexes = keywords.Select (k => new Regex ($@"\b{k}\b", RegexOptions.IgnoreCase)).ToArray ();
        Match[] keywordMatches = keywordRegexes.SelectMany (r => r.Matches (textView.Text)).ToArray ();

        var pos = 0;

        for (var y = 0; y < textView.Lines; y++) {
            List<RuneCell> line = textView.GetLine (y);

            for (var x = 0; x < line.Count; x++) {
                if (commentMatches.Any (m => ContainsPosition (m, pos))) {
                    line[x].ColorScheme = green;
                } else if (singleQuoteMatches.Any (m => ContainsPosition (m, pos))) {
                    line[x].ColorScheme = magenta;
                } else if (keywordMatches.Any (m => ContainsPosition (m, pos))) {
                    line[x].ColorScheme = blue;
                } else {
                    line[x].ColorScheme = white;
=======
        Dictionary<Rune, ColorScheme> blocks = new Dictionary<Rune, ColorScheme> ();

        var comments = new Regex (@"/\*.*?\*/", RegexOptions.Singleline);
        MatchCollection commentMatches = comments.Matches (_textView.Text);

        var singleQuote = new Regex (@"'.*?'", RegexOptions.Singleline);
        MatchCollection singleQuoteMatches = singleQuote.Matches (_textView.Text);

        // Find all keywords (ignoring for now if they are in comments, quotes etc)
        Regex[] keywordRegexes =
            _keywords.Select (k => new Regex ($@"\b{k}\b", RegexOptions.IgnoreCase)).ToArray ();
        Match[] keywordMatches = keywordRegexes.SelectMany (r => r.Matches (_textView.Text)).ToArray ();

        var pos = 0;

        for (var y = 0; y < _textView.Lines; y++) {
            List<RuneCell> line = _textView.GetLine (y);

            for (var x = 0; x < line.Count; x++) {
                if (commentMatches.Any (m => ContainsPosition (m, pos))) {
                    line[x].ColorScheme = _green;
                } else if (singleQuoteMatches.Any (m => ContainsPosition (m, pos))) {
                    line[x].ColorScheme = _magenta;
                } else if (keywordMatches.Any (m => ContainsPosition (m, pos))) {
                    line[x].ColorScheme = _blue;
                } else {
                    line[x].ColorScheme = _white;
>>>>>>> 2e95cec4
                }

                pos++;
            }

            // for the \n or \r\n that exists in Text but not the returned lines
            pos += Environment.NewLine.Length;
        }
    }

    private string IdxToWord (List<Rune> line, int idx) {
        string[] words = Regex.Split (
                                      new string (line.Select (r => (char)r.Value).ToArray ()),
                                      "\\b");

        var count = 0;
        string current = null;

        foreach (string word in words) {
            current = word;
            count += word.Length;
            if (count > idx) {
                break;
            }
        }

        return current?.Trim ();
    }

    private bool IsKeyword (List<Rune> line, int idx) {
        string word = IdxToWord (line, idx);

        if (string.IsNullOrWhiteSpace (word)) {
            return false;
        }

<<<<<<< HEAD
        return keywords.Contains (word, StringComparer.CurrentCultureIgnoreCase);
=======
        return _keywords.Contains (word, StringComparer.CurrentCultureIgnoreCase);
>>>>>>> 2e95cec4
    }

    private void Quit () { Application.RequestStop (); }

    private void SaveRuneCells () {
        //Writing to file  
<<<<<<< HEAD
        List<List<RuneCell>> cells = textView.GetAllLines ();
        WriteToJsonFile (path, cells);
    }

    private void WordWrap () {
        miWrap.Checked = !miWrap.Checked;
        textView.WordWrap = (bool)miWrap.Checked;
=======
        List<List<RuneCell>> cells = _textView.GetAllLines ();
        WriteToJsonFile (_path, cells);
    }

    private void WordWrap () {
        _miWrap.Checked = !_miWrap.Checked;
        _textView.WordWrap = (bool)_miWrap.Checked;
>>>>>>> 2e95cec4
    }
}

public static class EventExtensions {
    public static void ClearEventHandlers (this object obj, string eventName) {
        if (obj == null) {
            return;
        }

        Type objType = obj.GetType ();
        EventInfo eventInfo = objType.GetEvent (eventName);
        if (eventInfo == null) {
            return;
        }

        var isEventProperty = false;
        Type type = objType;
        FieldInfo eventFieldInfo = null;
        while (type != null) {
            /* Find events defined as field */
            eventFieldInfo = type.GetField (
                                            eventName,
<<<<<<< HEAD
                                            BindingFlags.Static | BindingFlags.Instance | BindingFlags.Public
                                            | BindingFlags.NonPublic);
            if (eventFieldInfo != null && ((eventFieldInfo.FieldType == typeof (MulticastDelegate))
                                           || eventFieldInfo.FieldType.IsSubclassOf (typeof (MulticastDelegate)))) {
=======
                                            BindingFlags.Static | BindingFlags.Instance | BindingFlags.Public |
                                            BindingFlags.NonPublic);
            if (eventFieldInfo != null && ((eventFieldInfo.FieldType == typeof (MulticastDelegate)) ||
                                           eventFieldInfo.FieldType.IsSubclassOf (
                                            typeof (MulticastDelegate)))) {
>>>>>>> 2e95cec4
                break;
            }

            /* Find events defined as property { add; remove; } */
            eventFieldInfo = type.GetField (
                                            "EVENT_" + eventName.ToUpper (),
                                            BindingFlags.Static | BindingFlags.Instance | BindingFlags.NonPublic);
            if (eventFieldInfo != null) {
                isEventProperty = true;

                break;
            }

            type = type.BaseType;
        }

        if (eventFieldInfo == null) {
            return;
        }

        if (isEventProperty) {
            // Default Events Collection Type
            RemoveHandler<EventHandlerList> (obj, eventFieldInfo);

            return;
        }

        if (!(eventFieldInfo.GetValue (obj) is Delegate eventDelegate)) {
            return;
        }

        // Remove Field based event handlers
        foreach (Delegate d in eventDelegate.GetInvocationList ()) {
            eventInfo.RemoveEventHandler (obj, d);
        }
    }

    private static void RemoveHandler<T> (object obj, FieldInfo eventFieldInfo) {
        Type objType = obj.GetType ();
        object eventPropertyValue = eventFieldInfo.GetValue (obj);

        if (eventPropertyValue == null) {
            return;
        }

        PropertyInfo propertyInfo = objType.GetProperties (BindingFlags.NonPublic | BindingFlags.Instance)
                                           .FirstOrDefault (p => p.Name == "Events" && p.PropertyType == typeof (T));
        if (propertyInfo == null) {
            return;
        }

        object eventList = propertyInfo?.GetValue (obj, null);
        switch (eventList) {
            case null:
                return;
        }
    }
}<|MERGE_RESOLUTION|>--- conflicted
+++ resolved
@@ -9,94 +9,13 @@
 using System.Text.RegularExpressions;
 using Terminal.Gui;
 
-<<<<<<< HEAD
-namespace UICatalog.Scenarios; 
-=======
 namespace UICatalog.Scenarios;
->>>>>>> 2e95cec4
 
 [ScenarioMetadata ("Syntax Highlighting", "Text editor with keyword highlighting using the TextView control.")]
 [ScenarioCategory ("Text and Formatting")]
 [ScenarioCategory ("Controls")]
 [ScenarioCategory ("TextView")]
 public class SyntaxHighlighting : Scenario {
-<<<<<<< HEAD
-    private ColorScheme blue;
-    private ColorScheme green;
-
-    private readonly HashSet<string> keywords = new (StringComparer.CurrentCultureIgnoreCase) {
-                                                    "select",
-                                                    "distinct",
-                                                    "top",
-                                                    "from",
-                                                    "create",
-                                                    "CIPHER",
-                                                    "CLASS_ORIGIN",
-                                                    "CLIENT",
-                                                    "CLOSE",
-                                                    "COALESCE",
-                                                    "CODE",
-                                                    "COLUMNS",
-                                                    "COLUMN_FORMAT",
-                                                    "COLUMN_NAME",
-                                                    "COMMENT",
-                                                    "COMMIT",
-                                                    "COMPACT",
-                                                    "COMPLETION",
-                                                    "COMPRESSED",
-                                                    "COMPRESSION",
-                                                    "CONCURRENT",
-                                                    "CONNECT",
-                                                    "CONNECTION",
-                                                    "CONSISTENT",
-                                                    "CONSTRAINT_CATALOG",
-                                                    "CONSTRAINT_SCHEMA",
-                                                    "CONSTRAINT_NAME",
-                                                    "CONTAINS",
-                                                    "CONTEXT",
-                                                    "CONTRIBUTORS",
-                                                    "COPY",
-                                                    "CPU",
-                                                    "CURSOR_NAME",
-                                                    "primary",
-                                                    "key",
-                                                    "insert",
-                                                    "alter",
-                                                    "add",
-                                                    "update",
-                                                    "set",
-                                                    "delete",
-                                                    "truncate",
-                                                    "as",
-                                                    "order",
-                                                    "by",
-                                                    "asc",
-                                                    "desc",
-                                                    "between",
-                                                    "where",
-                                                    "and",
-                                                    "or",
-                                                    "not",
-                                                    "limit",
-                                                    "null",
-                                                    "is",
-                                                    "drop",
-                                                    "database",
-                                                    "table",
-                                                    "having",
-                                                    "in",
-                                                    "join",
-                                                    "on",
-                                                    "union",
-                                                    "exists"
-                                                };
-
-    private ColorScheme magenta;
-    private MenuItem miWrap;
-    private readonly string path = "RuneCells.rce";
-    private TextView textView;
-    private ColorScheme white;
-=======
     private readonly HashSet<string> _keywords = new (StringComparer.CurrentCultureIgnoreCase) {
                                                      "select",
                                                      "distinct",
@@ -171,7 +90,6 @@
     private MenuItem _miWrap;
     private TextView _textView;
     private ColorScheme _white;
->>>>>>> 2e95cec4
 
     /// <summary>Reads an object instance from an Json file.
     ///     <para>Object type must have a parameterless constructor.</para>
@@ -197,49 +115,6 @@
     public override void Setup () {
         Win.Title = GetName ();
 
-<<<<<<< HEAD
-        var menu = new MenuBar (
-                                new MenuBarItem[] {
-                                                      new (
-                                                           "_TextView",
-                                                           new[] {
-                                                                     miWrap = new MenuItem (
-                                                                               "_Word Wrap",
-                                                                               "",
-                                                                               () => WordWrap ()) {
-                                                                                  CheckType = MenuItemCheckStyle.Checked
-                                                                              },
-                                                                     null,
-                                                                     new (
-                                                                          "_Syntax Highlighting",
-                                                                          "",
-                                                                          () => ApplySyntaxHighlighting ()),
-                                                                     null,
-                                                                     new (
-                                                                          "_Load Rune Cells",
-                                                                          "",
-                                                                          () => ApplyLoadRuneCells ()),
-                                                                     new (
-                                                                          "_Save Rune Cells",
-                                                                          "",
-                                                                          () => SaveRuneCells ()),
-                                                                     null,
-                                                                     new ("_Quit", "", () => Quit ())
-                                                                 })
-                                                  });
-        Application.Top.Add (menu);
-
-        textView = new TextView {
-                                    X = 0,
-                                    Y = 0,
-                                    Width = Dim.Fill (),
-                                    Height = Dim.Fill ()
-                                };
-
-        ApplySyntaxHighlighting ();
-
-        Win.Add (textView);
-=======
         var menu = new MenuBar {
                                    Menus =  [
                                    new MenuBarItem ("_TextView", new[] {
@@ -281,7 +156,6 @@
         ApplySyntaxHighlighting ();
 
         Win.Add (_textView);
->>>>>>> 2e95cec4
 
         var statusBar = new StatusBar (
                                        new StatusItem[] {
@@ -330,11 +204,7 @@
     private void ApplyLoadRuneCells () {
         ClearAllEvents ();
 
-<<<<<<< HEAD
-        List<RuneCell> runeCells = new ();
-=======
         List<RuneCell> runeCells = new List<RuneCell> ();
->>>>>>> 2e95cec4
         foreach (KeyValuePair<string, ColorScheme> color in Colors.ColorSchemes) {
             string csName = color.Key;
             foreach (Rune rune in csName.EnumerateRunes ()) {
@@ -344,17 +214,6 @@
             runeCells.Add (new RuneCell { Rune = (Rune)'\n', ColorScheme = color.Value });
         }
 
-<<<<<<< HEAD
-        if (File.Exists (path)) {
-            //Reading the file  
-            List<List<RuneCell>> cells = ReadFromJsonFile<List<List<RuneCell>>> (path);
-            textView.Load (cells);
-        } else {
-            textView.Load (runeCells);
-        }
-
-        textView.Autocomplete.SuggestionGenerator = new SingleWordSuggestionGenerator ();
-=======
         if (File.Exists (_path)) {
             //Reading the file  
             List<List<RuneCell>> cells = ReadFromJsonFile<List<List<RuneCell>>> (_path);
@@ -364,38 +223,11 @@
         }
 
         _textView.Autocomplete.SuggestionGenerator = new SingleWordSuggestionGenerator ();
->>>>>>> 2e95cec4
     }
 
     private void ApplySyntaxHighlighting () {
         ClearAllEvents ();
 
-<<<<<<< HEAD
-        green = new ColorScheme (new Attribute (Color.Green, Color.Black));
-        blue = new ColorScheme (new Attribute (Color.Blue, Color.Black));
-        magenta = new ColorScheme (new Attribute (Color.Magenta, Color.Black));
-        white = new ColorScheme (new Attribute (Color.White, Color.Black));
-        textView.ColorScheme = white;
-
-        textView.Text =
-            "/*Query to select:\nLots of data*/\nSELECT TOP 100 * \nfrom\n MyDb.dbo.Biochemistry where TestCode = 'blah';";
-
-        textView.Autocomplete.SuggestionGenerator = new SingleWordSuggestionGenerator {
-                                                        AllSuggestions = keywords.ToList ()
-                                                    };
-
-        textView.TextChanged += (s, e) => HighlightTextBasedOnKeywords ();
-        textView.DrawContent += (s, e) => HighlightTextBasedOnKeywords ();
-        textView.DrawContentComplete += (s, e) => HighlightTextBasedOnKeywords ();
-    }
-
-    private void ClearAllEvents () {
-        textView.ClearEventHandlers ("TextChanged");
-        textView.ClearEventHandlers ("DrawContent");
-        textView.ClearEventHandlers ("DrawContentComplete");
-
-        textView.InheritsPreviousColorScheme = false;
-=======
         _green = new ColorScheme (new Attribute (Color.Green, Color.Black));
         _blue = new ColorScheme (new Attribute (Color.Blue, Color.Black));
         _magenta = new ColorScheme (new Attribute (Color.Magenta, Color.Black));
@@ -420,41 +252,12 @@
         _textView.ClearEventHandlers ("DrawContentComplete");
 
         _textView.InheritsPreviousColorScheme = false;
->>>>>>> 2e95cec4
     }
 
     private bool ContainsPosition (Match m, int pos) { return pos >= m.Index && pos < m.Index + m.Length; }
 
     private void HighlightTextBasedOnKeywords () {
         // Comment blocks, quote blocks etc
-<<<<<<< HEAD
-        Dictionary<Rune, ColorScheme> blocks = new ();
-
-        var comments = new Regex (@"/\*.*?\*/", RegexOptions.Singleline);
-        MatchCollection commentMatches = comments.Matches (textView.Text);
-
-        var singleQuote = new Regex (@"'.*?'", RegexOptions.Singleline);
-        MatchCollection singleQuoteMatches = singleQuote.Matches (textView.Text);
-
-        // Find all keywords (ignoring for now if they are in comments, quotes etc)
-        Regex[] keywordRegexes = keywords.Select (k => new Regex ($@"\b{k}\b", RegexOptions.IgnoreCase)).ToArray ();
-        Match[] keywordMatches = keywordRegexes.SelectMany (r => r.Matches (textView.Text)).ToArray ();
-
-        var pos = 0;
-
-        for (var y = 0; y < textView.Lines; y++) {
-            List<RuneCell> line = textView.GetLine (y);
-
-            for (var x = 0; x < line.Count; x++) {
-                if (commentMatches.Any (m => ContainsPosition (m, pos))) {
-                    line[x].ColorScheme = green;
-                } else if (singleQuoteMatches.Any (m => ContainsPosition (m, pos))) {
-                    line[x].ColorScheme = magenta;
-                } else if (keywordMatches.Any (m => ContainsPosition (m, pos))) {
-                    line[x].ColorScheme = blue;
-                } else {
-                    line[x].ColorScheme = white;
-=======
         Dictionary<Rune, ColorScheme> blocks = new Dictionary<Rune, ColorScheme> ();
 
         var comments = new Regex (@"/\*.*?\*/", RegexOptions.Singleline);
@@ -482,7 +285,6 @@
                     line[x].ColorScheme = _blue;
                 } else {
                     line[x].ColorScheme = _white;
->>>>>>> 2e95cec4
                 }
 
                 pos++;
@@ -519,26 +321,13 @@
             return false;
         }
 
-<<<<<<< HEAD
-        return keywords.Contains (word, StringComparer.CurrentCultureIgnoreCase);
-=======
         return _keywords.Contains (word, StringComparer.CurrentCultureIgnoreCase);
->>>>>>> 2e95cec4
     }
 
     private void Quit () { Application.RequestStop (); }
 
     private void SaveRuneCells () {
         //Writing to file  
-<<<<<<< HEAD
-        List<List<RuneCell>> cells = textView.GetAllLines ();
-        WriteToJsonFile (path, cells);
-    }
-
-    private void WordWrap () {
-        miWrap.Checked = !miWrap.Checked;
-        textView.WordWrap = (bool)miWrap.Checked;
-=======
         List<List<RuneCell>> cells = _textView.GetAllLines ();
         WriteToJsonFile (_path, cells);
     }
@@ -546,7 +335,6 @@
     private void WordWrap () {
         _miWrap.Checked = !_miWrap.Checked;
         _textView.WordWrap = (bool)_miWrap.Checked;
->>>>>>> 2e95cec4
     }
 }
 
@@ -569,18 +357,11 @@
             /* Find events defined as field */
             eventFieldInfo = type.GetField (
                                             eventName,
-<<<<<<< HEAD
-                                            BindingFlags.Static | BindingFlags.Instance | BindingFlags.Public
-                                            | BindingFlags.NonPublic);
-            if (eventFieldInfo != null && ((eventFieldInfo.FieldType == typeof (MulticastDelegate))
-                                           || eventFieldInfo.FieldType.IsSubclassOf (typeof (MulticastDelegate)))) {
-=======
                                             BindingFlags.Static | BindingFlags.Instance | BindingFlags.Public |
                                             BindingFlags.NonPublic);
             if (eventFieldInfo != null && ((eventFieldInfo.FieldType == typeof (MulticastDelegate)) ||
                                            eventFieldInfo.FieldType.IsSubclassOf (
                                             typeof (MulticastDelegate)))) {
->>>>>>> 2e95cec4
                 break;
             }
 
