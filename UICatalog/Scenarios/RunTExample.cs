--- conflicted
+++ resolved
@@ -1,10 +1,6 @@
 ﻿using Terminal.Gui;
 
-<<<<<<< HEAD
-namespace UICatalog.Scenarios; 
-=======
 namespace UICatalog.Scenarios;
->>>>>>> 2e95cec4
 
 [ScenarioMetadata ("Run<T> Example", "Illustrates using Application.Run<T> to run a custom class")]
 [ScenarioCategory ("Top Level Windows")]
@@ -16,11 +12,7 @@
     }
 
     public class ExampleWindow : Window {
-<<<<<<< HEAD
-        public TextField usernameText;
-=======
         private readonly TextField _usernameText;
->>>>>>> 2e95cec4
 
         public ExampleWindow () {
             Title = $"Example App ({Application.QuitKey} to quit)";
@@ -30,17 +22,6 @@
                                               Text = "Username:"
                                           };
 
-<<<<<<< HEAD
-            usernameText = new TextField {
-                                             Text = "",
-
-                                             // Position text field adjacent to the label
-                                             X = Pos.Right (usernameLabel) + 1,
-
-                                             // Fill remaining horizontal space
-                                             Width = Dim.Fill ()
-                                         };
-=======
             _usernameText = new TextField {
                                               // Position text field adjacent to the label
                                               X = Pos.Right (usernameLabel) + 1,
@@ -48,7 +29,6 @@
                                               // Fill remaining horizontal space
                                               Width = Dim.Fill ()
                                           };
->>>>>>> 2e95cec4
 
             var passwordLabel = new Label {
                                               Text = "Password:",
@@ -57,18 +37,10 @@
                                           };
 
             var passwordText = new TextField {
-<<<<<<< HEAD
-                                                 Text = "",
-                                                 Secret = true,
-
-                                                 // align with the text box above
-                                                 X = Pos.Left (usernameText),
-=======
                                                  Secret = true,
 
                                                  // align with the text box above
                                                  X = Pos.Left (_usernameText),
->>>>>>> 2e95cec4
                                                  Y = Pos.Top (passwordLabel),
                                                  Width = Dim.Fill ()
                                              };
@@ -85,13 +57,8 @@
 
             // When login button is clicked display a message popup
             btnLogin.Clicked += (s, e) => {
-<<<<<<< HEAD
-                if (usernameText.Text == "admin" && passwordText.Text == "password") {
-                    MessageBox.Query ("Login Successful", $"Username: {usernameText.Text}", "Ok");
-=======
                 if (_usernameText.Text == "admin" && passwordText.Text == "password") {
                     MessageBox.Query ("Login Successful", $"Username: {_usernameText.Text}", "Ok");
->>>>>>> 2e95cec4
                     Application.RequestStop ();
                 } else {
                     MessageBox.ErrorQuery (
@@ -102,11 +69,7 @@
             };
 
             // Add the views to the Window
-<<<<<<< HEAD
-            Add (usernameLabel, usernameText, passwordLabel, passwordText, btnLogin);
-=======
             Add (usernameLabel, _usernameText, passwordLabel, passwordText, btnLogin);
->>>>>>> 2e95cec4
         }
     }
 }