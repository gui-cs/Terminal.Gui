﻿using System;
using System.Collections.Generic;
using Terminal.Gui;

namespace UICatalog.Scenarios;

[ScenarioMetadata ("MessageBoxes", "Demonstrates how to use the MessageBox class.")]
[ScenarioCategory ("Controls")]
[ScenarioCategory ("Dialogs")]
public class MessageBoxes : Scenario {
    public override void Setup () {
        var frame = new FrameView {
<<<<<<< HEAD
                                      Title = "MessageBox Options",
                                      X = Pos.Center (),
                                      Y = 1,
                                      Width = Dim.Percent (75)
=======
                                      X = Pos.Center (),
                                      Y = 1,
                                      Width = Dim.Percent (75),
                                      Title = "MessageBox Options"
>>>>>>> 2e95cec4
                                  };
        Win.Add (frame);

        var label = new Label {
<<<<<<< HEAD
                                  Text = "Width:",
                                  AutoSize = false,
                                  X = 0,
                                  Y = 0,
                                  Width = 15,
                                  Height = 1,
                                  TextAlignment = TextAlignment.Right
                              };
        frame.Add (label);
        var widthEdit = new TextField {
                                          Text = "0",
                                          X = Pos.Right (label) + 1,
                                          Y = Pos.Top (label),
                                          Width = 5,
                                          Height = 1
=======
                                  X = 0, Y = 0, Width = 15, Height = 1, TextAlignment = TextAlignment.Right,
                                  Text = "Width:"
                              };
        frame.Add (label);
        var widthEdit = new TextField {
                                          X = Pos.Right (label) + 1,
                                          Y = Pos.Top (label),
                                          Width = 5,
                                          Height = 1,
                                          Text = "0"
>>>>>>> 2e95cec4
                                      };
        frame.Add (widthEdit);

        label = new Label {
<<<<<<< HEAD
                              Text = "Height:",
                              AutoSize = false,
=======
>>>>>>> 2e95cec4
                              X = 0,
                              Y = Pos.Bottom (label),
                              Width = Dim.Width (label),
                              Height = 1,
<<<<<<< HEAD
                              TextAlignment = TextAlignment.Right
                          };
        frame.Add (label);
        var heightEdit = new TextField {
                                           Text = "0",
                                           X = Pos.Right (label) + 1,
                                           Y = Pos.Top (label),
                                           Width = 5,
                                           Height = 1
=======
                              TextAlignment = TextAlignment.Right,
                              Text = "Height:"
                          };
        frame.Add (label);
        var heightEdit = new TextField {
                                           X = Pos.Right (label) + 1,
                                           Y = Pos.Top (label),
                                           Width = 5,
                                           Height = 1,
                                           Text = "0"
>>>>>>> 2e95cec4
                                       };
        frame.Add (heightEdit);

        frame.Add (
                   new Label {
<<<<<<< HEAD
                                 Text = "If height & width are both 0,",
                                 X = Pos.Right (widthEdit) + 2,
                                 Y = Pos.Top (widthEdit)
                             });
        frame.Add (
                   new Label {
                                 Text = "the MessageBox will be sized automatically.",
                                 X = Pos.Right (heightEdit) + 2,
                                 Y = Pos.Top (heightEdit)
                             });

        label = new Label {
                              Text = "Title:",
                              AutoSize = false,
=======
                                 X = Pos.Right (widthEdit) + 2,
                                 Y = Pos.Top (widthEdit),
                                 Text = "If height & width are both 0,"
                             });
        frame.Add (
                   new Label {
                                 X = Pos.Right (heightEdit) + 2,
                                 Y = Pos.Top (heightEdit),
                                 Text = "the MessageBox will be sized automatically."
                             });

        label = new Label {
>>>>>>> 2e95cec4
                              X = 0,
                              Y = Pos.Bottom (label),
                              Width = Dim.Width (label),
                              Height = 1,
<<<<<<< HEAD
                              TextAlignment = TextAlignment.Right
=======
                              TextAlignment = TextAlignment.Right,
                              Text = "Title:"
>>>>>>> 2e95cec4
                          };
        frame.Add (label);

        var titleEdit = new TextField {
<<<<<<< HEAD
                                          Text = "Title",
                                          X = Pos.Right (label) + 1,
                                          Y = Pos.Top (label),
                                          Width = Dim.Fill (),
                                          Height = 1
=======
                                          X = Pos.Right (label) + 1,
                                          Y = Pos.Top (label),
                                          Width = Dim.Fill (),
                                          Height = 1,
                                          Text = "Title"
>>>>>>> 2e95cec4
                                      };
        frame.Add (titleEdit);

        label = new Label {
<<<<<<< HEAD
                              Text = "Message:",
                              AutoSize = false,
=======
>>>>>>> 2e95cec4
                              X = 0,
                              Y = Pos.Bottom (label),
                              Width = Dim.Width (label),
                              Height = 1,
<<<<<<< HEAD
                              TextAlignment = TextAlignment.Right
=======
                              TextAlignment = TextAlignment.Right,
                              Text = "Message:"
>>>>>>> 2e95cec4
                          };
        frame.Add (label);
        var messageEdit = new TextView {
                                           Text = "Message",
                                           X = Pos.Right (label) + 1,
                                           Y = Pos.Top (label),
                                           Width = Dim.Fill (),
                                           Height = 5
                                       };
        frame.Add (messageEdit);

        label = new Label {
<<<<<<< HEAD
                              Text = "Num Buttons:",
                              AutoSize = false,
=======
>>>>>>> 2e95cec4
                              X = 0,
                              Y = Pos.Bottom (messageEdit),
                              Width = Dim.Width (label),
                              Height = 1,
<<<<<<< HEAD
                              TextAlignment = TextAlignment.Right
                          };
        frame.Add (label);
        var numButtonsEdit = new TextField {
                                               Text = "3",
                                               X = Pos.Right (label) + 1,
                                               Y = Pos.Top (label),
                                               Width = 5,
                                               Height = 1
=======
                              TextAlignment = TextAlignment.Right,
                              Text = "Num Buttons:"
                          };
        frame.Add (label);
        var numButtonsEdit = new TextField {
                                               X = Pos.Right (label) + 1,
                                               Y = Pos.Top (label),
                                               Width = 5,
                                               Height = 1,
                                               Text = "3"
>>>>>>> 2e95cec4
                                           };
        frame.Add (numButtonsEdit);

        label = new Label {
<<<<<<< HEAD
                              Text = "Default Button:",
                              AutoSize = false,
=======
>>>>>>> 2e95cec4
                              X = 0,
                              Y = Pos.Bottom (label),
                              Width = Dim.Width (label),
                              Height = 1,
<<<<<<< HEAD
                              TextAlignment = TextAlignment.Right
                          };
        frame.Add (label);
        var defaultButtonEdit = new TextField {
                                                  Text = "0",
                                                  X = Pos.Right (label) + 1,
                                                  Y = Pos.Top (label),
                                                  Width = 5,
                                                  Height = 1
=======
                              TextAlignment = TextAlignment.Right,
                              Text = "Default Button:"
                          };
        frame.Add (label);
        var defaultButtonEdit = new TextField {
                                                  X = Pos.Right (label) + 1,
                                                  Y = Pos.Top (label),
                                                  Width = 5,
                                                  Height = 1,
                                                  Text = "0"
>>>>>>> 2e95cec4
                                              };
        frame.Add (defaultButtonEdit);

        label = new Label {
<<<<<<< HEAD
                              Text = "Style:",
                              AutoSize = false,
=======
>>>>>>> 2e95cec4
                              X = 0,
                              Y = Pos.Bottom (label),
                              Width = Dim.Width (label),
                              Height = 1,
<<<<<<< HEAD
                              TextAlignment = TextAlignment.Right
                          };
        frame.Add (label);

        var styleRadioGroup = new RadioGroup (new[] { "_Query", "_Error" }) {
                                                                                X = Pos.Right (label) + 1,
                                                                                Y = Pos.Top (label)
                                                                            };
        frame.Add (styleRadioGroup);

        var ckbWrapMessage = new CheckBox ("_Wrap Message", true) {
                                                                      X = Pos.Right (label) + 1,
                                                                      Y = Pos.Bottom (styleRadioGroup)
                                                                  };
=======
                              TextAlignment = TextAlignment.Right,
                              Text = "Style:"
                          };
        frame.Add (label);

        var styleRadioGroup = new RadioGroup {
                                                 X = Pos.Right (label) + 1,
                                                 Y = Pos.Top (label),
                                                 RadioLabels = new[] { "_Query", "_Error" }
                                             };
        frame.Add (styleRadioGroup);

        var ckbWrapMessage = new CheckBox {
                                              X = Pos.Right (label) + 1,
                                              Y = Pos.Bottom (styleRadioGroup),
                                              Text = "_Wrap Message",
                                              Checked = true
                                          };
>>>>>>> 2e95cec4
        frame.Add (ckbWrapMessage);

        frame.ValidatePosDim = true;

        void Top_LayoutComplete (object sender, EventArgs args) {
            frame.Height =
                widthEdit.Frame.Height +
                heightEdit.Frame.Height +
                titleEdit.Frame.Height +
                messageEdit.Frame.Height +
                numButtonsEdit.Frame.Height +
                defaultButtonEdit.Frame.Height +
                styleRadioGroup.Frame.Height +
                ckbWrapMessage.Frame.Height +
                frame.GetAdornmentsThickness ().Vertical;
            Application.Top.Loaded -= Top_LayoutComplete;
        }

        Application.Top.LayoutComplete += Top_LayoutComplete;

        label = new Label {
<<<<<<< HEAD
                              Text = "Button Pressed:",
                              X = Pos.Center (),
                              Y = Pos.Bottom (frame) + 2,
                              TextAlignment = TextAlignment.Right
                          };
        Win.Add (label);
        var buttonPressedLabel = new Label {
                                               Text = " ",
                                               AutoSize = false,
=======
                              X = Pos.Center (),
                              Y = Pos.Bottom (frame) + 2,
                              Height = 1,
                              TextAlignment = TextAlignment.Right,
                              Text = "Button Pressed:"
                          };
        Win.Add (label);
        var buttonPressedLabel = new Label {
>>>>>>> 2e95cec4
                                               X = Pos.Center (),
                                               Y = Pos.Bottom (label) + 1,
                                               Width = 25,
                                               Height = 1,
                                               ColorScheme = Colors.ColorSchemes["Error"],
<<<<<<< HEAD
                                               TextAlignment = TextAlignment.Centered
=======
                                               TextAlignment = TextAlignment.Centered,
                                               Text = " "
>>>>>>> 2e95cec4
                                           };

        //var btnText = new [] { "_Zero", "_One", "T_wo", "_Three", "_Four", "Fi_ve", "Si_x", "_Seven", "_Eight", "_Nine" };

        var showMessageBoxButton = new Button {
<<<<<<< HEAD
                                                  Text = "_Show MessageBox",
                                                  X = Pos.Center (),
                                                  Y = Pos.Bottom (frame) + 2,
                                                  IsDefault = true
=======
                                                  X = Pos.Center (),
                                                  Y = Pos.Bottom (frame) + 2,
                                                  IsDefault = true,
                                                  Text = "_Show MessageBox"
>>>>>>> 2e95cec4
                                              };
        showMessageBoxButton.Clicked += (s, e) => {
            try {
                int width = int.Parse (widthEdit.Text);
                int height = int.Parse (heightEdit.Text);
                int numButtons = int.Parse (numButtonsEdit.Text);
                int defaultButton = int.Parse (defaultButtonEdit.Text);

                List<string> btns = new List<string> ();
                for (var i = 0; i < numButtons; i++) {
                    //btns.Add(btnText[i % 10]);
                    btns.Add (NumberToWords.Convert (i));
                }

                if (styleRadioGroup.SelectedItem == 0) {
                    buttonPressedLabel.Text =
                        $"{MessageBox.Query (width, height, titleEdit.Text, messageEdit.Text, defaultButton, (bool)ckbWrapMessage.Checked, btns.ToArray ())}";
                } else {
                    buttonPressedLabel.Text =
                        $"{MessageBox.ErrorQuery (width, height, titleEdit.Text, messageEdit.Text, defaultButton, (bool)ckbWrapMessage.Checked, btns.ToArray ())}";
                }
            }
            catch (FormatException) {
                buttonPressedLabel.Text = "Invalid Options";
            }
        };
        Win.Add (showMessageBoxButton);

        Win.Add (buttonPressedLabel);
    }
}<|MERGE_RESOLUTION|>--- conflicted
+++ resolved
@@ -10,38 +10,14 @@
 public class MessageBoxes : Scenario {
     public override void Setup () {
         var frame = new FrameView {
-<<<<<<< HEAD
-                                      Title = "MessageBox Options",
-                                      X = Pos.Center (),
-                                      Y = 1,
-                                      Width = Dim.Percent (75)
-=======
                                       X = Pos.Center (),
                                       Y = 1,
                                       Width = Dim.Percent (75),
                                       Title = "MessageBox Options"
->>>>>>> 2e95cec4
                                   };
         Win.Add (frame);
 
         var label = new Label {
-<<<<<<< HEAD
-                                  Text = "Width:",
-                                  AutoSize = false,
-                                  X = 0,
-                                  Y = 0,
-                                  Width = 15,
-                                  Height = 1,
-                                  TextAlignment = TextAlignment.Right
-                              };
-        frame.Add (label);
-        var widthEdit = new TextField {
-                                          Text = "0",
-                                          X = Pos.Right (label) + 1,
-                                          Y = Pos.Top (label),
-                                          Width = 5,
-                                          Height = 1
-=======
                                   X = 0, Y = 0, Width = 15, Height = 1, TextAlignment = TextAlignment.Right,
                                   Text = "Width:"
                               };
@@ -52,31 +28,14 @@
                                           Width = 5,
                                           Height = 1,
                                           Text = "0"
->>>>>>> 2e95cec4
                                       };
         frame.Add (widthEdit);
 
         label = new Label {
-<<<<<<< HEAD
-                              Text = "Height:",
-                              AutoSize = false,
-=======
->>>>>>> 2e95cec4
-                              X = 0,
-                              Y = Pos.Bottom (label),
-                              Width = Dim.Width (label),
-                              Height = 1,
-<<<<<<< HEAD
-                              TextAlignment = TextAlignment.Right
-                          };
-        frame.Add (label);
-        var heightEdit = new TextField {
-                                           Text = "0",
-                                           X = Pos.Right (label) + 1,
-                                           Y = Pos.Top (label),
-                                           Width = 5,
-                                           Height = 1
-=======
+                              X = 0,
+                              Y = Pos.Bottom (label),
+                              Width = Dim.Width (label),
+                              Height = 1,
                               TextAlignment = TextAlignment.Right,
                               Text = "Height:"
                           };
@@ -87,28 +46,11 @@
                                            Width = 5,
                                            Height = 1,
                                            Text = "0"
->>>>>>> 2e95cec4
                                        };
         frame.Add (heightEdit);
 
         frame.Add (
                    new Label {
-<<<<<<< HEAD
-                                 Text = "If height & width are both 0,",
-                                 X = Pos.Right (widthEdit) + 2,
-                                 Y = Pos.Top (widthEdit)
-                             });
-        frame.Add (
-                   new Label {
-                                 Text = "the MessageBox will be sized automatically.",
-                                 X = Pos.Right (heightEdit) + 2,
-                                 Y = Pos.Top (heightEdit)
-                             });
-
-        label = new Label {
-                              Text = "Title:",
-                              AutoSize = false,
-=======
                                  X = Pos.Right (widthEdit) + 2,
                                  Y = Pos.Top (widthEdit),
                                  Text = "If height & width are both 0,"
@@ -121,53 +63,31 @@
                              });
 
         label = new Label {
->>>>>>> 2e95cec4
-                              X = 0,
-                              Y = Pos.Bottom (label),
-                              Width = Dim.Width (label),
-                              Height = 1,
-<<<<<<< HEAD
-                              TextAlignment = TextAlignment.Right
-=======
+                              X = 0,
+                              Y = Pos.Bottom (label),
+                              Width = Dim.Width (label),
+                              Height = 1,
                               TextAlignment = TextAlignment.Right,
                               Text = "Title:"
->>>>>>> 2e95cec4
                           };
         frame.Add (label);
 
         var titleEdit = new TextField {
-<<<<<<< HEAD
-                                          Text = "Title",
-                                          X = Pos.Right (label) + 1,
-                                          Y = Pos.Top (label),
-                                          Width = Dim.Fill (),
-                                          Height = 1
-=======
                                           X = Pos.Right (label) + 1,
                                           Y = Pos.Top (label),
                                           Width = Dim.Fill (),
                                           Height = 1,
                                           Text = "Title"
->>>>>>> 2e95cec4
                                       };
         frame.Add (titleEdit);
 
         label = new Label {
-<<<<<<< HEAD
-                              Text = "Message:",
-                              AutoSize = false,
-=======
->>>>>>> 2e95cec4
-                              X = 0,
-                              Y = Pos.Bottom (label),
-                              Width = Dim.Width (label),
-                              Height = 1,
-<<<<<<< HEAD
-                              TextAlignment = TextAlignment.Right
-=======
+                              X = 0,
+                              Y = Pos.Bottom (label),
+                              Width = Dim.Width (label),
+                              Height = 1,
                               TextAlignment = TextAlignment.Right,
                               Text = "Message:"
->>>>>>> 2e95cec4
                           };
         frame.Add (label);
         var messageEdit = new TextView {
@@ -180,26 +100,10 @@
         frame.Add (messageEdit);
 
         label = new Label {
-<<<<<<< HEAD
-                              Text = "Num Buttons:",
-                              AutoSize = false,
-=======
->>>>>>> 2e95cec4
                               X = 0,
                               Y = Pos.Bottom (messageEdit),
                               Width = Dim.Width (label),
                               Height = 1,
-<<<<<<< HEAD
-                              TextAlignment = TextAlignment.Right
-                          };
-        frame.Add (label);
-        var numButtonsEdit = new TextField {
-                                               Text = "3",
-                                               X = Pos.Right (label) + 1,
-                                               Y = Pos.Top (label),
-                                               Width = 5,
-                                               Height = 1
-=======
                               TextAlignment = TextAlignment.Right,
                               Text = "Num Buttons:"
                           };
@@ -210,31 +114,14 @@
                                                Width = 5,
                                                Height = 1,
                                                Text = "3"
->>>>>>> 2e95cec4
                                            };
         frame.Add (numButtonsEdit);
 
         label = new Label {
-<<<<<<< HEAD
-                              Text = "Default Button:",
-                              AutoSize = false,
-=======
->>>>>>> 2e95cec4
-                              X = 0,
-                              Y = Pos.Bottom (label),
-                              Width = Dim.Width (label),
-                              Height = 1,
-<<<<<<< HEAD
-                              TextAlignment = TextAlignment.Right
-                          };
-        frame.Add (label);
-        var defaultButtonEdit = new TextField {
-                                                  Text = "0",
-                                                  X = Pos.Right (label) + 1,
-                                                  Y = Pos.Top (label),
-                                                  Width = 5,
-                                                  Height = 1
-=======
+                              X = 0,
+                              Y = Pos.Bottom (label),
+                              Width = Dim.Width (label),
+                              Height = 1,
                               TextAlignment = TextAlignment.Right,
                               Text = "Default Button:"
                           };
@@ -245,36 +132,14 @@
                                                   Width = 5,
                                                   Height = 1,
                                                   Text = "0"
->>>>>>> 2e95cec4
                                               };
         frame.Add (defaultButtonEdit);
 
         label = new Label {
-<<<<<<< HEAD
-                              Text = "Style:",
-                              AutoSize = false,
-=======
->>>>>>> 2e95cec4
-                              X = 0,
-                              Y = Pos.Bottom (label),
-                              Width = Dim.Width (label),
-                              Height = 1,
-<<<<<<< HEAD
-                              TextAlignment = TextAlignment.Right
-                          };
-        frame.Add (label);
-
-        var styleRadioGroup = new RadioGroup (new[] { "_Query", "_Error" }) {
-                                                                                X = Pos.Right (label) + 1,
-                                                                                Y = Pos.Top (label)
-                                                                            };
-        frame.Add (styleRadioGroup);
-
-        var ckbWrapMessage = new CheckBox ("_Wrap Message", true) {
-                                                                      X = Pos.Right (label) + 1,
-                                                                      Y = Pos.Bottom (styleRadioGroup)
-                                                                  };
-=======
+                              X = 0,
+                              Y = Pos.Bottom (label),
+                              Width = Dim.Width (label),
+                              Height = 1,
                               TextAlignment = TextAlignment.Right,
                               Text = "Style:"
                           };
@@ -293,7 +158,6 @@
                                               Text = "_Wrap Message",
                                               Checked = true
                                           };
->>>>>>> 2e95cec4
         frame.Add (ckbWrapMessage);
 
         frame.ValidatePosDim = true;
@@ -315,53 +179,30 @@
         Application.Top.LayoutComplete += Top_LayoutComplete;
 
         label = new Label {
-<<<<<<< HEAD
-                              Text = "Button Pressed:",
                               X = Pos.Center (),
                               Y = Pos.Bottom (frame) + 2,
-                              TextAlignment = TextAlignment.Right
+                              Height = 1,
+                              TextAlignment = TextAlignment.Right,
+                              Text = "Button Pressed:"
                           };
         Win.Add (label);
         var buttonPressedLabel = new Label {
-                                               Text = " ",
-                                               AutoSize = false,
-=======
-                              X = Pos.Center (),
-                              Y = Pos.Bottom (frame) + 2,
-                              Height = 1,
-                              TextAlignment = TextAlignment.Right,
-                              Text = "Button Pressed:"
-                          };
-        Win.Add (label);
-        var buttonPressedLabel = new Label {
->>>>>>> 2e95cec4
                                                X = Pos.Center (),
                                                Y = Pos.Bottom (label) + 1,
                                                Width = 25,
                                                Height = 1,
                                                ColorScheme = Colors.ColorSchemes["Error"],
-<<<<<<< HEAD
-                                               TextAlignment = TextAlignment.Centered
-=======
                                                TextAlignment = TextAlignment.Centered,
                                                Text = " "
->>>>>>> 2e95cec4
                                            };
 
         //var btnText = new [] { "_Zero", "_One", "T_wo", "_Three", "_Four", "Fi_ve", "Si_x", "_Seven", "_Eight", "_Nine" };
 
         var showMessageBoxButton = new Button {
-<<<<<<< HEAD
-                                                  Text = "_Show MessageBox",
-                                                  X = Pos.Center (),
-                                                  Y = Pos.Bottom (frame) + 2,
-                                                  IsDefault = true
-=======
                                                   X = Pos.Center (),
                                                   Y = Pos.Bottom (frame) + 2,
                                                   IsDefault = true,
                                                   Text = "_Show MessageBox"
->>>>>>> 2e95cec4
                                               };
         showMessageBoxButton.Clicked += (s, e) => {
             try {
