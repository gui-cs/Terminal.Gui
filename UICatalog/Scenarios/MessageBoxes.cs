--- conflicted
+++ resolved
@@ -14,10 +14,6 @@
 				X = Pos.Center (),
 				Y = 1,
 				Width = Dim.Percent (75),
-<<<<<<< HEAD
-				Height = Dim.Auto ()
-=======
->>>>>>> 1b1b4423
 			};
 			Win.Add (frame);
 
