using System;
using System.Collections.ObjectModel;
using System.ComponentModel;
using System.Diagnostics;
using System.Linq;
using System.Text;
using System.Threading.Tasks;
using System.Timers;
using Terminal.Gui;

namespace UICatalog.Scenarios;

[ScenarioMetadata ("Shortcuts", "Illustrates Shortcut class.")]
[ScenarioCategory ("Controls")]
public class Shortcuts : Scenario
{
    public override void Main ()
    {
        Application.Init ();
        Window app = new ();

        app.Loaded += App_Loaded;

        Application.Run (app);
        app.Dispose ();
        Application.Shutdown ();
    }

    // Setting everything up in Loaded handler because we change the
    // QuitKey and it only sticks if changed after init
    private void App_Loaded (object sender, EventArgs e)
    {
        Application.QuitKey = Key.F4.WithCtrl;
        Application.Top.Title = GetQuitKeyAndName ();

        ObservableCollection<string> eventSource = new ();

        var eventLog = new ListView
        {
            X = Pos.AnchorEnd (),
            Width = 40,
            Height = Dim.Fill (4),
            ColorScheme = Colors.ColorSchemes ["Toplevel"],
            Source = new ListWrapper<string> (eventSource),
            BorderStyle = LineStyle.Double,
            Title = "E_vents"
        };
        Application.Top.Add (eventLog);

        var vShortcut1 = new Shortcut
        {
            Orientation = Orientation.Vertical,
            X = 0,
            Width = 35,
            Title = "A_pp Shortcut",
            Key = Key.F1,
            Text = "Width is 35",
            KeyBindingScope = KeyBindingScope.Application,
        };

        Application.Top.Add (vShortcut1);

        var vShortcut2 = new Shortcut
        {
            Orientation = Orientation.Vertical,
            X = 0,
            Y = Pos.Bottom (vShortcut1),
            Width = 35,
            Key = Key.F2,
            Text = "Width is 35",
            KeyBindingScope = KeyBindingScope.HotKey,
            CommandView = new RadioGroup
            {
                Orientation = Orientation.Vertical,
                RadioLabels = ["O_ne", "T_wo", "Th_ree", "Fo_ur"],
                CanFocus = false
            },
        };

        ((RadioGroup)vShortcut2.CommandView).SelectedItemChanged += (o, args) =>
                                                                    {
                                                                        eventSource.Add ($"SelectedItemChanged: {o.GetType ().Name} - {args.SelectedItem}");
                                                                        eventLog.MoveDown ();
                                                                    };

        Application.Top.Add (vShortcut2);

        var vShortcut3 = new Shortcut
        {
            Orientation = Orientation.Vertical,
            X = 0,
            Y = Pos.Bottom (vShortcut2),
            CommandView = new CheckBox { Text = "_Align", CanFocus = false, HighlightStyle = HighlightStyle.None},
            Key = Key.F5.WithCtrl.WithAlt.WithShift,
            HelpText = "Width is Fill",
            Width = Dim.Fill () - Dim.Width (eventLog),
            KeyBindingScope = KeyBindingScope.HotKey,
        };

        ((CheckBox)vShortcut3.CommandView).CheckedStateChanging += (s, e) =>
                                                      {
                                                          if (vShortcut3.CommandView is CheckBox cb)
                                                          {
                                                              eventSource.Add ($"Toggle: {cb.Text}");
                                                              eventLog.MoveDown ();

                                                              var max = 0;
                                                              var toAlign = Application.Top.Subviews.Where (v => v is Shortcut { Orientation: Orientation.Vertical, Width: not DimAbsolute });

                                                              if (e.NewValue == CheckState.Checked)
                                                              {
                                                                  foreach (Shortcut peer in toAlign)
                                                                  {
                                                                      // DANGER: KeyView is internal so we can't access it. So we assume this is how it works.
                                                                      max = Math.Max (max, peer.Key.ToString ().GetColumns ());
                                                                  }
                                                              }

                                                              foreach (Shortcut peer in toAlign)
                                                              {
                                                                  peer.MinimumKeyTextSize = max;
                                                              }
                                                          }
                                                      };
        Application.Top.Add (vShortcut3);

        var vShortcut4 = new Shortcut
        {
            Orientation = Orientation.Vertical,
            X = 0,
            Y = Pos.Bottom (vShortcut3),
            Width = Dim.Width (vShortcut3),
            CommandView = new Button
            {
                Title = "_Button",
                ShadowStyle = ShadowStyle.None,
                HighlightStyle = HighlightStyle.None
            },
            HelpText = "Width is Fill",
            Key = Key.K,
            KeyBindingScope = KeyBindingScope.HotKey,
        };
        Button button = (Button)vShortcut4.CommandView;
        vShortcut4.Accept += Button_Clicked;

        Application.Top.Add (vShortcut4);

        var vShortcut5 = new Shortcut
        {
            Orientation = Orientation.Vertical,
            X = 0,
            Y = Pos.Bottom (vShortcut4),
            Width = Dim.Width (vShortcut4),

            Key = Key.F4,
            HelpText = "CommandView.CanFocus",
            KeyBindingScope = KeyBindingScope.HotKey,
            CommandView = new CheckBox { Text = "_CanFocus" },
        };

        ((CheckBox)vShortcut5.CommandView).CheckedStateChanging += (s, e) =>
                                                     {
                                                         if (vShortcut5.CommandView is CheckBox cb)
                                                         {
                                                             eventSource.Add ($"Toggle: {cb.Text}");
                                                             eventLog.MoveDown ();

                                                             //foreach (Shortcut peer in Application.Top.Subviews.Where (v => v is Shortcut)!)
                                                             //{
                                                             //    if (peer.CanFocus)
                                                             //    {
                                                             //        peer.CommandView.CanFocus = e.NewValue == CheckState.Checked;
                                                             //    }
                                                             //}
                                                         }
                                                     };
        Application.Top.Add (vShortcut5);

        var vShortcutSlider = new Shortcut
        {
            Orientation = Orientation.Vertical,
            X = 0,
            Y = Pos.Bottom (vShortcut5),
            HelpText = "Width is Fill",
            Width = Dim.Width (vShortcut5),

            KeyBindingScope = KeyBindingScope.HotKey,
            CommandView = new Slider<string>
            {
                Orientation = Orientation.Vertical,
                AllowEmpty = true
            },
            Key = Key.F5,
        };

        ((Slider<string>)vShortcutSlider.CommandView).Options = new () { new () { Legend = "A" }, new () { Legend = "B" }, new () { Legend = "C" } };
        ((Slider<string>)vShortcutSlider.CommandView).SetOption (0);

        ((Slider<string>)vShortcutSlider.CommandView).OptionsChanged += (o, args) =>
                                                                       {
                                                                           eventSource.Add ($"OptionsChanged: {o.GetType ().Name} - {string.Join (",", ((Slider<string>)o).GetSetOptions ())}");
                                                                           eventLog.MoveDown ();
                                                                       };

        Application.Top.Add (vShortcutSlider);

        var vShortcut6 = new Shortcut
        {
            Orientation = Orientation.Vertical,
            X = 0,
            Y = Pos.Bottom (vShortcutSlider),
            Width = Dim.Width (vShortcutSlider),

            Title = "_No Key",
            HelpText = "Keyless",
        };

        Application.Top.Add (vShortcut6);


        var vShortcut7 = new Shortcut
        {
            Orientation = Orientation.Vertical,
            X = 0,
            Y = Pos.Bottom (vShortcut6),
            Width = Dim.Width (vShortcutSlider),
            Key = Key.F6,
            Title = "Not _very much help",
            HelpText = "",
        };

        Application.Top.Add (vShortcut7);
        vShortcut7.SetFocus ();


        // Horizontal
        var hShortcut1 = new Shortcut
        {
            X = Pos.Align (Alignment.Start, AlignmentModes.IgnoreFirstOrLast, 1),
            Y = Pos.Bottom (eventLog) + 1,
            Key = Key.F7,
            HelpText = "Horizontal",
            CanFocus = false
        };

        hShortcut1.CommandView = new ProgressBar
        {
            Text = "Progress",
            Title = "P",
            Fraction = 0.5f,
            Width = 10,
            Height = 1,
            ProgressBarStyle = ProgressBarStyle.Continuous
        };
        hShortcut1.CommandView.Width = 10;
        hShortcut1.CommandView.Height = 1;
        hShortcut1.CommandView.CanFocus = false;

        Timer timer = new (10)
        {
            AutoReset = true,
        };
        timer.Elapsed += (o, args) =>
                         {
                             if (hShortcut1.CommandView is ProgressBar pb)
                             {
                                 if (pb.Fraction == 1.0)
                                 {
                                     pb.Fraction = 0;
                                 }
                                 pb.Fraction += 0.01f;

                                 Application.Wakeup ();

                                 pb.SetNeedsDisplay ();
                             }
                         };
        timer.Start ();

        Application.Top.Add (hShortcut1);

        var textField = new TextField ()
        {
            Text = "Edit me",
            Width = 10,
            Height = 1,
            CanFocus = true
        };

        var hShortcut2 = new Shortcut
        {
            Orientation = Orientation.Horizontal,
            X = Pos.Align (Alignment.Start, AlignmentModes.IgnoreFirstOrLast, 1),
            Y = Pos.Top (hShortcut1),
            Key = Key.F8,
            HelpText = "TextField",
            CanFocus = true,
            CommandView = textField,
        };

        Application.Top.Add (hShortcut2);

        var hShortcutBG = new Shortcut
        {
            Orientation = Orientation.Horizontal,
            X = Pos.Align (Alignment.Start, AlignmentModes.IgnoreFirstOrLast, 1) - 1,
            Y = Pos.Top (hShortcut2),
            Key = Key.F9,
            HelpText = "BG Color",
            CanFocus = false
        };

        var bgColor = new ColorPicker16 ()
        {
            BoxHeight = 1,
            BoxWidth = 1,
            CanFocus = false
        };
        bgColor.ColorChanged += (o, args) =>
                                {
                                    Application.Top.ColorScheme = new ColorScheme (Application.Top.ColorScheme)
                                    {
                                        Normal = new Attribute (Application.Top.ColorScheme.Normal.Foreground, args.CurrentValue),
                                    };
                                };
        hShortcutBG.CommandView = bgColor;

        Application.Top.Add (hShortcutBG);

        var hShortcut3 = new Shortcut
        {
            Orientation = Orientation.Horizontal,
            X = Pos.Align (Alignment.Start, AlignmentModes.IgnoreFirstOrLast, 1),
            Y = Pos.Top (hShortcut2),
            Key = Key.Esc,
            KeyBindingScope = KeyBindingScope.Application,
            Title = "Quit",
            HelpText = "App Scope",
            CanFocus = false
        };
        hShortcut3.Accept += (o, args) =>
                            {
                                Application.RequestStop ();
                            };

        Application.Top.Add (hShortcut3);

        foreach (View sh in Application.Top.Subviews.Where (v => v is Shortcut)!)
        {
            if (sh is Shortcut shortcut)
            {
                shortcut.Select += (o, args) =>
                                   {
<<<<<<< HEAD
                                       eventSource.Add ($"Select: {shortcut!.CommandView.Text} {shortcut!.CommandView.GetType ().Name}");
=======
                                       eventSource.Add ($"Accept: {shortcut!.CommandView.Text} ({shortcut!.Id})");
>>>>>>> 8b541520
                                       eventLog.MoveDown ();
                                       args.Handled = true;
                                   };

                shortcut.CommandView.Select += (o, args) =>
                                               {
                                                   eventSource.Add ($"CommandView.Select: {shortcut!.CommandView.Text} {shortcut!.CommandView.GetType ().Name}");
                                                   eventLog.MoveDown ();
                                               };

                shortcut.Accept += (o, args) =>
                                       {
                                           eventSource.Add ($"Accept: {shortcut!.CommandView.Text} {shortcut!.CommandView.GetType ().Name}");
                                           eventLog.MoveDown ();
                                           args.Handled = true;
                                       };

                shortcut.CommandView.Accept += (o, args) =>
                                               {
                                                   eventSource.Add ($"CommandView.Accept: {shortcut!.CommandView.Text} {shortcut!.CommandView.GetType ().Name}");
                                                   eventLog.MoveDown ();
                                               };
            }
        }

        //((CheckBox)vShortcut5.CommandView).OnToggle ();
    }

    private void Button_Clicked (object sender, HandledEventArgs e)
    {
        e.Handled = true;
<<<<<<< HEAD
        MessageBox.Query ("Hi", $"You clicked {sender}");
=======
        View view = sender as View;
        MessageBox.Query ("Hi", $"You clicked {view!.Text}", "_Ok");
>>>>>>> 8b541520
    }
}<|MERGE_RESOLUTION|>--- conflicted
+++ resolved
@@ -38,13 +38,13 @@
         var eventLog = new ListView
         {
             X = Pos.AnchorEnd (),
-            Width = 40,
             Height = Dim.Fill (4),
             ColorScheme = Colors.ColorSchemes ["Toplevel"],
             Source = new ListWrapper<string> (eventSource),
             BorderStyle = LineStyle.Double,
             Title = "E_vents"
         };
+        eventLog.Width = Dim.Func (() => Math.Min (Application.Top.Viewport.Width / 2, eventLog?.MaxLength + eventLog.GetAdornmentsThickness ().Horizontal ?? 0));
         Application.Top.Add (eventLog);
 
         var vShortcut1 = new Shortcut
@@ -90,7 +90,12 @@
             Orientation = Orientation.Vertical,
             X = 0,
             Y = Pos.Bottom (vShortcut2),
-            CommandView = new CheckBox { Text = "_Align", CanFocus = false, HighlightStyle = HighlightStyle.None},
+            CommandView = new CheckBox
+            {
+                Text = "_Align", 
+                CanFocus = false, 
+                HighlightStyle = HighlightStyle.None,
+            },
             Key = Key.F5.WithCtrl.WithAlt.WithShift,
             HelpText = "Width is Fill",
             Width = Dim.Fill () - Dim.Width (eventLog),
@@ -101,7 +106,7 @@
                                                       {
                                                           if (vShortcut3.CommandView is CheckBox cb)
                                                           {
-                                                              eventSource.Add ($"Toggle: {cb.Text}");
+                                                              eventSource.Add ($"{vShortcut3.Id}.CommandView.CheckedStateChanging: {cb.Text}");
                                                               eventLog.MoveDown ();
 
                                                               var max = 0;
@@ -351,31 +356,27 @@
             {
                 shortcut.Select += (o, args) =>
                                    {
-<<<<<<< HEAD
-                                       eventSource.Add ($"Select: {shortcut!.CommandView.Text} {shortcut!.CommandView.GetType ().Name}");
-=======
-                                       eventSource.Add ($"Accept: {shortcut!.CommandView.Text} ({shortcut!.Id})");
->>>>>>> 8b541520
+                                       eventSource.Add ($"{shortcut!.Id}.Select: {shortcut!.CommandView.Text} {shortcut!.CommandView.GetType ().Name}");
                                        eventLog.MoveDown ();
                                        args.Handled = true;
                                    };
 
                 shortcut.CommandView.Select += (o, args) =>
                                                {
-                                                   eventSource.Add ($"CommandView.Select: {shortcut!.CommandView.Text} {shortcut!.CommandView.GetType ().Name}");
+                                                   eventSource.Add ($"{shortcut!.Id}.CommandView.Select: {shortcut!.CommandView.Text} {shortcut!.CommandView.GetType ().Name}");
                                                    eventLog.MoveDown ();
                                                };
 
                 shortcut.Accept += (o, args) =>
                                        {
-                                           eventSource.Add ($"Accept: {shortcut!.CommandView.Text} {shortcut!.CommandView.GetType ().Name}");
+                                           eventSource.Add ($"{shortcut!.Id}.Accept: {shortcut!.CommandView.Text} {shortcut!.CommandView.GetType ().Name}");
                                            eventLog.MoveDown ();
                                            args.Handled = true;
                                        };
 
                 shortcut.CommandView.Accept += (o, args) =>
                                                {
-                                                   eventSource.Add ($"CommandView.Accept: {shortcut!.CommandView.Text} {shortcut!.CommandView.GetType ().Name}");
+                                                   eventSource.Add ($"{shortcut!.Id}.CommandView.Accept: {shortcut!.CommandView.Text} {shortcut!.CommandView.GetType ().Name}");
                                                    eventLog.MoveDown ();
                                                };
             }
@@ -387,11 +388,7 @@
     private void Button_Clicked (object sender, HandledEventArgs e)
     {
         e.Handled = true;
-<<<<<<< HEAD
-        MessageBox.Query ("Hi", $"You clicked {sender}");
-=======
         View view = sender as View;
         MessageBox.Query ("Hi", $"You clicked {view!.Text}", "_Ok");
->>>>>>> 8b541520
     }
 }