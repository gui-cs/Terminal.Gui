--- conflicted
+++ resolved
@@ -3,11 +3,7 @@
 using System.Linq;
 using Terminal.Gui;
 
-<<<<<<< HEAD
-namespace UICatalog.Scenarios; 
-=======
 namespace UICatalog.Scenarios;
->>>>>>> 2e95cec4
 
 [ScenarioMetadata ("SpinnerView Styles", "Shows the SpinnerView Styles.")]
 [ScenarioCategory ("Controls")]
@@ -41,49 +37,6 @@
         preview.Add (spinner);
         spinner.AutoSpin = true;
 
-<<<<<<< HEAD
-        var ckbAscii = new CheckBox ("Ascii Only") {
-                                                       X = Pos.Center () - 7,
-                                                       Y = Pos.Bottom (preview),
-                                                       Enabled = false,
-                                                       Checked = true
-                                                   };
-        Win.Add (ckbAscii);
-
-        var ckbNoSpecial = new CheckBox ("No Special") {
-                                                           X = Pos.Center () + 7,
-                                                           Y = Pos.Bottom (preview),
-                                                           Enabled = false,
-                                                           Checked = true
-                                                       };
-        Win.Add (ckbNoSpecial);
-
-        var ckbReverse = new CheckBox ("Reverse") {
-                                                      X = Pos.Center () - 22,
-                                                      Y = Pos.Bottom (preview) + 1,
-                                                      Checked = false
-                                                  };
-        Win.Add (ckbReverse);
-
-        var ckbBounce = new CheckBox ("Bounce") {
-                                                    X = Pos.Right (ckbReverse) + 2,
-                                                    Y = Pos.Bottom (preview) + 1,
-                                                    Checked = false
-                                                };
-        Win.Add (ckbBounce);
-
-        var delayLabel = new Label {
-                                       Text = "Delay:",
-                                       X = Pos.Right (ckbBounce) + 2,
-                                       Y = Pos.Bottom (preview) + 1
-                                   };
-        Win.Add (delayLabel);
-        var delayField = new TextField (DEFAULT_DELAY.ToString ()) {
-                                                                       X = Pos.Right (delayLabel),
-                                                                       Y = Pos.Bottom (preview) + 1,
-                                                                       Width = 5
-                                                                   };
-=======
         var ckbAscii = new CheckBox {
                                         X = Pos.Center () - 7,
                                         Y = Pos.Bottom (preview),
@@ -130,7 +83,6 @@
                                            Width = 5,
                                            Text = DEFAULT_DELAY.ToString ()
                                        };
->>>>>>> 2e95cec4
         Win.Add (delayField);
         delayField.TextChanged += (s, e) => {
             if (ushort.TryParse (delayField.Text, out ushort i)) {
@@ -139,18 +91,6 @@
         };
 
         var customLabel = new Label {
-<<<<<<< HEAD
-                                        Text = "Custom:",
-                                        X = Pos.Right (delayField) + 2,
-                                        Y = Pos.Bottom (preview) + 1
-                                    };
-        Win.Add (customLabel);
-        var customField = new TextField (DEFAULT_CUSTOM) {
-                                                             X = Pos.Right (customLabel),
-                                                             Y = Pos.Bottom (preview) + 1,
-                                                             Width = 12
-                                                         };
-=======
                                         X = Pos.Right (delayField) + 2,
                                         Y = Pos.Bottom (preview) + 1,
                                         Text = "Custom:"
@@ -162,7 +102,6 @@
                                             Width = 12,
                                             Text = DEFAULT_CUSTOM
                                         };
->>>>>>> 2e95cec4
         Win.Add (customField);
 
         string[] styleArray = styleDict.Select (e => e.Value.Key).ToArray ();
@@ -192,12 +131,8 @@
         };
 
         styles.SelectedItemChanged += (s, e) => {
-<<<<<<< HEAD
-            if (e.Item == 0) { // SpinnerStyle.Custom
-=======
             if (e.Item == 0) {
                 // SpinnerStyle.Custom
->>>>>>> 2e95cec4
                 if (customField.Text.Length < 1) {
                     customField.Text = DEFAULT_CUSTOM;
                 }
