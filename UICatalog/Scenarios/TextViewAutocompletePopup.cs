﻿using System.Linq;
using System.Text.RegularExpressions;
using Terminal.Gui;

<<<<<<< HEAD
namespace UICatalog.Scenarios; 
=======
namespace UICatalog.Scenarios;
>>>>>>> 2e95cec4

[ScenarioMetadata ("TextView Autocomplete Popup", "Shows five TextView Autocomplete Popup effects")]
[ScenarioCategory ("TextView")]
[ScenarioCategory ("Controls")]
[ScenarioCategory ("Mouse and Keyboard")]
public class TextViewAutocompletePopup : Scenario {
<<<<<<< HEAD
    private int height = 10;
    private MenuItem miMultiline;
    private MenuItem miWrap;
    private StatusItem siMultiline;
    private StatusItem siWrap;
    private TextView textViewBottomLeft;
    private TextView textViewBottomRight;
    private TextView textViewCentered;
    private TextView textViewTopLeft;
    private TextView textViewTopRight;
=======
    private int _height = 10;
    private MenuItem _miMultiline;
    private MenuItem _miWrap;
    private StatusItem _siMultiline;
    private StatusItem _siWrap;
    private TextView _textViewBottomLeft;
    private TextView _textViewBottomRight;
    private TextView _textViewCentered;
    private TextView _textViewTopLeft;
    private TextView _textViewTopRight;
>>>>>>> 2e95cec4

    public override void Setup () {
        Win.Title = GetName ();
        var width = 20;
        var text = " jamp jemp jimp jomp jump";

<<<<<<< HEAD
        var menu = new MenuBar (
                                new MenuBarItem[] {
                                                      new (
                                                           "_File",
                                                           new[] {
                                                                     miMultiline =
                                                                         new MenuItem (
                                                                          "_Multiline",
                                                                          "",
                                                                          () => Multiline ())
                                                                         { CheckType = MenuItemCheckStyle.Checked },
                                                                     miWrap = new MenuItem (
                                                                               "_Word Wrap",
                                                                               "",
                                                                               () => WordWrap ()) {
                                                                                  CheckType = MenuItemCheckStyle.Checked
                                                                              },
                                                                     new ("_Quit", "", () => Quit ())
                                                                 })
                                                  });
        Application.Top.Add (menu);

        textViewTopLeft = new TextView {
                                           Width = width,
                                           Height = height,
                                           Text = text
                                       };
        textViewTopLeft.DrawContent += TextViewTopLeft_DrawContent;
        Win.Add (textViewTopLeft);

        textViewTopRight = new TextView {
                                            X = Pos.AnchorEnd (width),
                                            Width = width,
                                            Height = height,
                                            Text = text
                                        };
        textViewTopRight.DrawContent += TextViewTopRight_DrawContent;
        Win.Add (textViewTopRight);

        textViewBottomLeft = new TextView {
                                              Y = Pos.AnchorEnd (height),
                                              Width = width,
                                              Height = height,
                                              Text = text
                                          };
        textViewBottomLeft.DrawContent += TextViewBottomLeft_DrawContent;
        Win.Add (textViewBottomLeft);

        textViewBottomRight = new TextView {
                                               X = Pos.AnchorEnd (width),
                                               Y = Pos.AnchorEnd (height),
                                               Width = width,
                                               Height = height,
                                               Text = text
                                           };
        textViewBottomRight.DrawContent += TextViewBottomRight_DrawContent;
        Win.Add (textViewBottomRight);

        textViewCentered = new TextView {
                                            X = Pos.Center (),
                                            Y = Pos.Center (),
                                            Width = width,
                                            Height = height,
                                            Text = text
                                        };
        textViewCentered.DrawContent += TextViewCentered_DrawContent;
        Win.Add (textViewCentered);

        miMultiline.Checked = textViewTopLeft.Multiline;
        miWrap.Checked = textViewTopLeft.WordWrap;
=======
        var menu = new MenuBar {
                                   Menus =  [
                                   new MenuBarItem ("_File", new[] {
                                                                       _miMultiline =
                                                                           new MenuItem (
                                                                            "_Multiline",
                                                                            "",
                                                                            () => Multiline ())
                                                                           { CheckType = MenuItemCheckStyle.Checked },
                                                                       _miWrap = new MenuItem (
                                                                            "_Word Wrap",
                                                                            "",
                                                                            () => WordWrap ())
                                                                           { CheckType = MenuItemCheckStyle.Checked },
                                                                       new ("_Quit", "", () => Quit ())
                                                                   })
                                       ]
                               };
        Application.Top.Add (menu);

        _textViewTopLeft = new TextView {
                                            Width = width,
                                            Height = _height,
                                            Text = text
                                        };
        _textViewTopLeft.DrawContent += TextViewTopLeft_DrawContent;
        Win.Add (_textViewTopLeft);

        _textViewTopRight = new TextView {
                                             X = Pos.AnchorEnd (width),
                                             Width = width,
                                             Height = _height,
                                             Text = text
                                         };
        _textViewTopRight.DrawContent += TextViewTopRight_DrawContent;
        Win.Add (_textViewTopRight);

        _textViewBottomLeft = new TextView {
                                               Y = Pos.AnchorEnd (_height),
                                               Width = width,
                                               Height = _height,
                                               Text = text
                                           };
        _textViewBottomLeft.DrawContent += TextViewBottomLeft_DrawContent;
        Win.Add (_textViewBottomLeft);

        _textViewBottomRight = new TextView {
                                                X = Pos.AnchorEnd (width),
                                                Y = Pos.AnchorEnd (_height),
                                                Width = width,
                                                Height = _height,
                                                Text = text
                                            };
        _textViewBottomRight.DrawContent += TextViewBottomRight_DrawContent;
        Win.Add (_textViewBottomRight);

        _textViewCentered = new TextView {
                                             X = Pos.Center (),
                                             Y = Pos.Center (),
                                             Width = width,
                                             Height = _height,
                                             Text = text
                                         };
        _textViewCentered.DrawContent += TextViewCentered_DrawContent;
        Win.Add (_textViewCentered);

        _miMultiline.Checked = _textViewTopLeft.Multiline;
        _miWrap.Checked = _textViewTopLeft.WordWrap;
>>>>>>> 2e95cec4

        var statusBar = new StatusBar (
                                       new[] {
                                                 new (
                                                      Application.QuitKey,
                                                      $"{Application.QuitKey} to Quit",
                                                      () => Quit ()),
<<<<<<< HEAD
                                                 siMultiline = new StatusItem (KeyCode.Null, "", null),
                                                 siWrap = new StatusItem (KeyCode.Null, "", null)
=======
                                                 _siMultiline = new StatusItem (KeyCode.Null, "", null),
                                                 _siWrap = new StatusItem (KeyCode.Null, "", null)
>>>>>>> 2e95cec4
                                             });
        Application.Top.Add (statusBar);

        Win.LayoutStarted += Win_LayoutStarted;
    }

    private void Multiline () {
<<<<<<< HEAD
        miMultiline.Checked = !miMultiline.Checked;
        SetMultilineStatusText ();
        textViewTopLeft.Multiline = (bool)miMultiline.Checked;
        textViewTopRight.Multiline = (bool)miMultiline.Checked;
        textViewBottomLeft.Multiline = (bool)miMultiline.Checked;
        textViewBottomRight.Multiline = (bool)miMultiline.Checked;
        textViewCentered.Multiline = (bool)miMultiline.Checked;
=======
        _miMultiline.Checked = !_miMultiline.Checked;
        SetMultilineStatusText ();
        _textViewTopLeft.Multiline = (bool)_miMultiline.Checked;
        _textViewTopRight.Multiline = (bool)_miMultiline.Checked;
        _textViewBottomLeft.Multiline = (bool)_miMultiline.Checked;
        _textViewBottomRight.Multiline = (bool)_miMultiline.Checked;
        _textViewCentered.Multiline = (bool)_miMultiline.Checked;
>>>>>>> 2e95cec4
    }

    private void Quit () { Application.RequestStop (); }

    private void SetAllSuggestions (TextView view) {
        ((SingleWordSuggestionGenerator)view.Autocomplete.SuggestionGenerator).AllSuggestions = Regex
            .Matches (view.Text, "\\w+")
            .Select (s => s.Value)
            .Distinct ()
            .ToList ();
    }

<<<<<<< HEAD
    private void SetMultilineStatusText () { siMultiline.Title = $"Multiline: {miMultiline.Checked}"; }
    private void SetWrapStatusText () { siWrap.Title = $"WordWrap: {miWrap.Checked}"; }

    private void TextViewBottomLeft_DrawContent (object sender, DrawEventArgs e) {
        SetAllSuggestions (textViewBottomLeft);
    }

    private void TextViewBottomRight_DrawContent (object sender, DrawEventArgs e) {
        SetAllSuggestions (textViewBottomRight);
    }

    private void TextViewCentered_DrawContent (object sender, DrawEventArgs e) { SetAllSuggestions (textViewCentered); }
    private void TextViewTopLeft_DrawContent (object sender, DrawEventArgs e) { SetAllSuggestions (textViewTopLeft); }
    private void TextViewTopRight_DrawContent (object sender, DrawEventArgs e) { SetAllSuggestions (textViewTopRight); }

    private void Win_LayoutStarted (object sender, LayoutEventArgs obj) {
        miMultiline.Checked = textViewTopLeft.Multiline;
        miWrap.Checked = textViewTopLeft.WordWrap;
        SetMultilineStatusText ();
        SetWrapStatusText ();

        if (miMultiline.Checked == true) {
            height = 10;
        } else {
            height = 1;
        }

        textViewBottomLeft.Y = textViewBottomRight.Y = Pos.AnchorEnd (height);
    }

    private void WordWrap () {
        miWrap.Checked = !miWrap.Checked;
        textViewTopLeft.WordWrap = (bool)miWrap.Checked;
        textViewTopRight.WordWrap = (bool)miWrap.Checked;
        textViewBottomLeft.WordWrap = (bool)miWrap.Checked;
        textViewBottomRight.WordWrap = (bool)miWrap.Checked;
        textViewCentered.WordWrap = (bool)miWrap.Checked;
        miWrap.Checked = textViewTopLeft.WordWrap;
=======
    private void SetMultilineStatusText () { _siMultiline.Title = $"Multiline: {_miMultiline.Checked}"; }
    private void SetWrapStatusText () { _siWrap.Title = $"WordWrap: {_miWrap.Checked}"; }

    private void TextViewBottomLeft_DrawContent (object sender, DrawEventArgs e) {
        SetAllSuggestions (_textViewBottomLeft);
    }

    private void TextViewBottomRight_DrawContent (object sender, DrawEventArgs e) {
        SetAllSuggestions (_textViewBottomRight);
    }

    private void TextViewCentered_DrawContent (object sender, DrawEventArgs e) {
        SetAllSuggestions (_textViewCentered);
    }

    private void TextViewTopLeft_DrawContent (object sender, DrawEventArgs e) { SetAllSuggestions (_textViewTopLeft); }

    private void TextViewTopRight_DrawContent (object sender, DrawEventArgs e) {
        SetAllSuggestions (_textViewTopRight);
    }

    private void Win_LayoutStarted (object sender, LayoutEventArgs obj) {
        _miMultiline.Checked = _textViewTopLeft.Multiline;
        _miWrap.Checked = _textViewTopLeft.WordWrap;
        SetMultilineStatusText ();
        SetWrapStatusText ();

        if (_miMultiline.Checked == true) {
            _height = 10;
        } else {
            _height = 1;
        }

        _textViewBottomLeft.Y = _textViewBottomRight.Y = Pos.AnchorEnd (_height);
    }

    private void WordWrap () {
        _miWrap.Checked = !_miWrap.Checked;
        _textViewTopLeft.WordWrap = (bool)_miWrap.Checked;
        _textViewTopRight.WordWrap = (bool)_miWrap.Checked;
        _textViewBottomLeft.WordWrap = (bool)_miWrap.Checked;
        _textViewBottomRight.WordWrap = (bool)_miWrap.Checked;
        _textViewCentered.WordWrap = (bool)_miWrap.Checked;
        _miWrap.Checked = _textViewTopLeft.WordWrap;
>>>>>>> 2e95cec4
        SetWrapStatusText ();
    }
}<|MERGE_RESOLUTION|>--- conflicted
+++ resolved
@@ -2,29 +2,13 @@
 using System.Text.RegularExpressions;
 using Terminal.Gui;
 
-<<<<<<< HEAD
-namespace UICatalog.Scenarios; 
-=======
 namespace UICatalog.Scenarios;
->>>>>>> 2e95cec4
 
 [ScenarioMetadata ("TextView Autocomplete Popup", "Shows five TextView Autocomplete Popup effects")]
 [ScenarioCategory ("TextView")]
 [ScenarioCategory ("Controls")]
 [ScenarioCategory ("Mouse and Keyboard")]
 public class TextViewAutocompletePopup : Scenario {
-<<<<<<< HEAD
-    private int height = 10;
-    private MenuItem miMultiline;
-    private MenuItem miWrap;
-    private StatusItem siMultiline;
-    private StatusItem siWrap;
-    private TextView textViewBottomLeft;
-    private TextView textViewBottomRight;
-    private TextView textViewCentered;
-    private TextView textViewTopLeft;
-    private TextView textViewTopRight;
-=======
     private int _height = 10;
     private MenuItem _miMultiline;
     private MenuItem _miWrap;
@@ -35,85 +19,12 @@
     private TextView _textViewCentered;
     private TextView _textViewTopLeft;
     private TextView _textViewTopRight;
->>>>>>> 2e95cec4
 
     public override void Setup () {
         Win.Title = GetName ();
         var width = 20;
         var text = " jamp jemp jimp jomp jump";
 
-<<<<<<< HEAD
-        var menu = new MenuBar (
-                                new MenuBarItem[] {
-                                                      new (
-                                                           "_File",
-                                                           new[] {
-                                                                     miMultiline =
-                                                                         new MenuItem (
-                                                                          "_Multiline",
-                                                                          "",
-                                                                          () => Multiline ())
-                                                                         { CheckType = MenuItemCheckStyle.Checked },
-                                                                     miWrap = new MenuItem (
-                                                                               "_Word Wrap",
-                                                                               "",
-                                                                               () => WordWrap ()) {
-                                                                                  CheckType = MenuItemCheckStyle.Checked
-                                                                              },
-                                                                     new ("_Quit", "", () => Quit ())
-                                                                 })
-                                                  });
-        Application.Top.Add (menu);
-
-        textViewTopLeft = new TextView {
-                                           Width = width,
-                                           Height = height,
-                                           Text = text
-                                       };
-        textViewTopLeft.DrawContent += TextViewTopLeft_DrawContent;
-        Win.Add (textViewTopLeft);
-
-        textViewTopRight = new TextView {
-                                            X = Pos.AnchorEnd (width),
-                                            Width = width,
-                                            Height = height,
-                                            Text = text
-                                        };
-        textViewTopRight.DrawContent += TextViewTopRight_DrawContent;
-        Win.Add (textViewTopRight);
-
-        textViewBottomLeft = new TextView {
-                                              Y = Pos.AnchorEnd (height),
-                                              Width = width,
-                                              Height = height,
-                                              Text = text
-                                          };
-        textViewBottomLeft.DrawContent += TextViewBottomLeft_DrawContent;
-        Win.Add (textViewBottomLeft);
-
-        textViewBottomRight = new TextView {
-                                               X = Pos.AnchorEnd (width),
-                                               Y = Pos.AnchorEnd (height),
-                                               Width = width,
-                                               Height = height,
-                                               Text = text
-                                           };
-        textViewBottomRight.DrawContent += TextViewBottomRight_DrawContent;
-        Win.Add (textViewBottomRight);
-
-        textViewCentered = new TextView {
-                                            X = Pos.Center (),
-                                            Y = Pos.Center (),
-                                            Width = width,
-                                            Height = height,
-                                            Text = text
-                                        };
-        textViewCentered.DrawContent += TextViewCentered_DrawContent;
-        Win.Add (textViewCentered);
-
-        miMultiline.Checked = textViewTopLeft.Multiline;
-        miWrap.Checked = textViewTopLeft.WordWrap;
-=======
         var menu = new MenuBar {
                                    Menus =  [
                                    new MenuBarItem ("_File", new[] {
@@ -182,7 +93,6 @@
 
         _miMultiline.Checked = _textViewTopLeft.Multiline;
         _miWrap.Checked = _textViewTopLeft.WordWrap;
->>>>>>> 2e95cec4
 
         var statusBar = new StatusBar (
                                        new[] {
@@ -190,13 +100,8 @@
                                                       Application.QuitKey,
                                                       $"{Application.QuitKey} to Quit",
                                                       () => Quit ()),
-<<<<<<< HEAD
-                                                 siMultiline = new StatusItem (KeyCode.Null, "", null),
-                                                 siWrap = new StatusItem (KeyCode.Null, "", null)
-=======
                                                  _siMultiline = new StatusItem (KeyCode.Null, "", null),
                                                  _siWrap = new StatusItem (KeyCode.Null, "", null)
->>>>>>> 2e95cec4
                                              });
         Application.Top.Add (statusBar);
 
@@ -204,15 +109,6 @@
     }
 
     private void Multiline () {
-<<<<<<< HEAD
-        miMultiline.Checked = !miMultiline.Checked;
-        SetMultilineStatusText ();
-        textViewTopLeft.Multiline = (bool)miMultiline.Checked;
-        textViewTopRight.Multiline = (bool)miMultiline.Checked;
-        textViewBottomLeft.Multiline = (bool)miMultiline.Checked;
-        textViewBottomRight.Multiline = (bool)miMultiline.Checked;
-        textViewCentered.Multiline = (bool)miMultiline.Checked;
-=======
         _miMultiline.Checked = !_miMultiline.Checked;
         SetMultilineStatusText ();
         _textViewTopLeft.Multiline = (bool)_miMultiline.Checked;
@@ -220,7 +116,6 @@
         _textViewBottomLeft.Multiline = (bool)_miMultiline.Checked;
         _textViewBottomRight.Multiline = (bool)_miMultiline.Checked;
         _textViewCentered.Multiline = (bool)_miMultiline.Checked;
->>>>>>> 2e95cec4
     }
 
     private void Quit () { Application.RequestStop (); }
@@ -233,46 +128,6 @@
             .ToList ();
     }
 
-<<<<<<< HEAD
-    private void SetMultilineStatusText () { siMultiline.Title = $"Multiline: {miMultiline.Checked}"; }
-    private void SetWrapStatusText () { siWrap.Title = $"WordWrap: {miWrap.Checked}"; }
-
-    private void TextViewBottomLeft_DrawContent (object sender, DrawEventArgs e) {
-        SetAllSuggestions (textViewBottomLeft);
-    }
-
-    private void TextViewBottomRight_DrawContent (object sender, DrawEventArgs e) {
-        SetAllSuggestions (textViewBottomRight);
-    }
-
-    private void TextViewCentered_DrawContent (object sender, DrawEventArgs e) { SetAllSuggestions (textViewCentered); }
-    private void TextViewTopLeft_DrawContent (object sender, DrawEventArgs e) { SetAllSuggestions (textViewTopLeft); }
-    private void TextViewTopRight_DrawContent (object sender, DrawEventArgs e) { SetAllSuggestions (textViewTopRight); }
-
-    private void Win_LayoutStarted (object sender, LayoutEventArgs obj) {
-        miMultiline.Checked = textViewTopLeft.Multiline;
-        miWrap.Checked = textViewTopLeft.WordWrap;
-        SetMultilineStatusText ();
-        SetWrapStatusText ();
-
-        if (miMultiline.Checked == true) {
-            height = 10;
-        } else {
-            height = 1;
-        }
-
-        textViewBottomLeft.Y = textViewBottomRight.Y = Pos.AnchorEnd (height);
-    }
-
-    private void WordWrap () {
-        miWrap.Checked = !miWrap.Checked;
-        textViewTopLeft.WordWrap = (bool)miWrap.Checked;
-        textViewTopRight.WordWrap = (bool)miWrap.Checked;
-        textViewBottomLeft.WordWrap = (bool)miWrap.Checked;
-        textViewBottomRight.WordWrap = (bool)miWrap.Checked;
-        textViewCentered.WordWrap = (bool)miWrap.Checked;
-        miWrap.Checked = textViewTopLeft.WordWrap;
-=======
     private void SetMultilineStatusText () { _siMultiline.Title = $"Multiline: {_miMultiline.Checked}"; }
     private void SetWrapStatusText () { _siWrap.Title = $"WordWrap: {_miWrap.Checked}"; }
 
@@ -317,7 +172,6 @@
         _textViewBottomRight.WordWrap = (bool)_miWrap.Checked;
         _textViewCentered.WordWrap = (bool)_miWrap.Checked;
         _miWrap.Checked = _textViewTopLeft.WordWrap;
->>>>>>> 2e95cec4
         SetWrapStatusText ();
     }
 }