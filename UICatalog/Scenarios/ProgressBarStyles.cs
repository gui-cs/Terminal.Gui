﻿using System;
using System.Linq;
using System.Threading;
using Terminal.Gui;
using static UICatalog.Scenarios.Frames;

namespace UICatalog.Scenarios;

[ScenarioMetadata ("ProgressBar Styles", "Shows the ProgressBar Styles.")]
[ScenarioCategory ("Controls")]
[ScenarioCategory ("Progress")]
[ScenarioCategory ("Threading")]

// TODO: Add enable/disable to show that that is working
// TODO: Clean up how FramesEditor works 
// TODO: Better align rpPBFormat
public class ProgressBarStyles : Scenario {
	const uint _timerTick = 20;
	Timer _fractionTimer;
	Timer _pulseTimer;

	public override void Init ()
	{
		Application.Init ();
		ConfigurationManager.Themes.Theme = Theme;
		ConfigurationManager.Apply ();

		var editor = new FramesEditor {
			Title = $"{Application.QuitKey} to Quit - Scenario: {GetName ()}",
			BorderStyle = LineStyle.Single
		};
		editor.ColorScheme = Colors.ColorSchemes [TopLevelColorScheme];

		const float fractionStep = 0.01F;
<<<<<<< HEAD

		var pbList = new ListView () {
			Title = "Focused ProgressBar",
			Y = 0,
			X = Pos.Center (),
			Width = 30,
			Height = 7,
			BorderStyle = LineStyle.Single
		};
		pbList.SelectedItemChanged += (sender, e) => {
			editor.ViewToEdit = editor.Subviews.First (v => v.GetType () == typeof (ProgressBar) && v.Title == (string)e.Value);
		};
		editor.Add (pbList);
		pbList.SelectedItem = 0;

		#region ColorPicker
		ColorName ChooseColor (string text, ColorName colorName)
		{

			var colorPicker = new ColorPicker {
				Title = text,
				SelectedColor = colorName
			};

			var dialog = new Dialog {
				Title = text
			};

			dialog.LayoutComplete += (sender, args) => {
				// TODO: Replace with Dim.Auto
				dialog.X = pbList.Frame.X;
				dialog.Y = pbList.Frame.Height;

				// Once #3127 is merged:
				dialog.LayoutStyle = LayoutStyle.Absolute;
				dialog.Bounds = new Rect (0, 0, colorPicker.Frame.Width, colorPicker.Frame.Height);

				Application.Top.LayoutSubviews ();
			};

			dialog.Add (colorPicker);
			colorPicker.ColorChanged += (s, e) => {
				dialog.RequestStop ();
			};
			Application.Run (dialog);

			var retColor = colorPicker.SelectedColor;
			colorPicker.Dispose ();

			return retColor;
		}

		var fgColorPickerBtn = new Button {
			Text = "Foreground HotNormal Color",
			X = Pos.Center (),
			Y = Pos.Bottom (pbList),
		};
		editor.Add (fgColorPickerBtn);
		fgColorPickerBtn.Clicked += (s, e) => {
			var newColor = ChooseColor (fgColorPickerBtn.Text, editor.ViewToEdit.ColorScheme.HotNormal.Foreground.ColorName);
			var cs = new ColorScheme (editor.ViewToEdit.ColorScheme) {
				HotNormal = new Attribute (newColor, editor.ViewToEdit.ColorScheme.HotNormal.Background)
			};
			editor.ViewToEdit.ColorScheme = cs;
		};

		var bgColorPickerBtn = new Button {
			X = Pos.Center (),
			Y = Pos.Bottom (fgColorPickerBtn),
			Text = "Background HotNormal Color"
		};
		editor.Add (bgColorPickerBtn);
		bgColorPickerBtn.Clicked += (s, e) => {
			var newColor = ChooseColor (fgColorPickerBtn.Text, editor.ViewToEdit.ColorScheme.HotNormal.Background.ColorName);
			var cs = new ColorScheme (editor.ViewToEdit.ColorScheme) {
				HotNormal = new Attribute (editor.ViewToEdit.ColorScheme.HotNormal.Foreground, newColor)
			};
			editor.ViewToEdit.ColorScheme = cs;
		};
		#endregion

		var pbFormatEnum = Enum.GetValues (typeof (ProgressBarFormat)).Cast<ProgressBarFormat> ().ToList ();
		var rbPBFormat = new RadioGroup (pbFormatEnum.Select (e => e.ToString ()).ToArray ()) {
			BorderStyle = LineStyle.Single,
			Title = "ProgressBarFormat",
			X = Pos.Left (pbList),
			Y = Pos.Bottom(bgColorPickerBtn) + 1,
		};
		editor.Add (rbPBFormat);

		var button = new Button ("Start timer") {
			X = Pos.Center (),
			Y = Pos.Bottom (rbPBFormat) + 1
		};

		editor.Add (button);
		var blocksPB = new ProgressBar {
			Title = "Blocks",
			X = Pos.Center (),
			Y = Pos.Bottom (button) + 1,
			Width = Dim.Width(pbList),
			BorderStyle = LineStyle.Single,
			CanFocus = true
		};
		editor.Add (blocksPB);

		var continuousPB = new ProgressBar {
			Title = "Continuous",
			X = Pos.Center (),
			Y = Pos.Bottom (blocksPB) + 1,
			Width = Dim.Width (pbList),
			ProgressBarStyle = ProgressBarStyle.Continuous,
			BorderStyle = LineStyle.Single,
			CanFocus = true
		};
		editor.Add (continuousPB);

		button.Clicked += (s, e) => {
			if (_fractionTimer == null) {
				//blocksPB.Enabled = false;
				blocksPB.Fraction = 0;
				continuousPB.Fraction = 0;
				float fractionSum = 0;
				_fractionTimer = new Timer (_ => {
					fractionSum += fractionStep;
					blocksPB.Fraction = fractionSum;
					continuousPB.Fraction = fractionSum;
					if (fractionSum > 1) {
						_fractionTimer.Dispose ();
						_fractionTimer = null;
						button.Enabled = true;
					}
					Application.Wakeup ();
				}, null, 0, _timerTick);
			}
		};

		var ckbBidirectional = new CheckBox ("BidirectionalMarquee", true) {
			X = Pos.Center (),
			Y = Pos.Bottom (continuousPB) + 1
		};
		editor.Add (ckbBidirectional);

		var marqueesBlocksPB = new ProgressBar {
			Title = "Marquee Blocks",
			X = Pos.Center (),
			Y = Pos.Bottom (ckbBidirectional) + 1,
			Width = Dim.Width (pbList),
			ProgressBarStyle = ProgressBarStyle.MarqueeBlocks,
			BorderStyle = LineStyle.Single,
			CanFocus = true
		};
		editor.Add (marqueesBlocksPB);

		var marqueesContinuousPB = new ProgressBar {
			Title = "Marquee Continuous",
			X = Pos.Center (),
			Y = Pos.Bottom (marqueesBlocksPB) + 1,
			Width = Dim.Width (pbList),
			ProgressBarStyle = ProgressBarStyle.MarqueeContinuous,
			BorderStyle = LineStyle.Single,
			CanFocus = true
		};
		editor.Add (marqueesContinuousPB);

		pbList.SetSource (editor.Subviews.Where (v => v.GetType () == typeof (ProgressBar)).Select (v => v.Title).ToList ());
		pbList.SelectedItem = 0;

		rbPBFormat.SelectedItemChanged += (s, e) => {
			blocksPB.ProgressBarFormat = (ProgressBarFormat)e.SelectedItem;
			continuousPB.ProgressBarFormat = (ProgressBarFormat)e.SelectedItem;
			marqueesBlocksPB.ProgressBarFormat = (ProgressBarFormat)e.SelectedItem;
			marqueesContinuousPB.ProgressBarFormat = (ProgressBarFormat)e.SelectedItem;
		};

		ckbBidirectional.Toggled += (s, e) => {
			ckbBidirectional.Checked = marqueesBlocksPB.BidirectionalMarquee = marqueesContinuousPB.BidirectionalMarquee = (bool)!e.OldValue;
		};

		_pulseTimer = new Timer (_ => {
			marqueesBlocksPB.Text = marqueesContinuousPB.Text = DateTime.Now.TimeOfDay.ToString ();
			marqueesBlocksPB.Pulse ();
			marqueesContinuousPB.Pulse ();
			Application.Wakeup ();
		}, null, 0, 300);

		Application.Top.Unloaded += Top_Unloaded;

		void Top_Unloaded (object sender, EventArgs args)
		{
=======
		const int pbWidth = 25;

		var pbFormatEnum = Enum.GetValues (typeof (ProgressBarFormat)).Cast<ProgressBarFormat> ().ToList ();

		var rbPBFormat = new RadioGroup (pbFormatEnum.Select (e => e.ToString ()).ToArray ()) {
			X = Pos.Center (),
			Y = 10,
			Orientation = Orientation.Horizontal,
			BorderStyle = LineStyle.Single
		};
		editor.Add (rbPBFormat);

		var button = new Button ("Start timer") {
			X = Pos.Center (),
			Y = Pos.Bottom (rbPBFormat) + 1
		};

		editor.Add (button);
		var blocksPB = new ProgressBar {
			Title = "Blocks",
			X = Pos.Center (),
			Y = Pos.Bottom (button) + 1,
			Width = pbWidth,
			BorderStyle = LineStyle.Single
		};
		editor.Add (blocksPB);

		var continuousPB = new ProgressBar {
			Title = "Continuous",
			X = Pos.Center (),
			Y = Pos.Bottom (blocksPB) + 1,
			Width = pbWidth,
			ProgressBarStyle = ProgressBarStyle.Continuous,
			BorderStyle = LineStyle.Single
		};
		editor.Add (continuousPB);

		button.Clicked += (s, e) => {
			if (_fractionTimer == null) {
				//blocksPB.Enabled = false;
				blocksPB.Fraction = 0;
				continuousPB.Fraction = 0;
				float fractionSum = 0;
				_fractionTimer = new Timer (_ => {
					fractionSum += fractionStep;
					blocksPB.Fraction = fractionSum;
					continuousPB.Fraction = fractionSum;
					if (fractionSum > 1) {
						_fractionTimer.Dispose ();
						_fractionTimer = null;
						button.Enabled = true;
					}
					Application.Wakeup ();
				}, null, 0, _timerTick);
			}
		};

		var ckbBidirectional = new CheckBox ("BidirectionalMarquee", true) {
			X = Pos.Center (),
			Y = Pos.Bottom (continuousPB) + 1
		};
		editor.Add (ckbBidirectional);

		var marqueesBlocksPB = new ProgressBar {
			Title = "Marquee Blocks",
			X = Pos.Center (),
			Y = Pos.Bottom (ckbBidirectional) + 1,
			Width = pbWidth,
			ProgressBarStyle = ProgressBarStyle.MarqueeBlocks,
			BorderStyle = LineStyle.Single
		};
		editor.Add (marqueesBlocksPB);

		var marqueesContinuousPB = new ProgressBar {
			Title = "Marquee Continuous",
			X = Pos.Center (),
			Y = Pos.Bottom (marqueesBlocksPB) + 1,
			Width = pbWidth,
			ProgressBarStyle = ProgressBarStyle.MarqueeContinuous,
			BorderStyle = LineStyle.Single
		};
		editor.Add (marqueesContinuousPB);

		rbPBFormat.SelectedItemChanged += (s, e) => {
			blocksPB.ProgressBarFormat = (ProgressBarFormat)e.SelectedItem;
			continuousPB.ProgressBarFormat = (ProgressBarFormat)e.SelectedItem;
			marqueesBlocksPB.ProgressBarFormat = (ProgressBarFormat)e.SelectedItem;
			marqueesContinuousPB.ProgressBarFormat = (ProgressBarFormat)e.SelectedItem;
		};

		ckbBidirectional.Toggled += (s, e) => {
			ckbBidirectional.Checked = marqueesBlocksPB.BidirectionalMarquee = marqueesContinuousPB.BidirectionalMarquee = (bool)!e.OldValue;
		};

		_pulseTimer = new Timer (_ => {
			marqueesBlocksPB.Text = marqueesContinuousPB.Text = DateTime.Now.TimeOfDay.ToString ();
			marqueesBlocksPB.Pulse ();
			marqueesContinuousPB.Pulse ();
			Application.Wakeup ();
		}, null, 0, 300);

		Application.Top.Unloaded += Top_Unloaded;

		void Top_Unloaded (object sender, EventArgs args)
		{
>>>>>>> e26a4636
			if (_fractionTimer != null) {
				_fractionTimer.Dispose ();
				_fractionTimer = null;
			}
			if (_pulseTimer != null) {
				_pulseTimer.Dispose ();
				_pulseTimer = null;
			}
			Application.Top.Unloaded -= Top_Unloaded;
		}

<<<<<<< HEAD
		Application.Run (editor);
		Application.Shutdown ();
	}

	public override void Run ()
	{
=======
		var pbs = editor.Subviews.Where (v => v.GetType () == typeof (ProgressBar)).Select (v => v.Title).ToList ();
		var pbList = new ListView (pbs) {
			Title = "Focused ProgressBar",
			Y = 0,
			X = Pos.Center (),
			Width = 30,
			Height = 7,
			BorderStyle = LineStyle.Single
		};
		pbList.SelectedItemChanged += (sender, e) => {
			editor.ViewToEdit = editor.Subviews.First (v => v.GetType () == typeof (ProgressBar) && v.Title == (string)e.Value);
		};
		editor.Add (pbList);
		pbList.SelectedItem = 0;

		Application.Run (editor);
		Application.Shutdown ();
>>>>>>> e26a4636
	}

	public override void Run () { }
}<|MERGE_RESOLUTION|>--- conflicted
+++ resolved
@@ -32,7 +32,6 @@
 		editor.ColorScheme = Colors.ColorSchemes [TopLevelColorScheme];
 
 		const float fractionStep = 0.01F;
-<<<<<<< HEAD
 
 		var pbList = new ListView () {
 			Title = "Focused ProgressBar",
@@ -66,8 +65,6 @@
 				dialog.X = pbList.Frame.X;
 				dialog.Y = pbList.Frame.Height;
 
-				// Once #3127 is merged:
-				dialog.LayoutStyle = LayoutStyle.Absolute;
 				dialog.Bounds = new Rect (0, 0, colorPicker.Frame.Width, colorPicker.Frame.Height);
 
 				Application.Top.LayoutSubviews ();
@@ -119,7 +116,7 @@
 			BorderStyle = LineStyle.Single,
 			Title = "ProgressBarFormat",
 			X = Pos.Left (pbList),
-			Y = Pos.Bottom(bgColorPickerBtn) + 1,
+			Y = Pos.Bottom (bgColorPickerBtn) + 1,
 		};
 		editor.Add (rbPBFormat);
 
@@ -133,7 +130,7 @@
 			Title = "Blocks",
 			X = Pos.Center (),
 			Y = Pos.Bottom (button) + 1,
-			Width = Dim.Width(pbList),
+			Width = Dim.Width (pbList),
 			BorderStyle = LineStyle.Single,
 			CanFocus = true
 		};
@@ -219,117 +216,11 @@
 			Application.Wakeup ();
 		}, null, 0, 300);
 
+
 		Application.Top.Unloaded += Top_Unloaded;
 
 		void Top_Unloaded (object sender, EventArgs args)
 		{
-=======
-		const int pbWidth = 25;
-
-		var pbFormatEnum = Enum.GetValues (typeof (ProgressBarFormat)).Cast<ProgressBarFormat> ().ToList ();
-
-		var rbPBFormat = new RadioGroup (pbFormatEnum.Select (e => e.ToString ()).ToArray ()) {
-			X = Pos.Center (),
-			Y = 10,
-			Orientation = Orientation.Horizontal,
-			BorderStyle = LineStyle.Single
-		};
-		editor.Add (rbPBFormat);
-
-		var button = new Button ("Start timer") {
-			X = Pos.Center (),
-			Y = Pos.Bottom (rbPBFormat) + 1
-		};
-
-		editor.Add (button);
-		var blocksPB = new ProgressBar {
-			Title = "Blocks",
-			X = Pos.Center (),
-			Y = Pos.Bottom (button) + 1,
-			Width = pbWidth,
-			BorderStyle = LineStyle.Single
-		};
-		editor.Add (blocksPB);
-
-		var continuousPB = new ProgressBar {
-			Title = "Continuous",
-			X = Pos.Center (),
-			Y = Pos.Bottom (blocksPB) + 1,
-			Width = pbWidth,
-			ProgressBarStyle = ProgressBarStyle.Continuous,
-			BorderStyle = LineStyle.Single
-		};
-		editor.Add (continuousPB);
-
-		button.Clicked += (s, e) => {
-			if (_fractionTimer == null) {
-				//blocksPB.Enabled = false;
-				blocksPB.Fraction = 0;
-				continuousPB.Fraction = 0;
-				float fractionSum = 0;
-				_fractionTimer = new Timer (_ => {
-					fractionSum += fractionStep;
-					blocksPB.Fraction = fractionSum;
-					continuousPB.Fraction = fractionSum;
-					if (fractionSum > 1) {
-						_fractionTimer.Dispose ();
-						_fractionTimer = null;
-						button.Enabled = true;
-					}
-					Application.Wakeup ();
-				}, null, 0, _timerTick);
-			}
-		};
-
-		var ckbBidirectional = new CheckBox ("BidirectionalMarquee", true) {
-			X = Pos.Center (),
-			Y = Pos.Bottom (continuousPB) + 1
-		};
-		editor.Add (ckbBidirectional);
-
-		var marqueesBlocksPB = new ProgressBar {
-			Title = "Marquee Blocks",
-			X = Pos.Center (),
-			Y = Pos.Bottom (ckbBidirectional) + 1,
-			Width = pbWidth,
-			ProgressBarStyle = ProgressBarStyle.MarqueeBlocks,
-			BorderStyle = LineStyle.Single
-		};
-		editor.Add (marqueesBlocksPB);
-
-		var marqueesContinuousPB = new ProgressBar {
-			Title = "Marquee Continuous",
-			X = Pos.Center (),
-			Y = Pos.Bottom (marqueesBlocksPB) + 1,
-			Width = pbWidth,
-			ProgressBarStyle = ProgressBarStyle.MarqueeContinuous,
-			BorderStyle = LineStyle.Single
-		};
-		editor.Add (marqueesContinuousPB);
-
-		rbPBFormat.SelectedItemChanged += (s, e) => {
-			blocksPB.ProgressBarFormat = (ProgressBarFormat)e.SelectedItem;
-			continuousPB.ProgressBarFormat = (ProgressBarFormat)e.SelectedItem;
-			marqueesBlocksPB.ProgressBarFormat = (ProgressBarFormat)e.SelectedItem;
-			marqueesContinuousPB.ProgressBarFormat = (ProgressBarFormat)e.SelectedItem;
-		};
-
-		ckbBidirectional.Toggled += (s, e) => {
-			ckbBidirectional.Checked = marqueesBlocksPB.BidirectionalMarquee = marqueesContinuousPB.BidirectionalMarquee = (bool)!e.OldValue;
-		};
-
-		_pulseTimer = new Timer (_ => {
-			marqueesBlocksPB.Text = marqueesContinuousPB.Text = DateTime.Now.TimeOfDay.ToString ();
-			marqueesBlocksPB.Pulse ();
-			marqueesContinuousPB.Pulse ();
-			Application.Wakeup ();
-		}, null, 0, 300);
-
-		Application.Top.Unloaded += Top_Unloaded;
-
-		void Top_Unloaded (object sender, EventArgs args)
-		{
->>>>>>> e26a4636
 			if (_fractionTimer != null) {
 				_fractionTimer.Dispose ();
 				_fractionTimer = null;
@@ -341,33 +232,11 @@
 			Application.Top.Unloaded -= Top_Unloaded;
 		}
 
-<<<<<<< HEAD
 		Application.Run (editor);
 		Application.Shutdown ();
 	}
 
 	public override void Run ()
 	{
-=======
-		var pbs = editor.Subviews.Where (v => v.GetType () == typeof (ProgressBar)).Select (v => v.Title).ToList ();
-		var pbList = new ListView (pbs) {
-			Title = "Focused ProgressBar",
-			Y = 0,
-			X = Pos.Center (),
-			Width = 30,
-			Height = 7,
-			BorderStyle = LineStyle.Single
-		};
-		pbList.SelectedItemChanged += (sender, e) => {
-			editor.ViewToEdit = editor.Subviews.First (v => v.GetType () == typeof (ProgressBar) && v.Title == (string)e.Value);
-		};
-		editor.Add (pbList);
-		pbList.SelectedItem = 0;
-
-		Application.Run (editor);
-		Application.Shutdown ();
->>>>>>> e26a4636
 	}
-
-	public override void Run () { }
 }