--- conflicted
+++ resolved
@@ -71,18 +71,11 @@
                                          // TODO: Replace with Dim.Auto
                                          dialog.X = pbList.Frame.X;
                                          dialog.Y = pbList.Frame.Height;
-<<<<<<< HEAD
-=======
-
-                                         dialog.Viewport = new Rectangle (0, 0, colorPicker.Frame.Width, colorPicker.Frame.Height);
-
-                                         Top.LayoutSubviews ();
->>>>>>> ba429cff
                                      };
 
             dialog.LayoutComplete += (sender, args) =>
                                     {
-                                        dialog.Bounds = Rectangle.Empty with
+                                        dialog.Viewport = Rectangle.Empty with
                                         {
                                             Width = colorPicker.Frame.Width,
                                             Height = colorPicker.Frame.Height
