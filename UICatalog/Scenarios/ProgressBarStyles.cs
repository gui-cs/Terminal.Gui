﻿using System;
using System.Collections.Generic;
using System.Linq;
using System.Threading;
using Terminal.Gui;
using static UICatalog.Scenarios.Adornments;

namespace UICatalog.Scenarios;

[ScenarioMetadata ("ProgressBar Styles", "Shows the ProgressBar Styles.")]
[ScenarioCategory ("Controls")]
[ScenarioCategory ("Progress")]
[ScenarioCategory ("Threading")]

// TODO: Add enable/disable to show that that is working
// TODO: Clean up how FramesEditor works 
// TODO: Better align rpPBFormat
public class ProgressBarStyles : Scenario
{
    private const uint _timerTick = 20;
    private Timer _fractionTimer;
    private Timer _pulseTimer;

    public override void Init ()
    {
        Application.Init ();
        ConfigurationManager.Themes.Theme = Theme;
        ConfigurationManager.Apply ();

        Top = new ();

        var editor = new AdornmentsEditor
        {
            Title = $"{Application.QuitKey} to Quit - Scenario: {GetName ()}", BorderStyle = LineStyle.Single
        };
        editor.ColorScheme = Colors.ColorSchemes [TopLevelColorScheme];

        const float fractionStep = 0.01F;

        var pbList = new ListView
        {
            Title = "Focused ProgressBar",
            Y = 0,
            X = Pos.Center (),
            Width = 30,
            Height = 7,
            BorderStyle = LineStyle.Single
        };

        pbList.SelectedItemChanged += (sender, e) =>
                                      {
                                          editor.ViewToEdit = editor.Subviews.First (
                                                                                     v =>
                                                                                         v.GetType () == typeof (ProgressBar)
                                                                                         && v.Title == (string)e.Value
                                                                                    );
                                      };
        editor.Add (pbList);
        pbList.SelectedItem = 0;

        #region ColorPicker

        ColorName ChooseColor (string text, ColorName colorName)
        {
            var colorPicker = new ColorPicker { Title = text, SelectedColor = colorName };

            var dialog = new Dialog { AutoSize = false, Title = text };

            dialog.Initialized += (sender, args) =>
                                     {
                                         // TODO: Replace with Dim.Auto
                                         dialog.X = pbList.Frame.X;
                                         dialog.Y = pbList.Frame.Height;
<<<<<<< HEAD

                                         dialog.ContentArea = new Rectangle (0, 0, colorPicker.Frame.Width, colorPicker.Frame.Height);

                                         Top.LayoutSubviews ();
=======
>>>>>>> f1bc42aa
                                     };

            dialog.LayoutComplete += (sender, args) =>
                                    {
                                        dialog.Bounds = Rectangle.Empty with
                                        {
                                            Width = colorPicker.Frame.Width,
                                            Height = colorPicker.Frame.Height
                                        };
                                        Application.Top.LayoutSubviews();
                                    };

            dialog.Add (colorPicker);
            colorPicker.ColorChanged += (s, e) => { dialog.RequestStop (); };
            Application.Run (dialog);
            dialog.Dispose ();

            ColorName retColor = colorPicker.SelectedColor;
            colorPicker.Dispose ();

            return retColor;
        }

        var fgColorPickerBtn = new Button
        {
            Text = "Foreground HotNormal Color", X = Pos.Center (), Y = Pos.Bottom (pbList)
        };
        editor.Add (fgColorPickerBtn);

        fgColorPickerBtn.Accept += (s, e) =>
                                   {
                                       ColorName newColor = ChooseColor (
                                                                         fgColorPickerBtn.Text,
                                                                         editor.ViewToEdit.ColorScheme.HotNormal.Foreground
                                                                               .GetClosestNamedColor ()
                                                                        );

                                       var cs = new ColorScheme (editor.ViewToEdit.ColorScheme)
                                       {
                                           HotNormal = new Attribute (
                                                                      newColor,
                                                                      editor.ViewToEdit.ColorScheme.HotNormal
                                                                            .Background
                                                                     )
                                       };
                                       editor.ViewToEdit.ColorScheme = cs;
                                   };

        var bgColorPickerBtn = new Button
        {
            X = Pos.Center (), Y = Pos.Bottom (fgColorPickerBtn), Text = "Background HotNormal Color"
        };
        editor.Add (bgColorPickerBtn);

        bgColorPickerBtn.Accept += (s, e) =>
                                   {
                                       ColorName newColor = ChooseColor (
                                                                         fgColorPickerBtn.Text,
                                                                         editor.ViewToEdit.ColorScheme.HotNormal.Background
                                                                               .GetClosestNamedColor ()
                                                                        );

                                       var cs = new ColorScheme (editor.ViewToEdit.ColorScheme)
                                       {
                                           HotNormal = new Attribute (
                                                                      editor.ViewToEdit.ColorScheme.HotNormal
                                                                            .Foreground,
                                                                      newColor
                                                                     )
                                       };
                                       editor.ViewToEdit.ColorScheme = cs;
                                   };

        #endregion

        List<ProgressBarFormat> pbFormatEnum =
            Enum.GetValues (typeof (ProgressBarFormat)).Cast<ProgressBarFormat> ().ToList ();

        var rbPBFormat = new RadioGroup
        {
            BorderStyle = LineStyle.Single,
            Title = "ProgressBarFormat",
            X = Pos.Left (pbList),
            Y = Pos.Bottom (bgColorPickerBtn) + 1,
            RadioLabels = pbFormatEnum.Select (e => e.ToString ()).ToArray ()
        };
        editor.Add (rbPBFormat);

        var button = new Button { X = Pos.Center (), Y = Pos.Bottom (rbPBFormat) + 1, Text = "Start timer" };

        editor.Add (button);

        var blocksPB = new ProgressBar
        {
            Title = "Blocks",
            X = Pos.Center (),
            Y = Pos.Bottom (button) + 1,
            Width = Dim.Width (pbList),
            BorderStyle = LineStyle.Single,
            CanFocus = true
        };
        editor.Add (blocksPB);

        var continuousPB = new ProgressBar
        {
            Title = "Continuous",
            X = Pos.Center (),
            Y = Pos.Bottom (blocksPB) + 1,
            Width = Dim.Width (pbList),
            ProgressBarStyle = ProgressBarStyle.Continuous,
            BorderStyle = LineStyle.Single,
            CanFocus = true
        };
        editor.Add (continuousPB);

        button.Accept += (s, e) =>
                         {
                             if (_fractionTimer == null)
                             {
                                 //blocksPB.Enabled = false;
                                 blocksPB.Fraction = 0;
                                 continuousPB.Fraction = 0;
                                 float fractionSum = 0;

                                 _fractionTimer = new Timer (
                                                             _ =>
                                                             {
                                                                 fractionSum += fractionStep;
                                                                 blocksPB.Fraction = fractionSum;
                                                                 continuousPB.Fraction = fractionSum;

                                                                 if (fractionSum > 1)
                                                                 {
                                                                     _fractionTimer.Dispose ();
                                                                     _fractionTimer = null;
                                                                     button.Enabled = true;
                                                                 }

                                                                 Application.Wakeup ();
                                                             },
                                                             null,
                                                             0,
                                                             _timerTick
                                                            );
                             }
                         };

        var ckbBidirectional = new CheckBox
        {
            X = Pos.Center (), Y = Pos.Bottom (continuousPB) + 1, Text = "BidirectionalMarquee", Checked = true
        };
        editor.Add (ckbBidirectional);

        var marqueesBlocksPB = new ProgressBar
        {
            Title = "Marquee Blocks",
            X = Pos.Center (),
            Y = Pos.Bottom (ckbBidirectional) + 1,
            Width = Dim.Width (pbList),
            ProgressBarStyle = ProgressBarStyle.MarqueeBlocks,
            BorderStyle = LineStyle.Single,
            CanFocus = true
        };
        editor.Add (marqueesBlocksPB);

        var marqueesContinuousPB = new ProgressBar
        {
            Title = "Marquee Continuous",
            X = Pos.Center (),
            Y = Pos.Bottom (marqueesBlocksPB) + 1,
            Width = Dim.Width (pbList),
            ProgressBarStyle = ProgressBarStyle.MarqueeContinuous,
            BorderStyle = LineStyle.Single,
            CanFocus = true
        };
        editor.Add (marqueesContinuousPB);

        pbList.SetSource (
                          editor.Subviews.Where (v => v.GetType () == typeof (ProgressBar))
                                .Select (v => v.Title)
                                .ToList ()
                         );
        pbList.SelectedItem = 0;

        rbPBFormat.SelectedItemChanged += (s, e) =>
                                          {
                                              blocksPB.ProgressBarFormat = (ProgressBarFormat)e.SelectedItem;
                                              continuousPB.ProgressBarFormat = (ProgressBarFormat)e.SelectedItem;
                                              marqueesBlocksPB.ProgressBarFormat = (ProgressBarFormat)e.SelectedItem;
                                              marqueesContinuousPB.ProgressBarFormat = (ProgressBarFormat)e.SelectedItem;
                                          };

        ckbBidirectional.Toggled += (s, e) =>
                                    {
                                        ckbBidirectional.Checked = marqueesBlocksPB.BidirectionalMarquee =
                                                                       marqueesContinuousPB.BidirectionalMarquee = (bool)!e.OldValue;
                                    };

        _pulseTimer = new Timer (
                                 _ =>
                                 {
                                     marqueesBlocksPB.Text =
                                         marqueesContinuousPB.Text = DateTime.Now.TimeOfDay.ToString ();
                                     marqueesBlocksPB.Pulse ();
                                     marqueesContinuousPB.Pulse ();
                                     Application.Wakeup ();
                                 },
                                 null,
                                 0,
                                 300
                                );

        Top.Unloaded += Top_Unloaded;

        void Top_Unloaded (object sender, EventArgs args)
        {
            if (_fractionTimer != null)
            {
                _fractionTimer.Dispose ();
                _fractionTimer = null;
            }

            if (_pulseTimer != null)
            {
                _pulseTimer.Dispose ();
                _pulseTimer = null;
            }

            Top.Unloaded -= Top_Unloaded;
        }

        Application.Run (editor);
        editor.Dispose ();
        Application.Shutdown ();
    }

    public override void Run () { }
}<|MERGE_RESOLUTION|>--- conflicted
+++ resolved
@@ -71,18 +71,11 @@
                                          // TODO: Replace with Dim.Auto
                                          dialog.X = pbList.Frame.X;
                                          dialog.Y = pbList.Frame.Height;
-<<<<<<< HEAD
-
-                                         dialog.ContentArea = new Rectangle (0, 0, colorPicker.Frame.Width, colorPicker.Frame.Height);
-
-                                         Top.LayoutSubviews ();
-=======
->>>>>>> f1bc42aa
                                      };
 
             dialog.LayoutComplete += (sender, args) =>
                                     {
-                                        dialog.Bounds = Rectangle.Empty with
+                                        dialog.ContentArea = Rectangle.Empty with
                                         {
                                             Width = colorPicker.Frame.Width,
                                             Height = colorPicker.Frame.Height
