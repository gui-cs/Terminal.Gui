﻿using System;
using System.Collections.Generic;
using System.Linq;
using System.Text;
using Terminal.Gui;

<<<<<<< HEAD
namespace UICatalog.Scenarios; 
=======
namespace UICatalog.Scenarios;
>>>>>>> 2e95cec4

[ScenarioMetadata ("TextFormatter Demo", "Demos and tests the TextFormatter class.")]
[ScenarioCategory ("Text and Formatting")]
public class TextFormatterDemo : Scenario {
    public override void Setup () {
        // TODO: Move this to another Scenario that specifically tests `Views` that have no subviews.
        //Top.Text = "Press CTRL-Q to Quit. This is the Text for the TopLevel View. TextAlignment.Centered was specified. It is intentionally very long to illustrate word wrap.\n" +
        //	"<-- There is a new line here to show a hard line break. You should see this text bleed underneath the subviews, which start at Y = 3.";
        //Top.TextAlignment = TextAlignment.Centered;
        //Top.ColorScheme = Colors.ColorSchemes ["Base"];

        // Make Win smaller so sizing the window horizontally will make the
        // labels shrink to zero-width
        Win.X = 10;
        Win.Width = Dim.Fill (10);

        var text = "Hello world, how are you today? Pretty neat!\nSecond line\n\nFourth Line.";
        var unicode =
            "Τὴ γλῶσσα μοῦ ἔδωσαν ἑλληνικὴ\nτὸ σπίτι φτωχικὸ στὶς ἀμμουδιὲς τοῦ Ὁμήρου.\nΜονάχη ἔγνοια ἡ γλῶσσα μου στὶς ἀμμουδιὲς τοῦ Ὁμήρου.";

        var blockText = new Label {
<<<<<<< HEAD
                                      AutoSize = false, ColorScheme = Colors.ColorSchemes["TopLevel"], X = 0, Y = 0,
                                      Height = 10, Width = Dim.Fill ()
=======
                                      ColorScheme = Colors.ColorSchemes["TopLevel"],
                                      X = 0,
                                      Y = 0,
                                      Height = 10,
                                      Width = Dim.Fill (),
                                      AutoSize = false
>>>>>>> 2e95cec4
                                  };

        var block = new StringBuilder ();
        block.AppendLine ("  ▄████  █    ██  ██▓      ▄████▄    ██████ ");
        block.AppendLine (" ██▒ ▀█▒ ██  ▓██▒▓██▒     ▒██▀ ▀█  ▒██    ▒ ");
        block.AppendLine ("▒██░▄▄▄░▓██  ▒██░▒██▒     ▒▓█    ▄ ░ ▓██▄   ");
        block.AppendLine ("░▓█  ██▓▓▓█  ░██░░██░     ▒▓▓▄ ▄██▒  ▒   ██▒");
        block.AppendLine ("░▒▓███▀▒▒▒█████▓ ░██░ ██▓ ▒ ▓███▀ ░▒██████▒▒");
        block.AppendLine (" ░▒   ▒ ░▒▓▒ ▒ ▒ ░▓   ▒▓▒ ░ ░▒ ▒  ░▒ ▒▓▒ ▒ ░");
        block.AppendLine ("  ░   ░ ░░▒░ ░ ░  ▒ ░ ░▒    ░  ▒   ░ ░▒  ░ ░");
        block.AppendLine ("░ ░   ░  ░░░ ░ ░  ▒ ░ ░   ░        ░  ░  ░  ");
        block.AppendLine ("      ░    ░      ░    ░  ░ ░            ░  ");
        block.AppendLine ("                       ░  ░                 ");
        blockText.Text = block.ToString (); // .Replace(" ", "\u00A0"); // \u00A0 is 'non-breaking space
        Win.Add (blockText);

<<<<<<< HEAD
        var unicodeCheckBox = new CheckBox ("Unicode", Application.Top.HotKeySpecifier == (Rune)' ') {
                                  X = 0,
                                  Y = Pos.Bottom (blockText) + 1
                              };
=======
        var unicodeCheckBox = new CheckBox {
                                               X = 0,
                                               Y = Pos.Bottom (blockText) + 1,
                                               Text = "Unicode",
                                               Checked = Application.Top.HotKeySpecifier == (Rune)' '
                                           };
>>>>>>> 2e95cec4

        Win.Add (unicodeCheckBox);

        List<TextAlignment> alignments = Enum.GetValues (typeof (TextAlignment)).Cast<TextAlignment> ().ToList ();
        Label[] singleLines = new Label [alignments.Count];
        Label[] multipleLines = new Label [alignments.Count];

        var multiLineHeight = 5;

        foreach (TextAlignment alignment in alignments) {
<<<<<<< HEAD
            singleLines[(int)alignment] = new Label (text) {
                                                               AutoSize = false, TextAlignment = alignment, X = 0,
                                                               Width = Dim.Fill (),
                                                               Height = 1, ColorScheme = Colors.ColorSchemes["Dialog"]
                                                           };
            multipleLines[(int)alignment] = new Label (text) {
                                                                 AutoSize = false, TextAlignment = alignment, X = 0,
                                                                 Width = Dim.Fill (),
                                                                 Height = multiLineHeight,
                                                                 ColorScheme = Colors.ColorSchemes["Dialog"]
                                                             };
        }

        var label = new Label ("Demonstrating single-line (should clip):") { Y = Pos.Bottom (unicodeCheckBox) + 1 };
        Win.Add (label);
        foreach (TextAlignment alignment in alignments) {
            label = new Label ($"{alignment}:") { Y = Pos.Bottom (label) };
=======
            singleLines[(int)alignment] = new Label {
                                                        TextAlignment = alignment,
                                                        X = 0,
                                                        Width = Dim.Fill (),
                                                        Height = 1,
                                                        ColorScheme = Colors.ColorSchemes["Dialog"],
                                                        AutoSize = false,
                                                        Text = text
                                                    };
            multipleLines[(int)alignment] = new Label {
                                                          TextAlignment = alignment,
                                                          X = 0,
                                                          Width = Dim.Fill (),
                                                          Height = multiLineHeight,
                                                          ColorScheme = Colors.ColorSchemes["Dialog"],
                                                          AutoSize = false,
                                                          Text = text
                                                      };
        }

        var label = new Label {
                                  Y = Pos.Bottom (unicodeCheckBox) + 1, Text = "Demonstrating multi-line and word wrap:"
                              };
        Win.Add (label);
        foreach (TextAlignment alignment in alignments) {
            label = new Label { Y = Pos.Bottom (label), Text = $"{alignment}:" };
>>>>>>> 2e95cec4
            Win.Add (label);
            singleLines[(int)alignment].Y = Pos.Bottom (label);
            Win.Add (singleLines[(int)alignment]);
            label = singleLines[(int)alignment];
        }

<<<<<<< HEAD
        label = new Label ("Demonstrating multi-line and word wrap:") { Y = Pos.Bottom (label) };
        Win.Add (label);
        foreach (TextAlignment alignment in alignments) {
            label = new Label ($"{alignment}:") { Y = Pos.Bottom (label) };
=======
        label = new Label { Y = Pos.Bottom (label), Text = "Demonstrating multi-line and word wrap:" };
        Win.Add (label);
        foreach (TextAlignment alignment in alignments) {
            label = new Label { Y = Pos.Bottom (label), Text = $"{alignment}:" };
>>>>>>> 2e95cec4
            Win.Add (label);
            multipleLines[(int)alignment].Y = Pos.Bottom (label);
            Win.Add (multipleLines[(int)alignment]);
            label = multipleLines[(int)alignment];
        }

        unicodeCheckBox.Toggled += (s, e) => {
            foreach (TextAlignment alignment in alignments) {
                singleLines[(int)alignment].Text = e.OldValue == true ? text : unicode;
                multipleLines[(int)alignment].Text = e.OldValue == true ? text : unicode;
            }
        };
    }
}<|MERGE_RESOLUTION|>--- conflicted
+++ resolved
@@ -4,11 +4,7 @@
 using System.Text;
 using Terminal.Gui;
 
-<<<<<<< HEAD
-namespace UICatalog.Scenarios; 
-=======
 namespace UICatalog.Scenarios;
->>>>>>> 2e95cec4
 
 [ScenarioMetadata ("TextFormatter Demo", "Demos and tests the TextFormatter class.")]
 [ScenarioCategory ("Text and Formatting")]
@@ -30,17 +26,12 @@
             "Τὴ γλῶσσα μοῦ ἔδωσαν ἑλληνικὴ\nτὸ σπίτι φτωχικὸ στὶς ἀμμουδιὲς τοῦ Ὁμήρου.\nΜονάχη ἔγνοια ἡ γλῶσσα μου στὶς ἀμμουδιὲς τοῦ Ὁμήρου.";
 
         var blockText = new Label {
-<<<<<<< HEAD
-                                      AutoSize = false, ColorScheme = Colors.ColorSchemes["TopLevel"], X = 0, Y = 0,
-                                      Height = 10, Width = Dim.Fill ()
-=======
                                       ColorScheme = Colors.ColorSchemes["TopLevel"],
                                       X = 0,
                                       Y = 0,
                                       Height = 10,
                                       Width = Dim.Fill (),
                                       AutoSize = false
->>>>>>> 2e95cec4
                                   };
 
         var block = new StringBuilder ();
@@ -57,19 +48,12 @@
         blockText.Text = block.ToString (); // .Replace(" ", "\u00A0"); // \u00A0 is 'non-breaking space
         Win.Add (blockText);
 
-<<<<<<< HEAD
-        var unicodeCheckBox = new CheckBox ("Unicode", Application.Top.HotKeySpecifier == (Rune)' ') {
-                                  X = 0,
-                                  Y = Pos.Bottom (blockText) + 1
-                              };
-=======
         var unicodeCheckBox = new CheckBox {
                                                X = 0,
                                                Y = Pos.Bottom (blockText) + 1,
                                                Text = "Unicode",
                                                Checked = Application.Top.HotKeySpecifier == (Rune)' '
                                            };
->>>>>>> 2e95cec4
 
         Win.Add (unicodeCheckBox);
 
@@ -80,25 +64,6 @@
         var multiLineHeight = 5;
 
         foreach (TextAlignment alignment in alignments) {
-<<<<<<< HEAD
-            singleLines[(int)alignment] = new Label (text) {
-                                                               AutoSize = false, TextAlignment = alignment, X = 0,
-                                                               Width = Dim.Fill (),
-                                                               Height = 1, ColorScheme = Colors.ColorSchemes["Dialog"]
-                                                           };
-            multipleLines[(int)alignment] = new Label (text) {
-                                                                 AutoSize = false, TextAlignment = alignment, X = 0,
-                                                                 Width = Dim.Fill (),
-                                                                 Height = multiLineHeight,
-                                                                 ColorScheme = Colors.ColorSchemes["Dialog"]
-                                                             };
-        }
-
-        var label = new Label ("Demonstrating single-line (should clip):") { Y = Pos.Bottom (unicodeCheckBox) + 1 };
-        Win.Add (label);
-        foreach (TextAlignment alignment in alignments) {
-            label = new Label ($"{alignment}:") { Y = Pos.Bottom (label) };
-=======
             singleLines[(int)alignment] = new Label {
                                                         TextAlignment = alignment,
                                                         X = 0,
@@ -125,24 +90,16 @@
         Win.Add (label);
         foreach (TextAlignment alignment in alignments) {
             label = new Label { Y = Pos.Bottom (label), Text = $"{alignment}:" };
->>>>>>> 2e95cec4
             Win.Add (label);
             singleLines[(int)alignment].Y = Pos.Bottom (label);
             Win.Add (singleLines[(int)alignment]);
             label = singleLines[(int)alignment];
         }
 
-<<<<<<< HEAD
-        label = new Label ("Demonstrating multi-line and word wrap:") { Y = Pos.Bottom (label) };
-        Win.Add (label);
-        foreach (TextAlignment alignment in alignments) {
-            label = new Label ($"{alignment}:") { Y = Pos.Bottom (label) };
-=======
         label = new Label { Y = Pos.Bottom (label), Text = "Demonstrating multi-line and word wrap:" };
         Win.Add (label);
         foreach (TextAlignment alignment in alignments) {
             label = new Label { Y = Pos.Bottom (label), Text = $"{alignment}:" };
->>>>>>> 2e95cec4
             Win.Add (label);
             multipleLines[(int)alignment].Y = Pos.Bottom (label);
             Win.Add (multipleLines[(int)alignment]);
