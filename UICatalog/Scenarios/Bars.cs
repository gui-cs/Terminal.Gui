--- conflicted
+++ resolved
@@ -168,15 +168,9 @@
         };
         _popoverMenu.Add (toggleShortcut);
 
-<<<<<<< HEAD
-        popOverMenu.Accepting += PopOverMenuOnAccept;
-
-        void PopOverMenuOnAccept (object o, CommandEventArgs args)
-=======
-        _popoverMenu.Accept += PopoverMenuOnAccept;
-
-        void PopoverMenuOnAccept (object o, HandledEventArgs handledEventArgs)
->>>>>>> 5d678504
+        _popoverMenu.Accepting += PopoverMenuOnAccepting;
+
+        void PopoverMenuOnAccepting (object o, CommandEventArgs args)
         {
             if (_popoverMenu.Visible)
             {
@@ -190,9 +184,9 @@
 
         foreach (Shortcut sh in _popoverMenu.Subviews.Where (s => s is Shortcut)!)
         {
-            sh.Accept += (o, args) =>
+            sh.Accepting += (o, args) =>
                          {
-                             eventSource.Add ($"Accept: {sh!.SuperView.Id} {sh!.CommandView.Text}");
+                             eventSource.Add ($"Accepting: {sh!.SuperView.Id} {sh!.CommandView.Text}");
                              eventLog.MoveDown ();
                              //args.Handled = true;
                          };
@@ -426,7 +420,7 @@
             HighlightStyle = HighlightStyle.Hover
         };
 
-        fileMenuBarItem.Accept += (sender, args) =>
+        fileMenuBarItem.Accepting += (sender, args) =>
                                   {
                                       var fileMenu = new Menuv2
                                       {
