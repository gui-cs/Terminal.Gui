--- conflicted
+++ resolved
@@ -6,11 +6,7 @@
 namespace UICatalog.Scenarios;
 
 /// <summary>
-<<<<<<< HEAD
 ///     This Scenario demonstrates how to use Termina.gui's Dim and Pos Layout System. [x] - Using Dim.Fill to fill a
-=======
-///     This Scenario demonstrates how to use Terminal.gui's Dim and Pos Layout System. [x] - Using Dim.Fill to fill a
->>>>>>> 2e95cec4
 ///     window [x] - Using Dim.Fill and Dim.Pos to automatically align controls based on an initial control [ ] - ...
 /// </summary>
 [ScenarioMetadata ("Computed Layout", "Demonstrates the Computed (Dim and Pos) Layout System.")]
@@ -26,16 +22,6 @@
     public override void Setup () {
         // Demonstrate using Dim to create a horizontal ruler that always measures the parent window's width
         const string rule = "|123456789";
-<<<<<<< HEAD
-        var horizontalRuler = new Label (rule, false) {
-                                                          AutoSize = false,
-                                                          X = 0,
-                                                          Y = 0,
-                                                          Width = Dim.Fill (),
-                                                          Height = 1,
-                                                          ColorScheme = Colors.ColorSchemes["Error"]
-                                                      };
-=======
         var horizontalRuler = new Label {
                                             AutoSize = false,
                                             X = 0,
@@ -45,28 +31,12 @@
                                             ColorScheme = Colors.ColorSchemes["Error"],
                                             Text = rule
                                         };
->>>>>>> 2e95cec4
 
         Application.Top.Add (horizontalRuler);
 
         // Demonstrate using Dim to create a vertical ruler that always measures the parent window's height
         const string vrule = "|\n1\n2\n3\n4\n5\n6\n7\n8\n9\n";
 
-<<<<<<< HEAD
-        var verticalRuler = new Label (vrule, false) {
-                                                         AutoSize = false,
-                                                         X = 0,
-                                                         Y = 0,
-                                                         Width = 1,
-                                                         Height = Dim.Fill (),
-                                                         ColorScheme = Colors.ColorSchemes["Error"]
-                                                     };
-
-        Application.Top.LayoutComplete += (s, a) => {
-            horizontalRuler.Text =
-                rule.Repeat ((int)Math.Ceiling (horizontalRuler.Bounds.Width / (double)rule.Length))
-                    [..horizontalRuler.Bounds.Width];
-=======
         var verticalRuler = new Label {
                                           AutoSize = false,
                                           X = 0,
@@ -81,7 +51,6 @@
             horizontalRuler.Text =
                 rule.Repeat ((int)Math.Ceiling (horizontalRuler.Bounds.Width / (double)rule.Length))[
                  ..horizontalRuler.Bounds.Width];
->>>>>>> 2e95cec4
             verticalRuler.Text =
                 vrule.Repeat ((int)Math.Ceiling (verticalRuler.Bounds.Height * 2 / (double)rule.Length))
                     [..(verticalRuler.Bounds.Height * 2)];
@@ -91,29 +60,17 @@
 
         // Demonstrate At - Using Pos.At to locate a view in an absolute location
         var atButton = new Button {
-<<<<<<< HEAD
                                       Text = "At(2,1)",
                                       X = Pos.At (2),
                                       Y = Pos.At (1)
-=======
-                                      X = Pos.At (2),
-                                      Y = Pos.At (1),
-                                      Text = "At(2,1)"
->>>>>>> 2e95cec4
                                   };
         Application.Top.Add (atButton);
 
         // Throw in a literal absolute - Should function identically to above
         var absoluteButton = new Button {
-<<<<<<< HEAD
                                             Text = "X = 30, Y = 1",
                                             X = 30,
                                             Y = 1
-=======
-                                            X = 30,
-                                            Y = 1,
-                                            Text = "X = 30, Y = 1"
->>>>>>> 2e95cec4
                                         };
         Application.Top.Add (absoluteButton);
 
@@ -134,32 +91,6 @@
         var i = 1;
         var txt = "Resize the terminal to see computed layout in action.";
         List<Label> labelList = new ();
-<<<<<<< HEAD
-        labelList.Add (new Label ("The lines below show different TextAlignments"));
-        labelList.Add (
-                       new Label {
-                                     Text = $"{i++}-{txt}", AutoSize = false, TextAlignment = TextAlignment.Left,
-                                     Width = Dim.Fill (), X = 0, Y = Pos.Bottom (labelList.LastOrDefault ()),
-                                     ColorScheme = Colors.ColorSchemes["Dialog"]
-                                 });
-        labelList.Add (
-                       new Label {
-                                     Text = $"{i++}-{txt}", AutoSize = false, TextAlignment = TextAlignment.Right,
-                                     Width = Dim.Fill (), X = 0, Y = Pos.Bottom (labelList.LastOrDefault ()),
-                                     ColorScheme = Colors.ColorSchemes["Dialog"]
-                                 });
-        labelList.Add (
-                       new Label {
-                                     Text = $"{i++}-{txt}", AutoSize = false, TextAlignment = TextAlignment.Centered,
-                                     Width = Dim.Fill (), X = 0, Y = Pos.Bottom (labelList.LastOrDefault ()),
-                                     ColorScheme = Colors.ColorSchemes["Dialog"]
-                                 });
-        labelList.Add (
-                       new Label {
-                                     Text = $"{i++}-{txt}", AutoSize = false, TextAlignment = TextAlignment.Justified,
-                                     Width = Dim.Fill (), X = 0, Y = Pos.Bottom (labelList.LastOrDefault ()),
-                                     ColorScheme = Colors.ColorSchemes["Dialog"]
-=======
         labelList.Add (new Label { Text = "The lines below show different TextAlignments" });
         labelList.Add (
                        new Label {
@@ -196,7 +127,6 @@
                                      Y = Pos.Bottom (labelList.LastOrDefault ()),
                                      ColorScheme = Colors.ColorSchemes["Dialog"],
                                      Text = $"{i++}-{txt}"
->>>>>>> 2e95cec4
                                  });
         subWin.Add (labelList.ToArray ());
 
@@ -208,36 +138,6 @@
                                       };
         frameView.Initialized += (sender, args) => {
             var fv = sender as FrameView;
-<<<<<<< HEAD
-            fv.Title = $"{frameView.GetType ().Name} {{X={fv.X},Y={fv.Y},Width={fv.Width},Height={fv.Height}}}";
-        };
-        i = 1;
-        labelList = new List<Label> ();
-        labelList.Add (new Label ("The lines below show different TextAlignments"));
-        labelList.Add (
-                       new Label {
-                                     Text = $"{i++}-{txt}", AutoSize = false, TextAlignment = TextAlignment.Left,
-                                     Width = Dim.Fill (), X = 0, Y = Pos.Bottom (labelList.LastOrDefault ()),
-                                     ColorScheme = Colors.ColorSchemes["Dialog"]
-                                 });
-        labelList.Add (
-                       new Label {
-                                     Text = $"{i++}-{txt}", AutoSize = false, TextAlignment = TextAlignment.Right,
-                                     Width = Dim.Fill (), X = 0, Y = Pos.Bottom (labelList.LastOrDefault ()),
-                                     ColorScheme = Colors.ColorSchemes["Dialog"]
-                                 });
-        labelList.Add (
-                       new Label {
-                                     Text = $"{i++}-{txt}", AutoSize = false, TextAlignment = TextAlignment.Centered,
-                                     Width = Dim.Fill (), X = 0, Y = Pos.Bottom (labelList.LastOrDefault ()),
-                                     ColorScheme = Colors.ColorSchemes["Dialog"]
-                                 });
-        labelList.Add (
-                       new Label {
-                                     Text = $"{i++}-{txt}", AutoSize = false, TextAlignment = TextAlignment.Justified,
-                                     Width = Dim.Fill (), X = 0, Y = Pos.Bottom (labelList.LastOrDefault ()),
-                                     ColorScheme = Colors.ColorSchemes["Dialog"]
-=======
             fv.Title =
                 $"{frameView.GetType ().Name} {{X={fv.X},Y={fv.Y},Width={fv.Width},Height={fv.Height}}}";
         };
@@ -279,7 +179,6 @@
                                      Y = Pos.Bottom (labelList.LastOrDefault ()),
                                      ColorScheme = Colors.ColorSchemes["Dialog"],
                                      Text = $"{i++}-{txt}"
->>>>>>> 2e95cec4
                                  });
         frameView.Add (labelList.ToArray ());
         Application.Top.Add (frameView);
@@ -292,12 +191,8 @@
                                   };
         frameView.Initialized += (sender, args) => {
             var fv = sender as FrameView;
-<<<<<<< HEAD
-            fv.Title = $"{frameView.GetType ().Name} {{X={fv.X},Y={fv.Y},Width={fv.Width},Height={fv.Height}}}";
-=======
             fv.Title =
                 $"{frameView.GetType ().Name} {{X={fv.X},Y={fv.Y},Width={fv.Width},Height={fv.Height}}}";
->>>>>>> 2e95cec4
         };
         Application.Top.Add (frameView);
 
@@ -314,15 +209,9 @@
         Application.Top.Add (textView);
 
         var oddballButton = new Button {
-<<<<<<< HEAD
                                            Text = "These buttons demo convoluted PosCombine scenarios",
                                            X = Pos.Center (),
                                            Y = Pos.Bottom (textView) + 1
-=======
-                                           X = Pos.Center (),
-                                           Y = Pos.Bottom (textView) + 1,
-                                           Text = "These buttons demo convoluted PosCombine scenarios"
->>>>>>> 2e95cec4
                                        };
         Application.Top.Add (oddballButton);
 
@@ -332,59 +221,34 @@
         // Until https://github.com/gui-cs/Terminal.Gui/issues/2358 is fixed these won't work right
 
         oddballButton = new Button {
-<<<<<<< HEAD
                                        Text = "Center + 0",
                                        X = Pos.Center () + 0,
                                        Y = Pos.Bottom (oddballButton)
-=======
-                                       X = Pos.Center () + 0,
-                                       Y = Pos.Bottom (oddballButton),
-                                       Text = "Center + 0"
->>>>>>> 2e95cec4
-                                   };
-        Application.Top.Add (oddballButton);
-
-        oddballButton = new Button {
-<<<<<<< HEAD
+                                   };
+        Application.Top.Add (oddballButton);
+
+        oddballButton = new Button {
                                        Text = "Center + 1",
                                        X = Pos.Center () + 1,
                                        Y = Pos.Bottom (oddballButton)
-=======
-                                       X = Pos.Center () + 1,
-                                       Y = Pos.Bottom (oddballButton),
-                                       Text = "Center + 1"
->>>>>>> 2e95cec4
-                                   };
-        Application.Top.Add (oddballButton);
-
-        oddballButton = new Button {
-<<<<<<< HEAD
+                                   };
+        Application.Top.Add (oddballButton);
+
+        oddballButton = new Button {
                                        Text = "0 + Center",
                                        X = 0 + Pos.Center (),
                                        Y = Pos.Bottom (oddballButton)
-=======
-                                       X = 0 + Pos.Center (),
-                                       Y = Pos.Bottom (oddballButton),
-                                       Text = "0 + Center"
->>>>>>> 2e95cec4
-                                   };
-        Application.Top.Add (oddballButton);
-
-        oddballButton = new Button {
-<<<<<<< HEAD
+                                   };
+        Application.Top.Add (oddballButton);
+
+        oddballButton = new Button {
                                        Text = "1 + Center",
                                        X = 1 + Pos.Center (),
                                        Y = Pos.Bottom (oddballButton)
-=======
-                                       X = 1 + Pos.Center (),
-                                       Y = Pos.Bottom (oddballButton),
-                                       Text = "1 + Center"
->>>>>>> 2e95cec4
-                                   };
-        Application.Top.Add (oddballButton);
-
-        oddballButton = new Button {
-<<<<<<< HEAD
+                                   };
+        Application.Top.Add (oddballButton);
+
+        oddballButton = new Button {
                                        Text = "Center - 1",
                                        X = Pos.Center () - 1,
                                        Y = Pos.Bottom (oddballButton)
@@ -397,57 +261,24 @@
                                        Text = "Center + Center - Percent(50)",
                                        X = Pos.Center () + Pos.Center () - Pos.Percent (50),
                                        Y = Pos.Bottom (oddballButton)
-=======
-                                       X = Pos.Center () - 1,
-                                       Y = Pos.Bottom (oddballButton),
-                                       Text = "Center - 1"
-                                   };
-        Application.Top.Add (oddballButton);
-
-        // Won't be visible:
-        //oddballButton = new Button ("1 - Center") {
-        //	X = 1 - Pos.Center (),
-        //	Y = Pos.Bottom (oddballButton)
-        //};
-        //Application.Top.Add (oddballButton);
+                                   };
+        Application.Top.Add (oddballButton);
 
         // This demonstrates nonsense: it the same as using Pos.AnchorEnd (100/2=50 + 100/2=50 = 100 - 50)
         // The `- Pos.Percent(5)` is there so at least something is visible
         oddballButton = new Button {
-                                       X = Pos.Center () + Pos.Center () - Pos.Percent (50),
-                                       Y = Pos.Bottom (oddballButton),
-                                       Text = "Center + Center - Percent(50)"
->>>>>>> 2e95cec4
+                                       Text = "Percent(50) + Center - Percent(50)",
+                                       X = Pos.Percent (50) + Pos.Center () - Pos.Percent (50),
+                                       Y = Pos.Bottom (oddballButton)
                                    };
         Application.Top.Add (oddballButton);
 
         // This demonstrates nonsense: it the same as using Pos.AnchorEnd (100/2=50 + 100/2=50 = 100 - 50)
         // The `- Pos.Percent(5)` is there so at least something is visible
         oddballButton = new Button {
-<<<<<<< HEAD
-                                       Text = "Percent(50) + Center - Percent(50)",
-                                       X = Pos.Percent (50) + Pos.Center () - Pos.Percent (50),
-                                       Y = Pos.Bottom (oddballButton)
-=======
-                                       X = Pos.Percent (50) + Pos.Center () - Pos.Percent (50),
-                                       Y = Pos.Bottom (oddballButton),
-                                       Text = "Percent(50) + Center - Percent(50)"
->>>>>>> 2e95cec4
-                                   };
-        Application.Top.Add (oddballButton);
-
-        // This demonstrates nonsense: it the same as using Pos.AnchorEnd (100/2=50 + 100/2=50 = 100 - 50)
-        // The `- Pos.Percent(5)` is there so at least something is visible
-        oddballButton = new Button {
-<<<<<<< HEAD
                                        Text = "Center + Percent(50) - Percent(50)",
                                        X = Pos.Center () + Pos.Percent (50) - Pos.Percent (50),
                                        Y = Pos.Bottom (oddballButton)
-=======
-                                       X = Pos.Center () + Pos.Percent (50) - Pos.Percent (50),
-                                       Y = Pos.Bottom (oddballButton),
-                                       Text = "Center + Percent(50) - Percent(50)"
->>>>>>> 2e95cec4
                                    };
         Application.Top.Add (oddballButton);
 
@@ -455,41 +286,24 @@
 
         // This demonstrates nonsense: Same as At(0)
         oddballButton = new Button {
-<<<<<<< HEAD
                                        Text = "Center - Center - Percent(50)",
                                        X = Pos.Center () + Pos.Center () - Pos.Percent (50),
                                        Y = Pos.Bottom (oddballButton)
-=======
-                                       X = Pos.Center () + Pos.Center () - Pos.Percent (50),
-                                       Y = Pos.Bottom (oddballButton),
-                                       Text = "Center - Center - Percent(50)"
->>>>>>> 2e95cec4
                                    };
         Application.Top.Add (oddballButton);
 
         // This demonstrates combining Percents)
         oddballButton = new Button {
-<<<<<<< HEAD
                                        Text = "Percent(40) + Percent(10)",
                                        X = Pos.Percent (40) + Pos.Percent (10),
                                        Y = Pos.Bottom (oddballButton)
-=======
-                                       X = Pos.Percent (40) + Pos.Percent (10),
-                                       Y = Pos.Bottom (oddballButton),
-                                       Text = "Percent(40) + Percent(10)"
->>>>>>> 2e95cec4
                                    };
         Application.Top.Add (oddballButton);
 
         // Demonstrate AnchorEnd - Button is anchored to bottom/right
         var anchorButton = new Button {
-<<<<<<< HEAD
                                           Text = "Button using AnchorEnd",
                                           Y = Pos.AnchorEnd () - 1
-=======
-                                          Y = Pos.AnchorEnd () - 1,
-                                          Text = "Button using AnchorEnd"
->>>>>>> 2e95cec4
                                       };
         anchorButton.X = Pos.AnchorEnd () - (Pos.Right (anchorButton) - Pos.Left (anchorButton));
         anchorButton.Clicked += (s, e) => {
@@ -505,55 +319,33 @@
         // Demonstrate AnchorEnd(n) 
         // This is intentionally convoluted to illustrate potential bugs.
         var anchorEndLabel1 = new Label {
-<<<<<<< HEAD
                                             Text = "This Label should be the 2nd to last line (AnchorEnd (2)).",
                                             AutoSize = false,
-=======
->>>>>>> 2e95cec4
                                             TextAlignment = TextAlignment.Centered,
                                             ColorScheme = Colors.ColorSchemes["Menu"],
                                             Width = Dim.Fill (5),
                                             X = 5,
-<<<<<<< HEAD
                                             Y = Pos.AnchorEnd (2)
-=======
-                                            Y = Pos.AnchorEnd (2),
-                                            Text = "This Label should be the 2nd to last line (AnchorEnd (2))."
->>>>>>> 2e95cec4
                                         };
         Application.Top.Add (anchorEndLabel1);
 
         // Demonstrate DimCombine (via AnchorEnd(n) - 1)
         // This is intentionally convoluted to illustrate potential bugs.
         var anchorEndLabel2 = new TextField {
-<<<<<<< HEAD
                                                 Text =
                                                     "This TextField should be the 3rd to last line (AnchorEnd (2) - 1).",
-=======
->>>>>>> 2e95cec4
                                                 TextAlignment = TextAlignment.Left,
                                                 ColorScheme = Colors.ColorSchemes["Menu"],
                                                 Width = Dim.Fill (5),
                                                 X = 5,
-<<<<<<< HEAD
                                                 Y = Pos.AnchorEnd (2) - 1 // Pos.Combine
-=======
-                                                Y = Pos.AnchorEnd (2) - 1, // Pos.Combine
-                                                Text =
-                                                    "This TextField should be the 3rd to last line (AnchorEnd (2) - 1)."
->>>>>>> 2e95cec4
                                             };
         Application.Top.Add (anchorEndLabel2);
 
         // Show positioning vertically using Pos.AnchorEnd via Pos.Combine
         var leftButton = new Button {
-<<<<<<< HEAD
                                         Text = "Left",
                                         Y = Pos.AnchorEnd () - 1 // Pos.Combine
-=======
-                                        Y = Pos.AnchorEnd () - 1, // Pos.Combine
-                                        Text = "Left"
->>>>>>> 2e95cec4
                                     };
         leftButton.Clicked += (s, e) => {
             // This demonstrates how to have a dynamically sized button
@@ -566,15 +358,9 @@
 
         // show positioning vertically using Pos.AnchorEnd
         var centerButton = new Button {
-<<<<<<< HEAD
                                           Text = "Center",
                                           X = Pos.Center (),
                                           Y = Pos.AnchorEnd (1) // Pos.AnchorEnd(1)
-=======
-                                          X = Pos.Center (),
-                                          Y = Pos.AnchorEnd (1), // Pos.AnchorEnd(1)
-                                          Text = "Center"
->>>>>>> 2e95cec4
                                       };
         centerButton.Clicked += (s, e) => {
             // This demonstrates how to have a dynamically sized button
@@ -587,13 +373,8 @@
 
         // show positioning vertically using another window and Pos.Bottom
         var rightButton = new Button {
-<<<<<<< HEAD
                                          Text = "Right",
                                          Y = Pos.Y (centerButton)
-=======
-                                         Y = Pos.Y (centerButton),
-                                         Text = "Right"
->>>>>>> 2e95cec4
                                      };
         rightButton.Clicked += (s, e) => {
             // This demonstrates how to have a dynamically sized button
