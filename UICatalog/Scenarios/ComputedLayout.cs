﻿using System;
using System.Collections.Generic;
using System.Linq;
using Terminal.Gui;

namespace UICatalog.Scenarios;

/// <summary>
///     This Scenario demonstrates how to use Termina.gui's Dim and Pos Layout System. [x] - Using Dim.Fill to fill a
///     window [x] - Using Dim.Fill and Dim.Pos to automatically align controls based on an initial control [ ] - ...
/// </summary>
[ScenarioMetadata ("Computed Layout", "Demonstrates the Computed (Dim and Pos) Layout System.")]
[ScenarioCategory ("Layout")]
public class ComputedLayout : Scenario
{
    public override void Init ()
    {
        Application.Init ();
        ConfigurationManager.Themes.Theme = Theme;
        ConfigurationManager.Apply ();
        Top = new ();
        Top.ColorScheme = Colors.ColorSchemes [TopLevelColorScheme];
    }

    public override void Setup ()
    {
        // Demonstrate using Dim to create a horizontal ruler that always measures the parent window's width
        const string rule = "|123456789";

        var horizontalRuler = new Label
        {
            AutoSize = false,
            X = 0,
            Y = 0,
            Width = Dim.Fill (),
            Height = 1,
            ColorScheme = Colors.ColorSchemes ["Error"],
            Text = rule
        };

        Top.Add (horizontalRuler);

        // Demonstrate using Dim to create a vertical ruler that always measures the parent window's height
        const string vrule = "|\n1\n2\n3\n4\n5\n6\n7\n8\n9\n";

        var verticalRuler = new Label
        {
            AutoSize = false,
            X = 0,
            Y = 0,
            Width = 1,
            Height = Dim.Fill (),
            ColorScheme = Colors.ColorSchemes ["Error"],
            Text = vrule
        };

        Top.LayoutComplete += (s, a) =>
                                          {
                                              horizontalRuler.Text =
                                                  rule.Repeat ((int)Math.Ceiling (horizontalRuler.ContentArea.Width / (double)rule.Length)) [
                                                   ..horizontalRuler.ContentArea.Width];

                                              verticalRuler.Text =
                                                  vrule.Repeat ((int)Math.Ceiling (verticalRuler.ContentArea.Height * 2 / (double)rule.Length))
                                                      [..(verticalRuler.ContentArea.Height * 2)];
                                          };

        Top.Add (verticalRuler);

        // Demonstrate At - Using Pos.At to locate a view in an absolute location
        var atButton = new Button { Text = "At(2,1)", X = Pos.At (2), Y = Pos.At (1) };
        Top.Add (atButton);

        // Throw in a literal absolute - Should function identically to above
        var absoluteButton = new Button { Text = "X = 30, Y = 1", X = 30, Y = 1 };
        Top.Add (absoluteButton);

        // Demonstrate using Dim to create a window that fills the parent with a margin
        var margin = 10;
        var subWin = new Window { X = Pos.Center (), Y = 2, Width = Dim.Fill (margin), Height = 7 };

        subWin.Initialized += (s, a) =>
                              {
                                  subWin.Title =
                                      $"{subWin.GetType ().Name} {{X={subWin.X},Y={subWin.Y},Width={subWin.Width},Height={subWin.Height}}}";
                              };
        Top.Add (subWin);

        var i = 1;
        var txt = "Resize the terminal to see computed layout in action.";
        List<Label> labelList = new ();
        labelList.Add (new Label { Text = "The lines below show different TextAlignments" });

        labelList.Add (
                       new Label
                       {
                           TextAlignment = TextAlignment.Left,
                           AutoSize = false,
                           Width = Dim.Fill (),
                           X = 0,
                           Y = Pos.Bottom (labelList.LastOrDefault ()),
                           ColorScheme = Colors.ColorSchemes ["Dialog"],
                           Text = $"{i++}-{txt}"
                       }
                      );

        labelList.Add (
                       new Label
                       {
                           TextAlignment = TextAlignment.Right,
                           AutoSize = false,
                           Width = Dim.Fill (),
                           X = 0,
                           Y = Pos.Bottom (labelList.LastOrDefault ()),
                           ColorScheme = Colors.ColorSchemes ["Dialog"],
                           Text = $"{i++}-{txt}"
                       }
                      );

        labelList.Add (
                       new Label
                       {
                           TextAlignment = TextAlignment.Centered,
                           AutoSize = false,
                           Width = Dim.Fill (),
                           X = 0,
                           Y = Pos.Bottom (labelList.LastOrDefault ()),
                           ColorScheme = Colors.ColorSchemes ["Dialog"],
                           Text = $"{i++}-{txt}"
                       }
                      );

        labelList.Add (
                       new Label
                       {
                           TextAlignment = TextAlignment.Justified,
                           AutoSize = false,
                           Width = Dim.Fill (),
                           X = 0,
                           Y = Pos.Bottom (labelList.LastOrDefault ()),
                           ColorScheme = Colors.ColorSchemes ["Dialog"],
                           Text = $"{i++}-{txt}"
                       }
                      );
        subWin.Add (labelList.ToArray ());

        var frameView = new FrameView { X = 2, Y = Pos.Bottom (subWin), Width = 30, Height = 7 };

        frameView.Initialized += (sender, args) =>
                                 {
                                     var fv = sender as FrameView;

                                     fv.Title =
                                         $"{frameView.GetType ().Name} {{X={fv.X},Y={fv.Y},Width={fv.Width},Height={fv.Height}}}";
                                 };
        i = 1;
        labelList = new List<Label> ();
        labelList.Add (new Label { Text = "The lines below show different TextAlignments" });

        labelList.Add (
                       new Label
                       {
                           TextAlignment = TextAlignment.Left,
                           AutoSize = false,
                           Width = Dim.Fill (),
                           X = 0,
                           Y = Pos.Bottom (labelList.LastOrDefault ()),
                           ColorScheme = Colors.ColorSchemes ["Dialog"],
                           Text = $"{i++}-{txt}"
                       }
                      );

        labelList.Add (
                       new Label
                       {
                           TextAlignment = TextAlignment.Right,
                           AutoSize = false,
                           Width = Dim.Fill (),
                           X = 0,
                           Y = Pos.Bottom (labelList.LastOrDefault ()),
                           ColorScheme = Colors.ColorSchemes ["Dialog"],
                           Text = $"{i++}-{txt}"
                       }
                      );

        labelList.Add (
                       new Label
                       {
                           TextAlignment = TextAlignment.Centered,
                           AutoSize = false,
                           Width = Dim.Fill (),
                           X = 0,
                           Y = Pos.Bottom (labelList.LastOrDefault ()),
                           ColorScheme = Colors.ColorSchemes ["Dialog"],
                           Text = $"{i++}-{txt}"
                       }
                      );

        labelList.Add (
                       new Label
                       {
                           TextAlignment = TextAlignment.Justified,
                           AutoSize = false,
                           Width = Dim.Fill (),
                           X = 0,
                           Y = Pos.Bottom (labelList.LastOrDefault ()),
                           ColorScheme = Colors.ColorSchemes ["Dialog"],
                           Text = $"{i++}-{txt}"
                       }
                      );
        frameView.Add (labelList.ToArray ());
        Top.Add (frameView);

        frameView = new FrameView
        {
            X = Pos.Right (frameView), Y = Pos.Top (frameView), Width = Dim.Fill (), Height = 7
        };

        frameView.Initialized += (sender, args) =>
                                 {
                                     var fv = sender as FrameView;

                                     fv.Title =
                                         $"{frameView.GetType ().Name} {{X={fv.X},Y={fv.Y},Width={fv.Width},Height={fv.Height}}}";
                                 };
        Top.Add (frameView);

        // Demonstrate Dim & Pos using percentages - a TextField that is 30% height and 80% wide
        var textView = new TextView
        {
            X = Pos.Center (),
            Y = Pos.Percent (50),
            Width = Dim.Percent (80),
            Height = Dim.Percent (10),
            ColorScheme = Colors.ColorSchemes ["TopLevel"]
        };

        textView.Text =
            "This TextView should horizontally & vertically centered and \n10% of the screeen height, and 80% of its width.";
        Top.Add (textView);

        var oddballButton = new Button
        {
            Text = "These buttons demo convoluted PosCombine scenarios",
            X = Pos.Center (),
            Y = Pos.Bottom (textView) + 1
        };
        Top.Add (oddballButton);

        #region Issue2358

        // Demonstrate odd-ball Combine scenarios
        // Until https://github.com/gui-cs/Terminal.Gui/issues/2358 is fixed these won't work right

        oddballButton = new Button { Text = "Center + 0", X = Pos.Center () + 0, Y = Pos.Bottom (oddballButton) };
        Top.Add (oddballButton);

        oddballButton = new Button { Text = "Center + 1", X = Pos.Center () + 1, Y = Pos.Bottom (oddballButton) };
        Top.Add (oddballButton);

        oddballButton = new Button { Text = "0 + Center", X = 0 + Pos.Center (), Y = Pos.Bottom (oddballButton) };
        Top.Add (oddballButton);

        oddballButton = new Button { Text = "1 + Center", X = 1 + Pos.Center (), Y = Pos.Bottom (oddballButton) };
        Top.Add (oddballButton);

        oddballButton = new Button { Text = "Center - 1", X = Pos.Center () - 1, Y = Pos.Bottom (oddballButton) };
        Top.Add (oddballButton);

        // This demonstrates nonsense: it the same as using Pos.AnchorEnd (100/2=50 + 100/2=50 = 100 - 50)
        // The `- Pos.Percent(5)` is there so at least something is visible
        oddballButton = new Button
        {
            Text = "Center + Center - Percent(50)",
            X = Pos.Center () + Pos.Center () - Pos.Percent (50),
            Y = Pos.Bottom (oddballButton)
        };
        Top.Add (oddballButton);

        // This demonstrates nonsense: it the same as using Pos.AnchorEnd (100/2=50 + 100/2=50 = 100 - 50)
        // The `- Pos.Percent(5)` is there so at least something is visible
        oddballButton = new Button
        {
            Text = "Percent(50) + Center - Percent(50)",
            X = Pos.Percent (50) + Pos.Center () - Pos.Percent (50),
            Y = Pos.Bottom (oddballButton)
        };
        Top.Add (oddballButton);

        // This demonstrates nonsense: it the same as using Pos.AnchorEnd (100/2=50 + 100/2=50 = 100 - 50)
        // The `- Pos.Percent(5)` is there so at least something is visible
        oddballButton = new Button
        {
            Text = "Center + Percent(50) - Percent(50)",
            X = Pos.Center () + Pos.Percent (50) - Pos.Percent (50),
            Y = Pos.Bottom (oddballButton)
        };
        Top.Add (oddballButton);

        #endregion

        // This demonstrates nonsense: Same as At(0)
        oddballButton = new Button
        {
            Text = "Center - Center - Percent(50)",
            X = Pos.Center () + Pos.Center () - Pos.Percent (50),
            Y = Pos.Bottom (oddballButton)
        };
        Top.Add (oddballButton);

        // This demonstrates combining Percents)
        oddballButton = new Button
        {
            Text = "Percent(40) + Percent(10)", X = Pos.Percent (40) + Pos.Percent (10), Y = Pos.Bottom (oddballButton)
        };
        Top.Add (oddballButton);

        // Demonstrate AnchorEnd - Button is anchored to bottom/right
        var anchorButton = new Button { Text = "Button using AnchorEnd", Y = Pos.AnchorEnd () - 1 };
        anchorButton.X = Pos.AnchorEnd () - (Pos.Right (anchorButton) - Pos.Left (anchorButton));

        anchorButton.Accept += (s, e) =>
<<<<<<< HEAD
                               {
                                   // This demonstrates how to have a dynamically sized button
                                   // Each time the button is clicked the button's text gets longer
                                   // The call to Application.Top.LayoutSubviews causes the Computed layout to
                                   // get updated. 
                                   anchorButton.Text += "!";
                                   Application.Top.LayoutSubviews ();
                               };
        Application.Top.Add (anchorButton);
=======
                                {
                                    // This demonstrates how to have a dynamically sized button
                                    // Each time the button is clicked the button's text gets longer
                                    // The call to Top.LayoutSubviews causes the Computed layout to
                                    // get updated. 
                                    anchorButton.Text += "!";
                                    Top.LayoutSubviews ();
                                };
        Top.Add (anchorButton);
>>>>>>> 6070e80e

        // Demonstrate AnchorEnd(n) 
        // This is intentionally convoluted to illustrate potential bugs.
        var anchorEndLabel1 = new Label
        {
            Text = "This Label should be the 2nd to last line (AnchorEnd (2)).",
            TextAlignment = TextAlignment.Centered,
            ColorScheme = Colors.ColorSchemes ["Menu"],
            AutoSize = false,
            Width = Dim.Fill (5),
            X = 5,
            Y = Pos.AnchorEnd (2)
        };
        Top.Add (anchorEndLabel1);

        // Demonstrate DimCombine (via AnchorEnd(n) - 1)
        // This is intentionally convoluted to illustrate potential bugs.
        var anchorEndLabel2 = new TextField
        {
            Text =
                "This TextField should be the 3rd to last line (AnchorEnd (2) - 1).",
            TextAlignment = TextAlignment.Left,
            ColorScheme = Colors.ColorSchemes ["Menu"],
            AutoSize = false,
            Width = Dim.Fill (5),
            X = 5,
            Y = Pos.AnchorEnd (2) - 1 // Pos.Combine
        };
        Top.Add (anchorEndLabel2);

        // Show positioning vertically using Pos.AnchorEnd via Pos.Combine
        var leftButton = new Button
        {
            Text = "Left", Y = Pos.AnchorEnd () - 1 // Pos.Combine
        };

        leftButton.Accept += (s, e) =>
<<<<<<< HEAD
                             {
                                 // This demonstrates how to have a dynamically sized button
                                 // Each time the button is clicked the button's text gets longer
                                 // The call to Application.Top.LayoutSubviews causes the Computed layout to
                                 // get updated. 
                                 leftButton.Text += "!";
                                 Application.Top.LayoutSubviews ();
                             };
=======
                              {
                                  // This demonstrates how to have a dynamically sized button
                                  // Each time the button is clicked the button's text gets longer
                                  // The call to Top.LayoutSubviews causes the Computed layout to
                                  // get updated. 
                                  leftButton.Text += "!";
                                  Top.LayoutSubviews ();
                              };
>>>>>>> 6070e80e

        // show positioning vertically using Pos.AnchorEnd
        var centerButton = new Button
        {
            Text = "Center", X = Pos.Center (), Y = Pos.AnchorEnd (1) // Pos.AnchorEnd(1)
        };

        centerButton.Accept += (s, e) =>
<<<<<<< HEAD
=======
                                {
                                    // This demonstrates how to have a dynamically sized button
                                    // Each time the button is clicked the button's text gets longer
                                    // The call to Top.LayoutSubviews causes the Computed layout to
                                    // get updated. 
                                    centerButton.Text += "!";
                                    Top.LayoutSubviews ();
                                };

        // show positioning vertically using another window and Pos.Bottom
        var rightButton = new Button { Text = "Right", Y = Pos.Y (centerButton) };

        rightButton.Accept += (s, e) =>
>>>>>>> 6070e80e
                               {
                                   // This demonstrates how to have a dynamically sized button
                                   // Each time the button is clicked the button's text gets longer
                                   // The call to Top.LayoutSubviews causes the Computed layout to
                                   // get updated. 
<<<<<<< HEAD
                                   centerButton.Text += "!";
                                   Application.Top.LayoutSubviews ();
=======
                                   rightButton.Text += "!";
                                   Top.LayoutSubviews ();
>>>>>>> 6070e80e
                               };

        // show positioning vertically using another window and Pos.Bottom
        var rightButton = new Button { Text = "Right", Y = Pos.Y (centerButton) };

        rightButton.Accept += (s, e) =>
                              {
                                  // This demonstrates how to have a dynamically sized button
                                  // Each time the button is clicked the button's text gets longer
                                  // The call to Application.Top.LayoutSubviews causes the Computed layout to
                                  // get updated. 
                                  rightButton.Text += "!";
                                  Application.Top.LayoutSubviews ();
                              };

        // Center three buttons with 5 spaces between them
        leftButton.X = Pos.Left (centerButton) - (Pos.Right (leftButton) - Pos.Left (leftButton)) - 5;
        rightButton.X = Pos.Right (centerButton) + 5;

        Top.Add (leftButton);
        Top.Add (centerButton);
        Top.Add (rightButton);
    }
}<|MERGE_RESOLUTION|>--- conflicted
+++ resolved
@@ -320,17 +320,6 @@
         anchorButton.X = Pos.AnchorEnd () - (Pos.Right (anchorButton) - Pos.Left (anchorButton));
 
         anchorButton.Accept += (s, e) =>
-<<<<<<< HEAD
-                               {
-                                   // This demonstrates how to have a dynamically sized button
-                                   // Each time the button is clicked the button's text gets longer
-                                   // The call to Application.Top.LayoutSubviews causes the Computed layout to
-                                   // get updated. 
-                                   anchorButton.Text += "!";
-                                   Application.Top.LayoutSubviews ();
-                               };
-        Application.Top.Add (anchorButton);
-=======
                                 {
                                     // This demonstrates how to have a dynamically sized button
                                     // Each time the button is clicked the button's text gets longer
@@ -340,7 +329,6 @@
                                     Top.LayoutSubviews ();
                                 };
         Top.Add (anchorButton);
->>>>>>> 6070e80e
 
         // Demonstrate AnchorEnd(n) 
         // This is intentionally convoluted to illustrate potential bugs.
@@ -378,16 +366,6 @@
         };
 
         leftButton.Accept += (s, e) =>
-<<<<<<< HEAD
-                             {
-                                 // This demonstrates how to have a dynamically sized button
-                                 // Each time the button is clicked the button's text gets longer
-                                 // The call to Application.Top.LayoutSubviews causes the Computed layout to
-                                 // get updated. 
-                                 leftButton.Text += "!";
-                                 Application.Top.LayoutSubviews ();
-                             };
-=======
                               {
                                   // This demonstrates how to have a dynamically sized button
                                   // Each time the button is clicked the button's text gets longer
@@ -396,7 +374,6 @@
                                   leftButton.Text += "!";
                                   Top.LayoutSubviews ();
                               };
->>>>>>> 6070e80e
 
         // show positioning vertically using Pos.AnchorEnd
         var centerButton = new Button
@@ -405,8 +382,6 @@
         };
 
         centerButton.Accept += (s, e) =>
-<<<<<<< HEAD
-=======
                                 {
                                     // This demonstrates how to have a dynamically sized button
                                     // Each time the button is clicked the button's text gets longer
@@ -420,33 +395,14 @@
         var rightButton = new Button { Text = "Right", Y = Pos.Y (centerButton) };
 
         rightButton.Accept += (s, e) =>
->>>>>>> 6070e80e
                                {
                                    // This demonstrates how to have a dynamically sized button
                                    // Each time the button is clicked the button's text gets longer
                                    // The call to Top.LayoutSubviews causes the Computed layout to
                                    // get updated. 
-<<<<<<< HEAD
-                                   centerButton.Text += "!";
-                                   Application.Top.LayoutSubviews ();
-=======
                                    rightButton.Text += "!";
                                    Top.LayoutSubviews ();
->>>>>>> 6070e80e
                                };
-
-        // show positioning vertically using another window and Pos.Bottom
-        var rightButton = new Button { Text = "Right", Y = Pos.Y (centerButton) };
-
-        rightButton.Accept += (s, e) =>
-                              {
-                                  // This demonstrates how to have a dynamically sized button
-                                  // Each time the button is clicked the button's text gets longer
-                                  // The call to Application.Top.LayoutSubviews causes the Computed layout to
-                                  // get updated. 
-                                  rightButton.Text += "!";
-                                  Application.Top.LayoutSubviews ();
-                              };
 
         // Center three buttons with 5 spaces between them
         leftButton.X = Pos.Left (centerButton) - (Pos.Right (leftButton) - Pos.Left (leftButton)) - 5;
