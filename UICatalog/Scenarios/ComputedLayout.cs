--- conflicted
+++ resolved
@@ -50,6 +50,12 @@
 
 			//Win.Add (verticalRuler);
 
+			// Demonstrate At - Absolute Layout using Pos
+			var absoluteButton = new Button ("Absolute At(2,1)") {
+				X = Pos.At (2),
+				Y = Pos.At (1)
+			};
+			Win.Add (absoluteButton);
 
 			// Demonstrate using Dim to create a window that fills the parent with a margin
 			int margin = 10;
@@ -72,80 +78,92 @@
 
 			subWin.Add (labelList.ToArray ());
 
-			// Demonstrate Dim & Pos using percentages - a TextField that is 20% height and 80% wide
+			// Demonstrate Dim & Pos using percentages - a TextField that is 30% height and 80% wide
 			var textView= new TextView () {
 				X = Pos.Center (),
 				Y = Pos.Percent (50),
 				Width = Dim.Percent (80),
-				Height = Dim.Percent (20),
+				Height = Dim.Percent (30),
 				ColorScheme = Colors.TopLevel,
 			};
 			textView.Text = "This text view should be half-way down the terminal,\n20% of its height, and 80% of its width.";
 			Win.Add (textView);
 
-			// Demonstrate AnchorEnd - Button anchored to bottom of textView
-			var clearButton = new Button ("Anchor End") {
-				Y = Pos.AnchorEnd () - 1
+			// Demonstrate AnchorEnd - Button is anchored to bottom/right
+			var anchorButton = new Button ("Anchor End") {
+				Y = Pos.AnchorEnd () - 1,
 			};
-			clearButton.X = Pos.AnchorEnd () - clearButton.Text.Length + 4;
+			// TODO: Use Pos.Width instead of (Right-Left) when implemented (#502)
+			anchorButton.X = Pos.AnchorEnd () - (Pos.Right (anchorButton) - Pos.Left (anchorButton));
+			anchorButton.Clicked = () => {
+				// Ths demonstrates how to have a dynamically sized button
+				// Each time the button is clicked the button's text gets longer
+				// The call to Win.LayoutSubviews causes the Computed layout to
+				// get updated. 
+				anchorButton.Text += "!";
+				Win.LayoutSubviews ();
+			};
+			Win.Add (anchorButton);
 
-			Win.Add (clearButton);
-
-			// Demonstrate At - Absolute Layout using Pos
-			var absoluteButton = new Button ("At(10,10)") {
-				X = Pos.At(10),
-				Y = Pos.At(10)
-			};
-			Win.Add (absoluteButton);
 
 			// Centering multiple controls horizontally. 
 			// This is intentionally convoluted to illustrate potential bugs.
-<<<<<<< HEAD
 			var bottomLabel = new Label ("This should be the 2nd to last line (Bug #xxx).") {
-=======
-			var bottomLabel = new Label ("This should be the last line (Bug #xxx).") {
->>>>>>> ee85094b
 				TextAlignment = Terminal.Gui.TextAlignment.Centered,
-				ColorScheme = Colors.TopLevel,
+				ColorScheme = Colors.Menu,
 				Width = Dim.Fill (),
 				X = Pos.Center (),
-<<<<<<< HEAD
 				Y = Pos.Bottom (Win) - 4  // BUGBUG: -2 should be two lines above border; but it has to be -4
 			};
 			Win.Add (bottomLabel);
 
+			// Show positioning vertically using Pos.Bottom 
+			// BUGBUG: -1 should be just above border; but it has to be -3
 			var leftButton = new Button ("Left") {
-				Y = Pos.Bottom (Win) - 2
+				Y = Pos.Bottom (Win) - 3
 			};
+			leftButton.Clicked = () => {
+				// Ths demonstrates how to have a dynamically sized button
+				// Each time the button is clicked the button's text gets longer
+				// The call to Win.LayoutSubviews causes the Computed layout to
+				// get updated. 
+				leftButton.Text += "!";
+				Win.LayoutSubviews ();
+			};
+
+
+			// show positioning vertically using Pos.AnchorEnd
 			var centerButton = new Button ("Center") {
 				X = Pos.Center (),
 				Y = Pos.AnchorEnd () - 1
 			};
-			var rightButton = new Button ("Right") {
-				Y = Pos.Y(centerButton)
-=======
-				Y = Pos.Bottom (Win) - 3  // BUGBUG: -1 should be just above border; but it has to be -3
+			centerButton.Clicked = () => {
+				// Ths demonstrates how to have a dynamically sized button
+				// Each time the button is clicked the button's text gets longer
+				// The call to Win.LayoutSubviews causes the Computed layout to
+				// get updated. 
+				centerButton.Text += "!";
+				Win.LayoutSubviews ();
 			};
 
-			var centerButton = new Button ("Center") {
-				X = Pos.Center (),
-				Y = Pos.Top(bottomLabel) - 1
+			// show positioning vertically using another window and Pos.Bottom
+			var rightButton = new Button ("Right") {
+				Y = Pos.Y (centerButton)
 			};
-			var leftButton = new Button ("Left") {
-				Y = Pos.Top (bottomLabel) - 1
-			};
-			var rightButton = new Button ("Right") {
-				Y = Pos.Top (bottomLabel) - 1
->>>>>>> ee85094b
+			rightButton.Clicked = () => {
+				// Ths demonstrates how to have a dynamically sized button
+				// Each time the button is clicked the button's text gets longer
+				// The call to Win.LayoutSubviews causes the Computed layout to
+				// get updated. 
+				rightButton.Text += "!";
+				Win.LayoutSubviews ();
 			};
 
-			leftButton.X = Pos.Left (centerButton) - leftButton.Frame.Width - 5;
+			// Center three buttons with 5 spaces between them
+			// TODO: Use Pos.Width instead of (Right-Left) when implemented (#502)
+			leftButton.X = Pos.Left (centerButton) - (Pos.Right(leftButton) - Pos.Left (leftButton)) - 5;
 			rightButton.X = Pos.Right (centerButton) + 5;
 
-<<<<<<< HEAD
-=======
-			Win.Add (bottomLabel);
->>>>>>> ee85094b
 			Win.Add (leftButton);
 			Win.Add (centerButton);
 			Win.Add (rightButton);
