--- conflicted
+++ resolved
@@ -27,19 +27,12 @@
 		{
 			// Demonstrate using Dim to create a horizontal ruler that always measures the parent window's width
 			const string rule = "|123456789";
-<<<<<<< HEAD
 			var horizontalRuler = new Label (rule, false) {
-=======
-			var horizontalRuler = new Label ("") {
->>>>>>> 517ec9e9
 				AutoSize = false,
 				X = 0,
 				Y = 0,
 				Width = Dim.Fill (),
-<<<<<<< HEAD
 				Height = 1,
-=======
->>>>>>> 517ec9e9
 				ColorScheme = Colors.Error
 			};
 
@@ -48,11 +41,7 @@
 			// Demonstrate using Dim to create a vertical ruler that always measures the parent window's height
 			const string vrule = "|\n1\n2\n3\n4\n5\n6\n7\n8\n9\n";
 
-<<<<<<< HEAD
 			var verticalRuler = new Label (vrule, false) {
-=======
-			var verticalRuler = new Label ("") {
->>>>>>> 517ec9e9
 				AutoSize = false,
 				X = 0,
 				Y = 0,
@@ -215,13 +204,8 @@
 			Application.Top.Add (oddballButton);
 
 			// Demonstrate AnchorEnd - Button is anchored to bottom/right
-<<<<<<< HEAD
-			var anchorButton = new Button ("Anchor End") {
-				Y = Pos.AnchorEnd (1),
-=======
 			var anchorButton = new Button ("Button using AnchorEnd") {
 				Y = Pos.AnchorEnd () - 1,
->>>>>>> 517ec9e9
 			};
 			anchorButton.X = Pos.AnchorEnd () - (Pos.Right (anchorButton) - Pos.Left (anchorButton));
 			anchorButton.Clicked += () => {
@@ -239,11 +223,6 @@
 			var anchorEndLabel1 = new Label ("This Label should be the 2nd to last line (AnchorEnd (2)).") {
 				TextAlignment = Terminal.Gui.TextAlignment.Centered,
 				ColorScheme = Colors.Menu,
-<<<<<<< HEAD
-				Width = Dim.Fill (),
-				X = Pos.Center (),
-				Y = Pos.AnchorEnd (2)
-=======
 				Width = Dim.Fill (5),
 				X = 5,
 				Y = Pos.AnchorEnd (2)
@@ -258,15 +237,10 @@
 				Width = Dim.Fill (5),
 				X = 5,
 				Y = Pos.AnchorEnd (2) - 1 // Pos.Combine
->>>>>>> 517ec9e9
 			};
 			Application.Top.Add (anchorEndLabel2);
 
-<<<<<<< HEAD
-			// Show positioning vertically using Pos.Bottom 
-=======
 			// Show positioning vertically using Pos.AnchorEnd via Pos.Combine
->>>>>>> 517ec9e9
 			var leftButton = new Button ("Left") {
 				Y = Pos.AnchorEnd () - 1 // Pos.Combine
 			};
@@ -307,23 +281,6 @@
 				Application.Top.LayoutSubviews ();
 			};
 
-<<<<<<< HEAD
-			// Center three buttons with 5 spaces between them - shows PosCombine
-			// TODO: Use Pos.Width instead of (Right-Left) when implemented (#502)
-			leftButton.X = Pos.Left (centerButton) - (Pos.Right (leftButton) - Pos.Left (leftButton)) - 5;
-			rightButton.X = Pos.Right (centerButton) + 5;
-
-			Win.Add (leftButton);
-			Win.Add (centerButton);
-			Win.Add (rightButton);
-
-			centerButton = new Button ("25% + 25%") {
-				X = Pos.Percent (25) + Pos.Percent (25),
-				Y = Pos.AnchorEnd (2)
-			};
-			Win.Add (centerButton);
-
-=======
 			// Center three buttons with 5 spaces between them
 			leftButton.X = Pos.Left (centerButton) - (Pos.Right (leftButton) - Pos.Left (leftButton)) - 5;
 			rightButton.X = Pos.Right (centerButton) + 5;
@@ -331,7 +288,6 @@
 			Application.Top.Add (leftButton);
 			Application.Top.Add (centerButton);
 			Application.Top.Add (rightButton);
->>>>>>> 517ec9e9
 		}
 
 		public override void Run ()
