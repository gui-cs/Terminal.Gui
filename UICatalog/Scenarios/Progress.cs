--- conflicted
+++ resolved
@@ -28,51 +28,51 @@
 			get {
 				return _startedLabel.Text == "Started";
 			}
-<<<<<<< HEAD
 			private set {
 				_startedLabel.Text = value ? "Started" : "Stopped";
-=======
+			}
+		}
 
 			internal ProgressDemo (string title) : base (title)
 			{
 				ColorScheme = Colors.ColorSchemes ["Dialog"];
 
-				LeftFrame = new FrameView ("Settings") {
-					X = 0,
-					Y = 0,
-					Height = Dim.Percent (100), 
-					Width = Dim.Percent (25)
-				};
-				var lbl = new Label (1, 1, "Tick every (ms):");
-				LeftFrame.Add (lbl);
-				Speed = new TextField ("") {
-					X = Pos.X (lbl),
-					Y = Pos.Bottom (lbl),
-					Width = 7,
-				};
-				LeftFrame.Add (Speed);
-
-				Add (LeftFrame);
-
-				var startButton = new Button ("Start Timer") {
-					X = Pos.Right (LeftFrame) + 1,
-					Y = 0,
-				};
-				startButton.Clicked += (s,e) => Start ();
-				var pulseButton = new Button ("Pulse") {
-					X = Pos.Right (startButton) + 2,
-					Y = Pos.Y (startButton),
-				};
-				pulseButton.Clicked += (s,e) => Pulse ();
-				var stopbutton = new Button ("Stop Timer") {
-					X = Pos.Right (pulseButton) + 2,
-					Y = Pos.Top (pulseButton),
-				};
-				stopbutton.Clicked += (s,e) => Stop ();
-
-				Add (startButton);
-				Add (pulseButton);
-				Add (stopbutton);
+			LeftFrame = new FrameView ("Settings") {
+				X = 0,
+				Y = 0,
+				Height = Dim.Percent (100),
+				Width = Dim.Percent (25)
+			};
+			var lbl = new Label ("Tick every (ms):") { X = 1, Y = 1 };
+			LeftFrame.Add (lbl);
+			Speed = new TextField ("") {
+				X = Pos.X (lbl),
+				Y = Pos.Bottom (lbl),
+				Width = 7,
+			};
+			LeftFrame.Add (Speed);
+
+			Add (LeftFrame);
+
+			var startButton = new Button ("Start Timer") {
+				X = Pos.Right (LeftFrame) + 1,
+				Y = 0,
+			};
+			startButton.Clicked += (s, e) => Start ();
+			var pulseButton = new Button ("Pulse") {
+				X = Pos.Right (startButton) + 2,
+				Y = Pos.Y (startButton),
+			};
+			pulseButton.Clicked += (s, e) => Pulse ();
+			var stopbutton = new Button ("Stop Timer") {
+				X = Pos.Right (pulseButton) + 2,
+				Y = Pos.Top (pulseButton),
+			};
+			stopbutton.Clicked += (s, e) => Stop ();
+
+			Add (startButton);
+			Add (pulseButton);
+			Add (stopbutton);
 
 				ActivityProgressBar = new ProgressBar () {
 					X = Pos.Right (LeftFrame) + 1,
@@ -84,17 +84,17 @@
 				};
 				Add (ActivityProgressBar);
 
-				Spinner = new SpinnerView () {
-					Style = new SpinnerStyle.Dots2 (),
-					SpinReverse = true,
-					Y = ActivityProgressBar.Y,
-					Visible = false
-				};
-				ActivityProgressBar.Width = Dim.Fill () - Spinner.Width;
-				Spinner.X = Pos.Right (ActivityProgressBar);
-
-
-				Add (Spinner);
+			Spinner = new SpinnerView () {
+				Style = new SpinnerStyle.Dots2 (),
+				SpinReverse = true,
+				Y = ActivityProgressBar.Y,
+				Visible = false
+			};
+			ActivityProgressBar.Width = Dim.Fill () - Spinner.Width;
+			Spinner.X = Pos.Right (ActivityProgressBar);
+
+
+			Add (Spinner);
 
 				PulseProgressBar = new ProgressBar () {
 					X = Pos.Right (LeftFrame) + 1,
@@ -104,133 +104,6 @@
 					ColorScheme = Colors.ColorSchemes ["Error"]
 				};
 				Add (PulseProgressBar);
-
-				_startedLabel = new Label ("Stopped") {
-					X = Pos.Right (LeftFrame) + 1,
-					Y = Pos.Bottom (PulseProgressBar),
-				};
-				Add (_startedLabel);
-
-				// TODO: Great use of Dim.Auto
-				Initialized += (s, e) => {
-					// Set height to height of controls + spacing + frame
-					Height = 2 + _verticalSpace + startButton.Frame.Height + _verticalSpace + ActivityProgressBar.Frame.Height + _verticalSpace + PulseProgressBar.Frame.Height + _verticalSpace;
-				};
-			}
-
-			internal void Start ()
-			{
-				Started = true;
-				StartBtnClick?.Invoke ();
-				Application.Invoke(()=>{
-					Spinner.Visible = true;
-					ActivityProgressBar.Width = Dim.Fill () - Spinner.Width;
-					this.LayoutSubviews();
-				});
-			}
-
-			internal void Stop ()
-			{
-				Started = false;
-				StopBtnClick?.Invoke ();
-
-				Application.Invoke(()=>{
-					Spinner.Visible = false;
-					ActivityProgressBar.Width = Dim.Fill () - Spinner.Width;
-					this.LayoutSubviews();
-				});
-			}
-
-			internal void Pulse ()
-			{
-				Spinner.Visible = true;
-				if (PulseBtnClick != null) {
-					PulseBtnClick?.Invoke ();
-
-				} else {
-					if (ActivityProgressBar.Fraction + 0.01F >= 1) {
-						ActivityProgressBar.Fraction = 0F;
-					} else {
-						ActivityProgressBar.Fraction += 0.01F;
-					}
-					PulseProgressBar.Pulse ();
-					Spinner.AdvanceAnimation ();
-				}
->>>>>>> 2c725b87
-			}
-		}
-
-		internal ProgressDemo (string title) : base (title)
-		{
-			ColorScheme = Colors.Dialog;
-
-			LeftFrame = new FrameView ("Settings") {
-				X = 0,
-				Y = 0,
-				Height = Dim.Percent (100),
-				Width = Dim.Percent (25)
-			};
-			var lbl = new Label ("Tick every (ms):") { X = 1, Y = 1 };
-			LeftFrame.Add (lbl);
-			Speed = new TextField ("") {
-				X = Pos.X (lbl),
-				Y = Pos.Bottom (lbl),
-				Width = 7,
-			};
-			LeftFrame.Add (Speed);
-
-			Add (LeftFrame);
-
-			var startButton = new Button ("Start Timer") {
-				X = Pos.Right (LeftFrame) + 1,
-				Y = 0,
-			};
-			startButton.Clicked += (s, e) => Start ();
-			var pulseButton = new Button ("Pulse") {
-				X = Pos.Right (startButton) + 2,
-				Y = Pos.Y (startButton),
-			};
-			pulseButton.Clicked += (s, e) => Pulse ();
-			var stopbutton = new Button ("Stop Timer") {
-				X = Pos.Right (pulseButton) + 2,
-				Y = Pos.Top (pulseButton),
-			};
-			stopbutton.Clicked += (s, e) => Stop ();
-
-			Add (startButton);
-			Add (pulseButton);
-			Add (stopbutton);
-
-			ActivityProgressBar = new ProgressBar () {
-				X = Pos.Right (LeftFrame) + 1,
-				Y = Pos.Bottom (startButton) + 1,
-				Width = Dim.Fill () - 1,
-				Height = 1,
-				Fraction = 0.25F,
-				ColorScheme = Colors.Error
-			};
-			Add (ActivityProgressBar);
-
-			Spinner = new SpinnerView () {
-				Style = new SpinnerStyle.Dots2 (),
-				SpinReverse = true,
-				Y = ActivityProgressBar.Y,
-				Visible = false
-			};
-			ActivityProgressBar.Width = Dim.Fill () - Spinner.Width;
-			Spinner.X = Pos.Right (ActivityProgressBar);
-
-
-			Add (Spinner);
-
-			PulseProgressBar = new ProgressBar () {
-				X = Pos.Right (LeftFrame) + 1,
-				Y = Pos.Bottom (ActivityProgressBar) + 1,
-				Width = Dim.Fill () - Spinner.Width,
-				Height = 1,
-				ColorScheme = Colors.Error
-			};
-			Add (PulseProgressBar);
 
 			_startedLabel = new Label ("Stopped") {
 				X = Pos.Right (LeftFrame) + 1,
