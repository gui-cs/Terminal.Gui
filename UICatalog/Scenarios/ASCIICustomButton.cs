--- conflicted
+++ resolved
@@ -4,11 +4,7 @@
 using System.Text;
 using Terminal.Gui;
 
-<<<<<<< HEAD
-namespace UICatalog.Scenarios; 
-=======
 namespace UICatalog.Scenarios;
->>>>>>> 2e95cec4
 
 [ScenarioMetadata ("ASCIICustomButtonTest", "ASCIICustomButton sample")]
 [ScenarioCategory ("Controls")]
@@ -20,30 +16,6 @@
     public override void Init () {
         Application.Init ();
         _scrollViewTestWindow = new ScrollViewTestWindow ();
-<<<<<<< HEAD
-        var menu = new MenuBar (
-                                new MenuBarItem[] {
-                                                      new (
-                                                           "Window Size",
-                                                           new[] {
-                                                                     _miSmallerWindow =
-                                                                         new MenuItem (
-                                                                          "Smaller Window",
-                                                                          "",
-                                                                          ChangeWindowSize) {
-                                                                             CheckType = MenuItemCheckStyle.Checked
-                                                                         },
-                                                                     null,
-                                                                     new (
-                                                                          "Quit",
-                                                                          "",
-                                                                          () => Application.RequestStop (),
-                                                                          null,
-                                                                          null,
-                                                                          (KeyCode)Application.QuitKey)
-                                                                 })
-                                                  });
-=======
         var menu = new MenuBar {
                                    Menus =  [
                                    new MenuBarItem ("Window Size", new[] {
@@ -66,7 +38,6 @@
                                                                          })
                                        ]
                                };
->>>>>>> 2e95cec4
         Application.Top.Add (menu, _scrollViewTestWindow);
         Application.Run ();
     }
@@ -82,25 +53,6 @@
     }
 
     public class ASCIICustomButton : Button {
-<<<<<<< HEAD
-        private FrameView border;
-        private Label fill;
-        private string id;
-
-        public ASCIICustomButton (string text, Pos x, Pos y, int width, int height) : base (text) {
-            CustomInitialize ("", text, x, y, width, height);
-        }
-
-        public ASCIICustomButton (string id, string text, Pos x, Pos y, int width, int height) : base (text) {
-            CustomInitialize (id, text, x, y, width, height);
-        }
-
-        public string Description => $"Description of: {id}";
-
-        public override bool OnEnter (View view) {
-            border.Visible = false;
-            fill.Visible = true;
-=======
         private FrameView _border;
         private Label _fill;
 
@@ -147,7 +99,6 @@
         public override bool OnEnter (View view) {
             _border.Visible = false;
             _fill.Visible = true;
->>>>>>> 2e95cec4
             PointerEnter.Invoke (this);
             view = this;
 
@@ -155,13 +106,8 @@
         }
 
         public override bool OnLeave (View view) {
-<<<<<<< HEAD
-            border.Visible = true;
-            fill.Visible = false;
-=======
             _border.Visible = true;
             _fill.Visible = false;
->>>>>>> 2e95cec4
             if (view == null) {
                 view = this;
             }
@@ -191,74 +137,16 @@
 
         public event Action<ASCIICustomButton> PointerEnter;
 
-<<<<<<< HEAD
-        private void CustomInitialize (string id, string text, Pos x, Pos y, int width, int height) {
-            this.id = id;
-            X = x;
-            Y = y;
-
-            Frame = new Rect {
-                                 Width = width,
-                                 Height = height
-                             };
-
-            border = new FrameView {
-                                       Width = width,
-                                       Height = height
-                                   };
-
-            AutoSize = false;
-
-            var fillText = new StringBuilder ();
-            for (var i = 0; i < Bounds.Height; i++) {
-                if (i > 0) {
-                    fillText.AppendLine ("");
-                }
-
-                for (var j = 0; j < Bounds.Width; j++) {
-                    fillText.Append ("█");
-                }
-            }
-
-            fill = new Label (fillText.ToString ()) {
-                                                        Visible = false,
-                                                        CanFocus = false
-                                                    };
-
-            var title = new Label (text) {
-                                             X = Pos.Center (),
-                                             Y = Pos.Center ()
-                                         };
-
-            border.MouseClick += This_MouseClick;
-
-            // BUGBUG: v2 This uses internal knowledge of FrameView an breaks in v2 where FrameView does not have a ContentView
-            //border.Subviews [0].MouseClick += This_MouseClick;
-            fill.MouseClick += This_MouseClick;
-            title.MouseClick += This_MouseClick;
-
-            Add (border, fill, title);
-        }
-
-=======
->>>>>>> 2e95cec4
         private void This_MouseClick (object sender, MouseEventEventArgs obj) { OnMouseEvent (obj.MouseEvent); }
     }
 
     public class ScrollViewTestWindow : Window {
         private const int BUTTON_HEIGHT = 3;
-<<<<<<< HEAD
-        private const int BUTTONS_ON_PAGE = 7;
-        private readonly List<Button> buttons;
-        private readonly ScrollView scrollView;
-        private ASCIICustomButton selected;
-=======
         private const int BUTTON_WIDTH = 25;
         private const int BUTTONS_ON_PAGE = 7;
         private readonly List<Button> _buttons;
         private readonly ScrollView _scrollView;
         private ASCIICustomButton _selected;
->>>>>>> 2e95cec4
 
         public ScrollViewTestWindow () {
             Title = "ScrollViewTestWindow";
@@ -268,16 +156,6 @@
                 Width = 80;
                 Height = 25;
 
-<<<<<<< HEAD
-                scrollView = new ScrollView {
-                                                X = 3,
-                                                Y = 1,
-                                                Width = 24,
-                                                Height = BUTTONS_ON_PAGE * BUTTON_HEIGHT,
-                                                ShowVerticalScrollIndicator = true,
-                                                ShowHorizontalScrollIndicator = false
-                                            };
-=======
                 _scrollView = new ScrollView {
                                                  X = 3,
                                                  Y = 1,
@@ -286,32 +164,11 @@
                                                  ShowVerticalScrollIndicator = true,
                                                  ShowHorizontalScrollIndicator = false
                                              };
->>>>>>> 2e95cec4
             } else {
                 Width = Dim.Fill ();
                 Height = Dim.Fill ();
 
                 titleLabel = new Label {
-<<<<<<< HEAD
-                                           Text = "DOCUMENTS",
-                                           X = 0,
-                                           Y = 0
-                                       };
-
-                scrollView = new ScrollView {
-                                                X = 0,
-                                                Y = 1,
-                                                Width = 27,
-                                                Height = BUTTONS_ON_PAGE * BUTTON_HEIGHT,
-                                                ShowVerticalScrollIndicator = true,
-                                                ShowHorizontalScrollIndicator = false
-                                            };
-            }
-
-            scrollView.KeyBindings.Clear ();
-
-            buttons = new List<Button> ();
-=======
                                            X = 0,
                                            Y = 0,
                                            Text = "DOCUMENTS"
@@ -330,15 +187,10 @@
             _scrollView.KeyBindings.Clear ();
 
             _buttons = new List<Button> ();
->>>>>>> 2e95cec4
             Button prevButton = null;
             var count = 20;
             for (var j = 0; j < count; j++) {
                 Pos yPos = prevButton == null ? 0 : Pos.Bottom (prevButton);
-<<<<<<< HEAD
-                var button = new ASCIICustomButton (j.ToString (), $"section {j}", 0, yPos, 25, BUTTON_HEIGHT);
-                button.Id = $"button{j}";
-=======
                 var button = new ASCIICustomButton {
                                                        Id = j.ToString (),
                                                        Text = $"section {j}",
@@ -347,19 +199,10 @@
                                                        Height = BUTTON_HEIGHT
                                                    };
                 button.CustomInitialize ();
->>>>>>> 2e95cec4
                 button.Clicked += Button_Clicked;
                 button.PointerEnter += Button_PointerEnter;
                 button.MouseClick += Button_MouseClick;
                 button.KeyDown += Button_KeyPress;
-<<<<<<< HEAD
-                scrollView.Add (button);
-                buttons.Add (button);
-                prevButton = button;
-            }
-
-            var closeButton = new ASCIICustomButton ("close", "Close", 0, Pos.Bottom (prevButton), 25, BUTTON_HEIGHT);
-=======
                 _scrollView.Add (button);
                 _buttons.Add (button);
                 prevButton = button;
@@ -373,26 +216,10 @@
                                                         Height = BUTTON_HEIGHT
                                                     };
             closeButton.CustomInitialize ();
->>>>>>> 2e95cec4
             closeButton.Clicked += Button_Clicked;
             closeButton.PointerEnter += Button_PointerEnter;
             closeButton.MouseClick += Button_MouseClick;
             closeButton.KeyDown += Button_KeyPress;
-<<<<<<< HEAD
-            scrollView.Add (closeButton);
-            buttons.Add (closeButton);
-
-            int pages = buttons.Count / BUTTONS_ON_PAGE;
-            if (buttons.Count % BUTTONS_ON_PAGE > 0) {
-                pages++;
-            }
-
-            scrollView.ContentSize = new Size (25, pages * BUTTONS_ON_PAGE * BUTTON_HEIGHT);
-            if (_smallerWindow) {
-                Add (scrollView);
-            } else {
-                Add (titleLabel, scrollView);
-=======
             _scrollView.Add (closeButton);
             _buttons.Add (closeButton);
 
@@ -406,18 +233,12 @@
                 Add (_scrollView);
             } else {
                 Add (titleLabel, _scrollView);
->>>>>>> 2e95cec4
             }
         }
 
         private void Button_Clicked (object sender, EventArgs e) {
-<<<<<<< HEAD
-            MessageBox.Query ("Button clicked.", $"'{selected.Text}' clicked!", "Ok");
-            if (selected.Text == "Close") {
-=======
             MessageBox.Query ("Button clicked.", $"'{_selected.Text}' clicked!", "Ok");
             if (_selected.Text == "Close") {
->>>>>>> 2e95cec4
                 Application.RequestStop ();
             }
         }
@@ -425,42 +246,19 @@
         private void Button_KeyPress (object sender, Key obj) {
             switch (obj.KeyCode) {
                 case KeyCode.End:
-<<<<<<< HEAD
-                    scrollView.ContentOffset = new Point (
-                                                          scrollView.ContentOffset.X,
-                                                          -(scrollView.ContentSize.Height - scrollView.Frame.Height
-                                                            + (scrollView.ShowHorizontalScrollIndicator ? 1 : 0)));
-=======
                     _scrollView.ContentOffset = new Point (
                                                            _scrollView.ContentOffset.X,
                                                            -(_scrollView.ContentSize.Height - _scrollView.Frame.Height
                                                              + (_scrollView.ShowHorizontalScrollIndicator ? 1 : 0)));
->>>>>>> 2e95cec4
                     obj.Handled = true;
 
                     return;
                 case KeyCode.Home:
-<<<<<<< HEAD
-                    scrollView.ContentOffset = new Point (scrollView.ContentOffset.X, 0);
-=======
                     _scrollView.ContentOffset = new Point (_scrollView.ContentOffset.X, 0);
->>>>>>> 2e95cec4
                     obj.Handled = true;
 
                     return;
                 case KeyCode.PageDown:
-<<<<<<< HEAD
-                    scrollView.ContentOffset = new Point (
-                                                          scrollView.ContentOffset.X,
-                                                          Math.Max (
-                                                                    scrollView.ContentOffset.Y
-                                                                    - scrollView.Frame.Height,
-                                                                    -(scrollView.ContentSize.Height
-                                                                      - scrollView.Frame.Height
-                                                                      + (scrollView.ShowHorizontalScrollIndicator
-                                                                             ? 1
-                                                                             : 0))));
-=======
                     _scrollView.ContentOffset = new Point (
                                                            _scrollView.ContentOffset.X,
                                                            Math.Max (
@@ -471,26 +269,16 @@
                                                                        + (_scrollView.ShowHorizontalScrollIndicator
                                                                               ? 1
                                                                               : 0))));
->>>>>>> 2e95cec4
                     obj.Handled = true;
 
                     return;
                 case KeyCode.PageUp:
-<<<<<<< HEAD
-                    scrollView.ContentOffset = new Point (
-                                                          scrollView.ContentOffset.X,
-                                                          Math.Min (
-                                                                    scrollView.ContentOffset.Y
-                                                                    + scrollView.Frame.Height,
-                                                                    0));
-=======
                     _scrollView.ContentOffset = new Point (
                                                            _scrollView.ContentOffset.X,
                                                            Math.Min (
                                                                      _scrollView.ContentOffset.Y
                                                                      + _scrollView.Frame.Height,
                                                                      0));
->>>>>>> 2e95cec4
                     obj.Handled = true;
 
                     return;
@@ -499,16 +287,6 @@
 
         private void Button_MouseClick (object sender, MouseEventEventArgs obj) {
             if (obj.MouseEvent.Flags == MouseFlags.WheeledDown) {
-<<<<<<< HEAD
-                scrollView.ContentOffset = new Point (
-                                                      scrollView.ContentOffset.X,
-                                                      scrollView.ContentOffset.Y - BUTTON_HEIGHT);
-                obj.Handled = true;
-            } else if (obj.MouseEvent.Flags == MouseFlags.WheeledUp) {
-                scrollView.ContentOffset = new Point (
-                                                      scrollView.ContentOffset.X,
-                                                      Math.Min (scrollView.ContentOffset.Y + BUTTON_HEIGHT, 0));
-=======
                 _scrollView.ContentOffset = new Point (
                                                        _scrollView.ContentOffset.X,
                                                        _scrollView.ContentOffset.Y - BUTTON_HEIGHT);
@@ -517,60 +295,20 @@
                 _scrollView.ContentOffset = new Point (
                                                        _scrollView.ContentOffset.X,
                                                        Math.Min (_scrollView.ContentOffset.Y + BUTTON_HEIGHT, 0));
->>>>>>> 2e95cec4
                 obj.Handled = true;
             }
         }
 
         private void Button_PointerEnter (ASCIICustomButton obj) {
             bool? moveDown;
-<<<<<<< HEAD
-            if (obj.Frame.Y > selected?.Frame.Y) {
-                moveDown = true;
-            } else if (obj.Frame.Y < selected?.Frame.Y) {
-=======
             if (obj.Frame.Y > _selected?.Frame.Y) {
                 moveDown = true;
             } else if (obj.Frame.Y < _selected?.Frame.Y) {
->>>>>>> 2e95cec4
                 moveDown = false;
             } else {
                 moveDown = null;
             }
 
-<<<<<<< HEAD
-            int offSet = selected != null
-                             ? obj.Frame.Y - selected.Frame.Y + -scrollView.ContentOffset.Y % BUTTON_HEIGHT
-                             : 0;
-            selected = obj;
-            if (moveDown == true
-                && selected.Frame.Y + scrollView.ContentOffset.Y + BUTTON_HEIGHT >= scrollView.Frame.Height
-                && offSet != BUTTON_HEIGHT) {
-                scrollView.ContentOffset = new Point (
-                                                      scrollView.ContentOffset.X,
-                                                      Math.Min (
-                                                                scrollView.ContentOffset.Y - BUTTON_HEIGHT,
-                                                                -(selected.Frame.Y - scrollView.Frame.Height
-                                                                  + BUTTON_HEIGHT)));
-            } else if (moveDown == true && selected.Frame.Y + scrollView.ContentOffset.Y >= scrollView.Frame.Height) {
-                scrollView.ContentOffset = new Point (
-                                                      scrollView.ContentOffset.X,
-                                                      scrollView.ContentOffset.Y - BUTTON_HEIGHT);
-            } else if (moveDown == true && selected.Frame.Y + scrollView.ContentOffset.Y < 0) {
-                scrollView.ContentOffset = new Point (
-                                                      scrollView.ContentOffset.X,
-                                                      -selected.Frame.Y);
-            } else if (moveDown == false && selected.Frame.Y < -scrollView.ContentOffset.Y) {
-                scrollView.ContentOffset = new Point (
-                                                      scrollView.ContentOffset.X,
-                                                      Math.Max (
-                                                                scrollView.ContentOffset.Y + BUTTON_HEIGHT,
-                                                                selected.Frame.Y));
-            } else if (moveDown == false && selected.Frame.Y + scrollView.ContentOffset.Y > scrollView.Frame.Height) {
-                scrollView.ContentOffset = new Point (
-                                                      scrollView.ContentOffset.X,
-                                                      -(selected.Frame.Y - scrollView.Frame.Height + BUTTON_HEIGHT));
-=======
             int offSet = _selected != null
                              ? obj.Frame.Y - _selected.Frame.Y + -_scrollView.ContentOffset.Y % BUTTON_HEIGHT
                              : 0;
@@ -604,7 +342,6 @@
                 _scrollView.ContentOffset = new Point (
                                                        _scrollView.ContentOffset.X,
                                                        -(_selected.Frame.Y - _scrollView.Frame.Height + BUTTON_HEIGHT));
->>>>>>> 2e95cec4
             }
         }
     }
