--- conflicted
+++ resolved
@@ -291,15 +291,8 @@
 				Width = 50,
 			};
 			Win.Add (mousePos);
-<<<<<<< HEAD
-
-			// BUGBUG: Views should not use RootMouseEvent; use Responder instead.
-			Application.RootMouseEvent += delegate (MouseEvent me) {
-				mousePos.Text = $"Mouse: ({me.X},{me.Y}) - {me.Flags} {count++}";
-=======
 			Application.MouseEvent += (sender, a) => {
 				mousePos.Text = $"Mouse: ({a.MouseEvent.X},{a.MouseEvent.Y}) - {a.MouseEvent.Flags} {count++}";
->>>>>>> 21e8a70c
 			};
 
 			var progress = new ProgressBar {
