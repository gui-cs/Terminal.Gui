--- conflicted
+++ resolved
@@ -75,15 +75,9 @@
                                          ..horizontalRuler.ContentArea.Width];
 
             verticalRuler.Text =
-<<<<<<< HEAD
                 vrule.Repeat ((int)Math.Ceiling (verticalRuler.ContentArea.Height * 2 / (double)rule.Length))
                     [..(verticalRuler.ContentArea.Height * 2)];
-            Application.Top.Loaded -= Top_Loaded;
-=======
-                vrule.Repeat ((int)Math.Ceiling (verticalRuler.Bounds.Height * 2 / (double)rule.Length))
-                    [..(verticalRuler.Bounds.Height * 2)];
             Top.Loaded -= Top_Loaded;
->>>>>>> 6070e80e
         }
 
         Top.Loaded += Top_Loaded;
