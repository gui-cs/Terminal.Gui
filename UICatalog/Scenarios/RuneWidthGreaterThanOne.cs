--- conflicted
+++ resolved
@@ -1,11 +1,7 @@
 ﻿using System;
 using Terminal.Gui;
 
-<<<<<<< HEAD
-namespace UICatalog.Scenarios; 
-=======
 namespace UICatalog.Scenarios;
->>>>>>> 2e95cec4
 
 [ScenarioMetadata ("RuneWidthGreaterThanOne", "Test rune width greater than one")]
 [ScenarioCategory ("Controls")]
@@ -23,46 +19,6 @@
     public override void Init () {
         Application.Init ();
 
-<<<<<<< HEAD
-        var menu = new MenuBar (
-                                new MenuBarItem[] {
-                                                      new (
-                                                           "Padding",
-                                                           new MenuItem[] {
-                                                                              new (
-                                                                               "With Padding",
-                                                                               "",
-                                                                               () => _win.Padding.Thickness =
-                                                                                   new Thickness (1)),
-                                                                              new (
-                                                                               "Without Padding",
-                                                                               "",
-                                                                               () => _win.Padding.Thickness =
-                                                                                   new Thickness (0))
-                                                                          }),
-                                                      new (
-                                                           "BorderStyle",
-                                                           new MenuItem[] {
-                                                                              new (
-                                                                               "Single",
-                                                                               "",
-                                                                               () => _win.BorderStyle =
-                                                                                   LineStyle.Single),
-                                                                              new (
-                                                                               "None",
-                                                                               "",
-                                                                               () => _win.BorderStyle =
-                                                                                   LineStyle.None)
-                                                                          }),
-                                                      new (
-                                                           "Runes length",
-                                                           new MenuItem[] {
-                                                                              new ("Wide", "", WideRunes),
-                                                                              new ("Narrow", "", NarrowRunes),
-                                                                              new ("Mixed", "", MixedRunes)
-                                                                          })
-                                                  });
-=======
         var menu = new MenuBar {
                                    Menus =  [
                                    new MenuBarItem ("Padding", new MenuItem[] {
@@ -98,7 +54,6 @@
                                                                    })
                                        ]
                                };
->>>>>>> 2e95cec4
 
         _label = new Label {
                                X = Pos.Center (),
