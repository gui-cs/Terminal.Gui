--- conflicted
+++ resolved
@@ -10,62 +10,31 @@
 public class LabelsAsLabels : Scenario {
     public override void Setup () {
         // Add a label & text field so we can demo IsDefault
-<<<<<<< HEAD
-        var editLabel = new Label {
-                                      Text = "TextField (to demo IsDefault):",
-                                      X = 0,
-                                      Y = 0
-                                  };
-        Win.Add (editLabel);
-
-        // Add a TextField using Absolute layout. 
-        var edit = new TextField (31, 0, 15, "");
-=======
         var editLabel = new Label { X = 0, Y = 0, Text = "TextField (to demo IsDefault):" };
         Win.Add (editLabel);
 
         // Add a TextField using Absolute layout. 
         var edit = new TextField { X = 31, Width = 15 };
->>>>>>> 2e95cec4
         Win.Add (edit);
 
         // This is the default Label (IsDefault = true); if user presses ENTER in the TextField
         // the scenario will quit
         var defaultLabel = new Label {
-<<<<<<< HEAD
-                                         Text = "_Quit",
-                                         X = Pos.Center (),
-
-                                         //TODO: Change to use Pos.AnchorEnd()
-                                         Y = Pos.Bottom (Win) - 3,
-
-                                         //IsDefault = true,
-                                         HotKeySpecifier = (Rune)'_',
-                                         CanFocus = true
-=======
                                          X = Pos.Center (),
                                          Y = Pos.Bottom (Win) - 3,
                                          HotKeySpecifier = (Rune)'_',
                                          CanFocus = true,
                                          Text = "_Quit"
->>>>>>> 2e95cec4
                                      };
         defaultLabel.Clicked += (s, e) => Application.RequestStop ();
         Win.Add (defaultLabel);
 
-<<<<<<< HEAD
-        var swapLabel = new Label (50, 0, "S_wap Default (Absolute Layout)") {
-                                                                                 HotKeySpecifier = (Rune)'_',
-                                                                                 CanFocus = true
-                                                                             };
-=======
         var swapLabel = new Label {
                                       X = 50,
                                       HotKeySpecifier = (Rune)'_',
                                       CanFocus = true,
                                       Text = "S_wap Default (Absolute Layout)"
                                   };
->>>>>>> 2e95cec4
         swapLabel.Clicked += (s, e) => {
             //defaultLabel.IsDefault = !defaultLabel.IsDefault;
             //swapLabel.IsDefault = !swapLabel.IsDefault;
@@ -79,29 +48,12 @@
             };
         }
 
-<<<<<<< HEAD
-        var colorLabelsLabel = new Label {
-                                             Text = "Color Labels:",
-                                             X = 0,
-                                             Y = Pos.Bottom (editLabel) + 1
-                                         };
-=======
         var colorLabelsLabel = new Label { X = 0, Y = Pos.Bottom (editLabel) + 1, Text = "Color Labels:" };
->>>>>>> 2e95cec4
         Win.Add (colorLabelsLabel);
 
         //With this method there is no need to call Application.TopReady += () => Application.TopRedraw (Top.Bounds);
         Pos x = Pos.Right (colorLabelsLabel) + 2;
         foreach (KeyValuePair<string, ColorScheme> colorScheme in Colors.ColorSchemes) {
-<<<<<<< HEAD
-            var colorLabel = new Label ($"{colorScheme.Key}") {
-                                                                  ColorScheme = colorScheme.Value,
-                                                                  X = x,
-                                                                  Y = Pos.Y (colorLabelsLabel),
-                                                                  HotKeySpecifier = (Rune)'_',
-                                                                  CanFocus = true
-                                                              };
-=======
             var colorLabel = new Label {
                                            ColorScheme = colorScheme.Value,
                                            X = x,
@@ -110,7 +62,6 @@
                                            CanFocus = true,
                                            Text = $"{colorScheme.Key}"
                                        };
->>>>>>> 2e95cec4
             DoMessage (colorLabel, colorLabel.Text);
             Win.Add (colorLabel);
             x += colorLabel.Text.Length + 2;
@@ -121,76 +72,40 @@
         Label Label;
         Win.Add (
                  Label = new Label {
-<<<<<<< HEAD
-                                       Text =
-                                           "A super long _Label that will probably expose a bug in clipping or wrapping of text. Will it?",
-                                       X = 2,
-                                       Y = Pos.Bottom (colorLabelsLabel) + 1,
-                                       HotKeySpecifier = (Rune)'_',
-                                       CanFocus = true
-=======
                                        X = 2,
                                        Y = Pos.Bottom (colorLabelsLabel) + 1,
                                        HotKeySpecifier = (Rune)'_',
                                        CanFocus = true,
                                        Text =
                                            "A super long _Label that will probably expose a bug in clipping or wrapping of text. Will it?"
->>>>>>> 2e95cec4
                                    });
         DoMessage (Label, Label.Text);
 
         // Note the 'N' in 'Newline' will be the hotkey
         Win.Add (
                  Label = new Label {
-<<<<<<< HEAD
-                                       Text = "a Newline\nin the Label",
-=======
->>>>>>> 2e95cec4
                                        X = 2,
                                        Y = Pos.Bottom (Label) + 1,
                                        HotKeySpecifier = (Rune)'_',
                                        CanFocus = true,
                                        TextAlignment = TextAlignment.Centered,
-<<<<<<< HEAD
-                                       VerticalTextAlignment = VerticalTextAlignment.Middle
-=======
                                        VerticalTextAlignment = VerticalTextAlignment.Middle,
                                        Text = "a Newline\nin the Label"
->>>>>>> 2e95cec4
                                    });
         Label.Clicked += (s, e) => MessageBox.Query ("Message", "Question?", "Yes", "No");
 
         var textChanger = new Label {
-<<<<<<< HEAD
-                                        Text = "Te_xt Changer",
-                                        X = 2,
-                                        Y = Pos.Bottom (Label) + 1,
-                                        HotKeySpecifier = (Rune)'_',
-                                        CanFocus = true
-=======
                                         X = 2,
                                         Y = Pos.Bottom (Label) + 1,
                                         HotKeySpecifier = (Rune)'_',
                                         CanFocus = true,
                                         Text = "Te_xt Changer"
->>>>>>> 2e95cec4
                                     };
         Win.Add (textChanger);
         textChanger.Clicked += (s, e) => textChanger.Text += "!";
 
         Win.Add (
                  Label = new Label {
-<<<<<<< HEAD
-                                       Text = "Lets see if this will move as \"Text Changer\" grows",
-                                       X = Pos.Right (textChanger) + 2,
-                                       Y = Pos.Y (textChanger),
-                                       HotKeySpecifier = (Rune)'_',
-                                       CanFocus = true
-                                   });
-
-        var removeLabel = new Label {
-                                        Text = "Remove this Label",
-=======
                                        X = Pos.Right (textChanger) + 2,
                                        Y = Pos.Y (textChanger),
                                        HotKeySpecifier = (Rune)'_',
@@ -199,17 +114,12 @@
                                    });
 
         var removeLabel = new Label {
->>>>>>> 2e95cec4
                                         X = 2,
                                         Y = Pos.Bottom (Label) + 1,
                                         ColorScheme = Colors.ColorSchemes["Error"],
                                         HotKeySpecifier = (Rune)'_',
-<<<<<<< HEAD
-                                        CanFocus = true
-=======
                                         CanFocus = true,
                                         Text = "Remove this Label"
->>>>>>> 2e95cec4
                                     };
         Win.Add (removeLabel);
 
@@ -223,40 +133,23 @@
         };
 
         var computedFrame = new FrameView {
-<<<<<<< HEAD
-                                              Title = "Computed Layout",
-                                              X = 0,
-                                              Y = Pos.Bottom (removeLabel) + 1,
-                                              Width = Dim.Percent (50),
-                                              Height = 5
-=======
                                               X = 0,
                                               Y = Pos.Bottom (removeLabel) + 1,
                                               Width = Dim.Percent (50),
                                               Height = 5,
                                               Title = "Computed Layout"
->>>>>>> 2e95cec4
                                           };
         Win.Add (computedFrame);
 
         // Demonstrates how changing the View.Frame property can move Views
         var moveBtn = new Label {
-<<<<<<< HEAD
-                                    Text = "Move This \u263b Label _via Pos",
-                                    AutoSize = false,
-=======
->>>>>>> 2e95cec4
                                     X = 0,
                                     Y = Pos.Center () - 1,
                                     Width = 30,
                                     ColorScheme = Colors.ColorSchemes["Error"],
                                     HotKeySpecifier = (Rune)'_',
-<<<<<<< HEAD
-                                    CanFocus = true
-=======
                                     CanFocus = true,
                                     Text = "Move This \u263b Label _via Pos"
->>>>>>> 2e95cec4
                                 };
         moveBtn.Clicked += (s, e) => {
             moveBtn.X = moveBtn.Frame.X + 5;
@@ -268,26 +161,14 @@
 
         // Demonstrates how changing the View.Frame property can SIZE Views (#583)
         var sizeBtn = new Label {
-<<<<<<< HEAD
-                                    Text = "Size This \u263a Label _via Pos",
-
-                                    //var sizeBtn = new Label () { 
-                                    //Text = "Size This x Label _via Pos", 
-                                    AutoSize = false,
-=======
->>>>>>> 2e95cec4
                                     X = 0,
                                     Y = Pos.Center () + 1,
                                     Width = 30,
                                     ColorScheme = Colors.ColorSchemes["Error"],
                                     HotKeySpecifier = (Rune)'_',
-<<<<<<< HEAD
-                                    CanFocus = true
-=======
                                     CanFocus = true,
                                     AutoSize = false,
                                     Text = "Size This \u263a Label _via Pos"
->>>>>>> 2e95cec4
                                 };
         sizeBtn.Clicked += (s, e) => {
             sizeBtn.Width = sizeBtn.Frame.Width + 5;
@@ -297,37 +178,21 @@
         computedFrame.Add (sizeBtn);
 
         var absoluteFrame = new FrameView {
-<<<<<<< HEAD
-                                              Title = "Absolute Layout",
-                                              X = Pos.Right (computedFrame),
-                                              Y = Pos.Bottom (removeLabel) + 1,
-                                              Width = Dim.Fill (),
-                                              Height = 5
-=======
                                               X = Pos.Right (computedFrame),
                                               Y = Pos.Bottom (removeLabel) + 1,
                                               Width = Dim.Fill (),
                                               Height = 5,
                                               Title = "Absolute Layout"
->>>>>>> 2e95cec4
                                           };
         Win.Add (absoluteFrame);
 
         // Demonstrates how changing the View.Frame property can move Views
-<<<<<<< HEAD
-        var moveBtnA = new Label (0, 0, "Move This Label via Frame") {
-                                                                         ColorScheme = Colors.ColorSchemes["Error"],
-                                                                         HotKeySpecifier = (Rune)'_',
-                                                                         CanFocus = true
-                                                                     };
-=======
         var moveBtnA = new Label {
                                      ColorScheme = Colors.ColorSchemes["Error"],
                                      HotKeySpecifier = (Rune)'_',
                                      CanFocus = true,
                                      Text = "Move This Label via Frame"
                                  };
->>>>>>> 2e95cec4
         moveBtnA.Clicked += (s, e) => {
             moveBtnA.Frame = new Rect (
                                        moveBtnA.Frame.X + 5,
@@ -338,14 +203,6 @@
         absoluteFrame.Add (moveBtnA);
 
         // Demonstrates how changing the View.Frame property can SIZE Views (#583)
-<<<<<<< HEAD
-        var sizeBtnA = new Label (0, 2, " ~  s  gui.cs   master ↑10 = Со_хранить") {
-                           AutoSize = false,
-                           ColorScheme = Colors.ColorSchemes["Error"],
-                           HotKeySpecifier = (Rune)'_',
-                           CanFocus = true
-                       };
-=======
         var sizeBtnA = new Label {
                                      Y = 2,
                                      ColorScheme = Colors.ColorSchemes["Error"],
@@ -354,7 +211,6 @@
                                      AutoSize = false,
                                      Text = " ~  s  gui.cs   master ↑10 = Со_хранить"
                                  };
->>>>>>> 2e95cec4
         sizeBtnA.Clicked += (s, e) => {
             sizeBtnA.Frame = new Rect (
                                        sizeBtnA.Frame.X,
@@ -365,21 +221,6 @@
         absoluteFrame.Add (sizeBtnA);
 
         var label = new Label {
-<<<<<<< HEAD
-                                  Text = "Text Alignment (changes the four Labels above): ",
-                                  X = 2,
-                                  Y = Pos.Bottom (computedFrame) + 1,
-                                  HotKeySpecifier = (Rune)'_',
-                                  CanFocus = true
-                              };
-        Win.Add (label);
-
-        var radioGroup = new RadioGroup (new[] { "Left", "Right", "Centered", "Justified" }) {
-                             X = 4,
-                             Y = Pos.Bottom (label) + 1,
-                             SelectedItem = 2
-                         };
-=======
                                   X = 2,
                                   Y = Pos.Bottom (computedFrame) + 1,
                                   HotKeySpecifier = (Rune)'_',
@@ -394,7 +235,6 @@
                                             SelectedItem = 2,
                                             RadioLabels = new[] { "Left", "Right", "Centered", "Justified" }
                                         };
->>>>>>> 2e95cec4
         Win.Add (radioGroup);
 
         // Demo changing hotkey
@@ -426,44 +266,26 @@
 
         var mhkb = "Click to Change th_is Label's Hotkey";
         var moveHotKeyBtn = new Label {
-<<<<<<< HEAD
-                                          Text = mhkb,
-                                          AutoSize = false,
-=======
->>>>>>> 2e95cec4
                                           X = 2,
                                           Y = Pos.Bottom (radioGroup) + 1,
                                           Width = Dim.Width (computedFrame) - 2,
                                           ColorScheme = Colors.ColorSchemes["TopLevel"],
                                           HotKeySpecifier = (Rune)'_',
-<<<<<<< HEAD
-                                          CanFocus = true
-=======
                                           CanFocus = true,
                                           Text = mhkb
->>>>>>> 2e95cec4
                                       };
         moveHotKeyBtn.Clicked += (s, e) => { moveHotKeyBtn.Text = MoveHotkey (moveHotKeyBtn.Text); };
         Win.Add (moveHotKeyBtn);
 
         var muhkb = " ~  s  gui.cs   master ↑10 = Сохранить";
         var moveUnicodeHotKeyBtn = new Label {
-<<<<<<< HEAD
-                                                 Text = muhkb,
-                                                 AutoSize = false,
-=======
->>>>>>> 2e95cec4
                                                  X = Pos.Left (absoluteFrame) + 1,
                                                  Y = Pos.Bottom (radioGroup) + 1,
                                                  Width = Dim.Width (absoluteFrame) - 2,
                                                  ColorScheme = Colors.ColorSchemes["TopLevel"],
                                                  HotKeySpecifier = (Rune)'_',
-<<<<<<< HEAD
-                                                 CanFocus = true
-=======
                                                  CanFocus = true,
                                                  Text = muhkb
->>>>>>> 2e95cec4
                                              };
         moveUnicodeHotKeyBtn.Clicked += (s, e) => {
             moveUnicodeHotKeyBtn.Text = MoveHotkey (moveUnicodeHotKeyBtn.Text);
