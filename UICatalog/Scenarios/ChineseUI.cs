--- conflicted
+++ resolved
@@ -27,11 +27,7 @@
                                         };
         win.Add (buttonPanel);
 
-<<<<<<< HEAD
-        var btn = new Button (1, 1, "你", true); // v1: A
-=======
         var btn = new Button { X = 1, Y = 1, Text = "你" }; // v1: A
->>>>>>> 2e95cec4
         btn.Clicked += (s, e) => {
             int result = MessageBox.Query (
                                            "Confirm",
@@ -46,13 +42,8 @@
 
         buttonPanel.Add (
                          btn,
-<<<<<<< HEAD
-                         new Button (12, 1, "好"), // v1: B
-                         new Button (22, 1, "呀") // v1: C
-=======
                          new Button { X = 12, Y = 1, Text = "好" }, // v1: B
                          new Button { X = 22, Y = 1, Text = "呀" } // v1: C
->>>>>>> 2e95cec4
                         );
 
         Application.Run ();
