﻿#define DRAW_CONTENT
//#define BASE_DRAW_CONTENT

using System;
using System.Collections.Generic;
using System.Globalization;
using System.Linq;
using System.Net.Http;
using System.Text;
using System.Text.Json;
using System.Text.Unicode;
using System.Threading.Tasks;
using Terminal.Gui;
using static Terminal.Gui.TableView;

namespace UICatalog.Scenarios;

/// <summary>
/// This Scenario demonstrates building a custom control (a class deriving from View) that:
///   - Provides a "Character Map" application (like Windows' charmap.exe).
///   - Helps test unicode character rendering in Terminal.Gui
///   - Illustrates how to use ScrollView to do infinite scrolling
/// </summary>
[ScenarioMetadata (Name: "Character Map", Description: "Unicode viewer demonstrating the ScrollView control.")]
[ScenarioCategory ("Text and Formatting")]
[ScenarioCategory ("Controls")]
[ScenarioCategory ("ScrollView")]
public class CharacterMap : Scenario {
	CharMap _charMap;
	Label _errorLabel;
	TableView _categoryList;

	public override void Setup ()
	{
		_charMap = new CharMap () {
			X = 0,
			Y = 0,
			Height = Dim.Fill ()
		};
		Win.Add (_charMap);

		var jumpLabel = new Label ("Jump To Code Point:") { X = Pos.Right (_charMap) + 1, Y = Pos.Y (_charMap) };
		Win.Add (jumpLabel);
		var jumpEdit = new TextField () { X = Pos.Right (jumpLabel) + 1, Y = Pos.Y (_charMap), Width = 10, Caption = "e.g. 01BE3" };
		Win.Add (jumpEdit);
		_errorLabel = new Label ("") { X = Pos.Right (jumpEdit) + 1, Y = Pos.Y (_charMap), ColorScheme = Colors.ColorSchemes ["error"] };
		Win.Add (_errorLabel);

		jumpEdit.TextChanged += JumpEdit_TextChanged;

		_categoryList = new TableView () {
			X = Pos.Right (_charMap),
			Y = Pos.Bottom (jumpLabel),
			Height = Dim.Fill ()
		};

		_categoryList.FullRowSelect = true;
		//jumpList.Style.ShowHeaders = false;
		//jumpList.Style.ShowHorizontalHeaderOverline = false;
		//jumpList.Style.ShowHorizontalHeaderUnderline = false;
		_categoryList.Style.ShowHorizontalBottomline = true;
		//jumpList.Style.ShowVerticalCellLines = false;
		//jumpList.Style.ShowVerticalHeaderLines = false;
		_categoryList.Style.AlwaysShowHeaders = true;

		var isDescending = false;

		_categoryList.Table = CreateCategoryTable (0, isDescending);

		// if user clicks the mouse in TableView
		_categoryList.MouseClick += (s, e) => {
			_categoryList.ScreenToCell (e.MouseEvent.X, e.MouseEvent.Y, out int? clickedCol);
			if (clickedCol != null && e.MouseEvent.Flags.HasFlag (MouseFlags.Button1Clicked)) {
				var table = (EnumerableTableSource<UnicodeRange>)_categoryList.Table;
				var prevSelection = table.Data.ElementAt (_categoryList.SelectedRow).Category;
				isDescending = !isDescending;

				_categoryList.Table = CreateCategoryTable (clickedCol.Value, isDescending);

				table = (EnumerableTableSource<UnicodeRange>)_categoryList.Table;
				_categoryList.SelectedRow = table.Data
					.Select ((item, index) => new { item, index })
					.FirstOrDefault (x => x.item.Category == prevSelection)?.index ?? -1;
			}
		};

		var longestName = UnicodeRange.Ranges.Max (r => r.Category.GetColumns ());
		_categoryList.Style.ColumnStyles.Add (0, new ColumnStyle () { MaxWidth = longestName, MinWidth = longestName, MinAcceptableWidth = longestName });
		_categoryList.Style.ColumnStyles.Add (1, new ColumnStyle () { MaxWidth = 1, MinWidth = 6 });
		_categoryList.Style.ColumnStyles.Add (2, new ColumnStyle () { MaxWidth = 1, MinWidth = 6 });

		_categoryList.Width = _categoryList.Style.ColumnStyles.Sum (c => c.Value.MinWidth) + 4;

		_categoryList.SelectedCellChanged += (s, args) => {
			EnumerableTableSource<UnicodeRange> table = (EnumerableTableSource<UnicodeRange>)_categoryList.Table;
			_charMap.StartCodePoint = table.Data.ToArray () [args.NewRow].Start;
		};

		Win.Add (_categoryList);

		_charMap.SelectedCodePoint = 0;
		//jumpList.Refresh ();
		_charMap.SetFocus ();

		_charMap.Width = Dim.Fill () - _categoryList.Width;
	}


	EnumerableTableSource<UnicodeRange> CreateCategoryTable (int sortByColumn, bool descending)
	{
		Func<UnicodeRange, object> orderBy;
		var categorySort = string.Empty;
		var startSort = string.Empty;
		var endSort = string.Empty;

		var sortIndicator = descending ? CM.Glyphs.DownArrow.ToString () : CM.Glyphs.UpArrow.ToString ();
		switch (sortByColumn) {
		case 0:
			orderBy = r => r.Category;
			categorySort = sortIndicator;
			break;
		case 1:
			orderBy = r => r.Start;
			startSort = sortIndicator;
			break;
		case 2:
			orderBy = r => r.End;
			endSort = sortIndicator;
			break;
		default:
			throw new ArgumentException ("Invalid column number.");
		}

		IOrderedEnumerable<UnicodeRange> sortedRanges = descending ?
			UnicodeRange.Ranges.OrderByDescending (orderBy) :
			UnicodeRange.Ranges.OrderBy (orderBy);

		return new EnumerableTableSource<UnicodeRange> (sortedRanges, new Dictionary<string, Func<UnicodeRange, object>> ()
		{
			{ $"Category{categorySort}", s => s.Category },
			{ $"Start{startSort}", s => $"{s.Start:x5}" },
			{ $"End{endSort}", s => $"{s.End:x5}" },
		});
	}

	private void JumpEdit_TextChanged (object sender, TextChangedEventArgs e)
	{
		var jumpEdit = sender as TextField;
		if (jumpEdit.Text.Length == 0) {
			return;
		}
		uint result = 0;

		if (jumpEdit.Text.StartsWith ("U+", StringComparison.OrdinalIgnoreCase) || jumpEdit.Text.StartsWith ("\\u")) {
			try {
				result = uint.Parse (jumpEdit.Text [2..^0], NumberStyles.HexNumber);
			} catch (FormatException) {
				_errorLabel.Text = $"Invalid hex value";
				return;
			}
		} else if (jumpEdit.Text.StartsWith ("0", StringComparison.OrdinalIgnoreCase) || jumpEdit.Text.StartsWith ("\\u")) {
			try {
				result = uint.Parse (jumpEdit.Text, NumberStyles.HexNumber);
			} catch (FormatException) {
				_errorLabel.Text = $"Invalid hex value";
				return;
			}
		} else {
			try {
				result = uint.Parse (jumpEdit.Text, NumberStyles.Integer);
			} catch (FormatException) {
				_errorLabel.Text = $"Invalid value";
				return;
			}
		}
		if (result > RuneExtensions.MaxUnicodeCodePoint) {
			_errorLabel.Text = $"Beyond maximum codepoint";
			return;
		}
		_errorLabel.Text = $"U+{result:x4}";

		var table = (EnumerableTableSource<UnicodeRange>)_categoryList.Table;
		_categoryList.SelectedRow = table.Data
			.Select ((item, index) => new { item, index })
			.FirstOrDefault (x => x.item.Start <= result && x.item.End >= result)?.index ?? -1;
		_categoryList.EnsureSelectedCellIsVisible ();

		// Ensure the typed glyph is selected 
		_charMap.SelectedCodePoint = (int)result;
	}
}

class CharMap : ScrollView {

	/// <summary>
	/// Specifies the starting offset for the character map. The default is 0x2500 
	/// which is the Box Drawing characters.
	/// </summary>
	public int StartCodePoint {
		get => _start;
		set {
			_start = value;
			_selected = value;
			ContentOffset = new Point (0, (int)(_start / 16));
			SetNeedsDisplay ();
		}
	}

	public event EventHandler<ListViewItemEventArgs> SelectedCodePointChanged;

	/// <summary>
	/// Specifies the starting offset for the character map. The default is 0x2500 
	/// which is the Box Drawing characters.
	/// </summary>
	public int SelectedCodePoint {
		get => _selected;
		set {
			_selected = value;
			var col = Cursor.X;
			var row = Cursor.Y;
			var height = (Bounds.Height / ROW_HEIGHT) - (ShowHorizontalScrollIndicator ? 2 : 1);
			if (row + ContentOffset.Y < 0) {
				// Moving up.
				ContentOffset = new Point (ContentOffset.X, row);
			} else if (row + ContentOffset.Y >= height) {
				// Moving down.
				ContentOffset = new Point (ContentOffset.X, Math.Min (row, row - height + ROW_HEIGHT));
			}
			var width = (Bounds.Width / COLUMN_WIDTH * COLUMN_WIDTH) - (ShowVerticalScrollIndicator ? RowLabelWidth + 1 : RowLabelWidth);
			if (col + ContentOffset.X < 0) {
				// Moving left.
				ContentOffset = new Point (col, ContentOffset.Y);
			} else if (col + ContentOffset.X >= width) {
				// Moving right.
				ContentOffset = new Point (Math.Min (col, col - width + COLUMN_WIDTH), ContentOffset.Y);
			}
			SetNeedsDisplay ();
			SelectedCodePointChanged?.Invoke (this, new ListViewItemEventArgs (SelectedCodePoint, null));
		}
	}

	public Point Cursor {
		get {
			var row = SelectedCodePoint / 16;
			var col = (SelectedCodePoint - row * 16) * COLUMN_WIDTH;
			return new Point (col, row);
		}
		set => throw new NotImplementedException ();
	}

	public override void PositionCursor ()
	{
		if (HasFocus && Cursor.X + ContentOffset.X + RowLabelWidth + 1 >= RowLabelWidth &&
			Cursor.X + ContentOffset.X + RowLabelWidth + 1 < Bounds.Width - (ShowVerticalScrollIndicator ? 1 : 0) &&
			Cursor.Y + ContentOffset.Y + 1 > 0 &&
			Cursor.Y + ContentOffset.Y + 1 < Bounds.Height - (ShowHorizontalScrollIndicator ? 1 : 0)) {

			Driver.SetCursorVisibility (CursorVisibility.Default);
			Move (Cursor.X + ContentOffset.X + RowLabelWidth + 1, Cursor.Y + ContentOffset.Y + 1);
		} else {
			Driver.SetCursorVisibility (CursorVisibility.Invisible);
		}
	}


	int _start = 0;
	int _selected = 0;

	public const int COLUMN_WIDTH = 3;
	public const int ROW_HEIGHT = 1;

	public static int MaxCodePoint => 0x10FFFF;

	public static int RowLabelWidth => $"U+{MaxCodePoint:x5}".Length + 1;
	public static int RowWidth => RowLabelWidth + (COLUMN_WIDTH * 16);

	public CharMap ()
	{
		ColorScheme = Colors.Dialog;
		CanFocus = true;
		ContentSize = new Size (CharMap.RowWidth, (int)(MaxCodePoint / 16 + (ShowHorizontalScrollIndicator ? 2 : 1)));

		AddCommand (Command.ScrollUp, () => {
			if (SelectedCodePoint >= 16) {
				SelectedCodePoint -= 16;
			}
			return true;
		});
		AddCommand (Command.ScrollDown, () => {
			if (SelectedCodePoint < MaxCodePoint - 16) {
				SelectedCodePoint += 16;
			}
			return true;
		});
		AddCommand (Command.ScrollLeft, () => {
			if (SelectedCodePoint > 0) {
				SelectedCodePoint--;
			}
			return true;
		});
		AddCommand (Command.ScrollRight, () => {
			if (SelectedCodePoint < MaxCodePoint) {
				SelectedCodePoint++;
			}
			return true;
		});
		AddCommand (Command.PageUp, () => {
			var page = (Bounds.Height / ROW_HEIGHT - 1) * 16;
			SelectedCodePoint -= Math.Min (page, SelectedCodePoint);
			return true;
		});
		AddCommand (Command.PageDown, () => {
			var page = (Bounds.Height / ROW_HEIGHT - 1) * 16;
			SelectedCodePoint += Math.Min (page, MaxCodePoint - SelectedCodePoint);
			return true;
		});
		AddCommand (Command.TopHome, () => {
			SelectedCodePoint = 0;
			return true;
		});
		AddCommand (Command.BottomEnd, () => {
			SelectedCodePoint = MaxCodePoint;
			return true;
		});
		AddKeyBinding (Key.Enter, Command.Accept);
		AddCommand (Command.Accept, () => {
			ShowDetails ();
			return true;
		});

		MouseClick += Handle_MouseClick;
	}

	private void CopyCodePoint () => Clipboard.Contents = $"U+{SelectedCodePoint:x5}";
	private void CopyGlyph () => Clipboard.Contents = $"{new Rune ((char)SelectedCodePoint)}";

	public override void OnDrawContent (Rect contentArea)
	{
		if (ShowHorizontalScrollIndicator && ContentSize.Height < (int)(MaxCodePoint / 16 + 2)) {
			ContentSize = new Size (CharMap.RowWidth, (int)(MaxCodePoint / 16 + 2));
			var width = (Bounds.Width / COLUMN_WIDTH * COLUMN_WIDTH) - (ShowVerticalScrollIndicator ? RowLabelWidth + 1 : RowLabelWidth);
			if (Cursor.X + ContentOffset.X >= width) {
				// Snap to the selected glyph.
				ContentOffset = new Point (Math.Min (Cursor.X, Cursor.X - width + COLUMN_WIDTH), ContentOffset.Y == -ContentSize.Height + Bounds.Height ? ContentOffset.Y - 1 : ContentOffset.Y);
			} else {
				ContentOffset = new Point (ContentOffset.X - Cursor.X, ContentOffset.Y == -ContentSize.Height + Bounds.Height ? ContentOffset.Y - 1 : ContentOffset.Y);
			}
		} else if (!ShowHorizontalScrollIndicator && ContentSize.Height > (int)(MaxCodePoint / 16 + 1)) {
			ContentSize = new Size (CharMap.RowWidth, (int)(MaxCodePoint / 16 + 1));
			// Snap 1st column into view if it's been scrolled horizontally
			ContentOffset = new Point (0, ContentOffset.Y < -ContentSize.Height + Bounds.Height ? ContentOffset.Y - 1 : ContentOffset.Y);
		}
		base.OnDrawContent (contentArea);
	}

	//public void CharMap_DrawContent (object s, DrawEventArgs a)
	public override void OnDrawContentComplete (Rect contentArea)
	{
		Rect viewport = new Rect (ContentOffset,
			new Size (Math.Max (Bounds.Width - (ShowVerticalScrollIndicator ? 1 : 0), 0),
				Math.Max (Bounds.Height - (ShowHorizontalScrollIndicator ? 1 : 0), 0)));

		var oldClip = ClipToBounds ();
		if (ShowHorizontalScrollIndicator) {
			// ClipToBounds doesn't know about the scroll indicators, so if off, subtract one from height
			Driver.Clip = new Rect (Driver.Clip.Location, new Size (Driver.Clip.Width, Driver.Clip.Height - 1));
		}
		if (ShowVerticalScrollIndicator) {
			// ClipToBounds doesn't know about the scroll indicators, so if off, subtract one from width
			Driver.Clip = new Rect (Driver.Clip.Location, new Size (Driver.Clip.Width - 1, Driver.Clip.Height));
		}

		var cursorCol = Cursor.X;
		var cursorRow = Cursor.Y;

		Driver.SetAttribute (GetHotNormalColor ());
		Move (0, 0);
		Driver.AddStr (new string (' ', RowLabelWidth + 1));
		for (int hexDigit = 0; hexDigit < 16; hexDigit++) {
			var x = ContentOffset.X + RowLabelWidth + (hexDigit * COLUMN_WIDTH);
			if (x > RowLabelWidth - 2) {
				Move (x, 0);
				Driver.SetAttribute (GetHotNormalColor ());
				Driver.AddStr (" ");
				Driver.SetAttribute (HasFocus && (cursorCol + RowLabelWidth == x) ? ColorScheme.HotFocus : GetHotNormalColor ());
				Driver.AddStr ($"{hexDigit:x}");
				Driver.SetAttribute (GetHotNormalColor ());
				Driver.AddStr (" ");
			}
		}

		var firstColumnX = viewport.X + RowLabelWidth;
		for (int row = -ContentOffset.Y, y = 1; row <= (-ContentOffset.Y) + (Bounds.Height / ROW_HEIGHT); row++, y += ROW_HEIGHT) {
			var val = (row) * 16;
			if (val > MaxCodePoint) {
				continue;
			}
			Move (firstColumnX + COLUMN_WIDTH, y);
			Driver.SetAttribute (GetNormalColor ());
			for (int col = 0; col < 16; col++) {
				var x = firstColumnX + COLUMN_WIDTH * col + 1;
				Move (x, y);
				if (cursorRow + ContentOffset.Y + 1 == y && cursorCol + ContentOffset.X + firstColumnX + 1 == x && !HasFocus) {
					Driver.SetAttribute (GetFocusColor ());
				}

<<<<<<< HEAD
				Driver.AddRune (new Rune (val + col));
=======
				if (char.IsSurrogate ((char)(val + col))) {
					Driver.AddRune (Rune.ReplacementChar);
				} else {
					Driver.AddRune (new Rune (val + col));
				}
>>>>>>> 4d6781e5

				if (cursorRow + ContentOffset.Y + 1 == y && cursorCol + ContentOffset.X + firstColumnX + 1 == x && !HasFocus) {
					Driver.SetAttribute (GetNormalColor ());
				}
			}
			Move (0, y);
			Driver.SetAttribute (HasFocus && (cursorRow + ContentOffset.Y + 1 == y) ? ColorScheme.HotFocus : ColorScheme.HotNormal);
			var rowLabel = $"U+{val / 16:x5}_ ";
			Driver.AddStr (rowLabel);
		}
		Driver.Clip = oldClip;
	}

	ContextMenu _contextMenu = new ContextMenu ();
	void Handle_MouseClick (object sender, MouseEventEventArgs args)
	{
		var me = args.MouseEvent;
		if (me.Flags == MouseFlags.ReportMousePosition || (me.Flags != MouseFlags.Button1Clicked &&
			me.Flags != MouseFlags.Button1DoubleClicked)) { // && me.Flags != _contextMenu.MouseFlags)) {
			return;
		}

		if (me.X < RowLabelWidth) {
			return;
		}

		if (me.Y < 1) {
			return;
		}

		var row = me.Y - 1;
		var col = (me.X - RowLabelWidth - ContentOffset.X) / COLUMN_WIDTH;
		if (row < 0 || row > Bounds.Height || col < 0 || col > 15) {
			return;
		}

		var val = (row - ContentOffset.Y) * 16 + col;
		if (val > MaxCodePoint) {
			return;
		}

		if (me.Flags == MouseFlags.Button1Clicked) {
			SelectedCodePoint = val;
			return;
		}

		if (me.Flags == MouseFlags.Button1DoubleClicked) {
			SelectedCodePoint = val;
			ShowDetails ();
			return;
		}

		if (me.Flags == _contextMenu.MouseFlags) {
			SelectedCodePoint = val;
			_contextMenu = new ContextMenu (me.X + 1, me.Y + 1,
				new MenuBarItem (new MenuItem [] {
					new MenuItem ("_Copy Glyph", "", () => CopyGlyph (), null, null, Key.C | Key.CtrlMask),
					new MenuItem ("Copy Code _Point", "", () => CopyCodePoint (), null, null, Key.C | Key.ShiftMask | Key.CtrlMask),
				}) {

				}
			);
			_contextMenu.Show ();
		}
	}

	public static string ToCamelCase (string str)
	{
		if (string.IsNullOrEmpty (str)) {
			return str;
		}

		TextInfo textInfo = new CultureInfo ("en-US", false).TextInfo;

		str = textInfo.ToLower (str);
		str = textInfo.ToTitleCase (str);

		return str;
	}

	void ShowDetails ()
	{
		var client = new UcdApiClient ();
		string decResponse = string.Empty;

		var waitIndicator = new Dialog (new Button ("Cancel")) {
			Title = "Getting Code Point Information",
			X = Pos.Center (),
			Y = Pos.Center (),
			Height = 7,
			Width = 50
		};
		var errorLabel = new Label () {
			Text = UcdApiClient.BaseUrl,
			AutoSize = false,
			X = 0,
			Y = 1,
			Width = Dim.Fill (),
			Height = Dim.Fill (1),
			TextAlignment = TextAlignment.Centered
		};
		var spinner = new SpinnerView () {
			X = Pos.Center (),
			Y = Pos.Center (),
			Style = new SpinnerStyle.Aesthetic (),

		};
		spinner.AutoSpin ();
		waitIndicator.Add (errorLabel);
		waitIndicator.Add (spinner);
		waitIndicator.Ready += async (s, a) => {
			try {
				decResponse = await client.GetCodepointDec ((int)SelectedCodePoint);
			} catch (HttpRequestException e) {
				(s as Dialog).Text = e.Message;
				Application.MainLoop.Invoke (() => {
					spinner.Visible = false;
					errorLabel.Text = e.Message;
					errorLabel.ColorScheme = Colors.ColorSchemes ["Error"];
					errorLabel.Visible = true;
				});
			}
			(s as Dialog)?.RequestStop ();
		};
		Application.Run (waitIndicator);

		if (!string.IsNullOrEmpty (decResponse)) {
			string name = string.Empty;

			using (JsonDocument document = JsonDocument.Parse (decResponse)) {
				JsonElement root = document.RootElement;

				// Get a property by name and output its value
				if (root.TryGetProperty ("name", out JsonElement nameElement)) {
					name = nameElement.GetString ();
				}

				//// Navigate to a nested property and output its value
				//if (root.TryGetProperty ("property3", out JsonElement property3Element)
				//&& property3Element.TryGetProperty ("nestedProperty", out JsonElement nestedPropertyElement)) {
				//	Console.WriteLine (nestedPropertyElement.GetString ());
				//}
			}

			var title = $"{ToCamelCase (name)} - {new Rune ((char)SelectedCodePoint)} U+{SelectedCodePoint:x4}";
			switch (MessageBox.Query (title, decResponse, "Copy _Glyph", "Copy Code _Point", "Cancel")) {
			case 0:
				CopyGlyph ();
				break;
			case 1:
				CopyCodePoint ();
				break;
			}
		} else {
			MessageBox.ErrorQuery ("Code Point API", $"{UcdApiClient.BaseUrl} did not return a result.", "Ok");
		}
		// BUGBUG: This is a workaround for some weird ScrollView related mouse grab bug
		Application.GrabMouse (this);
	}


	public override bool OnEnter (View view)
	{
		if (IsInitialized) {
			Application.Driver.SetCursorVisibility (CursorVisibility.Default);
		}
		return base.OnEnter (view);
	}
}

public class UcdApiClient {
	private static readonly HttpClient httpClient = new HttpClient ();
	public const string BaseUrl = "https://ucdapi.org/unicode/latest/";

	public async Task<string> GetCodepointHex (string hex)
	{
		var response = await httpClient.GetAsync ($"{BaseUrl}codepoint/hex/{hex}");
		response.EnsureSuccessStatusCode ();
		return await response.Content.ReadAsStringAsync ();
	}

	public async Task<string> GetCodepointDec (int dec)
	{
		var response = await httpClient.GetAsync ($"{BaseUrl}codepoint/dec/{dec}");
		response.EnsureSuccessStatusCode ();
		return await response.Content.ReadAsStringAsync ();
	}

	public async Task<string> GetChars (string chars)
	{
		var response = await httpClient.GetAsync ($"{BaseUrl}chars/{Uri.EscapeDataString (chars)}");
		response.EnsureSuccessStatusCode ();
		return await response.Content.ReadAsStringAsync ();
	}

	public async Task<string> GetCharsName (string chars)
	{
		var response = await httpClient.GetAsync ($"{BaseUrl}chars/{Uri.EscapeDataString (chars)}/name");
		response.EnsureSuccessStatusCode ();
		return await response.Content.ReadAsStringAsync ();
	}
}


class UnicodeRange {
	public int Start;
	public int End;
	public string Category;
	public UnicodeRange (int start, int end, string category)
	{
		this.Start = start;
		this.End = end;
		this.Category = category;
	}

	public static List<UnicodeRange> GetRanges ()
	{
		var ranges = (from r in typeof (UnicodeRanges).GetProperties (System.Reflection.BindingFlags.Static | System.Reflection.BindingFlags.Public)
			      let urange = r.GetValue (null) as System.Text.Unicode.UnicodeRange
			      let name = string.IsNullOrEmpty (r.Name) ? $"U+{urange.FirstCodePoint:x5}-U+{urange.FirstCodePoint + urange.Length:x5}" : r.Name
			      where name != "None" && name != "All"
			      select new UnicodeRange (urange.FirstCodePoint, urange.FirstCodePoint + urange.Length, name));

		// .NET 8.0 only supports BMP in UnicodeRanges: https://learn.microsoft.com/en-us/dotnet/api/system.text.unicode.unicoderanges?view=net-8.0
		var nonBmpRanges = new List<UnicodeRange> {

			new UnicodeRange (0x1F130, 0x1F149   ,"Squared Latin Capital Letters"),
			new UnicodeRange (0x12400, 0x1240f   ,"Cuneiform Numbers and Punctuation"),
			new UnicodeRange (0x1FA00, 0x1FA0f   ,"Chess Symbols"),
			new UnicodeRange (0x10000, 0x1007F   ,"Linear B Syllabary"),
			new UnicodeRange (0x10080, 0x100FF   ,"Linear B Ideograms"),
			new UnicodeRange (0x10100, 0x1013F   ,"Aegean Numbers"),
			new UnicodeRange (0x10300, 0x1032F   ,"Old Italic"),
			new UnicodeRange (0x10330, 0x1034F   ,"Gothic"),
			new UnicodeRange (0x10380, 0x1039F   ,"Ugaritic"),
			new UnicodeRange (0x10400, 0x1044F   ,"Deseret"),
			new UnicodeRange (0x10450, 0x1047F   ,"Shavian"),
			new UnicodeRange (0x10480, 0x104AF   ,"Osmanya"),
			new UnicodeRange (0x10800, 0x1083F   ,"Cypriot Syllabary"),
			new UnicodeRange (0x1D000, 0x1D0FF   ,"Byzantine Musical Symbols"),
			new UnicodeRange (0x1D100, 0x1D1FF   ,"Musical Symbols"),
			new UnicodeRange (0x1D300, 0x1D35F   ,"Tai Xuan Jing Symbols"),
			new UnicodeRange (0x1D400, 0x1D7FF   ,"Mathematical Alphanumeric Symbols"),
			new UnicodeRange (0x1F600, 0x1F532   ,"Emojis Symbols"),
			new UnicodeRange (0x20000, 0x2A6DF   ,"CJK Unified Ideographs Extension B"),
			new UnicodeRange (0x2F800, 0x2FA1F   ,"CJK Compatibility Ideographs Supplement"),
			new UnicodeRange (0xE0000, 0xE007F   ,"Tags"),
		};

		return ranges.Concat (nonBmpRanges).OrderBy (r => r.Category).ToList ();
	}

	public static List<UnicodeRange> Ranges = GetRanges ();
}<|MERGE_RESOLUTION|>--- conflicted
+++ resolved
@@ -404,15 +404,11 @@
 					Driver.SetAttribute (GetFocusColor ());
 				}
 
-<<<<<<< HEAD
-				Driver.AddRune (new Rune (val + col));
-=======
 				if (char.IsSurrogate ((char)(val + col))) {
 					Driver.AddRune (Rune.ReplacementChar);
 				} else {
 					Driver.AddRune (new Rune (val + col));
 				}
->>>>>>> 4d6781e5
 
 				if (cursorRow + ContentOffset.Y + 1 == y && cursorCol + ContentOffset.X + firstColumnX + 1 == x && !HasFocus) {
 					Driver.SetAttribute (GetNormalColor ());
