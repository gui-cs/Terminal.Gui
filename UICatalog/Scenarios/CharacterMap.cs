﻿#define DRAW_CONTENT

//#define BASE_DRAW_CONTENT
using System;
using System.Collections.Generic;
using System.ComponentModel;
using System.Globalization;
using System.Linq;
using System.Net.Http;
using System.Reflection;
using System.Text;
using System.Text.Json;
using System.Text.Unicode;
using System.Threading.Tasks;
using Terminal.Gui;
using static Terminal.Gui.SpinnerStyle;

namespace UICatalog.Scenarios;

/// <summary>
///     This Scenario demonstrates building a custom control (a class deriving from View) that: - Provides a
///     "Character Map" application (like Windows' charmap.exe). - Helps test unicode character rendering in Terminal.Gui -
///     Illustrates how to use ScrollView to do infinite scrolling
/// </summary>
[ScenarioMetadata ("Character Map", "Unicode viewer demonstrating the ScrollView control.")]
[ScenarioCategory ("Text and Formatting")]
[ScenarioCategory ("Controls")]
[ScenarioCategory ("ScrollView")]
public class CharacterMap : Scenario
{
    public Label _errorLabel;
    private TableView _categoryList;
    private CharMap _charMap;

    // Don't create a Window, just return the top-level view
    public override void Init ()
    {
        Application.Init ();
        Application.Top.ColorScheme = Colors.ColorSchemes ["Base"];
    }

    public override void Setup ()
    {
        _charMap = new CharMap { X = 0, Y = 1, Height = Dim.Fill () };
        Application.Top.Add (_charMap);

        var jumpLabel = new Label
        {
            X = Pos.Right (_charMap) + 1,
            Y = Pos.Y (_charMap),
            HotKeySpecifier = (Rune)'_',
            Text = "_Jump To Code Point:"
        };
        Application.Top.Add (jumpLabel);

        var jumpEdit = new TextField
        {
            X = Pos.Right (jumpLabel) + 1, Y = Pos.Y (_charMap), Width = 10, Caption = "e.g. 01BE3"
        };
        Application.Top.Add (jumpEdit);

        _errorLabel = new Label
        {
            X = Pos.Right (jumpEdit) + 1, Y = Pos.Y (_charMap), ColorScheme = Colors.ColorSchemes ["error"], Text = "err"
        };
        Application.Top.Add (_errorLabel);

#if TEXT_CHANGED_TO_JUMP
        jumpEdit.TextChanged += JumpEdit_TextChanged;
#else
        jumpEdit.Accept += JumpEditOnAccept;

        void JumpEditOnAccept (object sender, CancelEventArgs e)
        {
            JumpEdit_TextChanged (sender, new StateEventArgs<string> (jumpEdit.Text, jumpEdit.Text));

            // Cancel the event to prevent ENTER from being handled elsewhere
            e.Cancel = true;
        }
#endif
        _categoryList = new TableView { X = Pos.Right (_charMap), Y = Pos.Bottom (jumpLabel), Height = Dim.Fill () };

        _categoryList.FullRowSelect = true;

        //jumpList.Style.ShowHeaders = false;
        //jumpList.Style.ShowHorizontalHeaderOverline = false;
        //jumpList.Style.ShowHorizontalHeaderUnderline = false;
        _categoryList.Style.ShowHorizontalBottomline = true;

        //jumpList.Style.ShowVerticalCellLines = false;
        //jumpList.Style.ShowVerticalHeaderLines = false;
        _categoryList.Style.AlwaysShowHeaders = true;

        var isDescending = false;

        _categoryList.Table = CreateCategoryTable (0, isDescending);

        // if user clicks the mouse in TableView
        _categoryList.MouseClick += (s, e) =>
                                    {
                                        _categoryList.ScreenToCell (e.MouseEvent.X, e.MouseEvent.Y, out int? clickedCol);

                                        if (clickedCol != null && e.MouseEvent.Flags.HasFlag (MouseFlags.Button1Clicked))
                                        {
                                            EnumerableTableSource<UnicodeRange> table = (EnumerableTableSource<UnicodeRange>)_categoryList.Table;
                                            string prevSelection = table.Data.ElementAt (_categoryList.SelectedRow).Category;
                                            isDescending = !isDescending;

                                            _categoryList.Table = CreateCategoryTable (clickedCol.Value, isDescending);

                                            table = (EnumerableTableSource<UnicodeRange>)_categoryList.Table;

                                            _categoryList.SelectedRow = table.Data
                                                                             .Select ((item, index) => new { item, index })
                                                                             .FirstOrDefault (x => x.item.Category == prevSelection)
                                                                             ?.index
                                                                        ?? -1;
                                        }
                                    };

        int longestName = UnicodeRange.Ranges.Max (r => r.Category.GetColumns ());

        _categoryList.Style.ColumnStyles.Add (
                                              0,
                                              new ColumnStyle { MaxWidth = longestName, MinWidth = longestName, MinAcceptableWidth = longestName }
                                             );
        _categoryList.Style.ColumnStyles.Add (1, new ColumnStyle { MaxWidth = 1, MinWidth = 6 });
        _categoryList.Style.ColumnStyles.Add (2, new ColumnStyle { MaxWidth = 1, MinWidth = 6 });

        _categoryList.Width = _categoryList.Style.ColumnStyles.Sum (c => c.Value.MinWidth) + 4;

        _categoryList.SelectedCellChanged += (s, args) =>
                                             {
                                                 EnumerableTableSource<UnicodeRange> table = (EnumerableTableSource<UnicodeRange>)_categoryList.Table;
                                                 _charMap.StartCodePoint = table.Data.ToArray () [args.NewRow].Start;
                                             };

        Application.Top.Add (_categoryList);

        _charMap.SelectedCodePoint = 0;
        _charMap.SetFocus ();

        // TODO: Replace this with Dim.Auto when that's ready
        _categoryList.Initialized += _categoryList_Initialized;

        var menu = new MenuBar
        {
            Menus =
            [
                new MenuBarItem (
                                 "_File",
                                 new MenuItem []
                                 {
                                     new (
                                          "_Quit",
                                          $"{Application.QuitKey}",
                                          () => Application.RequestStop ()
                                         )
                                 }
                                ),
                new MenuBarItem (
                                 "_Options",
                                 new [] { CreateMenuShowWidth () }
                                )
            ]
        };
        Application.Top.Add (menu);
    }

    private void _categoryList_Initialized (object sender, EventArgs e) { _charMap.Width = Dim.Fill () - _categoryList.Width; }

    private EnumerableTableSource<UnicodeRange> CreateCategoryTable (int sortByColumn, bool descending)
    {
        Func<UnicodeRange, object> orderBy;
        var categorySort = string.Empty;
        var startSort = string.Empty;
        var endSort = string.Empty;

        string sortIndicator = descending ? CM.Glyphs.DownArrow.ToString () : CM.Glyphs.UpArrow.ToString ();

        switch (sortByColumn)
        {
            case 0:
                orderBy = r => r.Category;
                categorySort = sortIndicator;

                break;
            case 1:
                orderBy = r => r.Start;
                startSort = sortIndicator;

                break;
            case 2:
                orderBy = r => r.End;
                endSort = sortIndicator;

                break;
            default:
                throw new ArgumentException ("Invalid column number.");
        }

        IOrderedEnumerable<UnicodeRange> sortedRanges = descending
                                                            ? UnicodeRange.Ranges.OrderByDescending (orderBy)
                                                            : UnicodeRange.Ranges.OrderBy (orderBy);

        return new EnumerableTableSource<UnicodeRange> (
                                                        sortedRanges,
                                                        new Dictionary<string, Func<UnicodeRange, object>>
                                                        {
                                                            { $"Category{categorySort}", s => s.Category },
                                                            { $"Start{startSort}", s => $"{s.Start:x5}" },
                                                            { $"End{endSort}", s => $"{s.End:x5}" }
                                                        }
                                                       );
    }

    private MenuItem CreateMenuShowWidth ()
    {
        var item = new MenuItem { Title = "_Show Glyph Width" };
        item.CheckType |= MenuItemCheckStyle.Checked;
        item.Checked = _charMap?.ShowGlyphWidths;
        item.Action += () => { _charMap.ShowGlyphWidths = (bool)(item.Checked = !item.Checked); };

        return item;
    }

    private void JumpEdit_TextChanged (object sender, StateEventArgs<string> e)
    {
        var jumpEdit = sender as TextField;

        if (jumpEdit.Text.Length == 0)
        {
            return;
        }

        uint result = 0;

        if (jumpEdit.Text.StartsWith ("U+", StringComparison.OrdinalIgnoreCase) || jumpEdit.Text.StartsWith ("\\u"))
        {
            try
            {
                result = uint.Parse (jumpEdit.Text [2..], NumberStyles.HexNumber);
            }
            catch (FormatException)
            {
                _errorLabel.Text = "Invalid hex value";

                return;
            }
        }
        else if (jumpEdit.Text.StartsWith ("0", StringComparison.OrdinalIgnoreCase) || jumpEdit.Text.StartsWith ("\\u"))
        {
            try
            {
                result = uint.Parse (jumpEdit.Text, NumberStyles.HexNumber);
            }
            catch (FormatException)
            {
                _errorLabel.Text = "Invalid hex value";

                return;
            }
        }
        else
        {
            try
            {
                result = uint.Parse (jumpEdit.Text, NumberStyles.Integer);
            }
            catch (FormatException)
            {
                _errorLabel.Text = "Invalid value";

                return;
            }
        }

        if (result > RuneExtensions.MaxUnicodeCodePoint)
        {
            _errorLabel.Text = "Beyond maximum codepoint";

            return;
        }

        _errorLabel.Text = $"U+{result:x5}";

        EnumerableTableSource<UnicodeRange> table = (EnumerableTableSource<UnicodeRange>)_categoryList.Table;

        _categoryList.SelectedRow = table.Data
                                         .Select ((item, index) => new { item, index })
                                         .FirstOrDefault (x => x.item.Start <= result && x.item.End >= result)
                                         ?.index
                                    ?? -1;
        _categoryList.EnsureSelectedCellIsVisible ();

        // Ensure the typed glyph is selected 
        _charMap.SelectedCodePoint = (int)result;
    }
}

internal class CharMap : ScrollView
{
    private const CursorVisibility _cursor = CursorVisibility.Default;
    private const int COLUMN_WIDTH = 3;

    private ContextMenu _contextMenu = new ();
    private int _rowHeight = 1;
    private int _selected;
    private int _start;

    public CharMap ()
    {
        ColorScheme = Colors.ColorSchemes ["Dialog"];
        CanFocus = true;

<<<<<<< HEAD
        ContentSize = new Size (
                                RowWidth,
                                MaxCodePoint / 16 * _rowHeight + 1 + _rowHeight);
=======
        ContentSize = new (
                           RowWidth,
                           (MaxCodePoint / 16 + (ShowHorizontalScrollIndicator ? 2 : 1)) * _rowHeight
                          );
>>>>>>> 7fd4223f

        AddCommand (
                    Command.ScrollUp,
                    () =>
                    {
                        if (SelectedCodePoint >= 16)
                        {
                            SelectedCodePoint -= 16;
                        }

                        return true;
                    }
                   );

        AddCommand (
                    Command.ScrollDown,
                    () =>
                    {
                        if (SelectedCodePoint < MaxCodePoint - 16)
                        {
                            SelectedCodePoint += 16;
                        }

                        return true;
                    }
                   );

        AddCommand (
                    Command.ScrollLeft,
                    () =>
                    {
                        if (SelectedCodePoint > 0)
                        {
                            SelectedCodePoint--;
                        }

                        return true;
                    }
                   );

        AddCommand (
                    Command.ScrollRight,
                    () =>
                    {
                        if (SelectedCodePoint < MaxCodePoint)
                        {
                            SelectedCodePoint++;
                        }

                        return true;
                    }
                   );

        AddCommand (
                    Command.PageUp,
                    () =>
                    {
                        int page = (ContentArea.Height / _rowHeight - 1) * 16;
                        SelectedCodePoint -= Math.Min (page, SelectedCodePoint);

                        return true;
                    }
                   );

        AddCommand (
                    Command.PageDown,
                    () =>
                    {
                        int page = (ContentArea.Height / _rowHeight - 1) * 16;
                        SelectedCodePoint += Math.Min (page, MaxCodePoint - SelectedCodePoint);

                        return true;
                    }
                   );

        AddCommand (
                    Command.TopHome,
                    () =>
                    {
                        SelectedCodePoint = 0;

                        return true;
                    }
                   );

        AddCommand (
                    Command.BottomEnd,
                    () =>
                    {
                        SelectedCodePoint = MaxCodePoint;

                        return true;
                    }
                   );
        KeyBindings.Add (Key.Enter, Command.Accept);

        AddCommand (
                    Command.Accept,
                    () =>
                    {
                        ShowDetails ();

                        return true;
                    }
                   );

        MouseClick += Handle_MouseClick;
    }

    /// <summary>Gets the coordinates of the Cursor based on the SelectedCodePoint in screen coordinates</summary>
    public Point Cursor
    {
        get
        {
            int row = SelectedCodePoint / 16 * _rowHeight + ContentOffset.Y + 1;

            int col = SelectedCodePoint % 16 * COLUMN_WIDTH + ContentOffset.X + RowLabelWidth + 1; // + 1 for padding

            return new Point (col, row);
        }
        set => throw new NotImplementedException ();
    }

    public static int MaxCodePoint => 0x10FFFF;

    /// <summary>
    ///     Specifies the starting offset for the character map. The default is 0x2500 which is the Box Drawing
    ///     characters.
    /// </summary>
    public int SelectedCodePoint
    {
        get => _selected;
        set
        {
            _selected = value;

            if (IsInitialized)
            {
                int row = SelectedCodePoint / 16 * _rowHeight;
                int col = SelectedCodePoint % 16 * COLUMN_WIDTH;

                int height = ContentArea.Height - (ShowHorizontalScrollIndicator ? 2 : 1);

                if (row + ContentOffset.Y < 0)
                {
                    // Moving up.
                    ContentOffset = new Point (ContentOffset.X, row);
                }
                else if (row + ContentOffset.Y >= height)
                {
                    // Moving down.
                    ContentOffset = new Point (
                                               ContentOffset.X,
                                               Math.Min (row, row - height + _rowHeight)
                                              );
                }

                int width = ContentArea.Width / COLUMN_WIDTH * COLUMN_WIDTH - (ShowVerticalScrollIndicator ? RowLabelWidth + 1 : RowLabelWidth);

                if (col + ContentOffset.X < 0)
                {
                    // Moving left.
                    ContentOffset = new Point (col, ContentOffset.Y);
                }
                else if (col + ContentOffset.X >= width)
                {
                    // Moving right.
                    ContentOffset = new Point (
                                               Math.Min (col, col - width + COLUMN_WIDTH),
                                               ContentOffset.Y
                                              );
                }
            }

            SetNeedsDisplay ();
            SelectedCodePointChanged?.Invoke (this, new ListViewItemEventArgs (SelectedCodePoint, null));
        }
    }

    public bool ShowGlyphWidths
    {
        get => _rowHeight == 2;
        set
        {
            _rowHeight = value ? 2 : 1;
            SetNeedsDisplay ();
        }
    }

    /// <summary>
    ///     Specifies the starting offset for the character map. The default is 0x2500 which is the Box Drawing
    ///     characters.
    /// </summary>
    public int StartCodePoint
    {
        get => _start;
        set
        {
            _start = value;
            SelectedCodePoint = value;
            SetNeedsDisplay ();
        }
    }

    private static int RowLabelWidth => $"U+{MaxCodePoint:x5}".Length + 1;
    private static int RowWidth => RowLabelWidth + COLUMN_WIDTH * 16;
    public event EventHandler<ListViewItemEventArgs> Hover;

    public override void OnDrawContent (Rectangle contentArea)
    {
        //if (ShowHorizontalScrollIndicator && ContentSize.Height < (int)(MaxCodePoint / 16 + 2)) {
        //	//ContentSize = new (CharMap.RowWidth, (int)(MaxCodePoint / 16 + 2));
        //	//ContentSize = new (CharMap.RowWidth, (int)(MaxCodePoint / 16) * _rowHeight + 2);
        //	var width = (Bounds.Width / COLUMN_WIDTH * COLUMN_WIDTH) - (ShowVerticalScrollIndicator ? RowLabelWidth + 1 : RowLabelWidth);
        //	if (Cursor.X + ContentOffset.X >= width) {
        //		// Snap to the selected glyph.
        //		ContentOffset = new (
        //			Math.Min (Cursor.X, Cursor.X - width + COLUMN_WIDTH),
        //			ContentOffset.Y == -ContentSize.Height + Bounds.Height ? ContentOffset.Y - 1 : ContentOffset.Y);
        //	} else {
        //		ContentOffset = new (
        //			ContentOffset.X - Cursor.X,
        //			ContentOffset.Y == -ContentSize.Height + Bounds.Height ? ContentOffset.Y - 1 : ContentOffset.Y);
        //	}
        //} else if (!ShowHorizontalScrollIndicator && ContentSize.Height > (int)(MaxCodePoint / 16 + 1)) {
        //	//ContentSize = new (CharMap.RowWidth, (int)(MaxCodePoint / 16 + 1));
        //	// Snap 1st column into view if it's been scrolled horizontally
        //	ContentOffset = new (0, ContentOffset.Y < -ContentSize.Height + Bounds.Height ? ContentOffset.Y - 1 : ContentOffset.Y);
        //}
        base.OnDrawContent (contentArea);
    }

    //public void CharMap_DrawContent (object s, DrawEventArgs a)
    public override void OnDrawContentComplete (Rectangle contentArea)
    {
        if (contentArea.Height == 0 || contentArea.Width == 0)
        {
            return;
        }

<<<<<<< HEAD
        var viewport = new Rectangle (
                                      ContentOffset,
                                      new Size (
                                                Math.Max (ContentArea.Width - (ShowVerticalScrollIndicator ? 1 : 0), 0),
                                                Math.Max (ContentArea.Height - (ShowHorizontalScrollIndicator ? 1 : 0), 0)
                                               )
                                     );
=======
        Rectangle viewport = new (
                                  ContentOffset,
                                  new (
                                       Math.Max (Bounds.Width - (ShowVerticalScrollIndicator ? 1 : 0), 0),
                                       Math.Max (Bounds.Height - (ShowHorizontalScrollIndicator ? 1 : 0), 0)
                                      )
                                 );
>>>>>>> 7fd4223f

        Rectangle oldClip = ClipToBounds ();

        if (ShowHorizontalScrollIndicator)
        {
            // ClipToBounds doesn't know about the scroll indicators, so if off, subtract one from height
<<<<<<< HEAD
            Driver.Clip = new Rectangle (
                                         Driver.Clip.Location,
                                         new Size (Driver.Clip.Width, Driver.Clip.Height - 1)
                                        );
=======
            Driver.Clip.Inflate (0, -1);
>>>>>>> 7fd4223f
        }

        if (ShowVerticalScrollIndicator)
        {
            // ClipToBounds doesn't know about the scroll indicators, so if off, subtract one from width
<<<<<<< HEAD
            Driver.Clip = new Rectangle (
                                         Driver.Clip.Location,
                                         new Size (Driver.Clip.Width - 1, Driver.Clip.Height)
                                        );
=======
            Driver.Clip.Inflate (-1, 0);
>>>>>>> 7fd4223f
        }

        int cursorCol = Cursor.X - ContentOffset.X - RowLabelWidth - 1;
        int cursorRow = Cursor.Y - ContentOffset.Y - 1;

        Driver.SetAttribute (GetHotNormalColor ());
        Move (0, 0);
        Driver.AddStr (new string (' ', RowLabelWidth + 1));

        for (var hexDigit = 0; hexDigit < 16; hexDigit++)
        {
            int x = ContentOffset.X + RowLabelWidth + hexDigit * COLUMN_WIDTH;

            if (x > RowLabelWidth - 2)
            {
                Move (x, 0);
                Driver.SetAttribute (GetHotNormalColor ());
                Driver.AddStr (" ");

                Driver.SetAttribute (
                                     HasFocus && cursorCol + ContentOffset.X + RowLabelWidth == x
                                         ? ColorScheme.HotFocus
                                         : GetHotNormalColor ()
                                    );
                Driver.AddStr ($"{hexDigit:x}");
                Driver.SetAttribute (GetHotNormalColor ());
                Driver.AddStr (" ");
            }
        }

        int firstColumnX = viewport.X + RowLabelWidth;

        for (var y = 1; y < ContentArea.Height; y++)
        {
            // What row is this?
            int row = (y - ContentOffset.Y - 1) / _rowHeight;

            int val = row * 16;

            if (val > MaxCodePoint)
            {
                continue;
            }

            Move (firstColumnX + COLUMN_WIDTH, y);
            Driver.SetAttribute (GetNormalColor ());

            for (var col = 0; col < 16; col++)
            {
                int x = firstColumnX + COLUMN_WIDTH * col + 1;

                Move (x, y);

                if (cursorRow + ContentOffset.Y + 1 == y && cursorCol + ContentOffset.X + firstColumnX + 1 == x && !HasFocus)
                {
                    Driver.SetAttribute (GetFocusColor ());
                }

                int scalar = val + col;
                var rune = (Rune)'?';

                if (Rune.IsValid (scalar))
                {
                    rune = new Rune (scalar);
                }

                int width = rune.GetColumns ();

                // are we at first row of the row?
                if (!ShowGlyphWidths || (y - ContentOffset.Y) % _rowHeight > 0)
                {
                    if (width > 0)
                    {
                        Driver.AddRune (rune);
                    }
                    else
                    {
                        if (rune.IsCombiningMark ())
                        {
                            // This is a hack to work around the fact that combining marks
                            // a) can't be rendered on their own
                            // b) that don't normalize are not properly supported in 
                            //    any known terminal (esp Windows/AtlasEngine). 
                            // See Issue #2616
                            var sb = new StringBuilder ();
                            sb.Append ('a');
                            sb.Append (rune);

                            // Try normalizing after combining with 'a'. If it normalizes, at least 
                            // it'll show on the 'a'. If not, just show the replacement char.
                            string normal = sb.ToString ().Normalize (NormalizationForm.FormC);

                            if (normal.Length == 1)
                            {
                                Driver.AddRune (normal [0]);
                            }
                            else
                            {
                                Driver.AddRune (Rune.ReplacementChar);
                            }
                        }
                    }
                }
                else
                {
                    Driver.SetAttribute (ColorScheme.HotNormal);
                    Driver.AddStr ($"{width}");
                }

                if (cursorRow + ContentOffset.Y + 1 == y && cursorCol + ContentOffset.X + firstColumnX + 1 == x && !HasFocus)
                {
                    Driver.SetAttribute (GetNormalColor ());
                }
            }

            Move (0, y);

            Driver.SetAttribute (
                                 HasFocus && cursorRow + ContentOffset.Y + 1 == y
                                     ? ColorScheme.HotFocus
                                     : ColorScheme.HotNormal
                                );

            if (!ShowGlyphWidths || (y - ContentOffset.Y) % _rowHeight > 0)
            {
                Driver.AddStr ($"U+{val / 16:x5}_ ");
            }
            else
            {
                Driver.AddStr (new string (' ', RowLabelWidth));
            }
        }

        Driver.Clip = oldClip;
    }

    public override bool OnEnter (View view)
    {
        if (IsInitialized)
        {
            Application.Driver.SetCursorVisibility (_cursor);
        }

        return base.OnEnter (view);
    }

    public override bool OnLeave (View view)
    {
        Driver.SetCursorVisibility (CursorVisibility.Invisible);

        return base.OnLeave (view);
    }

    public override void PositionCursor ()
    {
        if (HasFocus
            && Cursor.X >= RowLabelWidth
            && Cursor.X < ContentArea.Width - (ShowVerticalScrollIndicator ? 1 : 0)
            && Cursor.Y > 0
            && Cursor.Y < ContentArea.Height - (ShowHorizontalScrollIndicator ? 1 : 0))
        {
            Driver.SetCursorVisibility (_cursor);
            Move (Cursor.X, Cursor.Y);
        }
        else
        {
            Driver.SetCursorVisibility (CursorVisibility.Invisible);
        }
    }

    public event EventHandler<ListViewItemEventArgs> SelectedCodePointChanged;

    public static string ToCamelCase (string str)
    {
        if (string.IsNullOrEmpty (str))
        {
            return str;
        }

        TextInfo textInfo = new CultureInfo ("en-US", false).TextInfo;

        str = textInfo.ToLower (str);
        str = textInfo.ToTitleCase (str);

        return str;
    }

    private void CopyCodePoint () { Clipboard.Contents = $"U+{SelectedCodePoint:x5}"; }
    private void CopyGlyph () { Clipboard.Contents = $"{new Rune (SelectedCodePoint)}"; }

    private void Handle_MouseClick (object sender, MouseEventEventArgs args)
    {
        MouseEvent me = args.MouseEvent;

        if (me.Flags != MouseFlags.ReportMousePosition && me.Flags != MouseFlags.Button1Clicked && me.Flags != MouseFlags.Button1DoubleClicked)
        {
            return;
        }

        if (me.Y == 0)
        {
            me.Y = Cursor.Y;
        }

        if (me.Y > 0)
        { }

        if (me.X < RowLabelWidth || me.X > RowLabelWidth + 16 * COLUMN_WIDTH - 1)
        {
            me.X = Cursor.X;
        }

        int row = (me.Y - 1 - ContentOffset.Y) / _rowHeight; // -1 for header
        int col = (me.X - RowLabelWidth - ContentOffset.X) / COLUMN_WIDTH;

        if (col > 15)
        {
            col = 15;
        }

        int val = row * 16 + col;

        if (val > MaxCodePoint)
        {
            return;
        }

        if (me.Flags == MouseFlags.ReportMousePosition)
        {
            Hover?.Invoke (this, new ListViewItemEventArgs (val, null));
        }

        if (me.Flags == MouseFlags.Button1Clicked)
        {
            SelectedCodePoint = val;

            return;
        }

        if (me.Flags == MouseFlags.Button1DoubleClicked)
        {
            SelectedCodePoint = val;
            ShowDetails ();

            return;
        }

        if (me.Flags == _contextMenu.MouseFlags)
        {
            SelectedCodePoint = val;

            _contextMenu = new ContextMenu
            {
                Position = new Point (me.X + 1, me.Y + 1),
                MenuItems = new MenuBarItem (
                                             new MenuItem []
                                             {
                                                 new (
                                                      "_Copy Glyph",
                                                      "",
                                                      CopyGlyph,
                                                      null,
                                                      null,
                                                      (KeyCode)Key.C.WithCtrl
                                                     ),
                                                 new (
                                                      "Copy Code _Point",
                                                      "",
                                                      CopyCodePoint,
                                                      null,
                                                      null,
                                                      (KeyCode)Key.C.WithCtrl
                                                                  .WithShift
                                                     )
                                             }
                                            )
            };
            _contextMenu.Show ();
        }
    }

    private void ShowDetails ()
    {
        var client = new UcdApiClient ();
        var decResponse = string.Empty;

        var waitIndicator = new Dialog
        {
            Title = "Getting Code Point Information",
            X = Pos.Center (),
            Y = Pos.Center (),
            Height = 7,
            Width = 50,
            Buttons = [new Button { Text = "Cancel" }]
        };

        var errorLabel = new Label
        {
            Text = UcdApiClient.BaseUrl,
            AutoSize = false,
            X = 0,
            Y = 1,
            Width = Dim.Fill (),
            Height = Dim.Fill (1),
            TextAlignment = TextAlignment.Centered
        };
        var spinner = new SpinnerView { X = Pos.Center (), Y = Pos.Center (), Style = new Aesthetic () };
        spinner.AutoSpin = true;
        waitIndicator.Add (errorLabel);
        waitIndicator.Add (spinner);

        waitIndicator.Ready += async (s, a) =>
                               {
                                   try
                                   {
                                       decResponse = await client.GetCodepointDec (SelectedCodePoint);
                                   }
                                   catch (HttpRequestException e)
                                   {
                                       (s as Dialog).Text = e.Message;

                                       Application.Invoke (
                                                           () =>
                                                           {
                                                               spinner.Visible = false;
                                                               errorLabel.Text = e.Message;
                                                               errorLabel.ColorScheme = Colors.ColorSchemes ["Error"];
                                                               errorLabel.Visible = true;
                                                           }
                                                          );
                                   }

                                   (s as Dialog)?.RequestStop ();
                               };
        Application.Run (waitIndicator);

        if (!string.IsNullOrEmpty (decResponse))
        {
            var name = string.Empty;

            using (JsonDocument document = JsonDocument.Parse (decResponse))
            {
                JsonElement root = document.RootElement;

                // Get a property by name and output its value
                if (root.TryGetProperty ("name", out JsonElement nameElement))
                {
                    name = nameElement.GetString ();
                }

                //// Navigate to a nested property and output its value
                //if (root.TryGetProperty ("property3", out JsonElement property3Element)
                //&& property3Element.TryGetProperty ("nestedProperty", out JsonElement nestedPropertyElement)) {
                //	Console.WriteLine (nestedPropertyElement.GetString ());
                //}
                decResponse = JsonSerializer.Serialize (
                                                        document.RootElement,
                                                        new
                                                            JsonSerializerOptions { WriteIndented = true }
                                                       );
            }

            var title = $"{ToCamelCase (name)} - {new Rune (SelectedCodePoint)} U+{SelectedCodePoint:x5}";

            var copyGlyph = new Button { Text = "Copy _Glyph" };
            var copyCP = new Button { Text = "Copy Code _Point" };
            var cancel = new Button { Text = "Cancel" };

            var dlg = new Dialog { Title = title, Buttons = [copyGlyph, copyCP, cancel] };

            copyGlyph.Accept += (s, a) =>
                                {
                                    CopyGlyph ();
                                    dlg.RequestStop ();
                                };

            copyCP.Accept += (s, a) =>
                             {
                                 CopyCodePoint ();
                                 dlg.RequestStop ();
                             };
            cancel.Accept += (s, a) => dlg.RequestStop ();

            var rune = (Rune)SelectedCodePoint;
            var label = new Label { Text = "IsAscii: ", X = 0, Y = 0 };
            dlg.Add (label);

            label = new Label { Text = $"{rune.IsAscii}", X = Pos.Right (label), Y = Pos.Top (label) };
            dlg.Add (label);

            label = new Label { Text = ", Bmp: ", X = Pos.Right (label), Y = Pos.Top (label) };
            dlg.Add (label);

            label = new Label { Text = $"{rune.IsBmp}", X = Pos.Right (label), Y = Pos.Top (label) };
            dlg.Add (label);

            label = new Label { Text = ", CombiningMark: ", X = Pos.Right (label), Y = Pos.Top (label) };
            dlg.Add (label);

            label = new Label { Text = $"{rune.IsCombiningMark ()}", X = Pos.Right (label), Y = Pos.Top (label) };
            dlg.Add (label);

            label = new Label { Text = ", SurrogatePair: ", X = Pos.Right (label), Y = Pos.Top (label) };
            dlg.Add (label);

            label = new Label { Text = $"{rune.IsSurrogatePair ()}", X = Pos.Right (label), Y = Pos.Top (label) };
            dlg.Add (label);

            label = new Label { Text = ", Plane: ", X = Pos.Right (label), Y = Pos.Top (label) };
            dlg.Add (label);

            label = new Label { Text = $"{rune.Plane}", X = Pos.Right (label), Y = Pos.Top (label) };
            dlg.Add (label);

            label = new Label { Text = "Columns: ", X = 0, Y = Pos.Bottom (label) };
            dlg.Add (label);

            label = new Label { Text = $"{rune.GetColumns ()}", X = Pos.Right (label), Y = Pos.Top (label) };
            dlg.Add (label);

            label = new Label { Text = ", Utf16SequenceLength: ", X = Pos.Right (label), Y = Pos.Top (label) };
            dlg.Add (label);

            label = new Label { Text = $"{rune.Utf16SequenceLength}", X = Pos.Right (label), Y = Pos.Top (label) };
            dlg.Add (label);

            label = new Label
            {
                Text =
                    $"Code Point Information from {UcdApiClient.BaseUrl}codepoint/dec/{SelectedCodePoint}:",
                X = 0,
                Y = Pos.Bottom (label)
            };
            dlg.Add (label);

            var json = new TextView
            {
                X = 0,
                Y = Pos.Bottom (label),
                Width = Dim.Fill (),
                Height = Dim.Fill (2),
                ReadOnly = true,
                Text = decResponse
            };
            dlg.Add (json);

            Application.Run (dlg);
        }
        else
        {
            MessageBox.ErrorQuery (
                                   "Code Point API",
                                   $"{
                                       UcdApiClient.BaseUrl
                                   }codepoint/dec/{
                                       SelectedCodePoint
                                   } did not return a result for\r\n {
                                       new Rune (SelectedCodePoint)
                                   } U+{
                                       SelectedCodePoint
                                       :x5}.",
                                   "Ok"
                                  );
        }

        // BUGBUG: This is a workaround for some weird ScrollView related mouse grab bug
        Application.GrabMouse (this);
    }
}

public class UcdApiClient
{
    public const string BaseUrl = "https://ucdapi.org/unicode/latest/";
    private static readonly HttpClient _httpClient = new ();

    public async Task<string> GetChars (string chars)
    {
        HttpResponseMessage response = await _httpClient.GetAsync ($"{BaseUrl}chars/{Uri.EscapeDataString (chars)}");
        response.EnsureSuccessStatusCode ();

        return await response.Content.ReadAsStringAsync ();
    }

    public async Task<string> GetCharsName (string chars)
    {
        HttpResponseMessage response =
            await _httpClient.GetAsync ($"{BaseUrl}chars/{Uri.EscapeDataString (chars)}/name");
        response.EnsureSuccessStatusCode ();

        return await response.Content.ReadAsStringAsync ();
    }

    public async Task<string> GetCodepointDec (int dec)
    {
        HttpResponseMessage response = await _httpClient.GetAsync ($"{BaseUrl}codepoint/dec/{dec}");
        response.EnsureSuccessStatusCode ();

        return await response.Content.ReadAsStringAsync ();
    }

    public async Task<string> GetCodepointHex (string hex)
    {
        HttpResponseMessage response = await _httpClient.GetAsync ($"{BaseUrl}codepoint/hex/{hex}");
        response.EnsureSuccessStatusCode ();

        return await response.Content.ReadAsStringAsync ();
    }
}

internal class UnicodeRange
{
    public static List<UnicodeRange> Ranges = GetRanges ();

    public string Category;
    public int End;
    public int Start;

    public UnicodeRange (int start, int end, string category)
    {
        Start = start;
        End = end;
        Category = category;
    }

    public static List<UnicodeRange> GetRanges ()
    {
        IEnumerable<UnicodeRange> ranges =
            from r in typeof (UnicodeRanges).GetProperties (BindingFlags.Static | BindingFlags.Public)
            let urange = r.GetValue (null) as System.Text.Unicode.UnicodeRange
            let name = string.IsNullOrEmpty (r.Name)
                           ? $"U+{urange.FirstCodePoint:x5}-U+{urange.FirstCodePoint + urange.Length:x5}"
                           : r.Name
            where name != "None" && name != "All"
            select new UnicodeRange (urange.FirstCodePoint, urange.FirstCodePoint + urange.Length, name);

        // .NET 8.0 only supports BMP in UnicodeRanges: https://learn.microsoft.com/en-us/dotnet/api/system.text.unicode.unicoderanges?view=net-8.0
        List<UnicodeRange> nonBmpRanges = new ()
        {
            new UnicodeRange (
                              0x1F130,
                              0x1F149,
                              "Squared Latin Capital Letters"
                             ),
            new UnicodeRange (
                              0x12400,
                              0x1240f,
                              "Cuneiform Numbers and Punctuation"
                             ),
            new UnicodeRange (0x10000, 0x1007F, "Linear B Syllabary"),
            new UnicodeRange (0x10080, 0x100FF, "Linear B Ideograms"),
            new UnicodeRange (0x10100, 0x1013F, "Aegean Numbers"),
            new UnicodeRange (0x10300, 0x1032F, "Old Italic"),
            new UnicodeRange (0x10330, 0x1034F, "Gothic"),
            new UnicodeRange (0x10380, 0x1039F, "Ugaritic"),
            new UnicodeRange (0x10400, 0x1044F, "Deseret"),
            new UnicodeRange (0x10450, 0x1047F, "Shavian"),
            new UnicodeRange (0x10480, 0x104AF, "Osmanya"),
            new UnicodeRange (0x10800, 0x1083F, "Cypriot Syllabary"),
            new UnicodeRange (
                              0x1D000,
                              0x1D0FF,
                              "Byzantine Musical Symbols"
                             ),
            new UnicodeRange (0x1D100, 0x1D1FF, "Musical Symbols"),
            new UnicodeRange (0x1D300, 0x1D35F, "Tai Xuan Jing Symbols"),
            new UnicodeRange (
                              0x1D400,
                              0x1D7FF,
                              "Mathematical Alphanumeric Symbols"
                             ),
            new UnicodeRange (0x1F600, 0x1F532, "Emojis Symbols"),
            new UnicodeRange (
                              0x20000,
                              0x2A6DF,
                              "CJK Unified Ideographs Extension B"
                             ),
            new UnicodeRange (
                              0x2F800,
                              0x2FA1F,
                              "CJK Compatibility Ideographs Supplement"
                             ),
            new UnicodeRange (0xE0000, 0xE007F, "Tags")
        };

        return ranges.Concat (nonBmpRanges).OrderBy (r => r.Category).ToList ();
    }
}<|MERGE_RESOLUTION|>--- conflicted
+++ resolved
@@ -313,16 +313,9 @@
         ColorScheme = Colors.ColorSchemes ["Dialog"];
         CanFocus = true;
 
-<<<<<<< HEAD
-        ContentSize = new Size (
+        ContentSize = new (
                                 RowWidth,
                                 MaxCodePoint / 16 * _rowHeight + 1 + _rowHeight);
-=======
-        ContentSize = new (
-                           RowWidth,
-                           (MaxCodePoint / 16 + (ShowHorizontalScrollIndicator ? 2 : 1)) * _rowHeight
-                          );
->>>>>>> 7fd4223f
 
         AddCommand (
                     Command.ScrollUp,
@@ -563,50 +556,26 @@
             return;
         }
 
-<<<<<<< HEAD
-        var viewport = new Rectangle (
-                                      ContentOffset,
-                                      new Size (
-                                                Math.Max (ContentArea.Width - (ShowVerticalScrollIndicator ? 1 : 0), 0),
-                                                Math.Max (ContentArea.Height - (ShowHorizontalScrollIndicator ? 1 : 0), 0)
-                                               )
-                                     );
-=======
         Rectangle viewport = new (
                                   ContentOffset,
                                   new (
-                                       Math.Max (Bounds.Width - (ShowVerticalScrollIndicator ? 1 : 0), 0),
-                                       Math.Max (Bounds.Height - (ShowHorizontalScrollIndicator ? 1 : 0), 0)
-                                      )
+                                            Math.Max (ContentArea.Width - (ShowVerticalScrollIndicator ? 1 : 0), 0),
+                                            Math.Max (ContentArea.Height - (ShowHorizontalScrollIndicator ? 1 : 0), 0)
+                                           )
                                  );
->>>>>>> 7fd4223f
 
         Rectangle oldClip = ClipToBounds ();
 
         if (ShowHorizontalScrollIndicator)
         {
             // ClipToBounds doesn't know about the scroll indicators, so if off, subtract one from height
-<<<<<<< HEAD
-            Driver.Clip = new Rectangle (
-                                         Driver.Clip.Location,
-                                         new Size (Driver.Clip.Width, Driver.Clip.Height - 1)
-                                        );
-=======
             Driver.Clip.Inflate (0, -1);
->>>>>>> 7fd4223f
         }
 
         if (ShowVerticalScrollIndicator)
         {
             // ClipToBounds doesn't know about the scroll indicators, so if off, subtract one from width
-<<<<<<< HEAD
-            Driver.Clip = new Rectangle (
-                                         Driver.Clip.Location,
-                                         new Size (Driver.Clip.Width - 1, Driver.Clip.Height)
-                                        );
-=======
             Driver.Clip.Inflate (-1, 0);
->>>>>>> 7fd4223f
         }
 
         int cursorCol = Cursor.X - ContentOffset.X - RowLabelWidth - 1;
