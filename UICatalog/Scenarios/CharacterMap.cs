﻿#define DRAW_CONTENT
//#define BASE_DRAW_CONTENT

<<<<<<< HEAD
using NStack;
=======
>>>>>>> a6b05b83
using System;
using System.Collections.Generic;
using System.Globalization;
using System.Linq;
using System.Net.Http;
<<<<<<< HEAD
=======
using System.Text;
>>>>>>> a6b05b83
using System.Text.Json;
using System.Text.Unicode;
using System.Threading.Tasks;
using Terminal.Gui;
<<<<<<< HEAD
using static System.Net.WebRequestMethods;
using Rune = System.Rune;

namespace UICatalog.Scenarios;

/// <summary>
/// This Scenario demonstrates building a custom control (a class deriving from View) that:
///   - Provides a "Character Map" application (like Windows' charmap.exe).
///   - Helps test unicode character rendering in Terminal.Gui
///   - Illustrates how to use ScrollView to do infinite scrolling
/// </summary>
[ScenarioMetadata (Name: "Character Map", Description: "A Unicode character set viewer built as a custom control using the ScrollView control.")]
[ScenarioCategory ("Text and Formatting")]
[ScenarioCategory ("Controls")]
[ScenarioCategory ("ScrollView")]
public class CharacterMap : Scenario {
	CharMap _charMap;
	Label _errorLabel;
	public override void Setup ()
	{
		_charMap = new CharMap () {
			X = 0,
			Y = 0,
			Height = Dim.Fill ()
		};
		Win.Add (_charMap);

=======
using static Terminal.Gui.TableView;

namespace UICatalog.Scenarios;

/// <summary>
/// This Scenario demonstrates building a custom control (a class deriving from View) that:
///   - Provides a "Character Map" application (like Windows' charmap.exe).
///   - Helps test unicode character rendering in Terminal.Gui
///   - Illustrates how to use ScrollView to do infinite scrolling
/// </summary>
[ScenarioMetadata (Name: "Character Map", Description: "Unicode viewer demonstrating the ScrollView control.")]
[ScenarioCategory ("Text and Formatting")]
[ScenarioCategory ("Controls")]
[ScenarioCategory ("ScrollView")]
public class CharacterMap : Scenario {
	CharMap _charMap;
	Label _errorLabel;
	TableView _categoryList;

	public override void Setup ()
	{
		_charMap = new CharMap () {
			X = 0,
			Y = 0,
			Height = Dim.Fill ()
		};
		Win.Add (_charMap);

>>>>>>> a6b05b83
		var jumpLabel = new Label ("Jump To Code Point:") { X = Pos.Right (_charMap) + 1, Y = Pos.Y (_charMap) };
		Win.Add (jumpLabel);
		var jumpEdit = new TextField () { X = Pos.Right (jumpLabel) + 1, Y = Pos.Y (_charMap), Width = 10, Caption = "e.g. 01BE3" };
		Win.Add (jumpEdit);
		_errorLabel = new Label ("") { X = Pos.Right (jumpEdit) + 1, Y = Pos.Y (_charMap), ColorScheme = Colors.ColorSchemes ["error"] };
		Win.Add (_errorLabel);
<<<<<<< HEAD
		jumpEdit.TextChanged += JumpEdit_TextChanged;
		var rangeItems = new (ustring label, int start, int end) [UnicodeRange.Ranges.Count];

		for (var i = 0; i < UnicodeRange.Ranges.Count; i++) {
			var range = UnicodeRange.Ranges [i];
			rangeItems [i] = CreateRangeItem (range.Category, range.Start, range.End);
		}
		static (ustring label, int start, int end) CreateRangeItem (ustring title, int start, int end)
		{
			return ($"{title} (U+{start:x5}-{end:x5})", start, end);
		}

		var label = new Label ("Jump To Unicode Range:") { X = Pos.Right (_charMap) + 1, Y = Pos.Bottom (jumpLabel) + 1 };
		Win.Add (label);

		var jumpList = new ListView (rangeItems.Select (t => t.label).ToArray ()) {
			X = Pos.X (label) + 1,
			Y = Pos.Bottom (label),
			Width = rangeItems.Max (r => r.label.Length) + 2,
			Height = Dim.Fill (1),
			SelectedItem = 0
		};
		jumpList.SelectedItemChanged += (s, args) => {
			_charMap.StartCodePoint = rangeItems [jumpList.SelectedItem].start;
		};

		_charMap.SelectedCodePointChanged += (s, args) => {
			jumpEdit.TextChanged -= JumpEdit_TextChanged;
			jumpEdit.Text = $"{args.Item:X6}";
			jumpEdit.TextChanged += JumpEdit_TextChanged;
		};

		Win.Add (jumpList);

		_charMap.SelectedCodePoint = 0;
		//jumpList.Refresh ();
		_charMap.SetFocus ();

		_charMap.Width = Dim.Fill () - jumpList.Width;
	}

	private void JumpEdit_TextChanged (object sender, TextChangedEventArgs e)
	{
		var jumpEdit = sender as TextField;
		var result = 0;
		if (jumpEdit.Text.Length == 0) return;
		try {
			result = Convert.ToInt32 (jumpEdit.Text.ToString (), 10);
		} catch (OverflowException) {
			_errorLabel.Text = $"Invalid (overflow)";
			return;
		} catch (FormatException) {
			try {
				result = Convert.ToInt32 (jumpEdit.Text.ToString (), 16);
			} catch (OverflowException) {
				_errorLabel.Text = $"Invalid (overflow)";
				return;
			} catch (FormatException) {
				_errorLabel.Text = $"Invalid (can't parse)";
				return;
			}
		}
		_errorLabel.Text = $"U+{result:x4}";
		_charMap.SelectedCodePoint = result;
	}
}

class CharMap : ScrollView {

	/// <summary>
	/// Specifies the starting offset for the character map. The default is 0x2500 
	/// which is the Box Drawing characters.
	/// </summary>
	public int StartCodePoint {
		get => _start;
		set {
			_start = value;
			_selected = value;
			ContentOffset = new Point (0, (int)(_start / 16));
			SetNeedsDisplay ();
		}
	}

	public event EventHandler<ListViewItemEventArgs> SelectedCodePointChanged;

	/// <summary>
	/// Specifies the starting offset for the character map. The default is 0x2500 
	/// which is the Box Drawing characters.
	/// </summary>
	public int SelectedCodePoint {
		get => _selected;
		set {
			_selected = value;
			var row = (int)_selected / 16;
			var height = (Bounds.Height / ROW_HEIGHT) - (ShowHorizontalScrollIndicator ? 2 : 1);
			if (row + ContentOffset.Y < 0) {
				// Moving up.
				ContentOffset = new Point (ContentOffset.X, row);
			} else if (row + ContentOffset.Y >= height) {
				// Moving down.
				ContentOffset = new Point (ContentOffset.X, Math.Min (row, row - height + ROW_HEIGHT));
			}
			var col = (((int)_selected - (row * 16)) * COLUMN_WIDTH);
			var width = (Bounds.Width / COLUMN_WIDTH * COLUMN_WIDTH) - (ShowVerticalScrollIndicator ? RowLabelWidth + 1 : RowLabelWidth);
			if (col + ContentOffset.X < 0) {
				// Moving left.
				ContentOffset = new Point (col, ContentOffset.Y);
			} else if (col + ContentOffset.X >= width) {
				// Moving right.
				ContentOffset = new Point (Math.Min (col, col - width + COLUMN_WIDTH), ContentOffset.Y);
=======

		jumpEdit.TextChanged += JumpEdit_TextChanged;

		_categoryList = new TableView () {
			X = Pos.Right (_charMap),
			Y = Pos.Bottom (jumpLabel),
			Height = Dim.Fill ()
		};

		_categoryList.FullRowSelect = true;
		//jumpList.Style.ShowHeaders = false;
		//jumpList.Style.ShowHorizontalHeaderOverline = false;
		//jumpList.Style.ShowHorizontalHeaderUnderline = false;
		_categoryList.Style.ShowHorizontalBottomline = true;
		//jumpList.Style.ShowVerticalCellLines = false;
		//jumpList.Style.ShowVerticalHeaderLines = false;
		_categoryList.Style.AlwaysShowHeaders = true;

		var isDescending = false;

		_categoryList.Table = CreateCategoryTable (0, isDescending);

		// if user clicks the mouse in TableView
		_categoryList.MouseClick += (s, e) => {
			_categoryList.ScreenToCell (e.MouseEvent.X, e.MouseEvent.Y, out int? clickedCol);
			if (clickedCol != null && e.MouseEvent.Flags.HasFlag (MouseFlags.Button1Clicked)) {
				var table = (EnumerableTableSource<UnicodeRange>)_categoryList.Table;
				var prevSelection = table.Data.ElementAt (_categoryList.SelectedRow).Category;
				isDescending = !isDescending;

				_categoryList.Table = CreateCategoryTable (clickedCol.Value, isDescending);

				table = (EnumerableTableSource<UnicodeRange>)_categoryList.Table;
				_categoryList.SelectedRow = table.Data
					.Select ((item, index) => new { item, index })
					.FirstOrDefault (x => x.item.Category == prevSelection)?.index ?? -1;
>>>>>>> a6b05b83
			}
		};

		var longestName = UnicodeRange.Ranges.Max (r => r.Category.GetColumns ());
		_categoryList.Style.ColumnStyles.Add (0, new ColumnStyle () { MaxWidth = longestName, MinWidth = longestName, MinAcceptableWidth = longestName });
		_categoryList.Style.ColumnStyles.Add (1, new ColumnStyle () { MaxWidth = 1, MinWidth = 6 });
		_categoryList.Style.ColumnStyles.Add (2, new ColumnStyle () { MaxWidth = 1, MinWidth = 6 });

		_categoryList.Width = _categoryList.Style.ColumnStyles.Sum (c => c.Value.MinWidth) + 4;

		_categoryList.SelectedCellChanged += (s, args) => {
			EnumerableTableSource<UnicodeRange> table = (EnumerableTableSource<UnicodeRange>)_categoryList.Table;
			_charMap.StartCodePoint = table.Data.ToArray () [args.NewRow].Start;
		};

<<<<<<< HEAD
			SetNeedsDisplay ();
			SelectedCodePointChanged?.Invoke (this, new ListViewItemEventArgs (_selected, null));
		}
	}

	public override void PositionCursor ()
	{
		var row = (int)_selected / 16;
		var col = (((int)_selected - (row * 16)) * COLUMN_WIDTH);

		Move (col + ContentOffset.X + RowLabelWidth + 1, row + ContentOffset.Y + 1);
	}


	int _start = 0;
	int _selected = 0;

	public const int COLUMN_WIDTH = 2;
	public const int ROW_HEIGHT = 1;

	public static int MaxCodePoint => 0x10FFFF;

	public static int RowLabelWidth => $"U+{MaxCodePoint:x5}".Length + 1;
	public static int RowWidth => RowLabelWidth + (COLUMN_WIDTH * 16);

	public CharMap ()
	{
		ColorScheme = Colors.Dialog;
		CanFocus = true;
		KeepContentAlwaysInViewport = true;

		ContentSize = new Size (CharMap.RowWidth, (int)(MaxCodePoint / 16 + (ShowHorizontalScrollIndicator ? 2 : 1)));

		AddCommand (Command.ScrollUp, () => {
			if (SelectedCodePoint >= 16) {
				SelectedCodePoint -= 16;
			}
			return true;
		});
		AddCommand (Command.ScrollDown, () => {
			if (SelectedCodePoint < MaxCodePoint - 16) {
				SelectedCodePoint += 16;
			}
			return true;
		});
		AddCommand (Command.ScrollLeft, () => {
			if (SelectedCodePoint > 0) {
				SelectedCodePoint--;
			}
			return true;
		});
		AddCommand (Command.ScrollRight, () => {
			if (SelectedCodePoint < MaxCodePoint) {
				SelectedCodePoint++;
			}
			return true;
		});
		AddCommand (Command.PageUp, () => {
			var page = (Bounds.Height / ROW_HEIGHT - 1) * 16;
			SelectedCodePoint -= Math.Min (page, SelectedCodePoint);
			return true;
		});
		AddCommand (Command.PageDown, () => {
			var page = (Bounds.Height / ROW_HEIGHT - 1) * 16;
			SelectedCodePoint += Math.Min (page, MaxCodePoint - SelectedCodePoint);
			return true;
		});
		AddCommand (Command.TopHome, () => {
			SelectedCodePoint = 0;
			return true;
		});
		AddCommand (Command.BottomEnd, () => {
			SelectedCodePoint = MaxCodePoint;
			return true;
		});
		AddKeyBinding (Key.Enter, Command.Accept);
		AddCommand (Command.Accept, () => {
			ShowDetails ();
			return true;
		});

		MouseClick += Handle_MouseClick;

		// Reset cursor on resize
		//LayoutComplete += (s, a) => { UpdateCursor (); };

		//DrawContent += CharMap_DrawContent;

	}

	private void CopyCodePoint ()
	{
		Clipboard.Contents = $"U+{SelectedCodePoint:x5}";
	}

	private void CopyGlyph ()
	{
		Clipboard.Contents = $"{new Rune ((char)SelectedCodePoint)}";
	}

	public override void OnDrawContent (Rect contentArea)
	{
		if (ShowHorizontalScrollIndicator && ContentSize.Height < (int)(MaxCodePoint / 16 + 2)) {
			ContentSize = new Size (CharMap.RowWidth, (int)(MaxCodePoint / 16 + 2));
			int row = (int)_selected / 16;
			int col = (((int)_selected - (row * 16)) * COLUMN_WIDTH);
			int width = (Bounds.Width / COLUMN_WIDTH * COLUMN_WIDTH) - (ShowVerticalScrollIndicator ? RowLabelWidth + 1 : RowLabelWidth);
			if (col + ContentOffset.X >= width) {
				// Snap to the selected glyph.
				ContentOffset = new Point (Math.Min (col, col - width + COLUMN_WIDTH), ContentOffset.Y == -ContentSize.Height + Bounds.Height ? ContentOffset.Y - 1 : ContentOffset.Y);
			} else {
				ContentOffset = new Point (ContentOffset.X - col, ContentOffset.Y == -ContentSize.Height + Bounds.Height ? ContentOffset.Y - 1 : ContentOffset.Y);
			}
			//SetNeedsDisplay ();
		} else if (!ShowHorizontalScrollIndicator && ContentSize.Height > (int)(MaxCodePoint / 16 + 1)) {
			ContentSize = new Size (CharMap.RowWidth, (int)(MaxCodePoint / 16 + 1));
			// Snap 1st column into view if it's been scrolled horizontally
			ContentOffset = new Point (0, ContentOffset.Y < -ContentSize.Height + Bounds.Height ? ContentOffset.Y - 1 : ContentOffset.Y);
			//SetNeedsDisplay ();
		}
		base.OnDrawContent (contentArea);

	}

	//public void CharMap_DrawContent (object s, DrawEventArgs a)
	public override void OnDrawContentComplete (Rect contentArea)
	{
		Rect viewport = new Rect (ContentOffset,
			new Size (Math.Max (Bounds.Width - (ShowVerticalScrollIndicator ? 1 : 0), 0),
				Math.Max (Bounds.Height - (ShowHorizontalScrollIndicator ? 1 : 0), 0)));

		var oldClip = ClipToBounds ();
		if (ShowHorizontalScrollIndicator) {
			// ClipToBounds doesn't know about the scroll indicators, so if off, subtract one from height
			Driver.Clip = new Rect (Driver.Clip.Location, new Size (Driver.Clip.Width, Driver.Clip.Height - 1));
		}
		if (ShowVerticalScrollIndicator) {
			// ClipToBounds doesn't know about the scroll indicators, so if off, subtract one from width
			Driver.Clip = new Rect (Driver.Clip.Location, new Size (Driver.Clip.Width - 1, Driver.Clip.Height));
		}
		Driver.SetAttribute (HasFocus ? ColorScheme.HotFocus : ColorScheme.Focus);
		Move (0, 0);
		Driver.AddStr (new string (' ', RowLabelWidth + 1));
		for (int hexDigit = 0; hexDigit < 16; hexDigit++) {
			var x = ContentOffset.X + RowLabelWidth + (hexDigit * COLUMN_WIDTH);
			if (x > RowLabelWidth - 2) {
				Move (x, 0);
				Driver.AddStr ($" {hexDigit:x} ");
			}
=======
		Win.Add (_categoryList);

		_charMap.SelectedCodePoint = 0;
		//jumpList.Refresh ();
		_charMap.SetFocus ();

		_charMap.Width = Dim.Fill () - _categoryList.Width;
	}


	EnumerableTableSource<UnicodeRange> CreateCategoryTable (int sortByColumn, bool descending)
	{
		Func<UnicodeRange, object> orderBy;
		var categorySort = string.Empty;
		var startSort = string.Empty;
		var endSort = string.Empty;

		var sortIndicator = descending ? CM.Glyphs.DownArrow.ToString () : CM.Glyphs.UpArrow.ToString ();
		switch (sortByColumn) {
		case 0:
			orderBy = r => r.Category;
			categorySort = sortIndicator;
			break;
		case 1:
			orderBy = r => r.Start;
			startSort = sortIndicator;
			break;
		case 2:
			orderBy = r => r.End;
			endSort = sortIndicator;
			break;
		default:
			throw new ArgumentException ("Invalid column number.");
		}

		IOrderedEnumerable<UnicodeRange> sortedRanges = descending ?
			UnicodeRange.Ranges.OrderByDescending (orderBy) :
			UnicodeRange.Ranges.OrderBy (orderBy);

		return new EnumerableTableSource<UnicodeRange> (sortedRanges, new Dictionary<string, Func<UnicodeRange, object>> ()
		{
			{ $"Category{categorySort}", s => s.Category },
			{ $"Start{startSort}", s => $"{s.Start:x5}" },
			{ $"End{endSort}", s => $"{s.End:x5}" },
		});
	}

	private void JumpEdit_TextChanged (object sender, TextChangedEventArgs e)
	{
		var jumpEdit = sender as TextField;
		if (jumpEdit.Text.Length == 0) {
			return;
>>>>>>> a6b05b83
		}
		uint result = 0;

<<<<<<< HEAD
		var firstColumnX = viewport.X + RowLabelWidth;
		Driver.SetAttribute (GetNormalColor ());
		for (int row = -ContentOffset.Y, y = 0; row <= (-ContentOffset.Y) + (Bounds.Height / ROW_HEIGHT); row++, y += ROW_HEIGHT) {
			var val = (row) * 16;
			Move (firstColumnX, y + 1);
			if (val <= MaxCodePoint) {
				Move (firstColumnX + COLUMN_WIDTH, y + 1);
				for (int col = 0; col < 16; col++) {
					Move (firstColumnX + COLUMN_WIDTH * col + 1, y + 1);
					Driver.AddRune (new Rune ((char)(val + col)));
				}
				Move (0, y + 1);
				Driver.SetAttribute (HasFocus ? ColorScheme.HotFocus : ColorScheme.Focus);
				var rowLabel = $"U+{val / 16:x5}_ ";
				Driver.AddStr (rowLabel);
				Driver.SetAttribute (GetNormalColor ());
			}
		}
		Driver.Clip = oldClip;
	}

	ContextMenu _contextMenu = new ContextMenu ();
	void Handle_MouseClick (object sender, MouseEventEventArgs args)
	{
		var me = args.MouseEvent;
		if (me.Flags == MouseFlags.ReportMousePosition || (me.Flags != MouseFlags.Button1Clicked &&
			me.Flags != MouseFlags.Button1DoubleClicked &&
			me.Flags != _contextMenu.MouseFlags)) {
			return;
		}

		if (me.X < RowLabelWidth) {
			return;
		}

		if (me.Y < 1) {
			return;
		}

		var row = me.Y - 1;
		var col = (me.X - RowLabelWidth - ContentOffset.X) / COLUMN_WIDTH;
		if (row < 0 || row > Bounds.Height || col < 0 || col > 15) {
			return;
		}

		var val = (row - ContentOffset.Y) * 16 + col;
		if (val > MaxCodePoint) {
			return;
=======
		if (jumpEdit.Text.StartsWith ("U+", StringComparison.OrdinalIgnoreCase) || jumpEdit.Text.StartsWith ("\\u")) {
			try {
				result = uint.Parse (jumpEdit.Text [2..^0], NumberStyles.HexNumber);
			} catch (FormatException) {
				_errorLabel.Text = $"Invalid hex value";
				return;
			}
		} else if (jumpEdit.Text.StartsWith ("0", StringComparison.OrdinalIgnoreCase) || jumpEdit.Text.StartsWith ("\\u")) {
			try {
				result = uint.Parse (jumpEdit.Text, NumberStyles.HexNumber);
			} catch (FormatException) {
				_errorLabel.Text = $"Invalid hex value";
				return;
			}
		} else {
			try {
				result = uint.Parse (jumpEdit.Text, NumberStyles.Integer);
			} catch (FormatException) {
				_errorLabel.Text = $"Invalid value";
				return;
			}
		}
		if (result > RuneExtensions.MaxUnicodeCodePoint) {
			_errorLabel.Text = $"Beyond maximum codepoint";
			return;
		}
		_errorLabel.Text = $"U+{result:x4}";

		var table = (EnumerableTableSource<UnicodeRange>)_categoryList.Table;
		_categoryList.SelectedRow = table.Data
			.Select ((item, index) => new { item, index })
			.FirstOrDefault (x => x.item.Start <= result && x.item.End >= result)?.index ?? -1;
		_categoryList.EnsureSelectedCellIsVisible ();

		// Ensure the typed glyph is selected 
		_charMap.SelectedCodePoint = (int)result;
	}
}

class CharMap : ScrollView {

	/// <summary>
	/// Specifies the starting offset for the character map. The default is 0x2500 
	/// which is the Box Drawing characters.
	/// </summary>
	public int StartCodePoint {
		get => _start;
		set {
			_start = value;
			_selected = value;
			ContentOffset = new Point (0, (int)(_start / 16));
			SetNeedsDisplay ();
		}
	}

	public event EventHandler<ListViewItemEventArgs> SelectedCodePointChanged;

	/// <summary>
	/// Specifies the starting offset for the character map. The default is 0x2500 
	/// which is the Box Drawing characters.
	/// </summary>
	public int SelectedCodePoint {
		get => _selected;
		set {
			_selected = value;
			var col = Cursor.X;
			var row = Cursor.Y;
			var height = (Bounds.Height / ROW_HEIGHT) - (ShowHorizontalScrollIndicator ? 2 : 1);
			if (row + ContentOffset.Y < 0) {
				// Moving up.
				ContentOffset = new Point (ContentOffset.X, row);
			} else if (row + ContentOffset.Y >= height) {
				// Moving down.
				ContentOffset = new Point (ContentOffset.X, Math.Min (row, row - height + ROW_HEIGHT));
			}
			var width = (Bounds.Width / COLUMN_WIDTH * COLUMN_WIDTH) - (ShowVerticalScrollIndicator ? RowLabelWidth + 1 : RowLabelWidth);
			if (col + ContentOffset.X < 0) {
				// Moving left.
				ContentOffset = new Point (col, ContentOffset.Y);
			} else if (col + ContentOffset.X >= width) {
				// Moving right.
				ContentOffset = new Point (Math.Min (col, col - width + COLUMN_WIDTH), ContentOffset.Y);
			}
			SetNeedsDisplay ();
			SelectedCodePointChanged?.Invoke (this, new ListViewItemEventArgs (SelectedCodePoint, null));
		}
	}

	public Point Cursor {
		get {
			var row = SelectedCodePoint / 16;
			var col = (SelectedCodePoint - row * 16) * COLUMN_WIDTH;
			return new Point (col, row);
>>>>>>> a6b05b83
		}
		set => throw new NotImplementedException ();
	}

<<<<<<< HEAD
		if (me.Flags == MouseFlags.Button1Clicked) {
			SelectedCodePoint = val;
			return;
=======
	public override void PositionCursor ()
	{
		if (HasFocus && Cursor.X + ContentOffset.X + RowLabelWidth + 1 >= RowLabelWidth &&
			Cursor.X + ContentOffset.X + RowLabelWidth + 1 < Bounds.Width - (ShowVerticalScrollIndicator ? 1 : 0) &&
			Cursor.Y + ContentOffset.Y + 1 > 0 &&
			Cursor.Y + ContentOffset.Y + 1 < Bounds.Height - (ShowHorizontalScrollIndicator ? 1 : 0)) {

			Driver.SetCursorVisibility (CursorVisibility.Default);
			Move (Cursor.X + ContentOffset.X + RowLabelWidth + 1, Cursor.Y + ContentOffset.Y + 1);
		} else {
			Driver.SetCursorVisibility (CursorVisibility.Invisible);
>>>>>>> a6b05b83
		}
	}

<<<<<<< HEAD
		if (me.Flags == MouseFlags.Button1DoubleClicked) {
			SelectedCodePoint = val;
			ShowDetails ();
			return;
=======

	int _start = 0;
	int _selected = 0;

	public const int COLUMN_WIDTH = 3;
	public const int ROW_HEIGHT = 1;

	public static int MaxCodePoint => 0x10FFFF;

	public static int RowLabelWidth => $"U+{MaxCodePoint:x5}".Length + 1;
	public static int RowWidth => RowLabelWidth + (COLUMN_WIDTH * 16);

	public CharMap ()
	{
		ColorScheme = Colors.Dialog;
		CanFocus = true;
		ContentSize = new Size (CharMap.RowWidth, (int)(MaxCodePoint / 16 + (ShowHorizontalScrollIndicator ? 2 : 1)));

		AddCommand (Command.ScrollUp, () => {
			if (SelectedCodePoint >= 16) {
				SelectedCodePoint -= 16;
			}
			return true;
		});
		AddCommand (Command.ScrollDown, () => {
			if (SelectedCodePoint < MaxCodePoint - 16) {
				SelectedCodePoint += 16;
			}
			return true;
		});
		AddCommand (Command.ScrollLeft, () => {
			if (SelectedCodePoint > 0) {
				SelectedCodePoint--;
			}
			return true;
		});
		AddCommand (Command.ScrollRight, () => {
			if (SelectedCodePoint < MaxCodePoint) {
				SelectedCodePoint++;
			}
			return true;
		});
		AddCommand (Command.PageUp, () => {
			var page = (Bounds.Height / ROW_HEIGHT - 1) * 16;
			SelectedCodePoint -= Math.Min (page, SelectedCodePoint);
			return true;
		});
		AddCommand (Command.PageDown, () => {
			var page = (Bounds.Height / ROW_HEIGHT - 1) * 16;
			SelectedCodePoint += Math.Min (page, MaxCodePoint - SelectedCodePoint);
			return true;
		});
		AddCommand (Command.TopHome, () => {
			SelectedCodePoint = 0;
			return true;
		});
		AddCommand (Command.BottomEnd, () => {
			SelectedCodePoint = MaxCodePoint;
			return true;
		});
		AddKeyBinding (Key.Enter, Command.Accept);
		AddCommand (Command.Accept, () => {
			ShowDetails ();
			return true;
		});

		MouseClick += Handle_MouseClick;
	}

	private void CopyCodePoint () => Clipboard.Contents = $"U+{SelectedCodePoint:x5}";
	private void CopyGlyph () => Clipboard.Contents = $"{new Rune ((char)SelectedCodePoint)}";

	public override void OnDrawContent (Rect contentArea)
	{
		if (ShowHorizontalScrollIndicator && ContentSize.Height < (int)(MaxCodePoint / 16 + 2)) {
			ContentSize = new Size (CharMap.RowWidth, (int)(MaxCodePoint / 16 + 2));
			var width = (Bounds.Width / COLUMN_WIDTH * COLUMN_WIDTH) - (ShowVerticalScrollIndicator ? RowLabelWidth + 1 : RowLabelWidth);
			if (Cursor.X + ContentOffset.X >= width) {
				// Snap to the selected glyph.
				ContentOffset = new Point (Math.Min (Cursor.X, Cursor.X - width + COLUMN_WIDTH), ContentOffset.Y == -ContentSize.Height + Bounds.Height ? ContentOffset.Y - 1 : ContentOffset.Y);
			} else {
				ContentOffset = new Point (ContentOffset.X - Cursor.X, ContentOffset.Y == -ContentSize.Height + Bounds.Height ? ContentOffset.Y - 1 : ContentOffset.Y);
			}
		} else if (!ShowHorizontalScrollIndicator && ContentSize.Height > (int)(MaxCodePoint / 16 + 1)) {
			ContentSize = new Size (CharMap.RowWidth, (int)(MaxCodePoint / 16 + 1));
			// Snap 1st column into view if it's been scrolled horizontally
			ContentOffset = new Point (0, ContentOffset.Y < -ContentSize.Height + Bounds.Height ? ContentOffset.Y - 1 : ContentOffset.Y);
>>>>>>> a6b05b83
		}
		base.OnDrawContent (contentArea);
	}

<<<<<<< HEAD
		if (me.Flags == _contextMenu.MouseFlags) {
			SelectedCodePoint = val;
			_contextMenu = new ContextMenu (me.X + 1, me.Y + 1,
				new MenuBarItem (new MenuItem [] {
					new MenuItem ("_Copy Glyph", "", () => CopyGlyph (), null, null, Key.C | Key.CtrlMask),
					new MenuItem ("Copy Code _Point", "", () => CopyCodePoint (), null, null, Key.C | Key.ShiftMask | Key.CtrlMask),
				}) {

				}
			);
			_contextMenu.Show ();
=======
	//public void CharMap_DrawContent (object s, DrawEventArgs a)
	public override void OnDrawContentComplete (Rect contentArea)
	{
		Rect viewport = new Rect (ContentOffset,
			new Size (Math.Max (Bounds.Width - (ShowVerticalScrollIndicator ? 1 : 0), 0),
				Math.Max (Bounds.Height - (ShowHorizontalScrollIndicator ? 1 : 0), 0)));

		var oldClip = ClipToBounds ();
		if (ShowHorizontalScrollIndicator) {
			// ClipToBounds doesn't know about the scroll indicators, so if off, subtract one from height
			Driver.Clip = new Rect (Driver.Clip.Location, new Size (Driver.Clip.Width, Driver.Clip.Height - 1));
		}
		if (ShowVerticalScrollIndicator) {
			// ClipToBounds doesn't know about the scroll indicators, so if off, subtract one from width
			Driver.Clip = new Rect (Driver.Clip.Location, new Size (Driver.Clip.Width - 1, Driver.Clip.Height));
		}

		var cursorCol = Cursor.X;
		var cursorRow = Cursor.Y;

		Driver.SetAttribute (GetHotNormalColor ());
		Move (0, 0);
		Driver.AddStr (new string (' ', RowLabelWidth + 1));
		for (int hexDigit = 0; hexDigit < 16; hexDigit++) {
			var x = ContentOffset.X + RowLabelWidth + (hexDigit * COLUMN_WIDTH);
			if (x > RowLabelWidth - 2) {
				Move (x, 0);
				Driver.SetAttribute (GetHotNormalColor ());
				Driver.AddStr (" ");
				Driver.SetAttribute (HasFocus && (cursorCol + RowLabelWidth == x) ? ColorScheme.HotFocus : GetHotNormalColor ());
				Driver.AddStr ($"{hexDigit:x}");
				Driver.SetAttribute (GetHotNormalColor ());
				Driver.AddStr (" ");
			}
>>>>>>> a6b05b83
		}
	}

<<<<<<< HEAD
	public static string ToCamelCase (string str)
	{
		if (string.IsNullOrEmpty (str)) {
			return str;
		}

		TextInfo textInfo = new CultureInfo ("en-US", false).TextInfo;

		str = textInfo.ToLower (str);
		str = textInfo.ToTitleCase (str);

		return str;
	}

	void ShowDetails ()
	{
		var client = new UcdApiClient ();
		string decResponse = string.Empty;

		var waitIndicator = new Dialog (new Button ("Cancel")) {
			Title = "Getting Code Point Information",
			X = Pos.Center (),
			Y = Pos.Center (),
			Height = 7,
			Width = 50
		};
		var errorLabel = new Label () {
			Text = UcdApiClient.BaseUrl,
			AutoSize = false,
			X = 0,
			Y = 1,
			Width = Dim.Fill (),
			Height = Dim.Fill (1),
			TextAlignment = TextAlignment.Centered
		};
		var spinner = new SpinnerView () {
			X = Pos.Center (),
			Y = Pos.Center (),
			Style = new SpinnerStyle.Aesthetic (),

		};
		spinner.AutoSpin ();
		waitIndicator.Add (errorLabel);
		waitIndicator.Add (spinner);
		waitIndicator.Ready += async (s, a) => {
			try {
				decResponse = await client.GetCodepointDec ((int)SelectedCodePoint);
			} catch (HttpRequestException e) {
				(s as Dialog).Text = e.Message;
				Application.MainLoop.Invoke (() => {
					spinner.Visible = false;
					errorLabel.Text = e.Message;
					errorLabel.ColorScheme = Colors.ColorSchemes ["Error"];
					errorLabel.Visible = true;
				});
			}
			(s as Dialog)?.RequestStop ();
		};
		Application.Run (waitIndicator);

		if (!string.IsNullOrEmpty (decResponse)) {
			string name = string.Empty;

			using (JsonDocument document = JsonDocument.Parse (decResponse)) {
				JsonElement root = document.RootElement;

				// Get a property by name and output its value
				if (root.TryGetProperty ("name", out JsonElement nameElement)) {
					name = nameElement.GetString ();
				}

				//// Navigate to a nested property and output its value
				//if (root.TryGetProperty ("property3", out JsonElement property3Element)
				//&& property3Element.TryGetProperty ("nestedProperty", out JsonElement nestedPropertyElement)) {
				//	Console.WriteLine (nestedPropertyElement.GetString ());
				//}
			}

			var title = $"{ToCamelCase (name)} - {new Rune ((char)SelectedCodePoint)} U+{SelectedCodePoint:x4}";
			switch (MessageBox.Query (title, decResponse, "Copy _Glyph", "Copy Code _Point", "Cancel")) {
			case 0:
				CopyGlyph ();
				break;
			case 1:
				CopyCodePoint ();
				break;
			}
		} else {
			MessageBox.ErrorQuery ("Code Point API", $"{UcdApiClient.BaseUrl} did not return a result.", "Ok");
		}
		// BUGBUG: This is a workaround for some weird ScrollView related mouse grab bug
		Application.GrabMouse (this);
		PositionCursor ();
		Driver.SetCursorVisibility (CursorVisibility.Default);

	}


	public override bool OnEnter (View view)
	{
		if (IsInitialized) {
			Application.Driver.SetCursorVisibility (CursorVisibility.Default);
		}
		return base.OnEnter (view);
	}
}

public class UcdApiClient {
	private static readonly HttpClient httpClient = new HttpClient ();
	public const string BaseUrl = "https://ucdapi.org/unicode/latest/";

	public async Task<string> GetCodepointHex (string hex)
	{
		var response = await httpClient.GetAsync ($"{BaseUrl}codepoint/hex/{hex}");
		response.EnsureSuccessStatusCode ();
		return await response.Content.ReadAsStringAsync ();
	}

	public async Task<string> GetCodepointDec (int dec)
	{
		var response = await httpClient.GetAsync ($"{BaseUrl}codepoint/dec/{dec}");
		response.EnsureSuccessStatusCode ();
		return await response.Content.ReadAsStringAsync ();
	}

	public async Task<string> GetChars (string chars)
	{
		var response = await httpClient.GetAsync ($"{BaseUrl}chars/{Uri.EscapeDataString (chars)}");
		response.EnsureSuccessStatusCode ();
		return await response.Content.ReadAsStringAsync ();
	}

	public async Task<string> GetCharsName (string chars)
	{
		var response = await httpClient.GetAsync ($"{BaseUrl}chars/{Uri.EscapeDataString (chars)}/name");
		response.EnsureSuccessStatusCode ();
		return await response.Content.ReadAsStringAsync ();
	}
}


class UnicodeRange {
	public int Start;
	public int End;
	public string Category;
	public UnicodeRange (int start, int end, string category)
	{
		this.Start = start;
		this.End = end;
		this.Category = category;
	}

	public static List<UnicodeRange> GetRanges ()
	{
		var ranges = (from r in typeof (UnicodeRanges).GetProperties (System.Reflection.BindingFlags.Static | System.Reflection.BindingFlags.Public)
			      let urange = r.GetValue (null) as System.Text.Unicode.UnicodeRange
			      let name = string.IsNullOrEmpty (r.Name) ? $"U+{urange.FirstCodePoint:x5}-U+{urange.FirstCodePoint + urange.Length:x5}" : r.Name
			      where name != "None" && name != "All"
			      select new UnicodeRange (urange.FirstCodePoint, urange.FirstCodePoint + urange.Length, name));

		// .NET 8.0 only supports BMP in UnicodeRanges: https://learn.microsoft.com/en-us/dotnet/api/system.text.unicode.unicoderanges?view=net-8.0
		var nonBmpRanges = new List<UnicodeRange> {

=======
		var firstColumnX = viewport.X + RowLabelWidth;
		for (int row = -ContentOffset.Y, y = 1; row <= (-ContentOffset.Y) + (Bounds.Height / ROW_HEIGHT); row++, y += ROW_HEIGHT) {
			var val = (row) * 16;
			if (val > MaxCodePoint) {
				continue;
			}
			Move (firstColumnX + COLUMN_WIDTH, y);
			Driver.SetAttribute (GetNormalColor ());
			for (int col = 0; col < 16; col++) {
				var x = firstColumnX + COLUMN_WIDTH * col + 1;
				Move (x, y);
				if (cursorRow + ContentOffset.Y + 1 == y && cursorCol + ContentOffset.X + firstColumnX + 1 == x && !HasFocus) {
					Driver.SetAttribute (GetFocusColor ());
				}
				
				Driver.AddRune (new Rune (val + col));

				if (cursorRow + ContentOffset.Y + 1 == y && cursorCol + ContentOffset.X + firstColumnX + 1 == x && !HasFocus) {
					Driver.SetAttribute (GetNormalColor ());
				}
			}
			Move (0, y);
			Driver.SetAttribute (HasFocus && (cursorRow + ContentOffset.Y + 1 == y) ? ColorScheme.HotFocus : ColorScheme.HotNormal);
			var rowLabel = $"U+{val / 16:x5}_ ";
			Driver.AddStr (rowLabel);
		}
		Driver.Clip = oldClip;
	}

	ContextMenu _contextMenu = new ContextMenu ();
	void Handle_MouseClick (object sender, MouseEventEventArgs args)
	{
		var me = args.MouseEvent;
		if (me.Flags == MouseFlags.ReportMousePosition || (me.Flags != MouseFlags.Button1Clicked &&
			me.Flags != MouseFlags.Button1DoubleClicked)) { // && me.Flags != _contextMenu.MouseFlags)) {
			return;
		}

		if (me.X < RowLabelWidth) {
			return;
		}

		if (me.Y < 1) {
			return;
		}

		var row = me.Y - 1;
		var col = (me.X - RowLabelWidth - ContentOffset.X) / COLUMN_WIDTH;
		if (row < 0 || row > Bounds.Height || col < 0 || col > 15) {
			return;
		}

		var val = (row - ContentOffset.Y) * 16 + col;
		if (val > MaxCodePoint) {
			return;
		}

		if (me.Flags == MouseFlags.Button1Clicked) {
			SelectedCodePoint = val;
			return;
		}

		if (me.Flags == MouseFlags.Button1DoubleClicked) {
			SelectedCodePoint = val;
			ShowDetails ();
			return;
		}

		if (me.Flags == _contextMenu.MouseFlags) {
			SelectedCodePoint = val;
			_contextMenu = new ContextMenu (me.X + 1, me.Y + 1,
				new MenuBarItem (new MenuItem [] {
					new MenuItem ("_Copy Glyph", "", () => CopyGlyph (), null, null, Key.C | Key.CtrlMask),
					new MenuItem ("Copy Code _Point", "", () => CopyCodePoint (), null, null, Key.C | Key.ShiftMask | Key.CtrlMask),
				}) {

				}
			);
			_contextMenu.Show ();
		}
	}

	public static string ToCamelCase (string str)
	{
		if (string.IsNullOrEmpty (str)) {
			return str;
		}

		TextInfo textInfo = new CultureInfo ("en-US", false).TextInfo;

		str = textInfo.ToLower (str);
		str = textInfo.ToTitleCase (str);

		return str;
	}

	void ShowDetails ()
	{
		var client = new UcdApiClient ();
		string decResponse = string.Empty;

		var waitIndicator = new Dialog (new Button ("Cancel")) {
			Title = "Getting Code Point Information",
			X = Pos.Center (),
			Y = Pos.Center (),
			Height = 7,
			Width = 50
		};
		var errorLabel = new Label () {
			Text = UcdApiClient.BaseUrl,
			AutoSize = false,
			X = 0,
			Y = 1,
			Width = Dim.Fill (),
			Height = Dim.Fill (1),
			TextAlignment = TextAlignment.Centered
		};
		var spinner = new SpinnerView () {
			X = Pos.Center (),
			Y = Pos.Center (),
			Style = new SpinnerStyle.Aesthetic (),

		};
		spinner.AutoSpin ();
		waitIndicator.Add (errorLabel);
		waitIndicator.Add (spinner);
		waitIndicator.Ready += async (s, a) => {
			try {
				decResponse = await client.GetCodepointDec ((int)SelectedCodePoint);
			} catch (HttpRequestException e) {
				(s as Dialog).Text = e.Message;
				Application.MainLoop.Invoke (() => {
					spinner.Visible = false;
					errorLabel.Text = e.Message;
					errorLabel.ColorScheme = Colors.ColorSchemes ["Error"];
					errorLabel.Visible = true;
				});
			}
			(s as Dialog)?.RequestStop ();
		};
		Application.Run (waitIndicator);

		if (!string.IsNullOrEmpty (decResponse)) {
			string name = string.Empty;

			using (JsonDocument document = JsonDocument.Parse (decResponse)) {
				JsonElement root = document.RootElement;

				// Get a property by name and output its value
				if (root.TryGetProperty ("name", out JsonElement nameElement)) {
					name = nameElement.GetString ();
				}

				//// Navigate to a nested property and output its value
				//if (root.TryGetProperty ("property3", out JsonElement property3Element)
				//&& property3Element.TryGetProperty ("nestedProperty", out JsonElement nestedPropertyElement)) {
				//	Console.WriteLine (nestedPropertyElement.GetString ());
				//}
			}

			var title = $"{ToCamelCase (name)} - {new Rune ((char)SelectedCodePoint)} U+{SelectedCodePoint:x4}";
			switch (MessageBox.Query (title, decResponse, "Copy _Glyph", "Copy Code _Point", "Cancel")) {
			case 0:
				CopyGlyph ();
				break;
			case 1:
				CopyCodePoint ();
				break;
			}
		} else {
			MessageBox.ErrorQuery ("Code Point API", $"{UcdApiClient.BaseUrl} did not return a result.", "Ok");
		}
		// BUGBUG: This is a workaround for some weird ScrollView related mouse grab bug
		Application.GrabMouse (this);
	}


	public override bool OnEnter (View view)
	{
		if (IsInitialized) {
			Application.Driver.SetCursorVisibility (CursorVisibility.Default);
		}
		return base.OnEnter (view);
	}
}

public class UcdApiClient {
	private static readonly HttpClient httpClient = new HttpClient ();
	public const string BaseUrl = "https://ucdapi.org/unicode/latest/";

	public async Task<string> GetCodepointHex (string hex)
	{
		var response = await httpClient.GetAsync ($"{BaseUrl}codepoint/hex/{hex}");
		response.EnsureSuccessStatusCode ();
		return await response.Content.ReadAsStringAsync ();
	}

	public async Task<string> GetCodepointDec (int dec)
	{
		var response = await httpClient.GetAsync ($"{BaseUrl}codepoint/dec/{dec}");
		response.EnsureSuccessStatusCode ();
		return await response.Content.ReadAsStringAsync ();
	}

	public async Task<string> GetChars (string chars)
	{
		var response = await httpClient.GetAsync ($"{BaseUrl}chars/{Uri.EscapeDataString (chars)}");
		response.EnsureSuccessStatusCode ();
		return await response.Content.ReadAsStringAsync ();
	}

	public async Task<string> GetCharsName (string chars)
	{
		var response = await httpClient.GetAsync ($"{BaseUrl}chars/{Uri.EscapeDataString (chars)}/name");
		response.EnsureSuccessStatusCode ();
		return await response.Content.ReadAsStringAsync ();
	}
}


class UnicodeRange {
	public int Start;
	public int End;
	public string Category;
	public UnicodeRange (int start, int end, string category)
	{
		this.Start = start;
		this.End = end;
		this.Category = category;
	}

	public static List<UnicodeRange> GetRanges ()
	{
		var ranges = (from r in typeof (UnicodeRanges).GetProperties (System.Reflection.BindingFlags.Static | System.Reflection.BindingFlags.Public)
			      let urange = r.GetValue (null) as System.Text.Unicode.UnicodeRange
			      let name = string.IsNullOrEmpty (r.Name) ? $"U+{urange.FirstCodePoint:x5}-U+{urange.FirstCodePoint + urange.Length:x5}" : r.Name
			      where name != "None" && name != "All"
			      select new UnicodeRange (urange.FirstCodePoint, urange.FirstCodePoint + urange.Length, name));

		// .NET 8.0 only supports BMP in UnicodeRanges: https://learn.microsoft.com/en-us/dotnet/api/system.text.unicode.unicoderanges?view=net-8.0
		var nonBmpRanges = new List<UnicodeRange> {

>>>>>>> a6b05b83
			new UnicodeRange (0x1F130, 0x1F149   ,"Squared Latin Capital Letters"),
			new UnicodeRange (0x12400, 0x1240f   ,"Cuneiform Numbers and Punctuation"),
			new UnicodeRange (0x1FA00, 0x1FA0f   ,"Chess Symbols"),
			new UnicodeRange (0x10000, 0x1007F   ,"Linear B Syllabary"),
			new UnicodeRange (0x10080, 0x100FF   ,"Linear B Ideograms"),
			new UnicodeRange (0x10100, 0x1013F   ,"Aegean Numbers"),
			new UnicodeRange (0x10300, 0x1032F   ,"Old Italic"),
			new UnicodeRange (0x10330, 0x1034F   ,"Gothic"),
			new UnicodeRange (0x10380, 0x1039F   ,"Ugaritic"),
			new UnicodeRange (0x10400, 0x1044F   ,"Deseret"),
			new UnicodeRange (0x10450, 0x1047F   ,"Shavian"),
			new UnicodeRange (0x10480, 0x104AF   ,"Osmanya"),
			new UnicodeRange (0x10800, 0x1083F   ,"Cypriot Syllabary"),
			new UnicodeRange (0x1D000, 0x1D0FF   ,"Byzantine Musical Symbols"),
			new UnicodeRange (0x1D100, 0x1D1FF   ,"Musical Symbols"),
			new UnicodeRange (0x1D300, 0x1D35F   ,"Tai Xuan Jing Symbols"),
			new UnicodeRange (0x1D400, 0x1D7FF   ,"Mathematical Alphanumeric Symbols"),
			new UnicodeRange (0x1F600, 0x1F532   ,"Emojis Symbols"),
			new UnicodeRange (0x20000, 0x2A6DF   ,"CJK Unified Ideographs Extension B"),
			new UnicodeRange (0x2F800, 0x2FA1F   ,"CJK Compatibility Ideographs Supplement"),
			new UnicodeRange (0xE0000, 0xE007F   ,"Tags"),
		};

<<<<<<< HEAD
		return ranges.Concat (nonBmpRanges).ToList ();
=======
		return ranges.Concat (nonBmpRanges).OrderBy (r => r.Category).ToList ();
>>>>>>> a6b05b83
	}

	public static List<UnicodeRange> Ranges = GetRanges ();
}<|MERGE_RESOLUTION|>--- conflicted
+++ resolved
@@ -1,52 +1,16 @@
 ﻿#define DRAW_CONTENT
 //#define BASE_DRAW_CONTENT
 
-<<<<<<< HEAD
-using NStack;
-=======
->>>>>>> a6b05b83
 using System;
 using System.Collections.Generic;
 using System.Globalization;
 using System.Linq;
 using System.Net.Http;
-<<<<<<< HEAD
-=======
 using System.Text;
->>>>>>> a6b05b83
 using System.Text.Json;
 using System.Text.Unicode;
 using System.Threading.Tasks;
 using Terminal.Gui;
-<<<<<<< HEAD
-using static System.Net.WebRequestMethods;
-using Rune = System.Rune;
-
-namespace UICatalog.Scenarios;
-
-/// <summary>
-/// This Scenario demonstrates building a custom control (a class deriving from View) that:
-///   - Provides a "Character Map" application (like Windows' charmap.exe).
-///   - Helps test unicode character rendering in Terminal.Gui
-///   - Illustrates how to use ScrollView to do infinite scrolling
-/// </summary>
-[ScenarioMetadata (Name: "Character Map", Description: "A Unicode character set viewer built as a custom control using the ScrollView control.")]
-[ScenarioCategory ("Text and Formatting")]
-[ScenarioCategory ("Controls")]
-[ScenarioCategory ("ScrollView")]
-public class CharacterMap : Scenario {
-	CharMap _charMap;
-	Label _errorLabel;
-	public override void Setup ()
-	{
-		_charMap = new CharMap () {
-			X = 0,
-			Y = 0,
-			Height = Dim.Fill ()
-		};
-		Win.Add (_charMap);
-
-=======
 using static Terminal.Gui.TableView;
 
 namespace UICatalog.Scenarios;
@@ -75,125 +39,12 @@
 		};
 		Win.Add (_charMap);
 
->>>>>>> a6b05b83
 		var jumpLabel = new Label ("Jump To Code Point:") { X = Pos.Right (_charMap) + 1, Y = Pos.Y (_charMap) };
 		Win.Add (jumpLabel);
 		var jumpEdit = new TextField () { X = Pos.Right (jumpLabel) + 1, Y = Pos.Y (_charMap), Width = 10, Caption = "e.g. 01BE3" };
 		Win.Add (jumpEdit);
 		_errorLabel = new Label ("") { X = Pos.Right (jumpEdit) + 1, Y = Pos.Y (_charMap), ColorScheme = Colors.ColorSchemes ["error"] };
 		Win.Add (_errorLabel);
-<<<<<<< HEAD
-		jumpEdit.TextChanged += JumpEdit_TextChanged;
-		var rangeItems = new (ustring label, int start, int end) [UnicodeRange.Ranges.Count];
-
-		for (var i = 0; i < UnicodeRange.Ranges.Count; i++) {
-			var range = UnicodeRange.Ranges [i];
-			rangeItems [i] = CreateRangeItem (range.Category, range.Start, range.End);
-		}
-		static (ustring label, int start, int end) CreateRangeItem (ustring title, int start, int end)
-		{
-			return ($"{title} (U+{start:x5}-{end:x5})", start, end);
-		}
-
-		var label = new Label ("Jump To Unicode Range:") { X = Pos.Right (_charMap) + 1, Y = Pos.Bottom (jumpLabel) + 1 };
-		Win.Add (label);
-
-		var jumpList = new ListView (rangeItems.Select (t => t.label).ToArray ()) {
-			X = Pos.X (label) + 1,
-			Y = Pos.Bottom (label),
-			Width = rangeItems.Max (r => r.label.Length) + 2,
-			Height = Dim.Fill (1),
-			SelectedItem = 0
-		};
-		jumpList.SelectedItemChanged += (s, args) => {
-			_charMap.StartCodePoint = rangeItems [jumpList.SelectedItem].start;
-		};
-
-		_charMap.SelectedCodePointChanged += (s, args) => {
-			jumpEdit.TextChanged -= JumpEdit_TextChanged;
-			jumpEdit.Text = $"{args.Item:X6}";
-			jumpEdit.TextChanged += JumpEdit_TextChanged;
-		};
-
-		Win.Add (jumpList);
-
-		_charMap.SelectedCodePoint = 0;
-		//jumpList.Refresh ();
-		_charMap.SetFocus ();
-
-		_charMap.Width = Dim.Fill () - jumpList.Width;
-	}
-
-	private void JumpEdit_TextChanged (object sender, TextChangedEventArgs e)
-	{
-		var jumpEdit = sender as TextField;
-		var result = 0;
-		if (jumpEdit.Text.Length == 0) return;
-		try {
-			result = Convert.ToInt32 (jumpEdit.Text.ToString (), 10);
-		} catch (OverflowException) {
-			_errorLabel.Text = $"Invalid (overflow)";
-			return;
-		} catch (FormatException) {
-			try {
-				result = Convert.ToInt32 (jumpEdit.Text.ToString (), 16);
-			} catch (OverflowException) {
-				_errorLabel.Text = $"Invalid (overflow)";
-				return;
-			} catch (FormatException) {
-				_errorLabel.Text = $"Invalid (can't parse)";
-				return;
-			}
-		}
-		_errorLabel.Text = $"U+{result:x4}";
-		_charMap.SelectedCodePoint = result;
-	}
-}
-
-class CharMap : ScrollView {
-
-	/// <summary>
-	/// Specifies the starting offset for the character map. The default is 0x2500 
-	/// which is the Box Drawing characters.
-	/// </summary>
-	public int StartCodePoint {
-		get => _start;
-		set {
-			_start = value;
-			_selected = value;
-			ContentOffset = new Point (0, (int)(_start / 16));
-			SetNeedsDisplay ();
-		}
-	}
-
-	public event EventHandler<ListViewItemEventArgs> SelectedCodePointChanged;
-
-	/// <summary>
-	/// Specifies the starting offset for the character map. The default is 0x2500 
-	/// which is the Box Drawing characters.
-	/// </summary>
-	public int SelectedCodePoint {
-		get => _selected;
-		set {
-			_selected = value;
-			var row = (int)_selected / 16;
-			var height = (Bounds.Height / ROW_HEIGHT) - (ShowHorizontalScrollIndicator ? 2 : 1);
-			if (row + ContentOffset.Y < 0) {
-				// Moving up.
-				ContentOffset = new Point (ContentOffset.X, row);
-			} else if (row + ContentOffset.Y >= height) {
-				// Moving down.
-				ContentOffset = new Point (ContentOffset.X, Math.Min (row, row - height + ROW_HEIGHT));
-			}
-			var col = (((int)_selected - (row * 16)) * COLUMN_WIDTH);
-			var width = (Bounds.Width / COLUMN_WIDTH * COLUMN_WIDTH) - (ShowVerticalScrollIndicator ? RowLabelWidth + 1 : RowLabelWidth);
-			if (col + ContentOffset.X < 0) {
-				// Moving left.
-				ContentOffset = new Point (col, ContentOffset.Y);
-			} else if (col + ContentOffset.X >= width) {
-				// Moving right.
-				ContentOffset = new Point (Math.Min (col, col - width + COLUMN_WIDTH), ContentOffset.Y);
-=======
 
 		jumpEdit.TextChanged += JumpEdit_TextChanged;
 
@@ -230,7 +81,6 @@
 				_categoryList.SelectedRow = table.Data
 					.Select ((item, index) => new { item, index })
 					.FirstOrDefault (x => x.item.Category == prevSelection)?.index ?? -1;
->>>>>>> a6b05b83
 			}
 		};
 
@@ -246,157 +96,6 @@
 			_charMap.StartCodePoint = table.Data.ToArray () [args.NewRow].Start;
 		};
 
-<<<<<<< HEAD
-			SetNeedsDisplay ();
-			SelectedCodePointChanged?.Invoke (this, new ListViewItemEventArgs (_selected, null));
-		}
-	}
-
-	public override void PositionCursor ()
-	{
-		var row = (int)_selected / 16;
-		var col = (((int)_selected - (row * 16)) * COLUMN_WIDTH);
-
-		Move (col + ContentOffset.X + RowLabelWidth + 1, row + ContentOffset.Y + 1);
-	}
-
-
-	int _start = 0;
-	int _selected = 0;
-
-	public const int COLUMN_WIDTH = 2;
-	public const int ROW_HEIGHT = 1;
-
-	public static int MaxCodePoint => 0x10FFFF;
-
-	public static int RowLabelWidth => $"U+{MaxCodePoint:x5}".Length + 1;
-	public static int RowWidth => RowLabelWidth + (COLUMN_WIDTH * 16);
-
-	public CharMap ()
-	{
-		ColorScheme = Colors.Dialog;
-		CanFocus = true;
-		KeepContentAlwaysInViewport = true;
-
-		ContentSize = new Size (CharMap.RowWidth, (int)(MaxCodePoint / 16 + (ShowHorizontalScrollIndicator ? 2 : 1)));
-
-		AddCommand (Command.ScrollUp, () => {
-			if (SelectedCodePoint >= 16) {
-				SelectedCodePoint -= 16;
-			}
-			return true;
-		});
-		AddCommand (Command.ScrollDown, () => {
-			if (SelectedCodePoint < MaxCodePoint - 16) {
-				SelectedCodePoint += 16;
-			}
-			return true;
-		});
-		AddCommand (Command.ScrollLeft, () => {
-			if (SelectedCodePoint > 0) {
-				SelectedCodePoint--;
-			}
-			return true;
-		});
-		AddCommand (Command.ScrollRight, () => {
-			if (SelectedCodePoint < MaxCodePoint) {
-				SelectedCodePoint++;
-			}
-			return true;
-		});
-		AddCommand (Command.PageUp, () => {
-			var page = (Bounds.Height / ROW_HEIGHT - 1) * 16;
-			SelectedCodePoint -= Math.Min (page, SelectedCodePoint);
-			return true;
-		});
-		AddCommand (Command.PageDown, () => {
-			var page = (Bounds.Height / ROW_HEIGHT - 1) * 16;
-			SelectedCodePoint += Math.Min (page, MaxCodePoint - SelectedCodePoint);
-			return true;
-		});
-		AddCommand (Command.TopHome, () => {
-			SelectedCodePoint = 0;
-			return true;
-		});
-		AddCommand (Command.BottomEnd, () => {
-			SelectedCodePoint = MaxCodePoint;
-			return true;
-		});
-		AddKeyBinding (Key.Enter, Command.Accept);
-		AddCommand (Command.Accept, () => {
-			ShowDetails ();
-			return true;
-		});
-
-		MouseClick += Handle_MouseClick;
-
-		// Reset cursor on resize
-		//LayoutComplete += (s, a) => { UpdateCursor (); };
-
-		//DrawContent += CharMap_DrawContent;
-
-	}
-
-	private void CopyCodePoint ()
-	{
-		Clipboard.Contents = $"U+{SelectedCodePoint:x5}";
-	}
-
-	private void CopyGlyph ()
-	{
-		Clipboard.Contents = $"{new Rune ((char)SelectedCodePoint)}";
-	}
-
-	public override void OnDrawContent (Rect contentArea)
-	{
-		if (ShowHorizontalScrollIndicator && ContentSize.Height < (int)(MaxCodePoint / 16 + 2)) {
-			ContentSize = new Size (CharMap.RowWidth, (int)(MaxCodePoint / 16 + 2));
-			int row = (int)_selected / 16;
-			int col = (((int)_selected - (row * 16)) * COLUMN_WIDTH);
-			int width = (Bounds.Width / COLUMN_WIDTH * COLUMN_WIDTH) - (ShowVerticalScrollIndicator ? RowLabelWidth + 1 : RowLabelWidth);
-			if (col + ContentOffset.X >= width) {
-				// Snap to the selected glyph.
-				ContentOffset = new Point (Math.Min (col, col - width + COLUMN_WIDTH), ContentOffset.Y == -ContentSize.Height + Bounds.Height ? ContentOffset.Y - 1 : ContentOffset.Y);
-			} else {
-				ContentOffset = new Point (ContentOffset.X - col, ContentOffset.Y == -ContentSize.Height + Bounds.Height ? ContentOffset.Y - 1 : ContentOffset.Y);
-			}
-			//SetNeedsDisplay ();
-		} else if (!ShowHorizontalScrollIndicator && ContentSize.Height > (int)(MaxCodePoint / 16 + 1)) {
-			ContentSize = new Size (CharMap.RowWidth, (int)(MaxCodePoint / 16 + 1));
-			// Snap 1st column into view if it's been scrolled horizontally
-			ContentOffset = new Point (0, ContentOffset.Y < -ContentSize.Height + Bounds.Height ? ContentOffset.Y - 1 : ContentOffset.Y);
-			//SetNeedsDisplay ();
-		}
-		base.OnDrawContent (contentArea);
-
-	}
-
-	//public void CharMap_DrawContent (object s, DrawEventArgs a)
-	public override void OnDrawContentComplete (Rect contentArea)
-	{
-		Rect viewport = new Rect (ContentOffset,
-			new Size (Math.Max (Bounds.Width - (ShowVerticalScrollIndicator ? 1 : 0), 0),
-				Math.Max (Bounds.Height - (ShowHorizontalScrollIndicator ? 1 : 0), 0)));
-
-		var oldClip = ClipToBounds ();
-		if (ShowHorizontalScrollIndicator) {
-			// ClipToBounds doesn't know about the scroll indicators, so if off, subtract one from height
-			Driver.Clip = new Rect (Driver.Clip.Location, new Size (Driver.Clip.Width, Driver.Clip.Height - 1));
-		}
-		if (ShowVerticalScrollIndicator) {
-			// ClipToBounds doesn't know about the scroll indicators, so if off, subtract one from width
-			Driver.Clip = new Rect (Driver.Clip.Location, new Size (Driver.Clip.Width - 1, Driver.Clip.Height));
-		}
-		Driver.SetAttribute (HasFocus ? ColorScheme.HotFocus : ColorScheme.Focus);
-		Move (0, 0);
-		Driver.AddStr (new string (' ', RowLabelWidth + 1));
-		for (int hexDigit = 0; hexDigit < 16; hexDigit++) {
-			var x = ContentOffset.X + RowLabelWidth + (hexDigit * COLUMN_WIDTH);
-			if (x > RowLabelWidth - 2) {
-				Move (x, 0);
-				Driver.AddStr ($" {hexDigit:x} ");
-			}
-=======
 		Win.Add (_categoryList);
 
 		_charMap.SelectedCodePoint = 0;
@@ -449,60 +148,9 @@
 		var jumpEdit = sender as TextField;
 		if (jumpEdit.Text.Length == 0) {
 			return;
->>>>>>> a6b05b83
 		}
 		uint result = 0;
 
-<<<<<<< HEAD
-		var firstColumnX = viewport.X + RowLabelWidth;
-		Driver.SetAttribute (GetNormalColor ());
-		for (int row = -ContentOffset.Y, y = 0; row <= (-ContentOffset.Y) + (Bounds.Height / ROW_HEIGHT); row++, y += ROW_HEIGHT) {
-			var val = (row) * 16;
-			Move (firstColumnX, y + 1);
-			if (val <= MaxCodePoint) {
-				Move (firstColumnX + COLUMN_WIDTH, y + 1);
-				for (int col = 0; col < 16; col++) {
-					Move (firstColumnX + COLUMN_WIDTH * col + 1, y + 1);
-					Driver.AddRune (new Rune ((char)(val + col)));
-				}
-				Move (0, y + 1);
-				Driver.SetAttribute (HasFocus ? ColorScheme.HotFocus : ColorScheme.Focus);
-				var rowLabel = $"U+{val / 16:x5}_ ";
-				Driver.AddStr (rowLabel);
-				Driver.SetAttribute (GetNormalColor ());
-			}
-		}
-		Driver.Clip = oldClip;
-	}
-
-	ContextMenu _contextMenu = new ContextMenu ();
-	void Handle_MouseClick (object sender, MouseEventEventArgs args)
-	{
-		var me = args.MouseEvent;
-		if (me.Flags == MouseFlags.ReportMousePosition || (me.Flags != MouseFlags.Button1Clicked &&
-			me.Flags != MouseFlags.Button1DoubleClicked &&
-			me.Flags != _contextMenu.MouseFlags)) {
-			return;
-		}
-
-		if (me.X < RowLabelWidth) {
-			return;
-		}
-
-		if (me.Y < 1) {
-			return;
-		}
-
-		var row = me.Y - 1;
-		var col = (me.X - RowLabelWidth - ContentOffset.X) / COLUMN_WIDTH;
-		if (row < 0 || row > Bounds.Height || col < 0 || col > 15) {
-			return;
-		}
-
-		var val = (row - ContentOffset.Y) * 16 + col;
-		if (val > MaxCodePoint) {
-			return;
-=======
 		if (jumpEdit.Text.StartsWith ("U+", StringComparison.OrdinalIgnoreCase) || jumpEdit.Text.StartsWith ("\\u")) {
 			try {
 				result = uint.Parse (jumpEdit.Text [2..^0], NumberStyles.HexNumber);
@@ -596,16 +244,10 @@
 			var row = SelectedCodePoint / 16;
 			var col = (SelectedCodePoint - row * 16) * COLUMN_WIDTH;
 			return new Point (col, row);
->>>>>>> a6b05b83
 		}
 		set => throw new NotImplementedException ();
 	}
 
-<<<<<<< HEAD
-		if (me.Flags == MouseFlags.Button1Clicked) {
-			SelectedCodePoint = val;
-			return;
-=======
 	public override void PositionCursor ()
 	{
 		if (HasFocus && Cursor.X + ContentOffset.X + RowLabelWidth + 1 >= RowLabelWidth &&
@@ -617,16 +259,9 @@
 			Move (Cursor.X + ContentOffset.X + RowLabelWidth + 1, Cursor.Y + ContentOffset.Y + 1);
 		} else {
 			Driver.SetCursorVisibility (CursorVisibility.Invisible);
->>>>>>> a6b05b83
-		}
-	}
-
-<<<<<<< HEAD
-		if (me.Flags == MouseFlags.Button1DoubleClicked) {
-			SelectedCodePoint = val;
-			ShowDetails ();
-			return;
-=======
+		}
+	}
+
 
 	int _start = 0;
 	int _selected = 0;
@@ -714,24 +349,10 @@
 			ContentSize = new Size (CharMap.RowWidth, (int)(MaxCodePoint / 16 + 1));
 			// Snap 1st column into view if it's been scrolled horizontally
 			ContentOffset = new Point (0, ContentOffset.Y < -ContentSize.Height + Bounds.Height ? ContentOffset.Y - 1 : ContentOffset.Y);
->>>>>>> a6b05b83
 		}
 		base.OnDrawContent (contentArea);
 	}
 
-<<<<<<< HEAD
-		if (me.Flags == _contextMenu.MouseFlags) {
-			SelectedCodePoint = val;
-			_contextMenu = new ContextMenu (me.X + 1, me.Y + 1,
-				new MenuBarItem (new MenuItem [] {
-					new MenuItem ("_Copy Glyph", "", () => CopyGlyph (), null, null, Key.C | Key.CtrlMask),
-					new MenuItem ("Copy Code _Point", "", () => CopyCodePoint (), null, null, Key.C | Key.ShiftMask | Key.CtrlMask),
-				}) {
-
-				}
-			);
-			_contextMenu.Show ();
-=======
 	//public void CharMap_DrawContent (object s, DrawEventArgs a)
 	public override void OnDrawContentComplete (Rect contentArea)
 	{
@@ -766,11 +387,90 @@
 				Driver.SetAttribute (GetHotNormalColor ());
 				Driver.AddStr (" ");
 			}
->>>>>>> a6b05b83
-		}
-	}
-
-<<<<<<< HEAD
+		}
+
+		var firstColumnX = viewport.X + RowLabelWidth;
+		for (int row = -ContentOffset.Y, y = 1; row <= (-ContentOffset.Y) + (Bounds.Height / ROW_HEIGHT); row++, y += ROW_HEIGHT) {
+			var val = (row) * 16;
+			if (val > MaxCodePoint) {
+				continue;
+			}
+			Move (firstColumnX + COLUMN_WIDTH, y);
+			Driver.SetAttribute (GetNormalColor ());
+			for (int col = 0; col < 16; col++) {
+				var x = firstColumnX + COLUMN_WIDTH * col + 1;
+				Move (x, y);
+				if (cursorRow + ContentOffset.Y + 1 == y && cursorCol + ContentOffset.X + firstColumnX + 1 == x && !HasFocus) {
+					Driver.SetAttribute (GetFocusColor ());
+				}
+
+				Driver.AddRune (new Rune (val + col));
+
+				if (cursorRow + ContentOffset.Y + 1 == y && cursorCol + ContentOffset.X + firstColumnX + 1 == x && !HasFocus) {
+					Driver.SetAttribute (GetNormalColor ());
+				}
+			}
+			Move (0, y);
+			Driver.SetAttribute (HasFocus && (cursorRow + ContentOffset.Y + 1 == y) ? ColorScheme.HotFocus : ColorScheme.HotNormal);
+			var rowLabel = $"U+{val / 16:x5}_ ";
+			Driver.AddStr (rowLabel);
+		}
+		Driver.Clip = oldClip;
+	}
+
+	ContextMenu _contextMenu = new ContextMenu ();
+	void Handle_MouseClick (object sender, MouseEventEventArgs args)
+	{
+		var me = args.MouseEvent;
+		if (me.Flags == MouseFlags.ReportMousePosition || (me.Flags != MouseFlags.Button1Clicked &&
+			me.Flags != MouseFlags.Button1DoubleClicked)) { // && me.Flags != _contextMenu.MouseFlags)) {
+			return;
+		}
+
+		if (me.X < RowLabelWidth) {
+			return;
+		}
+
+		if (me.Y < 1) {
+			return;
+		}
+
+		var row = me.Y - 1;
+		var col = (me.X - RowLabelWidth - ContentOffset.X) / COLUMN_WIDTH;
+		if (row < 0 || row > Bounds.Height || col < 0 || col > 15) {
+			return;
+		}
+
+		var val = (row - ContentOffset.Y) * 16 + col;
+		if (val > MaxCodePoint) {
+			return;
+		}
+
+		if (me.Flags == MouseFlags.Button1Clicked) {
+			SelectedCodePoint = val;
+			return;
+		}
+
+		if (me.Flags == MouseFlags.Button1DoubleClicked) {
+			SelectedCodePoint = val;
+			ShowDetails ();
+			return;
+		}
+
+		if (me.Flags == _contextMenu.MouseFlags) {
+			SelectedCodePoint = val;
+			_contextMenu = new ContextMenu (me.X + 1, me.Y + 1,
+				new MenuBarItem (new MenuItem [] {
+					new MenuItem ("_Copy Glyph", "", () => CopyGlyph (), null, null, Key.C | Key.CtrlMask),
+					new MenuItem ("Copy Code _Point", "", () => CopyCodePoint (), null, null, Key.C | Key.ShiftMask | Key.CtrlMask),
+				}) {
+
+				}
+			);
+			_contextMenu.Show ();
+		}
+	}
+
 	public static string ToCamelCase (string str)
 	{
 		if (string.IsNullOrEmpty (str)) {
@@ -863,9 +563,6 @@
 		}
 		// BUGBUG: This is a workaround for some weird ScrollView related mouse grab bug
 		Application.GrabMouse (this);
-		PositionCursor ();
-		Driver.SetCursorVisibility (CursorVisibility.Default);
-
 	}
 
 
@@ -934,250 +631,6 @@
 		// .NET 8.0 only supports BMP in UnicodeRanges: https://learn.microsoft.com/en-us/dotnet/api/system.text.unicode.unicoderanges?view=net-8.0
 		var nonBmpRanges = new List<UnicodeRange> {
 
-=======
-		var firstColumnX = viewport.X + RowLabelWidth;
-		for (int row = -ContentOffset.Y, y = 1; row <= (-ContentOffset.Y) + (Bounds.Height / ROW_HEIGHT); row++, y += ROW_HEIGHT) {
-			var val = (row) * 16;
-			if (val > MaxCodePoint) {
-				continue;
-			}
-			Move (firstColumnX + COLUMN_WIDTH, y);
-			Driver.SetAttribute (GetNormalColor ());
-			for (int col = 0; col < 16; col++) {
-				var x = firstColumnX + COLUMN_WIDTH * col + 1;
-				Move (x, y);
-				if (cursorRow + ContentOffset.Y + 1 == y && cursorCol + ContentOffset.X + firstColumnX + 1 == x && !HasFocus) {
-					Driver.SetAttribute (GetFocusColor ());
-				}
-				
-				Driver.AddRune (new Rune (val + col));
-
-				if (cursorRow + ContentOffset.Y + 1 == y && cursorCol + ContentOffset.X + firstColumnX + 1 == x && !HasFocus) {
-					Driver.SetAttribute (GetNormalColor ());
-				}
-			}
-			Move (0, y);
-			Driver.SetAttribute (HasFocus && (cursorRow + ContentOffset.Y + 1 == y) ? ColorScheme.HotFocus : ColorScheme.HotNormal);
-			var rowLabel = $"U+{val / 16:x5}_ ";
-			Driver.AddStr (rowLabel);
-		}
-		Driver.Clip = oldClip;
-	}
-
-	ContextMenu _contextMenu = new ContextMenu ();
-	void Handle_MouseClick (object sender, MouseEventEventArgs args)
-	{
-		var me = args.MouseEvent;
-		if (me.Flags == MouseFlags.ReportMousePosition || (me.Flags != MouseFlags.Button1Clicked &&
-			me.Flags != MouseFlags.Button1DoubleClicked)) { // && me.Flags != _contextMenu.MouseFlags)) {
-			return;
-		}
-
-		if (me.X < RowLabelWidth) {
-			return;
-		}
-
-		if (me.Y < 1) {
-			return;
-		}
-
-		var row = me.Y - 1;
-		var col = (me.X - RowLabelWidth - ContentOffset.X) / COLUMN_WIDTH;
-		if (row < 0 || row > Bounds.Height || col < 0 || col > 15) {
-			return;
-		}
-
-		var val = (row - ContentOffset.Y) * 16 + col;
-		if (val > MaxCodePoint) {
-			return;
-		}
-
-		if (me.Flags == MouseFlags.Button1Clicked) {
-			SelectedCodePoint = val;
-			return;
-		}
-
-		if (me.Flags == MouseFlags.Button1DoubleClicked) {
-			SelectedCodePoint = val;
-			ShowDetails ();
-			return;
-		}
-
-		if (me.Flags == _contextMenu.MouseFlags) {
-			SelectedCodePoint = val;
-			_contextMenu = new ContextMenu (me.X + 1, me.Y + 1,
-				new MenuBarItem (new MenuItem [] {
-					new MenuItem ("_Copy Glyph", "", () => CopyGlyph (), null, null, Key.C | Key.CtrlMask),
-					new MenuItem ("Copy Code _Point", "", () => CopyCodePoint (), null, null, Key.C | Key.ShiftMask | Key.CtrlMask),
-				}) {
-
-				}
-			);
-			_contextMenu.Show ();
-		}
-	}
-
-	public static string ToCamelCase (string str)
-	{
-		if (string.IsNullOrEmpty (str)) {
-			return str;
-		}
-
-		TextInfo textInfo = new CultureInfo ("en-US", false).TextInfo;
-
-		str = textInfo.ToLower (str);
-		str = textInfo.ToTitleCase (str);
-
-		return str;
-	}
-
-	void ShowDetails ()
-	{
-		var client = new UcdApiClient ();
-		string decResponse = string.Empty;
-
-		var waitIndicator = new Dialog (new Button ("Cancel")) {
-			Title = "Getting Code Point Information",
-			X = Pos.Center (),
-			Y = Pos.Center (),
-			Height = 7,
-			Width = 50
-		};
-		var errorLabel = new Label () {
-			Text = UcdApiClient.BaseUrl,
-			AutoSize = false,
-			X = 0,
-			Y = 1,
-			Width = Dim.Fill (),
-			Height = Dim.Fill (1),
-			TextAlignment = TextAlignment.Centered
-		};
-		var spinner = new SpinnerView () {
-			X = Pos.Center (),
-			Y = Pos.Center (),
-			Style = new SpinnerStyle.Aesthetic (),
-
-		};
-		spinner.AutoSpin ();
-		waitIndicator.Add (errorLabel);
-		waitIndicator.Add (spinner);
-		waitIndicator.Ready += async (s, a) => {
-			try {
-				decResponse = await client.GetCodepointDec ((int)SelectedCodePoint);
-			} catch (HttpRequestException e) {
-				(s as Dialog).Text = e.Message;
-				Application.MainLoop.Invoke (() => {
-					spinner.Visible = false;
-					errorLabel.Text = e.Message;
-					errorLabel.ColorScheme = Colors.ColorSchemes ["Error"];
-					errorLabel.Visible = true;
-				});
-			}
-			(s as Dialog)?.RequestStop ();
-		};
-		Application.Run (waitIndicator);
-
-		if (!string.IsNullOrEmpty (decResponse)) {
-			string name = string.Empty;
-
-			using (JsonDocument document = JsonDocument.Parse (decResponse)) {
-				JsonElement root = document.RootElement;
-
-				// Get a property by name and output its value
-				if (root.TryGetProperty ("name", out JsonElement nameElement)) {
-					name = nameElement.GetString ();
-				}
-
-				//// Navigate to a nested property and output its value
-				//if (root.TryGetProperty ("property3", out JsonElement property3Element)
-				//&& property3Element.TryGetProperty ("nestedProperty", out JsonElement nestedPropertyElement)) {
-				//	Console.WriteLine (nestedPropertyElement.GetString ());
-				//}
-			}
-
-			var title = $"{ToCamelCase (name)} - {new Rune ((char)SelectedCodePoint)} U+{SelectedCodePoint:x4}";
-			switch (MessageBox.Query (title, decResponse, "Copy _Glyph", "Copy Code _Point", "Cancel")) {
-			case 0:
-				CopyGlyph ();
-				break;
-			case 1:
-				CopyCodePoint ();
-				break;
-			}
-		} else {
-			MessageBox.ErrorQuery ("Code Point API", $"{UcdApiClient.BaseUrl} did not return a result.", "Ok");
-		}
-		// BUGBUG: This is a workaround for some weird ScrollView related mouse grab bug
-		Application.GrabMouse (this);
-	}
-
-
-	public override bool OnEnter (View view)
-	{
-		if (IsInitialized) {
-			Application.Driver.SetCursorVisibility (CursorVisibility.Default);
-		}
-		return base.OnEnter (view);
-	}
-}
-
-public class UcdApiClient {
-	private static readonly HttpClient httpClient = new HttpClient ();
-	public const string BaseUrl = "https://ucdapi.org/unicode/latest/";
-
-	public async Task<string> GetCodepointHex (string hex)
-	{
-		var response = await httpClient.GetAsync ($"{BaseUrl}codepoint/hex/{hex}");
-		response.EnsureSuccessStatusCode ();
-		return await response.Content.ReadAsStringAsync ();
-	}
-
-	public async Task<string> GetCodepointDec (int dec)
-	{
-		var response = await httpClient.GetAsync ($"{BaseUrl}codepoint/dec/{dec}");
-		response.EnsureSuccessStatusCode ();
-		return await response.Content.ReadAsStringAsync ();
-	}
-
-	public async Task<string> GetChars (string chars)
-	{
-		var response = await httpClient.GetAsync ($"{BaseUrl}chars/{Uri.EscapeDataString (chars)}");
-		response.EnsureSuccessStatusCode ();
-		return await response.Content.ReadAsStringAsync ();
-	}
-
-	public async Task<string> GetCharsName (string chars)
-	{
-		var response = await httpClient.GetAsync ($"{BaseUrl}chars/{Uri.EscapeDataString (chars)}/name");
-		response.EnsureSuccessStatusCode ();
-		return await response.Content.ReadAsStringAsync ();
-	}
-}
-
-
-class UnicodeRange {
-	public int Start;
-	public int End;
-	public string Category;
-	public UnicodeRange (int start, int end, string category)
-	{
-		this.Start = start;
-		this.End = end;
-		this.Category = category;
-	}
-
-	public static List<UnicodeRange> GetRanges ()
-	{
-		var ranges = (from r in typeof (UnicodeRanges).GetProperties (System.Reflection.BindingFlags.Static | System.Reflection.BindingFlags.Public)
-			      let urange = r.GetValue (null) as System.Text.Unicode.UnicodeRange
-			      let name = string.IsNullOrEmpty (r.Name) ? $"U+{urange.FirstCodePoint:x5}-U+{urange.FirstCodePoint + urange.Length:x5}" : r.Name
-			      where name != "None" && name != "All"
-			      select new UnicodeRange (urange.FirstCodePoint, urange.FirstCodePoint + urange.Length, name));
-
-		// .NET 8.0 only supports BMP in UnicodeRanges: https://learn.microsoft.com/en-us/dotnet/api/system.text.unicode.unicoderanges?view=net-8.0
-		var nonBmpRanges = new List<UnicodeRange> {
-
->>>>>>> a6b05b83
 			new UnicodeRange (0x1F130, 0x1F149   ,"Squared Latin Capital Letters"),
 			new UnicodeRange (0x12400, 0x1240f   ,"Cuneiform Numbers and Punctuation"),
 			new UnicodeRange (0x1FA00, 0x1FA0f   ,"Chess Symbols"),
@@ -1201,11 +654,7 @@
 			new UnicodeRange (0xE0000, 0xE007F   ,"Tags"),
 		};
 
-<<<<<<< HEAD
-		return ranges.Concat (nonBmpRanges).ToList ();
-=======
 		return ranges.Concat (nonBmpRanges).OrderBy (r => r.Category).ToList ();
->>>>>>> a6b05b83
 	}
 
 	public static List<UnicodeRange> Ranges = GetRanges ();
