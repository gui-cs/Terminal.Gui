﻿using System.Linq;
using System.Text;
using Terminal.Gui;

namespace UICatalog.Scenarios;

[ScenarioMetadata ("Tab View", "Demos TabView control with limited screen space in Absolute layout.")]
[ScenarioCategory ("Controls")]
[ScenarioCategory ("TabView")]
public class TabViewExample : Scenario {
    private MenuItem _miShowBorder;
    private MenuItem _miShowTabViewBorder;
    private MenuItem _miShowTopLine;
    private MenuItem _miTabsOnBottom;
    private TabView _tabView;

    public override void Setup () {
        Win.Title = GetName ();
        Win.Y = 1; // menu
        Win.Height = Dim.Fill (1); // status bar

<<<<<<< HEAD
        var menu = new MenuBar (
                                new MenuBarItem[] {
                                                      new (
                                                           "_File",
                                                           new MenuItem[] {
                                                                              new (
                                                                               "_Add Blank Tab",
                                                                               "",
                                                                               () => AddBlankTab ()),

                                                                              new (
                                                                               "_Clear SelectedTab",
                                                                               "",
                                                                               () => _tabView.SelectedTab = null),
                                                                              new ("_Quit", "", () => Quit ())
                                                                          }),
                                                      new (
                                                           "_View",
                                                           new[] {
                                                                     _miShowTopLine =
                                                                         new MenuItem (
                                                                          "_Show Top Line",
                                                                          "",
                                                                          () => ShowTopLine ()) {
                                                                             Checked = true,
                                                                             CheckType = MenuItemCheckStyle.Checked
                                                                         },
                                                                     _miShowBorder =
                                                                         new MenuItem (
                                                                          "_Show Border",
                                                                          "",
                                                                          () => ShowBorder ()) {
                                                                             Checked = true,
                                                                             CheckType = MenuItemCheckStyle.Checked
                                                                         },
                                                                     _miTabsOnBottom =
                                                                         new MenuItem (
                                                                          "_Tabs On Bottom",
                                                                          "",
                                                                          () => SetTabsOnBottom ()) {
                                                                             Checked = false,
                                                                             CheckType = MenuItemCheckStyle.Checked
                                                                         },
                                                                     _miShowTabViewBorder =
                                                                         new MenuItem (
                                                                          "_Show TabView Border",
                                                                          "",
                                                                          () => ShowTabViewBorder ()) {
                                                                             Checked = true,
                                                                             CheckType = MenuItemCheckStyle.Checked
                                                                         }
                                                                 })
                                                  });
=======
        var menu = new MenuBar {
                                   Menus =  [
                                   new MenuBarItem ("_File", new MenuItem[] {
                                                                                new ("_Add Blank Tab", "", AddBlankTab),

                                                                                new (
                                                                                 "_Clear SelectedTab",
                                                                                 "",
                                                                                 () => _tabView.SelectedTab = null),
                                                                                new ("_Quit", "", Quit)
                                                                            }),
                                   new MenuBarItem (
                                                    "_View",
                                                    new[] {
                                                              _miShowTopLine =
                                                                  new MenuItem ("_Show Top Line", "", ShowTopLine) {
                                                                      Checked = true,
                                                                      CheckType = MenuItemCheckStyle.Checked
                                                                  },
                                                              _miShowBorder =
                                                                  new MenuItem ("_Show Border", "", ShowBorder) {
                                                                      Checked = true,
                                                                      CheckType = MenuItemCheckStyle.Checked
                                                                  },
                                                              _miTabsOnBottom =
                                                                  new MenuItem ("_Tabs On Bottom", "", SetTabsOnBottom) {
                                                                      Checked = false,
                                                                      CheckType = MenuItemCheckStyle.Checked
                                                                  },
                                                              _miShowTabViewBorder =
                                                                  new MenuItem (
                                                                                "_Show TabView Border",
                                                                                "",
                                                                                ShowTabViewBorder) {
                                                                      Checked = true,
                                                                      CheckType = MenuItemCheckStyle.Checked
                                                                  }
                                                          })
                                       ]
                               };
>>>>>>> 2e95cec4
        Application.Top.Add (menu);

        _tabView = new TabView {
                                   X = 0,
                                   Y = 0,
                                   Width = 60,
                                   Height = 20,
                                   BorderStyle = LineStyle.Single
                               };

<<<<<<< HEAD
        _tabView.AddTab (new Tab { DisplayText = "Tab1", View = new Label ("hodor!") }, false);
        _tabView.AddTab (new Tab { DisplayText = "Tab2", View = new TextField ("durdur") }, false);
=======
        _tabView.AddTab (new Tab { DisplayText = "Tab1", View = new Label { Text = "hodor!" } }, false);
        _tabView.AddTab (new Tab { DisplayText = "Tab2", View = new TextField { Text = "durdur" } }, false);
>>>>>>> 2e95cec4
        _tabView.AddTab (new Tab { DisplayText = "Interactive Tab", View = GetInteractiveTab () }, false);
        _tabView.AddTab (new Tab { DisplayText = "Big Text", View = GetBigTextFileTab () }, false);
        _tabView.AddTab (
                         new Tab {
                                     DisplayText =
                                         "Long name Tab, I mean seriously long.  Like you would not believe how long this tab's name is its just too much really woooooooooooooooooooooooooooooooooooooooooooooooooooooooooooooooooooooooowwww thats long",
<<<<<<< HEAD
                                     View = new Label (
                                                       "This tab has a very long name which should be truncated.  See TabView.MaxTabTextWidth")
=======
                                     View = new Label {
                                                          Text =
                                                              "This tab has a very long name which should be truncated.  See TabView.MaxTabTextWidth"
                                                      }
>>>>>>> 2e95cec4
                                 },
                         false);
        _tabView.AddTab (
                         new Tab {
                                     DisplayText = "Les Mise" + '\u0301' + "rables",
<<<<<<< HEAD
                                     View = new Label ("This tab name is unicode")
=======
                                     View = new Label { Text = "This tab name is unicode" }
>>>>>>> 2e95cec4
                                 },
                         false);
        _tabView.AddTab (
                         new Tab {
                                     DisplayText = "Les Mise" + '\u0328' + '\u0301' + "rables",
<<<<<<< HEAD
                                     View = new Label (
                                                       "This tab name has two combining marks. Only one will show due to Issue #2616.")
                                 },
                         false);
        for (var i = 0; i < 100; i++) {
            _tabView.AddTab (new Tab { DisplayText = $"Tab{i}", View = new Label ($"Welcome to tab {i}") }, false);
=======
                                     View = new Label {
                                                          Text =
                                                              "This tab name has two combining marks. Only one will show due to Issue #2616."
                                                      }
                                 },
                         false);
        for (var i = 0; i < 100; i++) {
            _tabView.AddTab (
                             new Tab { DisplayText = $"Tab{i}", View = new Label { Text = $"Welcome to tab {i}" } },
                             false);
>>>>>>> 2e95cec4
        }

        _tabView.SelectedTab = _tabView.Tabs.First ();

        Win.Add (_tabView);

        var frameRight = new FrameView {
<<<<<<< HEAD
                                           Title = "About",
                                           X = Pos.Right (_tabView),
                                           Y = 0,
                                           Width = Dim.Fill (),
                                           Height = Dim.Fill ()
=======
                                           X = Pos.Right (_tabView),
                                           Y = 0,
                                           Width = Dim.Fill (),
                                           Height = Dim.Fill (),
                                           Title = "About"
>>>>>>> 2e95cec4
                                       };

        frameRight.Add (
                        new TextView {
                                         Text = "This demos the tabs control\nSwitch between tabs using cursor keys",
                                         Width = Dim.Fill (),
                                         Height = Dim.Fill ()
                                     });

        Win.Add (frameRight);

        var frameBelow = new FrameView {
<<<<<<< HEAD
                                           Title = "Bottom Frame",
                                           X = 0,
                                           Y = Pos.Bottom (_tabView),
                                           Width = _tabView.Width,
                                           Height = Dim.Fill ()
=======
                                           X = 0,
                                           Y = Pos.Bottom (_tabView),
                                           Width = _tabView.Width,
                                           Height = Dim.Fill (),
                                           Title = "Bottom Frame"
>>>>>>> 2e95cec4
                                       };

        frameBelow.Add (
                        new TextView {
                                         Text =
                                             "This frame exists to check you can still tab here\nand that the tab control doesn't overspill it's bounds",
                                         Width = Dim.Fill (),
                                         Height = Dim.Fill ()
                                     });

        Win.Add (frameBelow);

        var statusBar = new StatusBar (
                                       new StatusItem[] {
                                                            new (
                                                                 Application.QuitKey,
                                                                 $"{Application.QuitKey} to Quit",
<<<<<<< HEAD
                                                                 () => Quit ())
=======
                                                                 Quit)
>>>>>>> 2e95cec4
                                                        });
        Application.Top.Add (statusBar);
    }

    private void AddBlankTab () { _tabView.AddTab (new Tab (), false); }

    private View GetBigTextFileTab () {
        var text = new TextView {
                                    Width = Dim.Fill (),
                                    Height = Dim.Fill ()
                                };

        var sb = new StringBuilder ();

        for (var y = 0; y < 300; y++) {
            for (var x = 0; x < 500; x++) {
                sb.Append ((x + y) % 2 == 0 ? '1' : '0');
            }

            sb.AppendLine ();
        }

        text.Text = sb.ToString ();

        return text;
    }

    private View GetInteractiveTab () {
        var interactiveTab = new View {
                                          Width = Dim.Fill (),
                                          Height = Dim.Fill ()
                                      };
<<<<<<< HEAD
        var lblName = new Label ("Name:");
=======
        var lblName = new Label { Text = "Name:" };
>>>>>>> 2e95cec4
        interactiveTab.Add (lblName);

        var tbName = new TextField {
                                       X = Pos.Right (lblName),
                                       Width = 10
                                   };
        interactiveTab.Add (tbName);

        var lblAddr = new Label {
<<<<<<< HEAD
                                    Text = "Address:",
                                    Y = 1
=======
                                    Y = 1,
                                    Text = "Address:"
>>>>>>> 2e95cec4
                                };
        interactiveTab.Add (lblAddr);

        var tbAddr = new TextField {
                                       X = Pos.Right (lblAddr),
                                       Y = 1,
                                       Width = 10
                                   };
        interactiveTab.Add (tbAddr);

        return interactiveTab;
    }

    private void Quit () { Application.RequestStop (); }

    private void SetTabsOnBottom () {
        _miTabsOnBottom.Checked = !_miTabsOnBottom.Checked;

        _tabView.Style.TabsOnBottom = (bool)_miTabsOnBottom.Checked;
        _tabView.ApplyStyleChanges ();
    }

    private void ShowBorder () {
        _miShowBorder.Checked = !_miShowBorder.Checked;

        _tabView.Style.ShowBorder = (bool)_miShowBorder.Checked;
        _tabView.ApplyStyleChanges ();
    }

    private void ShowTabViewBorder () {
        _miShowTabViewBorder.Checked = !_miShowTabViewBorder.Checked;

        _tabView.BorderStyle = _miShowTabViewBorder.Checked == true
                                   ? _tabView.BorderStyle = LineStyle.Single
                                   : LineStyle.None;
        _tabView.ApplyStyleChanges ();
    }

    private void ShowTopLine () {
        _miShowTopLine.Checked = !_miShowTopLine.Checked;

        _tabView.Style.ShowTopLine = (bool)_miShowTopLine.Checked;
        _tabView.ApplyStyleChanges ();
    }
}<|MERGE_RESOLUTION|>--- conflicted
+++ resolved
@@ -19,61 +19,6 @@
         Win.Y = 1; // menu
         Win.Height = Dim.Fill (1); // status bar
 
-<<<<<<< HEAD
-        var menu = new MenuBar (
-                                new MenuBarItem[] {
-                                                      new (
-                                                           "_File",
-                                                           new MenuItem[] {
-                                                                              new (
-                                                                               "_Add Blank Tab",
-                                                                               "",
-                                                                               () => AddBlankTab ()),
-
-                                                                              new (
-                                                                               "_Clear SelectedTab",
-                                                                               "",
-                                                                               () => _tabView.SelectedTab = null),
-                                                                              new ("_Quit", "", () => Quit ())
-                                                                          }),
-                                                      new (
-                                                           "_View",
-                                                           new[] {
-                                                                     _miShowTopLine =
-                                                                         new MenuItem (
-                                                                          "_Show Top Line",
-                                                                          "",
-                                                                          () => ShowTopLine ()) {
-                                                                             Checked = true,
-                                                                             CheckType = MenuItemCheckStyle.Checked
-                                                                         },
-                                                                     _miShowBorder =
-                                                                         new MenuItem (
-                                                                          "_Show Border",
-                                                                          "",
-                                                                          () => ShowBorder ()) {
-                                                                             Checked = true,
-                                                                             CheckType = MenuItemCheckStyle.Checked
-                                                                         },
-                                                                     _miTabsOnBottom =
-                                                                         new MenuItem (
-                                                                          "_Tabs On Bottom",
-                                                                          "",
-                                                                          () => SetTabsOnBottom ()) {
-                                                                             Checked = false,
-                                                                             CheckType = MenuItemCheckStyle.Checked
-                                                                         },
-                                                                     _miShowTabViewBorder =
-                                                                         new MenuItem (
-                                                                          "_Show TabView Border",
-                                                                          "",
-                                                                          () => ShowTabViewBorder ()) {
-                                                                             Checked = true,
-                                                                             CheckType = MenuItemCheckStyle.Checked
-                                                                         }
-                                                                 })
-                                                  });
-=======
         var menu = new MenuBar {
                                    Menus =  [
                                    new MenuBarItem ("_File", new MenuItem[] {
@@ -114,7 +59,6 @@
                                                           })
                                        ]
                                };
->>>>>>> 2e95cec4
         Application.Top.Add (menu);
 
         _tabView = new TabView {
@@ -125,51 +69,29 @@
                                    BorderStyle = LineStyle.Single
                                };
 
-<<<<<<< HEAD
-        _tabView.AddTab (new Tab { DisplayText = "Tab1", View = new Label ("hodor!") }, false);
-        _tabView.AddTab (new Tab { DisplayText = "Tab2", View = new TextField ("durdur") }, false);
-=======
         _tabView.AddTab (new Tab { DisplayText = "Tab1", View = new Label { Text = "hodor!" } }, false);
         _tabView.AddTab (new Tab { DisplayText = "Tab2", View = new TextField { Text = "durdur" } }, false);
->>>>>>> 2e95cec4
         _tabView.AddTab (new Tab { DisplayText = "Interactive Tab", View = GetInteractiveTab () }, false);
         _tabView.AddTab (new Tab { DisplayText = "Big Text", View = GetBigTextFileTab () }, false);
         _tabView.AddTab (
                          new Tab {
                                      DisplayText =
                                          "Long name Tab, I mean seriously long.  Like you would not believe how long this tab's name is its just too much really woooooooooooooooooooooooooooooooooooooooooooooooooooooooooooooooooooooooowwww thats long",
-<<<<<<< HEAD
-                                     View = new Label (
-                                                       "This tab has a very long name which should be truncated.  See TabView.MaxTabTextWidth")
-=======
                                      View = new Label {
                                                           Text =
                                                               "This tab has a very long name which should be truncated.  See TabView.MaxTabTextWidth"
                                                       }
->>>>>>> 2e95cec4
                                  },
                          false);
         _tabView.AddTab (
                          new Tab {
                                      DisplayText = "Les Mise" + '\u0301' + "rables",
-<<<<<<< HEAD
-                                     View = new Label ("This tab name is unicode")
-=======
                                      View = new Label { Text = "This tab name is unicode" }
->>>>>>> 2e95cec4
                                  },
                          false);
         _tabView.AddTab (
                          new Tab {
                                      DisplayText = "Les Mise" + '\u0328' + '\u0301' + "rables",
-<<<<<<< HEAD
-                                     View = new Label (
-                                                       "This tab name has two combining marks. Only one will show due to Issue #2616.")
-                                 },
-                         false);
-        for (var i = 0; i < 100; i++) {
-            _tabView.AddTab (new Tab { DisplayText = $"Tab{i}", View = new Label ($"Welcome to tab {i}") }, false);
-=======
                                      View = new Label {
                                                           Text =
                                                               "This tab name has two combining marks. Only one will show due to Issue #2616."
@@ -180,7 +102,6 @@
             _tabView.AddTab (
                              new Tab { DisplayText = $"Tab{i}", View = new Label { Text = $"Welcome to tab {i}" } },
                              false);
->>>>>>> 2e95cec4
         }
 
         _tabView.SelectedTab = _tabView.Tabs.First ();
@@ -188,19 +109,11 @@
         Win.Add (_tabView);
 
         var frameRight = new FrameView {
-<<<<<<< HEAD
-                                           Title = "About",
-                                           X = Pos.Right (_tabView),
-                                           Y = 0,
-                                           Width = Dim.Fill (),
-                                           Height = Dim.Fill ()
-=======
                                            X = Pos.Right (_tabView),
                                            Y = 0,
                                            Width = Dim.Fill (),
                                            Height = Dim.Fill (),
                                            Title = "About"
->>>>>>> 2e95cec4
                                        };
 
         frameRight.Add (
@@ -213,19 +126,11 @@
         Win.Add (frameRight);
 
         var frameBelow = new FrameView {
-<<<<<<< HEAD
-                                           Title = "Bottom Frame",
-                                           X = 0,
-                                           Y = Pos.Bottom (_tabView),
-                                           Width = _tabView.Width,
-                                           Height = Dim.Fill ()
-=======
                                            X = 0,
                                            Y = Pos.Bottom (_tabView),
                                            Width = _tabView.Width,
                                            Height = Dim.Fill (),
                                            Title = "Bottom Frame"
->>>>>>> 2e95cec4
                                        };
 
         frameBelow.Add (
@@ -243,11 +148,7 @@
                                                             new (
                                                                  Application.QuitKey,
                                                                  $"{Application.QuitKey} to Quit",
-<<<<<<< HEAD
-                                                                 () => Quit ())
-=======
                                                                  Quit)
->>>>>>> 2e95cec4
                                                         });
         Application.Top.Add (statusBar);
     }
@@ -280,11 +181,7 @@
                                           Width = Dim.Fill (),
                                           Height = Dim.Fill ()
                                       };
-<<<<<<< HEAD
-        var lblName = new Label ("Name:");
-=======
         var lblName = new Label { Text = "Name:" };
->>>>>>> 2e95cec4
         interactiveTab.Add (lblName);
 
         var tbName = new TextField {
@@ -294,13 +191,8 @@
         interactiveTab.Add (tbName);
 
         var lblAddr = new Label {
-<<<<<<< HEAD
-                                    Text = "Address:",
-                                    Y = 1
-=======
                                     Y = 1,
                                     Text = "Address:"
->>>>>>> 2e95cec4
                                 };
         interactiveTab.Add (lblAddr);
 
