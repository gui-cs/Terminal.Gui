--- conflicted
+++ resolved
@@ -5,12 +5,7 @@
 using System.Text.RegularExpressions;
 using System.Threading;
 using System.Globalization;
-<<<<<<< HEAD
-using Terminal.Gui.Configuration;
-using Terminal.Gui.FileServices;
-=======
 using Terminal.Gui;
->>>>>>> 574ed8fe
 
 namespace UICatalog.Scenarios {
 	[ScenarioMetadata (Name: "Editor", Description: "A Text Editor using the TextView control.")]
@@ -372,11 +367,8 @@
 			if (!CanCloseFile ()) {
 				return;
 			}
-			var aTypes = new List<IAllowedType> () {
-				new AllowedType("Text",".txt;.bin;.xml;.json", ".txt", ".bin", ".xml", ".json"),
-				new AllowedTypeAny()
-			};
-			var d = new OpenDialog ("Open", aTypes) { AllowsMultipleSelection = false};
+			var aTypes = new List<string> () { ".txt;.bin;.xml;.json", ".txt", ".bin", ".xml", ".json", ".*" };
+			var d = new OpenDialog ("Open", "Choose the path where to open the file.", aTypes) { AllowsMultipleSelection = false };
 			Application.Run (d);
 
 			if (!d.Canceled && d.FilePaths.Count > 0) {
@@ -398,26 +390,22 @@
 
 		private bool SaveAs ()
 		{
-			var aTypes = new List<IAllowedType> () { 
-				new AllowedType("Text Files", ".txt", ".bin", ".xml"),
-				new AllowedTypeAny()
-			};
-			var sd = new SaveDialog ("Save file", aTypes);
-
-			sd.Path = System.IO.Path.Combine (sd.FileName.ToString (), Win.Title.ToString ());
+			var aTypes = new List<string> () { ".txt", ".bin", ".xml", ".*" };
+			var sd = new SaveDialog ("Save file", "Choose the path where to save the file.", aTypes);
+			sd.FilePath = System.IO.Path.Combine (sd.FilePath.ToString (), Win.Title.ToString ());
 			Application.Run (sd);
 
 			if (!sd.Canceled) {
-				if (System.IO.File.Exists (sd.Path.ToString ())) {
+				if (System.IO.File.Exists (sd.FilePath.ToString ())) {
 					if (MessageBox.Query ("Save File",
 						"File already exists. Overwrite any way?", "No", "Ok") == 1) {
-						return SaveFile (sd.FileName.ToString (), sd.Path.ToString ());
+						return SaveFile (sd.FileName.ToString (), sd.FilePath.ToString ());
 					} else {
 						_saved = false;
 						return _saved;
 					}
 				} else {
-					return SaveFile (sd.FileName.ToString (), sd.Path.ToString ());
+					return SaveFile (sd.FileName.ToString (), sd.FilePath.ToString ());
 				}
 			} else {
 				_saved = false;
