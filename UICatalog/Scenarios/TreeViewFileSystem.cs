--- conflicted
+++ resolved
@@ -51,17 +51,10 @@
 					Checked = true, CheckType = MenuItemCheckStyle.Checked
 						},
 					null /*separator*/,
-<<<<<<< HEAD
-					miPlusMinus = new MenuItem ("_Plus Minus Symbols", "+ -", () => SetExpandableSymbols((Rune) '+',(Rune) '-')){Checked = true, CheckType = MenuItemCheckStyle.Radio},
-					miArrowSymbols = new MenuItem ("_Arrow Symbols", "> v", () => SetExpandableSymbols((Rune) '>',(Rune) 'v')){Checked = false, CheckType = MenuItemCheckStyle.Radio},
-					miNoSymbols = new MenuItem ("_No Symbols", "", () => SetExpandableSymbols(null,null)){Checked = false, CheckType = MenuItemCheckStyle.Radio},
-					miUnicodeSymbols = new MenuItem ("_Unicode", "ஹ ﷽", () => SetExpandableSymbols((Rune) 'ஹ',(Rune) '﷽')){Checked = false, CheckType = MenuItemCheckStyle.Radio},
-=======
 					_miPlusMinus = new MenuItem ("_Plus Minus Symbols", "+ -", () => SetExpandableSymbols('+','-')){Checked = true, CheckType = MenuItemCheckStyle.Radio},
 					_miArrowSymbols = new MenuItem ("_Arrow Symbols", "> v", () => SetExpandableSymbols('>','v')){Checked = false, CheckType = MenuItemCheckStyle.Radio},
 					_miNoSymbols = new MenuItem ("_No Symbols", "", () => SetExpandableSymbols(null,null)){Checked = false, CheckType = MenuItemCheckStyle.Radio},
 					_miUnicodeSymbols = new MenuItem ("_Unicode", "ஹ ﷽", () => SetExpandableSymbols('ஹ','﷽')){Checked = false, CheckType = MenuItemCheckStyle.Radio},
->>>>>>> 440c5298
 					null /*separator*/,
 					_miColoredSymbols = new MenuItem ("_Colored Symbols", "", () => ShowColoredExpandableSymbols()){Checked = false, CheckType = MenuItemCheckStyle.Checked},
 					_miInvertSymbols = new MenuItem ("_Invert Symbols", "", () => InvertExpandableSymbols()){Checked = false, CheckType = MenuItemCheckStyle.Checked},
@@ -263,17 +256,10 @@
 
 		private void SetExpandableSymbols (Rune? expand, Rune? collapse)
 		{
-<<<<<<< HEAD
-			miPlusMinus.Checked = expand == (Rune)'+';
-			miArrowSymbols.Checked = expand == (Rune)'>';
-			miNoSymbols.Checked = expand == null;
-			miUnicodeSymbols.Checked = expand == (Rune)'ஹ';
-=======
 			_miPlusMinus.Checked = expand == '+';
 			_miArrowSymbols.Checked = expand == '>';
 			_miNoSymbols.Checked = expand == null;
 			_miUnicodeSymbols.Checked = expand == 'ஹ';
->>>>>>> 440c5298
 
 			treeViewFiles.Style.ExpandableSymbol = expand;
 			treeViewFiles.Style.CollapseableSymbol = collapse;
