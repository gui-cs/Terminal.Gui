--- conflicted
+++ resolved
@@ -14,25 +14,11 @@
 [ScenarioCategory ("Mouse and Keyboard")]
 [ScenarioCategory ("Text and Formatting")]
 public class Text : Scenario {
-<<<<<<< HEAD
-    private View _labelMirroringTimeField;
-=======
     private Label _labelMirroringTimeField;
->>>>>>> 2e95cec4
     private TimeField _timeField;
 
     public override void Setup () {
         // TextField is a simple, single-line text input control
-<<<<<<< HEAD
-        var textField = new TextField ("TextField with test text. Unicode shouldn't 𝔹Aℝ𝔽!") {
-                            X = 1,
-                            Y = 0,
-                            Width = Dim.Percent (50) - 1,
-
-                            // Height will be replaced with 1
-                            Height = 2
-                        };
-=======
         var textField = new TextField {
                                           X = 1,
                                           Y = 0,
@@ -42,7 +28,6 @@
                                           Height = 2,
                                           Text = "TextField with test text. Unicode shouldn't 𝔹Aℝ𝔽!"
                                       };
->>>>>>> 2e95cec4
 
         var singleWordGenerator = new SingleWordSuggestionGenerator ();
         textField.Autocomplete.SuggestionGenerator = singleWordGenerator;
@@ -58,20 +43,12 @@
 
         Win.Add (textField);
 
-<<<<<<< HEAD
-        var labelMirroringTextField = new View (textField.Text) {
-                                                                    X = Pos.Right (textField) + 1,
-                                                                    Y = Pos.Top (textField),
-                                                                    Width = Dim.Fill (1) - 1
-                                                                };
-=======
         var labelMirroringTextField = new Label {
                                                     X = Pos.Right (textField) + 1,
                                                     Y = Pos.Top (textField),
                                                     Width = Dim.Fill (1) - 1,
                                                     Text = textField.Text
                                                 };
->>>>>>> 2e95cec4
         Win.Add (labelMirroringTextField);
 
         textField.TextChanged += (s, prev) => { labelMirroringTextField.Text = textField.Text; };
@@ -96,21 +73,12 @@
 
         Win.Add (textView);
 
-<<<<<<< HEAD
-        var labelMirroringTextView = new View {
-                                                  X = Pos.Right (textView) + 1,
-                                                  Y = Pos.Top (textView),
-                                                  Width = Dim.Fill (1) - 1,
-                                                  Height = Dim.Height (textView) - 1
-                                              };
-=======
         var labelMirroringTextView = new Label {
                                                    X = Pos.Right (textView) + 1,
                                                    Y = Pos.Top (textView),
                                                    Width = Dim.Fill (1) - 1,
                                                    Height = Dim.Height (textView) - 1
                                                };
->>>>>>> 2e95cec4
         Win.Add (labelMirroringTextView);
 
         // Use ContentChanged to detect if the user has typed something in a TextView.
@@ -123,20 +91,6 @@
 
         // By default TextView is a multi-line control. It can be forced to 
         // single-line mode.
-<<<<<<< HEAD
-        var chxMultiline = new CheckBox ("Multiline") {
-                                                          X = Pos.Left (textView),
-                                                          Y = Pos.Bottom (textView),
-                                                          Checked = textView.Multiline
-                                                      };
-        Win.Add (chxMultiline);
-
-        var chxWordWrap = new CheckBox ("Word Wrap") {
-                                                         X = Pos.Right (chxMultiline) + 2,
-                                                         Y = Pos.Top (chxMultiline),
-                                                         Checked = textView.WordWrap
-                                                     };
-=======
         var chxMultiline = new CheckBox {
                                             X = Pos.Left (textView),
                                             Y = Pos.Bottom (textView),
@@ -151,27 +105,18 @@
                                            Checked = textView.WordWrap,
                                            Text = "Word Wrap"
                                        };
->>>>>>> 2e95cec4
         chxWordWrap.Toggled += (s, e) => textView.WordWrap = (bool)e.NewValue;
         Win.Add (chxWordWrap);
 
         // TextView captures Tabs (so users can enter /t into text) by default;
         // This means using Tab to navigate doesn't work by default. This shows
         // how to turn tab capture off.
-<<<<<<< HEAD
-        var chxCaptureTabs = new CheckBox ("Capture Tabs") {
-                                                               X = Pos.Right (chxWordWrap) + 2,
-                                                               Y = Pos.Top (chxWordWrap),
-                                                               Checked = textView.AllowsTab
-                                                           };
-=======
         var chxCaptureTabs = new CheckBox {
                                               X = Pos.Right (chxWordWrap) + 2,
                                               Y = Pos.Top (chxWordWrap),
                                               Checked = textView.AllowsTab,
                                               Text = "Capture Tabs"
                                           };
->>>>>>> 2e95cec4
 
         chxMultiline.Toggled += (s, e) => {
             textView.Multiline = (bool)e.NewValue;
@@ -200,12 +145,8 @@
         Win.Add (chxCaptureTabs);
 
         var hexEditor =
-<<<<<<< HEAD
-            new HexView (new MemoryStream (Encoding.UTF8.GetBytes ("HexEditor Unicode that shouldn't 𝔹Aℝ𝔽!"))) {
-=======
             new HexView (
                          new MemoryStream (Encoding.UTF8.GetBytes ("HexEditor Unicode that shouldn't 𝔹Aℝ𝔽!"))) {
->>>>>>> 2e95cec4
                 X = 1,
                 Y = Pos.Bottom (chxMultiline) + 1,
                 Width = Dim.Percent (50) - 1,
@@ -213,21 +154,12 @@
             };
         Win.Add (hexEditor);
 
-<<<<<<< HEAD
-        var labelMirroringHexEditor = new View {
-                                                   X = Pos.Right (hexEditor) + 1,
-                                                   Y = Pos.Top (hexEditor),
-                                                   Width = Dim.Fill (1) - 1,
-                                                   Height = Dim.Height (hexEditor) - 1
-                                               };
-=======
         var labelMirroringHexEditor = new Label {
                                                     X = Pos.Right (hexEditor) + 1,
                                                     Y = Pos.Top (hexEditor),
                                                     Width = Dim.Fill (1) - 1,
                                                     Height = Dim.Height (hexEditor) - 1
                                                 };
->>>>>>> 2e95cec4
         byte[] array = ((MemoryStream)hexEditor.Source).ToArray ();
         labelMirroringHexEditor.Text = Encoding.UTF8.GetString (array, 0, array.Length);
         hexEditor.Edited += (s, kv) => {
@@ -244,14 +176,6 @@
                                                      };
         Win.Add (dateField);
 
-<<<<<<< HEAD
-        var labelMirroringDateField = new View (dateField.Text) {
-                                                                    X = Pos.Right (dateField) + 1,
-                                                                    Y = Pos.Top (dateField),
-                                                                    Width = Dim.Width (dateField),
-                                                                    Height = Dim.Height (dateField)
-                                                                };
-=======
         var labelMirroringDateField = new Label {
                                                     X = Pos.Right (dateField) + 1,
                                                     Y = Pos.Top (dateField),
@@ -259,27 +183,10 @@
                                                     Height = Dim.Height (dateField),
                                                     Text = dateField.Text
                                                 };
->>>>>>> 2e95cec4
         Win.Add (labelMirroringDateField);
 
         dateField.TextChanged += (s, prev) => { labelMirroringDateField.Text = dateField.Text; };
 
-<<<<<<< HEAD
-        _timeField = new TimeField (DateTime.Now.TimeOfDay) {
-                                                                X = Pos.Right (labelMirroringDateField) + 5,
-                                                                Y = Pos.Bottom (hexEditor) + 1,
-                                                                Width = 20,
-                                                                IsShortFormat = false
-                                                            };
-        Win.Add (_timeField);
-
-        _labelMirroringTimeField = new View (_timeField.Text) {
-                                                                  X = Pos.Right (_timeField) + 1,
-                                                                  Y = Pos.Top (_timeField),
-                                                                  Width = Dim.Width (_timeField),
-                                                                  Height = Dim.Height (_timeField)
-                                                              };
-=======
         _timeField = new TimeField {
                                        X = Pos.Right (labelMirroringDateField) + 5,
                                        Y = Pos.Bottom (hexEditor) + 1,
@@ -296,42 +203,20 @@
                                                  Height = Dim.Height (_timeField),
                                                  Text = _timeField.Text
                                              };
->>>>>>> 2e95cec4
         Win.Add (_labelMirroringTimeField);
 
         _timeField.TimeChanged += TimeChanged;
 
         // MaskedTextProvider - uses .NET MaskedTextProvider
-<<<<<<< HEAD
-        var netProviderLabel = new Label ("NetMaskedTextProvider [ 999 000 LLL >LLL |AAA aaa ]") {
-                                   X = Pos.Left (dateField),
-                                   Y = Pos.Bottom (dateField) + 1
-                               };
-=======
         var netProviderLabel = new Label {
                                              X = Pos.Left (dateField),
                                              Y = Pos.Bottom (dateField) + 1,
                                              Text = "NetMaskedTextProvider [ 999 000 LLL >LLL |AAA aaa ]"
                                          };
->>>>>>> 2e95cec4
         Win.Add (netProviderLabel);
 
         var netProvider = new NetMaskedTextProvider ("999 000 LLL >LLL |AAA aaa");
 
-<<<<<<< HEAD
-        var netProviderField = new TextValidateField (netProvider) {
-                                                                       X = Pos.Right (netProviderLabel) + 1,
-                                                                       Y = Pos.Y (netProviderLabel)
-                                                                   };
-        Win.Add (netProviderField);
-
-        var labelMirroringNetProviderField = new View (netProviderField.Text) {
-                                                                                  X = Pos.Right (netProviderField) + 1,
-                                                                                  Y = Pos.Top (netProviderField),
-                                                                                  Width = Dim.Width (netProviderField),
-                                                                                  Height = Dim.Height (netProviderField)
-                                                                              };
-=======
         var netProviderField = new TextValidateField {
                                                          X = Pos.Right (netProviderLabel) + 1,
                                                          Y = Pos.Y (netProviderLabel),
@@ -346,7 +231,6 @@
                                                            Height = Dim.Height (netProviderField),
                                                            Text = netProviderField.Text
                                                        };
->>>>>>> 2e95cec4
         Win.Add (labelMirroringNetProviderField);
 
         netProviderField.Provider.TextChanged += (s, prev) => {
@@ -354,29 +238,6 @@
         };
 
         // TextRegexProvider - Regex provider implemented by Terminal.Gui
-<<<<<<< HEAD
-        var regexProvider = new Label ("TextRegexProvider [ ^([0-9]?[0-9]?[0-9]|1000)$ ]") {
-                                X = Pos.Left (netProviderLabel),
-                                Y = Pos.Bottom (netProviderLabel) + 1
-                            };
-        Win.Add (regexProvider);
-
-        var provider2 = new TextRegexProvider ("^([0-9]?[0-9]?[0-9]|1000)$") { ValidateOnInput = false };
-        var regexProviderField = new TextValidateField (provider2) {
-                                                                       X = Pos.Right (regexProvider) + 1,
-                                                                       Y = Pos.Y (regexProvider),
-                                                                       Width = 30,
-                                                                       TextAlignment = TextAlignment.Centered
-                                                                   };
-        Win.Add (regexProviderField);
-
-        var labelMirroringRegexProviderField = new View (regexProviderField.Text) {
-                                                   X = Pos.Right (regexProviderField) + 1,
-                                                   Y = Pos.Top (regexProviderField),
-                                                   Width = Dim.Width (regexProviderField),
-                                                   Height = Dim.Height (regexProviderField)
-                                               };
-=======
         var regexProvider = new Label {
                                           X = Pos.Left (netProviderLabel),
                                           Y = Pos.Bottom (netProviderLabel) + 1,
@@ -401,25 +262,17 @@
                                                              Height = Dim.Height (regexProviderField),
                                                              Text = regexProviderField.Text
                                                          };
->>>>>>> 2e95cec4
         Win.Add (labelMirroringRegexProviderField);
 
         regexProviderField.Provider.TextChanged += (s, prev) => {
             labelMirroringRegexProviderField.Text = regexProviderField.Text;
         };
 
-<<<<<<< HEAD
-        var labelAppendAutocomplete = new Label ("Append Autocomplete:") {
-                                                                             Y = Pos.Y (regexProviderField) + 2,
-                                                                             X = 1
-                                                                         };
-=======
         var labelAppendAutocomplete = new Label {
                                                     Y = Pos.Y (regexProviderField) + 2,
                                                     X = 1,
                                                     Text = "Append Autocomplete:"
                                                 };
->>>>>>> 2e95cec4
         var appendAutocompleteTextField = new TextField {
                                                             X = Pos.Right (labelAppendAutocomplete),
                                                             Y = Pos.Top (labelAppendAutocomplete),
@@ -431,15 +284,6 @@
                                                                                "fish", "flipper", "fin",
                                                                                "fun", "the", "at", "there",
                                                                                "some", "my", "of", "be",
-<<<<<<< HEAD
-                                                                               "use", "her", "than", "and",
-                                                                               "this", "an", "would",
-                                                                               "first", "have", "each",
-                                                                               "make", "water", "to",
-                                                                               "from", "which", "like",
-                                                                               "been", "in", "or", "she",
-                                                                               "him", "call", "is", "one",
-=======
                                                                                "use",
                                                                                "her", "than", "and", "this",
                                                                                "an", "would", "first",
@@ -449,7 +293,6 @@
                                                                                "like", "been", "in", "or",
                                                                                "she", "him", "call", "is",
                                                                                "one",
->>>>>>> 2e95cec4
                                                                                "do", "into", "who", "you",
                                                                                "had", "how", "time", "oil",
                                                                                "that", "by", "their", "has",
@@ -465,18 +308,11 @@
                                                                                "we", "many", "number",
                                                                                "get", "with", "when",
                                                                                "then", "no", "come", "his",
-<<<<<<< HEAD
-                                                                               "your", "them", "way",
-                                                                               "made", "they", "can",
-                                                                               "these", "could", "may",
-                                                                               "said", "so", "people",
-=======
                                                                                "your",
                                                                                "them", "way", "made",
                                                                                "they", "can", "these",
                                                                                "could", "may", "said", "so",
                                                                                "people",
->>>>>>> 2e95cec4
                                                                                "part"
                                                                            }
                                                                        };
