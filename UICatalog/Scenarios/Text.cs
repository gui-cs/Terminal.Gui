﻿using NStack;
using System;
using System.IO;
using System.Linq;
using System.Text;
using System.Text.RegularExpressions;
using Terminal.Gui;
using Terminal.Gui.TextValidateProviders;


namespace UICatalog.Scenarios
{
    [ScenarioMetadata(Name: "Text Input Controls", Description: "Tests all text input controls")]
    [ScenarioCategory("Controls")]
    [ScenarioCategory("Mouse and Keyboard")]
    [ScenarioCategory("Text and Formatting")]
    public class Text : Scenario
    {
        public override void Setup()
        {
            // TextField is a simple, single-line text input control
            var textField = new TextField("TextField with test text. Unicode shouldn't 𝔹Aℝ𝔽!")
            {
                X = 1,
                Y = 0,
                Width = Dim.Percent(50) - 1,
                Height = 2
            };

            var singleWordGenerator = new SingleWordSuggestionGenerator();
            textField.Autocomplete.SuggestionGenerator = singleWordGenerator;

            textField.TextChanging += TextField_TextChanging;

            void TextField_TextChanging(object sender, TextChangingEventArgs e)
            {
                singleWordGenerator.AllSuggestions = Regex.Matches(e.NewText.ToString(), "\\w+")
                    .Select(s => s.Value)
                    .Distinct().ToList();
            }
            Win.Add(textField);

            var labelMirroringTextField = new Label(textField.Text)
            {
                X = Pos.Right(textField) + 1,
                Y = Pos.Top(textField),
                Width = Dim.Fill(1) - 1
            };
            Win.Add(labelMirroringTextField);

            textField.TextChanged += (s, prev) =>
            {
                labelMirroringTextField.Text = textField.Text;
            };

            // TextView is a rich (as in functionality, not formatting) text editing control
            var textView = new TextView()
            {
                X = 1,
                Y = Pos.Bottom(textField),
                Width = Dim.Percent(50) - 1,
                Height = Dim.Percent(30),
            };
            textView.Text = "TextView with some more test text. Unicode shouldn't 𝔹Aℝ𝔽!";
            textView.DrawContent += TextView_DrawContent;

            // This shows how to enable autocomplete in TextView.
            void TextView_DrawContent(object sender, DrawEventArgs e)
            {
                singleWordGenerator.AllSuggestions = Regex.Matches(textView.Text.ToString(), "\\w+")
                    .Select(s => s.Value)
                    .Distinct().ToList();
            }
            Win.Add(textView);

            var labelMirroringTextView = new Label()
            {
                X = Pos.Right(textView) + 1,
                Y = Pos.Top(textView),
                Width = Dim.Fill(1) - 1,
                Height = Dim.Height(textView) - 1,
            };
            Win.Add(labelMirroringTextView);

			// Use ContentChanged to detect if the user has typed something in a TextView.
			// The TextChanged property is only fired if the TextView.Text property is
			// explicitly set
			textView.ContentsChanged += (s, a) => {
				labelMirroringTextView.Enabled = !labelMirroringTextView.Enabled;
				labelMirroringTextView.Text = textView.Text;
			};

<<<<<<< HEAD
            // By default TextView is a multi-line control. It can be forced to 
            // single-line mode.
            var chxMultiline = new CheckBox("Multiline")
            {
                X = Pos.Left(textView),
                Y = Pos.Bottom(textView),
                Checked = textView.Multiline
            };
            Win.Add(chxMultiline);

            var chxWordWrap = new CheckBox("Word Wrap")
            {
                X = Pos.Right(chxMultiline) + 2,
                Y = Pos.Top(chxMultiline),
                Checked = textView.WordWrap
            };
            chxWordWrap.Toggled += (s, e) => textView.WordWrap = (bool)e.NewValue;
            Win.Add(chxWordWrap);

            // TextView captures Tabs (so users can enter /t into text) by default;
            // This means using Tab to navigate doesn't work by default. This shows
            // how to turn tab capture off.
            var chxCaptureTabs = new CheckBox("Capture Tabs")
            {
                X = Pos.Right(chxWordWrap) + 2,
                Y = Pos.Top(chxWordWrap),
                Checked = textView.AllowsTab
            };

            chxMultiline.Toggled += (s, e) =>
            {
                textView.Multiline = (bool)e.NewValue;
                if (!textView.Multiline && (bool)chxWordWrap.Checked)
                {
                    chxWordWrap.Checked = false;
                }
                if (!textView.Multiline && (bool)chxCaptureTabs.Checked)
                {
                    chxCaptureTabs.Checked = false;
                }
            };

            Key keyTab = textView.GetKeyFromCommand(Command.Tab);
            Key keyBackTab = textView.GetKeyFromCommand(Command.BackTab);
            chxCaptureTabs.Toggled += (s, e) =>
            {
                if (e.NewValue == true)
                {
                    textView.AddKeyBinding(keyTab, Command.Tab);
                    textView.AddKeyBinding(keyBackTab, Command.BackTab);
                }
                else
                {
                    textView.ClearKeyBinding(keyTab);
                    textView.ClearKeyBinding(keyBackTab);
                }
                textView.AllowsTab = (bool)e.NewValue;
            };
            Win.Add(chxCaptureTabs);

            var hexEditor = new HexView(new MemoryStream(Encoding.UTF8.GetBytes("HexEditor Unicode that shouldn't 𝔹Aℝ𝔽!")))
            {
                X = 1,
                Y = Pos.Bottom(chxMultiline) + 1,
                Width = Dim.Percent(50) - 1,
                Height = Dim.Percent(30),
            };
            Win.Add(hexEditor);
=======
			// By default TextView is a multi-line control. It can be forced to 
			// single-line mode.
			var chxMultiline = new CheckBox ("Multiline") {
				X = Pos.Left (textView),
				Y = Pos.Bottom (textView),
				Checked = textView.Multiline
			};
			Win.Add (chxMultiline);

			var chxWordWrap = new CheckBox ("Word Wrap") {
				X = Pos.Right (chxMultiline) + 2,
				Y = Pos.Top (chxMultiline),
				Checked = textView.WordWrap
			};
			chxWordWrap.Toggled += (s,e) => textView.WordWrap = (bool)e.NewValue;
			Win.Add (chxWordWrap);

			// TextView captures Tabs (so users can enter /t into text) by default;
			// This means using Tab to navigate doesn't work by default. This shows
			// how to turn tab capture off.
			var chxCaptureTabs = new CheckBox ("Capture Tabs") {
				X = Pos.Right (chxWordWrap) + 2,
				Y = Pos.Top (chxWordWrap),
				Checked = textView.AllowsTab
			};

			chxMultiline.Toggled += (s, e) => {
				textView.Multiline = (bool)e.NewValue;
				if (!textView.Multiline && (bool)chxWordWrap.Checked) {
					chxWordWrap.Checked = false;
				}
				if (!textView.Multiline && (bool)chxCaptureTabs.Checked) {
					chxCaptureTabs.Checked = false;
				}
			};

			Key keyTab = textView.GetKeyFromCommand (Command.Tab);
			Key keyBackTab = textView.GetKeyFromCommand (Command.BackTab);
			chxCaptureTabs.Toggled += (s,e) => {
				if (e.NewValue == true) {
					textView.AddKeyBinding (keyTab, Command.Tab);
					textView.AddKeyBinding (keyBackTab, Command.BackTab);
				} else {
					textView.ClearKeyBinding (keyTab);
					textView.ClearKeyBinding (keyBackTab);
				}
				textView.AllowsTab = (bool)e.NewValue;
			};
			Win.Add (chxCaptureTabs);

			var hexEditor = new HexView (new MemoryStream (Encoding.UTF8.GetBytes ("HexEditor Unicode that shouldn't 𝔹Aℝ𝔽!"))) {
				X = 1,
				Y = Pos.Bottom (chxMultiline) + 1,
				Width = Dim.Percent (50) - 1,
				Height = Dim.Percent (30),
			};
			Win.Add (hexEditor);
>>>>>>> 01544dc6

			var labelMirroringHexEditor = new Label () {
				X = Pos.Right (hexEditor) + 1,
				Y = Pos.Top (hexEditor),
				Width = Dim.Fill (1) - 1,
				Height = Dim.Height (hexEditor) - 1,
			};
			var array = ((MemoryStream)hexEditor.Source).ToArray ();
			labelMirroringHexEditor.Text = Encoding.UTF8.GetString (array, 0, array.Length);
			hexEditor.Edited += (s, kv) => {
				hexEditor.ApplyEdits ();
				var array = ((MemoryStream)hexEditor.Source).ToArray ();
				labelMirroringHexEditor.Text = Encoding.UTF8.GetString (array, 0, array.Length);
			};
			Win.Add (labelMirroringHexEditor);

            var dateField = new DateField(System.DateTime.Now)
            {
                X = 1,
                Y = Pos.Bottom(hexEditor) + 1,
                Width = 20,
                IsShortFormat = false
            };
            Win.Add(dateField);

            var labelMirroringDateField = new Label(dateField.Text)
            {
                X = Pos.Right(dateField) + 1,
                Y = Pos.Top(dateField),
                Width = Dim.Width(dateField),
                Height = Dim.Height(dateField),
            };
            Win.Add(labelMirroringDateField);

            dateField.TextChanged += (s, prev) =>
            {
                labelMirroringDateField.Text = dateField.Text;
            };

            _timeField = new TimeField(DateTime.Now.TimeOfDay)
            {
                X = Pos.Right(labelMirroringDateField) + 5,
                Y = Pos.Bottom(hexEditor) + 1,
                Width = 20,
                IsShortFormat = false
            };
            Win.Add(_timeField);

            _labelMirroringTimeField = new Label(_timeField.Text)
            {
                X = Pos.Right(_timeField) + 1,
                Y = Pos.Top(_timeField),
                Width = Dim.Width(_timeField),
                Height = Dim.Height(_timeField),
            };
            Win.Add(_labelMirroringTimeField);

            _timeField.TimeChanged += TimeChanged;

            // MaskedTextProvider - uses .NET MaskedTextProvider
            var netProviderLabel = new Label("NetMaskedTextProvider [ 999 000 LLL >LLL| AAA aaa ]")
            {
                X = Pos.Left(dateField),
                Y = Pos.Bottom(dateField) + 1
            };
            Win.Add(netProviderLabel);

            var netProvider = new NetMaskedTextProvider("999 000 LLL > LLL | AAA aaa");

            var netProviderField = new TextValidateField(netProvider)
            {
                X = Pos.Right(netProviderLabel) + 1,
                Y = Pos.Y(netProviderLabel),
            };

            Win.Add(netProviderField);

            // TextRegexProvider - Regex provider implemented by Terminal.Gui
            var regexProvider = new Label("TextRegexProvider [ ^([0-9]?[0-9]?[0-9]|1000)$ ]")
            {
                X = Pos.Left(netProviderLabel),
                Y = Pos.Bottom(netProviderLabel) + 1
            };
            Win.Add(regexProvider);

            var provider2 = new TextRegexProvider("^([0-9]?[0-9]?[0-9]|1000)$") { ValidateOnInput = false };
            var regexProviderField = new TextValidateField(provider2)
            {
                X = Pos.Right(regexProvider) + 1,
                Y = Pos.Y(regexProvider),
                Width = 30,
                TextAlignment = TextAlignment.Centered
            };

            Win.Add(regexProviderField);

			var labelAppendAutocomplete = new Label ("Append Autocomplete:") {
				Y = Pos.Y (regexProviderField) + 2,
				X = 1
			};
			var appendAutocompleteTextField = new TextField () {
				X = Pos.Right (labelAppendAutocomplete),
				Y = labelAppendAutocomplete.Y,
				Width = Dim.Fill ()
			};
			appendAutocompleteTextField.Autocomplete = new AppendAutocomplete (appendAutocompleteTextField);
			appendAutocompleteTextField.Autocomplete.SuggestionGenerator = new SingleWordSuggestionGenerator {
				AllSuggestions = new System.Collections.Generic.List<string>{
					"fish", "flipper", "fin","fun","the","at","there","some","my","of","be","use","her","than","and","this","an","would","first","have","each","make","water","to","from","which","like","been","in","or","she","him","call","is","one","do","into","who","you","had","how","time","oil","that","by","their","has","its","it","word","if","look","now","he","but","will","two","find","was","not","up","more","long","for","what","other","write","down","on","all","about","go","day","are","were","out","see","did","as","we","many","number","get","with","when","then","no","come","his","your","them","way","made","they","can","these","could","may","said","so","people","part"
				}
			};

            Win.Add(labelAppendAutocomplete);
            Win.Add(appendAutocompleteTextField);
        }

        TimeField _timeField;
        Label _labelMirroringTimeField;

        private void TimeChanged(object sender, DateTimeEventArgs<TimeSpan> e)
        {
            _labelMirroringTimeField.Text = _timeField.Text;
        }
    }
}<|MERGE_RESOLUTION|>--- conflicted
+++ resolved
@@ -90,76 +90,6 @@
 				labelMirroringTextView.Text = textView.Text;
 			};
 
-<<<<<<< HEAD
-            // By default TextView is a multi-line control. It can be forced to 
-            // single-line mode.
-            var chxMultiline = new CheckBox("Multiline")
-            {
-                X = Pos.Left(textView),
-                Y = Pos.Bottom(textView),
-                Checked = textView.Multiline
-            };
-            Win.Add(chxMultiline);
-
-            var chxWordWrap = new CheckBox("Word Wrap")
-            {
-                X = Pos.Right(chxMultiline) + 2,
-                Y = Pos.Top(chxMultiline),
-                Checked = textView.WordWrap
-            };
-            chxWordWrap.Toggled += (s, e) => textView.WordWrap = (bool)e.NewValue;
-            Win.Add(chxWordWrap);
-
-            // TextView captures Tabs (so users can enter /t into text) by default;
-            // This means using Tab to navigate doesn't work by default. This shows
-            // how to turn tab capture off.
-            var chxCaptureTabs = new CheckBox("Capture Tabs")
-            {
-                X = Pos.Right(chxWordWrap) + 2,
-                Y = Pos.Top(chxWordWrap),
-                Checked = textView.AllowsTab
-            };
-
-            chxMultiline.Toggled += (s, e) =>
-            {
-                textView.Multiline = (bool)e.NewValue;
-                if (!textView.Multiline && (bool)chxWordWrap.Checked)
-                {
-                    chxWordWrap.Checked = false;
-                }
-                if (!textView.Multiline && (bool)chxCaptureTabs.Checked)
-                {
-                    chxCaptureTabs.Checked = false;
-                }
-            };
-
-            Key keyTab = textView.GetKeyFromCommand(Command.Tab);
-            Key keyBackTab = textView.GetKeyFromCommand(Command.BackTab);
-            chxCaptureTabs.Toggled += (s, e) =>
-            {
-                if (e.NewValue == true)
-                {
-                    textView.AddKeyBinding(keyTab, Command.Tab);
-                    textView.AddKeyBinding(keyBackTab, Command.BackTab);
-                }
-                else
-                {
-                    textView.ClearKeyBinding(keyTab);
-                    textView.ClearKeyBinding(keyBackTab);
-                }
-                textView.AllowsTab = (bool)e.NewValue;
-            };
-            Win.Add(chxCaptureTabs);
-
-            var hexEditor = new HexView(new MemoryStream(Encoding.UTF8.GetBytes("HexEditor Unicode that shouldn't 𝔹Aℝ𝔽!")))
-            {
-                X = 1,
-                Y = Pos.Bottom(chxMultiline) + 1,
-                Width = Dim.Percent(50) - 1,
-                Height = Dim.Percent(30),
-            };
-            Win.Add(hexEditor);
-=======
 			// By default TextView is a multi-line control. It can be forced to 
 			// single-line mode.
 			var chxMultiline = new CheckBox ("Multiline") {
@@ -210,14 +140,14 @@
 			};
 			Win.Add (chxCaptureTabs);
 
-			var hexEditor = new HexView (new MemoryStream (Encoding.UTF8.GetBytes ("HexEditor Unicode that shouldn't 𝔹Aℝ𝔽!"))) {
-				X = 1,
-				Y = Pos.Bottom (chxMultiline) + 1,
-				Width = Dim.Percent (50) - 1,
-				Height = Dim.Percent (30),
-			};
-			Win.Add (hexEditor);
->>>>>>> 01544dc6
+            var hexEditor = new HexView(new MemoryStream(Encoding.UTF8.GetBytes("HexEditor Unicode that shouldn't 𝔹Aℝ𝔽!")))
+            {
+                X = 1,
+                Y = Pos.Bottom(chxMultiline) + 1,
+                Width = Dim.Percent(50) - 1,
+                Height = Dim.Percent(30),
+            };
+            Win.Add(hexEditor);
 
 			var labelMirroringHexEditor = new Label () {
 				X = Pos.Right (hexEditor) + 1,
