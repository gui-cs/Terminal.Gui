--- conflicted
+++ resolved
@@ -158,13 +158,8 @@
 			hexEditor.ApplyEdits ();
 			var array = ((MemoryStream)hexEditor.Source).ToArray ();
 			labelMirroringHexEditor.Text = Encoding.UTF8.GetString (array, 0, array.Length);
-<<<<<<< HEAD
-			hexEditor.Edited += (s, kv) => {
-				hexEditor.ApplyEdits ();
-				var array = ((MemoryStream)hexEditor.Source).ToArray ();
-				labelMirroringHexEditor.Text = Encoding.UTF8.GetString (array, 0, array.Length);
-			};
-			Win.Add (labelMirroringHexEditor);
+		};
+		Win.Add (labelMirroringHexEditor);
 
 			var dateField = new DateField (System.DateTime.Now) {
 				X = 1,
@@ -173,103 +168,6 @@
 			};
 			Win.Add (dateField);
 
-			var labelMirroringDateField = new Label (dateField.Text) {
-				X = Pos.Right (dateField) + 1,
-				Y = Pos.Top (dateField),
-				Width = Dim.Width (dateField),
-				Height = Dim.Height (dateField),
-			};
-			Win.Add (labelMirroringDateField);
-
-			dateField.TextChanged += (s, prev) => {
-				labelMirroringDateField.Text = dateField.Text;
-			};
-
-			_timeField = new TimeField (DateTime.Now.TimeOfDay) {
-				X = Pos.Right (labelMirroringDateField) + 5,
-				Y = Pos.Bottom (hexEditor) + 1,
-				Width = 20,
-				IsShortFormat = false
-			};
-			Win.Add (_timeField);
-
-			_labelMirroringTimeField = new Label (_timeField.Text) {
-				X = Pos.Right (_timeField) + 1,
-				Y = Pos.Top (_timeField),
-				Width = Dim.Width (_timeField),
-				Height = Dim.Height (_timeField),
-			};
-			Win.Add (_labelMirroringTimeField);
-
-			_timeField.TimeChanged += TimeChanged;
-
-			// MaskedTextProvider - uses .NET MaskedTextProvider
-			var netProviderLabel = new Label ("NetMaskedTextProvider [ 999 000 LLL >LLL| AAA aaa ]") {
-				X = Pos.Left (dateField),
-				Y = Pos.Bottom (dateField) + 1
-			};
-			Win.Add (netProviderLabel);
-
-			var netProvider = new NetMaskedTextProvider ("999 000 LLL > LLL | AAA aaa");
-
-			var netProviderField = new TextValidateField (netProvider) {
-				X = Pos.Right (netProviderLabel) + 1,
-				Y = Pos.Y (netProviderLabel),
-			};
-
-			Win.Add (netProviderField);
-
-			// TextRegexProvider - Regex provider implemented by Terminal.Gui
-			var regexProvider = new Label ("TextRegexProvider [ ^([0-9]?[0-9]?[0-9]|1000)$ ]") {
-				X = Pos.Left (netProviderLabel),
-				Y = Pos.Bottom (netProviderLabel) + 1
-			};
-			Win.Add (regexProvider);
-
-			var provider2 = new TextRegexProvider ("^([0-9]?[0-9]?[0-9]|1000)$") { ValidateOnInput = false };
-			var regexProviderField = new TextValidateField (provider2) {
-				X = Pos.Right (regexProvider) + 1,
-				Y = Pos.Y (regexProvider),
-				Width = 30,
-				TextAlignment = TextAlignment.Centered
-			};
-
-			Win.Add (regexProviderField);
-
-			var labelAppendAutocomplete = new Label ("Append Autocomplete:") {
-				Y = Pos.Y (regexProviderField) + 2,
-				X = 1
-			};
-			var appendAutocompleteTextField = new TextField () {
-				X = Pos.Right (labelAppendAutocomplete),
-				Y = labelAppendAutocomplete.Y,
-				Width = Dim.Fill ()
-			};
-			appendAutocompleteTextField.Autocomplete = new AppendAutocomplete (appendAutocompleteTextField);
-			appendAutocompleteTextField.Autocomplete.SuggestionGenerator = new SingleWordSuggestionGenerator {
-				AllSuggestions = new System.Collections.Generic.List<string>{
-					"fish", "flipper", "fin","fun","the","at","there","some","my","of","be","use","her","than","and","this","an","would","first","have","each","make","water","to","from","which","like","been","in","or","she","him","call","is","one","do","into","who","you","had","how","time","oil","that","by","their","has","its","it","word","if","look","now","he","but","will","two","find","was","not","up","more","long","for","what","other","write","down","on","all","about","go","day","are","were","out","see","did","as","we","many","number","get","with","when","then","no","come","his","your","them","way","made","they","can","these","could","may","said","so","people","part"
-				}
-			};
-
-			Win.Add (labelAppendAutocomplete);
-			Win.Add (appendAutocompleteTextField);
-		}
-
-		TimeField _timeField;
-		Label _labelMirroringTimeField;
-=======
-		};
-		Win.Add (labelMirroringHexEditor);
-
-		var dateField = new DateField (DateTime.Now) {
-			X = 1,
-			Y = Pos.Bottom (hexEditor) + 1,
-			Width = 20,
-			IsShortFormat = false
-		};
-		Win.Add (dateField);
-
 		var labelMirroringDateField = new Label (dateField.Text) {
 			X = Pos.Right (dateField) + 1,
 			Y = Pos.Top (dateField),
@@ -349,7 +247,6 @@
 				"down", "on", "all", "about", "go", "day", "are", "were", "out", "see", "did", "as", "we", "many", "number", "get", "with", "when", "then", "no", "come", "his", "your", "them", "way", "made", "they", "can", "these", "could", "may", "said", "so", "people", "part"
 			}
 		};
->>>>>>> 545c0107
 
 		Win.Add (labelAppendAutocomplete);
 		Win.Add (appendAutocompleteTextField);
