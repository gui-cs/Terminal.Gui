﻿using NStack;
using System;
using System.Collections.Generic;
using System.Linq;
using System.Text;
using Terminal.Gui;

namespace UICatalog.Scenarios {
	[ScenarioMetadata (Name: "Wizards", Description: "Demonstrates the Wizard class")]
	[ScenarioCategory ("Dialogs"), ScenarioCategory ("Top Level Windows"), ScenarioCategory ("Wizards")]
	public class Wizards : Scenario {
		public override void Setup ()
		{
			// Set the colorschem to Base so the non-modal part of the demo looks right
			Win.ColorScheme = Colors.Base;

			var frame = new FrameView ("Wizard Options") {
				X = Pos.Center (),
				Y = 0,
				Width = Dim.Percent (75),
				ColorScheme = Colors.Base,
			};
			Win.Add (frame);

			var label = new Label ("Width:") {
				X = 0,
				Y = 0,
				Width = 15,
				Height = 1,
				TextAlignment = Terminal.Gui.TextAlignment.Right,
				AutoSize = false
			};
			frame.Add (label);
			var widthEdit = new TextField ("80") {
				X = Pos.Right (label) + 1,
				Y = Pos.Top (label),
				Width = 5,
				Height = 1
			};
			frame.Add (widthEdit);

			label = new Label ("Height:") {
				X = 0,
				Y = Pos.Bottom (label),
				Width = Dim.Width (label),
				Height = 1,
				TextAlignment = Terminal.Gui.TextAlignment.Right,
				AutoSize = false
			};
			frame.Add (label);
			var heightEdit = new TextField ("20") {
				X = Pos.Right (label) + 1,
				Y = Pos.Top (label),
				Width = 5,
				Height = 1
			};
			frame.Add (heightEdit);

			label = new Label ("Title:") {
				X = 0,
				Y = Pos.Bottom (label),
				Width = Dim.Width (label),
				Height = 1,
				TextAlignment = Terminal.Gui.TextAlignment.Right,
				AutoSize = false
			};
			frame.Add (label);
			var titleEdit = new TextField ("Gandolf") {
				X = Pos.Right (label) + 1,
				Y = Pos.Top (label),
				Width = Dim.Fill (),
				Height = 1
			};
			frame.Add (titleEdit);

			void Top_Loaded ()
			{
				frame.Height = Dim.Height (widthEdit) + Dim.Height (heightEdit) + Dim.Height (titleEdit) + 2;
				Top.Loaded -= Top_Loaded;
			}
			Top.Loaded += Top_Loaded;

			label = new Label ("Action:") {
				X = Pos.Center (),
				Y = Pos.AnchorEnd (1),
				TextAlignment = Terminal.Gui.TextAlignment.Right,
			};
			Win.Add (label);

			var actionLabel = new Label ("") {
				X = Pos.Right (label),
				Y = Pos.AnchorEnd (1),
				ColorScheme = Colors.Error,
			};
			Win.Add (actionLabel);

			var modalCheckBox = new CheckBox ("Modal (pop-up)") {
				X = Pos.Center (),
				Y = Pos.Bottom (frame) + 2,
				AutoSize = true,
				Checked = true
			};
			Win.Add (modalCheckBox);

			var showWizardButton = new Button ("Show Wizard") {
				X = Pos.Center (),
				Y = Pos.Bottom (modalCheckBox) + 1,
				IsDefault = true,
			};

			showWizardButton.Clicked += () => {
				try {
					int width = 0;
					int.TryParse (widthEdit.Text.ToString (), out width);
					int height = 0;
					int.TryParse (heightEdit.Text.ToString (), out height);

					if (width < 1 || height < 1) {
						MessageBox.ErrorQuery ("Nope", "Height and width must be greater than 0 (much bigger)", "Ok");
						return;
					}

					actionLabel.Text = ustring.Empty;

					var wizard = new Wizard (titleEdit.Text) {
						Width = width,
						Height = height
					};

					wizard.MovingBack += (args) => {
						//args.Cancel = true;
						actionLabel.Text = "Moving Back";
					};

					wizard.MovingNext += (args) => {
						//args.Cancel = true;
						actionLabel.Text = "Moving Next";
					};

					wizard.Finished += (args) => {
						//args.Cancel = true;
						actionLabel.Text = "Finished";
					};

					wizard.Cancelled += (args) => {
						//args.Cancel = true;
						actionLabel.Text = "Cancelled";
					};

					// Add 1st step
					var firstStep = new Wizard.WizardStep ("End User License Agreement");
					firstStep.NextButtonText = "Accept!";
					firstStep.HelpText = "This is the End User License Agreement.\n\n\n\n\n\nThis is a test of the emergency broadcast system. This is a test of the emergency broadcast system.\nThis is a test of the emergency broadcast system.\n\n\nThis is a test of the emergency broadcast system.\n\nThis is a test of the emergency broadcast system.\n\n\n\nThe end of the EULA.";
					wizard.AddStep (firstStep);

					// Add 2nd step
					var secondStep = new Wizard.WizardStep ("Second Step");
					wizard.AddStep (secondStep);
					secondStep.HelpText = "This is the help text for the Second Step.\n\nPress the button to change the Title.\n\nIf First Name is empty the step will prevent moving to the next step.";
<<<<<<< HEAD

					View viewForControls = secondStep.Controls;
					ustring frameMsg = "Added to WizardStep.Controls";
					if (useStepView.Checked) {
						viewForControls = secondStep;
						frameMsg = "Added to WizardStep directly";
					}
=======
>>>>>>> ec082240

					var buttonLbl = new Label () { Text = "Second Step Button: ", X = 1, Y = 1 };
					var button = new Button () {
						Text = "Press Me to Rename Step",
						X = Pos.Right (buttonLbl),
						Y = Pos.Top (buttonLbl)
					};
					button.Clicked += () => {
						secondStep.Title = "2nd Step";
						MessageBox.Query ("Wizard Scenario", "This Wizard Step's title was changed to '2nd Step'");
					};
					secondStep.Add (buttonLbl, button);
					var lbl = new Label () { Text = "First Name: ", X = 1, Y = Pos.Bottom (buttonLbl) };
					var firstNameField = new TextField () { Text = "Number", Width = 30, X = Pos.Right (lbl), Y = Pos.Top (lbl) };
					secondStep.Add (lbl, firstNameField);
					lbl = new Label () { Text = "Last Name:  ", X = 1, Y = Pos.Bottom (lbl) };
					var lastNameField = new TextField () { Text = "Six", Width = 30, X = Pos.Right (lbl), Y = Pos.Top (lbl) };
					secondStep.Add (lbl, lastNameField);
					var thirdStepEnabledCeckBox = new CheckBox () { Text = "Enable Step _3", Checked = false, X = Pos.Left (lastNameField), Y = Pos.Bottom (lastNameField) };
					secondStep.Add (thirdStepEnabledCeckBox);

					// Add a frame 
					var frame = new FrameView ($"A Broken Frame (by Depeche Mode)") {
						X = 0,
						Y = Pos.Bottom (thirdStepEnabledCeckBox) + 2,
						Width = Dim.Fill (),
						Height = 4
					};
					frame.Add (new TextField ("This is a TextField inside of the frame."));
					secondStep.Add (frame);
					wizard.StepChanging += (args) => {
						if (args.OldStep == secondStep && firstNameField.Text.IsEmpty) {
							args.Cancel = true;
							var btn = MessageBox.ErrorQuery ("Second Step", "You must enter a First Name to continue", "Ok");
						}
					};

					// Add 3rd (optional) step
					var thirdStep = new Wizard.WizardStep ("Third Step (Optional)");
					wizard.AddStep (thirdStep);
					thirdStep.HelpText = "This is step is optional (WizardStep.Enabled = false). Enable it with the checkbox in Step 2.";
					var step3Label = new Label () {
						Text = "This step is optional.",
						X = 0,
						Y = 0
					};
					thirdStep.Add (step3Label);
					var progLbl = new Label () { Text = "Third Step ProgressBar: ", X = 1, Y = 10 };
					var progressBar = new ProgressBar () {
						X = Pos.Right (progLbl),
						Y = Pos.Top (progLbl),
						Width = 40,
						Fraction = 0.42F
					};
					thirdStep.Add (progLbl, progressBar);
					thirdStep.Enabled = thirdStepEnabledCeckBox.Checked;
					thirdStepEnabledCeckBox.Toggled += (args) => {
						thirdStep.Enabled = thirdStepEnabledCeckBox.Checked;
					};

					// Add 4th step
					var fourthStep = new Wizard.WizardStep ("Step Four");
					wizard.AddStep (fourthStep);
					var someText = new TextView () {
						Text = "This step (Step Four) shows how to show/hide the Help pane. The step contains this TextView (but it's hard to tell it's a TextView because of Issue #1800).",
						X = 0,
						Y = 0,
						Width = Dim.Fill (),
						Height = Dim.Fill (1),
						WordWrap = true,
						AllowsTab = false,
					};
					var help = "This is helpful.";
					fourthStep.Add (someText);
					var hideHelpBtn = new Button () {
						Text = "Press me to show/hide help",
						X = Pos.Center (),
						Y = Pos.AnchorEnd(1)
					};
					hideHelpBtn.Clicked += () => {
						if (fourthStep.HelpText.Length > 0) {
							fourthStep.HelpText = ustring.Empty;
						} else {
							fourthStep.HelpText = help;
						}
					};
					fourthStep.Add (hideHelpBtn);
					fourthStep.NextButtonText = "Go To Last Step";
					var scrollBar = new ScrollBarView (someText, true);

					scrollBar.ChangedPosition += () => {
						someText.TopRow = scrollBar.Position;
						if (someText.TopRow != scrollBar.Position) {
							scrollBar.Position = someText.TopRow;
						}
						someText.SetNeedsDisplay ();
					};

					scrollBar.VisibleChanged += () => {
						if (scrollBar.Visible && someText.RightOffset == 0) {
							someText.RightOffset = 1;
						} else if (!scrollBar.Visible && someText.RightOffset == 1) {
							someText.RightOffset = 0;
						}
					};

					someText.DrawContent += (e) => {
						scrollBar.Size = someText.Lines;
						scrollBar.Position = someText.TopRow;
						if (scrollBar.OtherScrollBarView != null) {
							scrollBar.OtherScrollBarView.Size = someText.Maxlength;
							scrollBar.OtherScrollBarView.Position = someText.LeftColumn;
						}
						scrollBar.LayoutSubviews ();
						scrollBar.Refresh ();
					};
					fourthStep.Add (scrollBar);

					// Add last step
					var lastStep = new Wizard.WizardStep ("The last step");
					wizard.AddStep (lastStep);
					lastStep.HelpText = "The wizard is complete!\n\nPress the Finish button to continue.\n\nPressing ESC will cancel the wizard.";
					var finalFinalStepEnabledCeckBox = new CheckBox () { Text = "Enable _Final Final Step", Checked = false, X = 0, Y = 1 };
					lastStep.Add (finalFinalStepEnabledCeckBox);

					// Add an optional FINAL last step
					var finalFinalStep = new Wizard.WizardStep ("The VERY last step");
					wizard.AddStep (finalFinalStep);
					finalFinalStep.HelpText = "This step only shows if it was enabled on the other last step.";
					finalFinalStep.Enabled = thirdStepEnabledCeckBox.Checked;
					finalFinalStepEnabledCeckBox.Toggled += (args) => {
						finalFinalStep.Enabled = finalFinalStepEnabledCeckBox.Checked;
					};

					if (modalCheckBox.Checked) {
						Application.Run (wizard);
					} else {
						// Disable the Show button so this only happens once
						showWizardButton.Visible = false;
						// To use Wizard as a View, you must set Modal = false
						wizard.Modal = false;

						// When run as a modal, Wizard gets a Loading event where it sets the
						// Current Step. But when running non-modal it must be done manually.
						wizard.CurrentStep = wizard.GetNextStep ();

						Win.Add (wizard);
						
						// Ensure the wizard has focus
						wizard.SetFocus ();
						
					}

				} catch (FormatException) {
					actionLabel.Text = "Invalid Options";
				}
			};
			Win.Add (showWizardButton);
		}
	}
}<|MERGE_RESOLUTION|>--- conflicted
+++ resolved
@@ -157,16 +157,6 @@
 					var secondStep = new Wizard.WizardStep ("Second Step");
 					wizard.AddStep (secondStep);
 					secondStep.HelpText = "This is the help text for the Second Step.\n\nPress the button to change the Title.\n\nIf First Name is empty the step will prevent moving to the next step.";
-<<<<<<< HEAD
-
-					View viewForControls = secondStep.Controls;
-					ustring frameMsg = "Added to WizardStep.Controls";
-					if (useStepView.Checked) {
-						viewForControls = secondStep;
-						frameMsg = "Added to WizardStep directly";
-					}
-=======
->>>>>>> ec082240
 
 					var buttonLbl = new Label () { Text = "Second Step Button: ", X = 1, Y = 1 };
 					var button = new Button () {
