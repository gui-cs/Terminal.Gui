﻿using System;
using Terminal.Gui;

namespace UICatalog.Scenarios;

[ScenarioMetadata ("Wizards", "Demonstrates the Wizard class")]
[ScenarioCategory ("Dialogs")]
[ScenarioCategory ("Top Level Windows")]
[ScenarioCategory ("Wizards")]
public class Wizards : Scenario
{
    public override void Setup ()
    {
        var frame = new FrameView
        {
            X = Pos.Center (),
            Y = 0,
            Width = Dim.Percent (75),
            ColorScheme = Colors.ColorSchemes ["Base"],
            Title = "Wizard Options"
        };
        Win.Add (frame);

        var label = new Label { X = 0, Y = 0, TextAlignment = TextAlignment.Right, Text = "Width:" };
        frame.Add (label);

        var widthEdit = new TextField
        {
            X = Pos.Right (label) + 1,
            Y = Pos.Top (label),
            Width = 5,
            Height = 1,
            Text = "80"
        };
        frame.Add (widthEdit);

        label = new Label
        {
            X = 0,
            Y = Pos.Bottom (label),
            AutoSize = false,
            Width = Dim.Width (label),
            Height = 1,
            TextAlignment = TextAlignment.Right,
            Text = "Height:"
        };
        frame.Add (label);

        var heightEdit = new TextField
        {
            X = Pos.Right (label) + 1,
            Y = Pos.Top (label),
            Width = 5,
            Height = 1,
            Text = "20"
        };
        frame.Add (heightEdit);

        label = new Label
        {
            X = 0,
            Y = Pos.Bottom (label),
            AutoSize = false,
            Width = Dim.Width (label),
            Height = 1,
            TextAlignment = TextAlignment.Right,
            Text = "Title:"
        };
        frame.Add (label);

        var titleEdit = new TextField
        {
            X = Pos.Right (label) + 1,
            Y = Pos.Top (label),
            Width = Dim.Fill (),
            Height = 1,
            Text = "Gandolf"
        };
        frame.Add (titleEdit);

        void Top_Loaded (object sender, EventArgs args)
        {
            frame.Height = widthEdit.Frame.Height + heightEdit.Frame.Height + titleEdit.Frame.Height + 2;
            Top.Loaded -= Top_Loaded;
        }

        Top.Loaded += Top_Loaded;

        label = new Label
        {
            X = Pos.Center (), Y = Pos.AnchorEnd (1), TextAlignment = TextAlignment.Right, Text = "Action:"
        };
        Win.Add (label);

        var actionLabel = new Label
        {
            X = Pos.Right (label), Y = Pos.AnchorEnd (1), ColorScheme = Colors.ColorSchemes ["Error"]
        };
        Win.Add (actionLabel);

        var showWizardButton = new Button
        {
            X = Pos.Center (), Y = Pos.Bottom (frame) + 2, IsDefault = true, Text = "Show Wizard"
        };

        showWizardButton.Accept += (s, e) =>
                                   {
                                       try
                                       {
                                           var width = 0;
                                           int.TryParse (widthEdit.Text, out width);
                                           var height = 0;
                                           int.TryParse (heightEdit.Text, out height);

                                           if (width < 1 || height < 1)
                                           {
                                               MessageBox.ErrorQuery (
                                                                      "Nope",
                                                                      "Height and width must be greater than 0 (much bigger)",
                                                                      "Ok"
                                                                     );

                                               return;
                                           }

                                           actionLabel.Text = string.Empty;

                                           var wizard = new Wizard { Title = titleEdit.Text, Width = width, Height = height };

                                           wizard.MovingBack += (s, args) =>
                                                                {
                                                                    //args.Cancel = true;
                                                                    actionLabel.Text = "Moving Back";
                                                                };

                                           wizard.MovingNext += (s, args) =>
                                                                {
                                                                    //args.Cancel = true;
                                                                    actionLabel.Text = "Moving Next";
                                                                };

                                           wizard.Finished += (s, args) =>
                                                              {
                                                                  //args.Cancel = true;
                                                                  actionLabel.Text = "Finished";
                                                              };
<<<<<<< HEAD

                                           wizard.Cancelled += (s, args) =>
                                                               {
                                                                   //args.Cancel = true;
                                                                   actionLabel.Text = "Cancelled";
                                                               };

                                           // Add 1st step
                                           var firstStep = new WizardStep { Title = "End User License Agreement" };
                                           firstStep.NextButtonText = "Accept!";

                                           firstStep.HelpText =
                                               "This is the End User License Agreement.\n\n\n\n\n\nThis is a test of the emergency broadcast system. This is a test of the emergency broadcast system.\nThis is a test of the emergency broadcast system.\n\n\nThis is a test of the emergency broadcast system.\n\nThis is a test of the emergency broadcast system.\n\n\n\nThe end of the EULA.";
                                           wizard.AddStep (firstStep);

                                           // Add 2nd step
                                           var secondStep = new WizardStep { Title = "Second Step" };
                                           wizard.AddStep (secondStep);

                                           secondStep.HelpText =
                                               "This is the help text for the Second Step.\n\nPress the button to change the Title.\n\nIf First Name is empty the step will prevent moving to the next step.";

                                           var buttonLbl = new Label { Text = "Second Step Button: ", X = 1, Y = 1 };

                                           var button = new Button
                                           {
                                               Text = "Press Me to Rename Step", X = Pos.Right (buttonLbl), Y = Pos.Top (buttonLbl)
                                           };

                                           button.Accept += (s, e) =>
                                                            {
                                                                secondStep.Title = "2nd Step";

                                                                MessageBox.Query (
                                                                                  "Wizard Scenario",
                                                                                  "This Wizard Step's title was changed to '2nd Step'"
                                                                                 );
                                                            };
                                           secondStep.Add (buttonLbl, button);
                                           var lbl = new Label { Text = "First Name: ", X = 1, Y = Pos.Bottom (buttonLbl) };

                                           var firstNameField =
                                               new TextField { Text = "Number", Width = 30, X = Pos.Right (lbl), Y = Pos.Top (lbl) };
                                           secondStep.Add (lbl, firstNameField);
                                           lbl = new Label { Text = "Last Name:  ", X = 1, Y = Pos.Bottom (lbl) };
                                           var lastNameField = new TextField { Text = "Six", Width = 30, X = Pos.Right (lbl), Y = Pos.Top (lbl) };
                                           secondStep.Add (lbl, lastNameField);

                                           var thirdStepEnabledCeckBox = new CheckBox
                                           {
                                               Text = "Enable Step _3",
                                               Checked = false,
                                               X = Pos.Left (lastNameField),
                                               Y = Pos.Bottom (lastNameField)
                                           };
                                           secondStep.Add (thirdStepEnabledCeckBox);

                                           // Add a frame 
                                           var frame = new FrameView
                                           {
                                               X = 0,
                                               Y = Pos.Bottom (thirdStepEnabledCeckBox) + 2,
                                               Width = Dim.Fill (),
                                               Height = 4,
                                               Title = "A Broken Frame (by Depeche Mode)"
                                           };
                                           frame.Add (new TextField { Text = "This is a TextField inside of the frame." });
                                           secondStep.Add (frame);

                                           wizard.StepChanging += (s, args) =>
                                                                  {
                                                                      if (args.OldStep == secondStep && string.IsNullOrEmpty (firstNameField.Text))
                                                                      {
                                                                          args.Cancel = true;

                                                                          int btn = MessageBox.ErrorQuery (
                                                                               "Second Step",
                                                                               "You must enter a First Name to continue",
                                                                               "Ok"
                                                                              );
                                                                      }
                                                                  };

                                           // Add 3rd (optional) step
                                           var thirdStep = new WizardStep { Title = "Third Step (Optional)" };
                                           wizard.AddStep (thirdStep);

                                           thirdStep.HelpText =
                                               "This is step is optional (WizardStep.Enabled = false). Enable it with the checkbox in Step 2.";
                                           var step3Label = new Label { Text = "This step is optional.", X = 0, Y = 0 };
                                           thirdStep.Add (step3Label);
                                           var progLbl = new Label { Text = "Third Step ProgressBar: ", X = 1, Y = 10 };

                                           var progressBar = new ProgressBar
                                           {
                                               X = Pos.Right (progLbl), Y = Pos.Top (progLbl), Width = 40, Fraction = 0.42F
                                           };
                                           thirdStep.Add (progLbl, progressBar);
                                           thirdStep.Enabled = (bool)thirdStepEnabledCeckBox.Checked;
                                           thirdStepEnabledCeckBox.Toggled += (s, e) => { thirdStep.Enabled = (bool)thirdStepEnabledCeckBox.Checked; };

                                           // Add 4th step
                                           var fourthStep = new WizardStep { Title = "Step Four" };
                                           wizard.AddStep (fourthStep);

                                           var someText = new TextView
                                           {
                                               Text =
                                                   "This step (Step Four) shows how to show/hide the Help pane. The step contains this TextView (but it's hard to tell it's a TextView because of Issue #1800).",
                                               X = 0,
                                               Y = 0,
                                               Width = Dim.Fill (),
                                               Height = Dim.Fill (1),
                                               WordWrap = true,
                                               AllowsTab = false,
                                               ColorScheme = Colors.ColorSchemes ["Base"]
                                           };
                                           someText.Padding.EnableScrollBars = true;
                                           var help = "This is helpful.";
                                           fourthStep.Add (someText);

                                           var hideHelpBtn = new Button
                                           {
                                               Text = "Press me to show/hide help", X = Pos.Center (), Y = Pos.AnchorEnd (1)
                                           };

                                           hideHelpBtn.Accept += (s, e) =>
                                                                 {
                                                                     if (fourthStep.HelpText.Length > 0)
                                                                     {
                                                                         fourthStep.HelpText = string.Empty;
                                                                     }
                                                                     else
                                                                     {
                                                                         fourthStep.HelpText = help;
                                                                     }
                                                                 };
                                           fourthStep.Add (hideHelpBtn);
                                           fourthStep.NextButtonText = "Go To Last Step";

                                           // Add last step
                                           var lastStep = new WizardStep { Title = "The last step" };
                                           wizard.AddStep (lastStep);

                                           lastStep.HelpText =
                                               "The wizard is complete!\n\nPress the Finish button to continue.\n\nPressing ESC will cancel the wizard.";

                                           var finalFinalStepEnabledCeckBox =
                                               new CheckBox { Text = "Enable _Final Final Step", Checked = false, X = 0, Y = 1 };
                                           lastStep.Add (finalFinalStepEnabledCeckBox);

                                           // Add an optional FINAL last step
                                           var finalFinalStep = new WizardStep { Title = "The VERY last step" };
                                           wizard.AddStep (finalFinalStep);

                                           finalFinalStep.HelpText =
                                               "This step only shows if it was enabled on the other last step.";
                                           finalFinalStep.Enabled = (bool)thirdStepEnabledCeckBox.Checked;

                                           finalFinalStepEnabledCeckBox.Toggled += (s, e) =>
                                                                                   {
                                                                                       finalFinalStep.Enabled = (bool)finalFinalStepEnabledCeckBox.Checked;
                                                                                   };

                                           Application.Run (wizard);
                                       }
                                       catch (FormatException)
                                       {
                                           actionLabel.Text = "Invalid Options";
                                       }
                                   };
=======
                                            secondStep.Add (buttonLbl, button);
                                            var lbl = new Label { Text = "First Name: ", X = 1, Y = Pos.Bottom (buttonLbl) };

                                            var firstNameField =
                                                new TextField { Text = "Number", Width = 30, X = Pos.Right (lbl), Y = Pos.Top (lbl) };
                                            secondStep.Add (lbl, firstNameField);
                                            lbl = new Label { Text = "Last Name:  ", X = 1, Y = Pos.Bottom (lbl) };
                                            var lastNameField = new TextField { Text = "Six", Width = 30, X = Pos.Right (lbl), Y = Pos.Top (lbl) };
                                            secondStep.Add (lbl, lastNameField);

                                            var thirdStepEnabledCeckBox = new CheckBox
                                            {
                                                Text = "Enable Step _3",
                                                Checked = false,
                                                X = Pos.Left (lastNameField),
                                                Y = Pos.Bottom (lastNameField)
                                            };
                                            secondStep.Add (thirdStepEnabledCeckBox);

                                            // Add a frame 
                                            var frame = new FrameView
                                            {
                                                X = 0,
                                                Y = Pos.Bottom (thirdStepEnabledCeckBox) + 2,
                                                Width = Dim.Fill (),
                                                Height = 4,
                                                Title = "A Broken Frame (by Depeche Mode)"
                                            };
                                            frame.Add (new TextField { Text = "This is a TextField inside of the frame." });
                                            secondStep.Add (frame);

                                            wizard.StepChanging += (s, args) =>
                                                                   {
                                                                       if (args.OldStep == secondStep && string.IsNullOrEmpty (firstNameField.Text))
                                                                       {
                                                                           args.Cancel = true;

                                                                           int btn = MessageBox.ErrorQuery (
                                                                                "Second Step",
                                                                                "You must enter a First Name to continue",
                                                                                "Ok"
                                                                               );
                                                                       }
                                                                   };

                                            // Add 3rd (optional) step
                                            var thirdStep = new WizardStep { Title = "Third Step (Optional)" };
                                            wizard.AddStep (thirdStep);

                                            thirdStep.HelpText =
                                                "This is step is optional (WizardStep.Enabled = false). Enable it with the checkbox in Step 2.";
                                            var step3Label = new Label { Text = "This step is optional.", X = 0, Y = 0 };
                                            thirdStep.Add (step3Label);
                                            var progLbl = new Label { Text = "Third Step ProgressBar: ", X = 1, Y = 10 };

                                            var progressBar = new ProgressBar
                                            {
                                                X = Pos.Right (progLbl), Y = Pos.Top (progLbl), Width = 40, Fraction = 0.42F
                                            };
                                            thirdStep.Add (progLbl, progressBar);
                                            thirdStep.Enabled = (bool)thirdStepEnabledCeckBox.Checked;
                                            thirdStepEnabledCeckBox.Toggled += (s, e) => { thirdStep.Enabled = (bool)thirdStepEnabledCeckBox.Checked; };

                                            // Add 4th step
                                            var fourthStep = new WizardStep { Title = "Step Four" };
                                            wizard.AddStep (fourthStep);

                                            var someText = new TextView
                                            {
                                                Text =
                                                    "This step (Step Four) shows how to show/hide the Help pane. The step contains this TextView (but it's hard to tell it's a TextView because of Issue #1800).",
                                                X = 0,
                                                Y = 0,
                                                Width = Dim.Fill (),
                                                Height = Dim.Fill (1),
                                                WordWrap = true,
                                                AllowsTab = false,
                                                ColorScheme = Colors.ColorSchemes ["Base"]
                                            };
                                            var help = "This is helpful.";
                                            fourthStep.Add (someText);

                                            var hideHelpBtn = new Button
                                            {
                                                Text = "Press me to show/hide help", X = Pos.Center (), Y = Pos.AnchorEnd (1)
                                            };

                                            hideHelpBtn.Accept += (s, e) =>
                                                                   {
                                                                       if (fourthStep.HelpText.Length > 0)
                                                                       {
                                                                           fourthStep.HelpText = string.Empty;
                                                                       }
                                                                       else
                                                                       {
                                                                           fourthStep.HelpText = help;
                                                                       }
                                                                   };
                                            fourthStep.Add (hideHelpBtn);
                                            fourthStep.NextButtonText = "Go To Last Step";
                                            var scrollBar = new ScrollBarView (someText, true);

                                            scrollBar.ChangedPosition += (s, e) =>
                                                                         {
                                                                             someText.TopRow = scrollBar.Position;

                                                                             if (someText.TopRow != scrollBar.Position)
                                                                             {
                                                                                 scrollBar.Position = someText.TopRow;
                                                                             }

                                                                             someText.SetNeedsDisplay ();
                                                                         };

                                            scrollBar.VisibleChanged += (s, e) =>
                                                                        {
                                                                            if (scrollBar.Visible && someText.RightOffset == 0)
                                                                            {
                                                                                someText.RightOffset = 1;
                                                                            }
                                                                            else if (!scrollBar.Visible && someText.RightOffset == 1)
                                                                            {
                                                                                someText.RightOffset = 0;
                                                                            }
                                                                        };

                                            someText.DrawContent += (s, e) =>
                                                                    {
                                                                        scrollBar.Size = someText.Lines;
                                                                        scrollBar.Position = someText.TopRow;

                                                                        if (scrollBar.OtherScrollBarView != null)
                                                                        {
                                                                            scrollBar.OtherScrollBarView.Size = someText.Maxlength;
                                                                            scrollBar.OtherScrollBarView.Position = someText.LeftColumn;
                                                                        }

                                                                        scrollBar.LayoutSubviews ();
                                                                        scrollBar.Refresh ();
                                                                    };
                                            fourthStep.Add (scrollBar);

                                            // Add last step
                                            var lastStep = new WizardStep { Title = "The last step" };
                                            wizard.AddStep (lastStep);

                                            lastStep.HelpText =
                                                "The wizard is complete!\n\nPress the Finish button to continue.\n\nPressing ESC will cancel the wizard.";

                                            var finalFinalStepEnabledCeckBox =
                                                new CheckBox { Text = "Enable _Final Final Step", Checked = false, X = 0, Y = 1 };
                                            lastStep.Add (finalFinalStepEnabledCeckBox);

                                            // Add an optional FINAL last step
                                            var finalFinalStep = new WizardStep { Title = "The VERY last step" };
                                            wizard.AddStep (finalFinalStep);

                                            finalFinalStep.HelpText =
                                                "This step only shows if it was enabled on the other last step.";
                                            finalFinalStep.Enabled = (bool)thirdStepEnabledCeckBox.Checked;

                                            finalFinalStepEnabledCeckBox.Toggled += (s, e) =>
                                                                                    {
                                                                                        finalFinalStep.Enabled = (bool)finalFinalStepEnabledCeckBox.Checked;
                                                                                    };

                                            Application.Run (wizard);
                                            wizard.Dispose ();
                                        }
                                        catch (FormatException)
                                        {
                                            actionLabel.Text = "Invalid Options";
                                        }
                                    };
>>>>>>> 6070e80e
        Win.Add (showWizardButton);
    }
}<|MERGE_RESOLUTION|>--- conflicted
+++ resolved
@@ -144,7 +144,6 @@
                                                                   //args.Cancel = true;
                                                                   actionLabel.Text = "Finished";
                                                               };
-<<<<<<< HEAD
 
                                            wizard.Cancelled += (s, args) =>
                                                                {
@@ -309,180 +308,6 @@
                                                                                        finalFinalStep.Enabled = (bool)finalFinalStepEnabledCeckBox.Checked;
                                                                                    };
 
-                                           Application.Run (wizard);
-                                       }
-                                       catch (FormatException)
-                                       {
-                                           actionLabel.Text = "Invalid Options";
-                                       }
-                                   };
-=======
-                                            secondStep.Add (buttonLbl, button);
-                                            var lbl = new Label { Text = "First Name: ", X = 1, Y = Pos.Bottom (buttonLbl) };
-
-                                            var firstNameField =
-                                                new TextField { Text = "Number", Width = 30, X = Pos.Right (lbl), Y = Pos.Top (lbl) };
-                                            secondStep.Add (lbl, firstNameField);
-                                            lbl = new Label { Text = "Last Name:  ", X = 1, Y = Pos.Bottom (lbl) };
-                                            var lastNameField = new TextField { Text = "Six", Width = 30, X = Pos.Right (lbl), Y = Pos.Top (lbl) };
-                                            secondStep.Add (lbl, lastNameField);
-
-                                            var thirdStepEnabledCeckBox = new CheckBox
-                                            {
-                                                Text = "Enable Step _3",
-                                                Checked = false,
-                                                X = Pos.Left (lastNameField),
-                                                Y = Pos.Bottom (lastNameField)
-                                            };
-                                            secondStep.Add (thirdStepEnabledCeckBox);
-
-                                            // Add a frame 
-                                            var frame = new FrameView
-                                            {
-                                                X = 0,
-                                                Y = Pos.Bottom (thirdStepEnabledCeckBox) + 2,
-                                                Width = Dim.Fill (),
-                                                Height = 4,
-                                                Title = "A Broken Frame (by Depeche Mode)"
-                                            };
-                                            frame.Add (new TextField { Text = "This is a TextField inside of the frame." });
-                                            secondStep.Add (frame);
-
-                                            wizard.StepChanging += (s, args) =>
-                                                                   {
-                                                                       if (args.OldStep == secondStep && string.IsNullOrEmpty (firstNameField.Text))
-                                                                       {
-                                                                           args.Cancel = true;
-
-                                                                           int btn = MessageBox.ErrorQuery (
-                                                                                "Second Step",
-                                                                                "You must enter a First Name to continue",
-                                                                                "Ok"
-                                                                               );
-                                                                       }
-                                                                   };
-
-                                            // Add 3rd (optional) step
-                                            var thirdStep = new WizardStep { Title = "Third Step (Optional)" };
-                                            wizard.AddStep (thirdStep);
-
-                                            thirdStep.HelpText =
-                                                "This is step is optional (WizardStep.Enabled = false). Enable it with the checkbox in Step 2.";
-                                            var step3Label = new Label { Text = "This step is optional.", X = 0, Y = 0 };
-                                            thirdStep.Add (step3Label);
-                                            var progLbl = new Label { Text = "Third Step ProgressBar: ", X = 1, Y = 10 };
-
-                                            var progressBar = new ProgressBar
-                                            {
-                                                X = Pos.Right (progLbl), Y = Pos.Top (progLbl), Width = 40, Fraction = 0.42F
-                                            };
-                                            thirdStep.Add (progLbl, progressBar);
-                                            thirdStep.Enabled = (bool)thirdStepEnabledCeckBox.Checked;
-                                            thirdStepEnabledCeckBox.Toggled += (s, e) => { thirdStep.Enabled = (bool)thirdStepEnabledCeckBox.Checked; };
-
-                                            // Add 4th step
-                                            var fourthStep = new WizardStep { Title = "Step Four" };
-                                            wizard.AddStep (fourthStep);
-
-                                            var someText = new TextView
-                                            {
-                                                Text =
-                                                    "This step (Step Four) shows how to show/hide the Help pane. The step contains this TextView (but it's hard to tell it's a TextView because of Issue #1800).",
-                                                X = 0,
-                                                Y = 0,
-                                                Width = Dim.Fill (),
-                                                Height = Dim.Fill (1),
-                                                WordWrap = true,
-                                                AllowsTab = false,
-                                                ColorScheme = Colors.ColorSchemes ["Base"]
-                                            };
-                                            var help = "This is helpful.";
-                                            fourthStep.Add (someText);
-
-                                            var hideHelpBtn = new Button
-                                            {
-                                                Text = "Press me to show/hide help", X = Pos.Center (), Y = Pos.AnchorEnd (1)
-                                            };
-
-                                            hideHelpBtn.Accept += (s, e) =>
-                                                                   {
-                                                                       if (fourthStep.HelpText.Length > 0)
-                                                                       {
-                                                                           fourthStep.HelpText = string.Empty;
-                                                                       }
-                                                                       else
-                                                                       {
-                                                                           fourthStep.HelpText = help;
-                                                                       }
-                                                                   };
-                                            fourthStep.Add (hideHelpBtn);
-                                            fourthStep.NextButtonText = "Go To Last Step";
-                                            var scrollBar = new ScrollBarView (someText, true);
-
-                                            scrollBar.ChangedPosition += (s, e) =>
-                                                                         {
-                                                                             someText.TopRow = scrollBar.Position;
-
-                                                                             if (someText.TopRow != scrollBar.Position)
-                                                                             {
-                                                                                 scrollBar.Position = someText.TopRow;
-                                                                             }
-
-                                                                             someText.SetNeedsDisplay ();
-                                                                         };
-
-                                            scrollBar.VisibleChanged += (s, e) =>
-                                                                        {
-                                                                            if (scrollBar.Visible && someText.RightOffset == 0)
-                                                                            {
-                                                                                someText.RightOffset = 1;
-                                                                            }
-                                                                            else if (!scrollBar.Visible && someText.RightOffset == 1)
-                                                                            {
-                                                                                someText.RightOffset = 0;
-                                                                            }
-                                                                        };
-
-                                            someText.DrawContent += (s, e) =>
-                                                                    {
-                                                                        scrollBar.Size = someText.Lines;
-                                                                        scrollBar.Position = someText.TopRow;
-
-                                                                        if (scrollBar.OtherScrollBarView != null)
-                                                                        {
-                                                                            scrollBar.OtherScrollBarView.Size = someText.Maxlength;
-                                                                            scrollBar.OtherScrollBarView.Position = someText.LeftColumn;
-                                                                        }
-
-                                                                        scrollBar.LayoutSubviews ();
-                                                                        scrollBar.Refresh ();
-                                                                    };
-                                            fourthStep.Add (scrollBar);
-
-                                            // Add last step
-                                            var lastStep = new WizardStep { Title = "The last step" };
-                                            wizard.AddStep (lastStep);
-
-                                            lastStep.HelpText =
-                                                "The wizard is complete!\n\nPress the Finish button to continue.\n\nPressing ESC will cancel the wizard.";
-
-                                            var finalFinalStepEnabledCeckBox =
-                                                new CheckBox { Text = "Enable _Final Final Step", Checked = false, X = 0, Y = 1 };
-                                            lastStep.Add (finalFinalStepEnabledCeckBox);
-
-                                            // Add an optional FINAL last step
-                                            var finalFinalStep = new WizardStep { Title = "The VERY last step" };
-                                            wizard.AddStep (finalFinalStep);
-
-                                            finalFinalStep.HelpText =
-                                                "This step only shows if it was enabled on the other last step.";
-                                            finalFinalStep.Enabled = (bool)thirdStepEnabledCeckBox.Checked;
-
-                                            finalFinalStepEnabledCeckBox.Toggled += (s, e) =>
-                                                                                    {
-                                                                                        finalFinalStep.Enabled = (bool)finalFinalStepEnabledCeckBox.Checked;
-                                                                                    };
-
                                             Application.Run (wizard);
                                             wizard.Dispose ();
                                         }
@@ -491,7 +316,6 @@
                                             actionLabel.Text = "Invalid Options";
                                         }
                                     };
->>>>>>> 6070e80e
         Win.Add (showWizardButton);
     }
 }