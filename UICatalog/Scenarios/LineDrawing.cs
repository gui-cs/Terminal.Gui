﻿using System;
using System.Collections.Generic;
using System.Reflection.Metadata.Ecma335;
using Terminal.Gui;

namespace UICatalog.Scenarios {

	[ScenarioMetadata (Name: "Line Drawing", Description: "Demonstrates LineCanvas.")]
	[ScenarioCategory ("Controls")]
	[ScenarioCategory ("Layout")]
	public class LineDrawing : Scenario {

		public override void Setup ()
		{
			var toolsWidth = 12;

			var canvas = new DrawingArea {
				Width = Dim.Fill (toolsWidth + 1),
				Height = Dim.Fill (),
				BorderStyle = LineStyle.Single
			};

			var tools = new ToolsView (toolsWidth) {
				Y = 1,
				X = Pos.AnchorEnd (toolsWidth + 1),
				Height = Dim.Fill (),
				Width = Dim.Fill ()
			};

			tools.ColorChanged += (c) => canvas.SetColor (c);
			tools.SetStyle += (b) => canvas.LineStyle = b;

			Win.Add (canvas);
			Win.Add (tools);
			Win.Add (new Label (" -Tools-") { X = Pos.AnchorEnd (toolsWidth + 1) });
		}

		class ToolsView : View {

			LineCanvas grid;
			public event Action<Color> ColorChanged;
			public event Action<LineStyle> SetStyle;

			Dictionary<Point, Color> swatches = new Dictionary<Point, Color> {
				{ new Point(1,1),Color.Red},
				{ new Point(3,1),Color.Green},
				{ new Point(5,1),Color.BrightBlue},
				{ new Point(7,1),Color.Black},
				{ new Point(9,1),Color.DarkGray},
				{ new Point(11,1),Color.White},
			};

			public ToolsView (int width)
			{
				grid = new LineCanvas ();

<<<<<<< HEAD
				grid.AddLine (new Point (0, 0), 6, Orientation.Vertical, LineStyle.Single);
				grid.AddLine (new Point (0, 0), width, Orientation.Horizontal, LineStyle.Single);
				grid.AddLine (new Point (width, 0), 6, Orientation.Vertical, LineStyle.Single);
				grid.AddLine (new Point (0, 6), width, Orientation.Horizontal, LineStyle.Single);

				grid.AddLine (new Point (2, 0), 6, Orientation.Vertical, LineStyle.Single);
				grid.AddLine (new Point (4, 0), 6, Orientation.Vertical, LineStyle.Single);
				grid.AddLine (new Point (6, 0), 6, Orientation.Vertical, LineStyle.Single);
				grid.AddLine (new Point (8, 0), 6, Orientation.Vertical, LineStyle.Single);
				grid.AddLine (new Point (10, 0), 6, Orientation.Vertical, LineStyle.Single);

				grid.AddLine (new Point (0, 2), width, Orientation.Horizontal, LineStyle.Single);
				grid.AddLine (new Point (0, 4), width, Orientation.Horizontal, LineStyle.Single);
=======
				int maxHeight = 10000;

				grid.AddLine (new Point (0, 0), maxHeight, Orientation.Vertical, LineStyle.Single);
				grid.AddLine (new Point (0, 0), width+1, Orientation.Horizontal, LineStyle.Single);
				grid.AddLine (new Point (width, 0), maxHeight, Orientation.Vertical, LineStyle.Single);

				grid.AddLine (new Point (0, 2), width + 1, Orientation.Horizontal, LineStyle.Single);

				grid.AddLine (new Point (2, 0), maxHeight, Orientation.Vertical, LineStyle.Single);
				grid.AddLine (new Point (4, 0), maxHeight, Orientation.Vertical, LineStyle.Single);
				grid.AddLine (new Point (6, 0), maxHeight, Orientation.Vertical, LineStyle.Single);

				grid.AddLine (new Point (0, 4), width + 1, Orientation.Horizontal, LineStyle.Single);
>>>>>>> accbd71e
			}
			public override void Redraw (Rect bounds)
			{
				base.Redraw (bounds);

				Driver.SetAttribute (new Terminal.Gui.Attribute (Color.DarkGray, ColorScheme.Normal.Background));
				
				
				foreach(var p in grid.GetMap(bounds))
				{
					this.AddRune(p.Key.X,p.Key.Y,p.Value);
				}

				foreach (var swatch in swatches) {
					Driver.SetAttribute (new Terminal.Gui.Attribute (swatch.Value, ColorScheme.Normal.Background));
					AddRune (swatch.Key.X, swatch.Key.Y, '█');
				}

				Driver.SetAttribute (new Terminal.Gui.Attribute (ColorScheme.Normal.Foreground, ColorScheme.Normal.Background));
				AddRune (1, 3, Application.Driver.HLine);
				AddRune (3, 3, Application.Driver.HDsLine);
				AddRune (5, 3, Application.Driver.HDtLine);
				AddRune (7, 3, Application.Driver.ULRCorner);
				AddRune (9, 3, Application.Driver.HDsLine);
				AddRune (11, 3, Application.Driver.HDtLine);
				AddRune (1, 5, Application.Driver.HThLine);
				AddRune (3, 5, Application.Driver.HThDsLine);
				AddRune (5, 5, Application.Driver.HThDtLine);
				AddRune (7, 5, Application.Driver.HDbLine);
			}

			public override bool OnMouseEvent (MouseEvent mouseEvent)
			{
				if (mouseEvent.Flags.HasFlag (MouseFlags.Button1Clicked)) {
					foreach (var swatch in swatches) {
						if (mouseEvent.X == swatch.Key.X && mouseEvent.Y == swatch.Key.Y) {

							ColorChanged?.Invoke (swatch.Value);
							return true;
						}
					}

					if (mouseEvent.X == 1 && mouseEvent.Y == 3) {

						SetStyle?.Invoke (LineStyle.Single);
						return true;
					}
					if (mouseEvent.X == 3 && mouseEvent.Y == 3) {

						SetStyle?.Invoke (LineStyle.Dashed);
						return true;
					}
					if (mouseEvent.X == 5 && mouseEvent.Y == 3) {

						SetStyle?.Invoke (LineStyle.Dotted);
						return true;
					}
					if (mouseEvent.X == 7 && mouseEvent.Y == 3) {

						SetStyle?.Invoke (LineStyle.Rounded);
						return true;
					}
					if (mouseEvent.X == 9 && mouseEvent.Y == 3) {

						SetStyle?.Invoke (LineStyle.RoundedDashed);
						return true;
					}
					if (mouseEvent.X == 11 && mouseEvent.Y == 3) {

						SetStyle?.Invoke (LineStyle.RoundedDotted);
						return true;
					}
					if (mouseEvent.X == 1 && mouseEvent.Y == 5) {

						SetStyle?.Invoke (LineStyle.Heavy);
						return true;
					}
					if (mouseEvent.X == 3 && mouseEvent.Y == 5) {

						SetStyle?.Invoke (LineStyle.HeavyDashed);
						return true;
					}
					if (mouseEvent.X == 5 && mouseEvent.Y == 5) {

						SetStyle?.Invoke (LineStyle.HeavyDotted);
						return true;
					}
					if (mouseEvent.X == 7 && mouseEvent.Y == 5) {

						SetStyle?.Invoke (LineStyle.Double);
						return true;
					}
				}

				return base.OnMouseEvent (mouseEvent);
			}
		}

		class DrawingArea : View {
			/// <summary>
			/// Index into <see cref="canvases"/> by color.
			/// </summary>
			Dictionary<Color, int> colorLayers = new Dictionary<Color, int> ();
			List<LineCanvas> canvases = new List<LineCanvas> ();
			int currentColor;

			Point? currentLineStart = null;
			public LineStyle LineStyle { get; set; }

			public DrawingArea ()
			{
				AddCanvas (Color.White);
			}

			private void AddCanvas (Color c)
			{
				if (colorLayers.ContainsKey (c)) {
					return;
				}

				canvases.Add (new LineCanvas ());
				colorLayers.Add (c, canvases.Count - 1);
				currentColor = canvases.Count - 1;
			}

			public override void Redraw (Rect bounds)
			{
				base.Redraw (bounds);

				foreach (var kvp in colorLayers) {

					Driver.SetAttribute (new Terminal.Gui.Attribute (kvp.Key, ColorScheme.Normal.Background));

					var canvas = canvases [kvp.Value];

					foreach(var p in canvas.GetMap(bounds))
					{
						this.AddRune(p.Key.X,p.Key.Y,p.Value);
					}
				}
			}
			public override bool OnMouseEvent (MouseEvent mouseEvent)
			{

				if (mouseEvent.Flags.HasFlag (MouseFlags.Button1Pressed)) {
					if (currentLineStart == null) {
						currentLineStart = new Point (mouseEvent.X, mouseEvent.Y);
					}
				} else {
					if (currentLineStart != null) {

						var start = currentLineStart.Value;
						var end = new Point (mouseEvent.X, mouseEvent.Y);
						var orientation = Orientation.Vertical;
						var length = end.Y - start.Y;

						// if line is wider than it is tall switch to horizontal
						if (Math.Abs (start.X - end.X) > Math.Abs (start.Y - end.Y)) {
							orientation = Orientation.Horizontal;
							length = end.X - start.X;
						}

						if(length > 0) {
							length++;
						}
						else {
							length--;
						}
						

						canvases [currentColor].AddLine (
							start,
							length,
							orientation,
							LineStyle);

						currentLineStart = null;
						SetNeedsDisplay ();
					}
				}

				return base.OnMouseEvent (mouseEvent);
			}

			internal void SetColor (Color c)
			{
				AddCanvas (c);
				currentColor = colorLayers [c];
			}

		}
	}
}<|MERGE_RESOLUTION|>--- conflicted
+++ resolved
@@ -54,21 +54,6 @@
 			{
 				grid = new LineCanvas ();
 
-<<<<<<< HEAD
-				grid.AddLine (new Point (0, 0), 6, Orientation.Vertical, LineStyle.Single);
-				grid.AddLine (new Point (0, 0), width, Orientation.Horizontal, LineStyle.Single);
-				grid.AddLine (new Point (width, 0), 6, Orientation.Vertical, LineStyle.Single);
-				grid.AddLine (new Point (0, 6), width, Orientation.Horizontal, LineStyle.Single);
-
-				grid.AddLine (new Point (2, 0), 6, Orientation.Vertical, LineStyle.Single);
-				grid.AddLine (new Point (4, 0), 6, Orientation.Vertical, LineStyle.Single);
-				grid.AddLine (new Point (6, 0), 6, Orientation.Vertical, LineStyle.Single);
-				grid.AddLine (new Point (8, 0), 6, Orientation.Vertical, LineStyle.Single);
-				grid.AddLine (new Point (10, 0), 6, Orientation.Vertical, LineStyle.Single);
-
-				grid.AddLine (new Point (0, 2), width, Orientation.Horizontal, LineStyle.Single);
-				grid.AddLine (new Point (0, 4), width, Orientation.Horizontal, LineStyle.Single);
-=======
 				int maxHeight = 10000;
 
 				grid.AddLine (new Point (0, 0), maxHeight, Orientation.Vertical, LineStyle.Single);
@@ -82,7 +67,6 @@
 				grid.AddLine (new Point (6, 0), maxHeight, Orientation.Vertical, LineStyle.Single);
 
 				grid.AddLine (new Point (0, 4), width + 1, Orientation.Horizontal, LineStyle.Single);
->>>>>>> accbd71e
 			}
 			public override void Redraw (Rect bounds)
 			{
