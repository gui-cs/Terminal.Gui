--- conflicted
+++ resolved
@@ -3,11 +3,7 @@
 using System.Linq;
 using Terminal.Gui;
 
-<<<<<<< HEAD
-namespace UICatalog.Scenarios; 
-=======
 namespace UICatalog.Scenarios;
->>>>>>> 2e95cec4
 
 [ScenarioMetadata ("Line Drawing", "Demonstrates LineCanvas.")]
 [ScenarioCategory ("Controls")]
@@ -38,19 +34,11 @@
     }
 
     private class DrawingArea : View {
-<<<<<<< HEAD
-        private Color _currentColor = new (Color.White);
-        private LineCanvas _currentLayer;
-        private StraightLine _currentLine;
-        private readonly List<LineCanvas> _layers = new ();
-        private readonly Stack<StraightLine> undoHistory = new ();
-=======
         private readonly List<LineCanvas> _layers = new ();
         private readonly Stack<StraightLine> _undoHistory = new ();
         private Color _currentColor = new (Color.White);
         private LineCanvas _currentLayer;
         private StraightLine _currentLine;
->>>>>>> 2e95cec4
         public DrawingArea () { AddLayer (); }
 
         public LineStyle LineStyle { get; set; }
@@ -73,11 +61,7 @@
             if (e.KeyCode == (KeyCode.Z | KeyCode.CtrlMask)) {
                 StraightLine pop = _currentLayer.RemoveLastLine ();
                 if (pop != null) {
-<<<<<<< HEAD
-                    undoHistory.Push (pop);
-=======
                     _undoHistory.Push (pop);
->>>>>>> 2e95cec4
                     SetNeedsDisplay ();
 
                     return true;
@@ -85,13 +69,8 @@
             }
 
             if (e.KeyCode == (KeyCode.Y | KeyCode.CtrlMask)) {
-<<<<<<< HEAD
-                if (undoHistory.Any ()) {
-                    StraightLine pop = undoHistory.Pop ();
-=======
                 if (_undoHistory.Any ()) {
                     StraightLine pop = _undoHistory.Pop ();
->>>>>>> 2e95cec4
                     _currentLayer.AddLine (pop);
                     SetNeedsDisplay ();
 
@@ -161,11 +140,7 @@
                     }
 
                     _currentLine = null;
-<<<<<<< HEAD
-                    undoHistory.Clear ();
-=======
                     _undoHistory.Clear ();
->>>>>>> 2e95cec4
                     SetNeedsDisplay ();
                 }
             }
@@ -206,18 +181,11 @@
 
             _colorPicker.ColorChanged += (s, a) => ColorChanged?.Invoke (a.Color);
 
-<<<<<<< HEAD
-            _stylePicker = new RadioGroup (Enum.GetNames (typeof (LineStyle)).ToArray ()) {
-                               X = 0,
-                               Y = Pos.Bottom (_colorPicker)
-                           };
-=======
             _stylePicker = new RadioGroup {
                                               X = 0,
                                               Y = Pos.Bottom (_colorPicker),
                                               RadioLabels = Enum.GetNames (typeof (LineStyle)).ToArray ()
                                           };
->>>>>>> 2e95cec4
             _stylePicker.SelectedItemChanged += (s, a) => { SetStyle?.Invoke ((LineStyle)a.SelectedItem); };
             _stylePicker.SelectedItem = 1;
 
@@ -237,17 +205,10 @@
 
         private void ToolsView_Initialized (object sender, EventArgs e) {
             LayoutSubviews ();
-<<<<<<< HEAD
-            Width = Math.Max (_colorPicker.Frame.Width, _stylePicker.Frame.Width)
-                    + GetAdornmentsThickness ().Horizontal;
-            Height = _colorPicker.Frame.Height + _stylePicker.Frame.Height + _addLayerBtn.Frame.Height
-                     + GetAdornmentsThickness ().Vertical;
-=======
             Width = Math.Max (_colorPicker.Frame.Width, _stylePicker.Frame.Width) +
                     GetAdornmentsThickness ().Horizontal;
             Height = _colorPicker.Frame.Height + _stylePicker.Frame.Height + _addLayerBtn.Frame.Height +
                      GetAdornmentsThickness ().Vertical;
->>>>>>> 2e95cec4
             SuperView.LayoutSubviews ();
         }
     }
