--- conflicted
+++ resolved
@@ -27,17 +27,7 @@
 				Width = Dim.Fill ()
 			};
 
-<<<<<<< HEAD
-			tools.ColorChanged += (c) => {
-				canvas.SetColor (c);
-				canvas.Border.ColorScheme = new ColorScheme () {
-					Normal = new Terminal.Gui.Attribute (c, canvas.ColorScheme.Normal.Background)
-				};
-				Win.Redraw (Win.Bounds);
-			};
-=======
 			tools.ColorChanged += (c) => canvas.SetColor (c);
->>>>>>> b4552ee1
 			tools.SetStyle += (b) => canvas.BorderStyle = b;
 
 			Win.Add (canvas);
