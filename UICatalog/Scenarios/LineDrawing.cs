--- conflicted
+++ resolved
@@ -95,11 +95,7 @@
 		class DrawingArea : View {
 			List<LineCanvas> _layers = new List<LineCanvas> ();
 			LineCanvas _currentLayer;
-<<<<<<< HEAD
-			Color _currentColor = (Color)Color.White;
-=======
 			Color _currentColor = new Color (Color.White);
->>>>>>> faff1ecd
 			StraightLine _currentLine = null;
 
 			public LineStyle LineStyle { get; set; }
