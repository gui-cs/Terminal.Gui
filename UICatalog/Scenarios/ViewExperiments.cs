--- conflicted
+++ resolved
@@ -219,11 +219,7 @@
                                        $"Container.Frame: {
                                            Top.Frame
                                        } .Bounds: {
-<<<<<<< HEAD
-                                           Application.Top.ContentArea
-=======
-                                           Top.Bounds
->>>>>>> 6070e80e
+                                           Top.ContentArea
                                        }\nView.Frame: {
                                            view.Frame
                                        } .Bounds: {
