global using Attribute = Terminal.Gui.Attribute;
global using CM = Terminal.Gui.ConfigurationManager;
using System;
using System.Collections.Generic;
using System.CommandLine;
using System.Diagnostics;
using System.Globalization;
using System.IO;
using System.Linq;
using System.Reflection;
using System.Runtime.InteropServices;
using System.Text;
using System.Text.Json.Serialization;
using System.Threading.Tasks;
using Terminal.Gui;
using static Terminal.Gui.ConfigurationManager;

#nullable enable

namespace UICatalog;

/// <summary>
/// UI Catalog is a comprehensive sample library for Terminal.Gui. It provides a simple UI for adding to the catalog of scenarios.
/// </summary>
/// <remarks>
/// <para>
///	UI Catalog attempts to satisfy the following goals:
/// </para>
/// <para>
/// <list type="number">
///	<item>
///		<description>
///		Be an easy to use showcase for Terminal.Gui concepts and features.
///		</description>
///	</item>
///	<item>
///		<description>
///		Provide sample code that illustrates how to properly implement said concepts & features.
///		</description>
///	</item>
///	<item>
///		<description>
///		Make it easy for contributors to add additional samples in a structured way.
///		</description>
///	</item>
/// </list>
/// </para>	
/// <para>
///	See the project README for more details (https://github.com/gui-cs/Terminal.Gui/tree/master/UICatalog/README.md).
/// </para>	
/// </remarks>
class UICatalogApp {
	[SerializableConfigurationProperty (Scope = typeof (AppScope), OmitClassName = true)]
	[JsonPropertyName ("UICatalog.StatusBar")]
	public static bool ShowStatusBar { get; set; } = true;

	static readonly FileSystemWatcher _currentDirWatcher = new FileSystemWatcher ();
	static readonly FileSystemWatcher _homeDirWatcher = new FileSystemWatcher ();
<<<<<<< HEAD

	static async Task<int> Main (string [] args)
=======

	struct Options {
		public string Driver;
		public string Scenario;
		/* etc. */
	}

	static Options _options;

	static int Main (string [] args)
>>>>>>> 1b1b4423
	{
		Console.OutputEncoding = Encoding.Default;

		if (Debugger.IsAttached) {
			CultureInfo.DefaultThreadCurrentUICulture = CultureInfo.GetCultureInfo ("en-US");
		}

		_scenarios = Scenario.GetScenarios ();
		_categories = Scenario.GetAllCategories ();

		// Process command line args
		// "UICatalog [-driver <driver>] [scenario name]"
		// If no driver is provided, the default driver is used.
		var driverOption = new Option<string> (
			"--driver",
			"The ConsoleDriver to use."
		).FromAmong (Application.GetDriverTypes ().Select (d => d.Name).ToArray ());
		driverOption.AddAlias ("-d");
		driverOption.AddAlias ("--d");

		var scenarioArgument = new Argument<string> (
			"scenario",
			description: "The name of the scenario to run.",
			getDefaultValue: () => "none"
		).FromAmong (_scenarios.Select (s => s.GetName ()).Append ("none").ToArray ());
<<<<<<< HEAD

		var rootCommand = new RootCommand (description: "A comprehensive sample library for Terminal.Gui") {
			scenarioArgument,
			driverOption
		};


		rootCommand.SetHandler (Main, driverOption, scenarioArgument);

		return await rootCommand.InvokeAsync (args);
	}

	static void Main (string driverOptionValue, string scenarioArgumentValue)
=======

		var rootCommand = new RootCommand (description: "A comprehensive sample library for Terminal.Gui") {
			scenarioArgument,
			driverOption
		};

		rootCommand.SetHandler ((context) => {
			Options options = new Options () {
				Driver = context.ParseResult.GetValueForOption (driverOption),
				Scenario = context.ParseResult.GetValueForArgument (scenarioArgument),
				/* etc. */
			};
			// See https://github.com/dotnet/command-line-api/issues/796 for the rationale behind this hackery
			_options = options; ;
		});

		rootCommand.Invoke (args);

		UICatalogMain (_options);
		return 0;
	}

	static void UICatalogMain (Options options)
>>>>>>> 1b1b4423
	{
		StartConfigFileWatcher ();

		// By setting _forceDriver we ensure that if the user has specified a driver on the command line, it will be used
		// regardless of what's in a config file.
<<<<<<< HEAD
		Application.ForceDriver = _forceDriver = driverOptionValue;

		// If a Scenario name has been provided on the commandline
		// run it and exit when done.
		if (scenarioArgumentValue != "none") {
			_topLevelColorScheme = "Base";

			int item = _scenarios!.FindIndex (s => s.GetName ().Equals (scenarioArgumentValue, StringComparison.OrdinalIgnoreCase));
=======
		Application.ForceDriver = _forceDriver = options.Driver;

		// If a Scenario name has been provided on the commandline
		// run it and exit when done.
		if (options.Scenario != "none") {
			_topLevelColorScheme = "Base";

			int item = _scenarios!.FindIndex (s => s.GetName ().Equals (options.Scenario, StringComparison.OrdinalIgnoreCase));
>>>>>>> 1b1b4423
			_selectedScenario = (Scenario)Activator.CreateInstance (_scenarios [item].GetType ())!;

			Application.Init (driverName: _forceDriver);
			_selectedScenario.Theme = _cachedTheme;
			_selectedScenario.TopLevelColorScheme = _topLevelColorScheme;
			_selectedScenario.Init ();
			_selectedScenario.Setup ();
			_selectedScenario.Run ();
			_selectedScenario.Dispose ();
			_selectedScenario = null;
			Application.Shutdown ();
			VerifyObjectsWereDisposed ();
			return;
		}

		_aboutMessage = new StringBuilder ();
		_aboutMessage.AppendLine (@"A comprehensive sample library for");
		_aboutMessage.AppendLine (@"");
		_aboutMessage.AppendLine (@"  _______                  _             _   _____       _  ");
		_aboutMessage.AppendLine (@" |__   __|                (_)           | | / ____|     (_) ");
		_aboutMessage.AppendLine (@"    | | ___ _ __ _ __ ___  _ _ __   __ _| || |  __ _   _ _  ");
		_aboutMessage.AppendLine (@"    | |/ _ \ '__| '_ ` _ \| | '_ \ / _` | || | |_ | | | | | ");
		_aboutMessage.AppendLine (@"    | |  __/ |  | | | | | | | | | | (_| | || |__| | |_| | | ");
		_aboutMessage.AppendLine (@"    |_|\___|_|  |_| |_| |_|_|_| |_|\__,_|_(_)_____|\__,_|_| ");
		_aboutMessage.AppendLine (@"");
		_aboutMessage.AppendLine (@"v2 - Work in Progress");
		_aboutMessage.AppendLine (@"");
		_aboutMessage.AppendLine (@"https://github.com/gui-cs/Terminal.Gui");

		while (RunUICatalogTopLevel () is { } scenario) {
			VerifyObjectsWereDisposed ();
			Themes!.Theme = _cachedTheme!;
			Apply ();
			scenario.Theme = _cachedTheme;
			scenario.TopLevelColorScheme = _topLevelColorScheme;
			scenario.Init ();
			scenario.Setup ();
			scenario.Run ();
			scenario.Dispose ();

			// This call to Application.Shutdown brackets the Application.Init call
			// made by Scenario.Init() above
			Application.Shutdown ();

			VerifyObjectsWereDisposed ();
		}

		StopConfigFileWatcher ();
		VerifyObjectsWereDisposed ();
	}

	static void StopConfigFileWatcher ()
	{
		_currentDirWatcher.EnableRaisingEvents = false;
		_currentDirWatcher.Changed -= ConfigFileChanged;
		_currentDirWatcher.Created -= ConfigFileChanged;

		_homeDirWatcher.EnableRaisingEvents = false;
		_homeDirWatcher.Changed -= ConfigFileChanged;
		_homeDirWatcher.Created -= ConfigFileChanged;
	}

	static void StartConfigFileWatcher ()
	{
		// Setup a file system watcher for `./.tui/`
		_currentDirWatcher.NotifyFilter = NotifyFilters.LastWrite;

		string assemblyLocation = Assembly.GetExecutingAssembly ().Location;
		string tuiDir;

		if (!string.IsNullOrEmpty (assemblyLocation)) {
			var assemblyFile = new FileInfo (assemblyLocation);
			tuiDir = Path.Combine (assemblyFile.Directory!.FullName, ".tui");
		} else {
			tuiDir = Path.Combine (AppContext.BaseDirectory, ".tui");
		}



		if (!Directory.Exists (tuiDir)) {
			Directory.CreateDirectory (tuiDir);
		}
		_currentDirWatcher.Path = tuiDir;
		_currentDirWatcher.Filter = "*config.json";

		// Setup a file system watcher for `~/.tui/`
		_homeDirWatcher.NotifyFilter = NotifyFilters.LastWrite;
		var f = new FileInfo (Environment.GetFolderPath (Environment.SpecialFolder.UserProfile));
		tuiDir = Path.Combine (f.FullName, ".tui");

		if (!Directory.Exists (tuiDir)) {
			Directory.CreateDirectory (tuiDir);
		}
		_homeDirWatcher.Path = tuiDir;
		_homeDirWatcher.Filter = "*config.json";

		_currentDirWatcher.Changed += ConfigFileChanged;
		//_currentDirWatcher.Created += ConfigFileChanged;
		_currentDirWatcher.EnableRaisingEvents = true;

		_homeDirWatcher.Changed += ConfigFileChanged;
		//_homeDirWatcher.Created += ConfigFileChanged;
		_homeDirWatcher.EnableRaisingEvents = true;
	}

	static void ConfigFileChanged (object sender, FileSystemEventArgs e)
	{
		if (Application.Top == null) {
			return;
		}

		// TODO: This is a hack. Figure out how to ensure that the file is fully written before reading it.
		//Thread.Sleep (500);
		Load ();
		Apply ();
	}

	/// <summary>
	/// Shows the UI Catalog selection UI. When the user selects a Scenario to run, the
	/// UI Catalog main app UI is killed and the Scenario is run as though it were Application.Top. 
	/// When the Scenario exits, this function exits.
	/// </summary>
	/// <returns></returns>
	static Scenario RunUICatalogTopLevel ()
	{

		// Run UI Catalog UI. When it exits, if _selectedScenario is != null then
		// a Scenario was selected. Otherwise, the user wants to quit UI Catalog.

		// If the user specified a driver on the command line then use it,
		// ignoring Config files.

		Application.Init (driverName: _forceDriver);

		if (_cachedTheme is null) {
			_cachedTheme = Themes?.Theme;
		} else {
			Themes!.Theme = _cachedTheme;
			Apply ();
		}

		Application.Run<UICatalogTopLevel> ();
		Application.Shutdown ();

		return _selectedScenario!;
	}

	static List<Scenario>? _scenarios;
	static List<string>? _categories;

	// When a scenario is run, the main app is killed. These items
	// are therefore cached so that when the scenario exits the
	// main app UI can be restored to previous state
	static int _cachedScenarioIndex = 0;
	static int _cachedCategoryIndex = 0;
	static string? _cachedTheme = string.Empty;

	static StringBuilder? _aboutMessage = null;

	// If set, holds the scenario the user selected
	static Scenario? _selectedScenario = null;

	static string _forceDriver = string.Empty;
	static ConsoleDriver.DiagnosticFlags _diagnosticFlags;
	static bool _isFirstRunning = true;
	static string _topLevelColorScheme = string.Empty;

	static MenuItem []? _themeMenuItems;
	static MenuBarItem? _themeMenuBarItem;

	/// <summary>
	/// This is the main UI Catalog app view. It is run fresh when the app loads (if a Scenario has not been passed on 
	/// the command line) and each time a Scenario ends.
	/// </summary>
	public class UICatalogTopLevel : Toplevel {
		public MenuItem? miUseSubMenusSingleFrame;
		public MenuItem? miIsMenuBorderDisabled;
		public MenuItem? miForce16Colors;
		public MenuItem? miIsMouseDisabled;

		public ListView CategoryList;

		// UI Catalog uses TableView for the scenario list instead of a ListView to demonstate how
		// TableView works. There's no real reason not to use ListView. Because we use TableView, and TableView
		// doesn't (currently) have CollectionNavigator support built in, we implement it here, within the app.
		public TableView ScenarioList;
		CollectionNavigator _scenarioCollectionNav = new CollectionNavigator ();

		public StatusItem DriverName;
		public StatusItem OS;

		public UICatalogTopLevel ()
		{
			_themeMenuItems = CreateThemeMenuItems ();
			_themeMenuBarItem = new MenuBarItem ("_Themes", _themeMenuItems);
			MenuBar = new MenuBar (new MenuBarItem [] {
				new MenuBarItem ("_File", new MenuItem [] {
					new MenuItem ("_Quit", "Quit UI Catalog", RequestStop, null, null)
				}),
				_themeMenuBarItem,
				new MenuBarItem ("Diag_nostics", CreateDiagnosticMenuItems ()),
				new MenuBarItem ("_Help", new MenuItem [] {
					new MenuItem ("_Documentation", "", () => OpenUrl ("https://gui-cs.github.io/Terminal.GuiV2Docs"), null, null, (KeyCode)Key.F1),
					new MenuItem ("_README", "", () => OpenUrl ("https://github.com/gui-cs/Terminal.Gui"), null, null, (KeyCode)Key.F2),
					new MenuItem ("_About...", "About UI Catalog", () => MessageBox.Query ("About UI Catalog", _aboutMessage!.ToString (), 0, false, "_Ok"), null, null, (KeyCode)Key.A.WithCtrl)
				})
			});

			DriverName = new StatusItem (Key.Empty, "Driver:", null);
			OS = new StatusItem (Key.Empty, "OS:", null);

			StatusBar = new StatusBar () {
				Visible = ShowStatusBar
			};

			StatusBar.Items = new StatusItem [] {
				new StatusItem (Application.QuitKey, $"~{Application.QuitKey} to quit", () => {
					if (_selectedScenario is null) {
						// This causes GetScenarioToRun to return null
						_selectedScenario = null;
						RequestStop ();
					} else {
						_selectedScenario.RequestStop ();
					}
				}),
				new StatusItem (Key.F10, "~F10~ Status Bar", () => {
					StatusBar.Visible = !StatusBar.Visible;
					//ContentPane!.Height = Dim.Fill(StatusBar.Visible ? 1 : 0);
					LayoutSubviews ();
					SetSubViewNeedsDisplay ();
				}),
				DriverName,
				OS
			};

			// Create the Category list view. This list never changes.
			CategoryList = new ListView (_categories) {
				X = 0,
				Y = 1,
				Width = Dim.Percent (30),
				Height = Dim.Fill (1),
				AllowsMarking = false,
				CanFocus = true,
				Title = "Categories",
				BorderStyle = LineStyle.Single,
				SuperViewRendersLineCanvas = true
			};
			CategoryList.OpenSelectedItem += (s, a) => {
				ScenarioList!.SetFocus ();
			};
			CategoryList.SelectedItemChanged += CategoryView_SelectedChanged;

			// Create the scenario list. The contents of the scenario list changes whenever the
			// Category list selection changes (to show just the scenarios that belong to the selected
			// category).
			ScenarioList = new TableView () {
				X = Pos.Right (CategoryList) - 1,
				Y = 1,
				Width = Dim.Fill (0),
				Height = Dim.Fill (1),
				//AllowsMarking = false,
				CanFocus = true,
				Title = "Scenarios",
				BorderStyle = LineStyle.Single,
				SuperViewRendersLineCanvas = true
			};

			// TableView provides many options for table headers. For simplicity we turn all 
			// of these off. By enabling FullRowSelect and turning off headers, TableView looks just
			// like a ListView
			ScenarioList.FullRowSelect = true;
			ScenarioList.Style.ShowHeaders = false;
			ScenarioList.Style.ShowHorizontalHeaderOverline = false;
			ScenarioList.Style.ShowHorizontalHeaderUnderline = false;
			ScenarioList.Style.ShowHorizontalBottomline = false;
			ScenarioList.Style.ShowVerticalCellLines = false;
			ScenarioList.Style.ShowVerticalHeaderLines = false;

			/* By default TableView lays out columns at render time and only
			* measures y rows of data at a time.  Where y is the height of the
			* console. This is for the following reasons:
			* 
			* - Performance, when tables have a large amount of data
			* - Defensive, prevents a single wide cell value pushing other
			*   columns off screen (requiring horizontal scrolling
			* 
			* In the case of UICatalog here, such an approach is overkill so
			* we just measure all the data ourselves and set the appropriate
			* max widths as ColumnStyles 
			*/
			int longestName = _scenarios!.Max (s => s.GetName ().Length);
			ScenarioList.Style.ColumnStyles.Add (0, new ColumnStyle () { MaxWidth = longestName, MinWidth = longestName, MinAcceptableWidth = longestName });
			ScenarioList.Style.ColumnStyles.Add (1, new ColumnStyle () { MaxWidth = 1 });

			// Enable user to find & select a scenario by typing text
			// TableView does not (currently) have built-in CollectionNavigator support (the ability for the 
			// user to type and the items that match get selected). We implement it in the app instead. 
			ScenarioList.KeyDown += (s, a) => {
				if (CollectionNavigatorBase.IsCompatibleKey (a)) {
					int? newItem = _scenarioCollectionNav?.GetNextMatchingItem (ScenarioList.SelectedRow, (char)a);
					if (newItem is int v && newItem != -1) {
						ScenarioList.SelectedRow = v;
						ScenarioList.EnsureSelectedCellIsVisible ();
						ScenarioList.SetNeedsDisplay ();
						a.Handled = true;
					}
				}
			};
			ScenarioList.CellActivated += ScenarioView_OpenSelectedItem;

			// TableView typically is a grid where nav keys are biased for moving left/right.
			ScenarioList.KeyBindings.Add (Key.Home, Terminal.Gui.Command.TopHome);
			ScenarioList.KeyBindings.Add (Key.End, Terminal.Gui.Command.BottomEnd);

			// Ideally, TableView.MultiSelect = false would turn off any keybindings for
			// multi-select options. But it currently does not. UI Catalog uses Ctrl-A for
			// a shortcut to About.
			ScenarioList.MultiSelect = false;
			ScenarioList.KeyBindings.Remove (Key.A.WithCtrl);

			Add (CategoryList);
			Add (ScenarioList);

			Add (MenuBar);
			Add (StatusBar);

			Loaded += LoadedHandler;
			Unloaded += UnloadedHandler;

			// Restore previous selections
			CategoryList.SelectedItem = _cachedCategoryIndex;
			ScenarioList.SelectedRow = _cachedScenarioIndex;

			Applied += ConfigAppliedHandler;
		}

		void LoadedHandler (object? sender, EventArgs? args)
		{
			ConfigChanged ();

			miIsMouseDisabled!.Checked = Application.IsMouseDisabled;
			DriverName.Title = $"Driver: {Driver.GetVersionInfo ()}";
			OS.Title = $"OS: {Microsoft.DotNet.PlatformAbstractions.RuntimeEnvironment.OperatingSystem} {Microsoft.DotNet.PlatformAbstractions.RuntimeEnvironment.OperatingSystemVersion}";

			if (_selectedScenario != null) {
				_selectedScenario = null;
				_isFirstRunning = false;
			}
			if (!_isFirstRunning) {
				ScenarioList.SetFocus ();
			}

			StatusBar.VisibleChanged += (s, e) => {
				ShowStatusBar = StatusBar.Visible;

				int height = StatusBar.Visible ? 1 : 0;
				CategoryList.Height = Dim.Fill (height);
				ScenarioList.Height = Dim.Fill (height);
				// ContentPane.Height = Dim.Fill (height);
				LayoutSubviews ();
				SetSubViewNeedsDisplay ();
			};

			Loaded -= LoadedHandler;
			CategoryList.EnsureSelectedItemVisible ();
			ScenarioList.EnsureSelectedCellIsVisible ();
		}

		void UnloadedHandler (object? sender, EventArgs? args)
		{
			Applied -= ConfigAppliedHandler;
			Unloaded -= UnloadedHandler;
		}

		void ConfigAppliedHandler (object? sender, ConfigurationManagerEventArgs? a) => ConfigChanged ();

		/// <summary>
		/// Launches the selected scenario, setting the global _selectedScenario
		/// </summary>
		/// <param name="e"></param>
		void ScenarioView_OpenSelectedItem (object? sender, EventArgs? e)
		{
			if (_selectedScenario is null) {
				// Save selected item state
				_cachedCategoryIndex = CategoryList.SelectedItem;
				_cachedScenarioIndex = ScenarioList.SelectedRow;

				// Create new instance of scenario (even though Scenarios contains instances)
				string selectedScenarioName = (string)ScenarioList.Table [ScenarioList.SelectedRow, 0];
				_selectedScenario = (Scenario)Activator.CreateInstance (_scenarios!.FirstOrDefault (s => s.GetName () == selectedScenarioName)!.GetType ())!;

				// Tell the main app to stop
				Application.RequestStop ();
			}
		}

		List<MenuItem []> CreateDiagnosticMenuItems ()
		{
			var menuItems = new List<MenuItem []> {
				CreateDiagnosticFlagsMenuItems (),
				new MenuItem [] { null! },
				CreateDisabledEnabledMouseItems (),
				CreateDisabledEnabledMenuBorder (),
				CreateDisabledEnableUseSubMenusSingleFrame (),
				CreateKeyBindingsMenuItems ()
			};
			return menuItems;
		}

		// TODO: This should be an ConfigurationManager setting
		MenuItem [] CreateDisabledEnableUseSubMenusSingleFrame ()
		{
			var menuItems = new List<MenuItem> ();
			miUseSubMenusSingleFrame = new MenuItem {
				Title = "Enable _Sub-Menus Single Frame"
			};
			miUseSubMenusSingleFrame.Shortcut = KeyCode.CtrlMask | KeyCode.AltMask | (KeyCode)miUseSubMenusSingleFrame!.Title!.Substring (8, 1) [0];
			miUseSubMenusSingleFrame.CheckType |= MenuItemCheckStyle.Checked;
			miUseSubMenusSingleFrame.Action += () => {
				miUseSubMenusSingleFrame.Checked = (bool)!miUseSubMenusSingleFrame.Checked!;
				MenuBar.UseSubMenusSingleFrame = (bool)miUseSubMenusSingleFrame.Checked;
			};
			menuItems.Add (miUseSubMenusSingleFrame);

			return menuItems.ToArray ();
		}

		// TODO: This should be an ConfigurationManager setting
		MenuItem [] CreateDisabledEnabledMenuBorder ()
		{
			var menuItems = new List<MenuItem> ();
			miIsMenuBorderDisabled = new MenuItem {
				Title = "Disable Menu _Border"
			};
			miIsMenuBorderDisabled.Shortcut = (KeyCode)new Key (miIsMenuBorderDisabled!.Title!.Substring (14, 1) [0]).WithAlt.WithCtrl;
			miIsMenuBorderDisabled.CheckType |= MenuItemCheckStyle.Checked;
			miIsMenuBorderDisabled.Action += () => {
				miIsMenuBorderDisabled.Checked = (bool)!miIsMenuBorderDisabled.Checked!;
				MenuBar.MenusBorderStyle = !(bool)miIsMenuBorderDisabled.Checked ? LineStyle.Single : LineStyle.None;
			};
			menuItems.Add (miIsMenuBorderDisabled);

			return menuItems.ToArray ();
		}


		MenuItem [] CreateForce16ColorItems ()
		{
			var menuItems = new List<MenuItem> ();
			miForce16Colors = new MenuItem {
				Title = "Force _16 Colors",
				Shortcut = (KeyCode)Key.F6,
				Checked = Application.Force16Colors,
				CanExecute = () => (bool)Application.Driver.SupportsTrueColor
			};
			miForce16Colors.CheckType |= MenuItemCheckStyle.Checked;
			miForce16Colors.Action += () => {
				miForce16Colors.Checked = Application.Force16Colors = (bool)!miForce16Colors.Checked!;
				Application.Refresh ();
			};
			menuItems.Add (miForce16Colors);

			return menuItems.ToArray ();
		}

		MenuItem [] CreateDisabledEnabledMouseItems ()
		{
			var menuItems = new List<MenuItem> ();
			miIsMouseDisabled = new MenuItem {
				Title = "_Disable Mouse"
			};
			miIsMouseDisabled.Shortcut = (KeyCode)new Key (miIsMouseDisabled!.Title!.Substring (1, 1) [0]).WithAlt.WithCtrl;
			miIsMouseDisabled.CheckType |= MenuItemCheckStyle.Checked;
			miIsMouseDisabled.Action += () => {
				miIsMouseDisabled.Checked = Application.IsMouseDisabled = (bool)!miIsMouseDisabled.Checked!;
			};
			menuItems.Add (miIsMouseDisabled);

			return menuItems.ToArray ();
		}

		MenuItem [] CreateKeyBindingsMenuItems ()
		{
			var menuItems = new List<MenuItem> ();
			var item = new MenuItem {
				Title = "_Key Bindings",
				Help = "Change which keys do what"
			};
			item.Action += () => {
				var dlg = new KeyBindingsDialog ();
				Application.Run (dlg);
			};

			menuItems.Add (null!);
			menuItems.Add (item);

			return menuItems.ToArray ();
		}

		MenuItem [] CreateDiagnosticFlagsMenuItems ()
		{
			const string OFF = "Diagnostics: _Off";
			const string FRAME_RULER = "Diagnostics: Frame _Ruler";
			const string FRAME_PADDING = "Diagnostics: _Frame Padding";
			int index = 0;

			var menuItems = new List<MenuItem> ();
			foreach (Enum diag in Enum.GetValues (_diagnosticFlags.GetType ())) {
				var item = new MenuItem {
					Title = GetDiagnosticsTitle (diag),
					Shortcut = (KeyCode)new Key (index.ToString () [0]).WithAlt
				};
				index++;
				item.CheckType |= MenuItemCheckStyle.Checked;
				if (GetDiagnosticsTitle (ConsoleDriver.DiagnosticFlags.Off) == item.Title) {
					item.Checked = (_diagnosticFlags & (ConsoleDriver.DiagnosticFlags.FramePadding
									| ConsoleDriver.DiagnosticFlags.FrameRuler)) == 0;
				} else {
					item.Checked = _diagnosticFlags.HasFlag (diag);
				}
				item.Action += () => {
					string t = GetDiagnosticsTitle (ConsoleDriver.DiagnosticFlags.Off);
					if (item.Title == t && item.Checked == false) {
						_diagnosticFlags &= ~(ConsoleDriver.DiagnosticFlags.FramePadding | ConsoleDriver.DiagnosticFlags.FrameRuler);
						item.Checked = true;
					} else if (item.Title == t && item.Checked == true) {
						_diagnosticFlags |= ConsoleDriver.DiagnosticFlags.FramePadding | ConsoleDriver.DiagnosticFlags.FrameRuler;
						item.Checked = false;
					} else {
						var f = GetDiagnosticsEnumValue (item.Title);
						if (_diagnosticFlags.HasFlag (f)) {
							SetDiagnosticsFlag (f, false);
						} else {
							SetDiagnosticsFlag (f, true);
						}
					}
					foreach (var menuItem in menuItems) {
						if (menuItem.Title == t) {
							menuItem.Checked = !_diagnosticFlags.HasFlag (ConsoleDriver.DiagnosticFlags.FrameRuler)
									&& !_diagnosticFlags.HasFlag (ConsoleDriver.DiagnosticFlags.FramePadding);
						} else if (menuItem.Title != t) {
							menuItem.Checked = _diagnosticFlags.HasFlag (GetDiagnosticsEnumValue (menuItem.Title));
						}
					}
					ConsoleDriver.Diagnostics = _diagnosticFlags;
					Application.Top.SetNeedsDisplay ();
				};
				menuItems.Add (item);
			}
			return menuItems.ToArray ();

			string GetDiagnosticsTitle (Enum diag) => Enum.GetName (_diagnosticFlags.GetType (), diag) switch {
				"Off" => OFF,
				"FrameRuler" => FRAME_RULER,
				"FramePadding" => FRAME_PADDING,
				_ => ""
			};

			Enum GetDiagnosticsEnumValue (string title) => title switch {
				FRAME_RULER => ConsoleDriver.DiagnosticFlags.FrameRuler,
				FRAME_PADDING => ConsoleDriver.DiagnosticFlags.FramePadding,
				_ => null!
			};

			void SetDiagnosticsFlag (Enum diag, bool add)
			{
				switch (diag) {
				case ConsoleDriver.DiagnosticFlags.FrameRuler:
					if (add) {
						_diagnosticFlags |= ConsoleDriver.DiagnosticFlags.FrameRuler;
					} else {
						_diagnosticFlags &= ~ConsoleDriver.DiagnosticFlags.FrameRuler;
					}
					break;
				case ConsoleDriver.DiagnosticFlags.FramePadding:
					if (add) {
						_diagnosticFlags |= ConsoleDriver.DiagnosticFlags.FramePadding;
					} else {
						_diagnosticFlags &= ~ConsoleDriver.DiagnosticFlags.FramePadding;
					}
					break;
				default:
					_diagnosticFlags = default;
					break;
				}
			}
		}

		public MenuItem []? CreateThemeMenuItems ()
		{
			var menuItems = CreateForce16ColorItems ().ToList ();
			menuItems.Add (null!);

			int schemeCount = 0;
			foreach (var theme in Themes!) {
				var item = new MenuItem {
					Title = $"_{theme.Key}",
					Shortcut = (KeyCode)new Key ((KeyCode)((uint)KeyCode.D1 + schemeCount++)).WithCtrl
				};
				item.CheckType |= MenuItemCheckStyle.Checked;
				item.Checked = theme.Key == _cachedTheme; // CM.Themes.Theme;
				item.Action += () => {
					Themes.Theme = _cachedTheme = theme.Key;
					Apply ();
				};
				menuItems.Add (item);
			}

			var schemeMenuItems = new List<MenuItem> ();
			foreach (var sc in Colors.ColorSchemes) {
				var item = new MenuItem {
					Title = $"_{sc.Key}",
					Data = sc.Key
				};
				item.CheckType |= MenuItemCheckStyle.Radio;
				item.Checked = sc.Key == _topLevelColorScheme;
				item.Action += () => {
					_topLevelColorScheme = (string)item.Data;
					foreach (var schemeMenuItem in schemeMenuItems) {
						schemeMenuItem.Checked = (string)schemeMenuItem.Data == _topLevelColorScheme;
					}
					ColorScheme = Colors.ColorSchemes [_topLevelColorScheme];
					Application.Top.SetNeedsDisplay ();
				};
				schemeMenuItems.Add (item);
			}
			menuItems.Add (null!);
			var mbi = new MenuBarItem ("_Color Scheme for Application.Top", schemeMenuItems.ToArray ());
			menuItems.Add (mbi);

			return menuItems.ToArray ();
		}

		public void ConfigChanged ()
		{
			if (_topLevelColorScheme == null || !Colors.ColorSchemes.ContainsKey (_topLevelColorScheme)) {
				_topLevelColorScheme = "Base";
			}

			_cachedTheme = Themes?.Theme;

			_themeMenuItems = CreateThemeMenuItems ();
			_themeMenuBarItem!.Children = _themeMenuItems;
			foreach (var mi in _themeMenuItems!) {
				if (mi is { Parent: null }) {
					mi.Parent = _themeMenuBarItem;
				}
			}

			ColorScheme = Colors.ColorSchemes [_topLevelColorScheme];

			MenuBar.Menus [0].Children [0].Shortcut = (KeyCode)Application.QuitKey;
			StatusBar.Items [0].Shortcut = Application.QuitKey;
			StatusBar.Items [0].Title = $"~{Application.QuitKey} to quit";

			miIsMouseDisabled!.Checked = Application.IsMouseDisabled;

			int height = ShowStatusBar ? 1 : 0; // + (MenuBar.Visible ? 1 : 0);
							    //ContentPane.Height = Dim.Fill (height);

			StatusBar.Visible = ShowStatusBar;

			Application.Top.SetNeedsDisplay ();
		}

		void CategoryView_SelectedChanged (object? sender, ListViewItemEventArgs? e)
		{
			string item = _categories! [e!.Item];
			List<Scenario> newlist;
			if (e.Item == 0) {
				// First category is "All"
				newlist = _scenarios!;
				newlist = _scenarios!;

			} else {
				newlist = _scenarios!.Where (s => s.GetCategories ().Contains (item)).ToList ();
			}
			ScenarioList.Table = new EnumerableTableSource<Scenario> (newlist, new Dictionary<string, Func<Scenario, object>> () {
				{ "Name", (s) => s.GetName () },
				{ "Description", (s) => s.GetDescription () }
			});

			// Create a collection of just the scenario names (the 1st column in our TableView)
			// for CollectionNavigator. 
			var firstColumnList = new List<object> ();
			for (int i = 0; i < ScenarioList.Table.Rows; i++) {
				firstColumnList.Add (ScenarioList.Table [i, 0]);
			}
			_scenarioCollectionNav.Collection = firstColumnList;

		}
	}

	static void VerifyObjectsWereDisposed ()
	{
#if DEBUG_IDISPOSABLE
		// Validate there are no outstanding Responder-based instances 
		// after a scenario was selected to run. This proves the main UI Catalog
		// 'app' closed cleanly.
		foreach (var inst in Responder.Instances) {

			Debug.Assert (inst.WasDisposed);
		}
		Responder.Instances.Clear ();

		// Validate there are no outstanding Application.RunState-based instances 
		// after a scenario was selected to run. This proves the main UI Catalog
		// 'app' closed cleanly.
		foreach (var inst in RunState.Instances) {
			Debug.Assert (inst.WasDisposed);
		}
		RunState.Instances.Clear ();
#endif
	}

	static void OpenUrl (string url)
	{
		try {
			if (RuntimeInformation.IsOSPlatform (OSPlatform.Windows)) {
				url = url.Replace ("&", "^&");
				Process.Start (new ProcessStartInfo ("cmd", $"/c start {url}") { CreateNoWindow = true });
			} else if (RuntimeInformation.IsOSPlatform (OSPlatform.Linux)) {
				using var process = new Process {
					StartInfo = new ProcessStartInfo {
						FileName = "xdg-open",
						Arguments = url,
						RedirectStandardError = true,
						RedirectStandardOutput = true,
						CreateNoWindow = true,
						UseShellExecute = false
					}
				};
				process.Start ();
			} else if (RuntimeInformation.IsOSPlatform (OSPlatform.OSX)) {
				Process.Start ("open", url);
			}
		} catch {
			throw;
		}
	}
}<|MERGE_RESOLUTION|>--- conflicted
+++ resolved
@@ -56,10 +56,6 @@
 
 	static readonly FileSystemWatcher _currentDirWatcher = new FileSystemWatcher ();
 	static readonly FileSystemWatcher _homeDirWatcher = new FileSystemWatcher ();
-<<<<<<< HEAD
-
-	static async Task<int> Main (string [] args)
-=======
 
 	struct Options {
 		public string Driver;
@@ -70,7 +66,6 @@
 	static Options _options;
 
 	static int Main (string [] args)
->>>>>>> 1b1b4423
 	{
 		Console.OutputEncoding = Encoding.Default;
 
@@ -96,21 +91,6 @@
 			description: "The name of the scenario to run.",
 			getDefaultValue: () => "none"
 		).FromAmong (_scenarios.Select (s => s.GetName ()).Append ("none").ToArray ());
-<<<<<<< HEAD
-
-		var rootCommand = new RootCommand (description: "A comprehensive sample library for Terminal.Gui") {
-			scenarioArgument,
-			driverOption
-		};
-
-
-		rootCommand.SetHandler (Main, driverOption, scenarioArgument);
-
-		return await rootCommand.InvokeAsync (args);
-	}
-
-	static void Main (string driverOptionValue, string scenarioArgumentValue)
-=======
 
 		var rootCommand = new RootCommand (description: "A comprehensive sample library for Terminal.Gui") {
 			scenarioArgument,
@@ -134,22 +114,11 @@
 	}
 
 	static void UICatalogMain (Options options)
->>>>>>> 1b1b4423
 	{
 		StartConfigFileWatcher ();
 
 		// By setting _forceDriver we ensure that if the user has specified a driver on the command line, it will be used
 		// regardless of what's in a config file.
-<<<<<<< HEAD
-		Application.ForceDriver = _forceDriver = driverOptionValue;
-
-		// If a Scenario name has been provided on the commandline
-		// run it and exit when done.
-		if (scenarioArgumentValue != "none") {
-			_topLevelColorScheme = "Base";
-
-			int item = _scenarios!.FindIndex (s => s.GetName ().Equals (scenarioArgumentValue, StringComparison.OrdinalIgnoreCase));
-=======
 		Application.ForceDriver = _forceDriver = options.Driver;
 
 		// If a Scenario name has been provided on the commandline
@@ -158,7 +127,6 @@
 			_topLevelColorScheme = "Base";
 
 			int item = _scenarios!.FindIndex (s => s.GetName ().Equals (options.Scenario, StringComparison.OrdinalIgnoreCase));
->>>>>>> 1b1b4423
 			_selectedScenario = (Scenario)Activator.CreateInstance (_scenarios [item].GetType ())!;
 
 			Application.Init (driverName: _forceDriver);
