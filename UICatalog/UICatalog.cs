--- conflicted
+++ resolved
@@ -151,12 +151,7 @@
 			public MenuItem miIsMouseDisabled;
 			public MenuItem miHeightAsBuffer;
 
-<<<<<<< HEAD
-			public FrameView ContentPane;
-			public SplitContainer SplitContainer;
-=======
 			public SplitContainer ContentPane;
->>>>>>> 5fdd57fe
 			public ListView CategoryListView;
 			public ListView ScenarioListView;
 
@@ -212,11 +207,7 @@
 					OS
 				};
 
-<<<<<<< HEAD
-				ContentPane = new FrameView ("Categories") {
-=======
 				ContentPane = new SplitContainer () {
->>>>>>> 5fdd57fe
 					X = 0,
 					Y = 1, // for menu
 					Width = Dim.Fill (),
@@ -225,20 +216,8 @@
 					Shortcut = Key.CtrlMask | Key.C,
 					SplitterDistance = 25
 				};
-<<<<<<< HEAD
-				
-				ContentPane.ShortcutAction = () => ContentPane.SetFocus ();
-
-				SplitContainer = new SplitContainer {
-					Width = Dim.Fill (0),
-					Height = Dim.Fill (0),
-					SplitterDistance = 25
-				};
-
-=======
 				ContentPane.ShortcutAction = () => ContentPane.SetFocus ();
 					
->>>>>>> 5fdd57fe
 				CategoryListView = new ListView (_categories) {
 					X = 0,
 					Y = 0,
@@ -251,22 +230,9 @@
 					ScenarioListView.SetFocus ();
 				};
 				CategoryListView.SelectedItemChanged += CategoryListView_SelectedChanged;
-<<<<<<< HEAD
-				ContentPane.Add (SplitContainer);
-
-				SplitContainer.Panel1.Add (CategoryListView);
-
-				SetTitlePaddingToAlignScenariosHeader ();
-
-				SplitContainer.SplitterMoved += (s, e) => {
-					SetTitlePaddingToAlignScenariosHeader ();
-				};
-
-=======
 
 				ContentPane.Panels [0].Title = "Categories";
 				ContentPane.Panels [0].Add (CategoryListView);
->>>>>>> 5fdd57fe
 
 				ScenarioListView = new ListView () {
 					X = 0,
@@ -278,21 +244,14 @@
 				};
 
 				ScenarioListView.OpenSelectedItem += ScenarioListView_OpenSelectedItem;
-<<<<<<< HEAD
-				SplitContainer.Panel2.Add (ScenarioListView);
-=======
 
 				ContentPane.Panels [1].Title = "Scenarios";
 				ContentPane.Panels [1].Add (ScenarioListView);
->>>>>>> 5fdd57fe
 
 				KeyDown += KeyDownHandler;
 				Add (MenuBar);
 				Add (ContentPane);
-<<<<<<< HEAD
-=======
-
->>>>>>> 5fdd57fe
+
 				Add (StatusBar);
 
 				Loaded += LoadedHandler;
@@ -301,26 +260,7 @@
 				CategoryListView.SelectedItem = _cachedCategoryIndex;
 				ScenarioListView.SelectedItem = _cachedScenarioIndex;
 			}
-<<<<<<< HEAD
-
-			private void SetTitlePaddingToAlignScenariosHeader ()
-			{ 
-				// Pos.Anchor is internal so we have to use reflection to access it
-				var anchor = typeof (Pos).GetMethod ("Anchor", BindingFlags.Instance | BindingFlags.NonPublic);
-				var splitterWidth = (int)anchor.Invoke (
-					SplitContainer.SplitterDistance, new object [] { SplitContainer.Bounds.Width}
-					);
-
-				var newTitle = $"Categories ({ContentPane.ShortcutTag})";
-				newTitle = newTitle.PadRight (splitterWidth + 1, (char)Driver.HLine);
-				newTitle += "Scenarios";
-
-				ContentPane.Title = newTitle;				
-			}
-
-=======
  
->>>>>>> 5fdd57fe
 			void LoadedHandler ()
 			{
 				Application.HeightAsBuffer = _heightAsBuffer;
