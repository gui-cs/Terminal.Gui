--- conflicted
+++ resolved
@@ -200,7 +200,6 @@
 			// a Scenario was selected. Otherwise, the user wants to quit UI Catalog.
 			Application.Init ();
 
-<<<<<<< HEAD
 			if (_cachedTheme is null) {
 				_cachedTheme = ConfigurationManager.Themes.Theme;
 			} else {
@@ -209,9 +208,6 @@
 			}
 
 			//Application.EnableConsoleScrolling = _enableConsoleScrolling;
-=======
-			Application.EnableConsoleScrolling = _enableConsoleScrolling;
->>>>>>> b7d206bf
 
 			Application.Run<UICatalogTopLevel> ();
 			Application.Shutdown ();
