global using Attribute = Terminal.Gui.Attribute;
global using CM = Terminal.Gui.ConfigurationManager;
using System;
using System.Collections.Generic;
using System.CommandLine;
using System.Diagnostics;
using System.Globalization;
using System.IO;
using System.Linq;
using System.Reflection;
using System.Runtime.InteropServices;
using System.Text;
using System.Text.Json.Serialization;
using Terminal.Gui;
using static Terminal.Gui.ConfigurationManager;
using Command = Terminal.Gui.Command;
using RuntimeEnvironment = Microsoft.DotNet.PlatformAbstractions.RuntimeEnvironment;

#nullable enable

namespace UICatalog;

/// <summary>
///     UI Catalog is a comprehensive sample library for Terminal.Gui. It provides a simple UI for adding to the
///     catalog of scenarios.
/// </summary>
/// <remarks>
///     <para>UI Catalog attempts to satisfy the following goals:</para>
///     <para>
///         <list type="number">
///             <item>
///                 <description>Be an easy to use showcase for Terminal.Gui concepts and features.</description>
///             </item>
///             <item>
///                 <description>Provide sample code that illustrates how to properly implement said concepts & features.</description>
///             </item>
///             <item>
///                 <description>Make it easy for contributors to add additional samples in a structured way.</description>
///             </item>
///         </list>
///     </para>
///     <para>
///         See the project README for more details
///         (https://github.com/gui-cs/Terminal.Gui/tree/master/UICatalog/README.md).
///     </para>
/// </remarks>
class UICatalogApp {
    private static StringBuilder? _aboutMessage;
    private static int _cachedCategoryIndex;

    // When a scenario is run, the main app is killed. These items
    // are therefore cached so that when the scenario exits the
    // main app UI can be restored to previous state
    private static int _cachedScenarioIndex;
    private static string? _cachedTheme = string.Empty;
    private static List<string>? _categories;
    private static readonly FileSystemWatcher _currentDirWatcher = new ();
    private static ConsoleDriver.DiagnosticFlags _diagnosticFlags;
    private static string _forceDriver = string.Empty;
    private static readonly FileSystemWatcher _homeDirWatcher = new ();
    private static bool _isFirstRunning = true;
    private static Options _options;
    private static List<Scenario>? _scenarios;

    // If set, holds the scenario the user selected
    private static Scenario? _selectedScenario;
    private static MenuBarItem? _themeMenuBarItem;
    private static MenuItem[]? _themeMenuItems;
    private static string _topLevelColorScheme = string.Empty;

    [SerializableConfigurationProperty (Scope = typeof (AppScope), OmitClassName = true)]
    [JsonPropertyName ("UICatalog.StatusBar")]
    public static bool ShowStatusBar { get; set; } = true;

    private static void ConfigFileChanged (object sender, FileSystemEventArgs e) {
        if (Application.Top == null) {
            return;
        }

        // TODO: This is a hack. Figure out how to ensure that the file is fully written before reading it.
        //Thread.Sleep (500);
        Load ();
        Apply ();
    }

    private static int Main (string[] args) {
        Console.OutputEncoding = Encoding.Default;

        if (Debugger.IsAttached) {
            CultureInfo.DefaultThreadCurrentUICulture = CultureInfo.GetCultureInfo ("en-US");
        }

        _scenarios = Scenario.GetScenarios ();
        _categories = Scenario.GetAllCategories ();

        // Process command line args
        // "UICatalog [-driver <driver>] [scenario name]"
        // If no driver is provided, the default driver is used.
        Option<string> driverOption = new Option<string> (
                                                          "--driver",
                                                          "The ConsoleDriver to use."
                                                         ).FromAmong (
                                                                      Application.GetDriverTypes ()
                                                                          .Select (d => d.Name)
                                                                          .ToArray ());
        driverOption.AddAlias ("-d");
        driverOption.AddAlias ("--d");

        Argument<string> scenarioArgument = new Argument<string> (
                                                                  "scenario",
                                                                  description: "The name of the scenario to run.",
                                                                  getDefaultValue: () => "none"
                                                                 ).FromAmong (
                                                                              _scenarios.Select (s => s.GetName ())
                                                                                  .Append ("none")
                                                                                  .ToArray ());

        var rootCommand = new RootCommand ("A comprehensive sample library for Terminal.Gui") {
                              scenarioArgument,
                              driverOption
                          };

        rootCommand.SetHandler (
                                context => {
                                    var options = new Options {
                                                                  Driver =
                                                                      context.ParseResult.GetValueForOption (
                                                                       driverOption),
                                                                  Scenario =
                                                                      context.ParseResult.GetValueForArgument (
                                                                       scenarioArgument)
                                                                  /* etc. */
                                                              };

                                    // See https://github.com/dotnet/command-line-api/issues/796 for the rationale behind this hackery
                                    _options = options;
                                    ;
                                });

        rootCommand.Invoke (args);

        UICatalogMain (_options);

        return 0;
    }

    private static void OpenUrl (string url) {
        if (RuntimeInformation.IsOSPlatform (OSPlatform.Windows)) {
            url = url.Replace ("&", "^&");
<<<<<<< HEAD
            Process.Start (
                           new ProcessStartInfo ("cmd", $"/c start {url}") {
                                                                               CreateNoWindow = true
                                                                           });
=======
            Process.Start (new ProcessStartInfo ("cmd", $"/c start {url}") { CreateNoWindow = true });
>>>>>>> 2e95cec4
        } else if (RuntimeInformation.IsOSPlatform (OSPlatform.Linux)) {
            using var process = new Process {
                                                StartInfo = new ProcessStartInfo {
                                                                FileName = "xdg-open",
                                                                Arguments = url,
                                                                RedirectStandardError = true,
                                                                RedirectStandardOutput = true,
                                                                CreateNoWindow = true,
                                                                UseShellExecute = false
                                                            }
                                            };
            process.Start ();
        } else if (RuntimeInformation.IsOSPlatform (OSPlatform.OSX)) {
            Process.Start ("open", url);
        }
    }

    /// <summary>
    ///     Shows the UI Catalog selection UI. When the user selects a Scenario to run, the UI Catalog main app UI is
    ///     killed and the Scenario is run as though it were Application.Top. When the Scenario exits, this function exits.
    /// </summary>
    /// <returns></returns>
    private static Scenario RunUICatalogTopLevel () {
        // Run UI Catalog UI. When it exits, if _selectedScenario is != null then
        // a Scenario was selected. Otherwise, the user wants to quit UI Catalog.

        // If the user specified a driver on the command line then use it,
        // ignoring Config files.

        Application.Init (driverName: _forceDriver);

        if (_cachedTheme is null) {
            _cachedTheme = Themes?.Theme;
        } else {
            Themes!.Theme = _cachedTheme;
            Apply ();
        }

        Application.Run<UICatalogTopLevel> ();
        Application.Shutdown ();

        return _selectedScenario!;
    }

    private static void StartConfigFileWatcher () {
        // Setup a file system watcher for `./.tui/`
        _currentDirWatcher.NotifyFilter = NotifyFilters.LastWrite;

        string assemblyLocation = Assembly.GetExecutingAssembly ().Location;
        string tuiDir;

        if (!string.IsNullOrEmpty (assemblyLocation)) {
            var assemblyFile = new FileInfo (assemblyLocation);
            tuiDir = Path.Combine (assemblyFile.Directory!.FullName, ".tui");
        } else {
            tuiDir = Path.Combine (AppContext.BaseDirectory, ".tui");
        }

        if (!Directory.Exists (tuiDir)) {
            Directory.CreateDirectory (tuiDir);
        }

        _currentDirWatcher.Path = tuiDir;
        _currentDirWatcher.Filter = "*config.json";

        // Setup a file system watcher for `~/.tui/`
        _homeDirWatcher.NotifyFilter = NotifyFilters.LastWrite;
        var f = new FileInfo (Environment.GetFolderPath (Environment.SpecialFolder.UserProfile));
        tuiDir = Path.Combine (f.FullName, ".tui");

        if (!Directory.Exists (tuiDir)) {
            Directory.CreateDirectory (tuiDir);
        }

        _homeDirWatcher.Path = tuiDir;
        _homeDirWatcher.Filter = "*config.json";

        _currentDirWatcher.Changed += ConfigFileChanged;

        //_currentDirWatcher.Created += ConfigFileChanged;
        _currentDirWatcher.EnableRaisingEvents = true;

        _homeDirWatcher.Changed += ConfigFileChanged;

        //_homeDirWatcher.Created += ConfigFileChanged;
        _homeDirWatcher.EnableRaisingEvents = true;
    }

    private static void StopConfigFileWatcher () {
        _currentDirWatcher.EnableRaisingEvents = false;
        _currentDirWatcher.Changed -= ConfigFileChanged;
        _currentDirWatcher.Created -= ConfigFileChanged;

        _homeDirWatcher.EnableRaisingEvents = false;
        _homeDirWatcher.Changed -= ConfigFileChanged;
        _homeDirWatcher.Created -= ConfigFileChanged;
    }

    private static void UICatalogMain (Options options) {
        StartConfigFileWatcher ();

        // By setting _forceDriver we ensure that if the user has specified a driver on the command line, it will be used
        // regardless of what's in a config file.
        Application.ForceDriver = _forceDriver = options.Driver;

        // If a Scenario name has been provided on the commandline
        // run it and exit when done.
        if (options.Scenario != "none") {
            _topLevelColorScheme = "Base";

            int item = _scenarios!.FindIndex (
<<<<<<< HEAD
                                              s => s.GetName ()
                                                    .Equals (options.Scenario, StringComparison.OrdinalIgnoreCase));
=======
                                              s =>
                                                  s.GetName ()
                                                   .Equals (options.Scenario, StringComparison.OrdinalIgnoreCase));
>>>>>>> 2e95cec4
            _selectedScenario = (Scenario)Activator.CreateInstance (_scenarios[item].GetType ())!;

            Application.Init (driverName: _forceDriver);
            _selectedScenario.Theme = _cachedTheme;
            _selectedScenario.TopLevelColorScheme = _topLevelColorScheme;
            _selectedScenario.Init ();
            _selectedScenario.Setup ();
            _selectedScenario.Run ();
            _selectedScenario.Dispose ();
            _selectedScenario = null;
            Application.Shutdown ();
            VerifyObjectsWereDisposed ();

            return;
        }

        _aboutMessage = new StringBuilder ();
        _aboutMessage.AppendLine (@"A comprehensive sample library for");
        _aboutMessage.AppendLine (@"");
        _aboutMessage.AppendLine (@"  _______                  _             _   _____       _  ");
        _aboutMessage.AppendLine (@" |__   __|                (_)           | | / ____|     (_) ");
        _aboutMessage.AppendLine (@"    | | ___ _ __ _ __ ___  _ _ __   __ _| || |  __ _   _ _  ");
        _aboutMessage.AppendLine (@"    | |/ _ \ '__| '_ ` _ \| | '_ \ / _` | || | |_ | | | | | ");
        _aboutMessage.AppendLine (@"    | |  __/ |  | | | | | | | | | | (_| | || |__| | |_| | | ");
        _aboutMessage.AppendLine (@"    |_|\___|_|  |_| |_| |_|_|_| |_|\__,_|_(_)_____|\__,_|_| ");
        _aboutMessage.AppendLine (@"");
        _aboutMessage.AppendLine (@"v2 - Work in Progress");
        _aboutMessage.AppendLine (@"");
        _aboutMessage.AppendLine (@"https://github.com/gui-cs/Terminal.Gui");

        while (RunUICatalogTopLevel () is { } scenario) {
            VerifyObjectsWereDisposed ();
            Themes!.Theme = _cachedTheme!;
            Apply ();
            scenario.Theme = _cachedTheme;
            scenario.TopLevelColorScheme = _topLevelColorScheme;
            scenario.Init ();
            scenario.Setup ();
            scenario.Run ();
            scenario.Dispose ();

            // This call to Application.Shutdown brackets the Application.Init call
            // made by Scenario.Init() above
            Application.Shutdown ();

            VerifyObjectsWereDisposed ();
        }

        StopConfigFileWatcher ();
        VerifyObjectsWereDisposed ();
    }

    private static void VerifyObjectsWereDisposed () {
#if DEBUG_IDISPOSABLE

        // Validate there are no outstanding Responder-based instances 
        // after a scenario was selected to run. This proves the main UI Catalog
        // 'app' closed cleanly.
        foreach (Responder? inst in Responder.Instances) {
            Debug.Assert (inst.WasDisposed);
        }

        Responder.Instances.Clear ();

        // Validate there are no outstanding Application.RunState-based instances 
        // after a scenario was selected to run. This proves the main UI Catalog
        // 'app' closed cleanly.
        foreach (RunState? inst in RunState.Instances) {
            Debug.Assert (inst.WasDisposed);
        }

        RunState.Instances.Clear ();
#endif
    }

    /// <summary>
    ///     This is the main UI Catalog app view. It is run fresh when the app loads (if a Scenario has not been passed on
    ///     the command line) and each time a Scenario ends.
    /// </summary>
    public class UICatalogTopLevel : Toplevel {
        private readonly CollectionNavigator _scenarioCollectionNav = new ();
        public ListView CategoryList;
        public StatusItem DriverName;
        public MenuItem? miForce16Colors;
        public MenuItem? miIsMenuBorderDisabled;
        public MenuItem? miIsMouseDisabled;
        public MenuItem? miUseSubMenusSingleFrame;
        public StatusItem OS;

        // UI Catalog uses TableView for the scenario list instead of a ListView to demonstate how
        // TableView works. There's no real reason not to use ListView. Because we use TableView, and TableView
        // doesn't (currently) have CollectionNavigator support built in, we implement it here, within the app.
        public TableView ScenarioList;

        public UICatalogTopLevel () {
            _themeMenuItems = CreateThemeMenuItems ();
            _themeMenuBarItem = new MenuBarItem ("_Themes", _themeMenuItems);
<<<<<<< HEAD
            MenuBar = new MenuBar (
                                   new[] {
                                             new (
                                                  "_File",
                                                  new MenuItem[] {
                                                                     new ("_Quit", "Quit UI Catalog", RequestStop)
                                                                 }),
                                             _themeMenuBarItem,
                                             new ("Diag_nostics", CreateDiagnosticMenuItems ()),
                                             new (
                                                  "_Help",
                                                  new MenuItem[] {
                                                                     new (
                                                                          "_Documentation",
                                                                          "",
                                                                          () => OpenUrl (
                                                                           "https://gui-cs.github.io/Terminal.GuiV2Docs"),
                                                                          null,
                                                                          null,
                                                                          (KeyCode)Key.F1),
                                                                     new (
                                                                          "_README",
                                                                          "",
                                                                          () => OpenUrl (
                                                                           "https://github.com/gui-cs/Terminal.Gui"),
                                                                          null,
                                                                          null,
                                                                          (KeyCode)Key.F2),
                                                                     new (
                                                                          "_About...",
                                                                          "About UI Catalog",
                                                                          () => MessageBox.Query (
                                                                           "About UI Catalog",
                                                                           _aboutMessage!.ToString (),
                                                                           0,
                                                                           false,
                                                                           "_Ok"),
                                                                          null,
                                                                          null,
                                                                          (KeyCode)Key.A.WithCtrl)
                                                                 })
                                         });
=======
            MenuBar = new MenuBar {
                                      Menus =  [
                                      new MenuBarItem ("_File", new MenuItem[] {
                                                                                   new (
                                                                                    "_Quit",
                                                                                    "Quit UI Catalog",
                                                                                    RequestStop)
                                                                               }),
                                      _themeMenuBarItem,
                                      new MenuBarItem ("Diag_nostics", CreateDiagnosticMenuItems ()),
                                      new MenuBarItem (
                                                       "_Help",
                                                       new MenuItem[] {
                                                                          new (
                                                                               "_Documentation",
                                                                               "",
                                                                               () => OpenUrl (
                                                                                "https://gui-cs.github.io/Terminal.GuiV2Docs"),
                                                                               null,
                                                                               null,
                                                                               (KeyCode)Key.F1),
                                                                          new (
                                                                               "_README",
                                                                               "",
                                                                               () => OpenUrl (
                                                                                "https://github.com/gui-cs/Terminal.Gui"),
                                                                               null,
                                                                               null,
                                                                               (KeyCode)Key.F2),
                                                                          new (
                                                                               "_About...",
                                                                               "About UI Catalog",
                                                                               () => MessageBox.Query (
                                                                                "About UI Catalog",
                                                                                _aboutMessage!.ToString (),
                                                                                0,
                                                                                false,
                                                                                "_Ok"),
                                                                               null,
                                                                               null,
                                                                               (KeyCode)Key.A.WithCtrl)
                                                                      })
                                          ]
                                  };
>>>>>>> 2e95cec4

            DriverName = new StatusItem (Key.Empty, "Driver:", null);
            OS = new StatusItem (Key.Empty, "OS:", null);

            StatusBar = new StatusBar {
                                          Visible = ShowStatusBar
                                      };

            StatusBar.Items = new[] {
                                        new (
                                             Application.QuitKey,
                                             $"~{Application.QuitKey} to quit",
                                             () => {
                                                 if (_selectedScenario is null) {
                                                     // This causes GetScenarioToRun to return null
                                                     _selectedScenario = null;
                                                     RequestStop ();
                                                 } else {
                                                     _selectedScenario.RequestStop ();
                                                 }
                                             }),
                                        new (
                                             Key.F10,
                                             "~F10~ Status Bar",
                                             () => {
                                                 StatusBar.Visible = !StatusBar.Visible;

                                                 //ContentPane!.Height = Dim.Fill(StatusBar.Visible ? 1 : 0);
                                                 LayoutSubviews ();
                                                 SetSubViewNeedsDisplay ();
                                             }),
                                        DriverName,
                                        OS
                                    };

            // Create the Category list view. This list never changes.
<<<<<<< HEAD
            CategoryList = new ListView (_categories) {
                                                          X = 0,
                                                          Y = 1,
                                                          Width = Dim.Percent (30),
                                                          Height = Dim.Fill (1),
                                                          AllowsMarking = false,
                                                          CanFocus = true,
                                                          Title = "Categories",
                                                          BorderStyle = LineStyle.Single,
                                                          SuperViewRendersLineCanvas = true
                                                      };
=======
            CategoryList = new ListView {
                                            X = 0,
                                            Y = 1,
                                            Width = Dim.Percent (30),
                                            Height = Dim.Fill (1),
                                            AllowsMarking = false,
                                            CanFocus = true,
                                            Title = "Categories",
                                            BorderStyle = LineStyle.Single,
                                            SuperViewRendersLineCanvas = true,
                                            Source = new ListWrapper (_categories)
                                        };
>>>>>>> 2e95cec4
            CategoryList.OpenSelectedItem += (s, a) => { ScenarioList!.SetFocus (); };
            CategoryList.SelectedItemChanged += CategoryView_SelectedChanged;

            // Create the scenario list. The contents of the scenario list changes whenever the
            // Category list selection changes (to show just the scenarios that belong to the selected
            // category).
            ScenarioList = new TableView {
                                             X = Pos.Right (CategoryList) - 1,
                                             Y = 1,
                                             Width = Dim.Fill (),
                                             Height = Dim.Fill (1),

                                             //AllowsMarking = false,
                                             CanFocus = true,
                                             Title = "Scenarios",
                                             BorderStyle = LineStyle.Single,
                                             SuperViewRendersLineCanvas = true
                                         };

            // TableView provides many options for table headers. For simplicity we turn all 
            // of these off. By enabling FullRowSelect and turning off headers, TableView looks just
            // like a ListView
            ScenarioList.FullRowSelect = true;
            ScenarioList.Style.ShowHeaders = false;
            ScenarioList.Style.ShowHorizontalHeaderOverline = false;
            ScenarioList.Style.ShowHorizontalHeaderUnderline = false;
            ScenarioList.Style.ShowHorizontalBottomline = false;
            ScenarioList.Style.ShowVerticalCellLines = false;
            ScenarioList.Style.ShowVerticalHeaderLines = false;

            /* By default TableView lays out columns at render time and only
<<<<<<< HEAD
            * measures y rows of data at a time.  Where y is the height of the
            * console. This is for the following reasons:
            * 
            * - Performance, when tables have a large amount of data
            * - Defensive, prevents a single wide cell value pushing other
            *   columns off screen (requiring horizontal scrolling
            * 
            * In the case of UICatalog here, such an approach is overkill so
            * we just measure all the data ourselves and set the appropriate
            * max widths as ColumnStyles 
            */
=======
             * measures y rows of data at a time.  Where y is the height of the
             * console. This is for the following reasons:
             *
             * - Performance, when tables have a large amount of data
             * - Defensive, prevents a single wide cell value pushing other
             *   columns off screen (requiring horizontal scrolling
             *
             * In the case of UICatalog here, such an approach is overkill so
             * we just measure all the data ourselves and set the appropriate
             * max widths as ColumnStyles
             */
>>>>>>> 2e95cec4
            int longestName = _scenarios!.Max (s => s.GetName ().Length);
            ScenarioList.Style.ColumnStyles.Add (
                                                 0,
                                                 new ColumnStyle {
<<<<<<< HEAD
                                                                     MaxWidth = longestName, MinWidth = longestName,
=======
                                                                     MaxWidth = longestName,
                                                                     MinWidth = longestName,
>>>>>>> 2e95cec4
                                                                     MinAcceptableWidth = longestName
                                                                 });
            ScenarioList.Style.ColumnStyles.Add (1, new ColumnStyle { MaxWidth = 1 });

            // Enable user to find & select a scenario by typing text
            // TableView does not (currently) have built-in CollectionNavigator support (the ability for the 
            // user to type and the items that match get selected). We implement it in the app instead. 
            ScenarioList.KeyDown += (s, a) => {
                if (CollectionNavigatorBase.IsCompatibleKey (a)) {
<<<<<<< HEAD
                    int? newItem = _scenarioCollectionNav?.GetNextMatchingItem (ScenarioList.SelectedRow, (char)a);
=======
                    int? newItem =
                        _scenarioCollectionNav?.GetNextMatchingItem (
                                                                     ScenarioList.SelectedRow,
                                                                     (char)a);
>>>>>>> 2e95cec4
                    if (newItem is int v && newItem != -1) {
                        ScenarioList.SelectedRow = v;
                        ScenarioList.EnsureSelectedCellIsVisible ();
                        ScenarioList.SetNeedsDisplay ();
                        a.Handled = true;
                    }
                }
            };
            ScenarioList.CellActivated += ScenarioView_OpenSelectedItem;

            // TableView typically is a grid where nav keys are biased for moving left/right.
            ScenarioList.KeyBindings.Add (Key.Home, Command.TopHome);
            ScenarioList.KeyBindings.Add (Key.End, Command.BottomEnd);

            // Ideally, TableView.MultiSelect = false would turn off any keybindings for
            // multi-select options. But it currently does not. UI Catalog uses Ctrl-A for
            // a shortcut to About.
            ScenarioList.MultiSelect = false;
            ScenarioList.KeyBindings.Remove (Key.A.WithCtrl);

            Add (CategoryList);
            Add (ScenarioList);

            Add (MenuBar);
            Add (StatusBar);

            Loaded += LoadedHandler;
            Unloaded += UnloadedHandler;

            // Restore previous selections
            CategoryList.SelectedItem = _cachedCategoryIndex;
            ScenarioList.SelectedRow = _cachedScenarioIndex;

            Applied += ConfigAppliedHandler;
        }

        public void ConfigChanged () {
            if ((_topLevelColorScheme == null) || !Colors.ColorSchemes.ContainsKey (_topLevelColorScheme)) {
                _topLevelColorScheme = "Base";
            }

            _cachedTheme = Themes?.Theme;

            _themeMenuItems = CreateThemeMenuItems ();
            _themeMenuBarItem!.Children = _themeMenuItems;
            foreach (MenuItem mi in _themeMenuItems!) {
                if (mi is { Parent: null }) {
                    mi.Parent = _themeMenuBarItem;
                }
            }

            ColorScheme = Colors.ColorSchemes[_topLevelColorScheme];

            MenuBar.Menus[0].Children[0].Shortcut = (KeyCode)Application.QuitKey;
            StatusBar.Items[0].Shortcut = Application.QuitKey;
            StatusBar.Items[0].Title = $"~{Application.QuitKey} to quit";

            miIsMouseDisabled!.Checked = Application.IsMouseDisabled;

            int height = ShowStatusBar ? 1 : 0; // + (MenuBar.Visible ? 1 : 0);

            //ContentPane.Height = Dim.Fill (height);

            StatusBar.Visible = ShowStatusBar;

            Application.Top.SetNeedsDisplay ();
        }

        public MenuItem[]? CreateThemeMenuItems () {
            List<MenuItem> menuItems = CreateForce16ColorItems ().ToList ();
            menuItems.Add (null!);

            var schemeCount = 0;
            foreach (KeyValuePair<string, ThemeScope> theme in Themes!) {
                var item = new MenuItem {
                                            Title = $"_{theme.Key}",
                                            Shortcut = (KeyCode)new Key ((KeyCode)((uint)KeyCode.D1 + schemeCount++))
                                                .WithCtrl
                                        };
                item.CheckType |= MenuItemCheckStyle.Checked;
                item.Checked = theme.Key == _cachedTheme; // CM.Themes.Theme;
                item.Action += () => {
                    Themes.Theme = _cachedTheme = theme.Key;
                    Apply ();
                };
                menuItems.Add (item);
            }

<<<<<<< HEAD
            List<MenuItem> schemeMenuItems = new ();
=======
            List<MenuItem> schemeMenuItems = new List<MenuItem> ();
>>>>>>> 2e95cec4
            foreach (KeyValuePair<string, ColorScheme> sc in Colors.ColorSchemes) {
                var item = new MenuItem {
                                            Title = $"_{sc.Key}",
                                            Data = sc.Key
                                        };
                item.CheckType |= MenuItemCheckStyle.Radio;
                item.Checked = sc.Key == _topLevelColorScheme;
                item.Action += () => {
                    _topLevelColorScheme = (string)item.Data;
                    foreach (MenuItem schemeMenuItem in schemeMenuItems) {
<<<<<<< HEAD
                        schemeMenuItem.Checked = (string)schemeMenuItem.Data == _topLevelColorScheme;
=======
                        schemeMenuItem.Checked =
                            (string)schemeMenuItem.Data == _topLevelColorScheme;
>>>>>>> 2e95cec4
                    }

                    ColorScheme = Colors.ColorSchemes[_topLevelColorScheme];
                    Application.Top.SetNeedsDisplay ();
                };
                schemeMenuItems.Add (item);
            }

            menuItems.Add (null!);
            var mbi = new MenuBarItem ("_Color Scheme for Application.Top", schemeMenuItems.ToArray ());
            menuItems.Add (mbi);

            return menuItems.ToArray ();
        }

        private void CategoryView_SelectedChanged (object? sender, ListViewItemEventArgs? e) {
            string item = _categories![e!.Item];
            List<Scenario> newlist;
            if (e.Item == 0) {
                // First category is "All"
                newlist = _scenarios!;
                newlist = _scenarios!;
            } else {
                newlist = _scenarios!.Where (s => s.GetCategories ().Contains (item)).ToList ();
            }

            ScenarioList.Table = new EnumerableTableSource<Scenario> (
                                                                      newlist,
                                                                      new Dictionary<string, Func<Scenario, object>> {
                                                                          { "Name", s => s.GetName () }, {
                                                                              "Description",
                                                                              s => s.GetDescription ()
                                                                          }
                                                                      });

            // Create a collection of just the scenario names (the 1st column in our TableView)
            // for CollectionNavigator. 
<<<<<<< HEAD
            List<object> firstColumnList = new ();
=======
            List<object> firstColumnList = new List<object> ();
>>>>>>> 2e95cec4
            for (var i = 0; i < ScenarioList.Table.Rows; i++) {
                firstColumnList.Add (ScenarioList.Table[i, 0]);
            }

            _scenarioCollectionNav.Collection = firstColumnList;
        }

        private void ConfigAppliedHandler (object? sender, ConfigurationManagerEventArgs? a) { ConfigChanged (); }

        private MenuItem[] CreateDiagnosticFlagsMenuItems () {
            const string OFF = "Diagnostics: _Off";
            const string FRAME_RULER = "Diagnostics: Frame _Ruler";
            const string FRAME_PADDING = "Diagnostics: _Frame Padding";
            var index = 0;

<<<<<<< HEAD
            List<MenuItem> menuItems = new ();
=======
            List<MenuItem> menuItems = new List<MenuItem> ();
>>>>>>> 2e95cec4
            foreach (Enum diag in Enum.GetValues (_diagnosticFlags.GetType ())) {
                var item = new MenuItem {
                                            Title = GetDiagnosticsTitle (diag),
                                            Shortcut = (KeyCode)new Key (index.ToString ()[0]).WithAlt
                                        };
                index++;
                item.CheckType |= MenuItemCheckStyle.Checked;
                if (GetDiagnosticsTitle (ConsoleDriver.DiagnosticFlags.Off) == item.Title) {
                    item.Checked = (_diagnosticFlags & (ConsoleDriver.DiagnosticFlags.FramePadding
<<<<<<< HEAD
                                                        | ConsoleDriver.DiagnosticFlags.FrameRuler)) == 0;
=======
                                                        | ConsoleDriver.DiagnosticFlags
                                                                       .FrameRuler)) == 0;
>>>>>>> 2e95cec4
                } else {
                    item.Checked = _diagnosticFlags.HasFlag (diag);
                }

                item.Action += () => {
                    string t = GetDiagnosticsTitle (ConsoleDriver.DiagnosticFlags.Off);
                    if (item.Title == t && item.Checked == false) {
<<<<<<< HEAD
                        _diagnosticFlags &= ~(ConsoleDriver.DiagnosticFlags.FramePadding
                                              | ConsoleDriver.DiagnosticFlags.FrameRuler);
                        item.Checked = true;
                    } else if (item.Title == t && item.Checked == true) {
                        _diagnosticFlags |= ConsoleDriver.DiagnosticFlags.FramePadding
                                            | ConsoleDriver.DiagnosticFlags.FrameRuler;
=======
                        _diagnosticFlags &= ~(ConsoleDriver.DiagnosticFlags.FramePadding |
                                              ConsoleDriver.DiagnosticFlags.FrameRuler);
                        item.Checked = true;
                    } else if (item.Title == t && item.Checked == true) {
                        _diagnosticFlags |= ConsoleDriver.DiagnosticFlags.FramePadding |
                                            ConsoleDriver.DiagnosticFlags.FrameRuler;
>>>>>>> 2e95cec4
                        item.Checked = false;
                    } else {
                        Enum f = GetDiagnosticsEnumValue (item.Title);
                        if (_diagnosticFlags.HasFlag (f)) {
                            SetDiagnosticsFlag (f, false);
                        } else {
                            SetDiagnosticsFlag (f, true);
                        }
                    }

                    foreach (MenuItem menuItem in menuItems) {
                        if (menuItem.Title == t) {
<<<<<<< HEAD
                            menuItem.Checked = !_diagnosticFlags.HasFlag (ConsoleDriver.DiagnosticFlags.FrameRuler)
                                               && !_diagnosticFlags.HasFlag (
                                                                             ConsoleDriver.DiagnosticFlags
                                                                                 .FramePadding);
                        } else if (menuItem.Title != t) {
                            menuItem.Checked = _diagnosticFlags.HasFlag (GetDiagnosticsEnumValue (menuItem.Title));
=======
                            menuItem.Checked =
                                !_diagnosticFlags.HasFlag (
                                                           ConsoleDriver.DiagnosticFlags
                                                                        .FrameRuler)
                                && !_diagnosticFlags.HasFlag (ConsoleDriver.DiagnosticFlags.FramePadding);
                        } else if (menuItem.Title != t) {
                            menuItem.Checked =
                                _diagnosticFlags.HasFlag (
                                                          GetDiagnosticsEnumValue (menuItem.Title));
>>>>>>> 2e95cec4
                        }
                    }

                    ConsoleDriver.Diagnostics = _diagnosticFlags;
                    Application.Top.SetNeedsDisplay ();
                };
                menuItems.Add (item);
            }

            return menuItems.ToArray ();

            string GetDiagnosticsTitle (Enum diag) {
                return Enum.GetName (_diagnosticFlags.GetType (), diag) switch {
                           "Off" => OFF,
                           "FrameRuler" => FRAME_RULER,
                           "FramePadding" => FRAME_PADDING,
                           _ => ""
                       };
            }

            Enum GetDiagnosticsEnumValue (string title) {
                return title switch {
                           FRAME_RULER => ConsoleDriver.DiagnosticFlags.FrameRuler,
                           FRAME_PADDING => ConsoleDriver.DiagnosticFlags.FramePadding,
                           _ => null!
                       };
            }

            void SetDiagnosticsFlag (Enum diag, bool add) {
                switch (diag) {
                    case ConsoleDriver.DiagnosticFlags.FrameRuler:
                        if (add) {
                            _diagnosticFlags |= ConsoleDriver.DiagnosticFlags.FrameRuler;
                        } else {
                            _diagnosticFlags &= ~ConsoleDriver.DiagnosticFlags.FrameRuler;
                        }

                        break;
                    case ConsoleDriver.DiagnosticFlags.FramePadding:
                        if (add) {
                            _diagnosticFlags |= ConsoleDriver.DiagnosticFlags.FramePadding;
                        } else {
                            _diagnosticFlags &= ~ConsoleDriver.DiagnosticFlags.FramePadding;
                        }

                        break;
                    default:
                        _diagnosticFlags = default (ConsoleDriver.DiagnosticFlags);

                        break;
                }
            }
        }

        private List<MenuItem[]> CreateDiagnosticMenuItems () {
<<<<<<< HEAD
            List<MenuItem[]> menuItems = new() {
                                                   CreateDiagnosticFlagsMenuItems (),
                                                   new MenuItem[] { null! },
                                                   CreateDisabledEnabledMouseItems (),
                                                   CreateDisabledEnabledMenuBorder (),
                                                   CreateDisabledEnableUseSubMenusSingleFrame (),
                                                   CreateKeyBindingsMenuItems ()
                                               };
=======
            List<MenuItem[]> menuItems = new List<MenuItem[]> {
                                                                  CreateDiagnosticFlagsMenuItems (),
                                                                  new MenuItem[] { null! },
                                                                  CreateDisabledEnabledMouseItems (),
                                                                  CreateDisabledEnabledMenuBorder (),
                                                                  CreateDisabledEnableUseSubMenusSingleFrame (),
                                                                  CreateKeyBindingsMenuItems ()
                                                              };
>>>>>>> 2e95cec4

            return menuItems;
        }

        // TODO: This should be an ConfigurationManager setting
        private MenuItem[] CreateDisabledEnabledMenuBorder () {
<<<<<<< HEAD
            List<MenuItem> menuItems = new ();
=======
            List<MenuItem> menuItems = new List<MenuItem> ();
>>>>>>> 2e95cec4
            miIsMenuBorderDisabled = new MenuItem {
                                                      Title = "Disable Menu _Border"
                                                  };
            miIsMenuBorderDisabled.Shortcut =
<<<<<<< HEAD
                (KeyCode)new Key (miIsMenuBorderDisabled!.Title!.Substring (14, 1)[0]).WithAlt.WithCtrl;
            miIsMenuBorderDisabled.CheckType |= MenuItemCheckStyle.Checked;
            miIsMenuBorderDisabled.Action += () => {
                miIsMenuBorderDisabled.Checked = (bool)!miIsMenuBorderDisabled.Checked!;
                MenuBar.MenusBorderStyle = !(bool)miIsMenuBorderDisabled.Checked ? LineStyle.Single : LineStyle.None;
=======
                (KeyCode)new Key (miIsMenuBorderDisabled!.Title!.Substring (14, 1)[0]).WithAlt
                    .WithCtrl;
            miIsMenuBorderDisabled.CheckType |= MenuItemCheckStyle.Checked;
            miIsMenuBorderDisabled.Action += () => {
                miIsMenuBorderDisabled.Checked = (bool)!miIsMenuBorderDisabled.Checked!;
                MenuBar.MenusBorderStyle = !(bool)miIsMenuBorderDisabled.Checked
                                               ? LineStyle.Single
                                               : LineStyle.None;
>>>>>>> 2e95cec4
            };
            menuItems.Add (miIsMenuBorderDisabled);

            return menuItems.ToArray ();
        }

        private MenuItem[] CreateDisabledEnabledMouseItems () {
<<<<<<< HEAD
            List<MenuItem> menuItems = new ();
=======
            List<MenuItem> menuItems = new List<MenuItem> ();
>>>>>>> 2e95cec4
            miIsMouseDisabled = new MenuItem {
                                                 Title = "_Disable Mouse"
                                             };
            miIsMouseDisabled.Shortcut =
                (KeyCode)new Key (miIsMouseDisabled!.Title!.Substring (1, 1)[0]).WithAlt.WithCtrl;
            miIsMouseDisabled.CheckType |= MenuItemCheckStyle.Checked;
            miIsMouseDisabled.Action += () => {
<<<<<<< HEAD
                miIsMouseDisabled.Checked = Application.IsMouseDisabled = (bool)!miIsMouseDisabled.Checked!;
=======
                miIsMouseDisabled.Checked =
                    Application.IsMouseDisabled = (bool)!miIsMouseDisabled.Checked!;
>>>>>>> 2e95cec4
            };
            menuItems.Add (miIsMouseDisabled);

            return menuItems.ToArray ();
        }

        // TODO: This should be an ConfigurationManager setting
        private MenuItem[] CreateDisabledEnableUseSubMenusSingleFrame () {
<<<<<<< HEAD
            List<MenuItem> menuItems = new ();
            miUseSubMenusSingleFrame = new MenuItem {
                                                        Title = "Enable _Sub-Menus Single Frame"
                                                    };
            miUseSubMenusSingleFrame.Shortcut = KeyCode.CtrlMask | KeyCode.AltMask
                                                                 | (KeyCode)miUseSubMenusSingleFrame!.Title!.Substring (
                                                                  8,
                                                                  1)[0];
=======
            List<MenuItem> menuItems = new List<MenuItem> ();
            miUseSubMenusSingleFrame = new MenuItem {
                                                        Title = "Enable _Sub-Menus Single Frame"
                                                    };
            miUseSubMenusSingleFrame.Shortcut = KeyCode.CtrlMask | KeyCode.AltMask |
                                                (KeyCode)miUseSubMenusSingleFrame!.Title!.Substring (8, 1)[
                                                 0];
>>>>>>> 2e95cec4
            miUseSubMenusSingleFrame.CheckType |= MenuItemCheckStyle.Checked;
            miUseSubMenusSingleFrame.Action += () => {
                miUseSubMenusSingleFrame.Checked = (bool)!miUseSubMenusSingleFrame.Checked!;
                MenuBar.UseSubMenusSingleFrame = (bool)miUseSubMenusSingleFrame.Checked;
            };
            menuItems.Add (miUseSubMenusSingleFrame);

            return menuItems.ToArray ();
        }

        private MenuItem[] CreateForce16ColorItems () {
<<<<<<< HEAD
            List<MenuItem> menuItems = new ();
=======
            List<MenuItem> menuItems = new List<MenuItem> ();
>>>>>>> 2e95cec4
            miForce16Colors = new MenuItem {
                                               Title = "Force _16 Colors",
                                               Shortcut = (KeyCode)Key.F6,
                                               Checked = Application.Force16Colors,
                                               CanExecute = () => Application.Driver.SupportsTrueColor
                                           };
            miForce16Colors.CheckType |= MenuItemCheckStyle.Checked;
            miForce16Colors.Action += () => {
                miForce16Colors.Checked = Application.Force16Colors = (bool)!miForce16Colors.Checked!;
                Application.Refresh ();
            };
            menuItems.Add (miForce16Colors);

            return menuItems.ToArray ();
        }

        private MenuItem[] CreateKeyBindingsMenuItems () {
<<<<<<< HEAD
            List<MenuItem> menuItems = new ();
=======
            List<MenuItem> menuItems = new List<MenuItem> ();
>>>>>>> 2e95cec4
            var item = new MenuItem {
                                        Title = "_Key Bindings",
                                        Help = "Change which keys do what"
                                    };
            item.Action += () => {
                var dlg = new KeyBindingsDialog ();
                Application.Run (dlg);
            };

            menuItems.Add (null!);
            menuItems.Add (item);

            return menuItems.ToArray ();
        }

        private void LoadedHandler (object? sender, EventArgs? args) {
            ConfigChanged ();

            miIsMouseDisabled!.Checked = Application.IsMouseDisabled;
            DriverName.Title = $"Driver: {Driver.GetVersionInfo ()}";
<<<<<<< HEAD
            OS.Title = $"OS: {RuntimeEnvironment.OperatingSystem} {RuntimeEnvironment.OperatingSystemVersion}";
=======
            OS.Title =
                $"OS: {RuntimeEnvironment.OperatingSystem} {RuntimeEnvironment.OperatingSystemVersion}";
>>>>>>> 2e95cec4

            if (_selectedScenario != null) {
                _selectedScenario = null;
                _isFirstRunning = false;
            }

            if (!_isFirstRunning) {
                ScenarioList.SetFocus ();
            }

            StatusBar.VisibleChanged += (s, e) => {
                ShowStatusBar = StatusBar.Visible;

                int height = StatusBar.Visible ? 1 : 0;
                CategoryList.Height = Dim.Fill (height);
                ScenarioList.Height = Dim.Fill (height);

                // ContentPane.Height = Dim.Fill (height);
                LayoutSubviews ();
                SetSubViewNeedsDisplay ();
            };

            Loaded -= LoadedHandler;
            CategoryList.EnsureSelectedItemVisible ();
            ScenarioList.EnsureSelectedCellIsVisible ();
        }

        /// <summary>Launches the selected scenario, setting the global _selectedScenario</summary>
        /// <param name="e"></param>
        private void ScenarioView_OpenSelectedItem (object? sender, EventArgs? e) {
            if (_selectedScenario is null) {
                // Save selected item state
                _cachedCategoryIndex = CategoryList.SelectedItem;
                _cachedScenarioIndex = ScenarioList.SelectedRow;

                // Create new instance of scenario (even though Scenarios contains instances)
                var selectedScenarioName = (string)ScenarioList.Table[ScenarioList.SelectedRow, 0];
<<<<<<< HEAD
                _selectedScenario =
                    (Scenario)Activator.CreateInstance (
                                                        _scenarios!.FirstOrDefault (
                                                         s => s.GetName () == selectedScenarioName)!.GetType ())!;
=======
                _selectedScenario = (Scenario)Activator.CreateInstance (
                                                                        _scenarios!.FirstOrDefault (
                                                                             s => s.GetName ()
                                                                                 == selectedScenarioName)!
                                                                            .GetType ())!;
>>>>>>> 2e95cec4

                // Tell the main app to stop
                Application.RequestStop ();
            }
        }

        private void UnloadedHandler (object? sender, EventArgs? args) {
            Applied -= ConfigAppliedHandler;
            Unloaded -= UnloadedHandler;
        }
    }

    private struct Options {
        public string Driver;

        public string Scenario;
        /* etc. */
    }
}<|MERGE_RESOLUTION|>--- conflicted
+++ resolved
@@ -15,12 +15,16 @@
 using static Terminal.Gui.ConfigurationManager;
 using Command = Terminal.Gui.Command;
 using RuntimeEnvironment = Microsoft.DotNet.PlatformAbstractions.RuntimeEnvironment;
+using Command = Terminal.Gui.Command;
+using RuntimeEnvironment = Microsoft.DotNet.PlatformAbstractions.RuntimeEnvironment;
 
 #nullable enable
 
 namespace UICatalog;
 
 /// <summary>
+///     UI Catalog is a comprehensive sample library for Terminal.Gui. It provides a simple UI for adding to the
+///     catalog of scenarios.
 ///     UI Catalog is a comprehensive sample library for Terminal.Gui. It provides a simple UI for adding to the
 ///     catalog of scenarios.
 /// </summary>
@@ -43,6 +47,24 @@
 ///         See the project README for more details
 ///         (https://github.com/gui-cs/Terminal.Gui/tree/master/UICatalog/README.md).
 ///     </para>
+///     <para>UI Catalog attempts to satisfy the following goals:</para>
+///     <para>
+///         <list type="number">
+///             <item>
+///                 <description>Be an easy to use showcase for Terminal.Gui concepts and features.</description>
+///             </item>
+///             <item>
+///                 <description>Provide sample code that illustrates how to properly implement said concepts & features.</description>
+///             </item>
+///             <item>
+///                 <description>Make it easy for contributors to add additional samples in a structured way.</description>
+///             </item>
+///         </list>
+///     </para>
+///     <para>
+///         See the project README for more details
+///         (https://github.com/gui-cs/Terminal.Gui/tree/master/UICatalog/README.md).
+///     </para>
 /// </remarks>
 class UICatalogApp {
     private static StringBuilder? _aboutMessage;
@@ -71,6 +93,32 @@
     [SerializableConfigurationProperty (Scope = typeof (AppScope), OmitClassName = true)]
     [JsonPropertyName ("UICatalog.StatusBar")]
     public static bool ShowStatusBar { get; set; } = true;
+    private static StringBuilder? _aboutMessage;
+    private static int _cachedCategoryIndex;
+
+    // When a scenario is run, the main app is killed. These items
+    // are therefore cached so that when the scenario exits the
+    // main app UI can be restored to previous state
+    private static int _cachedScenarioIndex;
+    private static string? _cachedTheme = string.Empty;
+    private static List<string>? _categories;
+    private static readonly FileSystemWatcher _currentDirWatcher = new ();
+    private static ConsoleDriver.DiagnosticFlags _diagnosticFlags;
+    private static string _forceDriver = string.Empty;
+    private static readonly FileSystemWatcher _homeDirWatcher = new ();
+    private static bool _isFirstRunning = true;
+    private static Options _options;
+    private static List<Scenario>? _scenarios;
+
+    // If set, holds the scenario the user selected
+    private static Scenario? _selectedScenario;
+    private static MenuBarItem? _themeMenuBarItem;
+    private static MenuItem[]? _themeMenuItems;
+    private static string _topLevelColorScheme = string.Empty;
+
+    [SerializableConfigurationProperty (Scope = typeof (AppScope), OmitClassName = true)]
+    [JsonPropertyName ("UICatalog.StatusBar")]
+    public static bool ShowStatusBar { get; set; } = true;
 
     private static void ConfigFileChanged (object sender, FileSystemEventArgs e) {
         if (Application.Top == null) {
@@ -85,11 +133,29 @@
 
     private static int Main (string[] args) {
         Console.OutputEncoding = Encoding.Default;
+    private static void ConfigFileChanged (object sender, FileSystemEventArgs e) {
+        if (Application.Top == null) {
+            return;
+        }
+
+        // TODO: This is a hack. Figure out how to ensure that the file is fully written before reading it.
+        //Thread.Sleep (500);
+        Load ();
+        Apply ();
+    }
+
+    private static int Main (string[] args) {
+        Console.OutputEncoding = Encoding.Default;
 
         if (Debugger.IsAttached) {
             CultureInfo.DefaultThreadCurrentUICulture = CultureInfo.GetCultureInfo ("en-US");
         }
-
+        if (Debugger.IsAttached) {
+            CultureInfo.DefaultThreadCurrentUICulture = CultureInfo.GetCultureInfo ("en-US");
+        }
+
+        _scenarios = Scenario.GetScenarios ();
+        _categories = Scenario.GetAllCategories ();
         _scenarios = Scenario.GetScenarios ();
         _categories = Scenario.GetAllCategories ();
 
@@ -105,6 +171,18 @@
                                                                           .ToArray ());
         driverOption.AddAlias ("-d");
         driverOption.AddAlias ("--d");
+        // Process command line args
+        // "UICatalog [-driver <driver>] [scenario name]"
+        // If no driver is provided, the default driver is used.
+        Option<string> driverOption = new Option<string> (
+                                                          "--driver",
+                                                          "The ConsoleDriver to use."
+                                                         ).FromAmong (
+                                                                      Application.GetDriverTypes ()
+                                                                          .Select (d => d.Name)
+                                                                          .ToArray ());
+        driverOption.AddAlias ("-d");
+        driverOption.AddAlias ("--d");
 
         Argument<string> scenarioArgument = new Argument<string> (
                                                                   "scenario",
@@ -114,7 +192,19 @@
                                                                               _scenarios.Select (s => s.GetName ())
                                                                                   .Append ("none")
                                                                                   .ToArray ());
-
+        Argument<string> scenarioArgument = new Argument<string> (
+                                                                  "scenario",
+                                                                  description: "The name of the scenario to run.",
+                                                                  getDefaultValue: () => "none"
+                                                                 ).FromAmong (
+                                                                              _scenarios.Select (s => s.GetName ())
+                                                                                  .Append ("none")
+                                                                                  .ToArray ());
+
+        var rootCommand = new RootCommand ("A comprehensive sample library for Terminal.Gui") {
+                              scenarioArgument,
+                              driverOption
+                          };
         var rootCommand = new RootCommand ("A comprehensive sample library for Terminal.Gui") {
                               scenarioArgument,
                               driverOption
@@ -136,9 +226,30 @@
                                     _options = options;
                                     ;
                                 });
+        rootCommand.SetHandler (
+                                context => {
+                                    var options = new Options {
+                                                                  Driver =
+                                                                      context.ParseResult.GetValueForOption (
+                                                                       driverOption),
+                                                                  Scenario =
+                                                                      context.ParseResult.GetValueForArgument (
+                                                                       scenarioArgument)
+                                                                  /* etc. */
+                                                              };
+
+                                    // See https://github.com/dotnet/command-line-api/issues/796 for the rationale behind this hackery
+                                    _options = options;
+                                    ;
+                                });
 
         rootCommand.Invoke (args);
-
+        rootCommand.Invoke (args);
+
+        UICatalogMain (_options);
+
+        return 0;
+    }
         UICatalogMain (_options);
 
         return 0;
@@ -147,14 +258,10 @@
     private static void OpenUrl (string url) {
         if (RuntimeInformation.IsOSPlatform (OSPlatform.Windows)) {
             url = url.Replace ("&", "^&");
-<<<<<<< HEAD
             Process.Start (
                            new ProcessStartInfo ("cmd", $"/c start {url}") {
                                                                                CreateNoWindow = true
                                                                            });
-=======
-            Process.Start (new ProcessStartInfo ("cmd", $"/c start {url}") { CreateNoWindow = true });
->>>>>>> 2e95cec4
         } else if (RuntimeInformation.IsOSPlatform (OSPlatform.Linux)) {
             using var process = new Process {
                                                 StartInfo = new ProcessStartInfo {
@@ -195,6 +302,17 @@
 
         Application.Run<UICatalogTopLevel> ();
         Application.Shutdown ();
+        Application.Init (driverName: _forceDriver);
+
+        if (_cachedTheme is null) {
+            _cachedTheme = Themes?.Theme;
+        } else {
+            Themes!.Theme = _cachedTheme;
+            Apply ();
+        }
+
+        Application.Run<UICatalogTopLevel> ();
+        Application.Shutdown ();
 
         return _selectedScenario!;
     }
@@ -202,7 +320,15 @@
     private static void StartConfigFileWatcher () {
         // Setup a file system watcher for `./.tui/`
         _currentDirWatcher.NotifyFilter = NotifyFilters.LastWrite;
-
+        return _selectedScenario!;
+    }
+
+    private static void StartConfigFileWatcher () {
+        // Setup a file system watcher for `./.tui/`
+        _currentDirWatcher.NotifyFilter = NotifyFilters.LastWrite;
+
+        string assemblyLocation = Assembly.GetExecutingAssembly ().Location;
+        string tuiDir;
         string assemblyLocation = Assembly.GetExecutingAssembly ().Location;
         string tuiDir;
 
@@ -212,7 +338,19 @@
         } else {
             tuiDir = Path.Combine (AppContext.BaseDirectory, ".tui");
         }
-
+        if (!string.IsNullOrEmpty (assemblyLocation)) {
+            var assemblyFile = new FileInfo (assemblyLocation);
+            tuiDir = Path.Combine (assemblyFile.Directory!.FullName, ".tui");
+        } else {
+            tuiDir = Path.Combine (AppContext.BaseDirectory, ".tui");
+        }
+
+        if (!Directory.Exists (tuiDir)) {
+            Directory.CreateDirectory (tuiDir);
+        }
+
+        _currentDirWatcher.Path = tuiDir;
+        _currentDirWatcher.Filter = "*config.json";
         if (!Directory.Exists (tuiDir)) {
             Directory.CreateDirectory (tuiDir);
         }
@@ -224,6 +362,10 @@
         _homeDirWatcher.NotifyFilter = NotifyFilters.LastWrite;
         var f = new FileInfo (Environment.GetFolderPath (Environment.SpecialFolder.UserProfile));
         tuiDir = Path.Combine (f.FullName, ".tui");
+        // Setup a file system watcher for `~/.tui/`
+        _homeDirWatcher.NotifyFilter = NotifyFilters.LastWrite;
+        var f = new FileInfo (Environment.GetFolderPath (Environment.SpecialFolder.UserProfile));
+        tuiDir = Path.Combine (f.FullName, ".tui");
 
         if (!Directory.Exists (tuiDir)) {
             Directory.CreateDirectory (tuiDir);
@@ -231,12 +373,27 @@
 
         _homeDirWatcher.Path = tuiDir;
         _homeDirWatcher.Filter = "*config.json";
+        if (!Directory.Exists (tuiDir)) {
+            Directory.CreateDirectory (tuiDir);
+        }
+
+        _homeDirWatcher.Path = tuiDir;
+        _homeDirWatcher.Filter = "*config.json";
 
         _currentDirWatcher.Changed += ConfigFileChanged;
 
         //_currentDirWatcher.Created += ConfigFileChanged;
         _currentDirWatcher.EnableRaisingEvents = true;
-
+        _currentDirWatcher.Changed += ConfigFileChanged;
+
+        //_currentDirWatcher.Created += ConfigFileChanged;
+        _currentDirWatcher.EnableRaisingEvents = true;
+
+        _homeDirWatcher.Changed += ConfigFileChanged;
+
+        //_homeDirWatcher.Created += ConfigFileChanged;
+        _homeDirWatcher.EnableRaisingEvents = true;
+    }
         _homeDirWatcher.Changed += ConfigFileChanged;
 
         //_homeDirWatcher.Created += ConfigFileChanged;
@@ -266,14 +423,8 @@
             _topLevelColorScheme = "Base";
 
             int item = _scenarios!.FindIndex (
-<<<<<<< HEAD
                                               s => s.GetName ()
                                                     .Equals (options.Scenario, StringComparison.OrdinalIgnoreCase));
-=======
-                                              s =>
-                                                  s.GetName ()
-                                                   .Equals (options.Scenario, StringComparison.OrdinalIgnoreCase));
->>>>>>> 2e95cec4
             _selectedScenario = (Scenario)Activator.CreateInstance (_scenarios[item].GetType ())!;
 
             Application.Init (driverName: _forceDriver);
@@ -318,7 +469,78 @@
             // This call to Application.Shutdown brackets the Application.Init call
             // made by Scenario.Init() above
             Application.Shutdown ();
-
+            Application.Init (driverName: _forceDriver);
+            _selectedScenario.Theme = _cachedTheme;
+            _selectedScenario.TopLevelColorScheme = _topLevelColorScheme;
+            _selectedScenario.Init ();
+            _selectedScenario.Setup ();
+            _selectedScenario.Run ();
+            _selectedScenario.Dispose ();
+            _selectedScenario = null;
+            Application.Shutdown ();
+            VerifyObjectsWereDisposed ();
+
+            return;
+        }
+
+        _aboutMessage = new StringBuilder ();
+        _aboutMessage.AppendLine (@"A comprehensive sample library for");
+        _aboutMessage.AppendLine (@"");
+        _aboutMessage.AppendLine (@"  _______                  _             _   _____       _  ");
+        _aboutMessage.AppendLine (@" |__   __|                (_)           | | / ____|     (_) ");
+        _aboutMessage.AppendLine (@"    | | ___ _ __ _ __ ___  _ _ __   __ _| || |  __ _   _ _  ");
+        _aboutMessage.AppendLine (@"    | |/ _ \ '__| '_ ` _ \| | '_ \ / _` | || | |_ | | | | | ");
+        _aboutMessage.AppendLine (@"    | |  __/ |  | | | | | | | | | | (_| | || |__| | |_| | | ");
+        _aboutMessage.AppendLine (@"    |_|\___|_|  |_| |_| |_|_|_| |_|\__,_|_(_)_____|\__,_|_| ");
+        _aboutMessage.AppendLine (@"");
+        _aboutMessage.AppendLine (@"v2 - Work in Progress");
+        _aboutMessage.AppendLine (@"");
+        _aboutMessage.AppendLine (@"https://github.com/gui-cs/Terminal.Gui");
+
+        while (RunUICatalogTopLevel () is { } scenario) {
+            VerifyObjectsWereDisposed ();
+            Themes!.Theme = _cachedTheme!;
+            Apply ();
+            scenario.Theme = _cachedTheme;
+            scenario.TopLevelColorScheme = _topLevelColorScheme;
+            scenario.Init ();
+            scenario.Setup ();
+            scenario.Run ();
+            scenario.Dispose ();
+
+            // This call to Application.Shutdown brackets the Application.Init call
+            // made by Scenario.Init() above
+            Application.Shutdown ();
+
+            VerifyObjectsWereDisposed ();
+        }
+
+        StopConfigFileWatcher ();
+        VerifyObjectsWereDisposed ();
+    }
+
+    private static void VerifyObjectsWereDisposed () {
+#if DEBUG_IDISPOSABLE
+
+        // Validate there are no outstanding Responder-based instances 
+        // after a scenario was selected to run. This proves the main UI Catalog
+        // 'app' closed cleanly.
+        foreach (Responder? inst in Responder.Instances) {
+            Debug.Assert (inst.WasDisposed);
+        }
+
+        Responder.Instances.Clear ();
+
+        // Validate there are no outstanding Application.RunState-based instances 
+        // after a scenario was selected to run. This proves the main UI Catalog
+        // 'app' closed cleanly.
+        foreach (RunState? inst in RunState.Instances) {
+            Debug.Assert (inst.WasDisposed);
+        }
+
+        RunState.Instances.Clear ();
+#endif
+    }
             VerifyObjectsWereDisposed ();
         }
 
@@ -362,6 +584,19 @@
         public MenuItem? miIsMouseDisabled;
         public MenuItem? miUseSubMenusSingleFrame;
         public StatusItem OS;
+    /// <summary>
+    ///     This is the main UI Catalog app view. It is run fresh when the app loads (if a Scenario has not been passed on
+    ///     the command line) and each time a Scenario ends.
+    /// </summary>
+    public class UICatalogTopLevel : Toplevel {
+        private readonly CollectionNavigator _scenarioCollectionNav = new ();
+        public ListView CategoryList;
+        public StatusItem DriverName;
+        public MenuItem? miForce16Colors;
+        public MenuItem? miIsMenuBorderDisabled;
+        public MenuItem? miIsMouseDisabled;
+        public MenuItem? miUseSubMenusSingleFrame;
+        public StatusItem OS;
 
         // UI Catalog uses TableView for the scenario list instead of a ListView to demonstate how
         // TableView works. There's no real reason not to use ListView. Because we use TableView, and TableView
@@ -371,7 +606,6 @@
         public UICatalogTopLevel () {
             _themeMenuItems = CreateThemeMenuItems ();
             _themeMenuBarItem = new MenuBarItem ("_Themes", _themeMenuItems);
-<<<<<<< HEAD
             MenuBar = new MenuBar (
                                    new[] {
                                              new (
@@ -414,56 +648,15 @@
                                                                           (KeyCode)Key.A.WithCtrl)
                                                                  })
                                          });
-=======
-            MenuBar = new MenuBar {
-                                      Menus =  [
-                                      new MenuBarItem ("_File", new MenuItem[] {
-                                                                                   new (
-                                                                                    "_Quit",
-                                                                                    "Quit UI Catalog",
-                                                                                    RequestStop)
-                                                                               }),
-                                      _themeMenuBarItem,
-                                      new MenuBarItem ("Diag_nostics", CreateDiagnosticMenuItems ()),
-                                      new MenuBarItem (
-                                                       "_Help",
-                                                       new MenuItem[] {
-                                                                          new (
-                                                                               "_Documentation",
-                                                                               "",
-                                                                               () => OpenUrl (
-                                                                                "https://gui-cs.github.io/Terminal.GuiV2Docs"),
-                                                                               null,
-                                                                               null,
-                                                                               (KeyCode)Key.F1),
-                                                                          new (
-                                                                               "_README",
-                                                                               "",
-                                                                               () => OpenUrl (
-                                                                                "https://github.com/gui-cs/Terminal.Gui"),
-                                                                               null,
-                                                                               null,
-                                                                               (KeyCode)Key.F2),
-                                                                          new (
-                                                                               "_About...",
-                                                                               "About UI Catalog",
-                                                                               () => MessageBox.Query (
-                                                                                "About UI Catalog",
-                                                                                _aboutMessage!.ToString (),
-                                                                                0,
-                                                                                false,
-                                                                                "_Ok"),
-                                                                               null,
-                                                                               null,
-                                                                               (KeyCode)Key.A.WithCtrl)
-                                                                      })
-                                          ]
-                                  };
->>>>>>> 2e95cec4
 
             DriverName = new StatusItem (Key.Empty, "Driver:", null);
             OS = new StatusItem (Key.Empty, "OS:", null);
-
+            DriverName = new StatusItem (Key.Empty, "Driver:", null);
+            OS = new StatusItem (Key.Empty, "OS:", null);
+
+            StatusBar = new StatusBar {
+                                          Visible = ShowStatusBar
+                                      };
             StatusBar = new StatusBar {
                                           Visible = ShowStatusBar
                                       };
@@ -494,9 +687,34 @@
                                         DriverName,
                                         OS
                                     };
+            StatusBar.Items = new[] {
+                                        new (
+                                             Application.QuitKey,
+                                             $"~{Application.QuitKey} to quit",
+                                             () => {
+                                                 if (_selectedScenario is null) {
+                                                     // This causes GetScenarioToRun to return null
+                                                     _selectedScenario = null;
+                                                     RequestStop ();
+                                                 } else {
+                                                     _selectedScenario.RequestStop ();
+                                                 }
+                                             }),
+                                        new (
+                                             Key.F10,
+                                             "~F10~ Status Bar",
+                                             () => {
+                                                 StatusBar.Visible = !StatusBar.Visible;
+
+                                                 //ContentPane!.Height = Dim.Fill(StatusBar.Visible ? 1 : 0);
+                                                 LayoutSubviews ();
+                                                 SetSubViewNeedsDisplay ();
+                                             }),
+                                        DriverName,
+                                        OS
+                                    };
 
             // Create the Category list view. This list never changes.
-<<<<<<< HEAD
             CategoryList = new ListView (_categories) {
                                                           X = 0,
                                                           Y = 1,
@@ -508,23 +726,24 @@
                                                           BorderStyle = LineStyle.Single,
                                                           SuperViewRendersLineCanvas = true
                                                       };
-=======
-            CategoryList = new ListView {
-                                            X = 0,
-                                            Y = 1,
-                                            Width = Dim.Percent (30),
-                                            Height = Dim.Fill (1),
-                                            AllowsMarking = false,
-                                            CanFocus = true,
-                                            Title = "Categories",
-                                            BorderStyle = LineStyle.Single,
-                                            SuperViewRendersLineCanvas = true,
-                                            Source = new ListWrapper (_categories)
-                                        };
->>>>>>> 2e95cec4
             CategoryList.OpenSelectedItem += (s, a) => { ScenarioList!.SetFocus (); };
             CategoryList.SelectedItemChanged += CategoryView_SelectedChanged;
 
+            // Create the scenario list. The contents of the scenario list changes whenever the
+            // Category list selection changes (to show just the scenarios that belong to the selected
+            // category).
+            ScenarioList = new TableView {
+                                             X = Pos.Right (CategoryList) - 1,
+                                             Y = 1,
+                                             Width = Dim.Fill (),
+                                             Height = Dim.Fill (1),
+
+                                             //AllowsMarking = false,
+                                             CanFocus = true,
+                                             Title = "Scenarios",
+                                             BorderStyle = LineStyle.Single,
+                                             SuperViewRendersLineCanvas = true
+                                         };
             // Create the scenario list. The contents of the scenario list changes whenever the
             // Category list selection changes (to show just the scenarios that belong to the selected
             // category).
@@ -551,9 +770,18 @@
             ScenarioList.Style.ShowHorizontalBottomline = false;
             ScenarioList.Style.ShowVerticalCellLines = false;
             ScenarioList.Style.ShowVerticalHeaderLines = false;
+            // TableView provides many options for table headers. For simplicity we turn all 
+            // of these off. By enabling FullRowSelect and turning off headers, TableView looks just
+            // like a ListView
+            ScenarioList.FullRowSelect = true;
+            ScenarioList.Style.ShowHeaders = false;
+            ScenarioList.Style.ShowHorizontalHeaderOverline = false;
+            ScenarioList.Style.ShowHorizontalHeaderUnderline = false;
+            ScenarioList.Style.ShowHorizontalBottomline = false;
+            ScenarioList.Style.ShowVerticalCellLines = false;
+            ScenarioList.Style.ShowVerticalHeaderLines = false;
 
             /* By default TableView lays out columns at render time and only
-<<<<<<< HEAD
             * measures y rows of data at a time.  Where y is the height of the
             * console. This is for the following reasons:
             * 
@@ -565,29 +793,11 @@
             * we just measure all the data ourselves and set the appropriate
             * max widths as ColumnStyles 
             */
-=======
-             * measures y rows of data at a time.  Where y is the height of the
-             * console. This is for the following reasons:
-             *
-             * - Performance, when tables have a large amount of data
-             * - Defensive, prevents a single wide cell value pushing other
-             *   columns off screen (requiring horizontal scrolling
-             *
-             * In the case of UICatalog here, such an approach is overkill so
-             * we just measure all the data ourselves and set the appropriate
-             * max widths as ColumnStyles
-             */
->>>>>>> 2e95cec4
             int longestName = _scenarios!.Max (s => s.GetName ().Length);
             ScenarioList.Style.ColumnStyles.Add (
                                                  0,
                                                  new ColumnStyle {
-<<<<<<< HEAD
                                                                      MaxWidth = longestName, MinWidth = longestName,
-=======
-                                                                     MaxWidth = longestName,
-                                                                     MinWidth = longestName,
->>>>>>> 2e95cec4
                                                                      MinAcceptableWidth = longestName
                                                                  });
             ScenarioList.Style.ColumnStyles.Add (1, new ColumnStyle { MaxWidth = 1 });
@@ -597,14 +807,7 @@
             // user to type and the items that match get selected). We implement it in the app instead. 
             ScenarioList.KeyDown += (s, a) => {
                 if (CollectionNavigatorBase.IsCompatibleKey (a)) {
-<<<<<<< HEAD
                     int? newItem = _scenarioCollectionNav?.GetNextMatchingItem (ScenarioList.SelectedRow, (char)a);
-=======
-                    int? newItem =
-                        _scenarioCollectionNav?.GetNextMatchingItem (
-                                                                     ScenarioList.SelectedRow,
-                                                                     (char)a);
->>>>>>> 2e95cec4
                     if (newItem is int v && newItem != -1) {
                         ScenarioList.SelectedRow = v;
                         ScenarioList.EnsureSelectedCellIsVisible ();
@@ -618,26 +821,45 @@
             // TableView typically is a grid where nav keys are biased for moving left/right.
             ScenarioList.KeyBindings.Add (Key.Home, Command.TopHome);
             ScenarioList.KeyBindings.Add (Key.End, Command.BottomEnd);
+            // TableView typically is a grid where nav keys are biased for moving left/right.
+            ScenarioList.KeyBindings.Add (Key.Home, Command.TopHome);
+            ScenarioList.KeyBindings.Add (Key.End, Command.BottomEnd);
 
             // Ideally, TableView.MultiSelect = false would turn off any keybindings for
             // multi-select options. But it currently does not. UI Catalog uses Ctrl-A for
             // a shortcut to About.
             ScenarioList.MultiSelect = false;
             ScenarioList.KeyBindings.Remove (Key.A.WithCtrl);
+            // Ideally, TableView.MultiSelect = false would turn off any keybindings for
+            // multi-select options. But it currently does not. UI Catalog uses Ctrl-A for
+            // a shortcut to About.
+            ScenarioList.MultiSelect = false;
+            ScenarioList.KeyBindings.Remove (Key.A.WithCtrl);
 
             Add (CategoryList);
             Add (ScenarioList);
+            Add (CategoryList);
+            Add (ScenarioList);
 
             Add (MenuBar);
             Add (StatusBar);
-
+            Add (MenuBar);
+            Add (StatusBar);
+
+            Loaded += LoadedHandler;
+            Unloaded += UnloadedHandler;
             Loaded += LoadedHandler;
             Unloaded += UnloadedHandler;
 
             // Restore previous selections
             CategoryList.SelectedItem = _cachedCategoryIndex;
             ScenarioList.SelectedRow = _cachedScenarioIndex;
-
+            // Restore previous selections
+            CategoryList.SelectedItem = _cachedCategoryIndex;
+            ScenarioList.SelectedRow = _cachedScenarioIndex;
+
+            Applied += ConfigAppliedHandler;
+        }
             Applied += ConfigAppliedHandler;
         }
 
@@ -693,11 +915,7 @@
                 menuItems.Add (item);
             }
 
-<<<<<<< HEAD
             List<MenuItem> schemeMenuItems = new ();
-=======
-            List<MenuItem> schemeMenuItems = new List<MenuItem> ();
->>>>>>> 2e95cec4
             foreach (KeyValuePair<string, ColorScheme> sc in Colors.ColorSchemes) {
                 var item = new MenuItem {
                                             Title = $"_{sc.Key}",
@@ -708,12 +926,7 @@
                 item.Action += () => {
                     _topLevelColorScheme = (string)item.Data;
                     foreach (MenuItem schemeMenuItem in schemeMenuItems) {
-<<<<<<< HEAD
                         schemeMenuItem.Checked = (string)schemeMenuItem.Data == _topLevelColorScheme;
-=======
-                        schemeMenuItem.Checked =
-                            (string)schemeMenuItem.Data == _topLevelColorScheme;
->>>>>>> 2e95cec4
                     }
 
                     ColorScheme = Colors.ColorSchemes[_topLevelColorScheme];
@@ -726,6 +939,8 @@
             var mbi = new MenuBarItem ("_Color Scheme for Application.Top", schemeMenuItems.ToArray ());
             menuItems.Add (mbi);
 
+            return menuItems.ToArray ();
+        }
             return menuItems.ToArray ();
         }
 
@@ -751,11 +966,7 @@
 
             // Create a collection of just the scenario names (the 1st column in our TableView)
             // for CollectionNavigator. 
-<<<<<<< HEAD
             List<object> firstColumnList = new ();
-=======
-            List<object> firstColumnList = new List<object> ();
->>>>>>> 2e95cec4
             for (var i = 0; i < ScenarioList.Table.Rows; i++) {
                 firstColumnList.Add (ScenarioList.Table[i, 0]);
             }
@@ -771,11 +982,7 @@
             const string FRAME_PADDING = "Diagnostics: _Frame Padding";
             var index = 0;
 
-<<<<<<< HEAD
             List<MenuItem> menuItems = new ();
-=======
-            List<MenuItem> menuItems = new List<MenuItem> ();
->>>>>>> 2e95cec4
             foreach (Enum diag in Enum.GetValues (_diagnosticFlags.GetType ())) {
                 var item = new MenuItem {
                                             Title = GetDiagnosticsTitle (diag),
@@ -785,12 +992,7 @@
                 item.CheckType |= MenuItemCheckStyle.Checked;
                 if (GetDiagnosticsTitle (ConsoleDriver.DiagnosticFlags.Off) == item.Title) {
                     item.Checked = (_diagnosticFlags & (ConsoleDriver.DiagnosticFlags.FramePadding
-<<<<<<< HEAD
                                                         | ConsoleDriver.DiagnosticFlags.FrameRuler)) == 0;
-=======
-                                                        | ConsoleDriver.DiagnosticFlags
-                                                                       .FrameRuler)) == 0;
->>>>>>> 2e95cec4
                 } else {
                     item.Checked = _diagnosticFlags.HasFlag (diag);
                 }
@@ -798,21 +1000,12 @@
                 item.Action += () => {
                     string t = GetDiagnosticsTitle (ConsoleDriver.DiagnosticFlags.Off);
                     if (item.Title == t && item.Checked == false) {
-<<<<<<< HEAD
                         _diagnosticFlags &= ~(ConsoleDriver.DiagnosticFlags.FramePadding
                                               | ConsoleDriver.DiagnosticFlags.FrameRuler);
                         item.Checked = true;
                     } else if (item.Title == t && item.Checked == true) {
                         _diagnosticFlags |= ConsoleDriver.DiagnosticFlags.FramePadding
                                             | ConsoleDriver.DiagnosticFlags.FrameRuler;
-=======
-                        _diagnosticFlags &= ~(ConsoleDriver.DiagnosticFlags.FramePadding |
-                                              ConsoleDriver.DiagnosticFlags.FrameRuler);
-                        item.Checked = true;
-                    } else if (item.Title == t && item.Checked == true) {
-                        _diagnosticFlags |= ConsoleDriver.DiagnosticFlags.FramePadding |
-                                            ConsoleDriver.DiagnosticFlags.FrameRuler;
->>>>>>> 2e95cec4
                         item.Checked = false;
                     } else {
                         Enum f = GetDiagnosticsEnumValue (item.Title);
@@ -825,24 +1018,12 @@
 
                     foreach (MenuItem menuItem in menuItems) {
                         if (menuItem.Title == t) {
-<<<<<<< HEAD
                             menuItem.Checked = !_diagnosticFlags.HasFlag (ConsoleDriver.DiagnosticFlags.FrameRuler)
                                                && !_diagnosticFlags.HasFlag (
                                                                              ConsoleDriver.DiagnosticFlags
                                                                                  .FramePadding);
                         } else if (menuItem.Title != t) {
                             menuItem.Checked = _diagnosticFlags.HasFlag (GetDiagnosticsEnumValue (menuItem.Title));
-=======
-                            menuItem.Checked =
-                                !_diagnosticFlags.HasFlag (
-                                                           ConsoleDriver.DiagnosticFlags
-                                                                        .FrameRuler)
-                                && !_diagnosticFlags.HasFlag (ConsoleDriver.DiagnosticFlags.FramePadding);
-                        } else if (menuItem.Title != t) {
-                            menuItem.Checked =
-                                _diagnosticFlags.HasFlag (
-                                                          GetDiagnosticsEnumValue (menuItem.Title));
->>>>>>> 2e95cec4
                         }
                     }
 
@@ -862,7 +1043,22 @@
                            _ => ""
                        };
             }
-
+            string GetDiagnosticsTitle (Enum diag) {
+                return Enum.GetName (_diagnosticFlags.GetType (), diag) switch {
+                           "Off" => OFF,
+                           "FrameRuler" => FRAME_RULER,
+                           "FramePadding" => FRAME_PADDING,
+                           _ => ""
+                       };
+            }
+
+            Enum GetDiagnosticsEnumValue (string title) {
+                return title switch {
+                           FRAME_RULER => ConsoleDriver.DiagnosticFlags.FrameRuler,
+                           FRAME_PADDING => ConsoleDriver.DiagnosticFlags.FramePadding,
+                           _ => null!
+                       };
+            }
             Enum GetDiagnosticsEnumValue (string title) {
                 return title switch {
                            FRAME_RULER => ConsoleDriver.DiagnosticFlags.FrameRuler,
@@ -896,9 +1092,33 @@
                 }
             }
         }
+            void SetDiagnosticsFlag (Enum diag, bool add) {
+                switch (diag) {
+                    case ConsoleDriver.DiagnosticFlags.FrameRuler:
+                        if (add) {
+                            _diagnosticFlags |= ConsoleDriver.DiagnosticFlags.FrameRuler;
+                        } else {
+                            _diagnosticFlags &= ~ConsoleDriver.DiagnosticFlags.FrameRuler;
+                        }
+
+                        break;
+                    case ConsoleDriver.DiagnosticFlags.FramePadding:
+                        if (add) {
+                            _diagnosticFlags |= ConsoleDriver.DiagnosticFlags.FramePadding;
+                        } else {
+                            _diagnosticFlags &= ~ConsoleDriver.DiagnosticFlags.FramePadding;
+                        }
+
+                        break;
+                    default:
+                        _diagnosticFlags = default (ConsoleDriver.DiagnosticFlags);
+
+                        break;
+                }
+            }
+        }
 
         private List<MenuItem[]> CreateDiagnosticMenuItems () {
-<<<<<<< HEAD
             List<MenuItem[]> menuItems = new() {
                                                    CreateDiagnosticFlagsMenuItems (),
                                                    new MenuItem[] { null! },
@@ -907,47 +1127,22 @@
                                                    CreateDisabledEnableUseSubMenusSingleFrame (),
                                                    CreateKeyBindingsMenuItems ()
                                                };
-=======
-            List<MenuItem[]> menuItems = new List<MenuItem[]> {
-                                                                  CreateDiagnosticFlagsMenuItems (),
-                                                                  new MenuItem[] { null! },
-                                                                  CreateDisabledEnabledMouseItems (),
-                                                                  CreateDisabledEnabledMenuBorder (),
-                                                                  CreateDisabledEnableUseSubMenusSingleFrame (),
-                                                                  CreateKeyBindingsMenuItems ()
-                                                              };
->>>>>>> 2e95cec4
 
             return menuItems;
         }
 
         // TODO: This should be an ConfigurationManager setting
         private MenuItem[] CreateDisabledEnabledMenuBorder () {
-<<<<<<< HEAD
             List<MenuItem> menuItems = new ();
-=======
-            List<MenuItem> menuItems = new List<MenuItem> ();
->>>>>>> 2e95cec4
             miIsMenuBorderDisabled = new MenuItem {
                                                       Title = "Disable Menu _Border"
                                                   };
             miIsMenuBorderDisabled.Shortcut =
-<<<<<<< HEAD
                 (KeyCode)new Key (miIsMenuBorderDisabled!.Title!.Substring (14, 1)[0]).WithAlt.WithCtrl;
             miIsMenuBorderDisabled.CheckType |= MenuItemCheckStyle.Checked;
             miIsMenuBorderDisabled.Action += () => {
                 miIsMenuBorderDisabled.Checked = (bool)!miIsMenuBorderDisabled.Checked!;
                 MenuBar.MenusBorderStyle = !(bool)miIsMenuBorderDisabled.Checked ? LineStyle.Single : LineStyle.None;
-=======
-                (KeyCode)new Key (miIsMenuBorderDisabled!.Title!.Substring (14, 1)[0]).WithAlt
-                    .WithCtrl;
-            miIsMenuBorderDisabled.CheckType |= MenuItemCheckStyle.Checked;
-            miIsMenuBorderDisabled.Action += () => {
-                miIsMenuBorderDisabled.Checked = (bool)!miIsMenuBorderDisabled.Checked!;
-                MenuBar.MenusBorderStyle = !(bool)miIsMenuBorderDisabled.Checked
-                                               ? LineStyle.Single
-                                               : LineStyle.None;
->>>>>>> 2e95cec4
             };
             menuItems.Add (miIsMenuBorderDisabled);
 
@@ -955,11 +1150,7 @@
         }
 
         private MenuItem[] CreateDisabledEnabledMouseItems () {
-<<<<<<< HEAD
             List<MenuItem> menuItems = new ();
-=======
-            List<MenuItem> menuItems = new List<MenuItem> ();
->>>>>>> 2e95cec4
             miIsMouseDisabled = new MenuItem {
                                                  Title = "_Disable Mouse"
                                              };
@@ -967,21 +1158,17 @@
                 (KeyCode)new Key (miIsMouseDisabled!.Title!.Substring (1, 1)[0]).WithAlt.WithCtrl;
             miIsMouseDisabled.CheckType |= MenuItemCheckStyle.Checked;
             miIsMouseDisabled.Action += () => {
-<<<<<<< HEAD
                 miIsMouseDisabled.Checked = Application.IsMouseDisabled = (bool)!miIsMouseDisabled.Checked!;
-=======
-                miIsMouseDisabled.Checked =
-                    Application.IsMouseDisabled = (bool)!miIsMouseDisabled.Checked!;
->>>>>>> 2e95cec4
             };
             menuItems.Add (miIsMouseDisabled);
 
             return menuItems.ToArray ();
         }
+            return menuItems.ToArray ();
+        }
 
         // TODO: This should be an ConfigurationManager setting
         private MenuItem[] CreateDisabledEnableUseSubMenusSingleFrame () {
-<<<<<<< HEAD
             List<MenuItem> menuItems = new ();
             miUseSubMenusSingleFrame = new MenuItem {
                                                         Title = "Enable _Sub-Menus Single Frame"
@@ -990,15 +1177,6 @@
                                                                  | (KeyCode)miUseSubMenusSingleFrame!.Title!.Substring (
                                                                   8,
                                                                   1)[0];
-=======
-            List<MenuItem> menuItems = new List<MenuItem> ();
-            miUseSubMenusSingleFrame = new MenuItem {
-                                                        Title = "Enable _Sub-Menus Single Frame"
-                                                    };
-            miUseSubMenusSingleFrame.Shortcut = KeyCode.CtrlMask | KeyCode.AltMask |
-                                                (KeyCode)miUseSubMenusSingleFrame!.Title!.Substring (8, 1)[
-                                                 0];
->>>>>>> 2e95cec4
             miUseSubMenusSingleFrame.CheckType |= MenuItemCheckStyle.Checked;
             miUseSubMenusSingleFrame.Action += () => {
                 miUseSubMenusSingleFrame.Checked = (bool)!miUseSubMenusSingleFrame.Checked!;
@@ -1010,11 +1188,7 @@
         }
 
         private MenuItem[] CreateForce16ColorItems () {
-<<<<<<< HEAD
             List<MenuItem> menuItems = new ();
-=======
-            List<MenuItem> menuItems = new List<MenuItem> ();
->>>>>>> 2e95cec4
             miForce16Colors = new MenuItem {
                                                Title = "Force _16 Colors",
                                                Shortcut = (KeyCode)Key.F6,
@@ -1032,11 +1206,7 @@
         }
 
         private MenuItem[] CreateKeyBindingsMenuItems () {
-<<<<<<< HEAD
             List<MenuItem> menuItems = new ();
-=======
-            List<MenuItem> menuItems = new List<MenuItem> ();
->>>>>>> 2e95cec4
             var item = new MenuItem {
                                         Title = "_Key Bindings",
                                         Help = "Change which keys do what"
@@ -1057,12 +1227,7 @@
 
             miIsMouseDisabled!.Checked = Application.IsMouseDisabled;
             DriverName.Title = $"Driver: {Driver.GetVersionInfo ()}";
-<<<<<<< HEAD
             OS.Title = $"OS: {RuntimeEnvironment.OperatingSystem} {RuntimeEnvironment.OperatingSystemVersion}";
-=======
-            OS.Title =
-                $"OS: {RuntimeEnvironment.OperatingSystem} {RuntimeEnvironment.OperatingSystemVersion}";
->>>>>>> 2e95cec4
 
             if (_selectedScenario != null) {
                 _selectedScenario = null;
@@ -1100,18 +1265,10 @@
 
                 // Create new instance of scenario (even though Scenarios contains instances)
                 var selectedScenarioName = (string)ScenarioList.Table[ScenarioList.SelectedRow, 0];
-<<<<<<< HEAD
                 _selectedScenario =
                     (Scenario)Activator.CreateInstance (
                                                         _scenarios!.FirstOrDefault (
                                                          s => s.GetName () == selectedScenarioName)!.GetType ())!;
-=======
-                _selectedScenario = (Scenario)Activator.CreateInstance (
-                                                                        _scenarios!.FirstOrDefault (
-                                                                             s => s.GetName ()
-                                                                                 == selectedScenarioName)!
-                                                                            .GetType ())!;
->>>>>>> 2e95cec4
 
                 // Tell the main app to stop
                 Application.RequestStop ();
