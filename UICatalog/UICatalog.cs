global using Attribute = Terminal.Gui.Attribute;
global using CM = Terminal.Gui.ConfigurationManager;
using System;
using System.Collections.Generic;
using System.CommandLine;
using System.Diagnostics;
using System.Globalization;
using System.IO;
using System.Linq;
using System.Reflection;
using System.Runtime.InteropServices;
using System.Text;
using System.Text.Json.Serialization;
using Terminal.Gui;
using static Terminal.Gui.ConfigurationManager;
using Command = Terminal.Gui.Command;
using RuntimeEnvironment = Microsoft.DotNet.PlatformAbstractions.RuntimeEnvironment;

#nullable enable

namespace UICatalog;

/// <summary>
///     UI Catalog is a comprehensive sample library for Terminal.Gui. It provides a simple UI for adding to the
///     catalog of scenarios.
/// </summary>
/// <remarks>
///     <para>UI Catalog attempts to satisfy the following goals:</para>
///     <para>
///         <list type="number">
///             <item>
///                 <description>Be an easy to use showcase for Terminal.Gui concepts and features.</description>
///             </item>
///             <item>
///                 <description>Provide sample code that illustrates how to properly implement said concepts & features.</description>
///             </item>
///             <item>
///                 <description>Make it easy for contributors to add additional samples in a structured way.</description>
///             </item>
///         </list>
///     </para>
///     <para>
///         See the project README for more details
///         (https://github.com/gui-cs/Terminal.Gui/tree/master/UICatalog/README.md).
///     </para>
/// </remarks>
<<<<<<< HEAD
class UICatalogApp {
	[SerializableConfigurationProperty (Scope = typeof (AppScope), OmitClassName = true)]
	[JsonPropertyName ("UICatalog.StatusBar")]
	public static bool ShowStatusBar { get; set; } = true;

	static readonly FileSystemWatcher _currentDirWatcher = new FileSystemWatcher ();
	static readonly FileSystemWatcher _homeDirWatcher = new FileSystemWatcher ();

	struct Options {
		public string Driver;
		public string Scenario;
		/* etc. */
	}

	static Options _options;

	static int Main (string [] args)
	{
		Console.OutputEncoding = Encoding.Default;

		if (Debugger.IsAttached) {
			CultureInfo.DefaultThreadCurrentUICulture = CultureInfo.GetCultureInfo ("en-US");
		}

		_scenarios = Scenario.GetScenarios ();
		_categories = Scenario.GetAllCategories ();

		// Process command line args
		// "UICatalog [-driver <driver>] [scenario name]"
		// If no driver is provided, the default driver is used.
		var driverOption = new Option<string> (
			"--driver",
			"The ConsoleDriver to use."
		).FromAmong (Application.GetDriverTypes ().Select (d => d.Name).ToArray ());
		driverOption.AddAlias ("-d");
		driverOption.AddAlias ("--d");

		var scenarioArgument = new Argument<string> (
			"scenario",
			description: "The name of the scenario to run.",
			getDefaultValue: () => "none"
		).FromAmong (_scenarios.Select (s => s.GetName ()).Append ("none").ToArray ());

		var rootCommand = new RootCommand (description: "A comprehensive sample library for Terminal.Gui") {
			scenarioArgument,
			driverOption
		};

		rootCommand.SetHandler ((context) => {
			Options options = new Options () {
				Driver = context.ParseResult.GetValueForOption (driverOption),
				Scenario = context.ParseResult.GetValueForArgument (scenarioArgument),
				/* etc. */
			};
			// See https://github.com/dotnet/command-line-api/issues/796 for the rationale behind this hackery
			_options = options; ;
		});

		rootCommand.Invoke (args);

		UICatalogMain (_options);
		return 0;
	}

	static void UICatalogMain (Options options)
	{
		StartConfigFileWatcher ();

		// By setting _forceDriver we ensure that if the user has specified a driver on the command line, it will be used
		// regardless of what's in a config file.
		Application.ForceDriver = _forceDriver = options.Driver;

		// If a Scenario name has been provided on the commandline
		// run it and exit when done.
		if (options.Scenario != "none") {
			_topLevelColorScheme = "Base";

			int item = _scenarios!.FindIndex (s => s.GetName ().Equals (options.Scenario, StringComparison.OrdinalIgnoreCase));
			_selectedScenario = (Scenario)Activator.CreateInstance (_scenarios [item].GetType ())!;

			Application.Init (driverName: _forceDriver);
			_selectedScenario.Theme = _cachedTheme;
			_selectedScenario.TopLevelColorScheme = _topLevelColorScheme;
			_selectedScenario.Init ();
			_selectedScenario.Setup ();
			_selectedScenario.Run ();
			_selectedScenario.Dispose ();
			_selectedScenario = null;
			Application.Shutdown ();
			VerifyObjectsWereDisposed ();
			return;
		}

		_aboutMessage = new StringBuilder ();
		_aboutMessage.AppendLine (@"A comprehensive sample library for");
		_aboutMessage.AppendLine (@"");
		_aboutMessage.AppendLine (@"  _______                  _             _   _____       _  ");
		_aboutMessage.AppendLine (@" |__   __|                (_)           | | / ____|     (_) ");
		_aboutMessage.AppendLine (@"    | | ___ _ __ _ __ ___  _ _ __   __ _| || |  __ _   _ _  ");
		_aboutMessage.AppendLine (@"    | |/ _ \ '__| '_ ` _ \| | '_ \ / _` | || | |_ | | | | | ");
		_aboutMessage.AppendLine (@"    | |  __/ |  | | | | | | | | | | (_| | || |__| | |_| | | ");
		_aboutMessage.AppendLine (@"    |_|\___|_|  |_| |_| |_|_|_| |_|\__,_|_(_)_____|\__,_|_| ");
		_aboutMessage.AppendLine (@"");
		_aboutMessage.AppendLine (@"v2 - Work in Progress");
		_aboutMessage.AppendLine (@"");
		_aboutMessage.AppendLine (@"https://github.com/gui-cs/Terminal.Gui");

		while (RunUICatalogTopLevel () is { } scenario) {
			VerifyObjectsWereDisposed ();
			Themes!.Theme = _cachedTheme!;
			Apply ();
			scenario.Theme = _cachedTheme;
			scenario.TopLevelColorScheme = _topLevelColorScheme;
			scenario.Init ();
			scenario.Setup ();
			scenario.Run ();
			scenario.Dispose ();

			// This call to Application.Shutdown brackets the Application.Init call
			// made by Scenario.Init() above
			Application.Shutdown ();

			VerifyObjectsWereDisposed ();
		}

		StopConfigFileWatcher ();
		VerifyObjectsWereDisposed ();
	}

	static void StopConfigFileWatcher ()
	{
		_currentDirWatcher.EnableRaisingEvents = false;
		_currentDirWatcher.Changed -= ConfigFileChanged;
		_currentDirWatcher.Created -= ConfigFileChanged;

		_homeDirWatcher.EnableRaisingEvents = false;
		_homeDirWatcher.Changed -= ConfigFileChanged;
		_homeDirWatcher.Created -= ConfigFileChanged;
	}

	static void StartConfigFileWatcher ()
	{
		// Setup a file system watcher for `./.tui/`
		_currentDirWatcher.NotifyFilter = NotifyFilters.LastWrite;

		string assemblyLocation = Assembly.GetExecutingAssembly ().Location;
		string tuiDir;

		if (!string.IsNullOrEmpty (assemblyLocation)) {
			var assemblyFile = new FileInfo (assemblyLocation);
			tuiDir = Path.Combine (assemblyFile.Directory!.FullName, ".tui");
		} else {
			tuiDir = Path.Combine (AppContext.BaseDirectory, ".tui");
		}



		if (!Directory.Exists (tuiDir)) {
			Directory.CreateDirectory (tuiDir);
		}
		_currentDirWatcher.Path = tuiDir;
		_currentDirWatcher.Filter = "*config.json";

		// Setup a file system watcher for `~/.tui/`
		_homeDirWatcher.NotifyFilter = NotifyFilters.LastWrite;
		var f = new FileInfo (Environment.GetFolderPath (Environment.SpecialFolder.UserProfile));
		tuiDir = Path.Combine (f.FullName, ".tui");

		if (!Directory.Exists (tuiDir)) {
			Directory.CreateDirectory (tuiDir);
		}
		_homeDirWatcher.Path = tuiDir;
		_homeDirWatcher.Filter = "*config.json";

		_currentDirWatcher.Changed += ConfigFileChanged;
		//_currentDirWatcher.Created += ConfigFileChanged;
		_currentDirWatcher.EnableRaisingEvents = true;

		_homeDirWatcher.Changed += ConfigFileChanged;
		//_homeDirWatcher.Created += ConfigFileChanged;
		_homeDirWatcher.EnableRaisingEvents = true;
	}

	static void ConfigFileChanged (object sender, FileSystemEventArgs e)
	{
		if (Application.Top == null) {
			return;
		}

		// TODO: This is a hack. Figure out how to ensure that the file is fully written before reading it.
		//Thread.Sleep (500);
		Load ();
		Apply ();
	}

	/// <summary>
	/// Shows the UI Catalog selection UI. When the user selects a Scenario to run, the
	/// UI Catalog main app UI is killed and the Scenario is run as though it were Application.Top. 
	/// When the Scenario exits, this function exits.
	/// </summary>
	/// <returns></returns>
	static Scenario RunUICatalogTopLevel ()
	{

		// Run UI Catalog UI. When it exits, if _selectedScenario is != null then
		// a Scenario was selected. Otherwise, the user wants to quit UI Catalog.

		// If the user specified a driver on the command line then use it,
		// ignoring Config files.

		Application.Init (driverName: _forceDriver);

		if (_cachedTheme is null) {
			_cachedTheme = Themes?.Theme;
		} else {
			Themes!.Theme = _cachedTheme;
			Apply ();
		}

		Application.Run<UICatalogTopLevel> ();
		Application.Shutdown ();

		return _selectedScenario!;
	}

	static List<Scenario>? _scenarios;
	static List<string>? _categories;

	// When a scenario is run, the main app is killed. These items
	// are therefore cached so that when the scenario exits the
	// main app UI can be restored to previous state
	static int _cachedScenarioIndex = 0;
	static int _cachedCategoryIndex = 0;
	static string? _cachedTheme = string.Empty;

	static StringBuilder? _aboutMessage = null;

	// If set, holds the scenario the user selected
	static Scenario? _selectedScenario = null;

	static string _forceDriver = string.Empty;
	static ConsoleDriver.DiagnosticFlags _diagnosticFlags;
	static bool _isFirstRunning = true;
	static string _topLevelColorScheme = string.Empty;

	static MenuItem []? _themeMenuItems;
	static MenuBarItem? _themeMenuBarItem;

	/// <summary>
	/// This is the main UI Catalog app view. It is run fresh when the app loads (if a Scenario has not been passed on 
	/// the command line) and each time a Scenario ends.
	/// </summary>
	public class UICatalogTopLevel : Toplevel {
		public MenuItem? miUseSubMenusSingleFrame;
		public MenuItem? miIsMenuBorderDisabled;
		public MenuItem? miIsMouseDisabled;

		public ListView CategoryList;

		// UI Catalog uses TableView for the scenario list instead of a ListView to demonstate how
		// TableView works. There's no real reason not to use ListView. Because we use TableView, and TableView
		// doesn't (currently) have CollectionNavigator support built in, we implement it here, within the app.
		public TableView ScenarioList;
		CollectionNavigator _scenarioCollectionNav = new CollectionNavigator ();

		public Shortcut DriverName;
		public Shortcut OS;
		public Bar StatusBar;

		public UICatalogTopLevel ()
		{
			_themeMenuItems = CreateThemeMenuItems ();
			_themeMenuBarItem = new MenuBarItem ("_Themes", _themeMenuItems);
			MenuBar = new MenuBar (new MenuBarItem [] {
				new MenuBarItem ("_File", new MenuItem [] {
					new MenuItem ("_Quit", "Quit UI Catalog", RequestStop, null, null)
				}),
				_themeMenuBarItem,
				new MenuBarItem ("Diag_nostics", CreateDiagnosticMenuItems ()),
				new MenuBarItem ("_Help", new MenuItem [] {
					new MenuItem ("_Documentation", "", () => OpenUrl ("https://gui-cs.github.io/Terminal.GuiV2Docs"), null, null, (KeyCode)Key.F1),
					new MenuItem ("_README", "", () => OpenUrl ("https://github.com/gui-cs/Terminal.Gui"), null, null, (KeyCode)Key.F2),
					new MenuItem ("_About...", "About UI Catalog", () => MessageBox.Query ("About UI Catalog", _aboutMessage!.ToString (), 0, false, "_Ok"), null, null, (KeyCode)Key.A.WithCtrl)
				})
			});

			StatusBar = new Bar () {
				Visible = ShowStatusBar,
				StatusBarStyle = true,
				Y = Pos.AnchorEnd(1),
				Height = 1,
				Width = Dim.Fill ()
			};

			var quitKeyShortcut = new Shortcut () {
				Title = $"Quit",
				Key = Application.QuitKey,
				KeyBindingScope = KeyBindingScope.Application,
				Command = Terminal.Gui.Command.QuitToplevel,
			};
			StatusBar.Add (quitKeyShortcut);

			var force16ColorsShortcut = new Shortcut {
				Key = Key.F6,
				KeyBindingScope = KeyBindingScope.HotKey,
				Command = Terminal.Gui.Command.ToggleChecked,
				CommandView = new CheckBox() { Text = "Force 16 Colors" }
			};
			var cb = force16ColorsShortcut.CommandView as CheckBox;
			cb.Checked = Application.Force16Colors;
			cb.Toggled += (s, e) => {
				var cb = s as CheckBox;
				Application.Force16Colors = cb!.Checked == true;
				Application.Refresh ();
			};
			StatusBar.Add (force16ColorsShortcut);

			var toggleSB = new Shortcut () {
				Key = Key.F10,
				Title = "Show/Hide",
				KeyBindingScope = KeyBindingScope.HotKey,
				Command = Terminal.Gui.Command.Accept,
			};
			toggleSB.Accept += (s, e) => {
				StatusBar.Visible = !StatusBar.Visible;
				LayoutSubviews ();
				SetSubViewNeedsDisplay ();
			};

			StatusBar.Add (toggleSB);

			DriverName = new Shortcut () {
				Key = Key.Empty,
				Title = "Driver:",
			};
			OS = new Shortcut () {
				Key = Key.Empty,
				Title = "OS:"
			};

			StatusBar.Add (DriverName);
			StatusBar.Add (OS);

			// Create the Category list view. This list never changes.
			CategoryList = new ListView (_categories) {
				X = 0,
				Y = 1,
				Width = Dim.Percent (30),
				Height = Dim.Fill (1),
				AllowsMarking = false,
				CanFocus = true,
				Title = "Categories",
				BorderStyle = LineStyle.Single,
				SuperViewRendersLineCanvas = true
			};
			CategoryList.OpenSelectedItem += (s, a) => {
				ScenarioList!.SetFocus ();
			};
			CategoryList.SelectedItemChanged += CategoryView_SelectedChanged;

			// Create the scenario list. The contents of the scenario list changes whenever the
			// Category list selection changes (to show just the scenarios that belong to the selected
			// category).
			ScenarioList = new TableView () {
				X = Pos.Right (CategoryList) - 1,
				Y = 1,
				Width = Dim.Fill (0),
				Height = Dim.Fill (1),
				//AllowsMarking = false,
				CanFocus = true,
				Title = "Scenarios",
				BorderStyle = LineStyle.Single,
				SuperViewRendersLineCanvas = true
			};

			// TableView provides many options for table headers. For simplicity we turn all 
			// of these off. By enabling FullRowSelect and turning off headers, TableView looks just
			// like a ListView
			ScenarioList.FullRowSelect = true;
			ScenarioList.Style.ShowHeaders = false;
			ScenarioList.Style.ShowHorizontalHeaderOverline = false;
			ScenarioList.Style.ShowHorizontalHeaderUnderline = false;
			ScenarioList.Style.ShowHorizontalBottomline = false;
			ScenarioList.Style.ShowVerticalCellLines = false;
			ScenarioList.Style.ShowVerticalHeaderLines = false;

			/* By default TableView lays out columns at render time and only
			* measures y rows of data at a time.  Where y is the height of the
			* console. This is for the following reasons:
			* 
			* - Performance, when tables have a large amount of data
			* - Defensive, prevents a single wide cell value pushing other
			*   columns off screen (requiring horizontal scrolling
			* 
			* In the case of UICatalog here, such an approach is overkill so
			* we just measure all the data ourselves and set the appropriate
			* max widths as ColumnStyles 
			*/
			int longestName = _scenarios!.Max (s => s.GetName ().Length);
			ScenarioList.Style.ColumnStyles.Add (0, new ColumnStyle () { MaxWidth = longestName, MinWidth = longestName, MinAcceptableWidth = longestName });
			ScenarioList.Style.ColumnStyles.Add (1, new ColumnStyle () { MaxWidth = 1 });

			// Enable user to find & select a scenario by typing text
			// TableView does not (currently) have built-in CollectionNavigator support (the ability for the 
			// user to type and the items that match get selected). We implement it in the app instead. 
			ScenarioList.KeyDown += (s, a) => {
				if (CollectionNavigatorBase.IsCompatibleKey (a)) {
					int? newItem = _scenarioCollectionNav?.GetNextMatchingItem (ScenarioList.SelectedRow, (char)a);
					if (newItem is int v && newItem != -1) {
						ScenarioList.SelectedRow = v;
						ScenarioList.EnsureSelectedCellIsVisible ();
						ScenarioList.SetNeedsDisplay ();
						a.Handled = true;
					}
				}
			};
			ScenarioList.CellActivated += ScenarioView_OpenSelectedItem;

			// TableView typically is a grid where nav keys are biased for moving left/right.
			ScenarioList.KeyBindings.Add (Key.Home, Terminal.Gui.Command.TopHome);
			ScenarioList.KeyBindings.Add (Key.End, Terminal.Gui.Command.BottomEnd);

			// Ideally, TableView.MultiSelect = false would turn off any keybindings for
			// multi-select options. But it currently does not. UI Catalog uses Ctrl-A for
			// a shortcut to About.
			ScenarioList.MultiSelect = false;
			ScenarioList.KeyBindings.Remove (Key.A.WithCtrl);

			Add (CategoryList);
			Add (ScenarioList);

			Add (MenuBar);
			Add (StatusBar);

			Loaded += LoadedHandler;
			Unloaded += UnloadedHandler;

			// Restore previous selections
			CategoryList.SelectedItem = _cachedCategoryIndex;
			ScenarioList.SelectedRow = _cachedScenarioIndex;

			Applied += ConfigAppliedHandler;
		}

		void LoadedHandler (object? sender, EventArgs? args)
		{
			ConfigChanged ();

			miIsMouseDisabled!.Checked = Application.IsMouseDisabled;
			DriverName.Title = $"Driver: {Driver.GetVersionInfo ()}";
			OS.Title = $"OS: {Microsoft.DotNet.PlatformAbstractions.RuntimeEnvironment.OperatingSystem} {Microsoft.DotNet.PlatformAbstractions.RuntimeEnvironment.OperatingSystemVersion}";

			if (_selectedScenario != null) {
				_selectedScenario = null;
				_isFirstRunning = false;
			}
			if (!_isFirstRunning) {
				ScenarioList.SetFocus ();
			}

			StatusBar.VisibleChanged += (s, e) => {
				ShowStatusBar = StatusBar.Visible;

				int height = StatusBar.Visible ? 1 : 0;
				CategoryList.Height = Dim.Fill (height);
				ScenarioList.Height = Dim.Fill (height);
				// ContentPane.Height = Dim.Fill (height);
				LayoutSubviews ();
				SetSubViewNeedsDisplay ();
			};

			Loaded -= LoadedHandler;
			CategoryList.EnsureSelectedItemVisible ();
			ScenarioList.EnsureSelectedCellIsVisible ();
		}

		void UnloadedHandler (object? sender, EventArgs? args)
		{
			Applied -= ConfigAppliedHandler;
			Unloaded -= UnloadedHandler;
		}

		void ConfigAppliedHandler (object? sender, ConfigurationManagerEventArgs? a) => ConfigChanged ();

		/// <summary>
		/// Launches the selected scenario, setting the global _selectedScenario
		/// </summary>
		/// <param name="e"></param>
		void ScenarioView_OpenSelectedItem (object? sender, EventArgs? e)
		{
			if (_selectedScenario is null) {
				// Save selected item state
				_cachedCategoryIndex = CategoryList.SelectedItem;
				_cachedScenarioIndex = ScenarioList.SelectedRow;

				// Create new instance of scenario (even though Scenarios contains instances)
				string selectedScenarioName = (string)ScenarioList.Table [ScenarioList.SelectedRow, 0];
				_selectedScenario = (Scenario)Activator.CreateInstance (_scenarios!.FirstOrDefault (s => s.GetName () == selectedScenarioName)!.GetType ())!;

				// Tell the main app to stop
				Application.RequestStop ();
			}
		}

		List<MenuItem []> CreateDiagnosticMenuItems ()
		{
			var menuItems = new List<MenuItem []> {
				CreateDiagnosticFlagsMenuItems (),
				new MenuItem [] { null! },
				CreateDisabledEnabledMouseItems (),
				CreateDisabledEnabledMenuBorder (),
				CreateDisabledEnableUseSubMenusSingleFrame (),
				CreateKeyBindingsMenuItems ()
			};
			return menuItems;
		}

		// TODO: This should be an ConfigurationManager setting
		MenuItem [] CreateDisabledEnableUseSubMenusSingleFrame ()
		{
			var menuItems = new List<MenuItem> ();
			miUseSubMenusSingleFrame = new MenuItem {
				Title = "Enable _Sub-Menus Single Frame"
			};
			miUseSubMenusSingleFrame.Shortcut = KeyCode.CtrlMask | KeyCode.AltMask | (KeyCode)miUseSubMenusSingleFrame!.Title!.Substring (8, 1) [0];
			miUseSubMenusSingleFrame.CheckType |= MenuItemCheckStyle.Checked;
			miUseSubMenusSingleFrame.Action += () => {
				miUseSubMenusSingleFrame.Checked = (bool)!miUseSubMenusSingleFrame.Checked!;
				MenuBar.UseSubMenusSingleFrame = (bool)miUseSubMenusSingleFrame.Checked;
			};
			menuItems.Add (miUseSubMenusSingleFrame);

			return menuItems.ToArray ();
		}

		// TODO: This should be an ConfigurationManager setting
		MenuItem [] CreateDisabledEnabledMenuBorder ()
		{
			var menuItems = new List<MenuItem> ();
			miIsMenuBorderDisabled = new MenuItem {
				Title = "Disable Menu _Border"
			};
			miIsMenuBorderDisabled.Shortcut = (KeyCode)new Key (miIsMenuBorderDisabled!.Title!.Substring (14, 1) [0]).WithAlt.WithCtrl;
			miIsMenuBorderDisabled.CheckType |= MenuItemCheckStyle.Checked;
			miIsMenuBorderDisabled.Action += () => {
				miIsMenuBorderDisabled.Checked = (bool)!miIsMenuBorderDisabled.Checked!;
				MenuBar.MenusBorderStyle = !(bool)miIsMenuBorderDisabled.Checked ? LineStyle.Single : LineStyle.None;
			};
			menuItems.Add (miIsMenuBorderDisabled);

			return menuItems.ToArray ();
		}

		MenuItem [] CreateDisabledEnabledMouseItems ()
		{
			var menuItems = new List<MenuItem> ();
			miIsMouseDisabled = new MenuItem {
				Title = "_Disable Mouse"
			};
			miIsMouseDisabled.Shortcut = (KeyCode)new Key (miIsMouseDisabled!.Title!.Substring (1, 1) [0]).WithAlt.WithCtrl;
			miIsMouseDisabled.CheckType |= MenuItemCheckStyle.Checked;
			miIsMouseDisabled.Action += () => {
				miIsMouseDisabled.Checked = Application.IsMouseDisabled = (bool)!miIsMouseDisabled.Checked!;
			};
			menuItems.Add (miIsMouseDisabled);

			return menuItems.ToArray ();
		}

		MenuItem [] CreateKeyBindingsMenuItems ()
		{
			var menuItems = new List<MenuItem> ();
			var item = new MenuItem {
				Title = "_Key Bindings",
				Help = "Change which keys do what"
			};
			item.Action += () => {
				var dlg = new KeyBindingsDialog ();
				Application.Run (dlg);
			};

			menuItems.Add (null!);
			menuItems.Add (item);

			return menuItems.ToArray ();
		}

		MenuItem [] CreateDiagnosticFlagsMenuItems ()
		{
			const string OFF = "Diagnostics: _Off";
			const string FRAME_RULER = "Diagnostics: Frame _Ruler";
			const string FRAME_PADDING = "Diagnostics: _Frame Padding";
			int index = 0;

			var menuItems = new List<MenuItem> ();
			foreach (Enum diag in Enum.GetValues (_diagnosticFlags.GetType ())) {
				var item = new MenuItem {
					Title = GetDiagnosticsTitle (diag),
					Shortcut = (KeyCode)new Key (index.ToString () [0]).WithAlt
				};
				index++;
				item.CheckType |= MenuItemCheckStyle.Checked;
				if (GetDiagnosticsTitle (ConsoleDriver.DiagnosticFlags.Off) == item.Title) {
					item.Checked = (_diagnosticFlags & (ConsoleDriver.DiagnosticFlags.FramePadding
									| ConsoleDriver.DiagnosticFlags.FrameRuler)) == 0;
				} else {
					item.Checked = _diagnosticFlags.HasFlag (diag);
				}
				item.Action += () => {
					string t = GetDiagnosticsTitle (ConsoleDriver.DiagnosticFlags.Off);
					if (item.Title == t && item.Checked == false) {
						_diagnosticFlags &= ~(ConsoleDriver.DiagnosticFlags.FramePadding | ConsoleDriver.DiagnosticFlags.FrameRuler);
						item.Checked = true;
					} else if (item.Title == t && item.Checked == true) {
						_diagnosticFlags |= ConsoleDriver.DiagnosticFlags.FramePadding | ConsoleDriver.DiagnosticFlags.FrameRuler;
						item.Checked = false;
					} else {
						var f = GetDiagnosticsEnumValue (item.Title);
						if (_diagnosticFlags.HasFlag (f)) {
							SetDiagnosticsFlag (f, false);
						} else {
							SetDiagnosticsFlag (f, true);
						}
					}
					foreach (var menuItem in menuItems) {
						if (menuItem.Title == t) {
							menuItem.Checked = !_diagnosticFlags.HasFlag (ConsoleDriver.DiagnosticFlags.FrameRuler)
									&& !_diagnosticFlags.HasFlag (ConsoleDriver.DiagnosticFlags.FramePadding);
						} else if (menuItem.Title != t) {
							menuItem.Checked = _diagnosticFlags.HasFlag (GetDiagnosticsEnumValue (menuItem.Title));
						}
					}
					ConsoleDriver.Diagnostics = _diagnosticFlags;
					Application.Top.SetNeedsDisplay ();
				};
				menuItems.Add (item);
			}
			return menuItems.ToArray ();

			string GetDiagnosticsTitle (Enum diag) => Enum.GetName (_diagnosticFlags.GetType (), diag) switch {
				"Off" => OFF,
				"FrameRuler" => FRAME_RULER,
				"FramePadding" => FRAME_PADDING,
				_ => ""
			};

			Enum GetDiagnosticsEnumValue (string title) => title switch {
				FRAME_RULER => ConsoleDriver.DiagnosticFlags.FrameRuler,
				FRAME_PADDING => ConsoleDriver.DiagnosticFlags.FramePadding,
				_ => null!
			};

			void SetDiagnosticsFlag (Enum diag, bool add)
			{
				switch (diag) {
				case ConsoleDriver.DiagnosticFlags.FrameRuler:
					if (add) {
						_diagnosticFlags |= ConsoleDriver.DiagnosticFlags.FrameRuler;
					} else {
						_diagnosticFlags &= ~ConsoleDriver.DiagnosticFlags.FrameRuler;
					}
					break;
				case ConsoleDriver.DiagnosticFlags.FramePadding:
					if (add) {
						_diagnosticFlags |= ConsoleDriver.DiagnosticFlags.FramePadding;
					} else {
						_diagnosticFlags &= ~ConsoleDriver.DiagnosticFlags.FramePadding;
					}
					break;
				default:
					_diagnosticFlags = default;
					break;
				}
			}
		}

		public MenuItem []? CreateThemeMenuItems ()
		{
			var menuItems = new List<MenuItem> ();

			int schemeCount = 0;
			foreach (var theme in Themes!) {
				var item = new MenuItem {
					Title = $"_{theme.Key}",
					Shortcut = (KeyCode)new Key ((KeyCode)((uint)KeyCode.D1 + schemeCount++)).WithCtrl
				};
				item.CheckType |= MenuItemCheckStyle.Checked;
				item.Checked = theme.Key == _cachedTheme; // CM.Themes.Theme;
				item.Action += () => {
					Themes.Theme = _cachedTheme = theme.Key;
					Apply ();
				};
				menuItems.Add (item);
			}

			var schemeMenuItems = new List<MenuItem> ();
			foreach (var sc in Colors.ColorSchemes) {
				var item = new MenuItem {
					Title = $"_{sc.Key}",
					Data = sc.Key
				};
				item.CheckType |= MenuItemCheckStyle.Radio;
				item.Checked = sc.Key == _topLevelColorScheme;
				item.Action += () => {
					_topLevelColorScheme = (string)item.Data;
					foreach (var schemeMenuItem in schemeMenuItems) {
						schemeMenuItem.Checked = (string)schemeMenuItem.Data == _topLevelColorScheme;
					}
					ColorScheme = Colors.ColorSchemes [_topLevelColorScheme];
					Application.Top.SetNeedsDisplay ();
				};
				schemeMenuItems.Add (item);
			}
			menuItems.Add (null!);
			var mbi = new MenuBarItem ("_Color Scheme for Application.Top", schemeMenuItems.ToArray ());
			menuItems.Add (mbi);

			return menuItems.ToArray ();
		}

		public void ConfigChanged ()
		{
			if (_topLevelColorScheme == null || !Colors.ColorSchemes.ContainsKey (_topLevelColorScheme)) {
				_topLevelColorScheme = "Base";
			}

			_cachedTheme = Themes?.Theme;

			_themeMenuItems = CreateThemeMenuItems ();
			_themeMenuBarItem!.Children = _themeMenuItems;
			foreach (var mi in _themeMenuItems!) {
				if (mi is { Parent: null }) {
					mi.Parent = _themeMenuBarItem;
				}
			}

			ColorScheme = Colors.ColorSchemes [_topLevelColorScheme];

			MenuBar.Menus [0].Children [0].Shortcut = (KeyCode)Application.QuitKey;

			((Shortcut)StatusBar.Subviews [0]).Key = Application.QuitKey;

			miIsMouseDisabled!.Checked = Application.IsMouseDisabled;

			int height = ShowStatusBar ? 1 : 0; // + (MenuBar.Visible ? 1 : 0);
							    //ContentPane.Height = Dim.Fill (height);

			StatusBar.Visible = ShowStatusBar;

			Application.Top.SetNeedsDisplay ();
		}

		void CategoryView_SelectedChanged (object? sender, ListViewItemEventArgs? e)
		{
			string item = _categories! [e!.Item];
			List<Scenario> newlist;
			if (e.Item == 0) {
				// First category is "All"
				newlist = _scenarios!;
				newlist = _scenarios!;

			} else {
				newlist = _scenarios!.Where (s => s.GetCategories ().Contains (item)).ToList ();
			}
			ScenarioList.Table = new EnumerableTableSource<Scenario> (newlist, new Dictionary<string, Func<Scenario, object>> () {
				{ "Name", (s) => s.GetName () },
				{ "Description", (s) => s.GetDescription () }
			});

			// Create a collection of just the scenario names (the 1st column in our TableView)
			// for CollectionNavigator. 
			var firstColumnList = new List<object> ();
			for (int i = 0; i < ScenarioList.Table.Rows; i++) {
				firstColumnList.Add (ScenarioList.Table [i, 0]);
			}
			_scenarioCollectionNav.Collection = firstColumnList;

		}
	}

	static void VerifyObjectsWereDisposed ()
	{
=======
internal class UICatalogApp
{
    private static StringBuilder? _aboutMessage;
    private static int _cachedCategoryIndex;

    // When a scenario is run, the main app is killed. These items
    // are therefore cached so that when the scenario exits the
    // main app UI can be restored to previous state
    private static int _cachedScenarioIndex;
    private static string? _cachedTheme = string.Empty;
    private static List<string>? _categories;
    private static readonly FileSystemWatcher _currentDirWatcher = new ();
    private static ConsoleDriver.DiagnosticFlags _diagnosticFlags;
    private static string _forceDriver = string.Empty;
    private static readonly FileSystemWatcher _homeDirWatcher = new ();
    private static bool _isFirstRunning = true;
    private static Options _options;
    private static List<Scenario>? _scenarios;

    // If set, holds the scenario the user selected
    private static Scenario? _selectedScenario;
    private static MenuBarItem? _themeMenuBarItem;
    private static MenuItem []? _themeMenuItems;
    private static string _topLevelColorScheme = string.Empty;

    [SerializableConfigurationProperty (Scope = typeof (AppScope), OmitClassName = true)]
    [JsonPropertyName ("UICatalog.StatusBar")]
    public static bool ShowStatusBar { get; set; } = true;

    private static void ConfigFileChanged (object sender, FileSystemEventArgs e)
    {
        if (Application.Top == null)
        {
            return;
        }

        // TODO: This is a hack. Figure out how to ensure that the file is fully written before reading it.
        //Thread.Sleep (500);
        Load ();
        Apply ();
    }

    private static int Main (string [] args)
    {
        Console.OutputEncoding = Encoding.Default;

        if (Debugger.IsAttached)
        {
            CultureInfo.DefaultThreadCurrentUICulture = CultureInfo.GetCultureInfo ("en-US");
        }

        _scenarios = Scenario.GetScenarios ();
        _categories = Scenario.GetAllCategories ();

        // Process command line args
        // "UICatalog [-driver <driver>] [scenario name]"
        // If no driver is provided, the default driver is used.
        Option<string> driverOption = new Option<string> ("--driver", "The ConsoleDriver to use.").FromAmong (
             Application.GetDriverTypes ()
                        .Select (d => d.Name)
                        .ToArray ()
            );

        driverOption.AddAlias ("-d");
        driverOption.AddAlias ("--d");

        Argument<string> scenarioArgument = new Argument<string> (
                                                                  "scenario",
                                                                  description: "The name of the scenario to run.",
                                                                  getDefaultValue: () => "none"
                                                                 ).FromAmong (
                                                                              _scenarios.Select (s => s.GetName ())
                                                                                        .Append ("none")
                                                                                        .ToArray ()
                                                                             );

        var rootCommand =
            new RootCommand ("A comprehensive sample library for Terminal.Gui") { scenarioArgument, driverOption };

        rootCommand.SetHandler (
                                context =>
                                {
                                    var options = new Options
                                    {
                                        Driver = context.ParseResult.GetValueForOption (driverOption),
                                        Scenario = context.ParseResult.GetValueForArgument (scenarioArgument)
                                        /* etc. */
                                    };

                                    // See https://github.com/dotnet/command-line-api/issues/796 for the rationale behind this hackery
                                    _options = options;
                                }
                               );

        rootCommand.Invoke (args);

        UICatalogMain (_options);

        return 0;
    }

    private static void OpenUrl (string url)
    {
        if (RuntimeInformation.IsOSPlatform (OSPlatform.Windows))
        {
            url = url.Replace ("&", "^&");
            Process.Start (new ProcessStartInfo ("cmd", $"/c start {url}") { CreateNoWindow = true });
        }
        else if (RuntimeInformation.IsOSPlatform (OSPlatform.Linux))
        {
            using var process = new Process
            {
                StartInfo = new ProcessStartInfo
                {
                    FileName = "xdg-open",
                    Arguments = url,
                    RedirectStandardError = true,
                    RedirectStandardOutput = true,
                    CreateNoWindow = true,
                    UseShellExecute = false
                }
            };
            process.Start ();
        }
        else if (RuntimeInformation.IsOSPlatform (OSPlatform.OSX))
        {
            Process.Start ("open", url);
        }
    }

    /// <summary>
    ///     Shows the UI Catalog selection UI. When the user selects a Scenario to run, the UI Catalog main app UI is
    ///     killed and the Scenario is run as though it were Application.Top. When the Scenario exits, this function exits.
    /// </summary>
    /// <returns></returns>
    private static Scenario RunUICatalogTopLevel ()
    {
        // Run UI Catalog UI. When it exits, if _selectedScenario is != null then
        // a Scenario was selected. Otherwise, the user wants to quit UI Catalog.

        // If the user specified a driver on the command line then use it,
        // ignoring Config files.

        Application.Init (driverName: _forceDriver);

        if (_cachedTheme is null)
        {
            _cachedTheme = Themes?.Theme;
        }
        else
        {
            Themes!.Theme = _cachedTheme;
            Apply ();
        }

        Application.Run<UICatalogTopLevel> ();
        Application.Shutdown ();

        return _selectedScenario!;
    }

    private static void StartConfigFileWatcher ()
    {
        // Setup a file system watcher for `./.tui/`
        _currentDirWatcher.NotifyFilter = NotifyFilters.LastWrite;

        string assemblyLocation = Assembly.GetExecutingAssembly ().Location;
        string tuiDir;

        if (!string.IsNullOrEmpty (assemblyLocation))
        {
            var assemblyFile = new FileInfo (assemblyLocation);
            tuiDir = Path.Combine (assemblyFile.Directory!.FullName, ".tui");
        }
        else
        {
            tuiDir = Path.Combine (AppContext.BaseDirectory, ".tui");
        }

        if (!Directory.Exists (tuiDir))
        {
            Directory.CreateDirectory (tuiDir);
        }

        _currentDirWatcher.Path = tuiDir;
        _currentDirWatcher.Filter = "*config.json";

        // Setup a file system watcher for `~/.tui/`
        _homeDirWatcher.NotifyFilter = NotifyFilters.LastWrite;
        var f = new FileInfo (Environment.GetFolderPath (Environment.SpecialFolder.UserProfile));
        tuiDir = Path.Combine (f.FullName, ".tui");

        if (!Directory.Exists (tuiDir))
        {
            Directory.CreateDirectory (tuiDir);
        }

        _homeDirWatcher.Path = tuiDir;
        _homeDirWatcher.Filter = "*config.json";

        _currentDirWatcher.Changed += ConfigFileChanged;

        //_currentDirWatcher.Created += ConfigFileChanged;
        _currentDirWatcher.EnableRaisingEvents = true;

        _homeDirWatcher.Changed += ConfigFileChanged;

        //_homeDirWatcher.Created += ConfigFileChanged;
        _homeDirWatcher.EnableRaisingEvents = true;
    }

    private static void StopConfigFileWatcher ()
    {
        _currentDirWatcher.EnableRaisingEvents = false;
        _currentDirWatcher.Changed -= ConfigFileChanged;
        _currentDirWatcher.Created -= ConfigFileChanged;

        _homeDirWatcher.EnableRaisingEvents = false;
        _homeDirWatcher.Changed -= ConfigFileChanged;
        _homeDirWatcher.Created -= ConfigFileChanged;
    }

    private static void UICatalogMain (Options options)
    {
        StartConfigFileWatcher ();

        // By setting _forceDriver we ensure that if the user has specified a driver on the command line, it will be used
        // regardless of what's in a config file.
        Application.ForceDriver = _forceDriver = options.Driver;

        // If a Scenario name has been provided on the commandline
        // run it and exit when done.
        if (options.Scenario != "none")
        {
            _topLevelColorScheme = "Base";

            int item = _scenarios!.FindIndex (
                                              s =>
                                                  s.GetName ()
                                                   .Equals (options.Scenario, StringComparison.OrdinalIgnoreCase)
                                             );
            _selectedScenario = (Scenario)Activator.CreateInstance (_scenarios [item].GetType ())!;

            Application.Init (driverName: _forceDriver);
            _selectedScenario.Theme = _cachedTheme;
            _selectedScenario.TopLevelColorScheme = _topLevelColorScheme;
            _selectedScenario.Init ();
            _selectedScenario.Setup ();
            _selectedScenario.Run ();
            _selectedScenario.Dispose ();
            _selectedScenario = null;
            Application.Shutdown ();
            VerifyObjectsWereDisposed ();

            return;
        }

        _aboutMessage = new StringBuilder ();
        _aboutMessage.AppendLine (@"A comprehensive sample library for");
        _aboutMessage.AppendLine (@"");
        _aboutMessage.AppendLine (@"  _______                  _             _   _____       _  ");
        _aboutMessage.AppendLine (@" |__   __|                (_)           | | / ____|     (_) ");
        _aboutMessage.AppendLine (@"    | | ___ _ __ _ __ ___  _ _ __   __ _| || |  __ _   _ _  ");
        _aboutMessage.AppendLine (@"    | |/ _ \ '__| '_ ` _ \| | '_ \ / _` | || | |_ | | | | | ");
        _aboutMessage.AppendLine (@"    | |  __/ |  | | | | | | | | | | (_| | || |__| | |_| | | ");
        _aboutMessage.AppendLine (@"    |_|\___|_|  |_| |_| |_|_|_| |_|\__,_|_(_)_____|\__,_|_| ");
        _aboutMessage.AppendLine (@"");
        _aboutMessage.AppendLine (@"v2 - Work in Progress");
        _aboutMessage.AppendLine (@"");
        _aboutMessage.AppendLine (@"https://github.com/gui-cs/Terminal.Gui");

        while (RunUICatalogTopLevel () is { } scenario)
        {
            VerifyObjectsWereDisposed ();
            Themes!.Theme = _cachedTheme!;
            Apply ();
            scenario.Theme = _cachedTheme;
            scenario.TopLevelColorScheme = _topLevelColorScheme;
            scenario.Init ();
            scenario.Setup ();
            scenario.Run ();
            scenario.Dispose ();

            // This call to Application.Shutdown brackets the Application.Init call
            // made by Scenario.Init() above
            Application.Shutdown ();

            VerifyObjectsWereDisposed ();
        }

        StopConfigFileWatcher ();
        VerifyObjectsWereDisposed ();
    }

    private static void VerifyObjectsWereDisposed ()
    {
>>>>>>> 4430fe2c
#if DEBUG_IDISPOSABLE

        // Validate there are no outstanding Responder-based instances 
        // after a scenario was selected to run. This proves the main UI Catalog
        // 'app' closed cleanly.
        foreach (Responder? inst in Responder.Instances)
        {
            Debug.Assert (inst.WasDisposed);
        }

        Responder.Instances.Clear ();

        // Validate there are no outstanding Application.RunState-based instances 
        // after a scenario was selected to run. This proves the main UI Catalog
        // 'app' closed cleanly.
        foreach (RunState? inst in RunState.Instances)
        {
            Debug.Assert (inst.WasDisposed);
        }

        RunState.Instances.Clear ();
#endif
    }

    /// <summary>
    ///     This is the main UI Catalog app view. It is run fresh when the app loads (if a Scenario has not been passed on
    ///     the command line) and each time a Scenario ends.
    /// </summary>
    public class UICatalogTopLevel : Toplevel
    {
        public ListView CategoryList;
        public StatusItem DriverName;
        public MenuItem? miForce16Colors;
        public MenuItem? miIsMenuBorderDisabled;
        public MenuItem? miIsMouseDisabled;
        public MenuItem? miUseSubMenusSingleFrame;
        public StatusItem OS;

        // UI Catalog uses TableView for the scenario list instead of a ListView to demonstate how
        // TableView works. There's no real reason not to use ListView. Because we use TableView, and TableView
        // doesn't (currently) have CollectionNavigator support built in, we implement it here, within the app.
        public TableView ScenarioList;

        private readonly CollectionNavigator _scenarioCollectionNav = new ();

        public UICatalogTopLevel ()
        {
            _themeMenuItems = CreateThemeMenuItems ();
            _themeMenuBarItem = new MenuBarItem ("_Themes", _themeMenuItems);

            MenuBar = new MenuBar
            {
                Menus =
                [
                    new MenuBarItem (
                                     "_File",
                                     new MenuItem []
                                     {
                                         new (
                                              "_Quit",
                                              "Quit UI Catalog",
                                              RequestStop
                                             )
                                     }
                                    ),
                    _themeMenuBarItem,
                    new MenuBarItem ("Diag_nostics", CreateDiagnosticMenuItems ()),
                    new MenuBarItem (
                                     "_Help",
                                     new MenuItem []
                                     {
                                         new (
                                              "_Documentation",
                                              "",
                                              () => OpenUrl ("https://gui-cs.github.io/Terminal.GuiV2Docs"),
                                              null,
                                              null,
                                              (KeyCode)Key.F1
                                             ),
                                         new (
                                              "_README",
                                              "",
                                              () => OpenUrl ("https://github.com/gui-cs/Terminal.Gui"),
                                              null,
                                              null,
                                              (KeyCode)Key.F2
                                             ),
                                         new (
                                              "_About...",
                                              "About UI Catalog",
                                              () => MessageBox.Query (
                                                                      "About UI Catalog",
                                                                      _aboutMessage!.ToString (),
                                                                      0,
                                                                      false,
                                                                      "_Ok"
                                                                     ),
                                              null,
                                              null,
                                              (KeyCode)Key.A.WithCtrl
                                             )
                                     }
                                    )
                ]
            };

            DriverName = new StatusItem (Key.Empty, "Driver:", null);
            OS = new StatusItem (Key.Empty, "OS:", null);

            StatusBar = new StatusBar { Visible = ShowStatusBar };

            StatusBar.Items = new []
            {
                new (
                     Application.QuitKey,
                     $"~{Application.QuitKey} to quit",
                     () =>
                     {
                         if (_selectedScenario is null)
                         {
                             // This causes GetScenarioToRun to return null
                             _selectedScenario = null;
                             RequestStop ();
                         }
                         else
                         {
                             _selectedScenario.RequestStop ();
                         }
                     }
                    ),
                new (
                     Key.F10,
                     "~F10~ Status Bar",
                     () =>
                     {
                         StatusBar.Visible = !StatusBar.Visible;

                         //ContentPane!.Height = Dim.Fill(StatusBar.Visible ? 1 : 0);
                         LayoutSubviews ();
                         SetSubViewNeedsDisplay ();
                     }
                    ),
                DriverName,
                OS
            };

            // Create the Category list view. This list never changes.
            CategoryList = new ListView
            {
                X = 0,
                Y = 1,
                Width = Dim.Percent (30),
                Height = Dim.Fill (1),
                AllowsMarking = false,
                CanFocus = true,
                Title = "Categories",
                BorderStyle = LineStyle.Single,
                SuperViewRendersLineCanvas = true,
                Source = new ListWrapper (_categories)
            };
            CategoryList.OpenSelectedItem += (s, a) => { ScenarioList!.SetFocus (); };
            CategoryList.SelectedItemChanged += CategoryView_SelectedChanged;

            // Create the scenario list. The contents of the scenario list changes whenever the
            // Category list selection changes (to show just the scenarios that belong to the selected
            // category).
            ScenarioList = new TableView
            {
                X = Pos.Right (CategoryList) - 1,
                Y = 1,
                Width = Dim.Fill (),
                Height = Dim.Fill (1),

                //AllowsMarking = false,
                CanFocus = true,
                Title = "Scenarios",
                BorderStyle = LineStyle.Single,
                SuperViewRendersLineCanvas = true
            };

            // TableView provides many options for table headers. For simplicity we turn all 
            // of these off. By enabling FullRowSelect and turning off headers, TableView looks just
            // like a ListView
            ScenarioList.FullRowSelect = true;
            ScenarioList.Style.ShowHeaders = false;
            ScenarioList.Style.ShowHorizontalHeaderOverline = false;
            ScenarioList.Style.ShowHorizontalHeaderUnderline = false;
            ScenarioList.Style.ShowHorizontalBottomline = false;
            ScenarioList.Style.ShowVerticalCellLines = false;
            ScenarioList.Style.ShowVerticalHeaderLines = false;

            /* By default TableView lays out columns at render time and only
             * measures y rows of data at a time.  Where y is the height of the
             * console. This is for the following reasons:
             *
             * - Performance, when tables have a large amount of data
             * - Defensive, prevents a single wide cell value pushing other
             *   columns off screen (requiring horizontal scrolling
             *
             * In the case of UICatalog here, such an approach is overkill so
             * we just measure all the data ourselves and set the appropriate
             * max widths as ColumnStyles
             */
            int longestName = _scenarios!.Max (s => s.GetName ().Length);

            ScenarioList.Style.ColumnStyles.Add (
                                                 0,
                                                 new ColumnStyle { MaxWidth = longestName, MinWidth = longestName, MinAcceptableWidth = longestName }
                                                );
            ScenarioList.Style.ColumnStyles.Add (1, new ColumnStyle { MaxWidth = 1 });

            // Enable user to find & select a scenario by typing text
            // TableView does not (currently) have built-in CollectionNavigator support (the ability for the 
            // user to type and the items that match get selected). We implement it in the app instead. 
            ScenarioList.KeyDown += (s, a) =>
                                    {
                                        if (CollectionNavigatorBase.IsCompatibleKey (a))
                                        {
                                            int? newItem =
                                                _scenarioCollectionNav?.GetNextMatchingItem (
                                                                                             ScenarioList.SelectedRow,
                                                                                             (char)a
                                                                                            );

                                            if (newItem is int v && newItem != -1)
                                            {
                                                ScenarioList.SelectedRow = v;
                                                ScenarioList.EnsureSelectedCellIsVisible ();
                                                ScenarioList.SetNeedsDisplay ();
                                                a.Handled = true;
                                            }
                                        }
                                    };
            ScenarioList.CellActivated += ScenarioView_OpenSelectedItem;

            // TableView typically is a grid where nav keys are biased for moving left/right.
            ScenarioList.KeyBindings.Add (Key.Home, Command.TopHome);
            ScenarioList.KeyBindings.Add (Key.End, Command.BottomEnd);

            // Ideally, TableView.MultiSelect = false would turn off any keybindings for
            // multi-select options. But it currently does not. UI Catalog uses Ctrl-A for
            // a shortcut to About.
            ScenarioList.MultiSelect = false;
            ScenarioList.KeyBindings.Remove (Key.A.WithCtrl);

            Add (CategoryList);
            Add (ScenarioList);

            Add (MenuBar);
            Add (StatusBar);

            Loaded += LoadedHandler;
            Unloaded += UnloadedHandler;

            // Restore previous selections
            CategoryList.SelectedItem = _cachedCategoryIndex;
            ScenarioList.SelectedRow = _cachedScenarioIndex;

            Applied += ConfigAppliedHandler;
        }

        public void ConfigChanged ()
        {
            if (_topLevelColorScheme == null || !Colors.ColorSchemes.ContainsKey (_topLevelColorScheme))
            {
                _topLevelColorScheme = "Base";
            }

            _cachedTheme = Themes?.Theme;

            _themeMenuItems = CreateThemeMenuItems ();
            _themeMenuBarItem!.Children = _themeMenuItems;

            foreach (MenuItem mi in _themeMenuItems!)
            {
                if (mi is { Parent: null })
                {
                    mi.Parent = _themeMenuBarItem;
                }
            }

            ColorScheme = Colors.ColorSchemes [_topLevelColorScheme];

            MenuBar.Menus [0].Children [0].Shortcut = (KeyCode)Application.QuitKey;
            StatusBar.Items [0].Shortcut = Application.QuitKey;
            StatusBar.Items [0].Title = $"~{Application.QuitKey} to quit";

            miIsMouseDisabled!.Checked = Application.IsMouseDisabled;

            int height = ShowStatusBar ? 1 : 0; // + (MenuBar.Visible ? 1 : 0);

            //ContentPane.Height = Dim.Fill (height);

            StatusBar.Visible = ShowStatusBar;

            Application.Top.SetNeedsDisplay ();
        }

        public MenuItem []? CreateThemeMenuItems ()
        {
            List<MenuItem> menuItems = CreateForce16ColorItems ().ToList ();
            menuItems.Add (null!);

            var schemeCount = 0;

            foreach (KeyValuePair<string, ThemeScope> theme in Themes!)
            {
                var item = new MenuItem
                {
                    Title = $"_{theme.Key}",
                    Shortcut = (KeyCode)new Key ((KeyCode)((uint)KeyCode.D1 + schemeCount++))
                        .WithCtrl
                };
                item.CheckType |= MenuItemCheckStyle.Checked;
                item.Checked = theme.Key == _cachedTheme; // CM.Themes.Theme;

                item.Action += () =>
                               {
                                   Themes.Theme = _cachedTheme = theme.Key;
                                   Apply ();
                               };
                menuItems.Add (item);
            }

            List<MenuItem> schemeMenuItems = new ();

            foreach (KeyValuePair<string, ColorScheme> sc in Colors.ColorSchemes)
            {
                var item = new MenuItem { Title = $"_{sc.Key}", Data = sc.Key };
                item.CheckType |= MenuItemCheckStyle.Radio;
                item.Checked = sc.Key == _topLevelColorScheme;

                item.Action += () =>
                               {
                                   _topLevelColorScheme = (string)item.Data;

                                   foreach (MenuItem schemeMenuItem in schemeMenuItems)
                                   {
                                       schemeMenuItem.Checked =
                                           (string)schemeMenuItem.Data == _topLevelColorScheme;
                                   }

                                   ColorScheme = Colors.ColorSchemes [_topLevelColorScheme];
                                   Application.Top.SetNeedsDisplay ();
                               };
                schemeMenuItems.Add (item);
            }

            menuItems.Add (null!);
            var mbi = new MenuBarItem ("_Color Scheme for Application.Top", schemeMenuItems.ToArray ());
            menuItems.Add (mbi);

            return menuItems.ToArray ();
        }

        private void CategoryView_SelectedChanged (object? sender, ListViewItemEventArgs? e)
        {
            string item = _categories! [e!.Item];
            List<Scenario> newlist;

            if (e.Item == 0)
            {
                // First category is "All"
                newlist = _scenarios!;
                newlist = _scenarios!;
            }
            else
            {
                newlist = _scenarios!.Where (s => s.GetCategories ().Contains (item)).ToList ();
            }

            ScenarioList.Table = new EnumerableTableSource<Scenario> (
                                                                      newlist,
                                                                      new Dictionary<string, Func<Scenario, object>>
                                                                      {
                                                                          { "Name", s => s.GetName () }, { "Description", s => s.GetDescription () }
                                                                      }
                                                                     );

            // Create a collection of just the scenario names (the 1st column in our TableView)
            // for CollectionNavigator. 
            List<object> firstColumnList = new ();

            for (var i = 0; i < ScenarioList.Table.Rows; i++)
            {
                firstColumnList.Add (ScenarioList.Table [i, 0]);
            }

            _scenarioCollectionNav.Collection = firstColumnList;
        }

        private void ConfigAppliedHandler (object? sender, ConfigurationManagerEventArgs? a) { ConfigChanged (); }

        private MenuItem [] CreateDiagnosticFlagsMenuItems ()
        {
            const string OFF = "Diagnostics: _Off";
            const string FRAME_RULER = "Diagnostics: Frame _Ruler";
            const string FRAME_PADDING = "Diagnostics: _Frame Padding";
            var index = 0;

            List<MenuItem> menuItems = new ();

            foreach (Enum diag in Enum.GetValues (_diagnosticFlags.GetType ()))
            {
                var item = new MenuItem
                {
                    Title = GetDiagnosticsTitle (diag), Shortcut = (KeyCode)new Key (index.ToString () [0]).WithAlt
                };
                index++;
                item.CheckType |= MenuItemCheckStyle.Checked;

                if (GetDiagnosticsTitle (ConsoleDriver.DiagnosticFlags.Off) == item.Title)
                {
                    item.Checked = (_diagnosticFlags
                                    & (ConsoleDriver.DiagnosticFlags.FramePadding
                                       | ConsoleDriver.DiagnosticFlags
                                                      .FrameRuler))
                                   == 0;
                }
                else
                {
                    item.Checked = _diagnosticFlags.HasFlag (diag);
                }

                item.Action += () =>
                               {
                                   string t = GetDiagnosticsTitle (ConsoleDriver.DiagnosticFlags.Off);

                                   if (item.Title == t && item.Checked == false)
                                   {
                                       _diagnosticFlags &= ~(ConsoleDriver.DiagnosticFlags.FramePadding | ConsoleDriver.DiagnosticFlags.FrameRuler);
                                       item.Checked = true;
                                   }
                                   else if (item.Title == t && item.Checked == true)
                                   {
                                       _diagnosticFlags |= ConsoleDriver.DiagnosticFlags.FramePadding | ConsoleDriver.DiagnosticFlags.FrameRuler;
                                       item.Checked = false;
                                   }
                                   else
                                   {
                                       Enum f = GetDiagnosticsEnumValue (item.Title);

                                       if (_diagnosticFlags.HasFlag (f))
                                       {
                                           SetDiagnosticsFlag (f, false);
                                       }
                                       else
                                       {
                                           SetDiagnosticsFlag (f, true);
                                       }
                                   }

                                   foreach (MenuItem menuItem in menuItems)
                                   {
                                       if (menuItem.Title == t)
                                       {
                                           menuItem.Checked =
                                               !_diagnosticFlags.HasFlag (
                                                                          ConsoleDriver.DiagnosticFlags
                                                                                       .FrameRuler
                                                                         )
                                               && !_diagnosticFlags.HasFlag (ConsoleDriver.DiagnosticFlags.FramePadding);
                                       }
                                       else if (menuItem.Title != t)
                                       {
                                           menuItem.Checked =
                                               _diagnosticFlags.HasFlag (
                                                                         GetDiagnosticsEnumValue (menuItem.Title)
                                                                        );
                                       }
                                   }

                                   ConsoleDriver.Diagnostics = _diagnosticFlags;
                                   Application.Top.SetNeedsDisplay ();
                               };
                menuItems.Add (item);
            }

            return menuItems.ToArray ();

            string GetDiagnosticsTitle (Enum diag)
            {
                return Enum.GetName (_diagnosticFlags.GetType (), diag) switch
                       {
                           "Off" => OFF,
                           "FrameRuler" => FRAME_RULER,
                           "FramePadding" => FRAME_PADDING,
                           _ => ""
                       };
            }

            Enum GetDiagnosticsEnumValue (string title)
            {
                return title switch
                       {
                           FRAME_RULER => ConsoleDriver.DiagnosticFlags.FrameRuler,
                           FRAME_PADDING => ConsoleDriver.DiagnosticFlags.FramePadding,
                           _ => null!
                       };
            }

            void SetDiagnosticsFlag (Enum diag, bool add)
            {
                switch (diag)
                {
                    case ConsoleDriver.DiagnosticFlags.FrameRuler:
                        if (add)
                        {
                            _diagnosticFlags |= ConsoleDriver.DiagnosticFlags.FrameRuler;
                        }
                        else
                        {
                            _diagnosticFlags &= ~ConsoleDriver.DiagnosticFlags.FrameRuler;
                        }

                        break;
                    case ConsoleDriver.DiagnosticFlags.FramePadding:
                        if (add)
                        {
                            _diagnosticFlags |= ConsoleDriver.DiagnosticFlags.FramePadding;
                        }
                        else
                        {
                            _diagnosticFlags &= ~ConsoleDriver.DiagnosticFlags.FramePadding;
                        }

                        break;
                    default:
                        _diagnosticFlags = default (ConsoleDriver.DiagnosticFlags);

                        break;
                }
            }
        }

        private List<MenuItem []> CreateDiagnosticMenuItems ()
        {
            List<MenuItem []> menuItems = new ()
            {
                CreateDiagnosticFlagsMenuItems (),
                new MenuItem [] { null! },
                CreateDisabledEnabledMouseItems (),
                CreateDisabledEnabledMenuBorder (),
                CreateDisabledEnableUseSubMenusSingleFrame (),
                CreateKeyBindingsMenuItems ()
            };

            return menuItems;
        }

        // TODO: This should be an ConfigurationManager setting
        private MenuItem [] CreateDisabledEnabledMenuBorder ()
        {
            List<MenuItem> menuItems = new ();
            miIsMenuBorderDisabled = new MenuItem { Title = "Disable Menu _Border" };

            miIsMenuBorderDisabled.Shortcut =
                (KeyCode)new Key (miIsMenuBorderDisabled!.Title!.Substring (14, 1) [0]).WithAlt
                                                                                       .WithCtrl;
            miIsMenuBorderDisabled.CheckType |= MenuItemCheckStyle.Checked;

            miIsMenuBorderDisabled.Action += () =>
                                             {
                                                 miIsMenuBorderDisabled.Checked = (bool)!miIsMenuBorderDisabled.Checked!;

                                                 MenuBar.MenusBorderStyle = !(bool)miIsMenuBorderDisabled.Checked
                                                                                ? LineStyle.Single
                                                                                : LineStyle.None;
                                             };
            menuItems.Add (miIsMenuBorderDisabled);

            return menuItems.ToArray ();
        }

        private MenuItem [] CreateDisabledEnabledMouseItems ()
        {
            List<MenuItem> menuItems = new ();
            miIsMouseDisabled = new MenuItem { Title = "_Disable Mouse" };

            miIsMouseDisabled.Shortcut =
                (KeyCode)new Key (miIsMouseDisabled!.Title!.Substring (1, 1) [0]).WithAlt.WithCtrl;
            miIsMouseDisabled.CheckType |= MenuItemCheckStyle.Checked;

            miIsMouseDisabled.Action += () =>
                                        {
                                            miIsMouseDisabled.Checked =
                                                Application.IsMouseDisabled = (bool)!miIsMouseDisabled.Checked!;
                                        };
            menuItems.Add (miIsMouseDisabled);

            return menuItems.ToArray ();
        }

        // TODO: This should be an ConfigurationManager setting
        private MenuItem [] CreateDisabledEnableUseSubMenusSingleFrame ()
        {
            List<MenuItem> menuItems = new ();
            miUseSubMenusSingleFrame = new MenuItem { Title = "Enable _Sub-Menus Single Frame" };

            miUseSubMenusSingleFrame.Shortcut = KeyCode.CtrlMask
                                                | KeyCode.AltMask
                                                | (KeyCode)miUseSubMenusSingleFrame!.Title!.Substring (8, 1) [
                                                 0];
            miUseSubMenusSingleFrame.CheckType |= MenuItemCheckStyle.Checked;

            miUseSubMenusSingleFrame.Action += () =>
                                               {
                                                   miUseSubMenusSingleFrame.Checked = (bool)!miUseSubMenusSingleFrame.Checked!;
                                                   MenuBar.UseSubMenusSingleFrame = (bool)miUseSubMenusSingleFrame.Checked;
                                               };
            menuItems.Add (miUseSubMenusSingleFrame);

            return menuItems.ToArray ();
        }

        private MenuItem [] CreateForce16ColorItems ()
        {
            List<MenuItem> menuItems = new ();

            miForce16Colors = new MenuItem
            {
                Title = "Force _16 Colors",
                Shortcut = (KeyCode)Key.F6,
                Checked = Application.Force16Colors,
                CanExecute = () => Application.Driver.SupportsTrueColor
            };
            miForce16Colors.CheckType |= MenuItemCheckStyle.Checked;

            miForce16Colors.Action += () =>
                                      {
                                          miForce16Colors.Checked = Application.Force16Colors = (bool)!miForce16Colors.Checked!;
                                          Application.Refresh ();
                                      };
            menuItems.Add (miForce16Colors);

            return menuItems.ToArray ();
        }

        private MenuItem [] CreateKeyBindingsMenuItems ()
        {
            List<MenuItem> menuItems = new ();
            var item = new MenuItem { Title = "_Key Bindings", Help = "Change which keys do what" };

            item.Action += () =>
                           {
                               var dlg = new KeyBindingsDialog ();
                               Application.Run (dlg);
                           };

            menuItems.Add (null!);
            menuItems.Add (item);

            return menuItems.ToArray ();
        }

        private void LoadedHandler (object? sender, EventArgs? args)
        {
            ConfigChanged ();

            miIsMouseDisabled!.Checked = Application.IsMouseDisabled;
            DriverName.Title = $"Driver: {Driver.GetVersionInfo ()}";

            OS.Title =
                $"OS: {RuntimeEnvironment.OperatingSystem} {RuntimeEnvironment.OperatingSystemVersion}";

            if (_selectedScenario != null)
            {
                _selectedScenario = null;
                _isFirstRunning = false;
            }

            if (!_isFirstRunning)
            {
                ScenarioList.SetFocus ();
            }

            StatusBar.VisibleChanged += (s, e) =>
                                        {
                                            ShowStatusBar = StatusBar.Visible;

                                            int height = StatusBar.Visible ? 1 : 0;
                                            CategoryList.Height = Dim.Fill (height);
                                            ScenarioList.Height = Dim.Fill (height);

                                            // ContentPane.Height = Dim.Fill (height);
                                            LayoutSubviews ();
                                            SetSubViewNeedsDisplay ();
                                        };

            Loaded -= LoadedHandler;
            CategoryList.EnsureSelectedItemVisible ();
            ScenarioList.EnsureSelectedCellIsVisible ();
        }

        /// <summary>Launches the selected scenario, setting the global _selectedScenario</summary>
        /// <param name="e"></param>
        private void ScenarioView_OpenSelectedItem (object? sender, EventArgs? e)
        {
            if (_selectedScenario is null)
            {
                // Save selected item state
                _cachedCategoryIndex = CategoryList.SelectedItem;
                _cachedScenarioIndex = ScenarioList.SelectedRow;

                // Create new instance of scenario (even though Scenarios contains instances)
                var selectedScenarioName = (string)ScenarioList.Table [ScenarioList.SelectedRow, 0];

                _selectedScenario = (Scenario)Activator.CreateInstance (
                                                                        _scenarios!.FirstOrDefault (
                                                                                                    s => s.GetName ()
                                                                                                         == selectedScenarioName
                                                                                                   )!
                                                                                   .GetType ()
                                                                       )!;

                // Tell the main app to stop
                Application.RequestStop ();
            }
        }

        private void UnloadedHandler (object? sender, EventArgs? args)
        {
            Applied -= ConfigAppliedHandler;
            Unloaded -= UnloadedHandler;
        }
    }

    private struct Options
    {
        public string Driver;

        public string Scenario;
        /* etc. */
    }
}<|MERGE_RESOLUTION|>--- conflicted
+++ resolved
@@ -21,21 +21,29 @@
 namespace UICatalog;
 
 /// <summary>
-///     UI Catalog is a comprehensive sample library for Terminal.Gui. It provides a simple UI for adding to the
-///     catalog of scenarios.
+///     UI Catalog is a comprehensive sample library for Terminal.Gui. It provides a simple UI for adding to the catalog of
+///     scenarios.
 /// </summary>
 /// <remarks>
-///     <para>UI Catalog attempts to satisfy the following goals:</para>
+///     <para>
+///         UI Catalog attempts to satisfy the following goals:
+///     </para>
 ///     <para>
 ///         <list type="number">
 ///             <item>
-///                 <description>Be an easy to use showcase for Terminal.Gui concepts and features.</description>
+///                 <description>
+///                     Be an easy to use showcase for Terminal.Gui concepts and features.
+///                 </description>
 ///             </item>
 ///             <item>
-///                 <description>Provide sample code that illustrates how to properly implement said concepts & features.</description>
+///                 <description>
+///                     Provide sample code that illustrates how to properly implement said concepts & features.
+///                 </description>
 ///             </item>
 ///             <item>
-///                 <description>Make it easy for contributors to add additional samples in a structured way.</description>
+///                 <description>
+///                     Make it easy for contributors to add additional samples in a structured way.
+///                 </description>
 ///             </item>
 ///         </list>
 ///     </para>
@@ -44,790 +52,6 @@
 ///         (https://github.com/gui-cs/Terminal.Gui/tree/master/UICatalog/README.md).
 ///     </para>
 /// </remarks>
-<<<<<<< HEAD
-class UICatalogApp {
-	[SerializableConfigurationProperty (Scope = typeof (AppScope), OmitClassName = true)]
-	[JsonPropertyName ("UICatalog.StatusBar")]
-	public static bool ShowStatusBar { get; set; } = true;
-
-	static readonly FileSystemWatcher _currentDirWatcher = new FileSystemWatcher ();
-	static readonly FileSystemWatcher _homeDirWatcher = new FileSystemWatcher ();
-
-	struct Options {
-		public string Driver;
-		public string Scenario;
-		/* etc. */
-	}
-
-	static Options _options;
-
-	static int Main (string [] args)
-	{
-		Console.OutputEncoding = Encoding.Default;
-
-		if (Debugger.IsAttached) {
-			CultureInfo.DefaultThreadCurrentUICulture = CultureInfo.GetCultureInfo ("en-US");
-		}
-
-		_scenarios = Scenario.GetScenarios ();
-		_categories = Scenario.GetAllCategories ();
-
-		// Process command line args
-		// "UICatalog [-driver <driver>] [scenario name]"
-		// If no driver is provided, the default driver is used.
-		var driverOption = new Option<string> (
-			"--driver",
-			"The ConsoleDriver to use."
-		).FromAmong (Application.GetDriverTypes ().Select (d => d.Name).ToArray ());
-		driverOption.AddAlias ("-d");
-		driverOption.AddAlias ("--d");
-
-		var scenarioArgument = new Argument<string> (
-			"scenario",
-			description: "The name of the scenario to run.",
-			getDefaultValue: () => "none"
-		).FromAmong (_scenarios.Select (s => s.GetName ()).Append ("none").ToArray ());
-
-		var rootCommand = new RootCommand (description: "A comprehensive sample library for Terminal.Gui") {
-			scenarioArgument,
-			driverOption
-		};
-
-		rootCommand.SetHandler ((context) => {
-			Options options = new Options () {
-				Driver = context.ParseResult.GetValueForOption (driverOption),
-				Scenario = context.ParseResult.GetValueForArgument (scenarioArgument),
-				/* etc. */
-			};
-			// See https://github.com/dotnet/command-line-api/issues/796 for the rationale behind this hackery
-			_options = options; ;
-		});
-
-		rootCommand.Invoke (args);
-
-		UICatalogMain (_options);
-		return 0;
-	}
-
-	static void UICatalogMain (Options options)
-	{
-		StartConfigFileWatcher ();
-
-		// By setting _forceDriver we ensure that if the user has specified a driver on the command line, it will be used
-		// regardless of what's in a config file.
-		Application.ForceDriver = _forceDriver = options.Driver;
-
-		// If a Scenario name has been provided on the commandline
-		// run it and exit when done.
-		if (options.Scenario != "none") {
-			_topLevelColorScheme = "Base";
-
-			int item = _scenarios!.FindIndex (s => s.GetName ().Equals (options.Scenario, StringComparison.OrdinalIgnoreCase));
-			_selectedScenario = (Scenario)Activator.CreateInstance (_scenarios [item].GetType ())!;
-
-			Application.Init (driverName: _forceDriver);
-			_selectedScenario.Theme = _cachedTheme;
-			_selectedScenario.TopLevelColorScheme = _topLevelColorScheme;
-			_selectedScenario.Init ();
-			_selectedScenario.Setup ();
-			_selectedScenario.Run ();
-			_selectedScenario.Dispose ();
-			_selectedScenario = null;
-			Application.Shutdown ();
-			VerifyObjectsWereDisposed ();
-			return;
-		}
-
-		_aboutMessage = new StringBuilder ();
-		_aboutMessage.AppendLine (@"A comprehensive sample library for");
-		_aboutMessage.AppendLine (@"");
-		_aboutMessage.AppendLine (@"  _______                  _             _   _____       _  ");
-		_aboutMessage.AppendLine (@" |__   __|                (_)           | | / ____|     (_) ");
-		_aboutMessage.AppendLine (@"    | | ___ _ __ _ __ ___  _ _ __   __ _| || |  __ _   _ _  ");
-		_aboutMessage.AppendLine (@"    | |/ _ \ '__| '_ ` _ \| | '_ \ / _` | || | |_ | | | | | ");
-		_aboutMessage.AppendLine (@"    | |  __/ |  | | | | | | | | | | (_| | || |__| | |_| | | ");
-		_aboutMessage.AppendLine (@"    |_|\___|_|  |_| |_| |_|_|_| |_|\__,_|_(_)_____|\__,_|_| ");
-		_aboutMessage.AppendLine (@"");
-		_aboutMessage.AppendLine (@"v2 - Work in Progress");
-		_aboutMessage.AppendLine (@"");
-		_aboutMessage.AppendLine (@"https://github.com/gui-cs/Terminal.Gui");
-
-		while (RunUICatalogTopLevel () is { } scenario) {
-			VerifyObjectsWereDisposed ();
-			Themes!.Theme = _cachedTheme!;
-			Apply ();
-			scenario.Theme = _cachedTheme;
-			scenario.TopLevelColorScheme = _topLevelColorScheme;
-			scenario.Init ();
-			scenario.Setup ();
-			scenario.Run ();
-			scenario.Dispose ();
-
-			// This call to Application.Shutdown brackets the Application.Init call
-			// made by Scenario.Init() above
-			Application.Shutdown ();
-
-			VerifyObjectsWereDisposed ();
-		}
-
-		StopConfigFileWatcher ();
-		VerifyObjectsWereDisposed ();
-	}
-
-	static void StopConfigFileWatcher ()
-	{
-		_currentDirWatcher.EnableRaisingEvents = false;
-		_currentDirWatcher.Changed -= ConfigFileChanged;
-		_currentDirWatcher.Created -= ConfigFileChanged;
-
-		_homeDirWatcher.EnableRaisingEvents = false;
-		_homeDirWatcher.Changed -= ConfigFileChanged;
-		_homeDirWatcher.Created -= ConfigFileChanged;
-	}
-
-	static void StartConfigFileWatcher ()
-	{
-		// Setup a file system watcher for `./.tui/`
-		_currentDirWatcher.NotifyFilter = NotifyFilters.LastWrite;
-
-		string assemblyLocation = Assembly.GetExecutingAssembly ().Location;
-		string tuiDir;
-
-		if (!string.IsNullOrEmpty (assemblyLocation)) {
-			var assemblyFile = new FileInfo (assemblyLocation);
-			tuiDir = Path.Combine (assemblyFile.Directory!.FullName, ".tui");
-		} else {
-			tuiDir = Path.Combine (AppContext.BaseDirectory, ".tui");
-		}
-
-
-
-		if (!Directory.Exists (tuiDir)) {
-			Directory.CreateDirectory (tuiDir);
-		}
-		_currentDirWatcher.Path = tuiDir;
-		_currentDirWatcher.Filter = "*config.json";
-
-		// Setup a file system watcher for `~/.tui/`
-		_homeDirWatcher.NotifyFilter = NotifyFilters.LastWrite;
-		var f = new FileInfo (Environment.GetFolderPath (Environment.SpecialFolder.UserProfile));
-		tuiDir = Path.Combine (f.FullName, ".tui");
-
-		if (!Directory.Exists (tuiDir)) {
-			Directory.CreateDirectory (tuiDir);
-		}
-		_homeDirWatcher.Path = tuiDir;
-		_homeDirWatcher.Filter = "*config.json";
-
-		_currentDirWatcher.Changed += ConfigFileChanged;
-		//_currentDirWatcher.Created += ConfigFileChanged;
-		_currentDirWatcher.EnableRaisingEvents = true;
-
-		_homeDirWatcher.Changed += ConfigFileChanged;
-		//_homeDirWatcher.Created += ConfigFileChanged;
-		_homeDirWatcher.EnableRaisingEvents = true;
-	}
-
-	static void ConfigFileChanged (object sender, FileSystemEventArgs e)
-	{
-		if (Application.Top == null) {
-			return;
-		}
-
-		// TODO: This is a hack. Figure out how to ensure that the file is fully written before reading it.
-		//Thread.Sleep (500);
-		Load ();
-		Apply ();
-	}
-
-	/// <summary>
-	/// Shows the UI Catalog selection UI. When the user selects a Scenario to run, the
-	/// UI Catalog main app UI is killed and the Scenario is run as though it were Application.Top. 
-	/// When the Scenario exits, this function exits.
-	/// </summary>
-	/// <returns></returns>
-	static Scenario RunUICatalogTopLevel ()
-	{
-
-		// Run UI Catalog UI. When it exits, if _selectedScenario is != null then
-		// a Scenario was selected. Otherwise, the user wants to quit UI Catalog.
-
-		// If the user specified a driver on the command line then use it,
-		// ignoring Config files.
-
-		Application.Init (driverName: _forceDriver);
-
-		if (_cachedTheme is null) {
-			_cachedTheme = Themes?.Theme;
-		} else {
-			Themes!.Theme = _cachedTheme;
-			Apply ();
-		}
-
-		Application.Run<UICatalogTopLevel> ();
-		Application.Shutdown ();
-
-		return _selectedScenario!;
-	}
-
-	static List<Scenario>? _scenarios;
-	static List<string>? _categories;
-
-	// When a scenario is run, the main app is killed. These items
-	// are therefore cached so that when the scenario exits the
-	// main app UI can be restored to previous state
-	static int _cachedScenarioIndex = 0;
-	static int _cachedCategoryIndex = 0;
-	static string? _cachedTheme = string.Empty;
-
-	static StringBuilder? _aboutMessage = null;
-
-	// If set, holds the scenario the user selected
-	static Scenario? _selectedScenario = null;
-
-	static string _forceDriver = string.Empty;
-	static ConsoleDriver.DiagnosticFlags _diagnosticFlags;
-	static bool _isFirstRunning = true;
-	static string _topLevelColorScheme = string.Empty;
-
-	static MenuItem []? _themeMenuItems;
-	static MenuBarItem? _themeMenuBarItem;
-
-	/// <summary>
-	/// This is the main UI Catalog app view. It is run fresh when the app loads (if a Scenario has not been passed on 
-	/// the command line) and each time a Scenario ends.
-	/// </summary>
-	public class UICatalogTopLevel : Toplevel {
-		public MenuItem? miUseSubMenusSingleFrame;
-		public MenuItem? miIsMenuBorderDisabled;
-		public MenuItem? miIsMouseDisabled;
-
-		public ListView CategoryList;
-
-		// UI Catalog uses TableView for the scenario list instead of a ListView to demonstate how
-		// TableView works. There's no real reason not to use ListView. Because we use TableView, and TableView
-		// doesn't (currently) have CollectionNavigator support built in, we implement it here, within the app.
-		public TableView ScenarioList;
-		CollectionNavigator _scenarioCollectionNav = new CollectionNavigator ();
-
-		public Shortcut DriverName;
-		public Shortcut OS;
-		public Bar StatusBar;
-
-		public UICatalogTopLevel ()
-		{
-			_themeMenuItems = CreateThemeMenuItems ();
-			_themeMenuBarItem = new MenuBarItem ("_Themes", _themeMenuItems);
-			MenuBar = new MenuBar (new MenuBarItem [] {
-				new MenuBarItem ("_File", new MenuItem [] {
-					new MenuItem ("_Quit", "Quit UI Catalog", RequestStop, null, null)
-				}),
-				_themeMenuBarItem,
-				new MenuBarItem ("Diag_nostics", CreateDiagnosticMenuItems ()),
-				new MenuBarItem ("_Help", new MenuItem [] {
-					new MenuItem ("_Documentation", "", () => OpenUrl ("https://gui-cs.github.io/Terminal.GuiV2Docs"), null, null, (KeyCode)Key.F1),
-					new MenuItem ("_README", "", () => OpenUrl ("https://github.com/gui-cs/Terminal.Gui"), null, null, (KeyCode)Key.F2),
-					new MenuItem ("_About...", "About UI Catalog", () => MessageBox.Query ("About UI Catalog", _aboutMessage!.ToString (), 0, false, "_Ok"), null, null, (KeyCode)Key.A.WithCtrl)
-				})
-			});
-
-			StatusBar = new Bar () {
-				Visible = ShowStatusBar,
-				StatusBarStyle = true,
-				Y = Pos.AnchorEnd(1),
-				Height = 1,
-				Width = Dim.Fill ()
-			};
-
-			var quitKeyShortcut = new Shortcut () {
-				Title = $"Quit",
-				Key = Application.QuitKey,
-				KeyBindingScope = KeyBindingScope.Application,
-				Command = Terminal.Gui.Command.QuitToplevel,
-			};
-			StatusBar.Add (quitKeyShortcut);
-
-			var force16ColorsShortcut = new Shortcut {
-				Key = Key.F6,
-				KeyBindingScope = KeyBindingScope.HotKey,
-				Command = Terminal.Gui.Command.ToggleChecked,
-				CommandView = new CheckBox() { Text = "Force 16 Colors" }
-			};
-			var cb = force16ColorsShortcut.CommandView as CheckBox;
-			cb.Checked = Application.Force16Colors;
-			cb.Toggled += (s, e) => {
-				var cb = s as CheckBox;
-				Application.Force16Colors = cb!.Checked == true;
-				Application.Refresh ();
-			};
-			StatusBar.Add (force16ColorsShortcut);
-
-			var toggleSB = new Shortcut () {
-				Key = Key.F10,
-				Title = "Show/Hide",
-				KeyBindingScope = KeyBindingScope.HotKey,
-				Command = Terminal.Gui.Command.Accept,
-			};
-			toggleSB.Accept += (s, e) => {
-				StatusBar.Visible = !StatusBar.Visible;
-				LayoutSubviews ();
-				SetSubViewNeedsDisplay ();
-			};
-
-			StatusBar.Add (toggleSB);
-
-			DriverName = new Shortcut () {
-				Key = Key.Empty,
-				Title = "Driver:",
-			};
-			OS = new Shortcut () {
-				Key = Key.Empty,
-				Title = "OS:"
-			};
-
-			StatusBar.Add (DriverName);
-			StatusBar.Add (OS);
-
-			// Create the Category list view. This list never changes.
-			CategoryList = new ListView (_categories) {
-				X = 0,
-				Y = 1,
-				Width = Dim.Percent (30),
-				Height = Dim.Fill (1),
-				AllowsMarking = false,
-				CanFocus = true,
-				Title = "Categories",
-				BorderStyle = LineStyle.Single,
-				SuperViewRendersLineCanvas = true
-			};
-			CategoryList.OpenSelectedItem += (s, a) => {
-				ScenarioList!.SetFocus ();
-			};
-			CategoryList.SelectedItemChanged += CategoryView_SelectedChanged;
-
-			// Create the scenario list. The contents of the scenario list changes whenever the
-			// Category list selection changes (to show just the scenarios that belong to the selected
-			// category).
-			ScenarioList = new TableView () {
-				X = Pos.Right (CategoryList) - 1,
-				Y = 1,
-				Width = Dim.Fill (0),
-				Height = Dim.Fill (1),
-				//AllowsMarking = false,
-				CanFocus = true,
-				Title = "Scenarios",
-				BorderStyle = LineStyle.Single,
-				SuperViewRendersLineCanvas = true
-			};
-
-			// TableView provides many options for table headers. For simplicity we turn all 
-			// of these off. By enabling FullRowSelect and turning off headers, TableView looks just
-			// like a ListView
-			ScenarioList.FullRowSelect = true;
-			ScenarioList.Style.ShowHeaders = false;
-			ScenarioList.Style.ShowHorizontalHeaderOverline = false;
-			ScenarioList.Style.ShowHorizontalHeaderUnderline = false;
-			ScenarioList.Style.ShowHorizontalBottomline = false;
-			ScenarioList.Style.ShowVerticalCellLines = false;
-			ScenarioList.Style.ShowVerticalHeaderLines = false;
-
-			/* By default TableView lays out columns at render time and only
-			* measures y rows of data at a time.  Where y is the height of the
-			* console. This is for the following reasons:
-			* 
-			* - Performance, when tables have a large amount of data
-			* - Defensive, prevents a single wide cell value pushing other
-			*   columns off screen (requiring horizontal scrolling
-			* 
-			* In the case of UICatalog here, such an approach is overkill so
-			* we just measure all the data ourselves and set the appropriate
-			* max widths as ColumnStyles 
-			*/
-			int longestName = _scenarios!.Max (s => s.GetName ().Length);
-			ScenarioList.Style.ColumnStyles.Add (0, new ColumnStyle () { MaxWidth = longestName, MinWidth = longestName, MinAcceptableWidth = longestName });
-			ScenarioList.Style.ColumnStyles.Add (1, new ColumnStyle () { MaxWidth = 1 });
-
-			// Enable user to find & select a scenario by typing text
-			// TableView does not (currently) have built-in CollectionNavigator support (the ability for the 
-			// user to type and the items that match get selected). We implement it in the app instead. 
-			ScenarioList.KeyDown += (s, a) => {
-				if (CollectionNavigatorBase.IsCompatibleKey (a)) {
-					int? newItem = _scenarioCollectionNav?.GetNextMatchingItem (ScenarioList.SelectedRow, (char)a);
-					if (newItem is int v && newItem != -1) {
-						ScenarioList.SelectedRow = v;
-						ScenarioList.EnsureSelectedCellIsVisible ();
-						ScenarioList.SetNeedsDisplay ();
-						a.Handled = true;
-					}
-				}
-			};
-			ScenarioList.CellActivated += ScenarioView_OpenSelectedItem;
-
-			// TableView typically is a grid where nav keys are biased for moving left/right.
-			ScenarioList.KeyBindings.Add (Key.Home, Terminal.Gui.Command.TopHome);
-			ScenarioList.KeyBindings.Add (Key.End, Terminal.Gui.Command.BottomEnd);
-
-			// Ideally, TableView.MultiSelect = false would turn off any keybindings for
-			// multi-select options. But it currently does not. UI Catalog uses Ctrl-A for
-			// a shortcut to About.
-			ScenarioList.MultiSelect = false;
-			ScenarioList.KeyBindings.Remove (Key.A.WithCtrl);
-
-			Add (CategoryList);
-			Add (ScenarioList);
-
-			Add (MenuBar);
-			Add (StatusBar);
-
-			Loaded += LoadedHandler;
-			Unloaded += UnloadedHandler;
-
-			// Restore previous selections
-			CategoryList.SelectedItem = _cachedCategoryIndex;
-			ScenarioList.SelectedRow = _cachedScenarioIndex;
-
-			Applied += ConfigAppliedHandler;
-		}
-
-		void LoadedHandler (object? sender, EventArgs? args)
-		{
-			ConfigChanged ();
-
-			miIsMouseDisabled!.Checked = Application.IsMouseDisabled;
-			DriverName.Title = $"Driver: {Driver.GetVersionInfo ()}";
-			OS.Title = $"OS: {Microsoft.DotNet.PlatformAbstractions.RuntimeEnvironment.OperatingSystem} {Microsoft.DotNet.PlatformAbstractions.RuntimeEnvironment.OperatingSystemVersion}";
-
-			if (_selectedScenario != null) {
-				_selectedScenario = null;
-				_isFirstRunning = false;
-			}
-			if (!_isFirstRunning) {
-				ScenarioList.SetFocus ();
-			}
-
-			StatusBar.VisibleChanged += (s, e) => {
-				ShowStatusBar = StatusBar.Visible;
-
-				int height = StatusBar.Visible ? 1 : 0;
-				CategoryList.Height = Dim.Fill (height);
-				ScenarioList.Height = Dim.Fill (height);
-				// ContentPane.Height = Dim.Fill (height);
-				LayoutSubviews ();
-				SetSubViewNeedsDisplay ();
-			};
-
-			Loaded -= LoadedHandler;
-			CategoryList.EnsureSelectedItemVisible ();
-			ScenarioList.EnsureSelectedCellIsVisible ();
-		}
-
-		void UnloadedHandler (object? sender, EventArgs? args)
-		{
-			Applied -= ConfigAppliedHandler;
-			Unloaded -= UnloadedHandler;
-		}
-
-		void ConfigAppliedHandler (object? sender, ConfigurationManagerEventArgs? a) => ConfigChanged ();
-
-		/// <summary>
-		/// Launches the selected scenario, setting the global _selectedScenario
-		/// </summary>
-		/// <param name="e"></param>
-		void ScenarioView_OpenSelectedItem (object? sender, EventArgs? e)
-		{
-			if (_selectedScenario is null) {
-				// Save selected item state
-				_cachedCategoryIndex = CategoryList.SelectedItem;
-				_cachedScenarioIndex = ScenarioList.SelectedRow;
-
-				// Create new instance of scenario (even though Scenarios contains instances)
-				string selectedScenarioName = (string)ScenarioList.Table [ScenarioList.SelectedRow, 0];
-				_selectedScenario = (Scenario)Activator.CreateInstance (_scenarios!.FirstOrDefault (s => s.GetName () == selectedScenarioName)!.GetType ())!;
-
-				// Tell the main app to stop
-				Application.RequestStop ();
-			}
-		}
-
-		List<MenuItem []> CreateDiagnosticMenuItems ()
-		{
-			var menuItems = new List<MenuItem []> {
-				CreateDiagnosticFlagsMenuItems (),
-				new MenuItem [] { null! },
-				CreateDisabledEnabledMouseItems (),
-				CreateDisabledEnabledMenuBorder (),
-				CreateDisabledEnableUseSubMenusSingleFrame (),
-				CreateKeyBindingsMenuItems ()
-			};
-			return menuItems;
-		}
-
-		// TODO: This should be an ConfigurationManager setting
-		MenuItem [] CreateDisabledEnableUseSubMenusSingleFrame ()
-		{
-			var menuItems = new List<MenuItem> ();
-			miUseSubMenusSingleFrame = new MenuItem {
-				Title = "Enable _Sub-Menus Single Frame"
-			};
-			miUseSubMenusSingleFrame.Shortcut = KeyCode.CtrlMask | KeyCode.AltMask | (KeyCode)miUseSubMenusSingleFrame!.Title!.Substring (8, 1) [0];
-			miUseSubMenusSingleFrame.CheckType |= MenuItemCheckStyle.Checked;
-			miUseSubMenusSingleFrame.Action += () => {
-				miUseSubMenusSingleFrame.Checked = (bool)!miUseSubMenusSingleFrame.Checked!;
-				MenuBar.UseSubMenusSingleFrame = (bool)miUseSubMenusSingleFrame.Checked;
-			};
-			menuItems.Add (miUseSubMenusSingleFrame);
-
-			return menuItems.ToArray ();
-		}
-
-		// TODO: This should be an ConfigurationManager setting
-		MenuItem [] CreateDisabledEnabledMenuBorder ()
-		{
-			var menuItems = new List<MenuItem> ();
-			miIsMenuBorderDisabled = new MenuItem {
-				Title = "Disable Menu _Border"
-			};
-			miIsMenuBorderDisabled.Shortcut = (KeyCode)new Key (miIsMenuBorderDisabled!.Title!.Substring (14, 1) [0]).WithAlt.WithCtrl;
-			miIsMenuBorderDisabled.CheckType |= MenuItemCheckStyle.Checked;
-			miIsMenuBorderDisabled.Action += () => {
-				miIsMenuBorderDisabled.Checked = (bool)!miIsMenuBorderDisabled.Checked!;
-				MenuBar.MenusBorderStyle = !(bool)miIsMenuBorderDisabled.Checked ? LineStyle.Single : LineStyle.None;
-			};
-			menuItems.Add (miIsMenuBorderDisabled);
-
-			return menuItems.ToArray ();
-		}
-
-		MenuItem [] CreateDisabledEnabledMouseItems ()
-		{
-			var menuItems = new List<MenuItem> ();
-			miIsMouseDisabled = new MenuItem {
-				Title = "_Disable Mouse"
-			};
-			miIsMouseDisabled.Shortcut = (KeyCode)new Key (miIsMouseDisabled!.Title!.Substring (1, 1) [0]).WithAlt.WithCtrl;
-			miIsMouseDisabled.CheckType |= MenuItemCheckStyle.Checked;
-			miIsMouseDisabled.Action += () => {
-				miIsMouseDisabled.Checked = Application.IsMouseDisabled = (bool)!miIsMouseDisabled.Checked!;
-			};
-			menuItems.Add (miIsMouseDisabled);
-
-			return menuItems.ToArray ();
-		}
-
-		MenuItem [] CreateKeyBindingsMenuItems ()
-		{
-			var menuItems = new List<MenuItem> ();
-			var item = new MenuItem {
-				Title = "_Key Bindings",
-				Help = "Change which keys do what"
-			};
-			item.Action += () => {
-				var dlg = new KeyBindingsDialog ();
-				Application.Run (dlg);
-			};
-
-			menuItems.Add (null!);
-			menuItems.Add (item);
-
-			return menuItems.ToArray ();
-		}
-
-		MenuItem [] CreateDiagnosticFlagsMenuItems ()
-		{
-			const string OFF = "Diagnostics: _Off";
-			const string FRAME_RULER = "Diagnostics: Frame _Ruler";
-			const string FRAME_PADDING = "Diagnostics: _Frame Padding";
-			int index = 0;
-
-			var menuItems = new List<MenuItem> ();
-			foreach (Enum diag in Enum.GetValues (_diagnosticFlags.GetType ())) {
-				var item = new MenuItem {
-					Title = GetDiagnosticsTitle (diag),
-					Shortcut = (KeyCode)new Key (index.ToString () [0]).WithAlt
-				};
-				index++;
-				item.CheckType |= MenuItemCheckStyle.Checked;
-				if (GetDiagnosticsTitle (ConsoleDriver.DiagnosticFlags.Off) == item.Title) {
-					item.Checked = (_diagnosticFlags & (ConsoleDriver.DiagnosticFlags.FramePadding
-									| ConsoleDriver.DiagnosticFlags.FrameRuler)) == 0;
-				} else {
-					item.Checked = _diagnosticFlags.HasFlag (diag);
-				}
-				item.Action += () => {
-					string t = GetDiagnosticsTitle (ConsoleDriver.DiagnosticFlags.Off);
-					if (item.Title == t && item.Checked == false) {
-						_diagnosticFlags &= ~(ConsoleDriver.DiagnosticFlags.FramePadding | ConsoleDriver.DiagnosticFlags.FrameRuler);
-						item.Checked = true;
-					} else if (item.Title == t && item.Checked == true) {
-						_diagnosticFlags |= ConsoleDriver.DiagnosticFlags.FramePadding | ConsoleDriver.DiagnosticFlags.FrameRuler;
-						item.Checked = false;
-					} else {
-						var f = GetDiagnosticsEnumValue (item.Title);
-						if (_diagnosticFlags.HasFlag (f)) {
-							SetDiagnosticsFlag (f, false);
-						} else {
-							SetDiagnosticsFlag (f, true);
-						}
-					}
-					foreach (var menuItem in menuItems) {
-						if (menuItem.Title == t) {
-							menuItem.Checked = !_diagnosticFlags.HasFlag (ConsoleDriver.DiagnosticFlags.FrameRuler)
-									&& !_diagnosticFlags.HasFlag (ConsoleDriver.DiagnosticFlags.FramePadding);
-						} else if (menuItem.Title != t) {
-							menuItem.Checked = _diagnosticFlags.HasFlag (GetDiagnosticsEnumValue (menuItem.Title));
-						}
-					}
-					ConsoleDriver.Diagnostics = _diagnosticFlags;
-					Application.Top.SetNeedsDisplay ();
-				};
-				menuItems.Add (item);
-			}
-			return menuItems.ToArray ();
-
-			string GetDiagnosticsTitle (Enum diag) => Enum.GetName (_diagnosticFlags.GetType (), diag) switch {
-				"Off" => OFF,
-				"FrameRuler" => FRAME_RULER,
-				"FramePadding" => FRAME_PADDING,
-				_ => ""
-			};
-
-			Enum GetDiagnosticsEnumValue (string title) => title switch {
-				FRAME_RULER => ConsoleDriver.DiagnosticFlags.FrameRuler,
-				FRAME_PADDING => ConsoleDriver.DiagnosticFlags.FramePadding,
-				_ => null!
-			};
-
-			void SetDiagnosticsFlag (Enum diag, bool add)
-			{
-				switch (diag) {
-				case ConsoleDriver.DiagnosticFlags.FrameRuler:
-					if (add) {
-						_diagnosticFlags |= ConsoleDriver.DiagnosticFlags.FrameRuler;
-					} else {
-						_diagnosticFlags &= ~ConsoleDriver.DiagnosticFlags.FrameRuler;
-					}
-					break;
-				case ConsoleDriver.DiagnosticFlags.FramePadding:
-					if (add) {
-						_diagnosticFlags |= ConsoleDriver.DiagnosticFlags.FramePadding;
-					} else {
-						_diagnosticFlags &= ~ConsoleDriver.DiagnosticFlags.FramePadding;
-					}
-					break;
-				default:
-					_diagnosticFlags = default;
-					break;
-				}
-			}
-		}
-
-		public MenuItem []? CreateThemeMenuItems ()
-		{
-			var menuItems = new List<MenuItem> ();
-
-			int schemeCount = 0;
-			foreach (var theme in Themes!) {
-				var item = new MenuItem {
-					Title = $"_{theme.Key}",
-					Shortcut = (KeyCode)new Key ((KeyCode)((uint)KeyCode.D1 + schemeCount++)).WithCtrl
-				};
-				item.CheckType |= MenuItemCheckStyle.Checked;
-				item.Checked = theme.Key == _cachedTheme; // CM.Themes.Theme;
-				item.Action += () => {
-					Themes.Theme = _cachedTheme = theme.Key;
-					Apply ();
-				};
-				menuItems.Add (item);
-			}
-
-			var schemeMenuItems = new List<MenuItem> ();
-			foreach (var sc in Colors.ColorSchemes) {
-				var item = new MenuItem {
-					Title = $"_{sc.Key}",
-					Data = sc.Key
-				};
-				item.CheckType |= MenuItemCheckStyle.Radio;
-				item.Checked = sc.Key == _topLevelColorScheme;
-				item.Action += () => {
-					_topLevelColorScheme = (string)item.Data;
-					foreach (var schemeMenuItem in schemeMenuItems) {
-						schemeMenuItem.Checked = (string)schemeMenuItem.Data == _topLevelColorScheme;
-					}
-					ColorScheme = Colors.ColorSchemes [_topLevelColorScheme];
-					Application.Top.SetNeedsDisplay ();
-				};
-				schemeMenuItems.Add (item);
-			}
-			menuItems.Add (null!);
-			var mbi = new MenuBarItem ("_Color Scheme for Application.Top", schemeMenuItems.ToArray ());
-			menuItems.Add (mbi);
-
-			return menuItems.ToArray ();
-		}
-
-		public void ConfigChanged ()
-		{
-			if (_topLevelColorScheme == null || !Colors.ColorSchemes.ContainsKey (_topLevelColorScheme)) {
-				_topLevelColorScheme = "Base";
-			}
-
-			_cachedTheme = Themes?.Theme;
-
-			_themeMenuItems = CreateThemeMenuItems ();
-			_themeMenuBarItem!.Children = _themeMenuItems;
-			foreach (var mi in _themeMenuItems!) {
-				if (mi is { Parent: null }) {
-					mi.Parent = _themeMenuBarItem;
-				}
-			}
-
-			ColorScheme = Colors.ColorSchemes [_topLevelColorScheme];
-
-			MenuBar.Menus [0].Children [0].Shortcut = (KeyCode)Application.QuitKey;
-
-			((Shortcut)StatusBar.Subviews [0]).Key = Application.QuitKey;
-
-			miIsMouseDisabled!.Checked = Application.IsMouseDisabled;
-
-			int height = ShowStatusBar ? 1 : 0; // + (MenuBar.Visible ? 1 : 0);
-							    //ContentPane.Height = Dim.Fill (height);
-
-			StatusBar.Visible = ShowStatusBar;
-
-			Application.Top.SetNeedsDisplay ();
-		}
-
-		void CategoryView_SelectedChanged (object? sender, ListViewItemEventArgs? e)
-		{
-			string item = _categories! [e!.Item];
-			List<Scenario> newlist;
-			if (e.Item == 0) {
-				// First category is "All"
-				newlist = _scenarios!;
-				newlist = _scenarios!;
-
-			} else {
-				newlist = _scenarios!.Where (s => s.GetCategories ().Contains (item)).ToList ();
-			}
-			ScenarioList.Table = new EnumerableTableSource<Scenario> (newlist, new Dictionary<string, Func<Scenario, object>> () {
-				{ "Name", (s) => s.GetName () },
-				{ "Description", (s) => s.GetDescription () }
-			});
-
-			// Create a collection of just the scenario names (the 1st column in our TableView)
-			// for CollectionNavigator. 
-			var firstColumnList = new List<object> ();
-			for (int i = 0; i < ScenarioList.Table.Rows; i++) {
-				firstColumnList.Add (ScenarioList.Table [i, 0]);
-			}
-			_scenarioCollectionNav.Collection = firstColumnList;
-
-		}
-	}
-
-	static void VerifyObjectsWereDisposed ()
-	{
-=======
 internal class UICatalogApp
 {
     private static StringBuilder? _aboutMessage;
@@ -839,17 +63,22 @@
     private static int _cachedScenarioIndex;
     private static string? _cachedTheme = string.Empty;
     private static List<string>? _categories;
+
     private static readonly FileSystemWatcher _currentDirWatcher = new ();
     private static ConsoleDriver.DiagnosticFlags _diagnosticFlags;
+
     private static string _forceDriver = string.Empty;
     private static readonly FileSystemWatcher _homeDirWatcher = new ();
     private static bool _isFirstRunning = true;
+
     private static Options _options;
+
     private static List<Scenario>? _scenarios;
 
     // If set, holds the scenario the user selected
     private static Scenario? _selectedScenario;
     private static MenuBarItem? _themeMenuBarItem;
+
     private static MenuItem []? _themeMenuItems;
     private static string _topLevelColorScheme = string.Empty;
 
@@ -885,12 +114,10 @@
         // Process command line args
         // "UICatalog [-driver <driver>] [scenario name]"
         // If no driver is provided, the default driver is used.
-        Option<string> driverOption = new Option<string> ("--driver", "The ConsoleDriver to use.").FromAmong (
-             Application.GetDriverTypes ()
-                        .Select (d => d.Name)
-                        .ToArray ()
-            );
-
+        Option<string> driverOption = new Option<string> (
+                                                          "--driver",
+                                                          "The ConsoleDriver to use."
+                                                         ).FromAmong (Application.GetDriverTypes ().Select (d => d.Name).ToArray ());
         driverOption.AddAlias ("-d");
         driverOption.AddAlias ("--d");
 
@@ -898,14 +125,13 @@
                                                                   "scenario",
                                                                   description: "The name of the scenario to run.",
                                                                   getDefaultValue: () => "none"
-                                                                 ).FromAmong (
-                                                                              _scenarios.Select (s => s.GetName ())
-                                                                                        .Append ("none")
-                                                                                        .ToArray ()
-                                                                             );
-
-        var rootCommand =
-            new RootCommand ("A comprehensive sample library for Terminal.Gui") { scenarioArgument, driverOption };
+                                                                 ).FromAmong (_scenarios.Select (s => s.GetName ()).Append ("none").ToArray ());
+
+        var rootCommand = new RootCommand ("A comprehensive sample library for Terminal.Gui")
+        {
+            scenarioArgument,
+            driverOption
+        };
 
         rootCommand.SetHandler (
                                 context =>
@@ -919,8 +145,8 @@
 
                                     // See https://github.com/dotnet/command-line-api/issues/796 for the rationale behind this hackery
                                     _options = options;
-                                }
-                               );
+                                    ;
+                                });
 
         rootCommand.Invoke (args);
 
@@ -959,8 +185,9 @@
     }
 
     /// <summary>
-    ///     Shows the UI Catalog selection UI. When the user selects a Scenario to run, the UI Catalog main app UI is
-    ///     killed and the Scenario is run as though it were Application.Top. When the Scenario exits, this function exits.
+    ///     Shows the UI Catalog selection UI. When the user selects a Scenario to run, the
+    ///     UI Catalog main app UI is killed and the Scenario is run as though it were Application.Top.
+    ///     When the Scenario exits, this function exits.
     /// </summary>
     /// <returns></returns>
     private static Scenario RunUICatalogTopLevel ()
@@ -1064,11 +291,7 @@
         {
             _topLevelColorScheme = "Base";
 
-            int item = _scenarios!.FindIndex (
-                                              s =>
-                                                  s.GetName ()
-                                                   .Equals (options.Scenario, StringComparison.OrdinalIgnoreCase)
-                                             );
+            int item = _scenarios!.FindIndex (s => s.GetName ().Equals (options.Scenario, StringComparison.OrdinalIgnoreCase));
             _selectedScenario = (Scenario)Activator.CreateInstance (_scenarios [item].GetType ())!;
 
             Application.Init (driverName: _forceDriver);
@@ -1124,7 +347,6 @@
 
     private static void VerifyObjectsWereDisposed ()
     {
->>>>>>> 4430fe2c
 #if DEBUG_IDISPOSABLE
 
         // Validate there are no outstanding Responder-based instances 
@@ -1156,18 +378,18 @@
     public class UICatalogTopLevel : Toplevel
     {
         public ListView CategoryList;
-        public StatusItem DriverName;
-        public MenuItem? miForce16Colors;
+
+        public Shortcut DriverName;
         public MenuItem? miIsMenuBorderDisabled;
         public MenuItem? miIsMouseDisabled;
         public MenuItem? miUseSubMenusSingleFrame;
-        public StatusItem OS;
+        public Shortcut OS;
 
         // UI Catalog uses TableView for the scenario list instead of a ListView to demonstate how
         // TableView works. There's no real reason not to use ListView. Because we use TableView, and TableView
         // doesn't (currently) have CollectionNavigator support built in, we implement it here, within the app.
         public TableView ScenarioList;
-
+        public Bar StatusBar;
         private readonly CollectionNavigator _scenarioCollectionNav = new ();
 
         public UICatalogTopLevel ()
@@ -1231,45 +453,73 @@
                 ]
             };
 
-            DriverName = new StatusItem (Key.Empty, "Driver:", null);
-            OS = new StatusItem (Key.Empty, "OS:", null);
-
-            StatusBar = new StatusBar { Visible = ShowStatusBar };
-
-            StatusBar.Items = new []
-            {
-                new (
-                     Application.QuitKey,
-                     $"~{Application.QuitKey} to quit",
-                     () =>
-                     {
-                         if (_selectedScenario is null)
-                         {
-                             // This causes GetScenarioToRun to return null
-                             _selectedScenario = null;
-                             RequestStop ();
-                         }
-                         else
-                         {
-                             _selectedScenario.RequestStop ();
-                         }
-                     }
-                    ),
-                new (
-                     Key.F10,
-                     "~F10~ Status Bar",
-                     () =>
-                     {
-                         StatusBar.Visible = !StatusBar.Visible;
-
-                         //ContentPane!.Height = Dim.Fill(StatusBar.Visible ? 1 : 0);
-                         LayoutSubviews ();
-                         SetSubViewNeedsDisplay ();
-                     }
-                    ),
-                DriverName,
-                OS
-            };
+            StatusBar = new Bar
+            {
+                Visible = ShowStatusBar,
+                StatusBarStyle = true,
+                Y = Pos.AnchorEnd (1),
+                Height = 1,
+                Width = Dim.Fill ()
+            };
+
+            var quitKeyShortcut = new Shortcut
+            {
+                Title = "Quit",
+                Key = Application.QuitKey,
+                KeyBindingScope = KeyBindingScope.Application,
+                Command = Command.QuitToplevel
+            };
+            StatusBar.Add (quitKeyShortcut);
+
+            var force16ColorsShortcut = new Shortcut
+            {
+                Key = Key.F6,
+                KeyBindingScope = KeyBindingScope.HotKey,
+                Command = Command.ToggleChecked,
+                CommandView = new CheckBox { Text = "Force 16 Colors" }
+            };
+            var cb = force16ColorsShortcut.CommandView as CheckBox;
+            cb.Checked = Application.Force16Colors;
+
+            cb.Toggled += (s, e) =>
+                          {
+                              var cb = s as CheckBox;
+                              Application.Force16Colors = cb!.Checked == true;
+                              Application.Refresh ();
+                          };
+            StatusBar.Add (force16ColorsShortcut);
+
+            var toggleSB = new Shortcut
+            {
+                Key = Key.F10,
+                Title = "Show/Hide",
+                KeyBindingScope = KeyBindingScope.HotKey,
+                Command = Command.Accept
+            };
+
+            toggleSB.Accept += (s, e) =>
+                               {
+                                   StatusBar.Visible = !StatusBar.Visible;
+                                   LayoutSubviews ();
+                                   SetSubViewNeedsDisplay ();
+                               };
+
+            StatusBar.Add (toggleSB);
+
+            DriverName = new Shortcut
+            {
+                Key = Key.Empty,
+                Title = "Driver:"
+            };
+
+            OS = new Shortcut
+            {
+                Key = Key.Empty,
+                Title = "OS:"
+            };
+
+            StatusBar.Add (DriverName);
+            StatusBar.Add (OS);
 
             // Create the Category list view. This list never changes.
             CategoryList = new ListView
@@ -1329,11 +579,7 @@
              * max widths as ColumnStyles
              */
             int longestName = _scenarios!.Max (s => s.GetName ().Length);
-
-            ScenarioList.Style.ColumnStyles.Add (
-                                                 0,
-                                                 new ColumnStyle { MaxWidth = longestName, MinWidth = longestName, MinAcceptableWidth = longestName }
-                                                );
+            ScenarioList.Style.ColumnStyles.Add (0, new ColumnStyle { MaxWidth = longestName, MinWidth = longestName, MinAcceptableWidth = longestName });
             ScenarioList.Style.ColumnStyles.Add (1, new ColumnStyle { MaxWidth = 1 });
 
             // Enable user to find & select a scenario by typing text
@@ -1343,11 +589,7 @@
                                     {
                                         if (CollectionNavigatorBase.IsCompatibleKey (a))
                                         {
-                                            int? newItem =
-                                                _scenarioCollectionNav?.GetNextMatchingItem (
-                                                                                             ScenarioList.SelectedRow,
-                                                                                             (char)a
-                                                                                            );
+                                            int? newItem = _scenarioCollectionNav?.GetNextMatchingItem (ScenarioList.SelectedRow, (char)a);
 
                                             if (newItem is int v && newItem != -1)
                                             {
@@ -1409,8 +651,8 @@
             ColorScheme = Colors.ColorSchemes [_topLevelColorScheme];
 
             MenuBar.Menus [0].Children [0].Shortcut = (KeyCode)Application.QuitKey;
-            StatusBar.Items [0].Shortcut = Application.QuitKey;
-            StatusBar.Items [0].Title = $"~{Application.QuitKey} to quit";
+
+            ((Shortcut)StatusBar.Subviews [0]).Key = Application.QuitKey;
 
             miIsMouseDisabled!.Checked = Application.IsMouseDisabled;
 
@@ -1425,8 +667,7 @@
 
         public MenuItem []? CreateThemeMenuItems ()
         {
-            List<MenuItem> menuItems = CreateForce16ColorItems ().ToList ();
-            menuItems.Add (null!);
+            List<MenuItem> menuItems = new ();
 
             var schemeCount = 0;
 
@@ -1435,8 +676,7 @@
                 var item = new MenuItem
                 {
                     Title = $"_{theme.Key}",
-                    Shortcut = (KeyCode)new Key ((KeyCode)((uint)KeyCode.D1 + schemeCount++))
-                        .WithCtrl
+                    Shortcut = (KeyCode)new Key ((KeyCode)((uint)KeyCode.D1 + schemeCount++)).WithCtrl
                 };
                 item.CheckType |= MenuItemCheckStyle.Checked;
                 item.Checked = theme.Key == _cachedTheme; // CM.Themes.Theme;
@@ -1453,7 +693,11 @@
 
             foreach (KeyValuePair<string, ColorScheme> sc in Colors.ColorSchemes)
             {
-                var item = new MenuItem { Title = $"_{sc.Key}", Data = sc.Key };
+                var item = new MenuItem
+                {
+                    Title = $"_{sc.Key}",
+                    Data = sc.Key
+                };
                 item.CheckType |= MenuItemCheckStyle.Radio;
                 item.Checked = sc.Key == _topLevelColorScheme;
 
@@ -1463,8 +707,7 @@
 
                                    foreach (MenuItem schemeMenuItem in schemeMenuItems)
                                    {
-                                       schemeMenuItem.Checked =
-                                           (string)schemeMenuItem.Data == _topLevelColorScheme;
+                                       schemeMenuItem.Checked = (string)schemeMenuItem.Data == _topLevelColorScheme;
                                    }
 
                                    ColorScheme = Colors.ColorSchemes [_topLevelColorScheme];
@@ -1500,9 +743,9 @@
                                                                       newlist,
                                                                       new Dictionary<string, Func<Scenario, object>>
                                                                       {
-                                                                          { "Name", s => s.GetName () }, { "Description", s => s.GetDescription () }
-                                                                      }
-                                                                     );
+                                                                          { "Name", s => s.GetName () },
+                                                                          { "Description", s => s.GetDescription () }
+                                                                      });
 
             // Create a collection of just the scenario names (the 1st column in our TableView)
             // for CollectionNavigator. 
@@ -1531,7 +774,8 @@
             {
                 var item = new MenuItem
                 {
-                    Title = GetDiagnosticsTitle (diag), Shortcut = (KeyCode)new Key (index.ToString () [0]).WithAlt
+                    Title = GetDiagnosticsTitle (diag),
+                    Shortcut = (KeyCode)new Key (index.ToString () [0]).WithAlt
                 };
                 index++;
                 item.CheckType |= MenuItemCheckStyle.Checked;
@@ -1540,8 +784,7 @@
                 {
                     item.Checked = (_diagnosticFlags
                                     & (ConsoleDriver.DiagnosticFlags.FramePadding
-                                       | ConsoleDriver.DiagnosticFlags
-                                                      .FrameRuler))
+                                       | ConsoleDriver.DiagnosticFlags.FrameRuler))
                                    == 0;
                 }
                 else
@@ -1581,19 +824,12 @@
                                    {
                                        if (menuItem.Title == t)
                                        {
-                                           menuItem.Checked =
-                                               !_diagnosticFlags.HasFlag (
-                                                                          ConsoleDriver.DiagnosticFlags
-                                                                                       .FrameRuler
-                                                                         )
-                                               && !_diagnosticFlags.HasFlag (ConsoleDriver.DiagnosticFlags.FramePadding);
+                                           menuItem.Checked = !_diagnosticFlags.HasFlag (ConsoleDriver.DiagnosticFlags.FrameRuler)
+                                                              && !_diagnosticFlags.HasFlag (ConsoleDriver.DiagnosticFlags.FramePadding);
                                        }
                                        else if (menuItem.Title != t)
                                        {
-                                           menuItem.Checked =
-                                               _diagnosticFlags.HasFlag (
-                                                                         GetDiagnosticsEnumValue (menuItem.Title)
-                                                                        );
+                                           menuItem.Checked = _diagnosticFlags.HasFlag (GetDiagnosticsEnumValue (menuItem.Title));
                                        }
                                    }
 
@@ -1679,20 +915,18 @@
         private MenuItem [] CreateDisabledEnabledMenuBorder ()
         {
             List<MenuItem> menuItems = new ();
-            miIsMenuBorderDisabled = new MenuItem { Title = "Disable Menu _Border" };
-
-            miIsMenuBorderDisabled.Shortcut =
-                (KeyCode)new Key (miIsMenuBorderDisabled!.Title!.Substring (14, 1) [0]).WithAlt
-                                                                                       .WithCtrl;
+
+            miIsMenuBorderDisabled = new MenuItem
+            {
+                Title = "Disable Menu _Border"
+            };
+            miIsMenuBorderDisabled.Shortcut = (KeyCode)new Key (miIsMenuBorderDisabled!.Title!.Substring (14, 1) [0]).WithAlt.WithCtrl;
             miIsMenuBorderDisabled.CheckType |= MenuItemCheckStyle.Checked;
 
             miIsMenuBorderDisabled.Action += () =>
                                              {
                                                  miIsMenuBorderDisabled.Checked = (bool)!miIsMenuBorderDisabled.Checked!;
-
-                                                 MenuBar.MenusBorderStyle = !(bool)miIsMenuBorderDisabled.Checked
-                                                                                ? LineStyle.Single
-                                                                                : LineStyle.None;
+                                                 MenuBar.MenusBorderStyle = !(bool)miIsMenuBorderDisabled.Checked ? LineStyle.Single : LineStyle.None;
                                              };
             menuItems.Add (miIsMenuBorderDisabled);
 
@@ -1702,17 +936,14 @@
         private MenuItem [] CreateDisabledEnabledMouseItems ()
         {
             List<MenuItem> menuItems = new ();
-            miIsMouseDisabled = new MenuItem { Title = "_Disable Mouse" };
-
-            miIsMouseDisabled.Shortcut =
-                (KeyCode)new Key (miIsMouseDisabled!.Title!.Substring (1, 1) [0]).WithAlt.WithCtrl;
+
+            miIsMouseDisabled = new MenuItem
+            {
+                Title = "_Disable Mouse"
+            };
+            miIsMouseDisabled.Shortcut = (KeyCode)new Key (miIsMouseDisabled!.Title!.Substring (1, 1) [0]).WithAlt.WithCtrl;
             miIsMouseDisabled.CheckType |= MenuItemCheckStyle.Checked;
-
-            miIsMouseDisabled.Action += () =>
-                                        {
-                                            miIsMouseDisabled.Checked =
-                                                Application.IsMouseDisabled = (bool)!miIsMouseDisabled.Checked!;
-                                        };
+            miIsMouseDisabled.Action += () => { miIsMouseDisabled.Checked = Application.IsMouseDisabled = (bool)!miIsMouseDisabled.Checked!; };
             menuItems.Add (miIsMouseDisabled);
 
             return menuItems.ToArray ();
@@ -1722,12 +953,12 @@
         private MenuItem [] CreateDisabledEnableUseSubMenusSingleFrame ()
         {
             List<MenuItem> menuItems = new ();
-            miUseSubMenusSingleFrame = new MenuItem { Title = "Enable _Sub-Menus Single Frame" };
-
-            miUseSubMenusSingleFrame.Shortcut = KeyCode.CtrlMask
-                                                | KeyCode.AltMask
-                                                | (KeyCode)miUseSubMenusSingleFrame!.Title!.Substring (8, 1) [
-                                                 0];
+
+            miUseSubMenusSingleFrame = new MenuItem
+            {
+                Title = "Enable _Sub-Menus Single Frame"
+            };
+            miUseSubMenusSingleFrame.Shortcut = KeyCode.CtrlMask | KeyCode.AltMask | (KeyCode)miUseSubMenusSingleFrame!.Title!.Substring (8, 1) [0];
             miUseSubMenusSingleFrame.CheckType |= MenuItemCheckStyle.Checked;
 
             miUseSubMenusSingleFrame.Action += () =>
@@ -1740,33 +971,15 @@
             return menuItems.ToArray ();
         }
 
-        private MenuItem [] CreateForce16ColorItems ()
+        private MenuItem [] CreateKeyBindingsMenuItems ()
         {
             List<MenuItem> menuItems = new ();
 
-            miForce16Colors = new MenuItem
-            {
-                Title = "Force _16 Colors",
-                Shortcut = (KeyCode)Key.F6,
-                Checked = Application.Force16Colors,
-                CanExecute = () => Application.Driver.SupportsTrueColor
-            };
-            miForce16Colors.CheckType |= MenuItemCheckStyle.Checked;
-
-            miForce16Colors.Action += () =>
-                                      {
-                                          miForce16Colors.Checked = Application.Force16Colors = (bool)!miForce16Colors.Checked!;
-                                          Application.Refresh ();
-                                      };
-            menuItems.Add (miForce16Colors);
-
-            return menuItems.ToArray ();
-        }
-
-        private MenuItem [] CreateKeyBindingsMenuItems ()
-        {
-            List<MenuItem> menuItems = new ();
-            var item = new MenuItem { Title = "_Key Bindings", Help = "Change which keys do what" };
+            var item = new MenuItem
+            {
+                Title = "_Key Bindings",
+                Help = "Change which keys do what"
+            };
 
             item.Action += () =>
                            {
@@ -1786,9 +999,7 @@
 
             miIsMouseDisabled!.Checked = Application.IsMouseDisabled;
             DriverName.Title = $"Driver: {Driver.GetVersionInfo ()}";
-
-            OS.Title =
-                $"OS: {RuntimeEnvironment.OperatingSystem} {RuntimeEnvironment.OperatingSystemVersion}";
+            OS.Title = $"OS: {RuntimeEnvironment.OperatingSystem} {RuntimeEnvironment.OperatingSystemVersion}";
 
             if (_selectedScenario != null)
             {
@@ -1819,7 +1030,9 @@
             ScenarioList.EnsureSelectedCellIsVisible ();
         }
 
-        /// <summary>Launches the selected scenario, setting the global _selectedScenario</summary>
+        /// <summary>
+        ///     Launches the selected scenario, setting the global _selectedScenario
+        /// </summary>
         /// <param name="e"></param>
         private void ScenarioView_OpenSelectedItem (object? sender, EventArgs? e)
         {
@@ -1831,14 +1044,7 @@
 
                 // Create new instance of scenario (even though Scenarios contains instances)
                 var selectedScenarioName = (string)ScenarioList.Table [ScenarioList.SelectedRow, 0];
-
-                _selectedScenario = (Scenario)Activator.CreateInstance (
-                                                                        _scenarios!.FirstOrDefault (
-                                                                                                    s => s.GetName ()
-                                                                                                         == selectedScenarioName
-                                                                                                   )!
-                                                                                   .GetType ()
-                                                                       )!;
+                _selectedScenario = (Scenario)Activator.CreateInstance (_scenarios!.FirstOrDefault (s => s.GetName () == selectedScenarioName)!.GetType ())!;
 
                 // Tell the main app to stop
                 Application.RequestStop ();
