using NStack;
using System;
using System.Collections.Generic;
using System.Diagnostics;
using System.Globalization;
using System.Linq;
using System.Runtime.InteropServices;
using System.Text;
using Terminal.Gui;
using System.IO;
using System.Reflection;
using System.Threading;
using Terminal.Gui.Configuration;
using static Terminal.Gui.Configuration.ConfigurationManager;
using System.Text.Json.Serialization;

/// <summary>
/// UI Catalog is a comprehensive sample library for Terminal.Gui. It provides a simple UI for adding to the catalog of scenarios.
/// </summary>
/// <remarks>
/// <para>
///	UI Catalog attempts to satisfy the following goals:
/// </para>
/// <para>
/// <list type="number">
///	<item>
///		<description>
///		Be an easy to use showcase for Terminal.Gui concepts and features.
///		</description>
///	</item>
///	<item>
///		<description>
///		Provide sample code that illustrates how to properly implement said concepts & features.
///		</description>
///	</item>
///	<item>
///		<description>
///		Make it easy for contributors to add additional samples in a structured way.
///		</description>
///	</item>
/// </list>
/// </para>	
/// <para>
///	See the project README for more details (https://github.com/gui-cs/Terminal.Gui/tree/master/UICatalog/README.md).
/// </para>	
/// </remarks>
namespace UICatalog {
	/// <summary>
	/// UI Catalog is a comprehensive sample app and scenario library for <see cref="Terminal.Gui"/>
	/// </summary>
	class UICatalogApp {
		//[SerializableConfigurationProperty (Scope = typeof (AppScope), OmitClassName = true), JsonPropertyName ("UICatalog.StatusBar")]
		//public static bool ShowStatusBar { get; set; } = true;

		[SerializableConfigurationProperty (Scope = typeof (AppScope), OmitClassName = true), JsonPropertyName("UICatalog.StatusBar")]
		public static bool ShowStatusBar { get; set; } = true;

		static readonly FileSystemWatcher _currentDirWatcher = new FileSystemWatcher ();
		static readonly FileSystemWatcher _homeDirWatcher = new FileSystemWatcher ();

		static void Main (string [] args)
		{
			Console.OutputEncoding = Encoding.Default;

			if (Debugger.IsAttached) {
				CultureInfo.DefaultThreadCurrentUICulture = CultureInfo.GetCultureInfo ("en-US");
			}

			_scenarios = Scenario.GetScenarios ();
			_categories = Scenario.GetAllCategories ();
			_nameColumnWidth = _scenarios.OrderByDescending (s => s.GetName ().Length).FirstOrDefault ().GetName ().Length;

			if (args.Length > 0 && args.Contains ("-usc")) {
				_useSystemConsole = true;
				args = args.Where (val => val != "-usc").ToArray ();
			}

			StartConfigFileWatcher ();

			// If a Scenario name has been provided on the commandline
			// run it and exit when done.
			if (args.Length > 0) {
				var item = _scenarios.FindIndex (s => s.GetName ().Equals (args [0], StringComparison.OrdinalIgnoreCase));
				_selectedScenario = (Scenario)Activator.CreateInstance (_scenarios [item].GetType ());
				Application.UseSystemConsole = _useSystemConsole;
				Application.Init ();
				_selectedScenario.Init (Colors.ColorSchemes [_topLevelColorScheme]);
				_selectedScenario.Setup ();
				_selectedScenario.Run ();
				_selectedScenario = null;
				Application.Shutdown ();
				return;
			}

			_aboutMessage = new StringBuilder ();
			_aboutMessage.AppendLine (@"A comprehensive sample library for");
			_aboutMessage.AppendLine (@"");
			_aboutMessage.AppendLine (@"  _______                  _             _   _____       _  ");
			_aboutMessage.AppendLine (@" |__   __|                (_)           | | / ____|     (_) ");
			_aboutMessage.AppendLine (@"    | | ___ _ __ _ __ ___  _ _ __   __ _| || |  __ _   _ _  ");
			_aboutMessage.AppendLine (@"    | |/ _ \ '__| '_ ` _ \| | '_ \ / _` | || | |_ | | | | | ");
			_aboutMessage.AppendLine (@"    | |  __/ |  | | | | | | | | | | (_| | || |__| | |_| | | ");
			_aboutMessage.AppendLine (@"    |_|\___|_|  |_| |_| |_|_|_| |_|\__,_|_(_)_____|\__,_|_| ");
			_aboutMessage.AppendLine (@"");
			_aboutMessage.AppendLine (@"https://github.com/gui-cs/Terminal.Gui");

			Scenario scenario;
			while ((scenario = RunUICatalogTopLevel ()) != null) {
				VerifyObjectsWereDisposed ();
				scenario.Init (Colors.ColorSchemes [_topLevelColorScheme]);
				scenario.Setup ();
				scenario.Run ();

				// This call to Application.Shutdown brackets the Application.Init call
				// made by Scenario.Init() above
				Application.Shutdown ();

				VerifyObjectsWereDisposed ();
			}

			StopConfigFileWatcher ();
			VerifyObjectsWereDisposed ();
		}

		private static void StopConfigFileWatcher() {
			_currentDirWatcher.EnableRaisingEvents = false;
			_currentDirWatcher.Changed -= ConfigFileChanged;
			_currentDirWatcher.Created -= ConfigFileChanged;

			_homeDirWatcher.EnableRaisingEvents = false;
			_homeDirWatcher.Changed -= ConfigFileChanged;
			_homeDirWatcher.Created -= ConfigFileChanged;
		}

		private static void StartConfigFileWatcher()
		{
			// Setup a file system watcher for `./.tui/`
			_currentDirWatcher.NotifyFilter = NotifyFilters.LastWrite;
			var f = new FileInfo (Assembly.GetExecutingAssembly ().Location);
			var tuiDir = Path.Combine (f.Directory.FullName, ".tui");

			if (!Directory.Exists (tuiDir)) {
				Directory.CreateDirectory (tuiDir);
			}
			_currentDirWatcher.Path = tuiDir;
			_currentDirWatcher.Filter = "*config.json";

			// Setup a file system watcher for `~/.tui/`
			_homeDirWatcher.NotifyFilter = NotifyFilters.LastWrite;
			f = new FileInfo (Environment.GetFolderPath (Environment.SpecialFolder.UserProfile));
			tuiDir = Path.Combine (f.FullName, ".tui");

			if (!Directory.Exists (tuiDir)) {
				Directory.CreateDirectory (tuiDir);
			}
			_homeDirWatcher.Path = tuiDir;
			_homeDirWatcher.Filter = "*config.json";

			_currentDirWatcher.Changed += ConfigFileChanged;
			//_currentDirWatcher.Created += ConfigFileChanged;
			_currentDirWatcher.EnableRaisingEvents = true;

			_homeDirWatcher.Changed += ConfigFileChanged;
			//_homeDirWatcher.Created += ConfigFileChanged;
			_homeDirWatcher.EnableRaisingEvents = true;
		}

		private static void ConfigFileChanged (object sender, FileSystemEventArgs e)
		{
			if (Application.Top == null) {
				return;
			}

			// TOOD: THis is a hack. Figure out how to ensure that the file is fully written before reading it.
			Thread.Sleep (500);
			ConfigurationManager.Load ();
			ConfigurationManager.Apply ();
		}

		/// <summary>
		/// Shows the UI Catalog selection UI. When the user selects a Scenario to run, the
		/// UI Catalog main app UI is killed and the Scenario is run as though it were Application.Top. 
		/// When the Scenario exits, this function exits.
		/// </summary>
		/// <returns></returns>
		static Scenario RunUICatalogTopLevel ()
		{
			Application.UseSystemConsole = _useSystemConsole;

			// Run UI Catalog UI. When it exits, if _selectedScenario is != null then
			// a Scenario was selected. Otherwise, the user wants to exit UI Catalog.
			Application.Init ();
			Application.Run<UICatalogTopLevel> ();
			Application.Shutdown ();

			return _selectedScenario;
		}

		static List<Scenario> _scenarios;
		static List<string> _categories;
		static int _nameColumnWidth;
		// When a scenario is run, the main app is killed. These items
		// are therefore cached so that when the scenario exits the
		// main app UI can be restored to previous state
		static int _cachedScenarioIndex = 0;
		static int _cachedCategoryIndex = 0;
		static StringBuilder _aboutMessage;

		// If set, holds the scenario the user selected
		static Scenario _selectedScenario = null;

		static bool _useSystemConsole = false;
		static ConsoleDriver.DiagnosticFlags _diagnosticFlags;
		static bool _isFirstRunning = true;
		static string _topLevelColorScheme;

		static MenuItem [] _themeMenuItems;
		static MenuBarItem _themeMenuBarItem;

		/// <summary>
		/// This is the main UI Catalog app view. It is run fresh when the app loads (if a Scenario has not been passed on 
		/// the command line) and each time a Scenario ends.
		/// </summary>
		public class UICatalogTopLevel : Toplevel {
			public MenuItem miIsMouseDisabled;
			public MenuItem miHeightAsBuffer;

			public TileView ContentPane;
			public ListView CategoryListView;
			public ListView ScenarioListView;

			public StatusItem Capslock;
			public StatusItem Numlock;
			public StatusItem Scrolllock;
			public StatusItem DriverName;
			public StatusItem OS;

			public UICatalogTopLevel ()
			{
				_themeMenuItems = CreateThemeMenuItems ();
				_themeMenuBarItem = new MenuBarItem ("_Themes", _themeMenuItems);
				MenuBar = new MenuBar (new MenuBarItem [] {
					new MenuBarItem ("_File", new MenuItem [] {
						new MenuItem ("_Quit", "Quit UI Catalog", () => RequestStop(), null, null)
					}),
					_themeMenuBarItem,
					new MenuBarItem ("Diag_nostics", CreateDiagnosticMenuItems()),
					new MenuBarItem ("_Help", new MenuItem [] {
						new MenuItem ("_gui.cs API Overview", "", () => OpenUrl ("https://gui-cs.github.io/Terminal.Gui/articles/overview.html"), null, null, Key.F1),
						new MenuItem ("gui.cs _README", "", () => OpenUrl ("https://github.com/gui-cs/Terminal.Gui"), null, null, Key.F2),
						new MenuItem ("_About...",
							"About UI Catalog", () =>  MessageBox.Query ("About UI Catalog", _aboutMessage.ToString(), "_Ok"), null, null, Key.CtrlMask | Key.A),
					}),
				});

				Capslock = new StatusItem (Key.CharMask, "Caps", null);
				Numlock = new StatusItem (Key.CharMask, "Num", null);
				Scrolllock = new StatusItem (Key.CharMask, "Scroll", null);
				DriverName = new StatusItem (Key.CharMask, "Driver:", null);
				OS = new StatusItem (Key.CharMask, "OS:", null);

				StatusBar = new StatusBar () {
					Visible = UICatalogApp.ShowStatusBar					
				};

				StatusBar.Items = new StatusItem [] {
					new StatusItem(Application.QuitKey, $"~{Application.QuitKey} to quit", () => {
						if (_selectedScenario is null){
							// This causes GetScenarioToRun to return null
							_selectedScenario = null;
							RequestStop();
						} else {
							_selectedScenario.RequestStop();
						}
					}),
					new StatusItem(Key.F10, "~F10~ Status Bar", () => {
						StatusBar.Visible = !StatusBar.Visible;
<<<<<<< HEAD
=======
						ContentPane.Height = Dim.Fill(StatusBar.Visible ? 1 : 0);
						LayoutSubviews();
						SetChildNeedsDisplay();
>>>>>>> e92d2cca
					}),
					DriverName,
					OS
				};

				ContentPane = new TileView () {
					X = 0,
					Y = 1, // for menu
					Width = Dim.Fill (),
					Height = Dim.Fill (1),
					CanFocus = true,
					Shortcut = Key.CtrlMask | Key.C,
					IntegratedBorder = BorderStyle.Rounded,
				};
				ContentPane.SetSplitterPos (0, 25);
				ContentPane.ShortcutAction = () => ContentPane.SetFocus ();
					
				CategoryListView = new ListView (_categories) {
					X = 0,
					Y = 0,
					Width = Dim.Fill (0),
					Height = Dim.Fill (0),
					AllowsMarking = false,
					CanFocus = true,
				};
				CategoryListView.OpenSelectedItem += (a) => {
					ScenarioListView.SetFocus ();
				};
				CategoryListView.SelectedItemChanged += CategoryListView_SelectedChanged;

				ContentPane.Tiles.ElementAt(0).Title = "Categories";
				ContentPane.Tiles.ElementAt (0).MinSize = 2;
				ContentPane.Tiles.ElementAt (0).View.Add (CategoryListView);

				ScenarioListView = new ListView () {
					X = 0,
					Y = 0,
					Width = Dim.Fill (0),
					Height = Dim.Fill (0),
					AllowsMarking = false,
					CanFocus = true,
				};

				ScenarioListView.OpenSelectedItem += ScenarioListView_OpenSelectedItem;

				ContentPane.Tiles.ElementAt (1).Title = "Scenarios";
				ContentPane.Tiles.ElementAt (1).View.Add (ScenarioListView);
				ContentPane.Tiles.ElementAt (1).MinSize = 2;

				KeyDown += KeyDownHandler;
				Add (MenuBar);
				Add (ContentPane);

				Add (StatusBar);

				Loaded += LoadedHandler;
				Unloaded += UnloadedHandler;

				// Restore previous selections
				CategoryListView.SelectedItem = _cachedCategoryIndex;
				ScenarioListView.SelectedItem = _cachedScenarioIndex;

				ConfigurationManager.Applied += ConfigAppliedHandler;
			}
 
			void LoadedHandler ()
			{
				ConfigChanged ();

				DriverName.Title = $"Driver: {Driver.GetType ().Name}";
				OS.Title = $"OS: {Microsoft.DotNet.PlatformAbstractions.RuntimeEnvironment.OperatingSystem} {Microsoft.DotNet.PlatformAbstractions.RuntimeEnvironment.OperatingSystemVersion}";

				if (_selectedScenario != null) {
					_selectedScenario = null;
					_isFirstRunning = false;
				}
				if (!_isFirstRunning) {
					ScenarioListView.SetFocus ();
				}

				StatusBar.VisibleChanged += () => {
					UICatalogApp.ShowStatusBar = StatusBar.Visible;

					var height = (StatusBar.Visible ? 1 : 0);// + (MenuBar.Visible ? 1 : 0);
					LeftPane.Height = Dim.Fill (height);
					RightPane.Height = Dim.Fill (height);
					LayoutSubviews ();
					SetChildNeedsDisplay ();
				};

				Loaded -= LoadedHandler;
			}

			private void UnloadedHandler ()
			{
				ConfigurationManager.Applied -= ConfigAppliedHandler;
				Unloaded -= UnloadedHandler;
			}
			
			void ConfigAppliedHandler (ConfigurationManagerEventArgs a)
			{
				ConfigChanged ();
			}

			/// <summary>
			/// Launches the selected scenario, setting the global _selectedScenario
			/// </summary>
			/// <param name="e"></param>
			void ScenarioListView_OpenSelectedItem (EventArgs e)
			{
				if (_selectedScenario is null) {
					// Save selected item state
					_cachedCategoryIndex = CategoryListView.SelectedItem;
					_cachedScenarioIndex = ScenarioListView.SelectedItem;
					// Create new instance of scenario (even though Scenarios contains instances)
					_selectedScenario = (Scenario)Activator.CreateInstance (ScenarioListView.Source.ToList () [ScenarioListView.SelectedItem].GetType ());

					// Tell the main app to stop
					Application.RequestStop ();
				}
			}

			List<MenuItem []> CreateDiagnosticMenuItems ()
			{
				List<MenuItem []> menuItems = new List<MenuItem []> {
					CreateDiagnosticFlagsMenuItems (),
					new MenuItem [] { null },
					CreateHeightAsBufferMenuItems (),
					CreateDisabledEnabledMouseItems (),
					CreateKeybindingsMenuItems ()
				};
				return menuItems;
			}

			MenuItem [] CreateDisabledEnabledMouseItems ()
			{
				List<MenuItem> menuItems = new List<MenuItem> ();
				miIsMouseDisabled = new MenuItem {
					Title = "_Disable Mouse"
				};
				miIsMouseDisabled.Shortcut = Key.CtrlMask | Key.AltMask | (Key)miIsMouseDisabled.Title.ToString ().Substring (1, 1) [0];
				miIsMouseDisabled.CheckType |= MenuItemCheckStyle.Checked;
				miIsMouseDisabled.Action += () => {
					miIsMouseDisabled.Checked = Application.IsMouseDisabled = !miIsMouseDisabled.Checked;
				};
				menuItems.Add (miIsMouseDisabled);

				return menuItems.ToArray ();
			}

			MenuItem [] CreateKeybindingsMenuItems ()
			{
				List<MenuItem> menuItems = new List<MenuItem> ();
				var item = new MenuItem {
					Title = "_Key Bindings",
					Help = "Change which keys do what"
				};
				item.Action += () => {
					var dlg = new KeyBindingsDialog ();
					Application.Run (dlg);
				};

				menuItems.Add (null);
				menuItems.Add (item);

				return menuItems.ToArray ();
			}

			MenuItem [] CreateHeightAsBufferMenuItems ()
			{
				List<MenuItem> menuItems = new List<MenuItem> ();
				miHeightAsBuffer = new MenuItem {
					Title = "_Height As Buffer"
				};
				miHeightAsBuffer.Shortcut = Key.CtrlMask | Key.AltMask | (Key)miHeightAsBuffer.Title.ToString ().Substring (1, 1) [0];
				miHeightAsBuffer.CheckType |= MenuItemCheckStyle.Checked;
				miHeightAsBuffer.Action += () => {
					miHeightAsBuffer.Checked = !miHeightAsBuffer.Checked;
					Application.HeightAsBuffer = miHeightAsBuffer.Checked;
				};
				menuItems.Add (miHeightAsBuffer);

				return menuItems.ToArray ();
			}

			MenuItem [] CreateDiagnosticFlagsMenuItems ()
			{
				const string OFF = "Diagnostics: _Off";
				const string FRAME_RULER = "Diagnostics: Frame _Ruler";
				const string FRAME_PADDING = "Diagnostics: _Frame Padding";
				var index = 0;

				List<MenuItem> menuItems = new List<MenuItem> ();
				foreach (Enum diag in Enum.GetValues (_diagnosticFlags.GetType ())) {
					var item = new MenuItem {
						Title = GetDiagnosticsTitle (diag),
						Shortcut = Key.AltMask + index.ToString () [0]
					};
					index++;
					item.CheckType |= MenuItemCheckStyle.Checked;
					if (GetDiagnosticsTitle (ConsoleDriver.DiagnosticFlags.Off) == item.Title) {
						item.Checked = (_diagnosticFlags & (ConsoleDriver.DiagnosticFlags.FramePadding
						| ConsoleDriver.DiagnosticFlags.FrameRuler)) == 0;
					} else {
						item.Checked = _diagnosticFlags.HasFlag (diag);
					}
					item.Action += () => {
						var t = GetDiagnosticsTitle (ConsoleDriver.DiagnosticFlags.Off);
						if (item.Title == t && !item.Checked) {
							_diagnosticFlags &= ~(ConsoleDriver.DiagnosticFlags.FramePadding | ConsoleDriver.DiagnosticFlags.FrameRuler);
							item.Checked = true;
						} else if (item.Title == t && item.Checked) {
							_diagnosticFlags |= (ConsoleDriver.DiagnosticFlags.FramePadding | ConsoleDriver.DiagnosticFlags.FrameRuler);
							item.Checked = false;
						} else {
							var f = GetDiagnosticsEnumValue (item.Title);
							if (_diagnosticFlags.HasFlag (f)) {
								SetDiagnosticsFlag (f, false);
							} else {
								SetDiagnosticsFlag (f, true);
							}
						}
						foreach (var menuItem in menuItems) {
							if (menuItem.Title == t) {
								menuItem.Checked = !_diagnosticFlags.HasFlag (ConsoleDriver.DiagnosticFlags.FrameRuler)
									&& !_diagnosticFlags.HasFlag (ConsoleDriver.DiagnosticFlags.FramePadding);
							} else if (menuItem.Title != t) {
								menuItem.Checked = _diagnosticFlags.HasFlag (GetDiagnosticsEnumValue (menuItem.Title));
							}
						}
						ConsoleDriver.Diagnostics = _diagnosticFlags;
						Application.Top.SetNeedsDisplay ();
					};
					menuItems.Add (item);
				}
				return menuItems.ToArray ();

				string GetDiagnosticsTitle (Enum diag)
				{
					return Enum.GetName (_diagnosticFlags.GetType (), diag) switch {
						"Off" => OFF,
						"FrameRuler" => FRAME_RULER,
						"FramePadding" => FRAME_PADDING,
						_ => "",
					};
				}

				Enum GetDiagnosticsEnumValue (ustring title)
				{
					return title.ToString () switch {
						FRAME_RULER => ConsoleDriver.DiagnosticFlags.FrameRuler,
						FRAME_PADDING => ConsoleDriver.DiagnosticFlags.FramePadding,
						_ => null,
					};
				}

				void SetDiagnosticsFlag (Enum diag, bool add)
				{
					switch (diag) {
					case ConsoleDriver.DiagnosticFlags.FrameRuler:
						if (add) {
							_diagnosticFlags |= ConsoleDriver.DiagnosticFlags.FrameRuler;
						} else {
							_diagnosticFlags &= ~ConsoleDriver.DiagnosticFlags.FrameRuler;
						}
						break;
					case ConsoleDriver.DiagnosticFlags.FramePadding:
						if (add) {
							_diagnosticFlags |= ConsoleDriver.DiagnosticFlags.FramePadding;
						} else {
							_diagnosticFlags &= ~ConsoleDriver.DiagnosticFlags.FramePadding;
						}
						break;
					default:
						_diagnosticFlags = default;
						break;
					}
				}
			}

			public MenuItem [] CreateThemeMenuItems ()
			{
				List<MenuItem> menuItems = new List<MenuItem> ();
				foreach (var theme in ConfigurationManager.Themes) {
					var item = new MenuItem {
						Title = theme.Key,
						Shortcut = Key.AltMask + theme.Key [0]
					};
					item.CheckType |= MenuItemCheckStyle.Checked;
					item.Checked = theme.Key == ConfigurationManager.Themes.Theme;
					item.Action += () => {
						ConfigurationManager.Themes.Theme = theme.Key;
						ConfigurationManager.Apply ();
					};
					menuItems.Add (item);
				}

				var schemeMenuItems = new List<MenuItem> ();
				foreach (var sc in Colors.ColorSchemes) {
					var item = new MenuItem {
						Title = $"_{sc.Key}",
						Data = sc.Key,
						Shortcut = Key.AltMask | (Key)sc.Key [..1] [0]
					};
					item.CheckType |= MenuItemCheckStyle.Radio;
					item.Checked = sc.Key == _topLevelColorScheme;
					item.Action += () => {
						_topLevelColorScheme = (string)item.Data;
						foreach (var schemeMenuItem in schemeMenuItems) {
							schemeMenuItem.Checked = (string)schemeMenuItem.Data == _topLevelColorScheme;
						}
						ColorScheme = Colors.ColorSchemes [_topLevelColorScheme];
						Application.Top.SetNeedsDisplay ();
					};
					schemeMenuItems.Add (item);
				}
				menuItems.Add (null);
				var mbi = new MenuBarItem ("_Color Scheme for Application.Top", schemeMenuItems.ToArray ());
				menuItems.Add (mbi);

				return menuItems.ToArray ();
			}

			public void ConfigChanged ()
			{
				if (_topLevelColorScheme == null || !Colors.ColorSchemes.ContainsKey (_topLevelColorScheme)) {
					_topLevelColorScheme = "Base";
				}

				_themeMenuItems = ((UICatalogTopLevel)Application.Top).CreateThemeMenuItems ();
				_themeMenuBarItem.Children = _themeMenuItems;

				var checkedThemeMenu = _themeMenuItems.Where (m => m != null && m.Checked).FirstOrDefault ();
				if (checkedThemeMenu != null) {
					checkedThemeMenu.Checked = false;
				}
				checkedThemeMenu = _themeMenuItems.Where (m => m != null && m.Title == ConfigurationManager.Themes.Theme).FirstOrDefault ();
				if (checkedThemeMenu != null) {
					ConfigurationManager.Themes.Theme = checkedThemeMenu.Title.ToString ();
					checkedThemeMenu.Checked = true;
				}
				var schemeMenuItems = ((MenuBarItem)_themeMenuItems.Where (i => i is MenuBarItem).FirstOrDefault ()).Children;
				foreach (var schemeMenuItem in schemeMenuItems) {
					schemeMenuItem.Checked = (string)schemeMenuItem.Data == _topLevelColorScheme;
				}

				ColorScheme = Colors.ColorSchemes [_topLevelColorScheme];

				LeftPane.Border.BorderStyle = FrameView.DefaultBorderStyle;
				LeftPane.SetNeedsDisplay ();

				RightPane.Border.BorderStyle = FrameView.DefaultBorderStyle;
				RightPane.SetNeedsDisplay ();

				MenuBar.Menus [0].Children [0].Shortcut = Application.QuitKey;
				StatusBar.Items [0].Shortcut = Application.QuitKey;
				StatusBar.Items [0].Title = $"~{Application.QuitKey} to quit";

				miIsMouseDisabled.Checked = Application.IsMouseDisabled;
				miHeightAsBuffer.Checked = Application.HeightAsBuffer;

				var height = (UICatalogApp.ShowStatusBar ? 1 : 0);// + (MenuBar.Visible ? 1 : 0);
				LeftPane.Height = Dim.Fill (height);
				RightPane.Height = Dim.Fill (height);

				StatusBar.Visible = UICatalogApp.ShowStatusBar;

				Application.Top.SetNeedsDisplay ();
			}

			void KeyDownHandler (View.KeyEventEventArgs a)
			{
				if (a.KeyEvent.IsCapslock) {
					Capslock.Title = "Caps: On";
					StatusBar.SetNeedsDisplay ();
				} else {
					Capslock.Title = "Caps: Off";
					StatusBar.SetNeedsDisplay ();
				}

				if (a.KeyEvent.IsNumlock) {
					Numlock.Title = "Num: On";
					StatusBar.SetNeedsDisplay ();
				} else {
					Numlock.Title = "Num: Off";
					StatusBar.SetNeedsDisplay ();
				}

				if (a.KeyEvent.IsScrolllock) {
					Scrolllock.Title = "Scroll: On";
					StatusBar.SetNeedsDisplay ();
				} else {
					Scrolllock.Title = "Scroll: Off";
					StatusBar.SetNeedsDisplay ();
				}
			}

			void CategoryListView_SelectedChanged (ListViewItemEventArgs e)
			{
				var item = _categories [e.Item];
				List<Scenario> newlist;
				if (e.Item == 0) {
					// First category is "All"
					newlist = _scenarios;

				} else {
					newlist = _scenarios.Where (s => s.GetCategories ().Contains (item)).ToList ();
				}
				ScenarioListView.SetSource (newlist.ToList ());
			}
		}

		static void VerifyObjectsWereDisposed ()
		{
#if DEBUG_IDISPOSABLE
			// Validate there are no outstanding Responder-based instances 
			// after a scenario was selected to run. This proves the main UI Catalog
			// 'app' closed cleanly.
			foreach (var inst in Responder.Instances) {
				Debug.Assert (inst.WasDisposed);
			}
			Responder.Instances.Clear ();

			// Validate there are no outstanding Application.RunState-based instances 
			// after a scenario was selected to run. This proves the main UI Catalog
			// 'app' closed cleanly.
			foreach (var inst in Application.RunState.Instances) {
				Debug.Assert (inst.WasDisposed);
			}
			Application.RunState.Instances.Clear ();
#endif
		}

		static void OpenUrl (string url)
		{
			try {
				if (RuntimeInformation.IsOSPlatform (OSPlatform.Windows)) {
					url = url.Replace ("&", "^&");
					Process.Start (new ProcessStartInfo ("cmd", $"/c start {url}") { CreateNoWindow = true });
				} else if (RuntimeInformation.IsOSPlatform (OSPlatform.Linux)) {
					using var process = new Process {
						StartInfo = new ProcessStartInfo {
							FileName = "xdg-open",
							Arguments = url,
							RedirectStandardError = true,
							RedirectStandardOutput = true,
							CreateNoWindow = true,
							UseShellExecute = false
						}
					};
					process.Start ();
				} else if (RuntimeInformation.IsOSPlatform (OSPlatform.OSX)) {
					Process.Start ("open", url);
				}
			} catch {
				throw;
			}
		}
	}
}<|MERGE_RESOLUTION|>--- conflicted
+++ resolved
@@ -275,12 +275,9 @@
 					}),
 					new StatusItem(Key.F10, "~F10~ Status Bar", () => {
 						StatusBar.Visible = !StatusBar.Visible;
-<<<<<<< HEAD
-=======
 						ContentPane.Height = Dim.Fill(StatusBar.Visible ? 1 : 0);
 						LayoutSubviews();
 						SetChildNeedsDisplay();
->>>>>>> e92d2cca
 					}),
 					DriverName,
 					OS
@@ -293,7 +290,6 @@
 					Height = Dim.Fill (1),
 					CanFocus = true,
 					Shortcut = Key.CtrlMask | Key.C,
-					IntegratedBorder = BorderStyle.Rounded,
 				};
 				ContentPane.SetSplitterPos (0, 25);
 				ContentPane.ShortcutAction = () => ContentPane.SetFocus ();
@@ -311,9 +307,9 @@
 				};
 				CategoryListView.SelectedItemChanged += CategoryListView_SelectedChanged;
 
-				ContentPane.Tiles.ElementAt(0).Title = "Categories";
+				ContentPane.Tiles.ElementAt (0).Title = "Categories";
 				ContentPane.Tiles.ElementAt (0).MinSize = 2;
-				ContentPane.Tiles.ElementAt (0).View.Add (CategoryListView);
+				ContentPane.Tiles.ElementAt (0).ContentView.Add (CategoryListView);
 
 				ScenarioListView = new ListView () {
 					X = 0,
@@ -327,7 +323,7 @@
 				ScenarioListView.OpenSelectedItem += ScenarioListView_OpenSelectedItem;
 
 				ContentPane.Tiles.ElementAt (1).Title = "Scenarios";
-				ContentPane.Tiles.ElementAt (1).View.Add (ScenarioListView);
+				ContentPane.Tiles.ElementAt (1).ContentView.Add (ScenarioListView);
 				ContentPane.Tiles.ElementAt (1).MinSize = 2;
 
 				KeyDown += KeyDownHandler;
@@ -365,8 +361,7 @@
 					UICatalogApp.ShowStatusBar = StatusBar.Visible;
 
 					var height = (StatusBar.Visible ? 1 : 0);// + (MenuBar.Visible ? 1 : 0);
-					LeftPane.Height = Dim.Fill (height);
-					RightPane.Height = Dim.Fill (height);
+					ContentPane.Height = Dim.Fill (height);
 					LayoutSubviews ();
 					SetChildNeedsDisplay ();
 				};
@@ -629,11 +624,7 @@
 
 				ColorScheme = Colors.ColorSchemes [_topLevelColorScheme];
 
-				LeftPane.Border.BorderStyle = FrameView.DefaultBorderStyle;
-				LeftPane.SetNeedsDisplay ();
-
-				RightPane.Border.BorderStyle = FrameView.DefaultBorderStyle;
-				RightPane.SetNeedsDisplay ();
+				ContentPane.Border.BorderStyle = FrameView.DefaultBorderStyle;
 
 				MenuBar.Menus [0].Children [0].Shortcut = Application.QuitKey;
 				StatusBar.Items [0].Shortcut = Application.QuitKey;
@@ -643,8 +634,7 @@
 				miHeightAsBuffer.Checked = Application.HeightAsBuffer;
 
 				var height = (UICatalogApp.ShowStatusBar ? 1 : 0);// + (MenuBar.Visible ? 1 : 0);
-				LeftPane.Height = Dim.Fill (height);
-				RightPane.Height = Dim.Fill (height);
+				ContentPane.Height = Dim.Fill (height);
 
 				StatusBar.Visible = UICatalogApp.ShowStatusBar;
 
@@ -700,6 +690,7 @@
 			// after a scenario was selected to run. This proves the main UI Catalog
 			// 'app' closed cleanly.
 			foreach (var inst in Responder.Instances) {
+				
 				Debug.Assert (inst.WasDisposed);
 			}
 			Responder.Instances.Clear ();
