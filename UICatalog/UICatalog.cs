--- conflicted
+++ resolved
@@ -57,13 +57,9 @@
 		private static StatusItem _numlock;
 		private static StatusItem _scrolllock;
 
-<<<<<<< HEAD
-		private static Scenario _selectedScenario = null;
-=======
 		// If set, holds the scenario the user selected
 		private static Scenario _selectedScenario = null;
 		
->>>>>>> 5dc2ec76
 		private static bool _useSystemConsole = false;
 		private static ConsoleDriver.DiagnosticFlags _diagnosticFlags;
 		private static bool _heightAsBuffer = false;
@@ -146,13 +142,6 @@
 #endif
 			}
 
-<<<<<<< HEAD
-			// This call to Application.Shutdown brackets the Application.Init call
-			// for the main UI Catalog app (in SelectScenario()).
-			//Application.Shutdown ();
-
-=======
->>>>>>> 5dc2ec76
 #if DEBUG_IDISPOSABLE
 			// This proves that when the user exited the UI Catalog app
 			// it cleaned up properly.
@@ -300,18 +289,9 @@
 			_categoryListView.SelectedItem = _cachedCategoryIndex;
 			_scenarioListView.SelectedItem = _cachedScenarioIndex;
 
-<<<<<<< HEAD
-			// Run UI Catalog UI. When it exits, if _runningScenario is != null then
-			// a Scenario was selected. Otherwise, the user wants to exit UI Catalog.
-			Application.Run (Application.Top);
-
-			// BUGBUG: Shouldn't Application.Shutdown() be called here? Why is it currently
-			// outside of the SelectScenario() loop?
-=======
 			// Run UI Catalog UI. When it exits, if _selectedScenario is != null then
 			// a Scenario was selected. Otherwise, the user wants to exit UI Catalog.
 			Application.Run (Application.Top);
->>>>>>> 5dc2ec76
 			Application.Shutdown ();
 
 			return _selectedScenario;
@@ -319,11 +299,7 @@
 
 
 		/// <summary>
-<<<<<<< HEAD
-		/// Launches the selected scenario, setting the global _runningScenario
-=======
 		/// Launches the selected scenario, setting the global _selectedScenario
->>>>>>> 5dc2ec76
 		/// </summary>
 		/// <param name="e"></param>
 		private static void _scenarioListView_OpenSelectedItem (EventArgs e)
@@ -523,15 +499,6 @@
 			return menuItems.ToArray ();
 		}
 
-<<<<<<< HEAD
-		/// <summary>
-		/// When Scenarios are running we need to override the behavior of the Menu 
-		/// and Statusbar to enable Scenarios that use those (or related key input)
-		/// to not be impacted. Same as for tabs.
-		/// </summary>
-		/// <param name="ke"></param>
-=======
->>>>>>> 5dc2ec76
 		private static void KeyDownHandler (View.KeyEventEventArgs a)
 		{
 			if (a.KeyEvent.IsCapslock) {
