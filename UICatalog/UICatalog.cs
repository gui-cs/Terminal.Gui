using NStack;
using System;
using System.Collections.Generic;
using System.Diagnostics;
using System.Globalization;
using System.Linq;
using System.Runtime.InteropServices;
using System.Text;
using Terminal.Gui;
using System.IO;
using System.Reflection;
using System.Threading;
using Terminal.Gui.Configuration;
using static Terminal.Gui.Configuration.ConfigurationManager;
using System.Text.Json.Serialization;

/// <summary>
/// UI Catalog is a comprehensive sample library for Terminal.Gui. It provides a simple UI for adding to the catalog of scenarios.
/// </summary>
/// <remarks>
/// <para>
///	UI Catalog attempts to satisfy the following goals:
/// </para>
/// <para>
/// <list type="number">
///	<item>
///		<description>
///		Be an easy to use showcase for Terminal.Gui concepts and features.
///		</description>
///	</item>
///	<item>
///		<description>
///		Provide sample code that illustrates how to properly implement said concepts & features.
///		</description>
///	</item>
///	<item>
///		<description>
///		Make it easy for contributors to add additional samples in a structured way.
///		</description>
///	</item>
/// </list>
/// </para>	
/// <para>
///	See the project README for more details (https://github.com/gui-cs/Terminal.Gui/tree/master/UICatalog/README.md).
/// </para>	
/// </remarks>
namespace UICatalog {
	/// <summary>
	/// UI Catalog is a comprehensive sample app and scenario library for <see cref="Terminal.Gui"/>
	/// </summary>
	class UICatalogApp {
		//[SerializableConfigurationProperty (Scope = typeof (AppScope), OmitClassName = true), JsonPropertyName ("UICatalog.StatusBar")]
		//public static bool ShowStatusBar { get; set; } = true;

		[SerializableConfigurationProperty (Scope = typeof (AppScope), OmitClassName = true), JsonPropertyName("UICatalog.StatusBar")]
		public static bool ShowStatusBar { get; set; } = true;

		static readonly FileSystemWatcher _currentDirWatcher = new FileSystemWatcher ();
		static readonly FileSystemWatcher _homeDirWatcher = new FileSystemWatcher ();

		static void Main (string [] args)
		{
			Console.OutputEncoding = Encoding.Default;

			if (Debugger.IsAttached) {
				CultureInfo.DefaultThreadCurrentUICulture = CultureInfo.GetCultureInfo ("en-US");
			}

			_scenarios = Scenario.GetScenarios ();
			_categories = Scenario.GetAllCategories ();
			_nameColumnWidth = _scenarios.OrderByDescending (s => s.GetName ().Length).FirstOrDefault ().GetName ().Length;

			if (args.Length > 0 && args.Contains ("-usc")) {
				_useSystemConsole = true;
				args = args.Where (val => val != "-usc").ToArray ();
			}

			StartConfigFileWatcher ();

			// If a Scenario name has been provided on the commandline
			// run it and exit when done.
			if (args.Length > 0) {
				var item = _scenarios.FindIndex (s => s.GetName ().Equals (args [0], StringComparison.OrdinalIgnoreCase));
				_selectedScenario = (Scenario)Activator.CreateInstance (_scenarios [item].GetType ());
				Application.UseSystemConsole = _useSystemConsole;
				Application.Init ();
				_selectedScenario.Init (Colors.ColorSchemes [_topLevelColorScheme]);
				_selectedScenario.Setup ();
				_selectedScenario.Run ();
				_selectedScenario = null;
				Application.Shutdown ();
				return;
			}

			_aboutMessage = new StringBuilder ();
			_aboutMessage.AppendLine (@"A comprehensive sample library for");
			_aboutMessage.AppendLine (@"");
			_aboutMessage.AppendLine (@"  _______                  _             _   _____       _  ");
			_aboutMessage.AppendLine (@" |__   __|                (_)           | | / ____|     (_) ");
			_aboutMessage.AppendLine (@"    | | ___ _ __ _ __ ___  _ _ __   __ _| || |  __ _   _ _  ");
			_aboutMessage.AppendLine (@"    | |/ _ \ '__| '_ ` _ \| | '_ \ / _` | || | |_ | | | | | ");
			_aboutMessage.AppendLine (@"    | |  __/ |  | | | | | | | | | | (_| | || |__| | |_| | | ");
			_aboutMessage.AppendLine (@"    |_|\___|_|  |_| |_| |_|_|_| |_|\__,_|_(_)_____|\__,_|_| ");
			_aboutMessage.AppendLine (@"");
			_aboutMessage.AppendLine (@"https://github.com/gui-cs/Terminal.Gui");

			Scenario scenario;
			while ((scenario = RunUICatalogTopLevel ()) != null) {
				VerifyObjectsWereDisposed ();
				scenario.Init (Colors.ColorSchemes [_topLevelColorScheme]);
				scenario.Setup ();
				scenario.Run ();

				// This call to Application.Shutdown brackets the Application.Init call
				// made by Scenario.Init() above
				Application.Shutdown ();

				VerifyObjectsWereDisposed ();
			}

			StopConfigFileWatcher ();
			VerifyObjectsWereDisposed ();
		}

		private static void StopConfigFileWatcher() {
			_currentDirWatcher.EnableRaisingEvents = false;
			_currentDirWatcher.Changed -= ConfigFileChanged;
			_currentDirWatcher.Created -= ConfigFileChanged;

			_homeDirWatcher.EnableRaisingEvents = false;
			_homeDirWatcher.Changed -= ConfigFileChanged;
			_homeDirWatcher.Created -= ConfigFileChanged;
		}

		private static void StartConfigFileWatcher()
		{
			// Setup a file system watcher for `./.tui/`
			_currentDirWatcher.NotifyFilter = NotifyFilters.LastWrite;
			var f = new FileInfo (Assembly.GetExecutingAssembly ().Location);
			var tuiDir = Path.Combine (f.Directory.FullName, ".tui");

			if (!Directory.Exists (tuiDir)) {
				Directory.CreateDirectory (tuiDir);
			}
			_currentDirWatcher.Path = tuiDir;
			_currentDirWatcher.Filter = "*config.json";

			// Setup a file system watcher for `~/.tui/`
			_homeDirWatcher.NotifyFilter = NotifyFilters.LastWrite;
			f = new FileInfo (Environment.GetFolderPath (Environment.SpecialFolder.UserProfile));
			tuiDir = Path.Combine (f.FullName, ".tui");

			if (!Directory.Exists (tuiDir)) {
				Directory.CreateDirectory (tuiDir);
			}
			_homeDirWatcher.Path = tuiDir;
			_homeDirWatcher.Filter = "*config.json";

			_currentDirWatcher.Changed += ConfigFileChanged;
			//_currentDirWatcher.Created += ConfigFileChanged;
			_currentDirWatcher.EnableRaisingEvents = true;

			_homeDirWatcher.Changed += ConfigFileChanged;
			//_homeDirWatcher.Created += ConfigFileChanged;
			_homeDirWatcher.EnableRaisingEvents = true;
		}

		private static void ConfigFileChanged (object sender, FileSystemEventArgs e)
		{
			if (Application.Top == null) {
				return;
			}

			// TOOD: THis is a hack. Figure out how to ensure that the file is fully written before reading it.
			Thread.Sleep (500);
			ConfigurationManager.Load ();
			ConfigurationManager.Apply ();
		}

		/// <summary>
		/// Shows the UI Catalog selection UI. When the user selects a Scenario to run, the
		/// UI Catalog main app UI is killed and the Scenario is run as though it were Application.Top. 
		/// When the Scenario exits, this function exits.
		/// </summary>
		/// <returns></returns>
		static Scenario RunUICatalogTopLevel ()
		{
			Application.UseSystemConsole = _useSystemConsole;

			// Run UI Catalog UI. When it exits, if _selectedScenario is != null then
			// a Scenario was selected. Otherwise, the user wants to exit UI Catalog.
			Application.Init ();
			Application.Run<UICatalogTopLevel> ();
			Application.Shutdown ();

			return _selectedScenario;
		}

		static List<Scenario> _scenarios;
		static List<string> _categories;
		static int _nameColumnWidth;
		// When a scenario is run, the main app is killed. These items
		// are therefore cached so that when the scenario exits the
		// main app UI can be restored to previous state
		static int _cachedScenarioIndex = 0;
		static int _cachedCategoryIndex = 0;
		static StringBuilder _aboutMessage;

		// If set, holds the scenario the user selected
		static Scenario _selectedScenario = null;

		static bool _useSystemConsole = false;
		static ConsoleDriver.DiagnosticFlags _diagnosticFlags;
		static bool _isFirstRunning = true;
		static string _topLevelColorScheme;

		static MenuItem [] _themeMenuItems;
		static MenuBarItem _themeMenuBarItem;

		/// <summary>
		/// This is the main UI Catalog app view. It is run fresh when the app loads (if a Scenario has not been passed on 
		/// the command line) and each time a Scenario ends.
		/// </summary>
		public class UICatalogTopLevel : Toplevel {
			public MenuItem miIsMouseDisabled;
			public MenuItem miHeightAsBuffer;

			public TileView ContentPane;
			public ListView CategoryListView;
			public ListView ScenarioListView;

			public StatusItem Capslock;
			public StatusItem Numlock;
			public StatusItem Scrolllock;
			public StatusItem DriverName;
			public StatusItem OS;

			public UICatalogTopLevel ()
			{
				_themeMenuItems = CreateThemeMenuItems ();
				_themeMenuBarItem = new MenuBarItem ("_Themes", _themeMenuItems);
				MenuBar = new MenuBar (new MenuBarItem [] {
					new MenuBarItem ("_File", new MenuItem [] {
						new MenuItem ("_Quit", "Quit UI Catalog", () => RequestStop(), null, null)
					}),
					_themeMenuBarItem,
					new MenuBarItem ("Diag_nostics", CreateDiagnosticMenuItems()),
					new MenuBarItem ("_Help", new MenuItem [] {
						new MenuItem ("_gui.cs API Overview", "", () => OpenUrl ("https://gui-cs.github.io/Terminal.Gui/articles/overview.html"), null, null, Key.F1),
						new MenuItem ("gui.cs _README", "", () => OpenUrl ("https://github.com/gui-cs/Terminal.Gui"), null, null, Key.F2),
						new MenuItem ("_About...",
							"About UI Catalog", () =>  MessageBox.Query ("About UI Catalog", _aboutMessage.ToString(), "_Ok"), null, null, Key.CtrlMask | Key.A),
					}),
				});

				Capslock = new StatusItem (Key.CharMask, "Caps", null);
				Numlock = new StatusItem (Key.CharMask, "Num", null);
				Scrolllock = new StatusItem (Key.CharMask, "Scroll", null);
				DriverName = new StatusItem (Key.CharMask, "Driver:", null);
				OS = new StatusItem (Key.CharMask, "OS:", null);

				StatusBar = new StatusBar () {
					Visible = UICatalogApp.ShowStatusBar					
				};

				StatusBar.Items = new StatusItem [] {
					new StatusItem(Application.QuitKey, $"~{Application.QuitKey} to quit", () => {
						if (_selectedScenario is null){
							// This causes GetScenarioToRun to return null
							_selectedScenario = null;
							RequestStop();
						} else {
							_selectedScenario.RequestStop();
						}
					}),
					new StatusItem(Key.F10, "~F10~ Status Bar", () => {
						StatusBar.Visible = !StatusBar.Visible;
						ContentPane.Height = Dim.Fill(StatusBar.Visible ? 1 : 0);
						LayoutSubviews();
						SetChildNeedsDisplay();
					}),
					DriverName,
					OS
				};

				ContentPane = new TileView () {
					X = 0,
					Y = 1, // for menu
					Width = Dim.Fill (),
					Height = Dim.Fill (1),
					CanFocus = true,
					Shortcut = Key.CtrlMask | Key.C,
				};
<<<<<<< HEAD
				ContentPane.Border.BorderStyle = BorderStyle.Single;
=======
>>>>>>> 32983b14
				ContentPane.SetSplitterPos (0, 25);
				ContentPane.ShortcutAction = () => ContentPane.SetFocus ();
					
				CategoryListView = new ListView (_categories) {
					X = 0,
					Y = 0,
					Width = Dim.Fill (0),
					Height = Dim.Fill (0),
					AllowsMarking = false,
					CanFocus = true,
				};
				CategoryListView.OpenSelectedItem += (a) => {
					ScenarioListView.SetFocus ();
				};
				CategoryListView.SelectedItemChanged += CategoryListView_SelectedChanged;

<<<<<<< HEAD
				ContentPane.Tiles.ElementAt(0).Title = "Categories";
=======
				ContentPane.Tiles.ElementAt (0).Title = "Categories";
>>>>>>> 32983b14
				ContentPane.Tiles.ElementAt (0).MinSize = 2;
				ContentPane.Tiles.ElementAt (0).ContentView.Add (CategoryListView);

				ScenarioListView = new ListView () {
					X = 0,
					Y = 0,
					Width = Dim.Fill (0),
					Height = Dim.Fill (0),
					AllowsMarking = false,
					CanFocus = true,
				};

				ScenarioListView.OpenSelectedItem += ScenarioListView_OpenSelectedItem;

				ContentPane.Tiles.ElementAt (1).Title = "Scenarios";
				ContentPane.Tiles.ElementAt (1).ContentView.Add (ScenarioListView);
				ContentPane.Tiles.ElementAt (1).MinSize = 2;

				KeyDown += KeyDownHandler;
				Add (MenuBar);
				Add (ContentPane);

				Add (StatusBar);

				Loaded += LoadedHandler;
				Unloaded += UnloadedHandler;

				// Restore previous selections
				CategoryListView.SelectedItem = _cachedCategoryIndex;
				ScenarioListView.SelectedItem = _cachedScenarioIndex;
<<<<<<< HEAD
=======

				ConfigurationManager.Applied += ConfigAppliedHandler;
>>>>>>> 32983b14
			}
 
			void LoadedHandler ()
			{
				ConfigChanged ();

				DriverName.Title = $"Driver: {Driver.GetType ().Name}";
				OS.Title = $"OS: {Microsoft.DotNet.PlatformAbstractions.RuntimeEnvironment.OperatingSystem} {Microsoft.DotNet.PlatformAbstractions.RuntimeEnvironment.OperatingSystemVersion}";

				if (_selectedScenario != null) {
					_selectedScenario = null;
					_isFirstRunning = false;
				}
				if (!_isFirstRunning) {
					ScenarioListView.SetFocus ();
				}

				StatusBar.VisibleChanged += () => {
					UICatalogApp.ShowStatusBar = StatusBar.Visible;

					var height = (StatusBar.Visible ? 1 : 0);// + (MenuBar.Visible ? 1 : 0);
					ContentPane.Height = Dim.Fill (height);
					LayoutSubviews ();
					SetChildNeedsDisplay ();
				};

				Loaded -= LoadedHandler;
			}

			private void UnloadedHandler ()
			{
				ConfigurationManager.Applied -= ConfigAppliedHandler;
				Unloaded -= UnloadedHandler;
			}
			
			void ConfigAppliedHandler (ConfigurationManagerEventArgs a)
			{
				ConfigChanged ();
			}

			/// <summary>
			/// Launches the selected scenario, setting the global _selectedScenario
			/// </summary>
			/// <param name="e"></param>
			void ScenarioListView_OpenSelectedItem (EventArgs e)
			{
				if (_selectedScenario is null) {
					// Save selected item state
					_cachedCategoryIndex = CategoryListView.SelectedItem;
					_cachedScenarioIndex = ScenarioListView.SelectedItem;
					// Create new instance of scenario (even though Scenarios contains instances)
					_selectedScenario = (Scenario)Activator.CreateInstance (ScenarioListView.Source.ToList () [ScenarioListView.SelectedItem].GetType ());

					// Tell the main app to stop
					Application.RequestStop ();
				}
			}

			List<MenuItem []> CreateDiagnosticMenuItems ()
			{
				List<MenuItem []> menuItems = new List<MenuItem []> {
					CreateDiagnosticFlagsMenuItems (),
					new MenuItem [] { null },
					CreateHeightAsBufferMenuItems (),
					CreateDisabledEnabledMouseItems (),
					CreateKeybindingsMenuItems ()
				};
				return menuItems;
			}

			MenuItem [] CreateDisabledEnabledMouseItems ()
			{
				List<MenuItem> menuItems = new List<MenuItem> ();
				miIsMouseDisabled = new MenuItem {
					Title = "_Disable Mouse"
				};
				miIsMouseDisabled.Shortcut = Key.CtrlMask | Key.AltMask | (Key)miIsMouseDisabled.Title.ToString ().Substring (1, 1) [0];
				miIsMouseDisabled.CheckType |= MenuItemCheckStyle.Checked;
				miIsMouseDisabled.Action += () => {
					miIsMouseDisabled.Checked = Application.IsMouseDisabled = (bool)!miIsMouseDisabled.Checked;
				};
				menuItems.Add (miIsMouseDisabled);

				return menuItems.ToArray ();
			}

			MenuItem [] CreateKeybindingsMenuItems ()
			{
				List<MenuItem> menuItems = new List<MenuItem> ();
				var item = new MenuItem {
					Title = "_Key Bindings",
					Help = "Change which keys do what"
				};
				item.Action += () => {
					var dlg = new KeyBindingsDialog ();
					Application.Run (dlg);
				};

				menuItems.Add (null);
				menuItems.Add (item);

				return menuItems.ToArray ();
			}

			MenuItem [] CreateHeightAsBufferMenuItems ()
			{
				List<MenuItem> menuItems = new List<MenuItem> ();
				miHeightAsBuffer = new MenuItem {
					Title = "_Height As Buffer"
				};
				miHeightAsBuffer.Shortcut = Key.CtrlMask | Key.AltMask | (Key)miHeightAsBuffer.Title.ToString ().Substring (1, 1) [0];
				miHeightAsBuffer.CheckType |= MenuItemCheckStyle.Checked;
				miHeightAsBuffer.Action += () => {
					miHeightAsBuffer.Checked = !miHeightAsBuffer.Checked;
					Application.HeightAsBuffer = (bool)miHeightAsBuffer.Checked;
				};
				menuItems.Add (miHeightAsBuffer);

				return menuItems.ToArray ();
			}

			MenuItem [] CreateDiagnosticFlagsMenuItems ()
			{
				const string OFF = "Diagnostics: _Off";
				const string FRAME_RULER = "Diagnostics: Frame _Ruler";
				const string FRAME_PADDING = "Diagnostics: _Frame Padding";
				var index = 0;

				List<MenuItem> menuItems = new List<MenuItem> ();
				foreach (Enum diag in Enum.GetValues (_diagnosticFlags.GetType ())) {
					var item = new MenuItem {
						Title = GetDiagnosticsTitle (diag),
						Shortcut = Key.AltMask + index.ToString () [0]
					};
					index++;
					item.CheckType |= MenuItemCheckStyle.Checked;
					if (GetDiagnosticsTitle (ConsoleDriver.DiagnosticFlags.Off) == item.Title) {
						item.Checked = (_diagnosticFlags & (ConsoleDriver.DiagnosticFlags.FramePadding
						| ConsoleDriver.DiagnosticFlags.FrameRuler)) == 0;
					} else {
						item.Checked = _diagnosticFlags.HasFlag (diag);
					}
					item.Action += () => {
						var t = GetDiagnosticsTitle (ConsoleDriver.DiagnosticFlags.Off);
						if (item.Title == t && item.Checked == false) {
							_diagnosticFlags &= ~(ConsoleDriver.DiagnosticFlags.FramePadding | ConsoleDriver.DiagnosticFlags.FrameRuler);
							item.Checked = true;
						} else if (item.Title == t && item.Checked == true) {
							_diagnosticFlags |= (ConsoleDriver.DiagnosticFlags.FramePadding | ConsoleDriver.DiagnosticFlags.FrameRuler);
							item.Checked = false;
						} else {
							var f = GetDiagnosticsEnumValue (item.Title);
							if (_diagnosticFlags.HasFlag (f)) {
								SetDiagnosticsFlag (f, false);
							} else {
								SetDiagnosticsFlag (f, true);
							}
						}
						foreach (var menuItem in menuItems) {
							if (menuItem.Title == t) {
								menuItem.Checked = !_diagnosticFlags.HasFlag (ConsoleDriver.DiagnosticFlags.FrameRuler)
									&& !_diagnosticFlags.HasFlag (ConsoleDriver.DiagnosticFlags.FramePadding);
							} else if (menuItem.Title != t) {
								menuItem.Checked = _diagnosticFlags.HasFlag (GetDiagnosticsEnumValue (menuItem.Title));
							}
						}
						ConsoleDriver.Diagnostics = _diagnosticFlags;
						Application.Top.SetNeedsDisplay ();
					};
					menuItems.Add (item);
				}
				return menuItems.ToArray ();

				string GetDiagnosticsTitle (Enum diag)
				{
					return Enum.GetName (_diagnosticFlags.GetType (), diag) switch {
						"Off" => OFF,
						"FrameRuler" => FRAME_RULER,
						"FramePadding" => FRAME_PADDING,
						_ => "",
					};
				}

				Enum GetDiagnosticsEnumValue (ustring title)
				{
					return title.ToString () switch {
						FRAME_RULER => ConsoleDriver.DiagnosticFlags.FrameRuler,
						FRAME_PADDING => ConsoleDriver.DiagnosticFlags.FramePadding,
						_ => null,
					};
				}

				void SetDiagnosticsFlag (Enum diag, bool add)
				{
					switch (diag) {
					case ConsoleDriver.DiagnosticFlags.FrameRuler:
						if (add) {
							_diagnosticFlags |= ConsoleDriver.DiagnosticFlags.FrameRuler;
						} else {
							_diagnosticFlags &= ~ConsoleDriver.DiagnosticFlags.FrameRuler;
						}
						break;
					case ConsoleDriver.DiagnosticFlags.FramePadding:
						if (add) {
							_diagnosticFlags |= ConsoleDriver.DiagnosticFlags.FramePadding;
						} else {
							_diagnosticFlags &= ~ConsoleDriver.DiagnosticFlags.FramePadding;
						}
						break;
					default:
						_diagnosticFlags = default;
						break;
					}
				}
			}

			public MenuItem [] CreateThemeMenuItems ()
			{
				List<MenuItem> menuItems = new List<MenuItem> ();
				foreach (var theme in ConfigurationManager.Themes) {
					var item = new MenuItem {
						Title = theme.Key,
						Shortcut = Key.AltMask + theme.Key [0]
					};
					item.CheckType |= MenuItemCheckStyle.Checked;
					item.Checked = theme.Key == ConfigurationManager.Themes.Theme;
					item.Action += () => {
						ConfigurationManager.Themes.Theme = theme.Key;
						ConfigurationManager.Apply ();
					};
					menuItems.Add (item);
				}

				var schemeMenuItems = new List<MenuItem> ();
				foreach (var sc in Colors.ColorSchemes) {
					var item = new MenuItem {
						Title = $"_{sc.Key}",
						Data = sc.Key,
						Shortcut = Key.AltMask | (Key)sc.Key [..1] [0]
					};
					item.CheckType |= MenuItemCheckStyle.Radio;
					item.Checked = sc.Key == _topLevelColorScheme;
					item.Action += () => {
						_topLevelColorScheme = (string)item.Data;
						foreach (var schemeMenuItem in schemeMenuItems) {
							schemeMenuItem.Checked = (string)schemeMenuItem.Data == _topLevelColorScheme;
						}
						ColorScheme = Colors.ColorSchemes [_topLevelColorScheme];
						Application.Top.SetNeedsDisplay ();
					};
					schemeMenuItems.Add (item);
				}
				menuItems.Add (null);
				var mbi = new MenuBarItem ("_Color Scheme for Application.Top", schemeMenuItems.ToArray ());
				menuItems.Add (mbi);

				return menuItems.ToArray ();
			}

			public void ConfigChanged ()
			{
				if (_topLevelColorScheme == null || !Colors.ColorSchemes.ContainsKey (_topLevelColorScheme)) {
					_topLevelColorScheme = "Base";
				}

				_themeMenuItems = ((UICatalogTopLevel)Application.Top).CreateThemeMenuItems ();
				_themeMenuBarItem.Children = _themeMenuItems;

				var checkedThemeMenu = _themeMenuItems.Where (m => m != null && m.Checked).FirstOrDefault ();
				if (checkedThemeMenu != null) {
					checkedThemeMenu.Checked = false;
				}
				checkedThemeMenu = _themeMenuItems.Where (m => m != null && m.Title == ConfigurationManager.Themes.Theme).FirstOrDefault ();
				if (checkedThemeMenu != null) {
					ConfigurationManager.Themes.Theme = checkedThemeMenu.Title.ToString ();
					checkedThemeMenu.Checked = true;
				}
				var schemeMenuItems = ((MenuBarItem)_themeMenuItems.Where (i => i is MenuBarItem).FirstOrDefault ()).Children;
				foreach (var schemeMenuItem in schemeMenuItems) {
					schemeMenuItem.Checked = (string)schemeMenuItem.Data == _topLevelColorScheme;
				}

				ColorScheme = Colors.ColorSchemes [_topLevelColorScheme];

				ContentPane.Border.BorderStyle = FrameView.DefaultBorderStyle;

				MenuBar.Menus [0].Children [0].Shortcut = Application.QuitKey;
				StatusBar.Items [0].Shortcut = Application.QuitKey;
				StatusBar.Items [0].Title = $"~{Application.QuitKey} to quit";

				miIsMouseDisabled.Checked = Application.IsMouseDisabled;
				miHeightAsBuffer.Checked = Application.HeightAsBuffer;

				var height = (UICatalogApp.ShowStatusBar ? 1 : 0);// + (MenuBar.Visible ? 1 : 0);
				ContentPane.Height = Dim.Fill (height);

				StatusBar.Visible = UICatalogApp.ShowStatusBar;

				Application.Top.SetNeedsDisplay ();
			}

			void KeyDownHandler (View.KeyEventEventArgs a)
			{
				if (a.KeyEvent.IsCapslock) {
					Capslock.Title = "Caps: On";
					StatusBar.SetNeedsDisplay ();
				} else {
					Capslock.Title = "Caps: Off";
					StatusBar.SetNeedsDisplay ();
				}

				if (a.KeyEvent.IsNumlock) {
					Numlock.Title = "Num: On";
					StatusBar.SetNeedsDisplay ();
				} else {
					Numlock.Title = "Num: Off";
					StatusBar.SetNeedsDisplay ();
				}

				if (a.KeyEvent.IsScrolllock) {
					Scrolllock.Title = "Scroll: On";
					StatusBar.SetNeedsDisplay ();
				} else {
					Scrolllock.Title = "Scroll: Off";
					StatusBar.SetNeedsDisplay ();
				}
			}

			void CategoryListView_SelectedChanged (ListViewItemEventArgs e)
			{
				var item = _categories [e.Item];
				List<Scenario> newlist;
				if (e.Item == 0) {
					// First category is "All"
					newlist = _scenarios;

				} else {
					newlist = _scenarios.Where (s => s.GetCategories ().Contains (item)).ToList ();
				}
				ScenarioListView.SetSource (newlist.ToList ());
			}
		}

		static void VerifyObjectsWereDisposed ()
		{
#if DEBUG_IDISPOSABLE
			// Validate there are no outstanding Responder-based instances 
			// after a scenario was selected to run. This proves the main UI Catalog
			// 'app' closed cleanly.
			foreach (var inst in Responder.Instances) {
				
				Debug.Assert (inst.WasDisposed);
			}
			Responder.Instances.Clear ();

			// Validate there are no outstanding Application.RunState-based instances 
			// after a scenario was selected to run. This proves the main UI Catalog
			// 'app' closed cleanly.
			foreach (var inst in Application.RunState.Instances) {
				Debug.Assert (inst.WasDisposed);
			}
			Application.RunState.Instances.Clear ();
#endif
		}

		static void OpenUrl (string url)
		{
			try {
				if (RuntimeInformation.IsOSPlatform (OSPlatform.Windows)) {
					url = url.Replace ("&", "^&");
					Process.Start (new ProcessStartInfo ("cmd", $"/c start {url}") { CreateNoWindow = true });
				} else if (RuntimeInformation.IsOSPlatform (OSPlatform.Linux)) {
					using var process = new Process {
						StartInfo = new ProcessStartInfo {
							FileName = "xdg-open",
							Arguments = url,
							RedirectStandardError = true,
							RedirectStandardOutput = true,
							CreateNoWindow = true,
							UseShellExecute = false
						}
					};
					process.Start ();
				} else if (RuntimeInformation.IsOSPlatform (OSPlatform.OSX)) {
					Process.Start ("open", url);
				}
			} catch {
				throw;
			}
		}
	}
}<|MERGE_RESOLUTION|>--- conflicted
+++ resolved
@@ -291,10 +291,7 @@
 					CanFocus = true,
 					Shortcut = Key.CtrlMask | Key.C,
 				};
-<<<<<<< HEAD
 				ContentPane.Border.BorderStyle = BorderStyle.Single;
-=======
->>>>>>> 32983b14
 				ContentPane.SetSplitterPos (0, 25);
 				ContentPane.ShortcutAction = () => ContentPane.SetFocus ();
 					
@@ -311,11 +308,7 @@
 				};
 				CategoryListView.SelectedItemChanged += CategoryListView_SelectedChanged;
 
-<<<<<<< HEAD
-				ContentPane.Tiles.ElementAt(0).Title = "Categories";
-=======
 				ContentPane.Tiles.ElementAt (0).Title = "Categories";
->>>>>>> 32983b14
 				ContentPane.Tiles.ElementAt (0).MinSize = 2;
 				ContentPane.Tiles.ElementAt (0).ContentView.Add (CategoryListView);
 
@@ -346,11 +339,8 @@
 				// Restore previous selections
 				CategoryListView.SelectedItem = _cachedCategoryIndex;
 				ScenarioListView.SelectedItem = _cachedScenarioIndex;
-<<<<<<< HEAD
-=======
 
 				ConfigurationManager.Applied += ConfigAppliedHandler;
->>>>>>> 32983b14
 			}
  
 			void LoadedHandler ()
@@ -615,11 +605,11 @@
 				if (_topLevelColorScheme == null || !Colors.ColorSchemes.ContainsKey (_topLevelColorScheme)) {
 					_topLevelColorScheme = "Base";
 				}
-
+				
 				_themeMenuItems = ((UICatalogTopLevel)Application.Top).CreateThemeMenuItems ();
 				_themeMenuBarItem.Children = _themeMenuItems;
 
-				var checkedThemeMenu = _themeMenuItems.Where (m => m != null && m.Checked).FirstOrDefault ();
+				var checkedThemeMenu = _themeMenuItems.Where (m => (bool)m.Checked).FirstOrDefault ();
 				if (checkedThemeMenu != null) {
 					checkedThemeMenu.Checked = false;
 				}
