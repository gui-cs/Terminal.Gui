--- conflicted
+++ resolved
@@ -485,10 +485,6 @@
 				List<MenuItem []> menuItems = new List<MenuItem []> {
 					CreateDiagnosticFlagsMenuItems (),
 					Array.Empty<MenuItem> (),
-<<<<<<< HEAD
-					CreateEnableConsoleScrollingMenuItems (),
-=======
->>>>>>> 0df485a8
 					CreateDisabledEnabledMouseItems (),
 					CreateDisabledEnabledMenuBorder (),
 					CreateDisabledEnableUseSubMenusSingleFrame (),
@@ -565,26 +561,6 @@
 				return menuItems.ToArray ();
 			}
 
-<<<<<<< HEAD
-			MenuItem [] CreateEnableConsoleScrollingMenuItems ()
-			{
-				List<MenuItem> menuItems = new List<MenuItem> ();
-				miEnableConsoleScrolling = new MenuItem {
-					Title = "_Enable Console Scrolling"
-				};
-				miEnableConsoleScrolling.Shortcut = Key.CtrlMask | Key.AltMask | (Key)miEnableConsoleScrolling.Title.ToString ()!.Substring (1, 1) [0];
-				miEnableConsoleScrolling.CheckType |= MenuItemCheckStyle.Checked;
-				miEnableConsoleScrolling.Action += () => {
-					miEnableConsoleScrolling.Checked = !miEnableConsoleScrolling.Checked;
-					Application.EnableConsoleScrolling = (bool)miEnableConsoleScrolling.Checked!;
-				};
-				menuItems.Add (miEnableConsoleScrolling);
-
-				return menuItems.ToArray ();
-			}
-
-=======
->>>>>>> 0df485a8
 			MenuItem [] CreateDiagnosticFlagsMenuItems ()
 			{
 				const string OFF = "Diagnostics: _Off";
