﻿using System;
using System.Collections.Generic;
using System.Linq;
using Terminal.Gui;

<<<<<<< HEAD
namespace UICatalog; 
=======
namespace UICatalog;
>>>>>>> 2e95cec4

class KeyBindingsDialog : Dialog {
    // TODO: Update to use Key instead of KeyCode
    private static readonly Dictionary<Command, KeyCode> CurrentBindings = new ();
<<<<<<< HEAD
    private readonly Command[] commands;
    private readonly ListView commandsListView;
    private readonly Label keyLabel;
=======
    private readonly Command[] _commands;
    private readonly ListView _commandsListView;
    private readonly Label _keyLabel;
>>>>>>> 2e95cec4

    public KeyBindingsDialog () {
        Title = "Keybindings";

        //Height = 50;
        //Width = 10;
        if (ViewTracker.Instance == null) {
            ViewTracker.Initialize ();
        }

        // known commands that views can support
<<<<<<< HEAD
        commands = Enum.GetValues (typeof (Command)).Cast<Command> ().ToArray ();

        commandsListView = new ListView (commands) {
                                                       Width = Dim.Percent (50),
                                                       Height = Dim.Percent (100) - 1
                                                   };

        Add (commandsListView);

        keyLabel = new Label {
                                 Text = "Key: None",
                                 Width = Dim.Fill (),
                                 X = Pos.Percent (50),
                                 Y = 0
                             };
        Add (keyLabel);

        var btnChange = new Button {
                                       Text = "Ch_ange",
                                       X = Pos.Percent (50),
                                       Y = 1
=======
        _commands = Enum.GetValues (typeof (Command)).Cast<Command> ().ToArray ();

        _commandsListView = new ListView {
                                             Width = Dim.Percent (50),
                                             Height = Dim.Percent (100) - 1,
                                             Source = new ListWrapper (_commands),
                                             SelectedItem = 0
                                         };

        Add (_commandsListView);

        _keyLabel = new Label {
                                  Text = "Key: None",
                                  Width = Dim.Fill (),
                                  X = Pos.Percent (50),
                                  Y = 0
                              };
        Add (_keyLabel);

        var btnChange = new Button {
                                       X = Pos.Percent (50),
                                       Y = 1,
                                       Text = "Ch_ange"
>>>>>>> 2e95cec4
                                   };
        Add (btnChange);
        btnChange.Clicked += RemapKey;

<<<<<<< HEAD
        var close = new Button ("Ok");
=======
        var close = new Button { Text = "Ok" };
>>>>>>> 2e95cec4
        close.Clicked += (s, e) => {
            Application.RequestStop ();
            ViewTracker.Instance.StartUsingNewKeyMap (CurrentBindings);
        };
        AddButton (close);

<<<<<<< HEAD
        var cancel = new Button ("Cancel");
=======
        var cancel = new Button { Text = "Cancel" };
>>>>>>> 2e95cec4
        cancel.Clicked += (s, e) => Application.RequestStop ();
        AddButton (cancel);

        // Register event handler as the last thing in constructor to prevent early calls
        // before it is even shown (e.g. OnEnter)
<<<<<<< HEAD
        commandsListView.SelectedItemChanged += CommandsListView_SelectedItemChanged;

        // Setup to show first ListView entry
        SetTextBoxToShowBinding (commands.First ());
=======
        _commandsListView.SelectedItemChanged += CommandsListView_SelectedItemChanged;

        // Setup to show first ListView entry
        SetTextBoxToShowBinding (_commands.First ());
>>>>>>> 2e95cec4
    }

    private void CommandsListView_SelectedItemChanged (object sender, ListViewItemEventArgs obj) {
        SetTextBoxToShowBinding ((Command)obj.Value);
    }

    private void RemapKey (object sender, EventArgs e) {
<<<<<<< HEAD
        Command cmd = commands[commandsListView.SelectedItem];
=======
        Command cmd = _commands[_commandsListView.SelectedItem];
>>>>>>> 2e95cec4
        KeyCode? key = null;

        // prompt user to hit a key
        var dlg = new Dialog { Title = "Enter Key" };
        dlg.KeyDown += (s, k) => {
            key = k.KeyCode;
            Application.RequestStop ();
        };
        Application.Run (dlg);

        if (key.HasValue) {
            CurrentBindings[cmd] = key.Value;
            SetTextBoxToShowBinding (cmd);
        }
    }

    private void SetTextBoxToShowBinding (Command cmd) {
        if (CurrentBindings.ContainsKey (cmd)) {
<<<<<<< HEAD
            keyLabel.Text = "Key: " + CurrentBindings[cmd];
        } else {
            keyLabel.Text = "Key: None";
=======
            _keyLabel.Text = "Key: " + CurrentBindings[cmd];
        } else {
            _keyLabel.Text = "Key: None";
>>>>>>> 2e95cec4
        }

        SetNeedsDisplay ();
    }

    /// <summary>Tracks views as they are created in UICatalog so that their keybindings can be managed.</summary>
    private class ViewTracker {
<<<<<<< HEAD
        public static ViewTracker Instance;
        private Dictionary<Command, KeyCode> keybindings;

        /// <summary>All views seen so far and a bool to indicate if we have applied keybindings to them</summary>
        private readonly Dictionary<View, bool> knownViews = new ();

        private readonly object lockKnownViews = new ();

        public ViewTracker (View top) {
=======
        /// <summary>All views seen so far and a bool to indicate if we have applied keybindings to them</summary>
        private readonly Dictionary<View, bool> _knownViews = new ();

        private readonly object _lockKnownViews = new ();
        private Dictionary<Command, KeyCode> _keybindings;

        private ViewTracker (View top) {
>>>>>>> 2e95cec4
            RecordView (top);

            // Refresh known windows
            Application.AddTimeout (
                                    TimeSpan.FromMilliseconds (100),
                                    () => {
<<<<<<< HEAD
                                        lock (lockKnownViews) {
=======
                                        lock (_lockKnownViews) {
>>>>>>> 2e95cec4
                                            RecordView (Application.Top);

                                            ApplyKeyBindingsToAllKnownViews ();
                                        }

                                        return true;
                                    });
        }

<<<<<<< HEAD
        internal static void Initialize () { Instance = new ViewTracker (Application.Top); }

        internal void StartUsingNewKeyMap (Dictionary<Command, KeyCode> currentBindings) {
            lock (lockKnownViews) {
                // change our knowledge of what keys to bind
                keybindings = currentBindings;

                // Mark that we have not applied the key bindings yet to any views
                foreach (View view in knownViews.Keys) {
                    knownViews[view] = false;
=======
        public static ViewTracker Instance { get; private set; }

        internal static void Initialize () { Instance = new ViewTracker (Application.Top); }

        internal void StartUsingNewKeyMap (Dictionary<Command, KeyCode> currentBindings) {
            lock (_lockKnownViews) {
                // change our knowledge of what keys to bind
                _keybindings = currentBindings;

                // Mark that we have not applied the key bindings yet to any views
                foreach (View view in _knownViews.Keys) {
                    _knownViews[view] = false;
>>>>>>> 2e95cec4
                }
            }
        }

        private void ApplyKeyBindingsToAllKnownViews () {
<<<<<<< HEAD
            if (keybindings == null) {
=======
            if (_keybindings == null) {
>>>>>>> 2e95cec4
                return;
            }

            // Key is the view Value is whether we have already done it
<<<<<<< HEAD
            foreach (KeyValuePair<View, bool> viewDone in knownViews) {
=======
            foreach (KeyValuePair<View, bool> viewDone in _knownViews) {
>>>>>>> 2e95cec4
                View view = viewDone.Key;
                bool done = viewDone.Value;

                if (done) {
                    // we have already applied keybindings to this view
                    continue;
                }

                HashSet<Command> supported = new HashSet<Command> (view.GetSupportedCommands ());

<<<<<<< HEAD
                foreach (KeyValuePair<Command, KeyCode> kvp in keybindings) {
=======
                foreach (KeyValuePair<Command, KeyCode> kvp in _keybindings) {
>>>>>>> 2e95cec4
                    // if the view supports the keybinding
                    if (supported.Contains (kvp.Key)) {
                        // if the key was bound to any other commands clear that
                        view.KeyBindings.Remove (kvp.Value);
                        view.KeyBindings.Add (kvp.Value, kvp.Key);
                    }

                    // mark that we have done this view so don't need to set keybindings again on it
<<<<<<< HEAD
                    knownViews[view] = true;
=======
                    _knownViews[view] = true;
>>>>>>> 2e95cec4
                }
            }
        }

        private void RecordView (View view) {
<<<<<<< HEAD
            if (!knownViews.ContainsKey (view)) {
                knownViews.Add (view, false);
=======
            if (!_knownViews.ContainsKey (view)) {
                _knownViews.Add (view, false);
>>>>>>> 2e95cec4
            }

            // may already have subviews that were added to it
            // before we got to it
            foreach (View sub in view.Subviews) {
                RecordView (sub);
            }

            // TODO: BUG: Based on my new understanding of Added event I think this is wrong
            // (and always was wrong). Parents don't get to be told when new views are added
            // to them

            view.Added += (s, e) => RecordView (e.Child);
        }
    }
}<|MERGE_RESOLUTION|>--- conflicted
+++ resolved
@@ -3,24 +3,14 @@
 using System.Linq;
 using Terminal.Gui;
 
-<<<<<<< HEAD
-namespace UICatalog; 
-=======
 namespace UICatalog;
->>>>>>> 2e95cec4
 
 class KeyBindingsDialog : Dialog {
     // TODO: Update to use Key instead of KeyCode
     private static readonly Dictionary<Command, KeyCode> CurrentBindings = new ();
-<<<<<<< HEAD
-    private readonly Command[] commands;
-    private readonly ListView commandsListView;
-    private readonly Label keyLabel;
-=======
     private readonly Command[] _commands;
     private readonly ListView _commandsListView;
     private readonly Label _keyLabel;
->>>>>>> 2e95cec4
 
     public KeyBindingsDialog () {
         Title = "Keybindings";
@@ -32,29 +22,6 @@
         }
 
         // known commands that views can support
-<<<<<<< HEAD
-        commands = Enum.GetValues (typeof (Command)).Cast<Command> ().ToArray ();
-
-        commandsListView = new ListView (commands) {
-                                                       Width = Dim.Percent (50),
-                                                       Height = Dim.Percent (100) - 1
-                                                   };
-
-        Add (commandsListView);
-
-        keyLabel = new Label {
-                                 Text = "Key: None",
-                                 Width = Dim.Fill (),
-                                 X = Pos.Percent (50),
-                                 Y = 0
-                             };
-        Add (keyLabel);
-
-        var btnChange = new Button {
-                                       Text = "Ch_ange",
-                                       X = Pos.Percent (50),
-                                       Y = 1
-=======
         _commands = Enum.GetValues (typeof (Command)).Cast<Command> ().ToArray ();
 
         _commandsListView = new ListView {
@@ -78,43 +45,27 @@
                                        X = Pos.Percent (50),
                                        Y = 1,
                                        Text = "Ch_ange"
->>>>>>> 2e95cec4
                                    };
         Add (btnChange);
         btnChange.Clicked += RemapKey;
 
-<<<<<<< HEAD
-        var close = new Button ("Ok");
-=======
         var close = new Button { Text = "Ok" };
->>>>>>> 2e95cec4
         close.Clicked += (s, e) => {
             Application.RequestStop ();
             ViewTracker.Instance.StartUsingNewKeyMap (CurrentBindings);
         };
         AddButton (close);
 
-<<<<<<< HEAD
-        var cancel = new Button ("Cancel");
-=======
         var cancel = new Button { Text = "Cancel" };
->>>>>>> 2e95cec4
         cancel.Clicked += (s, e) => Application.RequestStop ();
         AddButton (cancel);
 
         // Register event handler as the last thing in constructor to prevent early calls
         // before it is even shown (e.g. OnEnter)
-<<<<<<< HEAD
-        commandsListView.SelectedItemChanged += CommandsListView_SelectedItemChanged;
-
-        // Setup to show first ListView entry
-        SetTextBoxToShowBinding (commands.First ());
-=======
         _commandsListView.SelectedItemChanged += CommandsListView_SelectedItemChanged;
 
         // Setup to show first ListView entry
         SetTextBoxToShowBinding (_commands.First ());
->>>>>>> 2e95cec4
     }
 
     private void CommandsListView_SelectedItemChanged (object sender, ListViewItemEventArgs obj) {
@@ -122,11 +73,7 @@
     }
 
     private void RemapKey (object sender, EventArgs e) {
-<<<<<<< HEAD
-        Command cmd = commands[commandsListView.SelectedItem];
-=======
         Command cmd = _commands[_commandsListView.SelectedItem];
->>>>>>> 2e95cec4
         KeyCode? key = null;
 
         // prompt user to hit a key
@@ -145,15 +92,9 @@
 
     private void SetTextBoxToShowBinding (Command cmd) {
         if (CurrentBindings.ContainsKey (cmd)) {
-<<<<<<< HEAD
-            keyLabel.Text = "Key: " + CurrentBindings[cmd];
-        } else {
-            keyLabel.Text = "Key: None";
-=======
             _keyLabel.Text = "Key: " + CurrentBindings[cmd];
         } else {
             _keyLabel.Text = "Key: None";
->>>>>>> 2e95cec4
         }
 
         SetNeedsDisplay ();
@@ -161,17 +102,6 @@
 
     /// <summary>Tracks views as they are created in UICatalog so that their keybindings can be managed.</summary>
     private class ViewTracker {
-<<<<<<< HEAD
-        public static ViewTracker Instance;
-        private Dictionary<Command, KeyCode> keybindings;
-
-        /// <summary>All views seen so far and a bool to indicate if we have applied keybindings to them</summary>
-        private readonly Dictionary<View, bool> knownViews = new ();
-
-        private readonly object lockKnownViews = new ();
-
-        public ViewTracker (View top) {
-=======
         /// <summary>All views seen so far and a bool to indicate if we have applied keybindings to them</summary>
         private readonly Dictionary<View, bool> _knownViews = new ();
 
@@ -179,18 +109,13 @@
         private Dictionary<Command, KeyCode> _keybindings;
 
         private ViewTracker (View top) {
->>>>>>> 2e95cec4
             RecordView (top);
 
             // Refresh known windows
             Application.AddTimeout (
                                     TimeSpan.FromMilliseconds (100),
                                     () => {
-<<<<<<< HEAD
-                                        lock (lockKnownViews) {
-=======
                                         lock (_lockKnownViews) {
->>>>>>> 2e95cec4
                                             RecordView (Application.Top);
 
                                             ApplyKeyBindingsToAllKnownViews ();
@@ -200,18 +125,6 @@
                                     });
         }
 
-<<<<<<< HEAD
-        internal static void Initialize () { Instance = new ViewTracker (Application.Top); }
-
-        internal void StartUsingNewKeyMap (Dictionary<Command, KeyCode> currentBindings) {
-            lock (lockKnownViews) {
-                // change our knowledge of what keys to bind
-                keybindings = currentBindings;
-
-                // Mark that we have not applied the key bindings yet to any views
-                foreach (View view in knownViews.Keys) {
-                    knownViews[view] = false;
-=======
         public static ViewTracker Instance { get; private set; }
 
         internal static void Initialize () { Instance = new ViewTracker (Application.Top); }
@@ -224,26 +137,17 @@
                 // Mark that we have not applied the key bindings yet to any views
                 foreach (View view in _knownViews.Keys) {
                     _knownViews[view] = false;
->>>>>>> 2e95cec4
                 }
             }
         }
 
         private void ApplyKeyBindingsToAllKnownViews () {
-<<<<<<< HEAD
-            if (keybindings == null) {
-=======
             if (_keybindings == null) {
->>>>>>> 2e95cec4
                 return;
             }
 
             // Key is the view Value is whether we have already done it
-<<<<<<< HEAD
-            foreach (KeyValuePair<View, bool> viewDone in knownViews) {
-=======
             foreach (KeyValuePair<View, bool> viewDone in _knownViews) {
->>>>>>> 2e95cec4
                 View view = viewDone.Key;
                 bool done = viewDone.Value;
 
@@ -254,11 +158,7 @@
 
                 HashSet<Command> supported = new HashSet<Command> (view.GetSupportedCommands ());
 
-<<<<<<< HEAD
-                foreach (KeyValuePair<Command, KeyCode> kvp in keybindings) {
-=======
                 foreach (KeyValuePair<Command, KeyCode> kvp in _keybindings) {
->>>>>>> 2e95cec4
                     // if the view supports the keybinding
                     if (supported.Contains (kvp.Key)) {
                         // if the key was bound to any other commands clear that
@@ -267,23 +167,14 @@
                     }
 
                     // mark that we have done this view so don't need to set keybindings again on it
-<<<<<<< HEAD
-                    knownViews[view] = true;
-=======
                     _knownViews[view] = true;
->>>>>>> 2e95cec4
                 }
             }
         }
 
         private void RecordView (View view) {
-<<<<<<< HEAD
-            if (!knownViews.ContainsKey (view)) {
-                knownViews.Add (view, false);
-=======
             if (!_knownViews.ContainsKey (view)) {
                 _knownViews.Add (view, false);
->>>>>>> 2e95cec4
             }
 
             // may already have subviews that were added to it
