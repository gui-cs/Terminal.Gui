--- conflicted
+++ resolved
@@ -1,5 +1,4 @@
-<<<<<<< HEAD
-﻿<Project Sdk="Microsoft.NET.Sdk">
+<Project Sdk="Microsoft.NET.Sdk">
   <PropertyGroup>
     <OutputType>Exe</OutputType>
     <TargetFramework>net7.0</TargetFramework>
@@ -29,36 +28,4 @@
   <ItemGroup>
     <ProjectReference Include="..\Terminal.Gui\Terminal.Gui.csproj" />
   </ItemGroup>
-=======
-﻿<Project Sdk="Microsoft.NET.Sdk">
-  <PropertyGroup>
-    <OutputType>Exe</OutputType>
-    <TargetFramework>net7.0</TargetFramework>
-    <LangVersion>9.0</LangVersion>
-    <StartupObject>UICatalog.UICatalogApp</StartupObject>
-    <DockerDefaultTargetOS>Linux</DockerDefaultTargetOS>
-    <!-- Version numbers are automatically updated by gitversion when a release is released -->
-    <!-- Do not modify these. -->
-    <FileVersion>1.0.0.0</FileVersion>
-    <Version>1.0.0</Version>
-  </PropertyGroup>
-  <PropertyGroup Condition="'$(Configuration)|$(Platform)'=='Release|AnyCPU'">
-    <DefineConstants>TRACE</DefineConstants>
-  </PropertyGroup>
-  <PropertyGroup Condition="'$(Configuration)|$(Platform)'=='Debug|AnyCPU'">
-    <DefineConstants>TRACE;DEBUG_IDISPOSABLE</DefineConstants>
-  </PropertyGroup>
-  <ItemGroup>
-    <None Update="./Scenarios/Spinning_globe_dark_small.gif" CopyToOutputDirectory="PreserveNewest" />
-  </ItemGroup>
-  <ItemGroup>
-    <PackageReference Include="Microsoft.VisualStudio.Azure.Containers.Tools.Targets" Version="1.19.5" />
-    <PackageReference Include="SixLabors.ImageSharp" Version="3.1.0" />
-    <PackageReference Include="CsvHelper" Version="30.0.1" />
-    <PackageReference Include="Microsoft.DotNet.PlatformAbstractions" Version="3.1.6" />
-  </ItemGroup>
-  <ItemGroup>
-    <ProjectReference Include="..\Terminal.Gui\Terminal.Gui.csproj" />
-  </ItemGroup>
->>>>>>> 577fae1a
 </Project>