--- conflicted
+++ resolved
@@ -9,11 +9,11 @@
 namespace UICatalog {
 
 	/// <summary>
-	/// Base class for each demo/scenario. To define a new sceanrio simply 
-	/// 1) declare a class derived from Scenario, 
+	/// Base class for each demo/scenario. To define a new sceanrio simply
+	/// 1) declare a class derived from Scenario,
 	/// 2) Initializing Name and Description as appropriate,
 	/// 3) Implement Run.
-	/// The Main program uses reflection to find all sceanarios and adds them to the 
+	/// The Main program uses reflection to find all sceanarios and adds them to the
 	/// ListView. Press ENTER to run the selected sceanrio. Press ESC to exit it.
 	/// </summary>
 	public class Scenario {
@@ -21,7 +21,7 @@
 		public ustring Description { get; set; }
 		public override string ToString () => $"{Name,-30}{Description}";
 
-		public virtual void Run () { 
+		public virtual void Run () {
 		}
 
 		/// <summary>
@@ -40,8 +40,8 @@
 
 
 	/// <summary>
-	/// Main program for the Terminal.gui UI Catalog app. This app provides a chooser that allows 
-	/// for a calalog of UI demos, examples, and tests. 
+	/// Main program for the Terminal.gui UI Catalog app. This app provides a chooser that allows
+	/// for a calalog of UI demos, examples, and tests.
 	/// </summary>
 	class Program {
 		internal class ScenarioListDataSource : IListDataSource {
@@ -160,15 +160,12 @@
 			top.Add (statusBar);
 
 			top.SetFocus (listView);
-<<<<<<< HEAD
 
 			if (args.Length > 0) {
 				listView.SelectedItem = scenarios.FindIndex (s => s.Name == args [0]);
 				scenarios [listView.SelectedItem].Run ();
 			}
 
-=======
->>>>>>> 789104c0
 			Application.Run ();
 		}
 	}
