--- conflicted
+++ resolved
@@ -39,16 +39,10 @@
   <!-- =================================================================== -->
   <ItemGroup>
     <PackageReference Include="Microsoft.NETFramework.ReferenceAssemblies" Version="1.0.3" PrivateAssets="all" />
-<<<<<<< HEAD
-    <PackageReference Include="System.IO.Abstractions" Version="19.2.69" />
-    <PackageReference Include="System.Management" Version="7.0.2" />
-    <PackageReference Include="Wcwidth" Version="1.0.0" />
-=======
     <PackageReference Include="System.IO.Abstractions" Version="19.2.87" />
     <PackageReference Include="System.Text.Json" Version="8.0.0" />
     <PackageReference Include="System.Management" Version="8.0.0" />
     <PackageReference Include="Wcwidth" Version="2.0.0" />
->>>>>>> 42b9ad1d
     <!-- Enable Nuget Source Link for github -->
     <PackageReference Include="Microsoft.SourceLink.GitHub" Version="8.0.0" PrivateAssets="All" />
     <InternalsVisibleTo Include="UnitTests" />
