--- conflicted
+++ resolved
@@ -29,50 +29,8 @@
     <DebugType></DebugType>
   </PropertyGroup>
   <ItemGroup>
-<<<<<<< HEAD
-    <Reference Include="System" />
-    <Reference Include="Mono.Posix" />
-    <Reference Include="NStack">
-      <HintPath>..\packages\NStack.Core.0.7.0\lib\netstandard1.5\NStack.dll</HintPath>
-    </Reference>
-    <Reference Include="System.ValueTuple">
-      <HintPath>..\packages\System.ValueTuple.4.4.0\lib\net461\System.ValueTuple.dll</HintPath>
-    </Reference>
-    <Reference Include="mscorlib" />
-  </ItemGroup>
-  <ItemGroup>
-    <Folder Include="Properties\" />
-    <Folder Include="Types\" />
-    <Folder Include="Views\" />
-    <Folder Include="MonoCurses\" />
-  </ItemGroup>
-  <ItemGroup>
-    <Compile Include="Types\Point.cs" />
-    <Compile Include="Types\Rect.cs" />
-    <Compile Include="Types\Size.cs" />
-    <Compile Include="Views\Button.cs" />
-    <Compile Include="Views\Checkbox.cs" />
-    <Compile Include="Views\Dialog.cs" />
-    <Compile Include="Views\Label.cs" />
-    <Compile Include="Views\Menu.cs" />
-    <Compile Include="Views\MessageBox.cs" />
-    <Compile Include="Views\RadioGroup.cs" />
-    <Compile Include="Views\ScrollView.cs" />
-    <Compile Include="Views\TextField.cs" />
-    <Compile Include="Core.cs" />
-    <Compile Include="Driver.cs" />
-    <Compile Include="Event.cs" />
-    <Compile Include="MonoCurses\binding.cs" />
-    <Compile Include="MonoCurses\constants.cs" />
-    <Compile Include="MonoCurses\handles.cs" />
-    <Compile Include="MonoCurses\mainloop.cs" />
-    <Compile Include="Views\FrameView.cs" />
-    <Compile Include="Views\ListView.cs" />
-    <Compile Include="Flex.cs" />
-=======
     <PackageReference Include="NStack.Core" Version="0.8.0" />
     <PackageReference Include="System.ValueTuple" Version="4.4.0" />
->>>>>>> e288ce8e
   </ItemGroup>
   <ItemGroup>
   </ItemGroup>
