﻿<Project Sdk="Microsoft.NET.Sdk">
  <PropertyGroup Condition=" '$(Configuration)|$(Platform)' == 'Release|AnyCPU' ">
    <DebugType></DebugType>
  </PropertyGroup>

  <PropertyGroup Condition=" '$(Configuration)|$(Platform)' == 'Debug|AnyCPU' ">
    <DefineConstants>TRACE;DEBUG_IDISPOSABLE</DefineConstants>
  </PropertyGroup>

  <ItemGroup>
    <PackageReference Include="Microsoft.NETFramework.ReferenceAssemblies" Version="1.0.0" PrivateAssets="true" />
    <PackageReference Include="NStack.Core" Version="0.16.0" />
    <PackageReference Include="MinVer" Version="2.5.0">
      <PrivateAssets>all</PrivateAssets>
      <IncludeAssets>runtime; build; native; contentfiles; analyzers</IncludeAssets>
    </PackageReference>  
    <!-- <None Remove="ConsoleDrivers\#ConsoleDriver.cs#" /> -->
  </ItemGroup>
  
  <PropertyGroup>
    <!-- See Terminal.Gui/README.md for how version numbering works -->
    <!-- This enables prefixing version tags with v, e.g. v1.0.0 Instead of 1.0.0 -->
    <MinVerTagPrefix>v</MinVerTagPrefix>

    <TargetFrameworks>net472;netstandard2.0;net5.0</TargetFrameworks>
    <RootNamespace>Terminal.Gui</RootNamespace>
    <AssemblyName>Terminal.Gui</AssemblyName>
    <DocumentationFile>bin\Release\Terminal.Gui.xml</DocumentationFile>
    <GenerateDocumentationFile Condition=" '$(Configuration)' == 'Release' ">true</GenerateDocumentationFile>
    <GeneratePackageOnBuild Condition=" '$(Configuration)' == 'Release' ">true</GeneratePackageOnBuild>
    <PackageId>Terminal.Gui</PackageId>
    <PackageLicenseExpression>MIT</PackageLicenseExpression>
    <PackageProjectUrl>https://github.com/migueldeicaza/gui.cs/</PackageProjectUrl>
    <IncludeSymbols>true</IncludeSymbols>
    <SymbolPackageFormat>snupkg</SymbolPackageFormat>
    <PackageTags>csharp, terminal, c#, f#, gui, toolkit, console</PackageTags>
    <Description>Console user interface toolkit for .NET applications.</Description>
    <Owners>Miguel de Icaza</Owners>
    <Summary>Application framework for creating modern console applications using .NET</Summary>
    <Title>Terminal.Gui is a framework for creating console user interfaces</Title>

    <PackageReleaseNotes>
<<<<<<< HEAD
      v1.0.0
      * Version 1.0 Release!!! - Thank you to @migueldeicaza, @tig, @bdisp, @tznind, @jmprricone, and many more!
      * Added TextValidateField - Enables masked and validated text input. Thanks @jmperricone!
      
      v1.0.0-RC.1
=======
      v1.0.0-rc.2
      * Added TextValidateField - Enables masked and validated text input. Thanks @jmperricone!
      * Refactored TreeView and TabView to reduce api surface area
      * Added code coverage reporting

      v1.0.0-rc.1
>>>>>>> 9f8d0cf5
      * Added Dependabot support and updated dependencies
      * Renamed master branch to main
      * Fixes #1211. Added support to TextView for word based operations Ctrl+Del and Ctrl+Backspace
      * Fixes #1208. Now the selected text is overwritten if SelectedStart is greater than CursorPosition.
      * Fixes #1206. NetDriver now print the selected text. Attribute struct now create a valid Value for the current driver. Insert key is detected by NetDriver.
      * Fixes #1202. CheckBox now deals with a functional '_' underscore hotkey.
      * Fixes #1199. Normalize views constructors and did some typo fixing.
      * Fixes #1197. Prevents width negative value if added directly to the A
      * Added Vertical Alignment and Text Direction + UICatalog Demo (thanks @jmprricone!)
      * Fixes #1193. A non auto size default Button now preserves his width and thus the text alignment now work.
      * Fixes #1187. Prevents WordBackward throwing an exception if point is greater than the text length
      * Fixes #1185. Button click is only processed if there are no mouse mov
      * Fixes #1183. ListView now return true on the handled keys
      * Fixes #1179. TextView does not copy to the clipboard on deleting
      * Fixes #1177. Now is possible to copy or cut on the TextView with the...
      * Fixes #1175. demo.cs editor now implement "Copy", "Cut" and "Paste".
      * Fixes #1173. TextField only need to handle a single line.
      * Fixes #1171. Delete and Backspace now deletes the selected text
      * Fixes #1167. Application.Run method with #DEBUG can be simplified.
      * Fixes #1165. Changing the directory name label or the field name crashes
      * Fixes #1159. Dialog must have a default button if none is provided.

      v1.0.0-beta.11
      * NEW CONTROL: Tabview - thanks @tznind!
      * UI Catalog now shows correct Terminal.gui.dll version
      * Fixes #939 - README sample does not compile - thanks @buzzfrog!
      * Fixes #1154 - FileDialog blank constructor results in unstable window
      * Fixes #1155 - MoveForward/MoveBackward not bound on Text controls.
      * Fixes #1152 - Generic TreeView`1 breaks upon selection in All Views Tester)
      * Fixes #1148 - TextFormatter.Format does not keep the end spaces on wrapped text.
      * Fixes #134 - (HUGE) TextView: Add line wrapping.
      * Fixes #1145 - ScrollBar down arrow is not showing.
      * Fixes #1143 - Cannot change the MenuBar's background color.
      * Fixes #1141 - Cannot change the StatusBar's background color.
      * Fixes #1048 - BrighCyan to BrightCyan spelling
      * Fixes #1130 - Broken Table/TreeView links in docs.

      v1.0.0-beta.8
      * Now using MinVer to generate version numbers from git tags.
      * Updated publish-to-nuget to work with minver

      v1.0.0-pre.9
      * NEW CONTROL: TreeView - Thanks @tznind!
      * Fixes #1066. View sizing across the various terminals has been fixed; works in Windows Terminal again - thanks @bdisp
      * Fixes #1117. Newfile Modal.

      v1.0.0-pre.8
      * NOTE: Windows Terminal is broken - see #1099
      * NEW CONTROL: TableView - Thanks @tznind!
      * NetDriver is signficantly imporved - thanks @bdisp!
      * Fixes #1016. Window is drawing its frame over the menu.
      * Fixes #1018. Since childNeedsDisplay is used outside the View class it must to be a property.
      * Fixes #1024. TextView is printing theFixes #1030. Getting colors from the Attributes of a ColorScheme. new line character "\n" with a symbol
      * Fixes #1030. Getting colors from the Attributes of a ColorScheme.
      * Fixes #1034. The NuGet packages need to be updated.
      * Fixes #1043. The menu separator is being printed in the wrong place.
      * Fixes #93. Audit TextView just like we did TextField to ensure proper treatment of Unicode.
      * Fixes #1050. ScrollView takes too long to scroll enormous content size.
      * BREAKING CHANGE - Fixes #1052. Application.CurrentView looks unused.
      * Fixes #1053. ProcessMouseEvent seems to initialize MouseEvent incorrectly.
      * Fixes #1056. Window doesn't redraw his SuperView properly.
      * Fixes #1061. ComputerLayout scenario does not drawn correctly.
      * Added unhandled exception handling in Application.Run (#1063)
      * Fixes #1068. The ResizeView doesn't handle the AutoSize properly.
      * Fixes #1071. Toplevel.GetTopLevelSubviews (). Changed from HashSet to IList.
      * Fixes #1073, #1058, #480 #1049. Provides more automation to the ScrollBarView, allowing easily implement on any view.
      * Application.Shutdown() does not reset SynchronizationContext (#1085).
      * Fixes #1088. On WindowsDriver moving the mouse with a button pressed, when it is released, the button clicked event is fired, causing an unintentional event.
      * Fixes #1091. Continuous button pressed not working properly on Linux.
      * Fixes #1100. TextFormatter doesn't handle ColumnWidth greater than 1.
      * Cursor shape and visibility #1102

      v1.0.0-pre.6
      * If StatusBar.Visible is set to false, TopLevel resizes correctly enabling hiding/showing of a StatusBar. UICatalog demonstrates.
      * New sample/demo app - ReactiveExample - Shows how to use reactive extensions and ReactiveUI with gui.cs. (Thanks @worldbeater)
      * BREAKING API CHANGE - Removed IEnumerable from View and Window. Use Subviews property instead. See #950.
      * Fixes #998. Added a cancelable TextChanging event to prevent the TextChanged event being called if the changing is canceled.
      * Fixes #1002. Added a AutoSize property to the View class.
      * Fixes #1009. AutoHideScrollBars is causing ScrollView always redrawing.
      * Update to .NET 5 RTM
      * Fixes #995. Improving TextField to work properly with Unicode characters
      * Fixes #999. Toplevel should only redraw the subviews if !NeedDisplay.IsEmpty or layoutNeeded.
      * Fixes #992. TextFormatter class now respect the view dimensions. Some typo fixing too.
      * Fixes #990. Pos and Dim only can be properly used when all the views are totally initialized.
      * Fixes #979. Force call LayoutSubviews to perform layout.
      * Fixes #988. Update NStack.Core to version 0.15.0
      * Fixes #41 and #949. Unit test to compare the difference between System.Rune and System.Text.Rune.
      * Fixes #881, #928. Allowing more key combinations.
      * Fixes #976. Mouse prints sequence characters on the terminal and the screen is not fully cleared. Only for netcoreapp3.1.
      * BREAKING API CHANGE - #950 - Remove IEnumerable from View and Window
      * Fixes #959. CursorPosition with hotkeys.
      * Fixes #963. Added support for Unicode in TextField.
      * Fixes #961. Recreates the Frame when necessary.
      * Fixes #957. Terminal.Gui nuget package in Reactive example version.
      * Fixes #933. Updated to work with libncurses 6.2
      * Fixes #225 and maybe #41. Allowing Rune.ColumnWidth greater than one.
      * Use glyphs for checkmarks and selection.

      v0.90 - "Feature Complete" pre-release of Terminal.Gui (aka gui.cs) 1.0. This release is a signficant upgrade from the previous published release (0.81). Most of the major changes and bug fixes are listed below. NOTE: This release includes breaking changes to the API; we will strive to avoid any more breaking changes before 1.0.

      What's new:
      * New sample/demo app - UI Catalog - Replaces demo.cs with an easy to use and extend set of demo scenarios. (Thanks @tig!)
      * The API documentation is completely revamped and updated. Readme upated. Contributors guide added (Thanks @tig!)
      * MenuBar can now have MenuItems directly (enables top-level menu items with no submenu). (Thanks @tig!)
      * API semantics are much more consistent across classes. For example, all events are now defined in terms of event Action instead of EventHanlder. BREAKING CHANGE. (Thanks @bdisp, @worldbeater, and @tig!)
      * The project has been refactored an reorganized to reduce risk of bugs and make it easier to contribute.
      * Symbols are now included with the nuget package.

      Fixes/Improvements (partial list; see Github issues for complete list):
      * Fixes #396 - Text alignnment issues.  (Thanks @tig!)
      * Fixes #423 - Fix putting results of ocgv on command line erases cursor. (Thanks @tig!)
      * Apps can now get KeyUp/KeyDown events. (Thanks @tig!)
      * Example/Designer csproj files updated to latest Visual Studio model. (Thanks @tig!)
      * Adjusted the default colors for Windows to make more readable. (Thanks @tig!)
      * Toplevel.Ready event - Fired once the Toplevel's MainLoop has started (#445). (Thanks @tig!)
      * All compile warnings fixed. (Thanks @tig!)
      * Fixed a crash in EnsureVisibleBounds. (Thanks @tig!)
      * Application.Init/Shutdown are more robust. (Thanks @tig!)
      * New "Draw Window Frame" code; consistent across Window, FrameView, and Menu. Fixes many drawing bugs. (Thanks @tig!)
      * Fixes #522 - Last view of Frameview not drawn. (Thanks @tig!)
      * Clipping has been fixed/restored - it now works properly. (#586) (Thanks @tig!)
      * Added a View.LayoutComplete event (#569). (Thanks @tig!)
      * Fixes #299 - MessageBox now auto sizes. (Thanks @tig!)
      * Fixes #557 - MessageBoxes on small screens. (Thanks @tig!)
      * Fixes #432 - MessageBox does not deal with long text; width/height params are goofy. (Thanks @tig!)
      * Fixes #35 - Dialog should have 1 char padding. (Thanks @tig!)
      * `MessageBox.Query` called with `width` and `height` == 0 get auto-size behavior. A new constructor is added making this easy to use. (Thanks @tig!)
      * Multi-line `MessageBox`es are now supported. Just use `\n` to add lines. The height of the MessageBox will adjust automatically. (Thanks @tig!)
      * The `MessageBoxes` Scenario in UI Catalog provides a full demo/test-case. (Thanks @tig!)
      * `Dialog` called with `width` and `height` == 0 are sized to 85% container. A new constructor is added making this easy to use. (Thanks @tig!)
      * Dialog (and MessageBox `Buttons` are now dynamically laid out using Computed layout. (Thanks @tig!)
      * A `Dialogs` Scenario has been added to UI Catalog making it easy to test the API. (Thanks @tig!)
      * `Button` now supports BOTH specifying a hotkey with '_' and the old behavior of using the first uppercase char (if '_' is not found). (Thanks @tig!)
      * All UI Catalog scenarios that use `Dialog` or `MessageBox` now use the simplified API. (Thanks @tig!)
      * `Terminal.Gui.dll` now has version metadata and UI Catalog's about box displays it as a test case. (Thanks @tig!)
      * Button, Dialog, and MessageBox API documentation has been updated/revised. (Thanks @tig!)
      * `View`, `Window`, `FrameView`, and `Dialog` have been upgraded to use the new `ConsoleDriver.DrawFrameWindow` API directly. (Thanks @tig!)
      * New ComboBox control (Thanks @fergusonr!)
      * ConsoleDriver now supports improved KeyModifers (shift keys) with an expanded Keys Sceanrio in UI Catalog. (Thanks @bdisp!)
      * Tons of mouse handling improvements. (Thanks @bdisp!)
      * Fsharp sample updated. (Thanks @bdisp!)
      * Fixes #562 - Background drawing issue. (Thanks @bdisp!)
      * Fixes #517 - Focus and mouse handlers enahced (BREAKING CHANGE). (Thanks @bdisp!)
      * Fixed resizing update and correct Toplevel colors without colors. (Thanks @bdisp!)
      * Fixed #515, #518, #536, #540. (Thanks @bdisp!)
      * Added Threading Scenario to UI catalog. (Thanks @bdisp!)
      * Added support for F11 and F12 keys. (Thanks @bdisp!)
      * Multiple improvements to Date/TimeField. (Thanks @bdisp!)
      * Fixes #409 - Invoke does not cause Wakeup #501. (Thanks @bdisp!)
      * Fixed Label text alignment. (Thanks @bdisp!)
      * Added mouse features in the Unix version. Supports xterm-1006. (Thanks @bdisp!)
      * Several StatusBar fixes. (Thanks @bdisp!)
      * Tons of mouse improvements including mouse wheel support (e.g. #404, #409). (Thanks @bdisp!)
      * Added a CloseFile method to the TextView as stated in #452. (Thanks @bdisp)
      * Added a OpenSelectedItem event to the ListView #429. (Thanks @bdisp!)
      * Fixes the return value of the position cursor in the TextField. (Thanks @bdisp!)
      * Updates screen on Unix window resizing. (Thanks @bdisp!)
      * Fixes the functions of the Edit-Copy-Cut-Paste menu for the TextField that was not working well. (Thanks @bdisp!)
      * More robust error handing in Pos/Dim. Fixes #355 stack overflow with Pos based on the size of windows at startup. Added a OnResized action to set the Pos after the terminal are resized. (Thanks @bdisp!)
      * Fixes #389 Window layouting breaks when resizing. (Thanks @bdisp!)
      * Fixes #557 MessageBox needs to take ustrings (BREAKING CHANGE). (Thanks @tig!)
      * Fixes ScrollView in several key ways. (Thanks @tig!)
      *   Now supports Computed layout and has constructors that don't require parameters.
      *   ScrollBarViews are now positioned using Computed layout versus error prone absolute
      *   ScrollBarViews now correctly position themselves when one, either, or both are on/off.
      *   IsVertical is now a public property that does the expected thing when changed
      *   Mouse handling is better; there's still a bug where the mouse doesn't get grabbed by the ScrollView initially but I think this is a broader problem. I need @BDisp's help on this.
      *   Supports "infinite scrolling" via the new OnDrawContent/DrawContent event on the View class.
      *   The Scrolling Scenario was enhanced to demo dynamically adding/removing horizontal/vertical scrollbars (and to prove it was working right).
      * The Checkbox.Toggled event is now an EventHandler event and passes previous state. (Thanks @tig!)
      * Fixes #102 All Views now support parameterless constructors. (Thanks @Bdisp and @tig!)
      * Fixes #583 Button can now be sized. Button now supports TextAlignment. (Thanks @Bdisp!)
      * Fixes #421 Now builds on Linux with "dotnet build". (Thanks @AArnott!)
      * MenuItem now supports checked/selected items. (Thanks @tig!)
      * Label no longer incorreclty displays formfeed char. (Thanks @tig!)
      * Fixes #645 - RadioGroup now supports unicode. (Thanks @tig!)
      * Fixes #573 - RadioGroup supports Computed Layout. (Thanks @tig!)
      * RadioGroup now uses a single, good looking, glyph. (Thanks @tig!)
      * RadioGroup now supportrs the Action-based event pattern correctly. BREAKING CHANGE. (Thanks @tig!)
      * ConsoleDriver and Drivers have new standard glyph definitions for things like right arrow. (Thanks @tig!)
      * ScrollView updated to use pretty glyphs. (Thanks @tig!)
      * Menubar now uses pretty arrow glyph for sub-menus. (Thanks @tig!)
      * View now has a Text property, implemented via the new TextFormatting class. (Thanks @tig!)
      * TextAlignment is implemented once across all Views that support it.
      * Unicode support is now much more robust and complete; dozens of bugs fixed.
      * Any view dervied from View now has a Text property with multi-line text formatting, including word-wrap and hotkey support.
      * Label is now mostly just an alias for View; supports Clicked
      * Button is now a very thin class derived from View (no API changes).
      * Dozens of unit tests for TextAlignment are provided reducing the chance of regressions.
      * Fixes #351. Added a horizontal display for RadioGroup. (Thanks @bidsp!)
      * Fixes #644. Added a UICatalog Scenario for a dynamic menu bar. (Thanks @bidsp!)
      * Fixes #838. Added a Visible property to the View. (Thanks @bidsp!)
    </PackageReleaseNotes>
  </PropertyGroup>
</Project><|MERGE_RESOLUTION|>--- conflicted
+++ resolved
@@ -40,20 +40,15 @@
     <Title>Terminal.Gui is a framework for creating console user interfaces</Title>
 
     <PackageReleaseNotes>
-<<<<<<< HEAD
       v1.0.0
       * Version 1.0 Release!!! - Thank you to @migueldeicaza, @tig, @bdisp, @tznind, @jmprricone, and many more!
-      * Added TextValidateField - Enables masked and validated text input. Thanks @jmperricone!
-      
-      v1.0.0-RC.1
-=======
-      v1.0.0-rc.2
+
+      v1.0.0-rc.7
       * Added TextValidateField - Enables masked and validated text input. Thanks @jmperricone!
       * Refactored TreeView and TabView to reduce api surface area
       * Added code coverage reporting
 
       v1.0.0-rc.1
->>>>>>> 9f8d0cf5
       * Added Dependabot support and updated dependencies
       * Renamed master branch to main
       * Fixes #1211. Added support to TextView for word based operations Ctrl+Del and Ctrl+Backspace
