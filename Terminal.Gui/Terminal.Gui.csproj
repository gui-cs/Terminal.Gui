﻿<Project Sdk="Microsoft.NET.Sdk">
  <PropertyGroup Condition=" '$(Configuration)|$(Platform)' == 'Release|AnyCPU' ">
    <DebugType>portable</DebugType>
  </PropertyGroup>
  <PropertyGroup Condition=" '$(Configuration)|$(Platform)' == 'Debug|AnyCPU' ">
    <DefineConstants>TRACE;DEBUG_IDISPOSABLE</DefineConstants>
    <DebugType>portable</DebugType>
  </PropertyGroup>
  <PropertyGroup>
    <!-- Version numbers are automatically updated by gitversion when a release is released -->
    <!-- In the source tree the version will always be 1.0 for all projects. -->
    <!-- Do not modify these. Do NOT commit after manually running `dotnet-gitversion /updateprojectfiles` -->
    <AssemblyVersion>1.0</AssemblyVersion>
    <FileVersion>1.0</FileVersion>
    <Version>1.0</Version>
    <InformationalVersion>1.0</InformationalVersion>
  </PropertyGroup>
  <ItemGroup>
    <None Remove="Resources\config.json" />
  </ItemGroup>
  <ItemGroup>
    <EmbeddedResource Include="Resources\config.json" />
  </ItemGroup>
  <ItemGroup>
    <PackageReference Include="Microsoft.DotNet.PlatformAbstractions" Version="3.1.6" />
    <PackageReference Include="Microsoft.NETFramework.ReferenceAssemblies" Version="1.0.3" PrivateAssets="all" />
    <PackageReference Include="NStack.Core" Version="1.0.7" />
    <InternalsVisibleTo Include="UnitTests" />
  </ItemGroup>
  <!-- Uncomment the RestoreSources element to have dotnet restore pull NStack from a local dir for testing -->
  <PropertyGroup>
    <!-- See https://stackoverflow.com/a/44463578/297526 -->
    <!--<RestoreSources>$(RestoreSources);..\..\NStack\NStack\bin\Debug;https://api.nuget.org/v3/index.json</RestoreSources>-->
  </PropertyGroup>
  <!-- API Documentation -->
  <ItemGroup>
    <None Include="..\docfx\images\logo.png">
      <Pack>True</Pack>
      <PackagePath>\</PackagePath>
    </None>
    <None Include="..\README.md">
      <Pack>True</Pack>
      <PackagePath>\</PackagePath>
    </None>
  </ItemGroup>
  <ItemGroup>
    <Compile Update="Resources\Strings.Designer.cs">
      <DesignTime>True</DesignTime>
      <AutoGen>True</AutoGen>
      <DependentUpon>Strings.resx</DependentUpon>
    </Compile>
  </ItemGroup>
  <ItemGroup>
    <EmbeddedResource Update="Resources\Strings.resx">
      <Generator>ResXFileCodeGenerator</Generator>
      <LastGenOutput>Strings.Designer.cs</LastGenOutput>
    </EmbeddedResource>
  </ItemGroup>
  <!-- Enable Nuget Source Link for github -->
  <ItemGroup>
    <PackageReference Include="Microsoft.SourceLink.GitHub" Version="1.1.1" PrivateAssets="All" />
<<<<<<< HEAD
    <PackageReference Include="System.Text.Json" Version="7.0.1" />
=======
    <PackageReference Include="System.Management" Version="7.0.0" />
>>>>>>> 04d70559
  </ItemGroup>
  <PropertyGroup>
    <TargetFrameworks>net472;netstandard2.0;net6.0</TargetFrameworks>
    <LangVersion>9</LangVersion>
    <RootNamespace>Terminal.Gui</RootNamespace>
    <AssemblyName>Terminal.Gui</AssemblyName>
    <DocumentationFile>bin\Release\Terminal.Gui.xml</DocumentationFile>
    <GenerateDocumentationFile Condition=" '$(Configuration)' == 'Release' ">true</GenerateDocumentationFile>
    <!--<GeneratePackageOnBuild Condition=" '$(Configuration)' == 'Release' ">true</GeneratePackageOnBuild>-->
    <PackageId>Terminal.Gui</PackageId>
    <PackageLicenseExpression>MIT</PackageLicenseExpression>
    <PackageProjectUrl>https://github.com/gui-cs/Terminal.Gui/</PackageProjectUrl>
    <RepositoryUrl>https://github.com/gui-cs/Terminal.Gui.git</RepositoryUrl>
    <RepositoryType>git</RepositoryType>
    <IncludeSymbols>true</IncludeSymbols>
    <SymbolPackageFormat>snupkg</SymbolPackageFormat>
    <!-- Publish the repository URL in the built .nupkg (in the NuSpec <Repository> element) -->
    <PublishRepositoryUrl>true</PublishRepositoryUrl>
    <!-- Embed source files that are not tracked by the source control manager in the PDB -->
    <EmbedUntrackedSources>true</EmbedUntrackedSources>
    <PackageIcon>logo.png</PackageIcon>
    <PackageReadmeFile>README.md</PackageReadmeFile>
    <PackageTags>csharp, terminal, c#, f#, gui, toolkit, console, tui</PackageTags>
    <Description>Cross platform Terminal UI toolkit for .NET</Description>
    <Owners>Miguel de Icaza, Charlie Kindel</Owners>
    <Summary>A toolkit for building rich console apps for .NET that works on Windows, Mac, and Linux/Unix.</Summary>
    <Title>Terminal.Gui - Cross platform Terminal User Interface (TUI) toolkit for .NET</Title>
    <PackageReleaseNotes>
      See: https://github.com/gui-cs/Terminal.Gui/releases
    </PackageReleaseNotes>
  </PropertyGroup>
  <ProjectExtensions><VisualStudio><UserProperties resources_4config_1json__JsonSchema="" /></VisualStudio></ProjectExtensions>
</Project><|MERGE_RESOLUTION|>--- conflicted
+++ resolved
@@ -59,11 +59,8 @@
   <!-- Enable Nuget Source Link for github -->
   <ItemGroup>
     <PackageReference Include="Microsoft.SourceLink.GitHub" Version="1.1.1" PrivateAssets="All" />
-<<<<<<< HEAD
     <PackageReference Include="System.Text.Json" Version="7.0.1" />
-=======
     <PackageReference Include="System.Management" Version="7.0.0" />
->>>>>>> 04d70559
   </ItemGroup>
   <PropertyGroup>
     <TargetFrameworks>net472;netstandard2.0;net6.0</TargetFrameworks>
