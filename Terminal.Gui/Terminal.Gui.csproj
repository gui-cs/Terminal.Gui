﻿<Project Sdk="Microsoft.NET.Sdk">
  <PropertyGroup Condition=" '$(Configuration)|$(Platform)' == 'Release|AnyCPU' ">
    <DebugType></DebugType>
  </PropertyGroup>

  <PropertyGroup Condition=" '$(Configuration)|$(Platform)' == 'Debug|AnyCPU' ">
    <DefineConstants>TRACE;DEBUG_IDISPOSABLE</DefineConstants>
  </PropertyGroup>

  <ItemGroup>
    <PackageReference Include="Microsoft.NETFramework.ReferenceAssemblies" Version="1.0.0" PrivateAssets="true" />
    <PackageReference Include="NStack.Core" Version="0.16.0" />
    <PackageReference Include="MinVer" Version="2.5.0">
      <PrivateAssets>all</PrivateAssets>
      <IncludeAssets>runtime; build; native; contentfiles; analyzers</IncludeAssets>
    </PackageReference>  
    <!-- <None Remove="ConsoleDrivers\#ConsoleDriver.cs#" /> -->
  </ItemGroup>
  
  <PropertyGroup>
    <!-- See Terminal.Gui/README.md for how version numbering works -->
    <!-- This enables prefixing version tags with v, e.g. v1.0.0 Instead of 1.0.0 -->
    <MinVerTagPrefix>v</MinVerTagPrefix>

    <TargetFrameworks>net472;netstandard2.0;net5.0</TargetFrameworks>
    <RootNamespace>Terminal.Gui</RootNamespace>
    <AssemblyName>Terminal.Gui</AssemblyName>
    <DocumentationFile>bin\Release\Terminal.Gui.xml</DocumentationFile>
    <GenerateDocumentationFile Condition=" '$(Configuration)' == 'Release' ">true</GenerateDocumentationFile>
    <GeneratePackageOnBuild Condition=" '$(Configuration)' == 'Release' ">true</GeneratePackageOnBuild>
    <PackageId>Terminal.Gui</PackageId>
    <PackageLicenseExpression>MIT</PackageLicenseExpression>
    <PackageProjectUrl>https://github.com/migueldeicaza/gui.cs/</PackageProjectUrl>
    <IncludeSymbols>true</IncludeSymbols>
    <SymbolPackageFormat>snupkg</SymbolPackageFormat>
    <PackageTags>csharp, terminal, c#, f#, gui, toolkit, console</PackageTags>
    <Description>Console user interface toolkit for .NET applications.</Description>
    <Owners>Miguel de Icaza</Owners>
    <Summary>Application framework for creating modern console applications using .NET</Summary>
    <Title>Terminal.Gui is a framework for creating console user interfaces</Title>

    <PackageReleaseNotes>
<<<<<<< HEAD
      v1.0.0
      * Version 1.0 Release!!! - Thank you to @migueldeicaza, @tig, @bdisp, @tznind, @jmprricone, and many more!

      v1.0.0-rc.7
=======
      v1.0.0-rc.9
      * Fixes #1210. Added AllowsReturn, AllowsTab and Multiline into the TextView.
      * Fixes #1241. Added SendKeys feature to the ConsoleDriver.
      * Fixes #418 and #931. Unix terminal hangs after exit.

      v1.0.0-rc.2
>>>>>>> 851ce85c
      * Added TextValidateField - Enables masked and validated text input. Thanks @jmperricone!
      * Refactored TreeView and TabView to reduce api surface area
      * Added code coverage reporting

      v1.0.0-rc.1
      * Added Dependabot support and updated dependencies
      * Renamed master branch to main
      * Fixes #1211. Added support to TextView for word based operations Ctrl+Del and Ctrl+Backspace
      * Fixes #1208. Now the selected text is overwritten if SelectedStart is greater than CursorPosition.
      * Fixes #1206. NetDriver now print the selected text. Attribute struct now create a valid Value for the current driver. Insert key is detected by NetDriver.
      * Fixes #1202. CheckBox now deals with a functional '_' underscore hotkey.
      * Fixes #1199. Normalize views constructors and did some typo fixing.
      * Fixes #1197. Prevents width negative value if added directly to the A
      * Added Vertical Alignment and Text Direction + UICatalog Demo (thanks @jmprricone!)
      * Fixes #1193. A non auto size default Button now preserves his width and thus the text alignment now work.
      * Fixes #1187. Prevents WordBackward throwing an exception if point is greater than the text length
      * Fixes #1185. Button click is only processed if there are no mouse mov
      * Fixes #1183. ListView now return true on the handled keys
      * Fixes #1179. TextView does not copy to the clipboard on deleting
      * Fixes #1177. Now is possible to copy or cut on the TextView with the...
      * Fixes #1175. demo.cs editor now implement "Copy", "Cut" and "Paste".
      * Fixes #1173. TextField only need to handle a single line.
      * Fixes #1171. Delete and Backspace now deletes the selected text
      * Fixes #1167. Application.Run method with #DEBUG can be simplified.
      * Fixes #1165. Changing the directory name label or the field name crashes
      * Fixes #1159. Dialog must have a default button if none is provided.

      v1.0.0-beta.11
      * NEW CONTROL: Tabview - thanks @tznind!
      * UI Catalog now shows correct Terminal.gui.dll version
      * Fixes #939 - README sample does not compile - thanks @buzzfrog!
      * Fixes #1154 - FileDialog blank constructor results in unstable window
      * Fixes #1155 - MoveForward/MoveBackward not bound on Text controls.
      * Fixes #1152 - Generic TreeView`1 breaks upon selection in All Views Tester)
      * Fixes #1148 - TextFormatter.Format does not keep the end spaces on wrapped text.
      * Fixes #134 - (HUGE) TextView: Add line wrapping.
      * Fixes #1145 - ScrollBar down arrow is not showing.
      * Fixes #1143 - Cannot change the MenuBar's background color.
      * Fixes #1141 - Cannot change the StatusBar's background color.
      * Fixes #1048 - BrighCyan to BrightCyan spelling
      * Fixes #1130 - Broken Table/TreeView links in docs.

      v1.0.0-beta.8
      * Now using MinVer to generate version numbers from git tags.
      * Updated publish-to-nuget to work with minver

      v1.0.0-pre.9
      * NEW CONTROL: TreeView - Thanks @tznind!
      * Fixes #1066. View sizing across the various terminals has been fixed; works in Windows Terminal again - thanks @bdisp
      * Fixes #1117. Newfile Modal.

      v1.0.0-pre.8
      * NOTE: Windows Terminal is broken - see #1099
      * NEW CONTROL: TableView - Thanks @tznind!
      * NetDriver is signficantly imporved - thanks @bdisp!
      * Fixes #1016. Window is drawing its frame over the menu.
      * Fixes #1018. Since childNeedsDisplay is used outside the View class it must to be a property.
      * Fixes #1024. TextView is printing theFixes #1030. Getting colors from the Attributes of a ColorScheme. new line character "\n" with a symbol
      * Fixes #1030. Getting colors from the Attributes of a ColorScheme.
      * Fixes #1034. The NuGet packages need to be updated.
      * Fixes #1043. The menu separator is being printed in the wrong place.
      * Fixes #93. Audit TextView just like we did TextField to ensure proper treatment of Unicode.
      * Fixes #1050. ScrollView takes too long to scroll enormous content size.
      * BREAKING CHANGE - Fixes #1052. Application.CurrentView looks unused.
      * Fixes #1053. ProcessMouseEvent seems to initialize MouseEvent incorrectly.
      * Fixes #1056. Window doesn't redraw his SuperView properly.
      * Fixes #1061. ComputerLayout scenario does not drawn correctly.
      * Added unhandled exception handling in Application.Run (#1063)
      * Fixes #1068. The ResizeView doesn't handle the AutoSize properly.
      * Fixes #1071. Toplevel.GetTopLevelSubviews (). Changed from HashSet to IList.
      * Fixes #1073, #1058, #480 #1049. Provides more automation to the ScrollBarView, allowing easily implement on any view.
      * Application.Shutdown() does not reset SynchronizationContext (#1085).
      * Fixes #1088. On WindowsDriver moving the mouse with a button pressed, when it is released, the button clicked event is fired, causing an unintentional event.
      * Fixes #1091. Continuous button pressed not working properly on Linux.
      * Fixes #1100. TextFormatter doesn't handle ColumnWidth greater than 1.
      * Cursor shape and visibility #1102

      v1.0.0-pre.6
      * If StatusBar.Visible is set to false, TopLevel resizes correctly enabling hiding/showing of a StatusBar. UICatalog demonstrates.
      * New sample/demo app - ReactiveExample - Shows how to use reactive extensions and ReactiveUI with gui.cs. (Thanks @worldbeater)
      * BREAKING API CHANGE - Removed IEnumerable from View and Window. Use Subviews property instead. See #950.
      * Fixes #998. Added a cancelable TextChanging event to prevent the TextChanged event being called if the changing is canceled.
      * Fixes #1002. Added a AutoSize property to the View class.
      * Fixes #1009. AutoHideScrollBars is causing ScrollView always redrawing.
      * Update to .NET 5 RTM
      * Fixes #995. Improving TextField to work properly with Unicode characters
      * Fixes #999. Toplevel should only redraw the subviews if !NeedDisplay.IsEmpty or layoutNeeded.
      * Fixes #992. TextFormatter class now respect the view dimensions. Some typo fixing too.
      * Fixes #990. Pos and Dim only can be properly used when all the views are totally initialized.
      * Fixes #979. Force call LayoutSubviews to perform layout.
      * Fixes #988. Update NStack.Core to version 0.15.0
      * Fixes #41 and #949. Unit test to compare the difference between System.Rune and System.Text.Rune.
      * Fixes #881, #928. Allowing more key combinations.
      * Fixes #976. Mouse prints sequence characters on the terminal and the screen is not fully cleared. Only for netcoreapp3.1.
      * BREAKING API CHANGE - #950 - Remove IEnumerable from View and Window
      * Fixes #959. CursorPosition with hotkeys.
      * Fixes #963. Added support for Unicode in TextField.
      * Fixes #961. Recreates the Frame when necessary.
      * Fixes #957. Terminal.Gui nuget package in Reactive example version.
      * Fixes #933. Updated to work with libncurses 6.2
      * Fixes #225 and maybe #41. Allowing Rune.ColumnWidth greater than one.
      * Use glyphs for checkmarks and selection.

      v0.90 - "Feature Complete" pre-release of Terminal.Gui (aka gui.cs) 1.0. This release is a signficant upgrade from the previous published release (0.81). Most of the major changes and bug fixes are listed below. NOTE: This release includes breaking changes to the API; we will strive to avoid any more breaking changes before 1.0.

      What's new:
      * New sample/demo app - UI Catalog - Replaces demo.cs with an easy to use and extend set of demo scenarios. (Thanks @tig!)
      * The API documentation is completely revamped and updated. Readme upated. Contributors guide added (Thanks @tig!)
      * MenuBar can now have MenuItems directly (enables top-level menu items with no submenu). (Thanks @tig!)
      * API semantics are much more consistent across classes. For example, all events are now defined in terms of event Action instead of EventHanlder. BREAKING CHANGE. (Thanks @bdisp, @worldbeater, and @tig!)
      * The project has been refactored an reorganized to reduce risk of bugs and make it easier to contribute.
      * Symbols are now included with the nuget package.

      Fixes/Improvements (partial list; see Github issues for complete list):
      * Fixes #396 - Text alignnment issues.  (Thanks @tig!)
      * Fixes #423 - Fix putting results of ocgv on command line erases cursor. (Thanks @tig!)
      * Apps can now get KeyUp/KeyDown events. (Thanks @tig!)
      * Example/Designer csproj files updated to latest Visual Studio model. (Thanks @tig!)
      * Adjusted the default colors for Windows to make more readable. (Thanks @tig!)
      * Toplevel.Ready event - Fired once the Toplevel's MainLoop has started (#445). (Thanks @tig!)
      * All compile warnings fixed. (Thanks @tig!)
      * Fixed a crash in EnsureVisibleBounds. (Thanks @tig!)
      * Application.Init/Shutdown are more robust. (Thanks @tig!)
      * New "Draw Window Frame" code; consistent across Window, FrameView, and Menu. Fixes many drawing bugs. (Thanks @tig!)
      * Fixes #522 - Last view of Frameview not drawn. (Thanks @tig!)
      * Clipping has been fixed/restored - it now works properly. (#586) (Thanks @tig!)
      * Added a View.LayoutComplete event (#569). (Thanks @tig!)
      * Fixes #299 - MessageBox now auto sizes. (Thanks @tig!)
      * Fixes #557 - MessageBoxes on small screens. (Thanks @tig!)
      * Fixes #432 - MessageBox does not deal with long text; width/height params are goofy. (Thanks @tig!)
      * Fixes #35 - Dialog should have 1 char padding. (Thanks @tig!)
      * `MessageBox.Query` called with `width` and `height` == 0 get auto-size behavior. A new constructor is added making this easy to use. (Thanks @tig!)
      * Multi-line `MessageBox`es are now supported. Just use `\n` to add lines. The height of the MessageBox will adjust automatically. (Thanks @tig!)
      * The `MessageBoxes` Scenario in UI Catalog provides a full demo/test-case. (Thanks @tig!)
      * `Dialog` called with `width` and `height` == 0 are sized to 85% container. A new constructor is added making this easy to use. (Thanks @tig!)
      * Dialog (and MessageBox `Buttons` are now dynamically laid out using Computed layout. (Thanks @tig!)
      * A `Dialogs` Scenario has been added to UI Catalog making it easy to test the API. (Thanks @tig!)
      * `Button` now supports BOTH specifying a hotkey with '_' and the old behavior of using the first uppercase char (if '_' is not found). (Thanks @tig!)
      * All UI Catalog scenarios that use `Dialog` or `MessageBox` now use the simplified API. (Thanks @tig!)
      * `Terminal.Gui.dll` now has version metadata and UI Catalog's about box displays it as a test case. (Thanks @tig!)
      * Button, Dialog, and MessageBox API documentation has been updated/revised. (Thanks @tig!)
      * `View`, `Window`, `FrameView`, and `Dialog` have been upgraded to use the new `ConsoleDriver.DrawFrameWindow` API directly. (Thanks @tig!)
      * New ComboBox control (Thanks @fergusonr!)
      * ConsoleDriver now supports improved KeyModifers (shift keys) with an expanded Keys Sceanrio in UI Catalog. (Thanks @bdisp!)
      * Tons of mouse handling improvements. (Thanks @bdisp!)
      * Fsharp sample updated. (Thanks @bdisp!)
      * Fixes #562 - Background drawing issue. (Thanks @bdisp!)
      * Fixes #517 - Focus and mouse handlers enahced (BREAKING CHANGE). (Thanks @bdisp!)
      * Fixed resizing update and correct Toplevel colors without colors. (Thanks @bdisp!)
      * Fixed #515, #518, #536, #540. (Thanks @bdisp!)
      * Added Threading Scenario to UI catalog. (Thanks @bdisp!)
      * Added support for F11 and F12 keys. (Thanks @bdisp!)
      * Multiple improvements to Date/TimeField. (Thanks @bdisp!)
      * Fixes #409 - Invoke does not cause Wakeup #501. (Thanks @bdisp!)
      * Fixed Label text alignment. (Thanks @bdisp!)
      * Added mouse features in the Unix version. Supports xterm-1006. (Thanks @bdisp!)
      * Several StatusBar fixes. (Thanks @bdisp!)
      * Tons of mouse improvements including mouse wheel support (e.g. #404, #409). (Thanks @bdisp!)
      * Added a CloseFile method to the TextView as stated in #452. (Thanks @bdisp)
      * Added a OpenSelectedItem event to the ListView #429. (Thanks @bdisp!)
      * Fixes the return value of the position cursor in the TextField. (Thanks @bdisp!)
      * Updates screen on Unix window resizing. (Thanks @bdisp!)
      * Fixes the functions of the Edit-Copy-Cut-Paste menu for the TextField that was not working well. (Thanks @bdisp!)
      * More robust error handing in Pos/Dim. Fixes #355 stack overflow with Pos based on the size of windows at startup. Added a OnResized action to set the Pos after the terminal are resized. (Thanks @bdisp!)
      * Fixes #389 Window layouting breaks when resizing. (Thanks @bdisp!)
      * Fixes #557 MessageBox needs to take ustrings (BREAKING CHANGE). (Thanks @tig!)
      * Fixes ScrollView in several key ways. (Thanks @tig!)
      *   Now supports Computed layout and has constructors that don't require parameters.
      *   ScrollBarViews are now positioned using Computed layout versus error prone absolute
      *   ScrollBarViews now correctly position themselves when one, either, or both are on/off.
      *   IsVertical is now a public property that does the expected thing when changed
      *   Mouse handling is better; there's still a bug where the mouse doesn't get grabbed by the ScrollView initially but I think this is a broader problem. I need @BDisp's help on this.
      *   Supports "infinite scrolling" via the new OnDrawContent/DrawContent event on the View class.
      *   The Scrolling Scenario was enhanced to demo dynamically adding/removing horizontal/vertical scrollbars (and to prove it was working right).
      * The Checkbox.Toggled event is now an EventHandler event and passes previous state. (Thanks @tig!)
      * Fixes #102 All Views now support parameterless constructors. (Thanks @Bdisp and @tig!)
      * Fixes #583 Button can now be sized. Button now supports TextAlignment. (Thanks @Bdisp!)
      * Fixes #421 Now builds on Linux with "dotnet build". (Thanks @AArnott!)
      * MenuItem now supports checked/selected items. (Thanks @tig!)
      * Label no longer incorreclty displays formfeed char. (Thanks @tig!)
      * Fixes #645 - RadioGroup now supports unicode. (Thanks @tig!)
      * Fixes #573 - RadioGroup supports Computed Layout. (Thanks @tig!)
      * RadioGroup now uses a single, good looking, glyph. (Thanks @tig!)
      * RadioGroup now supportrs the Action-based event pattern correctly. BREAKING CHANGE. (Thanks @tig!)
      * ConsoleDriver and Drivers have new standard glyph definitions for things like right arrow. (Thanks @tig!)
      * ScrollView updated to use pretty glyphs. (Thanks @tig!)
      * Menubar now uses pretty arrow glyph for sub-menus. (Thanks @tig!)
      * View now has a Text property, implemented via the new TextFormatting class. (Thanks @tig!)
      * TextAlignment is implemented once across all Views that support it.
      * Unicode support is now much more robust and complete; dozens of bugs fixed.
      * Any view dervied from View now has a Text property with multi-line text formatting, including word-wrap and hotkey support.
      * Label is now mostly just an alias for View; supports Clicked
      * Button is now a very thin class derived from View (no API changes).
      * Dozens of unit tests for TextAlignment are provided reducing the chance of regressions.
      * Fixes #351. Added a horizontal display for RadioGroup. (Thanks @bidsp!)
      * Fixes #644. Added a UICatalog Scenario for a dynamic menu bar. (Thanks @bidsp!)
      * Fixes #838. Added a Visible property to the View. (Thanks @bidsp!)
    </PackageReleaseNotes>
  </PropertyGroup>
</Project><|MERGE_RESOLUTION|>--- conflicted
+++ resolved
@@ -1,4 +1,4 @@
-﻿<Project Sdk="Microsoft.NET.Sdk">
+<Project Sdk="Microsoft.NET.Sdk">
   <PropertyGroup Condition=" '$(Configuration)|$(Platform)' == 'Release|AnyCPU' ">
     <DebugType></DebugType>
   </PropertyGroup>
@@ -13,10 +13,10 @@
     <PackageReference Include="MinVer" Version="2.5.0">
       <PrivateAssets>all</PrivateAssets>
       <IncludeAssets>runtime; build; native; contentfiles; analyzers</IncludeAssets>
-    </PackageReference>  
+    </PackageReference>
     <!-- <None Remove="ConsoleDrivers\#ConsoleDriver.cs#" /> -->
   </ItemGroup>
-  
+
   <PropertyGroup>
     <!-- See Terminal.Gui/README.md for how version numbering works -->
     <!-- This enables prefixing version tags with v, e.g. v1.0.0 Instead of 1.0.0 -->
@@ -40,19 +40,15 @@
     <Title>Terminal.Gui is a framework for creating console user interfaces</Title>
 
     <PackageReleaseNotes>
-<<<<<<< HEAD
       v1.0.0
       * Version 1.0 Release!!! - Thank you to @migueldeicaza, @tig, @bdisp, @tznind, @jmprricone, and many more!
-
-      v1.0.0-rc.7
-=======
+      
       v1.0.0-rc.9
       * Fixes #1210. Added AllowsReturn, AllowsTab and Multiline into the TextView.
       * Fixes #1241. Added SendKeys feature to the ConsoleDriver.
       * Fixes #418 and #931. Unix terminal hangs after exit.
 
-      v1.0.0-rc.2
->>>>>>> 851ce85c
+      v1.0.0-rc.7
       * Added TextValidateField - Enables masked and validated text input. Thanks @jmperricone!
       * Refactored TreeView and TabView to reduce api surface area
       * Added code coverage reporting
