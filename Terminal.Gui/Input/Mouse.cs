namespace Terminal.Gui;

/// <summary>Mouse flags reported in <see cref="MouseEvent"/>.</summary>
/// <remarks>They just happen to map to the ncurses ones.</remarks>
[Flags]
public enum MouseFlags
{
    /// <summary>
    ///    No mouse event. This is the default value for <see cref="MouseEvent.Flags"/> when no mouse event is being reported.
    /// </summary>
    None = 0,

    /// <summary>The first mouse button was pressed.</summary>
    Button1Pressed = 0x2,

    /// <summary>The first mouse button was released.</summary>
    Button1Released = 0x1,

    /// <summary>The first mouse button was clicked (press+release).</summary>
    Button1Clicked = 0x4,

    /// <summary>The first mouse button was double-clicked.</summary>
    Button1DoubleClicked = 0x8,

    /// <summary>The first mouse button was triple-clicked.</summary>
    Button1TripleClicked = 0x10,

    /// <summary>The second mouse button was pressed.</summary>
    Button2Pressed = 0x80,

    /// <summary>The second mouse button was released.</summary>
    Button2Released = 0x40,

    /// <summary>The second mouse button was clicked (press+release).</summary>
    Button2Clicked = 0x100,

    /// <summary>The second mouse button was double-clicked.</summary>
    Button2DoubleClicked = 0x200,

    /// <summary>The second mouse button was triple-clicked.</summary>
    Button2TripleClicked = 0x400,

    /// <summary>The third mouse button was pressed.</summary>
    Button3Pressed = 0x2000,

    /// <summary>The third mouse button was released.</summary>
    Button3Released = 0x1000,

    /// <summary>The third mouse button was clicked (press+release).</summary>
    Button3Clicked = 0x4000,

    /// <summary>The third mouse button was double-clicked.</summary>
    Button3DoubleClicked = 0x8000,

    /// <summary>The third mouse button was triple-clicked.</summary>
    Button3TripleClicked = 0x10000,

    /// <summary>The fourth mouse button was pressed.</summary>
    Button4Pressed = 0x80000,

    /// <summary>The fourth mouse button was released.</summary>
    Button4Released = 0x40000,

    /// <summary>The fourth button was clicked (press+release).</summary>
    Button4Clicked = 0x100000,

    /// <summary>The fourth button was double-clicked.</summary>
    Button4DoubleClicked = 0x200000,

    /// <summary>The fourth button was triple-clicked.</summary>
    Button4TripleClicked = 0x400000,

    /// <summary>Flag: the shift key was pressed when the mouse button took place.</summary>
    ButtonShift = 0x2000000,

    /// <summary>Flag: the ctrl key was pressed when the mouse button took place.</summary>
    ButtonCtrl = 0x1000000,

    /// <summary>Flag: the alt key was pressed when the mouse button took place.</summary>
    ButtonAlt = 0x4000000,

    /// <summary>The mouse position is being reported in this event.</summary>
    ReportMousePosition = 0x8000000,

    /// <summary>Vertical button wheeled up.</summary>
    WheeledUp = 0x10000000,

    /// <summary>Vertical button wheeled down.</summary>
    WheeledDown = 0x20000000,

    /// <summary>Vertical button wheeled up while pressing ButtonCtrl.</summary>
    WheeledLeft = ButtonCtrl | WheeledUp,

    /// <summary>Vertical button wheeled down while pressing ButtonCtrl.</summary>
    WheeledRight = ButtonCtrl | WheeledDown,

    /// <summary>Mask that captures all the events.</summary>
    AllEvents = 0x7ffffff
}

// TODO: Merge MouseEvent and MouseEventEventArgs into a single class.

/// <summary>
///     Conveys the details of mouse events, such as coordinates and button state, from
///     ConsoleDrivers up to <see cref="Application"/> and Views.
/// </summary>
/// <remarks>
///     The <see cref="Application"/> class includes the <see cref="Application.MouseEvent"/> event which takes a
///     MouseEvent argument.
/// </remarks>
public class MouseEvent
{
    /// <summary>Flags indicating the kind of mouse event that is being posted.</summary>
    public MouseFlags Flags { get; set; }

    /// <summary>The View at the location for the mouse event.</summary>
    public View View { get; set; }

    /// <summary>The position of the mouse in <see cref="Gui.View.Viewport"/>-relative coordinates.</summary>
    public Point Position { get; set; }

    /// <summary>
    ///     The screen-relative mouse position.
    /// </summary>
    /// <remarks>
    ///     <para>
    ///         <see cref="Position"/> is <see cref="Gui.View.Viewport"/>-relative. When the mouse is grabbed by a view,
    ///         <see cref="ScreenPosition"/> provides the mouse position screen-relative coordinates, enabling the grabbed view to know how much the
    ///         mouse has moved.
    ///     </para>
    ///     <para>
    ///         Calculated and processed in <see cref="Application.OnMouseEvent(MouseEvent)"/>.
    ///     </para>
    /// </remarks>
    public Point ScreenPosition { get; set; }

    /// <summary>
<<<<<<< HEAD
    ///     Indicates if the current mouse event has first pressed <see langword="true"/>, latest released <see langword="false"/> or none <see langword="null"/>.
    /// </summary>
    public bool? IsMouseDown { get; set; }
=======
    ///     Indicates if the current mouse event has been processed. Set this value to <see langword="true"/> to indicate the mouse
    ///     event was handled.
    /// </summary>
    public bool Handled { get; set; }
>>>>>>> e8c8d581

    /// <summary>Returns a <see cref="T:System.String"/> that represents the current <see cref="MouseEvent"/>.</summary>
    /// <returns>A <see cref="T:System.String"/> that represents the current <see cref="MouseEvent"/>.</returns>
    public override string ToString () { return $"({Position}):{Flags}"; }
}<|MERGE_RESOLUTION|>--- conflicted
+++ resolved
@@ -135,16 +135,15 @@
     public Point ScreenPosition { get; set; }
 
     /// <summary>
-<<<<<<< HEAD
     ///     Indicates if the current mouse event has first pressed <see langword="true"/>, latest released <see langword="false"/> or none <see langword="null"/>.
     /// </summary>
     public bool? IsMouseDown { get; set; }
-=======
+
+    /// <summary>
     ///     Indicates if the current mouse event has been processed. Set this value to <see langword="true"/> to indicate the mouse
     ///     event was handled.
     /// </summary>
     public bool Handled { get; set; }
->>>>>>> e8c8d581
 
     /// <summary>Returns a <see cref="T:System.String"/> that represents the current <see cref="MouseEvent"/>.</summary>
     /// <returns>A <see cref="T:System.String"/> that represents the current <see cref="MouseEvent"/>.</returns>
