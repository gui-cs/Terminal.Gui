--- conflicted
+++ resolved
@@ -1748,11 +1748,7 @@
 		/// </summary>
 		public static void Init () => Init (() => Toplevel.Create ());
 
-<<<<<<< HEAD
 		internal static bool _initialized = false;
-=======
-		static bool _initialized = false;
->>>>>>> 633f8238
 
 		/// <summary>
 		/// Initializes the Application
@@ -1760,10 +1756,6 @@
 		static void Init (Func<Toplevel> topLevelFactory)
 		{
 			if (_initialized) return;
-<<<<<<< HEAD
-=======
-			_initialized = true;
->>>>>>> 633f8238
 
 			var p = Environment.OSVersion.Platform;
 			Mono.Terminal.IMainLoopDriver mainLoopDriver;
