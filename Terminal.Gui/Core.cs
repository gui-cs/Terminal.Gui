//
// Core.cs: The core engine for gui.cs
//
// Authors:
//   Miguel de Icaza (miguel@gnome.org)
//
// Pending:
//   - Check for NeedDisplay on the hierarchy and repaint
//   - Layout support
//   - "Colors" type or "Attributes" type?
//   - What to surface as "BackgroundCOlor" when clearing a window, an attribute or colors?
//
// Optimziations
//   - Add rendering limitation to the exposed area
using System;
using System.Collections;
using System.Collections.Generic;
using System.Threading;
using System.Linq;
using NStack;
using System.ComponentModel;

namespace Terminal.Gui {

	/// <summary>
	/// Responder base class implemented by objects that want to participate on keyboard and mouse input.
	/// </summary>
	public class Responder {
		/// <summary>
		/// Gets or sets a value indicating whether this <see cref="T:Terminal.Gui.Responder"/> can focus.
		/// </summary>
		/// <value><c>true</c> if can focus; otherwise, <c>false</c>.</value>
		public virtual bool CanFocus { get; set; }

		/// <summary>
		/// Gets or sets a value indicating whether this <see cref="T:Terminal.Gui.Responder"/> has focus.
		/// </summary>
		/// <value><c>true</c> if has focus; otherwise, <c>false</c>.</value>
		public virtual bool HasFocus { get; internal set; }

		// Key handling
		/// <summary>
		///   This method can be overwritten by view that
		///     want to provide accelerator functionality
		///     (Alt-key for example).
		/// </summary>
		/// <remarks>
		///   <para>
		///     Before keys are sent to the subview on the
		///     current view, all the views are
		///     processed and the key is passed to the widgets
		///     to allow some of them to process the keystroke
		///     as a hot-key. </para>
		///  <para>
		///     For example, if you implement a button that
		///     has a hotkey ok "o", you would catch the
		///     combination Alt-o here.  If the event is
		///     caught, you must return true to stop the
		///     keystroke from being dispatched to other
		///     views.
		///  </para>
		/// </remarks>

		public virtual bool ProcessHotKey (KeyEvent kb)
		{
			return false;
		}

		/// <summary>
		///   If the view is focused, gives the view a
		///   chance to process the keystroke. 
		/// </summary>
		/// <remarks>
		///   <para>
		///     Views can override this method if they are
		///     interested in processing the given keystroke.
		///     If they consume the keystroke, they must
		///     return true to stop the keystroke from being
		///     processed by other widgets or consumed by the
		///     widget engine.    If they return false, the
		///     keystroke will be passed using the ProcessColdKey
		///     method to other views to process.
		///   </para>
		///   <para>
		///     The View implementation does nothing but return false,
		///     so it is not necessary to call base.ProcessKey if you 
		///     derive directly from View, but you should if you derive
		///     other View subclasses.
		///   </para>
		/// </remarks>
		/// <param name="keyEvent">Contains the details about the key that produced the event.</param>
		public virtual bool ProcessKey (KeyEvent keyEvent)
		{
			return false;
		}

		/// <summary>
		///   This method can be overwritten by views that
		///     want to provide accelerator functionality
		///     (Alt-key for example), but without
		///     interefering with normal ProcessKey behavior.
		/// </summary>
		/// <remarks>
		///   <para>
		///     After keys are sent to the subviews on the
		///     current view, all the view are
		///     processed and the key is passed to the views
		///     to allow some of them to process the keystroke
		///     as a cold-key. </para>
		///  <para>
		///    This functionality is used, for example, by
		///    default buttons to act on the enter key.
		///    Processing this as a hot-key would prevent
		///    non-default buttons from consuming the enter
		///    keypress when they have the focus.
		///  </para>
		/// </remarks>
		/// <param name="keyEvent">Contains the details about the key that produced the event.</param>
		public virtual bool ProcessColdKey (KeyEvent keyEvent)
		{
			return false;
		}

		/// <summary>
		/// Method invoked when a mouse event is generated
		/// </summary>
		/// <returns><c>true</c>, if the event was handled, <c>false</c> otherwise.</returns>
		/// <param name="mouseEvent">Contains the details about the mouse event.</param>
		public virtual bool MouseEvent (MouseEvent mouseEvent)
		{
			return false;
		}
	}

	/// <summary>
	/// Determines the LayoutStyle for a view, if Absolute, during LayoutSubviews, the
	/// value from the Frame will be used, if the value is Computer, then the Frame 
	/// will be updated from the X, Y Pos objets and the Width and Heigh Dim objects.
	/// </summary>
	public enum LayoutStyle {
		/// <summary>
		/// The position and size of the view are based on the Frame value.
		/// </summary>
		Absolute,

		/// <summary>
		/// The position and size of the view will be computed based on the
		/// X, Y, Width and Height properties and set on the Frame.
		/// </summary>
		Computed
	}

	/// <summary>
	/// View is the base class for all views on the screen and represents a visible element that can render itself and contains zero or more nested views.
	/// </summary>
	/// <remarks>
	/// <para>
	///    The View defines the base functionality for user interface elements in Terminal/gui.cs.  Views
	///    can contain one or more subviews, can respond to user input and render themselves on the screen.
	/// </para>
	/// <para>
	///    Views can either be created with an absolute position, by calling the constructor that takes a
	///    Rect parameter to specify the absolute position and size (the Frame of the View) or by setting the
	///    X, Y, Width and Height properties on the view.    Both approaches use coordinates that are relative 
	///    to the container they are being added to.
	/// </para>
	/// <para>
	///    When you do not specify a Rect frame you can use the more flexible 
	///    Dim and Pos objects that can dynamically update the position of a view.   
	///    The X and Y properties are of type <see cref="T:Terminal.Gui.Pos"/>
	///    and you can use either absolute positions, percentages or anchor
	///    points.   The Width and Height properties are of type 
	///    <see cref="T:Terminal.Gui.Dim"/> and can use absolute position, 
	///    percentages and anchors.  These are useful as they will take
	///    care of repositioning your views if your view's frames are resized
	///    or if the terminal size changes.
	/// </para>
	/// <para>
	///    When you specify the Rect parameter to a view, you are setting the LayoutStyle to Absolute, and the 
	///    view will always stay in the position that you placed it.   To change the position change the 
	///    Frame property to the new position.
	/// </para>
	/// <para>
	///    Subviews can be added to a View by calling the Add method.   The container of a view is the 
	///    Superview.
	/// </para>
	/// <para>
	///    Developers can call the SetNeedsDisplay method on the view to flag a region or the entire view
	///    as requiring to be redrawn.
	/// </para>
	/// <para>
	///    Views have a ColorScheme property that defines the default colors that subviews
	///    should use for rendering.   This ensures that the views fit in the context where
	///    they are being used, and allows for themes to be plugged in.   For example, the
	///    default colors for windows and toplevels uses a blue background, while it uses 
	///    a white background for dialog boxes and a red background for errors.
	/// </para>
	/// <para>
	///    If a ColorScheme is not set on a view, the result of the ColorScheme is the
	///    value of the SuperView and the value might only be valid once a view has been
	///    added to a SuperView, so your subclasses should not rely on ColorScheme being
	///    set at construction time.
	/// </para>
	/// <para>
	///    Using ColorSchemes has the advantage that your application will work both
	///    in color as well as black and white displays.
	/// </para>
	/// <para>
	///    Views that are focusable should implement the PositionCursor to make sure that
	///    the cursor is placed in a location that makes sense.   Unix terminals do not have
	///    a way of hiding the cursor, so it can be distracting to have the cursor left at 
	///    the last focused view.   So views should make sure that they place the cursor
	///    in a visually sensible place.
	/// </para>
	/// <para>
	///    The metnod LayoutSubviews is invoked when the size or layout of a view has
	///    changed.   The default processing system will keep the size and dimensions
	///    for views that use the LayoutKind.Absolute, and will recompute the
	///    frames for the vies that use LayoutKind.Computed.
	/// </para>
	/// </remarks>
	public class View : Responder, IEnumerable {
		internal enum Direction {
			Forward,
			Backward
		}

		View container = null;
		View focused = null;
		Direction focusDirection;

		internal Direction FocusDirection {
			get => SuperView?.FocusDirection ?? focusDirection;
			set {
				if (SuperView != null)
					SuperView.FocusDirection = value;
				else
					focusDirection = value;
			}
		}

		/// <summary>
		/// Points to the current driver in use by the view, it is a convenience property
		/// for simplifying the development of new views.
		/// </summary>
		public static ConsoleDriver Driver { get { return Application.Driver; } }

		static IList<View> empty = new List<View> (0).AsReadOnly ();

		// This is null, and allocated on demand.  
		List<View> subviews;

		/// <summary>
		/// This returns a list of the subviews contained by this view.
		/// </summary>
		/// <value>The subviews.</value>
		public IList<View> Subviews => subviews == null ? empty : subviews.AsReadOnly ();

		// Internally, we use InternalSubviews rather than subviews, as we do not expect us
		// to make the same mistakes our users make when they poke at the Subviews.
		internal IList<View> InternalSubviews => subviews ?? empty;

		internal Rect NeedDisplay { get; private set; } = Rect.Empty;

		// The frame for the object
		Rect frame;

		/// <summary>
		/// Gets or sets an identifier for the view;
		/// </summary>
		/// <value>The identifier.</value>
		public ustring Id { get; set; } = "";

		/// <summary>
		/// Gets or sets a value indicating whether this <see cref="T:Terminal.Gui.View"/> want mouse position reports.
		/// </summary>
		/// <value><c>true</c> if want mouse position reports; otherwise, <c>false</c>.</value>
		public virtual bool WantMousePositionReports { get; set; } = false;

		/// <summary>
		/// Gets or sets the frame for the view.
		/// </summary>
		/// <value>The frame.</value>
		/// <remarks>
		///    Altering the Frame of a view will trigger the redrawing of the 
		///    view as well as the redrawing of the affected regions in the superview.
		/// </remarks>
		public virtual Rect Frame {
			get => frame;
			set {
				if (SuperView != null) {
					SuperView.SetNeedsDisplay (frame);
					SuperView.SetNeedsDisplay (value);
				}
				frame = value;

				SetNeedsLayout ();
				SetNeedsDisplay (frame);
			}
		}

		/// <summary>
		/// Gets an enumerator that enumerates the subviews in this view.
		/// </summary>
		/// <returns>The enumerator.</returns>
		public IEnumerator GetEnumerator ()
		{
			foreach (var v in InternalSubviews)
				yield return v;
		}

		LayoutStyle layoutStyle;

		/// <summary>
		/// Controls how the view's Frame is computed during the LayoutSubviews method, if Absolute, then
		/// LayoutSubviews does not change the Frame properties, otherwise the Frame is updated from the
		/// values in X, Y, Width and Height properties.
		/// </summary>
		/// <value>The layout style.</value>
		public LayoutStyle LayoutStyle {
			get => layoutStyle;
			set {
				layoutStyle = value;
				SetNeedsLayout ();
			}
		}

		/// <summary>
		/// The bounds represent the View-relative rectangle used for this view.   Updates to the Bounds update the Frame, and has the same side effects as updating the frame.
		/// </summary>
		/// <value>The bounds.</value>
		public Rect Bounds {
			get => new Rect (Point.Empty, Frame.Size);
			set {
				Frame = new Rect (frame.Location, value.Size);
			}
		}

		Pos x, y;
		/// <summary>
		/// Gets or sets the X position for the view (the column).  This is only used when the LayoutStyle is Computed, if the
		/// LayoutStyle is set to Absolute, this value is ignored.
		/// </summary>
		/// <value>The X Position.</value>
		public Pos X {
			get => x;
			set {
				x = value;
				SetNeedsLayout ();
			}
		}

		/// <summary>
		/// Gets or sets the Y position for the view (line).  This is only used when the LayoutStyle is Computed, if the
		/// LayoutStyle is set to Absolute, this value is ignored.
		/// </summary>
		/// <value>The y position (line).</value>
		public Pos Y {
			get => y;
			set {
				y = value;
				SetNeedsLayout ();
			}
		}

		Dim width, height;

		/// <summary>
		/// Gets or sets the width for the view. This is only used when the LayoutStyle is Computed, if the
		/// LayoutStyle is set to Absolute, this value is ignored.
		/// </summary>
		/// <value>The width.</value>
		public Dim Width {
			get => width;
			set {
				width = value;
				SetNeedsLayout ();
			}
		}

		/// <summary>
		/// Gets or sets the height for the view. This is only used when the LayoutStyle is Computed, if the
		/// LayoutStyle is set to Absolute, this value is ignored.
		/// </summary>
		/// <value>The height.</value>
		public Dim Height {
			get => height;
			set {
				height = value;
				SetNeedsLayout ();
			}
		}

		/// <summary>
		/// Returns the container for this view, or null if this view has not been added to a container.
		/// </summary>
		/// <value>The super view.</value>
		public View SuperView => container;

		/// <summary>
		/// Initializes a new instance of the <see cref="T:Terminal.Gui.View"/> class with the absolute
		/// dimensions specified in the frame.   If you want to have Views that can be positioned with
		/// Pos and Dim properties on X, Y, Width and Height, use the empty constructor.
		/// </summary>
		/// <param name="frame">The region covered by this view.</param>
		public View (Rect frame)
		{
			this.Frame = frame;
			CanFocus = false;
			LayoutStyle = LayoutStyle.Absolute;
		}

		/// <summary>
		/// Initializes a new instance of the <see cref="T:Terminal.Gui.View"/> class and sets the
		/// view up for Computed layout, which will use the values in X, Y, Width and Height to 
		/// compute the View's Frame.
		/// </summary>
		public View ()
		{
			CanFocus = false;
			LayoutStyle = LayoutStyle.Computed;
		}

		/// <summary>
		/// Invoke to flag that this view needs to be redisplayed, by any code
		/// that alters the state of the view.
		/// </summary>
		public void SetNeedsDisplay ()
		{
			SetNeedsDisplay (Bounds);
		}

		internal bool layoutNeeded = true;

		internal void SetNeedsLayout ()
		{
			if (layoutNeeded)
				return;
			layoutNeeded = true;
			if (SuperView == null)
				return;
			SuperView.layoutNeeded = true;
		}

		/// <summary>
		/// Flags the specified rectangle region on this view as needing to be repainted.
		/// </summary>
		/// <param name="region">The region that must be flagged for repaint.</param>
		public void SetNeedsDisplay (Rect region)
		{
			if (NeedDisplay.IsEmpty)
				NeedDisplay = region;
			else {
				var x = Math.Min (NeedDisplay.X, region.X);
				var y = Math.Min (NeedDisplay.Y, region.Y);
				var w = Math.Max (NeedDisplay.Width, region.Width);
				var h = Math.Max (NeedDisplay.Height, region.Height);
				NeedDisplay = new Rect (x, y, w, h);
			}
			if (container != null)
				container.ChildNeedsDisplay ();
			if (subviews == null)
				return;
			foreach (var view in subviews)
				if (view.Frame.IntersectsWith (region)) {
					var childRegion = Rect.Intersect (view.Frame, region);
					childRegion.X -= view.Frame.X;
					childRegion.Y -= view.Frame.Y;
					view.SetNeedsDisplay (childRegion);
				}
		}

		internal bool childNeedsDisplay;

		/// <summary>
		/// Flags this view for requiring the children views to be repainted.
		/// </summary>
		public void ChildNeedsDisplay ()
		{
			childNeedsDisplay = true;
			if (container != null)
				container.ChildNeedsDisplay ();
		}

		/// <summary>
		///   Adds a subview to this view.
		/// </summary>
		/// <remarks>
		/// </remarks>
		public virtual void Add (View view)
		{
			if (view == null)
				return;
			if (subviews == null)
				subviews = new List<View> ();
			subviews.Add (view);
			view.container = this;
			if (view.CanFocus)
				CanFocus = true;
			SetNeedsLayout ();
			SetNeedsDisplay ();
		}

		/// <summary>
		/// Adds the specified views to the view.
		/// </summary>
		/// <param name="views">Array of one or more views (can be optional parameter).</param>
		public void Add (params View [] views)
		{
			if (views == null)
				return;
			foreach (var view in views)
				Add (view);
		}

		/// <summary>
		///   Removes all the widgets from this container.
		/// </summary>
		/// <remarks>
		/// </remarks>
		public virtual void RemoveAll ()
		{
			if (subviews == null)
				return;

			while (subviews.Count > 0) {
				Remove (subviews[0]);
			}
		}

		/// <summary>
		///   Removes a widget from this container.
		/// </summary>
		/// <remarks>
		/// </remarks>
		public virtual void Remove (View view)
		{
			if (view == null || subviews == null)
				return;

			SetNeedsLayout ();
			SetNeedsDisplay ();
			var touched = view.Frame;
			subviews.Remove (view);
			view.container = null;

			if (subviews.Count < 1)
				this.CanFocus = false;

			foreach (var v in subviews) {
				if (v.Frame.IntersectsWith (touched))
					view.SetNeedsDisplay ();
			}
		}

		void PerformActionForSubview (View subview, Action<View> action)
		{
			if (subviews.Contains (subview)) {
				action (subview);
			}

			SetNeedsDisplay ();
			subview.SetNeedsDisplay ();
		}

		/// <summary>
		/// Brings the specified subview to the front so it is drawn on top of any other views.
		/// </summary>
		/// <param name="subview">The subview to send to the front</param>
		/// <remarks>
		///   <seealso cref="SendSubviewToBack"/>.
		/// </remarks>
		public void BringSubviewToFront (View subview)
		{
			PerformActionForSubview (subview, x => {
				subviews.Remove (x);
				subviews.Add (x);
			});
		}

		/// <summary>
		/// Sends the specified subview to the front so it is the first view drawn
		/// </summary>
		/// <param name="subview">The subview to send to the front</param>
		/// <remarks>
		///   <seealso cref="BringSubviewToFront(View)"/>.
		/// </remarks>
		public void SendSubviewToBack (View subview)
		{
			PerformActionForSubview (subview, x => {
				subviews.Remove (x);
				subviews.Insert (0, subview);
			});
		}

		/// <summary>
		/// Moves the subview backwards in the hierarchy, only one step
		/// </summary>
		/// <param name="subview">The subview to send backwards</param>
		/// <remarks>
		/// If you want to send the view all the way to the back use SendSubviewToBack.
		/// </remarks>
		public void SendSubviewBackwards (View subview)
		{
			PerformActionForSubview (subview, x => {
				var idx = subviews.IndexOf (x);
				if (idx > 0) {
					subviews.Remove (x);
					subviews.Insert (idx - 1, x);
				}
			});
		}

		/// <summary>
		/// Moves the subview backwards in the hierarchy, only one step
		/// </summary>
		/// <param name="subview">The subview to send backwards</param>
		/// <remarks>
		/// If you want to send the view all the way to the back use SendSubviewToBack.
		/// </remarks>
		public void BringSubviewForward (View subview)
		{
			PerformActionForSubview (subview, x => {
				var idx = subviews.IndexOf (x);
				if (idx+1 < subviews.Count) {
					subviews.Remove (x);
					subviews.Insert (idx+1, x);
				}
			});
		}

		/// <summary>
		///   Clears the view region with the current color.
		/// </summary>
		/// <remarks>
		///   <para>
		///     This clears the entire region used by this view.
		///   </para>
		/// </remarks>
		public void Clear ()
		{
			var h = Frame.Height;
			var w = Frame.Width;
			for (int line = 0; line < h; line++) {
				Move (0, line);
				for (int col = 0; col < w; col++)
					Driver.AddRune (' ');
			}
		}

		/// <summary>
		///   Clears the specfied rectangular region with the current color
		/// </summary>
		public void Clear (Rect r)
		{
			var h = r.Height;
			var w = r.Width;
			for (int line = 0; line < h; line++) {
				Move (0, line);
				for (int col = 0; col < w; col++)
					Driver.AddRune (' ');
			}
		}

		/// <summary>
		/// Converts the (col,row) position from the view into a screen (col,row).  The values are clamped to (0..ScreenDim-1)
		/// </summary>
		/// <param name="col">View-based column.</param>
		/// <param name="row">View-based row.</param>
		/// <param name="rcol">Absolute column, display relative.</param>
		/// <param name="rrow">Absolute row, display relative.</param>
		/// <param name="clipped">Whether to clip the result of the ViewToScreen method, if set to true, the rcol, rrow values are clamped to the screen dimensions.</param>
		internal void ViewToScreen (int col, int row, out int rcol, out int rrow, bool clipped = true)
		{
			// Computes the real row, col relative to the screen.
			rrow = row + frame.Y;
			rcol = col + frame.X;
			var ccontainer = container;
			while (ccontainer != null) {
				rrow += ccontainer.frame.Y;
				rcol += ccontainer.frame.X;
				ccontainer = ccontainer.container;
			}

			// The following ensures that the cursor is always in the screen boundaries.
			if (clipped) {
				rrow = Math.Max (0, Math.Min (rrow, Driver.Rows - 1));
				rcol = Math.Max (0, Math.Min (rcol, Driver.Cols - 1));
			}
		}

		/// <summary>
		/// Converts a point from screen coordinates into the view coordinate space.
		/// </summary>
		/// <returns>The mapped point.</returns>
		/// <param name="x">X screen-coordinate point.</param>
		/// <param name="y">Y screen-coordinate point.</param>
		public Point ScreenToView (int x, int y)
		{
			if (SuperView == null) {
				return new Point (x - Frame.X, y - frame.Y);
			} else {
				var parent = SuperView.ScreenToView (x, y);
				return new Point (parent.X - frame.X, parent.Y - frame.Y);
			}
		}

		// Converts a rectangle in view coordinates to screen coordinates.
		Rect RectToScreen (Rect rect)
		{
			ViewToScreen (rect.X, rect.Y, out var x, out var y, clipped: false);
			return new Rect (x, y, rect.Width, rect.Height);
		}

		// Clips a rectangle in screen coordinates to the dimensions currently available on the screen
		Rect ScreenClip (Rect rect)
		{
			var x = rect.X < 0 ? 0 : rect.X;
			var y = rect.Y < 0 ? 0 : rect.Y;
			var w = rect.X + rect.Width >= Driver.Cols ? Driver.Cols - rect.X : rect.Width;
			var h = rect.Y + rect.Height >= Driver.Rows ? Driver.Rows - rect.Y : rect.Height;

			return new Rect (x, y, w, h);
		}

		/// <summary>
		/// Sets the Console driver's clip region to the current View's Bounds.
		/// </summary>
		/// <returns>The existing driver's Clip region, which can be then set by setting the Driver.Clip property.</returns>
		public Rect ClipToBounds ()
		{
			return SetClip (Bounds);
		}

		/// <summary>
		/// Sets the clipping region to the specified region, the region is view-relative
		/// </summary>
		/// <returns>The previous clip region.</returns>
		/// <param name="rect">Rectangle region to clip into, the region is view-relative.</param>
		public Rect SetClip (Rect rect)
		{
			var bscreen = RectToScreen (rect);
			var previous = Driver.Clip;
			Driver.Clip = ScreenClip (RectToScreen (Bounds));
			return previous;
		}

		/// <summary>
		/// Draws a frame in the current view, clipped by the boundary of this view
		/// </summary>
		/// <param name="rect">Rectangular region for the frame to be drawn.</param>
		/// <param name="padding">The padding to add to the drawn frame.</param>
		/// <param name="fill">If set to <c>true</c> it fill will the contents.</param>
		public void DrawFrame (Rect rect, int padding = 0, bool fill = false)
		{
			var scrRect = RectToScreen (rect);
			var savedClip = Driver.Clip;
			Driver.Clip = ScreenClip (RectToScreen (Bounds));
			Driver.DrawFrame (scrRect, padding, fill);
			Driver.Clip = savedClip;
		}

		/// <summary>
		/// Utility function to draw strings that contain a hotkey
		/// </summary>
		/// <param name="text">String to display, the underscoore before a letter flags the next letter as the hotkey.</param>
		/// <param name="hotColor">Hot color.</param>
		/// <param name="normalColor">Normal color.</param>
		public void DrawHotString (ustring text, Attribute hotColor, Attribute normalColor)
		{
			Driver.SetAttribute (normalColor);
			foreach (var rune in text) {
				if (rune == '_') {
					Driver.SetAttribute (hotColor);
					continue;
				}
				Driver.AddRune (rune);
				Driver.SetAttribute (normalColor);
			}
		}

		/// <summary>
		/// Utility function to draw strings that contains a hotkey using a colorscheme and the "focused" state.
		/// </summary>
		/// <param name="text">String to display, the underscoore before a letter flags the next letter as the hotkey.</param>
		/// <param name="focused">If set to <c>true</c> this uses the focused colors from the color scheme, otherwise the regular ones.</param>
		/// <param name="scheme">The color scheme to use.</param>
		public void DrawHotString (ustring text, bool focused, ColorScheme scheme)
		{
			if (focused)
				DrawHotString (text, scheme.HotFocus, scheme.Focus);
			else
				DrawHotString (text, scheme.HotNormal, scheme.Normal);
		}

		/// <summary>
		/// This moves the cursor to the specified column and row in the view.
		/// </summary>
		/// <returns>The move.</returns>
		/// <param name="col">Col.</param>
		/// <param name="row">Row.</param>
		public void Move (int col, int row)
		{
			ViewToScreen (col, row, out var rcol, out var rrow);
			Driver.Move (rcol, rrow);
		}

		/// <summary>
		///   Positions the cursor in the right position based on the currently focused view in the chain.
		/// </summary>
		public virtual void PositionCursor ()
		{
			if (focused != null)
				focused.PositionCursor ();
			else
				Move (frame.X, frame.Y);
		}

		/// <summary>
		/// Gets or sets a value indicating whether this <see cref="T:Terminal.Gui.View"/> has focus.
		/// </summary>
		/// <value><c>true</c> if has focus; otherwise, <c>false</c>.</value>
		public override bool HasFocus {
			get {
				return base.HasFocus;
			}
			internal set {
				if (base.HasFocus != value)
					SetNeedsDisplay ();
				base.HasFocus = value;

				// Remove focus down the chain of subviews if focus is removed
				if (value == false && focused != null) {
					focused.HasFocus = false;
					focused = null;
				}
			}
		}

		/// <summary>
		/// Returns the currently focused view inside this view, or null if nothing is focused.
		/// </summary>
		/// <value>The focused.</value>
		public View Focused => focused;

		/// <summary>
		/// Returns the most focused view in the chain of subviews (the leaf view that has the focus).
		/// </summary>
		/// <value>The most focused.</value>
		public View MostFocused {
			get {
				if (Focused == null)
					return null;
				var most = Focused.MostFocused;
				if (most != null)
					return most;
				return Focused;
			}
		}

		/// <summary>
		/// The color scheme for this view, if it is not defined, it returns the parent's
		/// color scheme.
		/// </summary>
		public ColorScheme ColorScheme {
			get {
				if (colorScheme == null)
					return SuperView?.ColorScheme;
				return colorScheme;
			}
			set {
				colorScheme = value;
			}
		}

		ColorScheme colorScheme;

		/// <summary>
		/// Displays the specified character in the specified column and row.
		/// </summary>
		/// <param name="col">Col.</param>
		/// <param name="row">Row.</param>
		/// <param name="ch">Ch.</param>
		public void AddRune (int col, int row, Rune ch)
		{
			if (row < 0 || col < 0)
				return;
			if (row > frame.Height - 1 || col > frame.Width - 1)
				return;
			Move (col, row);
			Driver.AddRune (ch);
		}

		/// <summary>
		/// Removes the SetNeedsDisplay and the ChildNeedsDisplay setting on this view.
		/// </summary>
		protected void ClearNeedsDisplay ()
		{
			NeedDisplay = Rect.Empty;
			childNeedsDisplay = false;
		}

		/// <summary>
		/// Performs a redraw of this view and its subviews, only redraws the views that have been flagged for a re-display.
		/// </summary>
		/// <param name="region">The region to redraw, this is relative to the view itself.</param>
		/// <remarks>
		/// <para>
		///    Views should set the color that they want to use on entry, as otherwise this will inherit
		///    the last color that was set globaly on the driver.
		/// </para>
		/// </remarks>
		public virtual void Redraw (Rect region)
		{
			var clipRect = new Rect (Point.Empty, frame.Size);

			if (subviews != null) {
				foreach (var view in subviews) {
					if (!view.NeedDisplay.IsEmpty || view.childNeedsDisplay) {
						if (view.Frame.IntersectsWith (clipRect) && view.Frame.IntersectsWith (region)) {

							// TODO: optimize this by computing the intersection of region and view.Bounds
							view.Redraw (view.Bounds);
						}
						view.NeedDisplay = Rect.Empty;
						view.childNeedsDisplay = false;
					}
				}
			}
			ClearNeedsDisplay ();
		}

		/// <summary>
		/// Focuses the specified sub-view.
		/// </summary>
		/// <param name="view">View.</param>
		public void SetFocus (View view)
		{
			if (view == null)
				return;
			//Console.WriteLine ($"Request to focus {view}");
			if (!view.CanFocus)
				return;
			if (focused == view)
				return;

			// Make sure that this view is a subview
			View c;
			for (c = view.container; c != null; c = c.container)
				if (c == this)
					break;
			if (c == null)
				throw new ArgumentException ("the specified view is not part of the hierarchy of this view");

			if (focused != null)
				focused.HasFocus = false;

			focused = view;
			focused.HasFocus = true;
			focused.EnsureFocus ();

			// Send focus upwards
			SuperView?.SetFocus(this);
		}

		/// <param name="keyEvent">Contains the details about the key that produced the event.</param>
		public override bool ProcessKey (KeyEvent keyEvent)
		{
			if (Focused?.ProcessKey (keyEvent) == true)
				return true;

			return false;
		}

		/// <param name="keyEvent">Contains the details about the key that produced the event.</param>
		public override bool ProcessHotKey (KeyEvent keyEvent)
		{
			if (subviews == null || subviews.Count == 0)
				return false;
			foreach (var view in subviews)
				if (view.ProcessHotKey (keyEvent))
					return true;
			return false;
		}

		/// <param name="keyEvent">Contains the details about the key that produced the event.</param>
		public override bool ProcessColdKey (KeyEvent keyEvent)
		{
			if (subviews == null || subviews.Count == 0)
				return false;
			foreach (var view in subviews)
				if (view.ProcessColdKey (keyEvent))
					return true;
			return false;
		}

		/// <summary>
		/// Finds the first view in the hierarchy that wants to get the focus if nothing is currently focused, otherwise, it does nothing.
		/// </summary>
		public void EnsureFocus ()
		{
			if (focused == null)
				if (FocusDirection == Direction.Forward)
					FocusFirst ();
				else
					FocusLast ();
		}

		/// <summary>
		/// Focuses the first focusable subview if one exists.
		/// </summary>
		public void FocusFirst ()
		{
			if (subviews == null) {
				SuperView?.SetFocus (this);
				return;
			}

			foreach (var view in subviews) {
				if (view.CanFocus) {
					SetFocus (view);
					return;
				}
			}
		}

		/// <summary>
		/// Focuses the last focusable subview if one exists.
		/// </summary>
		public void FocusLast ()
		{
			if (subviews == null) {
				SuperView?.SetFocus(this);
				return;
			}

			for (int i = subviews.Count; i > 0;) {
				i--;

				View v = subviews [i];
				if (v.CanFocus) {
					SetFocus (v);
					return;
				}
			}
		}

		/// <summary>
		/// Focuses the previous view.
		/// </summary>
		/// <returns><c>true</c>, if previous was focused, <c>false</c> otherwise.</returns>
		public bool FocusPrev ()
		{
			FocusDirection = Direction.Backward;
			if (subviews == null || subviews.Count == 0)
				return false;

			if (focused == null) {
				FocusLast ();
				return focused != null;
			}
			int focused_idx = -1;
			for (int i = subviews.Count; i > 0;) {
				i--;
				View w = subviews [i];

				if (w.HasFocus) {
					if (w.FocusPrev ())
						return true;
					focused_idx = i;
					continue;
				}
				if (w.CanFocus && focused_idx != -1) {
					focused.HasFocus = false;

					if (w != null && w.CanFocus)
						w.FocusLast ();

					SetFocus (w);
				return true;
				}
			}
			if (focused != null) {
				focused.HasFocus = false;
				focused = null;
			}
			return false;
		}

		/// <summary>
		/// Focuses the next view.
		/// </summary>
		/// <returns><c>true</c>, if next was focused, <c>false</c> otherwise.</returns>
		public bool FocusNext ()
		{
			FocusDirection = Direction.Forward;
			if (subviews == null || subviews.Count == 0)
				return false;

			if (focused == null) {
				FocusFirst ();
				return focused != null;
			}
			int n = subviews.Count;
			int focused_idx = -1;
			for (int i = 0; i < n; i++) {
				View w = subviews [i];

				if (w.HasFocus) {
					if (w.FocusNext ())
						return true;
					focused_idx = i;
					continue;
				}
				if (w.CanFocus && focused_idx != -1) {
					focused.HasFocus = false;

					if (w != null && w.CanFocus)
						w.FocusFirst ();

					SetFocus (w);
					return true;
				}
			}
			if (focused != null) {
				focused.HasFocus = false;
				focused = null;
			}
			return false;
		}

		/// <summary>
		/// Computes the RelativeLayout for the view, given the frame for its container.
		/// </summary>
		/// <param name="hostFrame">The Frame for the host.</param>
		internal void RelativeLayout (Rect hostFrame)
		{
			int w, h, _x, _y;

			if (x is Pos.PosCenter) {
				if (width == null)
					w = hostFrame.Width;
				else
					w = width.Anchor (hostFrame.Width);
				_x = x.Anchor (hostFrame.Width - w);
			} else {
				if (x == null)
					_x = 0;
				else
					_x = x.Anchor (hostFrame.Width);
				if (width == null)
					w = hostFrame.Width;
				else
					w = width.Anchor (hostFrame.Width - _x);
			}

			if (y is Pos.PosCenter) {
				if (height == null)
					h = hostFrame.Height;
				else
					h = height.Anchor (hostFrame.Height);
				_y = y.Anchor (hostFrame.Height - h);
			} else {
				if (y == null)
					_y = 0;
				else
					_y = y.Anchor (hostFrame.Height);
				if (height == null)
					h = hostFrame.Height;
				else
					h = height.Anchor (hostFrame.Height - _y);
			}
			Frame = new Rect (_x, _y, w, h);
		}

		// https://en.wikipedia.org/wiki/Topological_sorting
		static List<View> TopologicalSort (HashSet<View> nodes, HashSet<(View, View)> edges)
		{
			var result = new List<View> ();

			// Set of all nodes with no incoming edges
			var S = new HashSet<View> (nodes.Where (n => edges.All (e => e.Item2.Equals (n) == false)));

			while (S.Any ()) {
				//  remove a node n from S
				var n = S.First ();
				S.Remove (n);

				// add n to tail of L
				result.Add (n);

				// for each node m with an edge e from n to m do
				foreach (var e in edges.Where (e => e.Item1.Equals (n)).ToList ()) {
					var m = e.Item2;

					// remove edge e from the graph
					edges.Remove (e);

					// if m has no other incoming edges then
					if (edges.All (me => me.Item2.Equals (m) == false)) {
						// insert m into S
						S.Add (m);
					}
				}
			}

			// if graph has edges then
			if (edges.Any ()) {
				// return error (graph has at least one cycle)
				return null;
			} else {
				// return L (a topologically sorted order)
				return result;
			}
		}

		/// <summary>
		/// This virtual method is invoked when a view starts executing or 
		/// when the dimensions of the view have changed, for example in 
		/// response to the container view or terminal resizing.
		/// </summary>
		public virtual void LayoutSubviews ()
		{
			if (!layoutNeeded)
				return;

			// Sort out the dependencies of the X, Y, Width, Height properties
			var nodes = new HashSet<View> ();
			var edges = new HashSet<(View, View)> ();

			foreach (var v in InternalSubviews) {
				nodes.Add (v);
				if (v.LayoutStyle == LayoutStyle.Computed) {
					if (v.X is Pos.PosView)
						edges.Add ((v, (v.X as Pos.PosView).Target));
					if (v.Y is Pos.PosView)
						edges.Add ((v, (v.Y as Pos.PosView).Target));
					if (v.Width is Dim.DimView)
						edges.Add ((v, (v.Width as Dim.DimView).Target));
					if (v.Height is Dim.DimView)
						edges.Add ((v, (v.Height as Dim.DimView).Target));
				}
			}

			var ordered = TopologicalSort (nodes, edges);
			ordered.Reverse ();
			if (ordered == null)
				throw new Exception ("There is a recursive cycle in the relative Pos/Dim in the views of " + this);

			foreach (var v in ordered) {
				if (v.LayoutStyle == LayoutStyle.Computed)
					v.RelativeLayout (Frame);

				v.LayoutSubviews ();
				v.layoutNeeded = false;
			}
			layoutNeeded = false;
		}

		/// <summary>
		/// Returns a <see cref="T:System.String"/> that represents the current <see cref="T:Terminal.Gui.View"/>.
		/// </summary>
		/// <returns>A <see cref="T:System.String"/> that represents the current <see cref="T:Terminal.Gui.View"/>.</returns>
		public override string ToString ()
		{
			return $"{GetType ().Name}({Id})({Frame})";
		}
	}

	/// <summary>
	/// Toplevel views can be modally executed.
	/// </summary>
	/// <remarks>
	///   <para>
	///     Toplevels can be modally executing views, and they return control
	///     to the caller when the "Running" property is set to false, or
	///     by calling <see cref="M:Terminal.Gui.Application.RequestStop()"/>
	///   </para>
	///   <para>
	///     There will be a toplevel created for you on the first time use
	///     and can be accessed from the property <see cref="P:Terminal.Gui.Application.Top"/>,
	///     but new toplevels can be created and ran on top of it.   To run, create the
	///     toplevel and then invoke <see cref="M:Terminal.Gui.Application.Run"/> with the
	///     new toplevel.
	///   </para>
	///   <para>
	///     TopLevels can also opt-in to more sophisticated initialization 
	///     by implementing <see cref="ISupportInitialize"/>. When they do 
	///     so, the <see cref="ISupportInitialize.BeginInit"/> and 
	///     <see cref="ISupportInitialize.EndInit"/> methods will be called 
	///     before running the view.
	///     If first-run-only initialization is preferred, the <see cref="ISupportInitializeNotification"/> 
	///     can be implemented too, in which case the <see cref="ISupportInitialize"/> 
	///     methods will only be called if <see cref="ISupportInitializeNotification.IsInitialized"/> 
	///     is <see langword="false"/>. This allows proper View inheritance hierarchies 
	///     to override base class layout code optimally by doing so only on first run, 
	///     instead of on every run.
	///   </para>
	/// </remarks>
	public class Toplevel : View {
		/// <summary>
		/// This flag is checked on each iteration of the mainloop and it continues
		/// running until this flag is set to false.   
		/// </summary>
		public bool Running;

		/// <summary>
		/// Initializes a new instance of the <see cref="T:Terminal.Gui.Toplevel"/> class with the specified absolute layout.
		/// </summary>
		/// <param name="frame">Frame.</param>
		public Toplevel (Rect frame) : base (frame)
		{
			ColorScheme = Colors.Base;
		}

		/// <summary>
		/// Initializes a new instance of the <see cref="T:Terminal.Gui.Toplevel"/> class with Computed layout, defaulting to <see langword="async"/> full screen.
		/// </summary>
		public Toplevel () : base ()
		{
			ColorScheme = Colors.Base;
			Width = Dim.Fill ();
			Height = Dim.Fill ();
		}

		/// <summary>
		/// Convenience factory method that creates a new toplevel with the current terminal dimensions.
		/// </summary>
		/// <returns>The create.</returns>
		public static Toplevel Create ()
		{
			return new Toplevel (new Rect (0, 0, Driver.Cols, Driver.Rows));
		}

		public override bool CanFocus {
			get => true;
		}

		/// <summary>
		/// Determines whether the <see cref="Toplevel"/> is modal or not. 
		/// Causes <see cref="ProcessKey(KeyEvent)"/> to propagate keys upwards 
		/// by default unless set to <see langword="true"/>.
		/// </summary>
		public bool Modal { get; set; }

		public override bool ProcessKey (KeyEvent keyEvent)
		{
			if (base.ProcessKey (keyEvent))
				return true;

			switch (keyEvent.Key) {
			case Key.ControlC:
				// TODO: stop current execution of this container
				break;
			case Key.ControlZ:
				Driver.Suspend ();
				return true;

#if false
			case Key.F5:
				Application.DebugDrawBounds = !Application.DebugDrawBounds;
				SetNeedsDisplay ();
				return true;
#endif
			case Key.Tab:
			case Key.CursorRight:
			case Key.CursorDown:
				var old = Focused;
				if (!FocusNext ())
					FocusNext ();
				if (old != Focused) {
					old?.SetNeedsDisplay ();
					Focused?.SetNeedsDisplay ();
				}
				return true;
			case Key.CursorLeft:
			case Key.CursorUp:
			case Key.BackTab:
				old = Focused;
				if (!FocusPrev ())
					FocusPrev ();
				if (old != Focused) {
					old?.SetNeedsDisplay ();
					Focused?.SetNeedsDisplay ();
				}
				return true;

			case Key.ControlL:
				Application.Refresh ();
				return true;
			}
			return false;
		}

		/// <summary>
		/// This method is invoked by Application.Begin as part of the Application.Run after
		/// the views have been laid out, and before the views are drawn for the first time.
		/// </summary>
		public virtual void WillPresent ()
		{
			FocusFirst ();
		}
	}

	/// <summary>
	/// A toplevel view that draws a frame around its region and has a "ContentView" subview where the contents are added.
	/// </summary>
	public class Window : Toplevel, IEnumerable {
		View contentView;
		ustring title;

		/// <summary>
		/// The title to be displayed for this window.
		/// </summary>
		/// <value>The title.</value>
		public ustring Title {
			get => title;
			set {
				title = value;
				SetNeedsDisplay ();
			}
		}

		class ContentView : View {
			public ContentView (Rect frame) : base (frame) { }
			public ContentView () : base () { }
#if false
			public override void Redraw (Rect region)
			{
				Driver.SetAttribute (ColorScheme.Focus);

				for (int y = 0; y < Frame.Height; y++) {
					Move (0, y);
					for (int x = 0; x < Frame.Width; x++) {

						Driver.AddRune ('x');
					}
				}
			}
#endif
		}

		/// <summary>
		/// Initializes a new instance of the <see cref="T:Terminal.Gui.Gui.Window"/> class with an optional title and a set frame.
		/// </summary>
		/// <param name="frame">Frame.</param>
		/// <param name="title">Title.</param>
		public Window (Rect frame, ustring title = null) : this (frame, title, padding: 0)
		{
		}

		/// <summary>
		/// Initializes a new instance of the <see cref="T:Terminal.Gui.Window"/> class with an optional title.
		/// </summary>
		/// <param name="title">Title.</param>
		public Window (ustring title = null) : this (title, padding: 0)
		{
		}

		int padding;
		/// <summary>
		/// Initializes a new instance of the <see cref="T:Terminal.Gui.Window"/> with
		/// the specified frame for its location, with the specified border 
		/// an optional title.
		/// </summary>
		/// <param name="frame">Frame.</param>
		/// <param name="padding">Number of characters to use for padding of the drawn frame.</param>
		/// <param name="title">Title.</param>
		public Window (Rect frame, ustring title = null, int padding = 0) : base (frame)
		{
			this.Title = title;
			int wb = 2 * (1 + padding);
			this.padding = padding;
			var cFrame = new Rect (1 + padding, 1 + padding, frame.Width - wb, frame.Height - wb);
			contentView = new ContentView (cFrame);
			base.Add (contentView);
		}

		/// <summary>
		/// Initializes a new instance of the <see cref="T:Terminal.Gui.Window"/> with
		/// the specified frame for its location, with the specified border 
		/// an optional title.
		/// </summary>
		/// <param name="padding">Number of characters to use for padding of the drawn frame.</param>
		/// <param name="title">Title.</param>
		public Window (ustring title = null, int padding = 0) : base ()
		{
			this.Title = title;
			int wb = 1 + padding;
			this.padding = padding;
 			contentView = new ContentView () {
				X = wb,
				Y = wb,
				Width = Dim.Fill (wb),
				Height = Dim.Fill (wb)
			};
			base.Add (contentView);
		}

		/// <summary>
		/// Enumerates the various views in the ContentView.
		/// </summary>
		/// <returns>The enumerator.</returns>
		public new IEnumerator GetEnumerator ()
		{
			return contentView.GetEnumerator ();
		}

		void DrawFrame ()
		{
			DrawFrame (new Rect (0, 0, Frame.Width, Frame.Height), padding, fill: true);
		}

		/// <summary>
		/// Add the specified view to the ContentView.
		/// </summary>
		/// <param name="view">View to add to the window.</param>
		public override void Add (View view)
		{
			contentView.Add (view);
			if (view.CanFocus)
				CanFocus = true;
		}


		/// <summary>
		///   Removes a widget from this container.
		/// </summary>
		/// <remarks>
		/// </remarks>
		public override void Remove (View view)
		{
			if (view == null)
				return;

			SetNeedsDisplay ();
			var touched = view.Frame;
			contentView.Remove (view);

			if (contentView.InternalSubviews.Count < 1)
				this.CanFocus = false;
		}

		/// <summary>
		///   Removes all widgets from this container.
		/// </summary>
		/// <remarks>
		/// </remarks>
		public override void RemoveAll ()
		{
			contentView.RemoveAll ();
		}

		public override void Redraw (Rect bounds)
		{
			if (!NeedDisplay.IsEmpty) {
				Driver.SetAttribute (ColorScheme.Normal);
				DrawFrame ();
				if (HasFocus)
					Driver.SetAttribute (ColorScheme.Normal);
				var width = Frame.Width;
				if (Title != null && width > 4) {
					Move (1+padding, padding);
					Driver.AddRune (' ');
					var str = Title.Length > width ? Title [0, width-4] : Title;
					Driver.AddStr (str);
					Driver.AddRune (' ');
				}
				Driver.SetAttribute (ColorScheme.Normal);
			}
			contentView.Redraw (contentView.Bounds);
			ClearNeedsDisplay ();
		}

#if true
		// 
		// It does not look like the event is raised on clicked-drag
		// need to figure that out.
		//
		Point? dragPosition;
		public override bool MouseEvent(MouseEvent mouseEvent)
		{
			// The code is currently disabled, because the 
			// Driver.UncookMouse does not seem to have an effect if there is 
			// a pending mouse event activated.
			if (true)
				return false;

			if ((mouseEvent.Flags == MouseFlags.Button1Pressed|| mouseEvent.Flags == MouseFlags.Button4Pressed)){

				if (dragPosition.HasValue) {
					var dx = mouseEvent.X - dragPosition.Value.X;
					var dy = mouseEvent.Y - dragPosition.Value.Y;

					var nx = Frame.X + dx;
					var ny = Frame.Y + dy;
					if (nx < 0)
						nx = 0;
					if (ny < 0)
						ny = 0;

					//Demo.ml2.Text = $"{dx},{dy}";
					dragPosition = new Point (mouseEvent.X, mouseEvent.Y);

					// TODO: optimize, only SetNeedsDisplay on the before/after regions.
					if (SuperView == null)
						Application.Refresh ();
					else
						SuperView.SetNeedsDisplay ();
					Frame = new Rect (nx, ny, Frame.Width, Frame.Height);
					SetNeedsDisplay ();
					return true;
				} else {
					// Only start grabbing if the user clicks on the title bar.
					if (mouseEvent.Y == 0) {
						dragPosition = new Point (mouseEvent.X, mouseEvent.Y);
						Application.GrabMouse (this);
					}

					//Demo.ml2.Text = $"Starting at {dragPosition}";
					return true;
				}
			}

			if (mouseEvent.Flags == MouseFlags.Button1Released) {
				Application.UngrabMouse ();
				Driver.UncookMouse ();

				dragPosition = null;
				//Driver.StopReportingMouseMoves ();
			}

			//Demo.ml.Text = me.ToString ();
			return false;
		}
#endif
	}

	/// <summary>
	/// The application driver for gui.cs
	/// </summary>
	/// <remarks>
	///   <para>
	///     You can hook up to the Iteration event to have your method 
	///     invoked on each iteration of the mainloop.
	///   </para>
	///   <para>
	///     Creates a mainloop to process input events, handle timers and
	///     other sources of data.   It is accessible via the MainLoop property.
	///   </para>
	///   <para>
	///     When invoked sets the SynchronizationContext to one that is tied
	///     to the mainloop, allowing user code to use async/await.
	///   </para>
	/// </remarks>
	public static class Application {
		/// <summary>
		/// The current Console Driver in use.
		/// </summary>
		public static ConsoleDriver Driver;

		/// <summary>
		/// The Toplevel object used for the application on startup.
		/// </summary>
		/// <value>The top.</value>
		public static Toplevel Top { get; private set; }

		/// <summary>
		/// The current toplevel object.   This is updated when Application.Run enters and leaves and points to the current toplevel.
		/// </summary>
		/// <value>The current.</value>
		public static Toplevel Current { get; private set; }

		/// <summary>
		/// The mainloop driver for the applicaiton
		/// </summary>
		/// <value>The main loop.</value>
		public static Mono.Terminal.MainLoop MainLoop { get; private set; }

		static Stack<Toplevel> toplevels = new Stack<Toplevel> ();

		/// <summary>
		///   This event is raised on each iteration of the
		///   main loop. 
		/// </summary>
		/// <remarks>
		///   See also <see cref="Timeout"/>
		/// </remarks>
		static public event EventHandler Iteration;

		/// <summary>
		/// Returns a rectangle that is centered in the screen for the provided size.
		/// </summary>
		/// <returns>The centered rect.</returns>
		/// <param name="size">Size for the rectangle.</param>
		public static Rect MakeCenteredRect (Size size)
		{
			return new Rect (new Point ((Driver.Cols - size.Width) / 2, (Driver.Rows - size.Height) / 2), size);
		}

		//
		// provides the sync context set while executing code in gui.cs, to let
		// users use async/await on their code
		//
		class MainLoopSyncContext : SynchronizationContext {
			Mono.Terminal.MainLoop mainLoop;

			public MainLoopSyncContext (Mono.Terminal.MainLoop mainLoop)
			{
				this.mainLoop = mainLoop;
			}

			public override SynchronizationContext CreateCopy ()
			{
				return new MainLoopSyncContext (MainLoop);
			}

			public override void Post (SendOrPostCallback d, object state)
			{
				mainLoop.AddIdle (() => {
					d (state);
					return false;
				});
			}

			public override void Send (SendOrPostCallback d, object state)
			{
				mainLoop.Invoke (() => {
					d (state);
				});
			}
		}

		/// <summary>
		/// If set, it forces the use of the System.Console-based driver.
		/// </summary>
		public static bool UseSystemConsole;

		/// <summary>
		/// Initializes the Application
		/// </summary>
		public static void Init () => Init (() => Toplevel.Create ());

<<<<<<< HEAD
		internal static bool _initialized = false;
=======
		static bool _initialized = false;
>>>>>>> 4a329837

		/// <summary>
		/// Initializes the Application
		/// </summary>
		static void Init (Func<Toplevel> topLevelFactory)
		{
			if (_initialized) return;
<<<<<<< HEAD
=======
			_initialized = true;
>>>>>>> 4a329837

			var p = Environment.OSVersion.Platform;
			Mono.Terminal.IMainLoopDriver mainLoopDriver;

			if (UseSystemConsole) {
				mainLoopDriver = new Mono.Terminal.NetMainLoop ();
				Driver = new NetDriver ();
			} else if (p == PlatformID.Win32NT || p == PlatformID.Win32S || p == PlatformID.Win32Windows){
				var windowsDriver = new WindowsDriver ();
				mainLoopDriver = windowsDriver;
				Driver = windowsDriver;
			} else {
				mainLoopDriver = new Mono.Terminal.UnixMainLoop ();
				Driver = new CursesDriver ();
			}
			Driver.Init (TerminalResized);
			MainLoop = new Mono.Terminal.MainLoop (mainLoopDriver);
			SynchronizationContext.SetSynchronizationContext (new MainLoopSyncContext (MainLoop));
			Top = topLevelFactory ();
			Current = Top;
			_initialized = true;
		}

		/// <summary>
		/// Captures the execution state for the provided TopLevel view.
		/// </summary>
		public class RunState : IDisposable {
			internal RunState (Toplevel view)
			{
				Toplevel = view;
			}
			internal Toplevel Toplevel;

			/// <summary>
			/// Releases alTop = l resource used by the <see cref="T:Terminal.Gui.Application.RunState"/> object.
			/// </summary>
			/// <remarks>Call <see cref="Dispose()"/> when you are finished using the <see cref="T:Terminal.Gui.Application.RunState"/>. The
			/// <see cref="Dispose()"/> method leaves the <see cref="T:Terminal.Gui.Application.RunState"/> in an unusable state. After
			/// calling <see cref="Dispose()"/>, you must release all references to the
			/// <see cref="T:Terminal.Gui.Application.RunState"/> so the garbage collector can reclaim the memory that the
			/// <see cref="T:Terminal.Gui.Application.RunState"/> was occupying.</remarks>
			public void Dispose ()
			{
				Dispose (true);
				GC.SuppressFinalize (this);
			}

			/// <summary>
			/// Dispose the specified disposing.
			/// </summary>
			/// <returns>The dispose.</returns>
			/// <param name="disposing">If set to <c>true</c> disposing.</param>
			protected virtual void Dispose (bool disposing)
			{
				if (Toplevel != null) {
					End (Toplevel);
					Toplevel = null;
				}
			}
		}

		static void ProcessKeyEvent (KeyEvent ke)
		{
			var chain = toplevels.ToList();
			foreach (var topLevel in chain) {
				if (topLevel.ProcessHotKey (ke))
					return;
				if (topLevel.Modal)
					break;
			}

			foreach (var topLevel in chain) {
				if (topLevel.ProcessKey (ke))
					return;
				if (topLevel.Modal)
					break;
			}

			foreach (var topLevel in chain) {
				// Process the key normally
				if (topLevel.ProcessColdKey (ke))
					return;
				if (topLevel.Modal)
					break;
			}
		}

		static View FindDeepestView (View start, int x, int y, out int resx, out int resy)
		{
			var startFrame = start.Frame;

			if (!startFrame.Contains (x, y)) {
				resx = 0;
				resy = 0;
				return null;
			}

			if (start.InternalSubviews != null){
				int count = start.InternalSubviews.Count;
				if (count > 0) {
					var rx = x - startFrame.X;
					var ry = y - startFrame.Y;
					for (int i = count - 1; i >= 0; i--) {
						View v = start.InternalSubviews [i];
						if (v.Frame.Contains (rx, ry)) {
							var deep = FindDeepestView (v, rx, ry, out resx, out resy);
							if (deep == null)
								return v;
							return deep;
						}
					}
				}
			}
			resx = x-startFrame.X;
			resy = y-startFrame.Y;
			return start;
		}

		static View mouseGrabView;

		/// <summary>
		/// Grabs the mouse, forcing all mouse events to be routed to the specified view until UngrabMouse is called.
		/// </summary>
		/// <returns>The grab.</returns>
		/// <param name="view">View that will receive all mouse events until UngrabMouse is invoked.</param>
		public static void GrabMouse (View view)
		{
			if (view == null)
				return;
			mouseGrabView = view;
			Driver.UncookMouse ();
		}

		/// <summary>
		/// Releases the mouse grab, so mouse events will be routed to the view on which the mouse is.
		/// </summary>
		public static void UngrabMouse ()
		{
			mouseGrabView = null;
			Driver.CookMouse ();
		}

		/// <summary>
		/// Merely a debugging aid to see the raw mouse events
		/// </summary>
		static public Action<MouseEvent> RootMouseEvent;

		static void ProcessMouseEvent (MouseEvent me)
		{
			RootMouseEvent?.Invoke (me);
			if (mouseGrabView != null) {
				var newxy = mouseGrabView.ScreenToView (me.X, me.Y);
				var nme = new MouseEvent () {
					X = newxy.X,
					Y = newxy.Y,
					Flags = me.Flags
				};
				mouseGrabView.MouseEvent (me);
				return;
			}

			int rx, ry;
			var view = FindDeepestView (Current, me.X, me.Y, out rx, out ry);
			if (view != null) {
				if (!view.WantMousePositionReports && me.Flags == MouseFlags.ReportMousePosition)
					return;

				var nme = new MouseEvent () {
					X = rx,
					Y = ry,
					Flags = me.Flags
				};
				// Should we bubbled up the event, if it is not handled?
				view.MouseEvent (nme);
			}
		}

		/// <summary>
		/// Building block API: Prepares the provided toplevel for execution.
		/// </summary>
		/// <returns>The runstate handle that needs to be passed to the End() method upon completion.</returns>
		/// <param name="toplevel">Toplevel to prepare execution for.</param>
		/// <remarks>
		///  This method prepares the provided toplevel for running with the focus,
		///  it adds this to the list of toplevels, sets up the mainloop to process the 
		///  event, lays out the subviews, focuses the first element, and draws the
		///  toplevel in the screen.   This is usually followed by executing
		///  the <see cref="RunLoop"/> method, and then the <see cref="End(RunState)"/> method upon termination which will
		///   undo these changes.
		/// </remarks>
		static public RunState Begin (Toplevel toplevel)
		{
			if (toplevel == null)
				throw new ArgumentNullException (nameof (toplevel));
			var rs = new RunState (toplevel);

			Init ();
			if (toplevel is ISupportInitializeNotification initializableNotification && 
			    !initializableNotification.IsInitialized) {
				initializableNotification.BeginInit();
				initializableNotification.EndInit();
			} else if (toplevel is ISupportInitialize initializable) {
				initializable.BeginInit();
				initializable.EndInit();
			}
			toplevels.Push (toplevel);
			Current = toplevel;
			Driver.PrepareToRun (MainLoop, ProcessKeyEvent, ProcessMouseEvent);
			if (toplevel.LayoutStyle == LayoutStyle.Computed)
				toplevel.RelativeLayout (new Rect (0, 0, Driver.Cols, Driver.Rows));
			toplevel.LayoutSubviews ();
			toplevel.WillPresent ();
			Redraw (toplevel);
			toplevel.PositionCursor ();
			Driver.Refresh ();

			return rs;
		}

		/// <summary>
		/// Building block API: completes the exection of a Toplevel that was started with Begin.
		/// </summary>
		/// <param name="runState">The runstate returned by the <see cref="Begin(Toplevel)"/> method.</param>
		static public void End (RunState runState)
		{
			if (runState == null)
				throw new ArgumentNullException (nameof (runState));

			runState.Dispose ();
		}

		public static void Shutdown ()
		{
			Driver.End ();
			_initialized = false;
		}

		static void Redraw (View view)
		{
			view.Redraw (view.Bounds);
			Driver.Refresh ();
		}

		static void Refresh (View view)
		{
			view.Redraw (view.Bounds);
			Driver.Refresh ();
		}

		/// <summary>
		/// Triggers a refresh of the entire display.
		/// </summary>
		public static void Refresh ()
		{
			Driver.UpdateScreen ();
			View last = null;
			foreach (var v in toplevels.Reverse ()) {
				v.SetNeedsDisplay ();
				v.Redraw (v.Bounds);
				last = v;
			}
			last?.PositionCursor ();
			Driver.Refresh ();
		}

		internal static void End (View view)
		{
			if (toplevels.Peek () != view)
				throw new ArgumentException ("The view that you end with must be balanced");
			toplevels.Pop ();
			if (toplevels.Count == 0)
				Shutdown ();
			else
			{
				Current = toplevels.Peek();
				Refresh ();
			}
		}

		/// <summary>
		///   Building block API: Runs the main loop for the created dialog
		/// </summary>
		/// <remarks>
		///   Use the wait parameter to control whether this is a
		///   blocking or non-blocking call.   
		/// </remarks>
		/// <param name="state">The state returned by the Begin method.</param>
		/// <param name="wait">By default this is true which will execute the runloop waiting for events, if you pass false, you can use this method to run a single iteration of the events.</param>
		public static void RunLoop (RunState state, bool wait = true)
		{
			if (state == null)
				throw new ArgumentNullException (nameof (state));
			if (state.Toplevel == null)
				throw new ObjectDisposedException ("state");

			for (state.Toplevel.Running = true; state.Toplevel.Running;) {
				if (MainLoop.EventsPending (wait)) {
					MainLoop.MainIteration ();
					if (Iteration != null)
						Iteration (null, EventArgs.Empty);
				} else if (wait == false)
					return;
				if (!state.Toplevel.NeedDisplay.IsEmpty || state.Toplevel.childNeedsDisplay) {
					state.Toplevel.Redraw (state.Toplevel.Bounds);
					if (DebugDrawBounds)
						DrawBounds (state.Toplevel);
					state.Toplevel.PositionCursor ();
					Driver.Refresh ();
				} else if (CheckLayoutNeeded (state.Toplevel)) {
					TerminalResized ();
					layoutNeeded = false;
				} else
					Driver.UpdateCursor ();
			}
		}

		static bool layoutNeeded;
		static bool CheckLayoutNeeded (View view)
		{
			if (view.layoutNeeded)
				return layoutNeeded = view.layoutNeeded;		
			
			for (int i = 0; view.Subviews.Count > i; i++) {
				CheckLayoutNeeded (view.Subviews [i]);
				if (layoutNeeded)
					return layoutNeeded;
			}
			return layoutNeeded;
		}

		internal static bool DebugDrawBounds;

		// Need to look into why this does not work properly.
		static void DrawBounds (View v)
		{
			v.DrawFrame (v.Frame, padding: 0, fill: false);
			if (v.InternalSubviews != null && v.InternalSubviews.Count > 0)
				foreach (var sub in v.InternalSubviews)
					DrawBounds (sub);
		}

		/// <summary>
		/// Runs the application with the built-in toplevel view
		/// </summary>
		public static void Run ()
		{
			Run (Top);
		}

		/// <summary>
		/// Runs the application with a new instance of the specified toplevel view
		/// </summary>
		public static void Run<T> () where T : Toplevel, new()
		{
			Init (() => new T());
			Run (Top);
		}

		/// <summary>
		///   Runs the main loop on the given container.
		/// </summary>
		/// <remarks>
		///   <para>
		///     This method is used to start processing events
		///     for the main application, but it is also used to
		///     run modal dialog boxes.
		///   </para>
		///   <para>
		///     To make a toplevel stop execution, set the "Running"
		///     property to false.
		///   </para>
		///   <para>
		///     This is equivalent to calling Begin on the toplevel view, followed by RunLoop with the
		///     returned value, and then calling end on the return value.
		///   </para>
		///   <para>
		///     Alternatively, if your program needs to control the main loop and needs to 
		///     process events manually, you can invoke Begin to set things up manually and then
		///     repeatedly call RunLoop with the wait parameter set to false.   By doing this
		///     the RunLoop method will only process any pending events, timers, idle handlers and
		///     then return control immediately.
		///   </para>
		/// </remarks>
		public static void Run (Toplevel view)
		{
			var runToken = Begin (view);
			RunLoop (runToken);
			End (runToken);
		}

		/// <summary>
		/// Stops running the most recent toplevel
		/// </summary>
		public static void RequestStop ()
		{
			Current.Running = false;
		}

		static void TerminalResized ()
		{
			var full = new Rect (0, 0, Driver.Cols, Driver.Rows);
			Driver.Clip = full;
			foreach (var t in toplevels) {
				t.RelativeLayout (full);
				t.LayoutSubviews ();
			}
			Refresh ();
		}
	}
}<|MERGE_RESOLUTION|>--- conflicted
+++ resolved
@@ -1741,11 +1741,7 @@
 		/// </summary>
 		public static void Init () => Init (() => Toplevel.Create ());
 
-<<<<<<< HEAD
 		internal static bool _initialized = false;
-=======
-		static bool _initialized = false;
->>>>>>> 4a329837
 
 		/// <summary>
 		/// Initializes the Application
@@ -1753,10 +1749,6 @@
 		static void Init (Func<Toplevel> topLevelFactory)
 		{
 			if (_initialized) return;
-<<<<<<< HEAD
-=======
-			_initialized = true;
->>>>>>> 4a329837
 
 			var p = Environment.OSVersion.Platform;
 			Mono.Terminal.IMainLoopDriver mainLoopDriver;
@@ -2077,8 +2069,8 @@
 		static bool CheckLayoutNeeded (View view)
 		{
 			if (view.layoutNeeded)
-				return layoutNeeded = view.layoutNeeded;		
-			
+				return layoutNeeded = view.layoutNeeded;
+
 			for (int i = 0; view.Subviews.Count > i; i++) {
 				CheckLayoutNeeded (view.Subviews [i]);
 				if (layoutNeeded)
