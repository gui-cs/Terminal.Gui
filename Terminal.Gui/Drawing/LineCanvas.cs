--- conflicted
+++ resolved
@@ -303,14 +303,11 @@
 				bool doubleHorizontal = intersects.Any (l => l.Line.Orientation == Orientation.Horizontal && l.Line.Style == LineStyle.Double);
 				bool doubleVertical = intersects.Any (l => l.Line.Orientation == Orientation.Vertical && l.Line.Style == LineStyle.Double);
 
-<<<<<<< HEAD
 				bool thickHorizontal = intersects.Any (l => l.Line.Orientation == Orientation.Horizontal && (
 					l.Line.Style == LineStyle.Thick || l.Line.Style == LineStyle.ThickDashed || l.Line.Style == LineStyle.ThickDotted));
 				bool thickVertical = intersects.Any (l => l.Line.Orientation == Orientation.Vertical && (
 					l.Line.Style == LineStyle.Thick || l.Line.Style == LineStyle.ThickDashed || l.Line.Style == LineStyle.ThickDotted));
 
-=======
->>>>>>> b4552ee1
 				if (doubleHorizontal) {
 					return doubleVertical ? doubleBoth : doubleH;
 				}
