--- conflicted
+++ resolved
@@ -427,10 +427,7 @@
 		/// <param name="color">The color.</param>
 		public Attribute (Color color) : this (color, color) { }
 
-<<<<<<< HEAD
-=======
-
->>>>>>> 43c69a49
+
 		/// <summary>
 		/// Compares two attributes for equality.
 		/// </summary>
