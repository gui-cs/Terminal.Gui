--- conflicted
+++ resolved
@@ -419,23 +419,6 @@
 		/// </summary>
 		/// <param name="color">The color.</param>
 		public Attribute (Color color) : this (color, color) { }
-<<<<<<< HEAD
-=======
-
-		/// <inheritdoc />
-		public override bool Equals (object obj)
-		{
-			return obj is Attribute other && Equals (other);
-		}
-
-		/// <inheritdoc />
-		public bool Equals (Attribute other)
-		{
-			return Value == other.Value &&
-				Foreground == other.Foreground &&
-				Background == other.Background;
-		}
->>>>>>> b071793a
 
 		/// <inheritdoc />
 		public override int GetHashCode () => HashCode.Combine (Value, Foreground, Background);
@@ -456,7 +439,6 @@
 		/// <returns></returns>
 		public static bool operator != (Attribute left, Attribute right) => !(left == right);
 
-<<<<<<< HEAD
 		/// <inheritdoc />
 		public override bool Equals (object obj)
 		{
@@ -476,8 +458,6 @@
 		/// <inheritdoc />
 		public override int GetHashCode () => HashCode.Combine (Value, Foreground, Background, TrueColorForeground, TrueColorBackground);
 
-=======
->>>>>>> b071793a
 		/// <summary>
 		/// Creates an <see cref="Attribute"/> from the specified foreground and background colors.
 		/// </summary>
