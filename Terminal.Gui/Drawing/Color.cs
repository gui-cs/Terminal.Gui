﻿global using Attribute = Terminal.Gui.Attribute;
using System;
using System.Collections.Generic;
using System.Collections.Immutable;
using System.Diagnostics.CodeAnalysis;
using System.Linq;
using System.Runtime.CompilerServices;
using System.Text.Json.Serialization;
using System.Text.RegularExpressions;

namespace Terminal.Gui;
/// <summary>
/// Defines the 16 legacy color names and values that can be used to set the
/// foreground and background colors in Terminal.Gui apps. Used with <see cref="Color"/>.
/// </summary>
/// <remarks>
/// <para>
/// These colors match the 16 colors defined for ANSI escape sequences for 4-bit (16) colors.
/// </para>
/// <para>
/// For terminals that support 24-bit color (TrueColor), the RGB values for each of these colors can be configured using the
/// <see cref="Color.Colors"/> property.
/// </para>
/// </remarks>
public enum ColorName {
	/// <summary>
<<<<<<< HEAD
	/// Defines the 16 legacy color names and values that can be used to set the
	/// foreground and background colors in Terminal.Gui apps. Used with <see cref="Color"/>.
	/// </summary>
	/// <remarks>
	/// <para>
	/// These colors match the 16 colors defined for ANSI escape sequences for 4-bit (16) colors.
	/// </para>
	/// <para>
	/// For terminals that support 24-bit color (TrueColor), the RGB values for each of these colors can be configured using the
	/// <see cref="Color.Colors"/> property.
	/// </para>
	/// </remarks>
	public enum ColorNames {
		/// <summary>
		/// The black color. ANSI escape sequence: <c>\u001b[30m</c>.
		/// </summary>
		Black,
		/// <summary>
		/// The blue color. ANSI escape sequence: <c>\u001b[34m</c>.
		/// </summary>
		Blue,
		/// <summary>
		/// The green color. ANSI escape sequence: <c>\u001b[32m</c>.
		/// </summary>
		Green,
		/// <summary>
		/// The cyan color. ANSI escape sequence: <c>\u001b[36m</c>.
		/// </summary>
		Cyan,
		/// <summary>
		/// The red color. ANSI escape sequence: <c>\u001b[31m</c>.
		/// </summary>
		Red,
		/// <summary>
		/// The magenta color. ANSI escape sequence: <c>\u001b[35m</c>.
		/// </summary>
		Magenta,
		/// <summary>
		/// The yellow color (also known as Brown). ANSI escape sequence: <c>\u001b[33m</c>.
		/// </summary>
		Yellow,
		/// <summary>
		/// The gray color (also known as White). ANSI escape sequence: <c>\u001b[37m</c>.
		/// </summary>
		Gray,
		/// <summary>
		/// The dark gray color (also known as Bright Black). ANSI escape sequence: <c>\u001b[30;1m</c>.
		/// </summary>
		DarkGray,
		/// <summary>
		/// The bright blue color. ANSI escape sequence: <c>\u001b[34;1m</c>.
		/// </summary>
		BrightBlue,
		/// <summary>
		/// The bright green color. ANSI escape sequence: <c>\u001b[32;1m</c>.
		/// </summary>
		BrightGreen,
		/// <summary>
		/// The bright cyan color. ANSI escape sequence: <c>\u001b[36;1m</c>.
		/// </summary>
		BrightCyan,
		/// <summary>
		/// The bright red color. ANSI escape sequence: <c>\u001b[31;1m</c>.
		/// </summary>
		BrightRed,
		/// <summary>
		/// The bright magenta color. ANSI escape sequence: <c>\u001b[35;1m</c>.
		/// </summary>
		BrightMagenta,
		/// <summary>
		/// The bright yellow color. ANSI escape sequence: <c>\u001b[33;1m</c>.
		/// </summary>
		BrightYellow,
		/// <summary>
		/// The White color (also known as Bright White). ANSI escape sequence: <c>\u001b[37;1m</c>.
		/// </summary>
		White
	}

	/// <summary>
	/// Represents a 24-bit color. Provides automatic mapping between the legacy 4-bit (16 color) system and 24-bit colors (see <see cref="ColorName"/>).
	/// Used with <see cref="Attribute"/>. 
	/// </summary>
	[JsonConverter (typeof (ColorJsonConverter))]
	public class Color : IEquatable<Color> {

		/// <summary>
		/// Initializes a new instance of the <see cref="Color"/> class.
		/// </summary>
		/// <param name="red">The red 8-bits.</param>
		/// <param name="green">The green 8-bits.</param>
		/// <param name="blue">The blue 8-bits.</param>
		/// <param name="alpha">Optional; defaults to 0xFF. The Alpha channel is not supported by Terminal.Gui.</param>
		public Color (int red, int green, int blue, int alpha = 0xFF)
		{
			R = red;
			G = green;
			B = blue;
			A = alpha;
		}

		/// <summary>
		/// Initializes a new instance of the <see cref="Color"/> class with an encoded 24-bit color value.
		/// </summary>
		/// <param name="rgba">The encoded 24-bit color value (see <see cref="Rgba"/>).</param>
		public Color (int rgba)
		{
			Rgba = rgba;
		}

		/// <summary>
		/// Initializes a new instance of the <see cref="Color"/> color from a legacy 16-color value.
		/// </summary>
		/// <param name="colorName">The 16-color value.</param>
		public Color (ColorNames colorName)
		{
			var c = Color.FromColorName (colorName);
			R = c.R;
			G = c.G;
			B = c.B;
			A = c.A;
		}

		/// <summary>
		/// Initializes a new instance of the <see cref="Color"/> color from string. See <see cref="TryParse(string, out Color)"/> for details.
		/// </summary>
		/// <param name="colorString"></param>
		/// <exception cref="Exception"></exception>
		public Color (string colorString)
		{
			if (!TryParse (colorString, out var c)) {
				throw new ArgumentOutOfRangeException (nameof (colorString));
			}
			R = c.R;
			G = c.G;
			B = c.B;
			A = c.A;
		}

		/// <summary>
		/// Initializes a new instance of the <see cref="Color"/>.
		/// </summary>
		public Color ()
		{
			R = 0;
			G = 0;
			B = 0;
			A = 0xFF;
		}

		/// <summary>
		/// Red color component.
		/// </summary>
		public int R { get; set; }
		/// <summary>
		/// Green color component.
		/// </summary>
		public int G { get; set; }
		/// <summary>
		/// Blue color component.
		/// </summary>
		public int B { get; set; }

		/// <summary>
		/// Alpha color component.
		/// </summary>
		/// <remarks>
		/// The Alpha channel is not supported by Terminal.Gui.
		/// </remarks>
		public int A { get; set; } = 0xFF; // Not currently supported; here for completeness.

		/// <summary>
		/// Gets or sets the color value encoded as ARGB32.
		/// <code>
		/// (&lt;see cref="A"/&gt; &lt;&lt; 24) | (&lt;see cref="R"/&gt; &lt;&lt; 16) | (&lt;see cref="G"/&gt; &lt;&lt; 8) | &lt;see cref="B"/&gt;
		/// </code>
		/// </summary>
		public int Rgba {
			get => (A << 24) | (R << 16) | (G << 8) | B;
			set {
				A = (byte)((value >> 24) & 0xFF);
				R = (byte)((value >> 16) & 0xFF);
				G = (byte)((value >> 8) & 0xFF);
				B = (byte)(value & 0xFF);
			}
		}

		// TODO: Make this map configurable via ConfigurationManager
		// TODO: This does not need to be a Dictionary, but can be an 16 element array.
		/// <summary>
		/// Maps legacy 16-color values to the corresponding 24-bit RGB value.
		/// </summary>
		internal static ImmutableDictionary<Color, ColorNames> _colorToNameMap = new Dictionary<Color, ColorNames> () {
			// using "Windows 10 Console/PowerShell 6" here: https://i.stack.imgur.com/9UVnC.png
			// See also: https://en.wikipedia.org/wiki/ANSI_escape_code
			{ new Color (12, 12, 12),ColorNames.Black },
			{ new Color (0, 55, 218),ColorNames.Blue },
			{ new Color (19, 161, 14),ColorNames.Green},
			{ new Color (58, 150, 221),ColorNames.Cyan},
			{ new Color (197, 15, 31),ColorNames.Red},
			{ new Color (136, 23, 152),ColorNames.Magenta},
			{ new Color (128, 64, 32),ColorNames.Yellow},
			{ new Color (204, 204, 204),ColorNames.Gray},
			{ new Color (118, 118, 118),ColorNames.DarkGray},
			{ new Color (59, 120, 255),ColorNames.BrightBlue},
			{ new Color (22, 198, 12),ColorNames.BrightGreen},
			{ new Color (97, 214, 214),ColorNames.BrightCyan},
			{ new Color (231, 72, 86),ColorNames.BrightRed},
			{ new Color (180, 0, 158),ColorNames.BrightMagenta },
			{ new Color (249, 241, 165),ColorNames.BrightYellow},
			{ new Color (242, 242, 242),ColorNames.White},
		}.ToImmutableDictionary ();

		[SerializableConfigurationProperty (Scope = typeof (SettingsScope), OmitClassName = true)]
		//[JsonConverter (typeof (DictionaryJsonConverter<string>))]
		public static Dictionary<ColorNames, string> Colors {
			get {
				// Transform _colorToNameMap into a Dictionary<ColorNames,string>
				return _colorToNameMap.ToDictionary (kvp => kvp.Value, kvp => $"#{kvp.Key.R:X2}{kvp.Key.G:X2}{kvp.Key.B:X2}");
			}
			set {
				// Transform Dictionary<ColorNames,string> into _colorToNameMap
				var newMap = value.ToDictionary (kvp => new Color (kvp.Value), kvp => {
					if (Enum.TryParse<ColorNames> (kvp.Key.ToString(), ignoreCase: true, out ColorNames colorName)) {
						return colorName;
					}
					throw new ArgumentException ($"Invalid color name: {kvp.Key}");
				});
				_colorToNameMap = newMap.ToImmutableDictionary ();
			}
		}

		/// <summary>
		/// Converts a legacy <see cref="ColorNames"/> to a 24-bit <see cref="Color"/>.
		/// </summary>
		/// <param name="consoleColor">The <see cref="Color"/> to convert.</param>
		/// <returns></returns>
		private static Color FromColorName (ColorNames consoleColor) => _colorToNameMap.FirstOrDefault (x => x.Value == consoleColor).Key;

		// Iterates through the entries in the _colorNames dictionary, calculates the
		// Euclidean distance between the input color and each dictionary color in RGB space,
		// and keeps track of the closest entry found so far. The function returns a KeyValuePair
		// representing the closest color entry and its associated color name.
		internal static ColorNames FindClosestColor (Color inputColor)
		{
			ColorNames closestColor = ColorNames.Black; // Default to Black
			double closestDistance = double.MaxValue;

			foreach (var colorEntry in _colorToNameMap) {
				var distance = CalculateColorDistance (inputColor, colorEntry.Key);
				if (distance < closestDistance) {
					closestDistance = distance;
					closestColor = colorEntry.Value;
				}
			}

			return closestColor;
		}

		private static double CalculateColorDistance (Color color1, Color color2)
		{
			// Calculate the Euclidean distance between two colors
			var deltaR = (double)color1.R - (double)color2.R;
			var deltaG = (double)color1.G - (double)color2.G;
			var deltaB = (double)color1.B - (double)color2.B;

			return Math.Sqrt (deltaR * deltaR + deltaG * deltaG + deltaB * deltaB);
		}

		/// <summary>
		/// Gets or sets the <see cref="Color"/> using a legacy 16-color <see cref="ColorNames"/> value.
		/// </summary>
		/// <remarks>
		/// Get returns the <see cref="ColorName"/> of the closest 24-bit color value. Set sets the RGB value using a hard-coded map.
		/// </remarks>
		public ColorNames ColorName {
			get => FindClosestColor (this);
			set {

				var c = FromColorName (value);
				R = c.R;
				G = c.G;
				B = c.B;
				A = c.A;
			}
=======
	/// The black color. ANSI escape sequence: <c>\u001b[30m</c>.
	/// </summary>
	Black,
	/// <summary>
	/// The blue color. ANSI escape sequence: <c>\u001b[34m</c>.
	/// </summary>
	Blue,
	/// <summary>
	/// The green color. ANSI escape sequence: <c>\u001b[32m</c>.
	/// </summary>
	Green,
	/// <summary>
	/// The cyan color. ANSI escape sequence: <c>\u001b[36m</c>.
	/// </summary>
	Cyan,
	/// <summary>
	/// The red color. ANSI escape sequence: <c>\u001b[31m</c>.
	/// </summary>
	Red,
	/// <summary>
	/// The magenta color. ANSI escape sequence: <c>\u001b[35m</c>.
	/// </summary>
	Magenta,
	/// <summary>
	/// The yellow color (also known as Brown). ANSI escape sequence: <c>\u001b[33m</c>.
	/// </summary>
	Yellow,
	/// <summary>
	/// The gray color (also known as White). ANSI escape sequence: <c>\u001b[37m</c>.
	/// </summary>
	Gray,
	/// <summary>
	/// The dark gray color (also known as Bright Black). ANSI escape sequence: <c>\u001b[30;1m</c>.
	/// </summary>
	DarkGray,
	/// <summary>
	/// The bright blue color. ANSI escape sequence: <c>\u001b[34;1m</c>.
	/// </summary>
	BrightBlue,
	/// <summary>
	/// The bright green color. ANSI escape sequence: <c>\u001b[32;1m</c>.
	/// </summary>
	BrightGreen,
	/// <summary>
	/// The bright cyan color. ANSI escape sequence: <c>\u001b[36;1m</c>.
	/// </summary>
	BrightCyan,
	/// <summary>
	/// The bright red color. ANSI escape sequence: <c>\u001b[31;1m</c>.
	/// </summary>
	BrightRed,
	/// <summary>
	/// The bright magenta color. ANSI escape sequence: <c>\u001b[35;1m</c>.
	/// </summary>
	BrightMagenta,
	/// <summary>
	/// The bright yellow color. ANSI escape sequence: <c>\u001b[33;1m</c>.
	/// </summary>
	BrightYellow,
	/// <summary>
	/// The White color (also known as Bright White). ANSI escape sequence: <c>\u001b[37;1m</c>.
	/// </summary>
	White
}

/// <summary>
/// Represents a 24-bit color. Provides automatic mapping between the legacy 4-bit (16 color) system and 24-bit colors (see <see cref="ColorName"/>).
/// Used with <see cref="Attribute"/>. 
/// </summary>
[JsonConverter (typeof (ColorJsonConverter))]
public class Color : IEquatable<Color> {

	/// <summary>
	/// Initializes a new instance of the <see cref="Color"/> class.
	/// </summary>
	/// <param name="red">The red 8-bits.</param>
	/// <param name="green">The green 8-bits.</param>
	/// <param name="blue">The blue 8-bits.</param>
	/// <param name="alpha">Optional; defaults to 0xFF. The Alpha channel is not supported by Terminal.Gui.</param>
	public Color (int red, int green, int blue, int alpha = 0xFF)
	{
		R = red;
		G = green;
		B = blue;
		A = alpha;
	}

	/// <summary>
	/// Initializes a new instance of the <see cref="Color"/> class with an encoded 24-bit color value.
	/// </summary>
	/// <param name="rgba">The encoded 24-bit color value (see <see cref="Rgba"/>).</param>
	public Color (int rgba)
	{
		Rgba = rgba;
	}

	/// <summary>
	/// Initializes a new instance of the <see cref="Color"/> color from a legacy 16-color value.
	/// </summary>
	/// <param name="colorName">The 16-color value.</param>
	public Color (ColorName colorName)
	{
		var c = Color.FromColorName (colorName);
		R = c.R;
		G = c.G;
		B = c.B;
		A = c.A;
	}

	/// <summary>
	/// Initializes a new instance of the <see cref="Color"/> color from string. See <see cref="TryParse(string, out Color)"/> for details.
	/// </summary>
	/// <param name="colorString"></param>
	/// <exception cref="Exception"></exception>
	public Color (string colorString)
	{
		if (!TryParse (colorString, out var c)) {
			throw new ArgumentOutOfRangeException (nameof (colorString));
		}
		R = c.R;
		G = c.G;
		B = c.B;
		A = c.A;
	}

	/// <summary>
	/// Initializes a new instance of the <see cref="Color"/>.
	/// </summary>
	public Color ()
	{
		R = 0;
		G = 0;
		B = 0;
		A = 0xFF;
	}

	/// <summary>
	/// Red color component.
	/// </summary>
	public int R { get; set; }
	/// <summary>
	/// Green color component.
	/// </summary>
	public int G { get; set; }
	/// <summary>
	/// Blue color component.
	/// </summary>
	public int B { get; set; }

	/// <summary>
	/// Alpha color component.
	/// </summary>
	/// <remarks>
	/// The Alpha channel is not supported by Terminal.Gui.
	/// </remarks>
	public int A { get; set; } = 0xFF; // Not currently supported; here for completeness.

	/// <summary>
	/// Gets or sets the color value encoded as ARGB32.
	/// <code>
	/// (&lt;see cref="A"/&gt; &lt;&lt; 24) | (&lt;see cref="R"/&gt; &lt;&lt; 16) | (&lt;see cref="G"/&gt; &lt;&lt; 8) | &lt;see cref="B"/&gt;
	/// </code>
	/// </summary>
	public int Rgba {
		get => (A << 24) | (R << 16) | (G << 8) | B;
		set {
			A = (byte)((value >> 24) & 0xFF);
			R = (byte)((value >> 16) & 0xFF);
			G = (byte)((value >> 8) & 0xFF);
			B = (byte)(value & 0xFF);
>>>>>>> faff1ecd
		}
	}

<<<<<<< HEAD
		#region Legacy Color Names
		/// <summary>
		/// 
		/// The black color.
		/// </summary>
		public const ColorNames Black = ColorNames.Black;

		/// <summary>
		/// The blue color.
		/// </summary>
		public const ColorNames Blue = ColorNames.Blue;
		/// <summary>
		/// The green color.
		/// </summary>
		public const ColorNames Green = ColorNames.Green;
		/// <summary>
		/// The cyan color.
		/// </summary>
		public const ColorNames Cyan = ColorNames.Cyan;
		/// <summary>
		/// The red color.
		/// </summary>
		public const ColorNames Red = ColorNames.Red;
		/// <summary>
		/// The magenta color.
		/// </summary>
		public const ColorNames Magenta = ColorNames.Magenta;
		/// <summary>
		/// The yellow color.
		/// </summary>
		public const ColorNames Yellow = ColorNames.Yellow;
		/// <summary>
		/// The gray color.
		/// </summary>
		public const ColorNames Gray = ColorNames.Gray;
		/// <summary>
		/// The dark gray color.
		/// </summary>
		public const ColorNames DarkGray = ColorNames.DarkGray;
		/// <summary>
		/// The bright bBlue color.
		/// </summary>
		public const ColorNames BrightBlue = ColorNames.BrightBlue;
		/// <summary>
		/// The bright green color.
		/// </summary>
		public const ColorNames BrightGreen = ColorNames.BrightGreen;
		/// <summary>
		/// The bright cyan color.
		/// </summary>
		public const ColorNames BrightCyan = ColorNames.BrightCyan;
		/// <summary>
		/// The bright red color.
		/// </summary>
		public const ColorNames BrightRed = ColorNames.BrightRed;
		/// <summary>
		/// The bright magenta color.
		/// </summary>
		public const ColorNames BrightMagenta = ColorNames.BrightMagenta;
		/// <summary>
		/// The bright yellow color.
		/// </summary>
		public const ColorNames BrightYellow = ColorNames.BrightYellow;
		/// <summary>
		/// The White color.
		/// </summary>
		public const ColorNames White = ColorNames.White;
		#endregion

		/// <summary>
		/// Converts the provided string to a new <see cref="Color"/> instance.
		/// </summary>
		/// <param name="text">The text to analyze. Formats supported are
		/// "#RGB", "#RRGGBB", "#RGBA", "#RRGGBBAA", "rgb(r,g,b)", "rgb(r,g,b,a)", and any of the
		/// <see cref="ColorNames"/>.</param>
		/// <param name="color">The parsed value.</param>
		/// <returns>A boolean value indicating whether parsing was successful.</returns>
		/// <remarks>
		/// While <see cref="Color"/> supports the alpha channel <see cref="A"/>, Terminal.Gui does not.
		/// </remarks>
		public static bool TryParse (string text, [NotNullWhen (true)] out Color color)
		{
			// empty color
			if ((text == null) || (text.Length == 0)) {
				color = null;
				return false;
			}

			// #RRGGBB, #RGB
			if ((text [0] == '#') && text.Length is 7 or 4) {
				if (text.Length == 7) {
					var r = Convert.ToInt32 (text.Substring (1, 2), 16);
					var g = Convert.ToInt32 (text.Substring (3, 2), 16);
					var b = Convert.ToInt32 (text.Substring (5, 2), 16);
					color = new Color (r, g, b);
				} else {
					var rText = char.ToString (text [1]);
					var gText = char.ToString (text [2]);
					var bText = char.ToString (text [3]);

					var r = Convert.ToInt32 (rText + rText, 16);
					var g = Convert.ToInt32 (gText + gText, 16);
					var b = Convert.ToInt32 (bText + bText, 16);
					color = new Color (r, g, b);
				}
				return true;
			}

			// #RRGGBB, #RGBA
			if ((text [0] == '#') && text.Length is 8 or 5) {
				if (text.Length == 7) {
					var r = Convert.ToInt32 (text.Substring (1, 2), 16);
					var g = Convert.ToInt32 (text.Substring (3, 2), 16);
					var b = Convert.ToInt32 (text.Substring (5, 2), 16);
					var a = Convert.ToInt32 (text.Substring (7, 2), 16);
					color = new Color (a, r, g, b);
				} else {
					var rText = char.ToString (text [1]);
					var gText = char.ToString (text [2]);
					var bText = char.ToString (text [3]);
					var aText = char.ToString (text [4]);

					var r = Convert.ToInt32 (aText + aText, 16);
					var g = Convert.ToInt32 (rText + rText, 16);
					var b = Convert.ToInt32 (gText + gText, 16);
					var a = Convert.ToInt32 (bText + bText, 16);
					color = new Color (r, g, b, a);
=======
	// TODO: Make this map configurable via ConfigurationManager
	// TODO: This does not need to be a Dictionary, but can be an 16 element array.
	/// <summary>
	/// Maps legacy 16-color values to the corresponding 24-bit RGB value.
	/// </summary>
	internal static ImmutableDictionary<Color, ColorName> _colorToNameMap = new Dictionary<Color, ColorName> () {
			// using "Windows 10 Console/PowerShell 6" here: https://i.stack.imgur.com/9UVnC.png
			// See also: https://en.wikipedia.org/wiki/ANSI_escape_code
			{ new Color (12, 12, 12),Gui.ColorName.Black },
			{ new Color (0, 55, 218),Gui.ColorName.Blue },
			{ new Color (19, 161, 14),Gui.ColorName.Green},
			{ new Color (58, 150, 221),Gui.ColorName.Cyan},
			{ new Color (197, 15, 31),Gui.ColorName.Red},
			{ new Color (136, 23, 152),Gui.ColorName.Magenta},
			{ new Color (128, 64, 32),Gui.ColorName.Yellow},
			{ new Color (204, 204, 204),Gui.ColorName.Gray},
			{ new Color (118, 118, 118),Gui.ColorName.DarkGray},
			{ new Color (59, 120, 255),Gui.ColorName.BrightBlue},
			{ new Color (22, 198, 12),Gui.ColorName.BrightGreen},
			{ new Color (97, 214, 214),Gui.ColorName.BrightCyan},
			{ new Color (231, 72, 86),Gui.ColorName.BrightRed},
			{ new Color (180, 0, 158),Gui.ColorName.BrightMagenta },
			{ new Color (249, 241, 165),Gui.ColorName.BrightYellow},
			{ new Color (242, 242, 242),Gui.ColorName.White},
		}.ToImmutableDictionary ();

	/// <summary>
	/// Gets or sets the 24-bit color value for each of the legacy 16-color values.
	/// </summary>
	[SerializableConfigurationProperty (Scope = typeof (SettingsScope), OmitClassName = true)]
	public static Dictionary<ColorName, string> Colors {
		get {
			// Transform _colorToNameMap into a Dictionary<ColorNames,string>
			return _colorToNameMap.ToDictionary (kvp => kvp.Value, kvp => $"#{kvp.Key.R:X2}{kvp.Key.G:X2}{kvp.Key.B:X2}");
		}
		set {
			// Transform Dictionary<ColorNames,string> into _colorToNameMap
			var newMap = value.ToDictionary (kvp => new Color (kvp.Value), kvp => {
				if (Enum.TryParse<ColorName> (kvp.Key.ToString (), ignoreCase: true, out ColorName colorName)) {
					return colorName;
>>>>>>> faff1ecd
				}
				throw new ArgumentException ($"Invalid color name: {kvp.Key}");
			});
			_colorToNameMap = newMap.ToImmutableDictionary ();
		}
	}

<<<<<<< HEAD
			// rgb(r,g,b)
			var match = Regex.Match (text, @"rgb\((\d+),(\d+),(\d+)\)");
			if (match.Success) {
				var r = int.Parse (match.Groups [1].Value);
				var g = int.Parse (match.Groups [2].Value);
				var b = int.Parse (match.Groups [3].Value);
				color = new Color (r, g, b);
				return true;
			}

			// rgb(r,g,b,a)
			match = Regex.Match (text, @"rgb\((\d+),(\d+),(\d+),(\d+)\)");
			if (match.Success) {
				var r = int.Parse (match.Groups [1].Value);
				var g = int.Parse (match.Groups [2].Value);
				var b = int.Parse (match.Groups [3].Value);
				var a = int.Parse (match.Groups [4].Value);
				color = new Color (r, g, b, a);
				return true;
			}

			if (Enum.TryParse<ColorNames> (text, ignoreCase: true, out ColorNames colorName)) {
				color = new Color (colorName);
				return true;
=======
	/// <summary>
	/// Converts a legacy <see cref="Gui.ColorName"/> to a 24-bit <see cref="Color"/>.
	/// </summary>
	/// <param name="consoleColor">The <see cref="Color"/> to convert.</param>
	/// <returns></returns>
	private static Color FromColorName (ColorName consoleColor) => _colorToNameMap.FirstOrDefault (x => x.Value == consoleColor).Key;

	// Iterates through the entries in the _colorNames dictionary, calculates the
	// Euclidean distance between the input color and each dictionary color in RGB space,
	// and keeps track of the closest entry found so far. The function returns a KeyValuePair
	// representing the closest color entry and its associated color name.
	internal static ColorName FindClosestColor (Color inputColor)
	{
		ColorName closestColor = Gui.ColorName.Black; // Default to Black
		double closestDistance = double.MaxValue;

		foreach (var colorEntry in _colorToNameMap) {
			var distance = CalculateColorDistance (inputColor, colorEntry.Key);
			if (distance < closestDistance) {
				closestDistance = distance;
				closestColor = colorEntry.Value;
>>>>>>> faff1ecd
			}
		}

<<<<<<< HEAD
			color = null;
			return false;
=======
		return closestColor;
	}

	private static double CalculateColorDistance (Color color1, Color color2)
	{
		// Calculate the Euclidean distance between two colors
		var deltaR = (double)color1.R - (double)color2.R;
		var deltaG = (double)color1.G - (double)color2.G;
		var deltaB = (double)color1.B - (double)color2.B;

		return Math.Sqrt (deltaR * deltaR + deltaG * deltaG + deltaB * deltaB);
	}

	/// <summary>
	/// Gets or sets the <see cref="Color"/> using a legacy 16-color <see cref="Gui.ColorName"/> value.
	/// <see langword="get"/> will return the closest 16 color match to the true color when no exact value is found.
	/// </summary>
	/// <remarks>
	/// Get returns the <see cref="ColorName"/> of the closest 24-bit color value. Set sets the RGB value using a hard-coded map.
	/// </remarks>
	public ColorName ColorName {
		get => FindClosestColor (this);
		set {

			var c = FromColorName (value);
			R = c.R;
			G = c.G;
			B = c.B;
			A = c.A;
>>>>>>> faff1ecd
		}
	}

<<<<<<< HEAD
		#region Operators
		/// <summary>
		/// Cast from int.
		/// </summary>
		/// <param name="rgba"></param>
		public static implicit operator Color (int rgba)
		{
			return new Color (rgba);
		}

		/// <summary>
		/// Cast to int.
		/// </summary>
		/// <param name="color"></param>
		public static explicit operator int (Color color)
		{
			return color.Rgba;
		}

		/// <summary>
		/// Cast from <see cref="ColorNames"/>.
		/// </summary>
		/// <param name="colorName"></param>
		public static explicit operator Color (ColorNames colorName)
		{
			return new Color (colorName);
		}

		/// <summary>
		/// Cast to <see cref="ColorNames"/>.
		/// </summary>
		/// <param name="color"></param>
		public static explicit operator ColorNames (Color color)
		{
			return color.ColorName;
		}


		/// <summary>
		/// Equality operator for two <see cref="Color"/> objects..
		/// </summary>
		/// <param name="left"></param>
		/// <param name="right"></param>
		/// <returns></returns>
		public static bool operator == (Color left, Color right)
		{
			if (left is null && right is null)
				return true;

			if (left is null || right is null)
				return false;

			return left.Equals (right);
		}


		/// <summary>
		/// Inequality operator for two <see cref="Color"/> objects.
		/// </summary>
		/// <param name="left"></param>
		/// <param name="right"></param>
		/// <returns></returns>
		public static bool operator != (Color left, Color right)
		{
			if (left is null && right is null)
				return false;

			if (left is null || right is null)
				return true;

			return !left.Equals (right);
		}

		/// <summary>
		/// Equality operator for <see cref="Color"/> and <see cref="ColorNames"/> objects.
		/// </summary>
		/// <param name="left"></param>
		/// <param name="right"></param>
		/// <returns></returns>
		public static bool operator == (ColorNames left, Color right)
		{
			return left == right.ColorName;
		}

		/// <summary>
		/// Inequality operator for <see cref="Color"/> and <see cref="ColorNames"/> objects.
		/// </summary>
		/// <param name="left"></param>
		/// <param name="right"></param>
		/// <returns></returns>
		public static bool operator != (ColorNames left, Color right)
		{
			return left != right.ColorName;
		}

		/// <summary>
		/// Equality operator for <see cref="Color"/> and <see cref="ColorNames"/> objects.
		/// </summary>
		/// <param name="left"></param>
		/// <param name="right"></param>
		/// <returns></returns>
		public static bool operator == (Color left, ColorNames right)
		{
			return left.ColorName == right;
		}

		/// <summary>
		/// Inequality operator for <see cref="Color"/> and <see cref="ColorNames"/> objects.
		/// </summary>
		/// <param name="left"></param>
		/// <param name="right"></param>
		/// <returns></returns>
		public static bool operator != (Color left, ColorNames right)
		{
			return left.ColorName != right;
		}


		/// <inheritdoc/>
		public override bool Equals (object obj)
		{
			return obj is Color other && Equals (other);
		}

		/// <inheritdoc/>
		public bool Equals (Color other)
		{
			return
				R == other.R &&
				G == other.G &&
				B == other.B &&
				A == other.A;
		}

		/// <inheritdoc/>
		public override int GetHashCode ()
		{
			return HashCode.Combine (R, G, B, A);
		}
		#endregion

		/// <summary>
		/// Converts the color to a string representation.
		/// </summary>
		/// <remarks>
		/// <para>
		/// If the color is a named color, the name is returned. Otherwise, the color is returned as a hex string.
		/// </para>
		/// <para>
		/// <see cref="A"/> (Alpha channel) is ignored and the returned string will not include it.
		/// </para>
		/// </remarks>
		/// <returns></returns>
		public override string ToString ()
		{
			// If Values has an exact match with a named color (in _colorNames), use that.
			if (_colorToNameMap.TryGetValue (this, out ColorNames colorName)) {
				return Enum.GetName (typeof (ColorNames), colorName);
			}
			// Otherwise return as an RGB hex value.
			return $"#{R:X2}{G:X2}{B:X2}";
		}
=======
	#region Legacy Color Names
	/// <summary>
	/// The black color.
	/// </summary>
	public const ColorName Black = ColorName.Black;

	/// <summary>
	/// The blue color.
	/// </summary>
	public const ColorName Blue = ColorName.Blue;
	/// <summary>
	/// The green color.
	/// </summary>
	public const ColorName Green = ColorName.Green;
	/// <summary>
	/// The cyan color.
	/// </summary>
	public const ColorName Cyan = ColorName.Cyan;
	/// <summary>
	/// The red color.
	/// </summary>
	public const ColorName Red = ColorName.Red;
	/// <summary>
	/// The magenta color.
	/// </summary>
	public const ColorName Magenta = ColorName.Magenta;
	/// <summary>
	/// The yellow color.
	/// </summary>
	public const ColorName Yellow = ColorName.Yellow;
	/// <summary>
	/// The gray color.
	/// </summary>
	public const ColorName Gray = ColorName.Gray;
	/// <summary>
	/// The dark gray color.
	/// </summary>
	public const ColorName DarkGray = ColorName.DarkGray;
	/// <summary>
	/// The bright bBlue color.
	/// </summary>
	public const ColorName BrightBlue = ColorName.BrightBlue;
	/// <summary>
	/// The bright green color.
	/// </summary>
	public const ColorName BrightGreen = ColorName.BrightGreen;
	/// <summary>
	/// The bright cyan color.
	/// </summary>
	public const ColorName BrightCyan = ColorName.BrightCyan;
	/// <summary>
	/// The bright red color.
	/// </summary>
	public const ColorName BrightRed = ColorName.BrightRed;
	/// <summary>
	/// The bright magenta color.
	/// </summary>
	public const ColorName BrightMagenta = ColorName.BrightMagenta;
	/// <summary>
	/// The bright yellow color.
	/// </summary>
	public const ColorName BrightYellow = ColorName.BrightYellow;
	/// <summary>
	/// The White color.
	/// </summary>
	public const ColorName White = ColorName.White;
	#endregion

	/// <summary>
	/// Converts the provided string to a new <see cref="Color"/> instance.
	/// </summary>
	/// <param name="text">The text to analyze. Formats supported are
	/// "#RGB", "#RRGGBB", "#RGBA", "#RRGGBBAA", "rgb(r,g,b)", "rgb(r,g,b,a)", and any of the
	/// <see cref="Gui.ColorName"/>.</param>
	/// <param name="color">The parsed value.</param>
	/// <returns>A boolean value indicating whether parsing was successful.</returns>
	/// <remarks>
	/// While <see cref="Color"/> supports the alpha channel <see cref="A"/>, Terminal.Gui does not.
	/// </remarks>
	public static bool TryParse (string text, [NotNullWhen (true)] out Color color)
	{
		// empty color
		if ((text == null) || (text.Length == 0)) {
			color = null;
			return false;
		}

		// #RRGGBB, #RGB
		if ((text [0] == '#') && text.Length is 7 or 4) {
			if (text.Length == 7) {
				var r = Convert.ToInt32 (text.Substring (1, 2), 16);
				var g = Convert.ToInt32 (text.Substring (3, 2), 16);
				var b = Convert.ToInt32 (text.Substring (5, 2), 16);
				color = new Color (r, g, b);
			} else {
				var rText = char.ToString (text [1]);
				var gText = char.ToString (text [2]);
				var bText = char.ToString (text [3]);

				var r = Convert.ToInt32 (rText + rText, 16);
				var g = Convert.ToInt32 (gText + gText, 16);
				var b = Convert.ToInt32 (bText + bText, 16);
				color = new Color (r, g, b);
			}
			return true;
		}

		// #RRGGBB, #RGBA
		if ((text [0] == '#') && text.Length is 8 or 5) {
			if (text.Length == 7) {
				var r = Convert.ToInt32 (text.Substring (1, 2), 16);
				var g = Convert.ToInt32 (text.Substring (3, 2), 16);
				var b = Convert.ToInt32 (text.Substring (5, 2), 16);
				var a = Convert.ToInt32 (text.Substring (7, 2), 16);
				color = new Color (a, r, g, b);
			} else {
				var rText = char.ToString (text [1]);
				var gText = char.ToString (text [2]);
				var bText = char.ToString (text [3]);
				var aText = char.ToString (text [4]);

				var r = Convert.ToInt32 (aText + aText, 16);
				var g = Convert.ToInt32 (rText + rText, 16);
				var b = Convert.ToInt32 (gText + gText, 16);
				var a = Convert.ToInt32 (bText + bText, 16);
				color = new Color (r, g, b, a);
			}
			return true;
		}

		// rgb(r,g,b)
		var match = Regex.Match (text, @"rgb\((\d+),(\d+),(\d+)\)");
		if (match.Success) {
			var r = int.Parse (match.Groups [1].Value);
			var g = int.Parse (match.Groups [2].Value);
			var b = int.Parse (match.Groups [3].Value);
			color = new Color (r, g, b);
			return true;
		}

		// rgb(r,g,b,a)
		match = Regex.Match (text, @"rgb\((\d+),(\d+),(\d+),(\d+)\)");
		if (match.Success) {
			var r = int.Parse (match.Groups [1].Value);
			var g = int.Parse (match.Groups [2].Value);
			var b = int.Parse (match.Groups [3].Value);
			var a = int.Parse (match.Groups [4].Value);
			color = new Color (r, g, b, a);
			return true;
		}

		if (Enum.TryParse<ColorName> (text, ignoreCase: true, out ColorName colorName)) {
			color = new Color (colorName);
			return true;
		}

		color = null;
		return false;
	}

	#region Operators
	/// <summary>
	/// Cast from int.
	/// </summary>
	/// <param name="rgba"></param>
	public static implicit operator Color (int rgba)
	{
		return new Color (rgba);
	}

	/// <summary>
	/// Cast to int.
	/// </summary>
	/// <param name="color"></param>
	public static explicit operator int (Color color)
	{
		return color.Rgba;
>>>>>>> faff1ecd
	}

	/// <summary>
	/// Cast from <see cref="Gui.ColorName"/>.
	/// </summary>
<<<<<<< HEAD
	/// <remarks>
	///   <see cref="Attribute"/> provides a platform independent representation of colors (and someday other forms of text styling).
	///   They encode both the foreground and the background color and are used in the <see cref="ColorScheme"/>
	///   class to define color schemes that can be used in an application.
	/// </remarks>
	[JsonConverter (typeof (AttributeJsonConverter))]
	public readonly struct Attribute : IEquatable<Attribute> {

		/// <summary>
		/// Default empty attribute.
		/// </summary>
		public static readonly Attribute Default = new Attribute (Color.White, Color.Black);

		/// <summary>
		/// The <see cref="ConsoleDriver"/>-specific color value.
		/// </summary>
		[JsonIgnore (Condition = JsonIgnoreCondition.Always)]
		internal int PlatformColor { get; }

		/// <summary>
		/// The foreground color.
		/// </summary>
		[JsonConverter (typeof (ColorJsonConverter))]
		public Color Foreground { get; private init; }

		/// <summary>
		/// The background color.
		/// </summary>
		[JsonConverter (typeof (ColorJsonConverter))]
		public Color Background { get; private init; }

		/// <summary>
		///  Initializes a new instance with default values.
		/// </summary>
		public Attribute ()
		{
			var d = Default;
			PlatformColor = -1;
			Foreground = d.Foreground;
			Background = d.Background;
		}

		/// <summary>
		/// Initializes a new instance with platform specific color value.
		/// </summary>
		/// <param name="platformColor">Value.</param>
		internal Attribute (int platformColor) : this (platformColor, Default.Foreground, Default.Background) { }

		/// <summary>
		/// Initializes a new instance of the <see cref="Attribute"/> struct.
		/// </summary>
		/// <param name="platformColor">platform-dependent color value.</param>
		/// <param name="foreground">Foreground</param>
		/// <param name="background">Background</param>
		internal Attribute (int platformColor, Color foreground, Color background)
		{
			Foreground = foreground;
			Background = background;
			PlatformColor = platformColor;
		}

		/// <summary>
		/// Initializes a new instance of the <see cref="Attribute"/> struct.
		/// </summary>
		/// <param name="platformColor">platform-dependent color value.</param>
		/// <param name="foreground">Foreground</param>
		/// <param name="background">Background</param>
		internal Attribute (int platformColor, ColorNames foreground, ColorNames background) : this (platformColor, (Color)foreground, (Color)background) { }

		/// <summary>
		/// Initializes a new instance of the <see cref="Attribute"/> struct.
		/// </summary>
		/// <param name="foreground">Foreground</param>
		/// <param name="background">Background</param>
		public Attribute (Color foreground, Color background)
		{
			Foreground = foreground;
			Background = background;

			if (Application.Driver == null) {
				PlatformColor = -1;
				return;
			}

			var make = Application.Driver.MakeAttribute (foreground, background);
			PlatformColor = make.PlatformColor;
		}

		/// <summary>
		/// Initializes a new instance with a <see cref="ColorNames"/> value. Both <see cref="Foreground"/> and
		/// <see cref="Background"/> will be set to the specified color.
		/// </summary>
		/// <param name="colorName">Value.</param>
		internal Attribute (ColorNames colorName) : this (colorName, colorName) { }

		/// <summary>
		/// Initializes a new instance of the <see cref="Attribute"/> struct.
		/// </summary>
		/// <param name="foregroundName">Foreground</param>
		/// <param name="backgroundName">Background</param>
		public Attribute (ColorNames foregroundName, ColorNames backgroundName) : this (new Color (foregroundName), new Color (backgroundName)) { }


		/// <summary>
		/// Initializes a new instance of the <see cref="Attribute"/> struct.
		/// </summary>
		/// <param name="foregroundName">Foreground</param>
		/// <param name="background">Background</param>
		public Attribute (ColorNames foregroundName, Color background) : this (new Color (foregroundName), background) { }

		/// <summary>
		/// Initializes a new instance of the <see cref="Attribute"/> struct.
		/// </summary>
		/// <param name="foreground">Foreground</param>
		/// <param name="backgroundName">Background</param>
		public Attribute (Color foreground, ColorNames backgroundName) : this (foreground, new Color (backgroundName)) { }
=======
	/// <param name="colorName"></param>
	public static explicit operator Color (ColorName colorName)
	{
		return new Color (colorName);
	}

	/// <summary>
	/// Cast to <see cref="Gui.ColorName"/>.
	/// </summary>
	/// <param name="color"></param>
	public static explicit operator ColorName (Color color)
	{
		return color.ColorName;
	}


	/// <summary>
	/// Equality operator for two <see cref="Color"/> objects..
	/// </summary>
	/// <param name="left"></param>
	/// <param name="right"></param>
	/// <returns></returns>
	public static bool operator == (Color left, Color right)
	{
		if (left is null && right is null)
			return true;

		if (left is null || right is null)
			return false;

		return left.Equals (right);
	}

>>>>>>> faff1ecd

	/// <summary>
	/// Inequality operator for two <see cref="Color"/> objects.
	/// </summary>
	/// <param name="left"></param>
	/// <param name="right"></param>
	/// <returns></returns>
	public static bool operator != (Color left, Color right)
	{
		if (left is null && right is null)
			return false;

<<<<<<< HEAD
		/// <inheritdoc />
		public bool Equals (Attribute other)
		{
			return PlatformColor == other.PlatformColor &&
				Foreground == other.Foreground &&
				Background == other.Background;
		}

		/// <inheritdoc />
		public override int GetHashCode () => HashCode.Combine (PlatformColor, Foreground, Background);

		/// <inheritdoc />
		public override string ToString ()
		{
			// Note, Unit tests are dependent on this format
			return $"{Foreground},{Background}";
		}
=======
		if (left is null || right is null)
			return true;

		return !left.Equals (right);
	}

	/// <summary>
	/// Equality operator for <see cref="Color"/> and <see cref="Gui.ColorName"/> objects.
	/// </summary>
	/// <param name="left"></param>
	/// <param name="right"></param>
	/// <returns></returns>
	public static bool operator == (ColorName left, Color right)
	{
		return left == right.ColorName;
	}

	/// <summary>
	/// Inequality operator for <see cref="Color"/> and <see cref="Gui.ColorName"/> objects.
	/// </summary>
	/// <param name="left"></param>
	/// <param name="right"></param>
	/// <returns></returns>
	public static bool operator != (ColorName left, Color right)
	{
		return left != right.ColorName;
	}

	/// <summary>
	/// Equality operator for <see cref="Color"/> and <see cref="Gui.ColorName"/> objects.
	/// </summary>
	/// <param name="left"></param>
	/// <param name="right"></param>
	/// <returns></returns>
	public static bool operator == (Color left, ColorName right)
	{
		return left.ColorName == right;
	}

	/// <summary>
	/// Inequality operator for <see cref="Color"/> and <see cref="Gui.ColorName"/> objects.
	/// </summary>
	/// <param name="left"></param>
	/// <param name="right"></param>
	/// <returns></returns>
	public static bool operator != (Color left, ColorName right)
	{
		return left.ColorName != right;
	}


	/// <inheritdoc/>
	public override bool Equals (object obj)
	{
		return obj is Color other && Equals (other);
	}

	/// <inheritdoc/>
	public bool Equals (Color other)
	{
		return
			R == other.R &&
			G == other.G &&
			B == other.B &&
			A == other.A;
>>>>>>> faff1ecd
	}

	/// <inheritdoc/>
	public override int GetHashCode ()
	{
		return HashCode.Combine (R, G, B, A);
	}
	#endregion

	/// <summary>
<<<<<<< HEAD
	/// Defines the <see cref="Attribute"/>s for common visible elements in a <see cref="View"/>. 
	/// Containers such as <see cref="Window"/> and <see cref="FrameView"/> use <see cref="ColorScheme"/> to determine
	/// the colors used by sub-views.
=======
	/// Converts the color to a string representation.
>>>>>>> faff1ecd
	/// </summary>
	/// <remarks>
	/// <para>
	/// If the color is a named color, the name is returned. Otherwise, the color is returned as a hex string.
	/// </para>
	/// <para>
	/// <see cref="A"/> (Alpha channel) is ignored and the returned string will not include it.
	/// </para>
	/// </remarks>
<<<<<<< HEAD
	[JsonConverter (typeof (ColorSchemeJsonConverter))]
	public class ColorScheme : IEquatable<ColorScheme> {
		Attribute _normal = Attribute.Default;
		Attribute _focus = Attribute.Default;
		Attribute _hotNormal = Attribute.Default;
		Attribute _hotFocus = Attribute.Default;
		Attribute _disabled = Attribute.Default;

		/// <summary>
		/// Used by <see cref="Colors.SetColorScheme(ColorScheme, string)"/> and <see cref="Colors.GetColorScheme(string)"/> to track which ColorScheme 
		/// is being accessed.
		/// </summary>
		internal string _schemeBeingSet = "";

		/// <summary>
		/// Creates a new instance.
		/// </summary>
		public ColorScheme () : this (Attribute.Default) { }

		/// <summary>
		/// Creates a new instance, initialized with the values from <paramref name="scheme"/>.
		/// </summary>
		/// <param name="scheme">The scheme to initialize the new instance with.</param>
		public ColorScheme (ColorScheme scheme) : base ()
		{
			if (scheme != null) {
				_normal = scheme.Normal;
				_focus = scheme.Focus;
				_hotNormal = scheme.HotNormal;
				_disabled = scheme.Disabled;
				_hotFocus = scheme.HotFocus;
			}
=======
	/// <returns></returns>
	public override string ToString ()
	{
		// If Values has an exact match with a named color (in _colorNames), use that.
		if (_colorToNameMap.TryGetValue (this, out ColorName colorName)) {
			return Enum.GetName (typeof (ColorName), colorName);
>>>>>>> faff1ecd
		}
		// Otherwise return as an RGB hex value.
		return $"#{R:X2}{G:X2}{B:X2}";
	}
}

/// <summary>
/// Attributes represent how text is styled when displayed in the terminal. 
/// </summary>
/// <remarks>
///   <see cref="Attribute"/> provides a platform independent representation of colors (and someday other forms of text styling).
///   They encode both the foreground and the background color and are used in the <see cref="ColorScheme"/>
///   class to define color schemes that can be used in an application.
/// </remarks>
[JsonConverter (typeof (AttributeJsonConverter))]
public readonly struct Attribute : IEquatable<Attribute> {

	/// <summary>
	/// Default empty attribute.
	/// </summary>
	public static readonly Attribute Default = new Attribute (Color.White, Color.Black);

<<<<<<< HEAD
		/// <summary>
		/// The foreground and background color for text when the view is not focused, hot, or disabled.
		/// </summary>
		public Attribute Normal {
			get => _normal;
			set => _normal = value;
		}

		/// <summary>
		/// The foreground and background color for text when the view has the focus.
		/// </summary>
		public Attribute Focus {
			get => _focus;
			set => _focus = value;
		}

		/// <summary>
		/// The foreground and background color for text when the view is highlighted (hot).
		/// </summary>
		public Attribute HotNormal {
			get => _hotNormal;
			set => _hotNormal = value;
		}

		/// <summary>
		/// The foreground and background color for text when the view is highlighted (hot) and has focus.
		/// </summary>
		public Attribute HotFocus {
			get => _hotFocus;
			set => _hotFocus = value;
		}

		/// <summary>
		/// The default foreground and background color for text, when the view is disabled.
		/// </summary>
		public Attribute Disabled {
			get => _disabled;
			set => _disabled = value;
		}
=======
	/// <summary>
	/// The <see cref="ConsoleDriver"/>-specific color value.
	/// </summary>
	[JsonIgnore (Condition = JsonIgnoreCondition.Always)]
	internal int PlatformColor { get; }

	/// <summary>
	/// The foreground color.
	/// </summary>
	[JsonConverter (typeof (ColorJsonConverter))]
	public Color Foreground { get; private init; }

	/// <summary>
	/// The background color.
	/// </summary>
	[JsonConverter (typeof (ColorJsonConverter))]
	public Color Background { get; private init; }

	/// <summary>
	///  Initializes a new instance with default values.
	/// </summary>
	public Attribute ()
	{
		var d = Default;
		PlatformColor = -1;
		Foreground = d.Foreground;
		Background = d.Background;
	}

	/// <summary>
	/// Initializes a new instance with platform specific color value.
	/// </summary>
	/// <param name="platformColor">Value.</param>
	internal Attribute (int platformColor) : this (platformColor, Default.Foreground, Default.Background) { }
>>>>>>> faff1ecd

	/// <summary>
	/// Initializes a new instance of the <see cref="Attribute"/> struct.
	/// </summary>
	/// <param name="platformColor">platform-dependent color value.</param>
	/// <param name="foreground">Foreground</param>
	/// <param name="background">Background</param>
	internal Attribute (int platformColor, Color foreground, Color background)
	{
		Foreground = foreground;
		Background = background;
		PlatformColor = platformColor;
	}

	/// <summary>
	/// Initializes a new instance of the <see cref="Attribute"/> struct.
	/// </summary>
	/// <param name="platformColor">platform-dependent color value.</param>
	/// <param name="foreground">Foreground</param>
	/// <param name="background">Background</param>
	internal Attribute (int platformColor, ColorName foreground, ColorName background) : this (platformColor, new Color (foreground), new Color (background)) { }

	/// <summary>
	/// Initializes a new instance of the <see cref="Attribute"/> struct.
	/// </summary>
	/// <param name="foreground">Foreground</param>
	/// <param name="background">Background</param>
	public Attribute (Color foreground, Color background)
	{
		Foreground = foreground;
		Background = background;

		if (Application.Driver == null) {
			PlatformColor = -1;
			return;
		}

		var make = Application.Driver.MakeAttribute (foreground, background);
		PlatformColor = make.PlatformColor;
	}

	/// <summary>
	/// Initializes a new instance with a <see cref="ColorName"/> value. Both <see cref="Foreground"/> and
	/// <see cref="Background"/> will be set to the specified color.
	/// </summary>
	/// <param name="colorName">Value.</param>
	internal Attribute (ColorName colorName) : this (colorName, colorName) { }

	/// <summary>
	/// Initializes a new instance of the <see cref="Attribute"/> struct.
	/// </summary>
	/// <param name="foregroundName">Foreground</param>
	/// <param name="backgroundName">Background</param>
	public Attribute (ColorName foregroundName, ColorName backgroundName) : this (new Color (foregroundName), new Color (backgroundName)) { }


	/// <summary>
	/// Initializes a new instance of the <see cref="Attribute"/> struct.
	/// </summary>
	/// <param name="foregroundName">Foreground</param>
	/// <param name="background">Background</param>
	public Attribute (ColorName foregroundName, Color background) : this (new Color (foregroundName), background) { }

	/// <summary>
	/// Initializes a new instance of the <see cref="Attribute"/> struct.
	/// </summary>
	/// <param name="foreground">Foreground</param>
	/// <param name="backgroundName">Background</param>
	public Attribute (Color foreground, ColorName backgroundName) : this (foreground, new Color (backgroundName)) { }

	/// <summary>
	/// Initializes a new instance of the <see cref="Attribute"/> struct
	///  with the same colors for the foreground and background.
	/// </summary>
	/// <param name="color">The color.</param>
	public Attribute (Color color) : this (color, color) { }


	/// <summary>
	/// Compares two attributes for equality.
	/// </summary>
	/// <param name="left"></param>
	/// <param name="right"></param>
	/// <returns></returns>
	public static bool operator == (Attribute left, Attribute right) => left.Equals (right);

	/// <summary>
	/// Compares two attributes for inequality.
	/// </summary>
	/// <param name="left"></param>
	/// <param name="right"></param>
	/// <returns></returns>
	public static bool operator != (Attribute left, Attribute right) => !(left == right);

	/// <inheritdoc />
	public override bool Equals (object obj)
	{
		return obj is Attribute other && Equals (other);
	}

	/// <inheritdoc />
	public bool Equals (Attribute other)
	{
		return PlatformColor == other.PlatformColor &&
			Foreground == other.Foreground &&
			Background == other.Background;
	}

	/// <inheritdoc />
	public override int GetHashCode () => HashCode.Combine (PlatformColor, Foreground, Background);

	/// <inheritdoc />
	public override string ToString ()
	{
		// Note, Unit tests are dependent on this format
		return $"{Foreground},{Background}";
	}
}

/// <summary>
/// Defines the <see cref="Attribute"/>s for common visible elements in a <see cref="View"/>. 
/// Containers such as <see cref="Window"/> and <see cref="FrameView"/> use <see cref="ColorScheme"/> to determine
/// the colors used by sub-views.
/// </summary>
/// <remarks>
/// See also: <see cref="Colors.ColorSchemes"/>.
/// </remarks>
[JsonConverter (typeof (ColorSchemeJsonConverter))]
public class ColorScheme : IEquatable<ColorScheme> {
	Attribute _normal = Attribute.Default;
	Attribute _focus = Attribute.Default;
	Attribute _hotNormal = Attribute.Default;
	Attribute _hotFocus = Attribute.Default;
	Attribute _disabled = Attribute.Default;

	/// <summary>
	/// Used by <see cref="Colors.SetColorScheme(ColorScheme, string)"/> and <see cref="Colors.GetColorScheme(string)"/> to track which ColorScheme 
	/// is being accessed.
	/// </summary>
	internal string _schemeBeingSet = "";

	/// <summary>
	/// Creates a new instance.
	/// </summary>
	public ColorScheme () : this (Attribute.Default) { }

	/// <summary>
	/// Creates a new instance, initialized with the values from <paramref name="scheme"/>.
	/// </summary>
	/// <param name="scheme">The scheme to initialize the new instance with.</param>
	public ColorScheme (ColorScheme scheme) : base ()
	{
		if (scheme != null) {
			_normal = scheme.Normal;
			_focus = scheme.Focus;
			_hotNormal = scheme.HotNormal;
			_disabled = scheme.Disabled;
			_hotFocus = scheme.HotFocus;
		}
	}

	/// <summary>
	/// Creates a new instance, initialized with the values from <paramref name="attribute"/>.
	/// </summary>
	/// <param name="attribute">The attribute to initialize the new instance with.</param>
	public ColorScheme (Attribute attribute)
	{
		_normal = attribute;
		_focus = attribute;
		_hotNormal = attribute;
		_disabled = attribute;
		_hotFocus = attribute;
	}

	/// <summary>
	/// The foreground and background color for text when the view is not focused, hot, or disabled.
	/// </summary>
	public Attribute Normal {
		get => _normal;
		set => _normal = value;
	}

	/// <summary>
	/// The foreground and background color for text when the view has the focus.
	/// </summary>
	public Attribute Focus {
		get => _focus;
		set => _focus = value;
	}

	/// <summary>
	/// The foreground and background color for text when the view is highlighted (hot).
	/// </summary>
	public Attribute HotNormal {
		get => _hotNormal;
		set => _hotNormal = value;
	}

	/// <summary>
	/// The foreground and background color for text when the view is highlighted (hot) and has focus.
	/// </summary>
	public Attribute HotFocus {
		get => _hotFocus;
		set => _hotFocus = value;
	}

	/// <summary>
	/// The default foreground and background color for text, when the view is disabled.
	/// </summary>
	public Attribute Disabled {
		get => _disabled;
		set => _disabled = value;
	}

	/// <summary>
	/// Compares two <see cref="ColorScheme"/> objects for equality.
	/// </summary>
	/// <param name="obj"></param>
	/// <returns>true if the two objects are equal</returns>
	public override bool Equals (object obj)
	{
		return Equals (obj as ColorScheme);
	}

	/// <summary>
	/// Compares two <see cref="ColorScheme"/> objects for equality.
	/// </summary>
	/// <param name="other"></param>
	/// <returns>true if the two objects are equal</returns>
	public bool Equals (ColorScheme other)
	{
		return other != null &&
	       EqualityComparer<Attribute>.Default.Equals (_normal, other._normal) &&
	       EqualityComparer<Attribute>.Default.Equals (_focus, other._focus) &&
	       EqualityComparer<Attribute>.Default.Equals (_hotNormal, other._hotNormal) &&
	       EqualityComparer<Attribute>.Default.Equals (_hotFocus, other._hotFocus) &&
	       EqualityComparer<Attribute>.Default.Equals (_disabled, other._disabled);
	}

	/// <summary>
	/// Returns a hashcode for this instance.
	/// </summary>
	/// <returns>hashcode for this instance</returns>
	public override int GetHashCode ()
	{
		int hashCode = -1242460230;
		hashCode = hashCode * -1521134295 + _normal.GetHashCode ();
		hashCode = hashCode * -1521134295 + _focus.GetHashCode ();
		hashCode = hashCode * -1521134295 + _hotNormal.GetHashCode ();
		hashCode = hashCode * -1521134295 + _hotFocus.GetHashCode ();
		hashCode = hashCode * -1521134295 + _disabled.GetHashCode ();
		return hashCode;
	}

	/// <summary>
	/// Compares two <see cref="ColorScheme"/> objects for equality.
	/// </summary>
	/// <param name="left"></param>
	/// <param name="right"></param>
	/// <returns><c>true</c> if the two objects are equivalent</returns>
	public static bool operator == (ColorScheme left, ColorScheme right)
	{
		return EqualityComparer<ColorScheme>.Default.Equals (left, right);
	}

	/// <summary>
	/// Compares two <see cref="ColorScheme"/> objects for inequality.
	/// </summary>
	/// <param name="left"></param>
	/// <param name="right"></param>
	/// <returns><c>true</c> if the two objects are not equivalent</returns>
	public static bool operator != (ColorScheme left, ColorScheme right)
	{
		return !(left == right);
	}
}

/// <summary>
/// The default <see cref="ColorScheme"/>s for the application.
/// </summary>
/// <remarks>
/// This property can be set in a Theme to change the default <see cref="Colors"/> for the application.
/// </remarks>
public static class Colors {
	private class SchemeNameComparerIgnoreCase : IEqualityComparer<string> {
		public bool Equals (string x, string y)
		{
			if (x != null && y != null) {
				return string.Equals (x, y, StringComparison.InvariantCultureIgnoreCase);
			}
			return false;
		}
<<<<<<< HEAD
=======

		public int GetHashCode (string obj)
		{
			return obj.ToLowerInvariant ().GetHashCode ();
		}
>>>>>>> faff1ecd
	}

	static Colors ()
	{
		ColorSchemes = Create ();
	}

	/// <summary>
	/// Creates a new dictionary of new <see cref="ColorScheme"/> objects.
	/// </summary>
	public static Dictionary<string, ColorScheme> Create ()
	{
		// Use reflection to dynamically create the default set of ColorSchemes from the list defined 
		// by the class. 
		return typeof (Colors).GetProperties ()
			.Where (p => p.PropertyType == typeof (ColorScheme))
			.Select (p => new KeyValuePair<string, ColorScheme> (p.Name, new ColorScheme ()))
			.ToDictionary (t => t.Key, t => t.Value, comparer: new SchemeNameComparerIgnoreCase ());
	}

	/// <summary>
	/// The application Toplevel color scheme, for the default Toplevel views.
	/// </summary>
	/// <remarks>
	/// <para>
	///	This API will be deprecated in the future. Use <see cref="Colors.ColorSchemes"/> instead (e.g. <c>edit.ColorScheme = Colors.ColorSchemes["TopLevel"];</c>
	/// </para>
	/// </remarks>
	public static ColorScheme TopLevel { get => GetColorScheme (); set => SetColorScheme (value); }

	/// <summary>
	/// The base color scheme, for the default Toplevel views.
	/// </summary>
	/// <remarks>
	/// <para>
	///	This API will be deprecated in the future. Use <see cref="Colors.ColorSchemes"/> instead (e.g. <c>edit.ColorScheme = Colors.ColorSchemes["Base"];</c>
	/// </para>
	/// </remarks>
	public static ColorScheme Base { get => GetColorScheme (); set => SetColorScheme (value); }

	/// <summary>
	/// The dialog color scheme, for standard popup dialog boxes
	/// </summary>
	/// <remarks>
	/// <para>
	///	This API will be deprecated in the future. Use <see cref="Colors.ColorSchemes"/> instead (e.g. <c>edit.ColorScheme = Colors.ColorSchemes["Dialog"];</c>
	/// </para>
	/// </remarks>
	public static ColorScheme Dialog { get => GetColorScheme (); set => SetColorScheme (value); }

	/// <summary>
	/// The menu bar color
	/// </summary>
	/// <remarks>
	/// <para>
	///	This API will be deprecated in the future. Use <see cref="Colors.ColorSchemes"/> instead (e.g. <c>edit.ColorScheme = Colors.ColorSchemes["Menu"];</c>
	/// </para>
	/// </remarks>
	public static ColorScheme Menu { get => GetColorScheme (); set => SetColorScheme (value); }

	/// <summary>
	/// The color scheme for showing errors.
	/// </summary>
	/// <remarks>
	/// <para>
	///	This API will be deprecated in the future. Use <see cref="Colors.ColorSchemes"/> instead (e.g. <c>edit.ColorScheme = Colors.ColorSchemes["Error"];</c>
	/// </para>
	/// </remarks>
	public static ColorScheme Error { get => GetColorScheme (); set => SetColorScheme (value); }

<<<<<<< HEAD
		static void SetColorScheme (ColorScheme colorScheme, [CallerMemberName] string schemeBeingSet = null)
		{
			ColorSchemes [schemeBeingSet] = colorScheme;
			colorScheme._schemeBeingSet = schemeBeingSet;
		}
=======
	static ColorScheme GetColorScheme ([CallerMemberName] string schemeBeingSet = null)
	{
		return ColorSchemes [schemeBeingSet];
	}
>>>>>>> faff1ecd

	static void SetColorScheme (ColorScheme colorScheme, [CallerMemberName] string schemeBeingSet = null)
	{
		ColorSchemes [schemeBeingSet] = colorScheme;
		colorScheme._schemeBeingSet = schemeBeingSet;
	}

	/// <summary>
	/// Provides the defined <see cref="ColorScheme"/>s.
	/// </summary>
	[SerializableConfigurationProperty (Scope = typeof (ThemeScope), OmitClassName = true)]
	[JsonConverter (typeof (DictionaryJsonConverter<ColorScheme>))]
	public static Dictionary<string, ColorScheme> ColorSchemes { get; private set; }
}<|MERGE_RESOLUTION|>--- conflicted
+++ resolved
@@ -24,293 +24,6 @@
 /// </remarks>
 public enum ColorName {
 	/// <summary>
-<<<<<<< HEAD
-	/// Defines the 16 legacy color names and values that can be used to set the
-	/// foreground and background colors in Terminal.Gui apps. Used with <see cref="Color"/>.
-	/// </summary>
-	/// <remarks>
-	/// <para>
-	/// These colors match the 16 colors defined for ANSI escape sequences for 4-bit (16) colors.
-	/// </para>
-	/// <para>
-	/// For terminals that support 24-bit color (TrueColor), the RGB values for each of these colors can be configured using the
-	/// <see cref="Color.Colors"/> property.
-	/// </para>
-	/// </remarks>
-	public enum ColorNames {
-		/// <summary>
-		/// The black color. ANSI escape sequence: <c>\u001b[30m</c>.
-		/// </summary>
-		Black,
-		/// <summary>
-		/// The blue color. ANSI escape sequence: <c>\u001b[34m</c>.
-		/// </summary>
-		Blue,
-		/// <summary>
-		/// The green color. ANSI escape sequence: <c>\u001b[32m</c>.
-		/// </summary>
-		Green,
-		/// <summary>
-		/// The cyan color. ANSI escape sequence: <c>\u001b[36m</c>.
-		/// </summary>
-		Cyan,
-		/// <summary>
-		/// The red color. ANSI escape sequence: <c>\u001b[31m</c>.
-		/// </summary>
-		Red,
-		/// <summary>
-		/// The magenta color. ANSI escape sequence: <c>\u001b[35m</c>.
-		/// </summary>
-		Magenta,
-		/// <summary>
-		/// The yellow color (also known as Brown). ANSI escape sequence: <c>\u001b[33m</c>.
-		/// </summary>
-		Yellow,
-		/// <summary>
-		/// The gray color (also known as White). ANSI escape sequence: <c>\u001b[37m</c>.
-		/// </summary>
-		Gray,
-		/// <summary>
-		/// The dark gray color (also known as Bright Black). ANSI escape sequence: <c>\u001b[30;1m</c>.
-		/// </summary>
-		DarkGray,
-		/// <summary>
-		/// The bright blue color. ANSI escape sequence: <c>\u001b[34;1m</c>.
-		/// </summary>
-		BrightBlue,
-		/// <summary>
-		/// The bright green color. ANSI escape sequence: <c>\u001b[32;1m</c>.
-		/// </summary>
-		BrightGreen,
-		/// <summary>
-		/// The bright cyan color. ANSI escape sequence: <c>\u001b[36;1m</c>.
-		/// </summary>
-		BrightCyan,
-		/// <summary>
-		/// The bright red color. ANSI escape sequence: <c>\u001b[31;1m</c>.
-		/// </summary>
-		BrightRed,
-		/// <summary>
-		/// The bright magenta color. ANSI escape sequence: <c>\u001b[35;1m</c>.
-		/// </summary>
-		BrightMagenta,
-		/// <summary>
-		/// The bright yellow color. ANSI escape sequence: <c>\u001b[33;1m</c>.
-		/// </summary>
-		BrightYellow,
-		/// <summary>
-		/// The White color (also known as Bright White). ANSI escape sequence: <c>\u001b[37;1m</c>.
-		/// </summary>
-		White
-	}
-
-	/// <summary>
-	/// Represents a 24-bit color. Provides automatic mapping between the legacy 4-bit (16 color) system and 24-bit colors (see <see cref="ColorName"/>).
-	/// Used with <see cref="Attribute"/>. 
-	/// </summary>
-	[JsonConverter (typeof (ColorJsonConverter))]
-	public class Color : IEquatable<Color> {
-
-		/// <summary>
-		/// Initializes a new instance of the <see cref="Color"/> class.
-		/// </summary>
-		/// <param name="red">The red 8-bits.</param>
-		/// <param name="green">The green 8-bits.</param>
-		/// <param name="blue">The blue 8-bits.</param>
-		/// <param name="alpha">Optional; defaults to 0xFF. The Alpha channel is not supported by Terminal.Gui.</param>
-		public Color (int red, int green, int blue, int alpha = 0xFF)
-		{
-			R = red;
-			G = green;
-			B = blue;
-			A = alpha;
-		}
-
-		/// <summary>
-		/// Initializes a new instance of the <see cref="Color"/> class with an encoded 24-bit color value.
-		/// </summary>
-		/// <param name="rgba">The encoded 24-bit color value (see <see cref="Rgba"/>).</param>
-		public Color (int rgba)
-		{
-			Rgba = rgba;
-		}
-
-		/// <summary>
-		/// Initializes a new instance of the <see cref="Color"/> color from a legacy 16-color value.
-		/// </summary>
-		/// <param name="colorName">The 16-color value.</param>
-		public Color (ColorNames colorName)
-		{
-			var c = Color.FromColorName (colorName);
-			R = c.R;
-			G = c.G;
-			B = c.B;
-			A = c.A;
-		}
-
-		/// <summary>
-		/// Initializes a new instance of the <see cref="Color"/> color from string. See <see cref="TryParse(string, out Color)"/> for details.
-		/// </summary>
-		/// <param name="colorString"></param>
-		/// <exception cref="Exception"></exception>
-		public Color (string colorString)
-		{
-			if (!TryParse (colorString, out var c)) {
-				throw new ArgumentOutOfRangeException (nameof (colorString));
-			}
-			R = c.R;
-			G = c.G;
-			B = c.B;
-			A = c.A;
-		}
-
-		/// <summary>
-		/// Initializes a new instance of the <see cref="Color"/>.
-		/// </summary>
-		public Color ()
-		{
-			R = 0;
-			G = 0;
-			B = 0;
-			A = 0xFF;
-		}
-
-		/// <summary>
-		/// Red color component.
-		/// </summary>
-		public int R { get; set; }
-		/// <summary>
-		/// Green color component.
-		/// </summary>
-		public int G { get; set; }
-		/// <summary>
-		/// Blue color component.
-		/// </summary>
-		public int B { get; set; }
-
-		/// <summary>
-		/// Alpha color component.
-		/// </summary>
-		/// <remarks>
-		/// The Alpha channel is not supported by Terminal.Gui.
-		/// </remarks>
-		public int A { get; set; } = 0xFF; // Not currently supported; here for completeness.
-
-		/// <summary>
-		/// Gets or sets the color value encoded as ARGB32.
-		/// <code>
-		/// (&lt;see cref="A"/&gt; &lt;&lt; 24) | (&lt;see cref="R"/&gt; &lt;&lt; 16) | (&lt;see cref="G"/&gt; &lt;&lt; 8) | &lt;see cref="B"/&gt;
-		/// </code>
-		/// </summary>
-		public int Rgba {
-			get => (A << 24) | (R << 16) | (G << 8) | B;
-			set {
-				A = (byte)((value >> 24) & 0xFF);
-				R = (byte)((value >> 16) & 0xFF);
-				G = (byte)((value >> 8) & 0xFF);
-				B = (byte)(value & 0xFF);
-			}
-		}
-
-		// TODO: Make this map configurable via ConfigurationManager
-		// TODO: This does not need to be a Dictionary, but can be an 16 element array.
-		/// <summary>
-		/// Maps legacy 16-color values to the corresponding 24-bit RGB value.
-		/// </summary>
-		internal static ImmutableDictionary<Color, ColorNames> _colorToNameMap = new Dictionary<Color, ColorNames> () {
-			// using "Windows 10 Console/PowerShell 6" here: https://i.stack.imgur.com/9UVnC.png
-			// See also: https://en.wikipedia.org/wiki/ANSI_escape_code
-			{ new Color (12, 12, 12),ColorNames.Black },
-			{ new Color (0, 55, 218),ColorNames.Blue },
-			{ new Color (19, 161, 14),ColorNames.Green},
-			{ new Color (58, 150, 221),ColorNames.Cyan},
-			{ new Color (197, 15, 31),ColorNames.Red},
-			{ new Color (136, 23, 152),ColorNames.Magenta},
-			{ new Color (128, 64, 32),ColorNames.Yellow},
-			{ new Color (204, 204, 204),ColorNames.Gray},
-			{ new Color (118, 118, 118),ColorNames.DarkGray},
-			{ new Color (59, 120, 255),ColorNames.BrightBlue},
-			{ new Color (22, 198, 12),ColorNames.BrightGreen},
-			{ new Color (97, 214, 214),ColorNames.BrightCyan},
-			{ new Color (231, 72, 86),ColorNames.BrightRed},
-			{ new Color (180, 0, 158),ColorNames.BrightMagenta },
-			{ new Color (249, 241, 165),ColorNames.BrightYellow},
-			{ new Color (242, 242, 242),ColorNames.White},
-		}.ToImmutableDictionary ();
-
-		[SerializableConfigurationProperty (Scope = typeof (SettingsScope), OmitClassName = true)]
-		//[JsonConverter (typeof (DictionaryJsonConverter<string>))]
-		public static Dictionary<ColorNames, string> Colors {
-			get {
-				// Transform _colorToNameMap into a Dictionary<ColorNames,string>
-				return _colorToNameMap.ToDictionary (kvp => kvp.Value, kvp => $"#{kvp.Key.R:X2}{kvp.Key.G:X2}{kvp.Key.B:X2}");
-			}
-			set {
-				// Transform Dictionary<ColorNames,string> into _colorToNameMap
-				var newMap = value.ToDictionary (kvp => new Color (kvp.Value), kvp => {
-					if (Enum.TryParse<ColorNames> (kvp.Key.ToString(), ignoreCase: true, out ColorNames colorName)) {
-						return colorName;
-					}
-					throw new ArgumentException ($"Invalid color name: {kvp.Key}");
-				});
-				_colorToNameMap = newMap.ToImmutableDictionary ();
-			}
-		}
-
-		/// <summary>
-		/// Converts a legacy <see cref="ColorNames"/> to a 24-bit <see cref="Color"/>.
-		/// </summary>
-		/// <param name="consoleColor">The <see cref="Color"/> to convert.</param>
-		/// <returns></returns>
-		private static Color FromColorName (ColorNames consoleColor) => _colorToNameMap.FirstOrDefault (x => x.Value == consoleColor).Key;
-
-		// Iterates through the entries in the _colorNames dictionary, calculates the
-		// Euclidean distance between the input color and each dictionary color in RGB space,
-		// and keeps track of the closest entry found so far. The function returns a KeyValuePair
-		// representing the closest color entry and its associated color name.
-		internal static ColorNames FindClosestColor (Color inputColor)
-		{
-			ColorNames closestColor = ColorNames.Black; // Default to Black
-			double closestDistance = double.MaxValue;
-
-			foreach (var colorEntry in _colorToNameMap) {
-				var distance = CalculateColorDistance (inputColor, colorEntry.Key);
-				if (distance < closestDistance) {
-					closestDistance = distance;
-					closestColor = colorEntry.Value;
-				}
-			}
-
-			return closestColor;
-		}
-
-		private static double CalculateColorDistance (Color color1, Color color2)
-		{
-			// Calculate the Euclidean distance between two colors
-			var deltaR = (double)color1.R - (double)color2.R;
-			var deltaG = (double)color1.G - (double)color2.G;
-			var deltaB = (double)color1.B - (double)color2.B;
-
-			return Math.Sqrt (deltaR * deltaR + deltaG * deltaG + deltaB * deltaB);
-		}
-
-		/// <summary>
-		/// Gets or sets the <see cref="Color"/> using a legacy 16-color <see cref="ColorNames"/> value.
-		/// </summary>
-		/// <remarks>
-		/// Get returns the <see cref="ColorName"/> of the closest 24-bit color value. Set sets the RGB value using a hard-coded map.
-		/// </remarks>
-		public ColorNames ColorName {
-			get => FindClosestColor (this);
-			set {
-
-				var c = FromColorName (value);
-				R = c.R;
-				G = c.G;
-				B = c.B;
-				A = c.A;
-			}
-=======
 	/// The black color. ANSI escape sequence: <c>\u001b[30m</c>.
 	/// </summary>
 	Black,
@@ -481,139 +194,9 @@
 			R = (byte)((value >> 16) & 0xFF);
 			G = (byte)((value >> 8) & 0xFF);
 			B = (byte)(value & 0xFF);
->>>>>>> faff1ecd
-		}
-	}
-
-<<<<<<< HEAD
-		#region Legacy Color Names
-		/// <summary>
-		/// 
-		/// The black color.
-		/// </summary>
-		public const ColorNames Black = ColorNames.Black;
-
-		/// <summary>
-		/// The blue color.
-		/// </summary>
-		public const ColorNames Blue = ColorNames.Blue;
-		/// <summary>
-		/// The green color.
-		/// </summary>
-		public const ColorNames Green = ColorNames.Green;
-		/// <summary>
-		/// The cyan color.
-		/// </summary>
-		public const ColorNames Cyan = ColorNames.Cyan;
-		/// <summary>
-		/// The red color.
-		/// </summary>
-		public const ColorNames Red = ColorNames.Red;
-		/// <summary>
-		/// The magenta color.
-		/// </summary>
-		public const ColorNames Magenta = ColorNames.Magenta;
-		/// <summary>
-		/// The yellow color.
-		/// </summary>
-		public const ColorNames Yellow = ColorNames.Yellow;
-		/// <summary>
-		/// The gray color.
-		/// </summary>
-		public const ColorNames Gray = ColorNames.Gray;
-		/// <summary>
-		/// The dark gray color.
-		/// </summary>
-		public const ColorNames DarkGray = ColorNames.DarkGray;
-		/// <summary>
-		/// The bright bBlue color.
-		/// </summary>
-		public const ColorNames BrightBlue = ColorNames.BrightBlue;
-		/// <summary>
-		/// The bright green color.
-		/// </summary>
-		public const ColorNames BrightGreen = ColorNames.BrightGreen;
-		/// <summary>
-		/// The bright cyan color.
-		/// </summary>
-		public const ColorNames BrightCyan = ColorNames.BrightCyan;
-		/// <summary>
-		/// The bright red color.
-		/// </summary>
-		public const ColorNames BrightRed = ColorNames.BrightRed;
-		/// <summary>
-		/// The bright magenta color.
-		/// </summary>
-		public const ColorNames BrightMagenta = ColorNames.BrightMagenta;
-		/// <summary>
-		/// The bright yellow color.
-		/// </summary>
-		public const ColorNames BrightYellow = ColorNames.BrightYellow;
-		/// <summary>
-		/// The White color.
-		/// </summary>
-		public const ColorNames White = ColorNames.White;
-		#endregion
-
-		/// <summary>
-		/// Converts the provided string to a new <see cref="Color"/> instance.
-		/// </summary>
-		/// <param name="text">The text to analyze. Formats supported are
-		/// "#RGB", "#RRGGBB", "#RGBA", "#RRGGBBAA", "rgb(r,g,b)", "rgb(r,g,b,a)", and any of the
-		/// <see cref="ColorNames"/>.</param>
-		/// <param name="color">The parsed value.</param>
-		/// <returns>A boolean value indicating whether parsing was successful.</returns>
-		/// <remarks>
-		/// While <see cref="Color"/> supports the alpha channel <see cref="A"/>, Terminal.Gui does not.
-		/// </remarks>
-		public static bool TryParse (string text, [NotNullWhen (true)] out Color color)
-		{
-			// empty color
-			if ((text == null) || (text.Length == 0)) {
-				color = null;
-				return false;
-			}
-
-			// #RRGGBB, #RGB
-			if ((text [0] == '#') && text.Length is 7 or 4) {
-				if (text.Length == 7) {
-					var r = Convert.ToInt32 (text.Substring (1, 2), 16);
-					var g = Convert.ToInt32 (text.Substring (3, 2), 16);
-					var b = Convert.ToInt32 (text.Substring (5, 2), 16);
-					color = new Color (r, g, b);
-				} else {
-					var rText = char.ToString (text [1]);
-					var gText = char.ToString (text [2]);
-					var bText = char.ToString (text [3]);
-
-					var r = Convert.ToInt32 (rText + rText, 16);
-					var g = Convert.ToInt32 (gText + gText, 16);
-					var b = Convert.ToInt32 (bText + bText, 16);
-					color = new Color (r, g, b);
-				}
-				return true;
-			}
-
-			// #RRGGBB, #RGBA
-			if ((text [0] == '#') && text.Length is 8 or 5) {
-				if (text.Length == 7) {
-					var r = Convert.ToInt32 (text.Substring (1, 2), 16);
-					var g = Convert.ToInt32 (text.Substring (3, 2), 16);
-					var b = Convert.ToInt32 (text.Substring (5, 2), 16);
-					var a = Convert.ToInt32 (text.Substring (7, 2), 16);
-					color = new Color (a, r, g, b);
-				} else {
-					var rText = char.ToString (text [1]);
-					var gText = char.ToString (text [2]);
-					var bText = char.ToString (text [3]);
-					var aText = char.ToString (text [4]);
-
-					var r = Convert.ToInt32 (aText + aText, 16);
-					var g = Convert.ToInt32 (rText + rText, 16);
-					var b = Convert.ToInt32 (gText + gText, 16);
-					var a = Convert.ToInt32 (bText + bText, 16);
-					color = new Color (r, g, b, a);
-=======
+		}
+	}
+
 	// TODO: Make this map configurable via ConfigurationManager
 	// TODO: This does not need to be a Dictionary, but can be an 16 element array.
 	/// <summary>
@@ -654,7 +237,6 @@
 			var newMap = value.ToDictionary (kvp => new Color (kvp.Value), kvp => {
 				if (Enum.TryParse<ColorName> (kvp.Key.ToString (), ignoreCase: true, out ColorName colorName)) {
 					return colorName;
->>>>>>> faff1ecd
 				}
 				throw new ArgumentException ($"Invalid color name: {kvp.Key}");
 			});
@@ -662,32 +244,6 @@
 		}
 	}
 
-<<<<<<< HEAD
-			// rgb(r,g,b)
-			var match = Regex.Match (text, @"rgb\((\d+),(\d+),(\d+)\)");
-			if (match.Success) {
-				var r = int.Parse (match.Groups [1].Value);
-				var g = int.Parse (match.Groups [2].Value);
-				var b = int.Parse (match.Groups [3].Value);
-				color = new Color (r, g, b);
-				return true;
-			}
-
-			// rgb(r,g,b,a)
-			match = Regex.Match (text, @"rgb\((\d+),(\d+),(\d+),(\d+)\)");
-			if (match.Success) {
-				var r = int.Parse (match.Groups [1].Value);
-				var g = int.Parse (match.Groups [2].Value);
-				var b = int.Parse (match.Groups [3].Value);
-				var a = int.Parse (match.Groups [4].Value);
-				color = new Color (r, g, b, a);
-				return true;
-			}
-
-			if (Enum.TryParse<ColorNames> (text, ignoreCase: true, out ColorNames colorName)) {
-				color = new Color (colorName);
-				return true;
-=======
 	/// <summary>
 	/// Converts a legacy <see cref="Gui.ColorName"/> to a 24-bit <see cref="Color"/>.
 	/// </summary>
@@ -709,14 +265,9 @@
 			if (distance < closestDistance) {
 				closestDistance = distance;
 				closestColor = colorEntry.Value;
->>>>>>> faff1ecd
 			}
 		}
 
-<<<<<<< HEAD
-			color = null;
-			return false;
-=======
 		return closestColor;
 	}
 
@@ -746,174 +297,9 @@
 			G = c.G;
 			B = c.B;
 			A = c.A;
->>>>>>> faff1ecd
-		}
-	}
-
-<<<<<<< HEAD
-		#region Operators
-		/// <summary>
-		/// Cast from int.
-		/// </summary>
-		/// <param name="rgba"></param>
-		public static implicit operator Color (int rgba)
-		{
-			return new Color (rgba);
-		}
-
-		/// <summary>
-		/// Cast to int.
-		/// </summary>
-		/// <param name="color"></param>
-		public static explicit operator int (Color color)
-		{
-			return color.Rgba;
-		}
-
-		/// <summary>
-		/// Cast from <see cref="ColorNames"/>.
-		/// </summary>
-		/// <param name="colorName"></param>
-		public static explicit operator Color (ColorNames colorName)
-		{
-			return new Color (colorName);
-		}
-
-		/// <summary>
-		/// Cast to <see cref="ColorNames"/>.
-		/// </summary>
-		/// <param name="color"></param>
-		public static explicit operator ColorNames (Color color)
-		{
-			return color.ColorName;
-		}
-
-
-		/// <summary>
-		/// Equality operator for two <see cref="Color"/> objects..
-		/// </summary>
-		/// <param name="left"></param>
-		/// <param name="right"></param>
-		/// <returns></returns>
-		public static bool operator == (Color left, Color right)
-		{
-			if (left is null && right is null)
-				return true;
-
-			if (left is null || right is null)
-				return false;
-
-			return left.Equals (right);
-		}
-
-
-		/// <summary>
-		/// Inequality operator for two <see cref="Color"/> objects.
-		/// </summary>
-		/// <param name="left"></param>
-		/// <param name="right"></param>
-		/// <returns></returns>
-		public static bool operator != (Color left, Color right)
-		{
-			if (left is null && right is null)
-				return false;
-
-			if (left is null || right is null)
-				return true;
-
-			return !left.Equals (right);
-		}
-
-		/// <summary>
-		/// Equality operator for <see cref="Color"/> and <see cref="ColorNames"/> objects.
-		/// </summary>
-		/// <param name="left"></param>
-		/// <param name="right"></param>
-		/// <returns></returns>
-		public static bool operator == (ColorNames left, Color right)
-		{
-			return left == right.ColorName;
-		}
-
-		/// <summary>
-		/// Inequality operator for <see cref="Color"/> and <see cref="ColorNames"/> objects.
-		/// </summary>
-		/// <param name="left"></param>
-		/// <param name="right"></param>
-		/// <returns></returns>
-		public static bool operator != (ColorNames left, Color right)
-		{
-			return left != right.ColorName;
-		}
-
-		/// <summary>
-		/// Equality operator for <see cref="Color"/> and <see cref="ColorNames"/> objects.
-		/// </summary>
-		/// <param name="left"></param>
-		/// <param name="right"></param>
-		/// <returns></returns>
-		public static bool operator == (Color left, ColorNames right)
-		{
-			return left.ColorName == right;
-		}
-
-		/// <summary>
-		/// Inequality operator for <see cref="Color"/> and <see cref="ColorNames"/> objects.
-		/// </summary>
-		/// <param name="left"></param>
-		/// <param name="right"></param>
-		/// <returns></returns>
-		public static bool operator != (Color left, ColorNames right)
-		{
-			return left.ColorName != right;
-		}
-
-
-		/// <inheritdoc/>
-		public override bool Equals (object obj)
-		{
-			return obj is Color other && Equals (other);
-		}
-
-		/// <inheritdoc/>
-		public bool Equals (Color other)
-		{
-			return
-				R == other.R &&
-				G == other.G &&
-				B == other.B &&
-				A == other.A;
-		}
-
-		/// <inheritdoc/>
-		public override int GetHashCode ()
-		{
-			return HashCode.Combine (R, G, B, A);
-		}
-		#endregion
-
-		/// <summary>
-		/// Converts the color to a string representation.
-		/// </summary>
-		/// <remarks>
-		/// <para>
-		/// If the color is a named color, the name is returned. Otherwise, the color is returned as a hex string.
-		/// </para>
-		/// <para>
-		/// <see cref="A"/> (Alpha channel) is ignored and the returned string will not include it.
-		/// </para>
-		/// </remarks>
-		/// <returns></returns>
-		public override string ToString ()
-		{
-			// If Values has an exact match with a named color (in _colorNames), use that.
-			if (_colorToNameMap.TryGetValue (this, out ColorNames colorName)) {
-				return Enum.GetName (typeof (ColorNames), colorName);
-			}
-			// Otherwise return as an RGB hex value.
-			return $"#{R:X2}{G:X2}{B:X2}";
-		}
-=======
+		}
+	}
+
 	#region Legacy Color Names
 	/// <summary>
 	/// The black color.
@@ -1091,130 +477,11 @@
 	public static explicit operator int (Color color)
 	{
 		return color.Rgba;
->>>>>>> faff1ecd
 	}
 
 	/// <summary>
 	/// Cast from <see cref="Gui.ColorName"/>.
 	/// </summary>
-<<<<<<< HEAD
-	/// <remarks>
-	///   <see cref="Attribute"/> provides a platform independent representation of colors (and someday other forms of text styling).
-	///   They encode both the foreground and the background color and are used in the <see cref="ColorScheme"/>
-	///   class to define color schemes that can be used in an application.
-	/// </remarks>
-	[JsonConverter (typeof (AttributeJsonConverter))]
-	public readonly struct Attribute : IEquatable<Attribute> {
-
-		/// <summary>
-		/// Default empty attribute.
-		/// </summary>
-		public static readonly Attribute Default = new Attribute (Color.White, Color.Black);
-
-		/// <summary>
-		/// The <see cref="ConsoleDriver"/>-specific color value.
-		/// </summary>
-		[JsonIgnore (Condition = JsonIgnoreCondition.Always)]
-		internal int PlatformColor { get; }
-
-		/// <summary>
-		/// The foreground color.
-		/// </summary>
-		[JsonConverter (typeof (ColorJsonConverter))]
-		public Color Foreground { get; private init; }
-
-		/// <summary>
-		/// The background color.
-		/// </summary>
-		[JsonConverter (typeof (ColorJsonConverter))]
-		public Color Background { get; private init; }
-
-		/// <summary>
-		///  Initializes a new instance with default values.
-		/// </summary>
-		public Attribute ()
-		{
-			var d = Default;
-			PlatformColor = -1;
-			Foreground = d.Foreground;
-			Background = d.Background;
-		}
-
-		/// <summary>
-		/// Initializes a new instance with platform specific color value.
-		/// </summary>
-		/// <param name="platformColor">Value.</param>
-		internal Attribute (int platformColor) : this (platformColor, Default.Foreground, Default.Background) { }
-
-		/// <summary>
-		/// Initializes a new instance of the <see cref="Attribute"/> struct.
-		/// </summary>
-		/// <param name="platformColor">platform-dependent color value.</param>
-		/// <param name="foreground">Foreground</param>
-		/// <param name="background">Background</param>
-		internal Attribute (int platformColor, Color foreground, Color background)
-		{
-			Foreground = foreground;
-			Background = background;
-			PlatformColor = platformColor;
-		}
-
-		/// <summary>
-		/// Initializes a new instance of the <see cref="Attribute"/> struct.
-		/// </summary>
-		/// <param name="platformColor">platform-dependent color value.</param>
-		/// <param name="foreground">Foreground</param>
-		/// <param name="background">Background</param>
-		internal Attribute (int platformColor, ColorNames foreground, ColorNames background) : this (platformColor, (Color)foreground, (Color)background) { }
-
-		/// <summary>
-		/// Initializes a new instance of the <see cref="Attribute"/> struct.
-		/// </summary>
-		/// <param name="foreground">Foreground</param>
-		/// <param name="background">Background</param>
-		public Attribute (Color foreground, Color background)
-		{
-			Foreground = foreground;
-			Background = background;
-
-			if (Application.Driver == null) {
-				PlatformColor = -1;
-				return;
-			}
-
-			var make = Application.Driver.MakeAttribute (foreground, background);
-			PlatformColor = make.PlatformColor;
-		}
-
-		/// <summary>
-		/// Initializes a new instance with a <see cref="ColorNames"/> value. Both <see cref="Foreground"/> and
-		/// <see cref="Background"/> will be set to the specified color.
-		/// </summary>
-		/// <param name="colorName">Value.</param>
-		internal Attribute (ColorNames colorName) : this (colorName, colorName) { }
-
-		/// <summary>
-		/// Initializes a new instance of the <see cref="Attribute"/> struct.
-		/// </summary>
-		/// <param name="foregroundName">Foreground</param>
-		/// <param name="backgroundName">Background</param>
-		public Attribute (ColorNames foregroundName, ColorNames backgroundName) : this (new Color (foregroundName), new Color (backgroundName)) { }
-
-
-		/// <summary>
-		/// Initializes a new instance of the <see cref="Attribute"/> struct.
-		/// </summary>
-		/// <param name="foregroundName">Foreground</param>
-		/// <param name="background">Background</param>
-		public Attribute (ColorNames foregroundName, Color background) : this (new Color (foregroundName), background) { }
-
-		/// <summary>
-		/// Initializes a new instance of the <see cref="Attribute"/> struct.
-		/// </summary>
-		/// <param name="foreground">Foreground</param>
-		/// <param name="backgroundName">Background</param>
-		public Attribute (Color foreground, ColorNames backgroundName) : this (foreground, new Color (backgroundName)) { }
-=======
 	/// <param name="colorName"></param>
 	public static explicit operator Color (ColorName colorName)
 	{
@@ -1248,7 +515,6 @@
 		return left.Equals (right);
 	}
 
->>>>>>> faff1ecd
 
 	/// <summary>
 	/// Inequality operator for two <see cref="Color"/> objects.
@@ -1261,25 +527,6 @@
 		if (left is null && right is null)
 			return false;
 
-<<<<<<< HEAD
-		/// <inheritdoc />
-		public bool Equals (Attribute other)
-		{
-			return PlatformColor == other.PlatformColor &&
-				Foreground == other.Foreground &&
-				Background == other.Background;
-		}
-
-		/// <inheritdoc />
-		public override int GetHashCode () => HashCode.Combine (PlatformColor, Foreground, Background);
-
-		/// <inheritdoc />
-		public override string ToString ()
-		{
-			// Note, Unit tests are dependent on this format
-			return $"{Foreground},{Background}";
-		}
-=======
 		if (left is null || right is null)
 			return true;
 
@@ -1345,7 +592,6 @@
 			G == other.G &&
 			B == other.B &&
 			A == other.A;
->>>>>>> faff1ecd
 	}
 
 	/// <inheritdoc/>
@@ -1356,13 +602,7 @@
 	#endregion
 
 	/// <summary>
-<<<<<<< HEAD
-	/// Defines the <see cref="Attribute"/>s for common visible elements in a <see cref="View"/>. 
-	/// Containers such as <see cref="Window"/> and <see cref="FrameView"/> use <see cref="ColorScheme"/> to determine
-	/// the colors used by sub-views.
-=======
 	/// Converts the color to a string representation.
->>>>>>> faff1ecd
 	/// </summary>
 	/// <remarks>
 	/// <para>
@@ -1372,47 +612,12 @@
 	/// <see cref="A"/> (Alpha channel) is ignored and the returned string will not include it.
 	/// </para>
 	/// </remarks>
-<<<<<<< HEAD
-	[JsonConverter (typeof (ColorSchemeJsonConverter))]
-	public class ColorScheme : IEquatable<ColorScheme> {
-		Attribute _normal = Attribute.Default;
-		Attribute _focus = Attribute.Default;
-		Attribute _hotNormal = Attribute.Default;
-		Attribute _hotFocus = Attribute.Default;
-		Attribute _disabled = Attribute.Default;
-
-		/// <summary>
-		/// Used by <see cref="Colors.SetColorScheme(ColorScheme, string)"/> and <see cref="Colors.GetColorScheme(string)"/> to track which ColorScheme 
-		/// is being accessed.
-		/// </summary>
-		internal string _schemeBeingSet = "";
-
-		/// <summary>
-		/// Creates a new instance.
-		/// </summary>
-		public ColorScheme () : this (Attribute.Default) { }
-
-		/// <summary>
-		/// Creates a new instance, initialized with the values from <paramref name="scheme"/>.
-		/// </summary>
-		/// <param name="scheme">The scheme to initialize the new instance with.</param>
-		public ColorScheme (ColorScheme scheme) : base ()
-		{
-			if (scheme != null) {
-				_normal = scheme.Normal;
-				_focus = scheme.Focus;
-				_hotNormal = scheme.HotNormal;
-				_disabled = scheme.Disabled;
-				_hotFocus = scheme.HotFocus;
-			}
-=======
 	/// <returns></returns>
 	public override string ToString ()
 	{
 		// If Values has an exact match with a named color (in _colorNames), use that.
 		if (_colorToNameMap.TryGetValue (this, out ColorName colorName)) {
 			return Enum.GetName (typeof (ColorName), colorName);
->>>>>>> faff1ecd
 		}
 		// Otherwise return as an RGB hex value.
 		return $"#{R:X2}{G:X2}{B:X2}";
@@ -1435,47 +640,6 @@
 	/// </summary>
 	public static readonly Attribute Default = new Attribute (Color.White, Color.Black);
 
-<<<<<<< HEAD
-		/// <summary>
-		/// The foreground and background color for text when the view is not focused, hot, or disabled.
-		/// </summary>
-		public Attribute Normal {
-			get => _normal;
-			set => _normal = value;
-		}
-
-		/// <summary>
-		/// The foreground and background color for text when the view has the focus.
-		/// </summary>
-		public Attribute Focus {
-			get => _focus;
-			set => _focus = value;
-		}
-
-		/// <summary>
-		/// The foreground and background color for text when the view is highlighted (hot).
-		/// </summary>
-		public Attribute HotNormal {
-			get => _hotNormal;
-			set => _hotNormal = value;
-		}
-
-		/// <summary>
-		/// The foreground and background color for text when the view is highlighted (hot) and has focus.
-		/// </summary>
-		public Attribute HotFocus {
-			get => _hotFocus;
-			set => _hotFocus = value;
-		}
-
-		/// <summary>
-		/// The default foreground and background color for text, when the view is disabled.
-		/// </summary>
-		public Attribute Disabled {
-			get => _disabled;
-			set => _disabled = value;
-		}
-=======
 	/// <summary>
 	/// The <see cref="ConsoleDriver"/>-specific color value.
 	/// </summary>
@@ -1510,7 +674,6 @@
 	/// </summary>
 	/// <param name="platformColor">Value.</param>
 	internal Attribute (int platformColor) : this (platformColor, Default.Foreground, Default.Background) { }
->>>>>>> faff1ecd
 
 	/// <summary>
 	/// Initializes a new instance of the <see cref="Attribute"/> struct.
@@ -1803,14 +966,11 @@
 			}
 			return false;
 		}
-<<<<<<< HEAD
-=======
 
 		public int GetHashCode (string obj)
 		{
 			return obj.ToLowerInvariant ().GetHashCode ();
 		}
->>>>>>> faff1ecd
 	}
 
 	static Colors ()
@@ -1881,18 +1041,10 @@
 	/// </remarks>
 	public static ColorScheme Error { get => GetColorScheme (); set => SetColorScheme (value); }
 
-<<<<<<< HEAD
-		static void SetColorScheme (ColorScheme colorScheme, [CallerMemberName] string schemeBeingSet = null)
-		{
-			ColorSchemes [schemeBeingSet] = colorScheme;
-			colorScheme._schemeBeingSet = schemeBeingSet;
-		}
-=======
 	static ColorScheme GetColorScheme ([CallerMemberName] string schemeBeingSet = null)
 	{
 		return ColorSchemes [schemeBeingSet];
 	}
->>>>>>> faff1ecd
 
 	static void SetColorScheme (ColorScheme colorScheme, [CallerMemberName] string schemeBeingSet = null)
 	{
