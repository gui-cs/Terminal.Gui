--- conflicted
+++ resolved
@@ -8,8 +8,11 @@
 	/// </summary>
 	/// <remarks>
 	/// <para>
+	/// Access with <see cref="CM.Glyphs"/> (which is a global using alias for <see cref="ConfigurationManager.Glyphs"/>).
+	/// </para>
+	/// <para>
 	/// The default glyphs can be changed via the <see cref="ConfigurationManager"/>. Within a <c>config.json</c> file 
-	/// The JSon property name is the <see cref="GlyphDefinitions"/> property prefixed with "CM.Glyphs.". 
+	/// The Json property name is the property name prefixed with "Glyphs.". 
 	/// </para>
 	/// <para>
 	/// The JSon property can be either a decimal number or a string. The string may be one of:
@@ -139,13 +142,8 @@
 		/// <summary>
 		/// Apple. Because snek. And because it's an example of a surrogate pair
 		/// </summary>
-<<<<<<< HEAD
 		public Rune Apple { get; set; } = "🍎".ToRunes () [0];
-	
-=======
-		public Rune Apple { get; set; } = (Rune)'❦' ; // BUGBUG: "🍎"[0] should work, but doesn't 
-
->>>>>>> d0107e60
+
 		#endregion
 
 		/// <summary>
