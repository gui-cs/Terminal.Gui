﻿// This code is a C# port from python library Terminal Text Effects  https://github.com/ChrisBuilds/terminaltexteffects/

namespace Terminal.Gui;

/// <summary>
///     Describes the pattern that a <see cref="Gradient"/> results in e.g. <see cref="Vertical"/>,
///     <see cref="Horizontal"/> etc
/// </summary>
public enum GradientDirection
{
    /// <summary>
    ///     Color varies along Y axis but is constant on X axis.
    /// </summary>
    Vertical,

    /// <summary>
    ///     Color varies along X axis but is constant on Y axis.
    /// </summary>
    Horizontal,

    /// <summary>
    ///     Color varies by distance from center (i.e. in circular ripples)
    /// </summary>
    Radial,

    /// <summary>
    ///     Color varies by X and Y axis (i.e. a slanted gradient)
    /// </summary>
    Diagonal
}

/// <summary>
<<<<<<< HEAD
///     Describes
=======
/// Describes a <see cref="Spectrum"/> of colors that can be combined
/// to make a color gradient.  Use <see cref="BuildCoordinateColorMapping"/>
/// to create into gradient fill area maps.
>>>>>>> fef6f336
/// </summary>
public class Gradient
{
    /// <summary>
    ///     The discrete colors that will make up the <see cref="Gradient"/>.
    /// </summary>
    public List<Color> Spectrum { get; }

    private readonly bool _loop;
    private readonly List<Color> _stops;
    private readonly List<int> _steps;

    /// <summary>
    ///     Creates a new instance of the <see cref="Gradient"/> class which hosts a <see cref="Spectrum"/>
    ///     of colors including all <paramref name="stops"/> and <paramref name="steps"/> interpolated colors
    ///     between each corresponding pair.
    /// </summary>
    /// <param name="stops">The colors to use in the spectrum (N)</param>
    /// <param name="steps">
    ///     The number of colors to generate between each pair (must be N-1 numbers).
    ///     If only one step is passed then it is assumed to be the same distance for all pairs.
    /// </param>
    /// <param name="loop">True to duplicate the first stop and step so that the gradient repeats itself</param>
    /// <exception cref="ArgumentException"></exception>
    public Gradient (IEnumerable<Color> stops, IEnumerable<int> steps, bool loop = false)
    {
        _stops = stops.ToList ();

        if (_stops.Count < 1)
        {
            throw new ArgumentException ("At least one color stop must be provided.");
        }

        _steps = steps.ToList ();

        // If multiple colors and only 1 step assume same distance applies to all steps
        if (_stops.Count > 2 && _steps.Count == 1)
        {
            _steps = Enumerable.Repeat (_steps.Single (), _stops.Count () - 1).ToList ();
        }

        if (_steps.Any (step => step < 1))
        {
            throw new ArgumentException ("Steps must be greater than 0.");
        }

        if (_steps.Count != _stops.Count - 1)
        {
            throw new ArgumentException ("Number of steps must be N-1");
        }

        _loop = loop;
        Spectrum = GenerateGradient (_steps);
    }

    /// <summary>
    ///     Returns the color to use at the given part of the spectrum
    /// </summary>
    /// <param name="fraction">
    ///     Proportion of the way through the spectrum, must be between
    ///     0 and 1 (inclusive).  Returns the last color if <paramref name="fraction"/> is
    ///     <see cref="double.NaN"/>.
    /// </param>
    /// <returns></returns>
    /// <exception cref="ArgumentOutOfRangeException"></exception>
    public Color GetColorAtFraction (double fraction)
    {
        if (double.IsNaN (fraction))
        {
            return Spectrum.Last ();
        }

        if (fraction is < 0 or > 1)
        {
            throw new ArgumentOutOfRangeException (nameof (fraction), @"Fraction must be between 0 and 1.");
        }

        var index = (int)(fraction * (Spectrum.Count - 1));

        return Spectrum [index];
    }

    private List<Color> GenerateGradient (IEnumerable<int> steps)
    {
        List<Color> gradient = new ();

        if (_stops.Count == 1)
        {
            for (var i = 0; i < steps.Sum (); i++)
            {
                gradient.Add (_stops [0]);
            }

            return gradient;
        }

        List<Color> stopsToUse = _stops.ToList ();
        List<int> stepsToUse = _steps.ToList ();

        if (_loop)
        {
            stopsToUse.Add (_stops [0]);
            stepsToUse.Add (_steps.First ());
        }

        var colorPairs = stopsToUse.Zip (stopsToUse.Skip (1), (start, end) => new { start, end });
        List<int> stepsList = stepsToUse;

        foreach ((var colorPair, int thesteps) in colorPairs.Zip (stepsList, (pair, step) => (pair, step)))
        {
            gradient.AddRange (InterpolateColors (colorPair.start, colorPair.end, thesteps));
        }

        return gradient;
    }

    private static IEnumerable<Color> InterpolateColors (Color start, Color end, int steps)
    {
        for (var step = 0; step < steps; step++)
        {
            double fraction = (double)step / steps;
            var r = (int)(start.R + fraction * (end.R - start.R));
            var g = (int)(start.G + fraction * (end.G - start.G));
            var b = (int)(start.B + fraction * (end.B - start.B));

            yield return new (r, g, b);
        }

        yield return end; // Ensure the last color is included
    }

    /// <summary>
    ///     <para>
    ///         Creates a mapping starting at 0,0 and going to <paramref name="maxRow"/> and <paramref name="maxColumn"/>
    ///         (inclusively) using the supplied <paramref name="direction"/>.
    ///     </para>
    ///     <para>
    ///         Note that this method is inclusive i.e. passing 1/1 results in 4 mapped coordinates.
    ///     </para>
    /// </summary>
    /// <param name="maxRow"></param>
    /// <param name="maxColumn"></param>
    /// <param name="direction"></param>
    /// <returns></returns>
    public Dictionary<Point, Color> BuildCoordinateColorMapping (int maxRow, int maxColumn, GradientDirection direction)
    {
        Dictionary<Point, Color> gradientMapping = new ();

        switch (direction)
        {
            case GradientDirection.Vertical:
                for (var row = 0; row <= maxRow; row++)
                {
                    double fraction = maxRow == 0 ? 1.0 : (double)row / maxRow;
                    Color color = GetColorAtFraction (fraction);

                    for (var col = 0; col <= maxColumn; col++)
                    {
                        gradientMapping [new (col, row)] = color;
                    }
                }

                break;

            case GradientDirection.Horizontal:
                for (var col = 0; col <= maxColumn; col++)
                {
                    double fraction = maxColumn == 0 ? 1.0 : (double)col / maxColumn;
                    Color color = GetColorAtFraction (fraction);

                    for (var row = 0; row <= maxRow; row++)
                    {
                        gradientMapping [new (col, row)] = color;
                    }
                }

                break;

            case GradientDirection.Radial:
                for (var row = 0; row <= maxRow; row++)
                {
                    for (var col = 0; col <= maxColumn; col++)
                    {
                        double distanceFromCenter = FindNormalizedDistanceFromCenter (maxRow, maxColumn, new (col, row));
                        Color color = GetColorAtFraction (distanceFromCenter);
                        gradientMapping [new (col, row)] = color;
                    }
                }

                break;

            case GradientDirection.Diagonal:
                for (var row = 0; row <= maxRow; row++)
                {
                    for (var col = 0; col <= maxColumn; col++)
                    {
                        double fraction = ((double)row * 2 + col) / (maxRow * 2 + maxColumn);
                        Color color = GetColorAtFraction (fraction);
                        gradientMapping [new (col, row)] = color;
                    }
                }

                break;
        }

        return gradientMapping;
    }

    private static double FindNormalizedDistanceFromCenter (int maxRow, int maxColumn, Point coord)
    {
        double centerX = maxColumn / 2.0;
        double centerY = maxRow / 2.0;
        double dx = coord.X - centerX;
        double dy = coord.Y - centerY;
        double distance = Math.Sqrt (dx * dx + dy * dy);
        double maxDistance = Math.Sqrt (centerX * centerX + centerY * centerY);

        return distance / maxDistance;
    }
}<|MERGE_RESOLUTION|>--- conflicted
+++ resolved
@@ -1,4 +1,4 @@
-﻿// This code is a C# port from python library Terminal Text Effects  https://github.com/ChrisBuilds/terminaltexteffects/
+// This code is a C# port from python library Terminal Text Effects  https://github.com/ChrisBuilds/terminaltexteffects/
 
 namespace Terminal.Gui;
 
@@ -30,13 +30,9 @@
 }
 
 /// <summary>
-<<<<<<< HEAD
-///     Describes
-=======
 /// Describes a <see cref="Spectrum"/> of colors that can be combined
 /// to make a color gradient.  Use <see cref="BuildCoordinateColorMapping"/>
 /// to create into gradient fill area maps.
->>>>>>> fef6f336
 /// </summary>
 public class Gradient
 {
