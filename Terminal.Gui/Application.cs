--- conflicted
+++ resolved
@@ -1409,21 +1409,7 @@
         {
             // If the mouse is grabbed, send the event to the view that grabbed it.
             // The coordinates are relative to the Bounds of the view that grabbed the mouse.
-<<<<<<< HEAD
-            Point newxy;
-
-            if (MouseGrabView.SuperView is Adornment)
-            {
-                newxy = MouseGrabView.FrameToScreen ().Location;
-                newxy = new (a.MouseEvent.X - newxy.X, a.MouseEvent.Y - newxy.Y);
-            }
-            else
-            {
-                newxy = MouseGrabView.ScreenToFrame (a.MouseEvent.X, a.MouseEvent.Y);
-            }
-=======
             Point frameLoc = MouseGrabView.ScreenToFrame (a.MouseEvent.X, a.MouseEvent.Y);
->>>>>>> a5b1d683
 
             var viewRelativeMouseEvent = new MouseEvent
             {
@@ -1434,11 +1420,7 @@
                 View = view
             };
 
-<<<<<<< HEAD
-            if (MouseGrabView.ContentArea.Contains (nme.X, nme.Y) is false)
-=======
-            if (MouseGrabView.Bounds.Contains (viewRelativeMouseEvent.X, viewRelativeMouseEvent.Y) is false)
->>>>>>> a5b1d683
+            if (MouseGrabView.ContentArea.Contains (viewRelativeMouseEvent.X, viewRelativeMouseEvent.Y) is false)
             {
                 // The mouse has moved outside the bounds of the view that
                 // grabbed the mouse, so we tell the view that last got 
@@ -1447,12 +1429,8 @@
                 _mouseEnteredView?.OnMouseLeave (a.MouseEvent);
             }
 
-<<<<<<< HEAD
-            if (MouseGrabView?.OnMouseEvent (nme) == true)
-=======
             //System.Diagnostics.Debug.WriteLine ($"{nme.Flags};{nme.X};{nme.Y};{mouseGrabView}");
             if (MouseGrabView?.OnMouseEvent (viewRelativeMouseEvent) == true)
->>>>>>> a5b1d683
             {
                 if (MouseGrabView is { WantContinuousButtonPressed: true })
                 {
@@ -1488,72 +1466,6 @@
             return;
         }
 
-<<<<<<< HEAD
-        var screen = view.Padding.FrameToScreen ();
-
-        // Work inside-out (Padding, Border, Margin)
-        // TODO: Debate whether inside-out or outside-in is the right strategy
-        if (view is Padding || AdornmentHandledMouseEvent (view.Padding, a))
-        {
-            view = View.FindDeepestView (view.Padding, a.MouseEvent.X, a.MouseEvent.Y);
-
-            if (view is { } && AdornmentSubViewHandledMouseEvent ())
-            {
-                return;
-            }
-
-            return;
-        }
-
-        screen = view.Border.FrameToScreen ();
-
-        if (view is Border || AdornmentHandledMouseEvent (view.Border, a))
-        {
-            View previousView = view;
-
-            view = View.FindDeepestView (view.Border, a.MouseEvent.X, a.MouseEvent.Y);
-
-            if (view is { } && view != previousView && AdornmentSubViewHandledMouseEvent ())
-            {
-                return;
-            }
-
-            view = previousView;
-
-            if (view is not Toplevel)
-            {
-                return;
-            }
-
-            // TODO: This is a temporary hack to work around the fact that 
-            // drag handling is handled in Toplevel (See Issue #2537)
-
-            if (AdornmentSubViewHandledMouseEvent ())
-            {
-                return;
-            }
-
-            return;
-        }
-
-        screen = view.Margin.FrameToScreen ();
-
-        if (AdornmentHandledMouseEvent (view?.Margin, a))
-        {
-            view = View.FindDeepestView (view.Margin, a.MouseEvent.X, a.MouseEvent.Y);
-
-            if (view is { } && AdornmentSubViewHandledMouseEvent ())
-            {
-                return;
-            }
-
-            return;
-        }
-
-        Rectangle bounds = view.BoundsToScreen (view.ContentArea);
-
-        if (bounds.Contains (a.MouseEvent.X, a.MouseEvent.Y))
-=======
         MouseEvent? me = null;
 
         if (view is Adornment adornment)
@@ -1570,7 +1482,6 @@
             };
         }
         else if (view.BoundsToScreen (view.Bounds).Contains (a.MouseEvent.X, a.MouseEvent.Y))
->>>>>>> a5b1d683
         {
             Point boundsPoint = view.ScreenToBounds (a.MouseEvent.X, a.MouseEvent.Y);
 
@@ -1616,51 +1527,7 @@
             //return;
         }
 
-<<<<<<< HEAD
-        bool AdornmentSubViewHandledMouseEvent ()
-        {
-            var me = new MouseEvent
-            {
-                X = a.MouseEvent.X - screen.X,
-                Y = a.MouseEvent.Y - screen.Y,
-                Flags = a.MouseEvent.Flags,
-                OfX = a.MouseEvent.X - screen.X,
-                OfY = a.MouseEvent.Y - screen.Y,
-                View = view
-            };
-
-            if (_mouseEnteredView is null)
-            {
-                _mouseEnteredView = view;
-                view.OnMouseEnter (me);
-            }
-            else if (_mouseEnteredView != view)
-            {
-                _mouseEnteredView.OnMouseLeave (me);
-                view.OnMouseEnter (me);
-                _mouseEnteredView = view;
-            }
-
-            if (!view.WantMousePositionReports && a.MouseEvent.Flags == MouseFlags.ReportMousePosition)
-            {
-                return true;
-            }
-
-            WantContinuousButtonPressedView = view.WantContinuousButtonPressed ? view : null;
-
-            if (view.OnMouseEvent (me))
-            {
-                // Should we bubble up the event, if it is not handled?
-                //return;
-            }
-
-            BringOverlappedTopToFront ();
-
-            return false;
-        }
-=======
         BringOverlappedTopToFront ();
->>>>>>> a5b1d683
     }
 #nullable restore
 
