using System.Globalization;
using System.Reflection;
using System.Text.Json.Serialization;

namespace Terminal.Gui;

/// <summary>A static, singleton class representing the application. This class is the entry point for the application.</summary>
/// <example>
///     <code>
/// // A simple Terminal.Gui app that creates a window with a frame and title with 
/// // 5 rows/columns of padding.
/// Application.Init();
/// var win = new Window ($"Example App ({Application.QuitKey} to quit)") {
///   X = 5,
///   Y = 5,
///   Width = Dim.Fill (5),
///   Height = Dim.Fill (5)
/// };
/// Application.Top.Add(win);
/// Application.Run();
/// Application.Shutdown();
/// </code>
/// </example>
/// <remarks>TODO: Flush this out.</remarks>
public static partial class Application
{
    // For Unit testing - ignores UseSystemConsole
    internal static bool _forceFakeConsole;

    /// <summary>Gets the <see cref="ConsoleDriver"/> that has been selected. See also <see cref="ForceDriver"/>.</summary>
    public static ConsoleDriver Driver { get; internal set; }

    /// <summary>
    ///     Gets or sets whether <see cref="Application.Driver"/> will be forced to output only the 16 colors defined in
    ///     <see cref="ColorName"/>. The default is <see langword="false"/>, meaning 24-bit (TrueColor) colors will be output
    ///     as long as the selected <see cref="ConsoleDriver"/> supports TrueColor.
    /// </summary>
    [SerializableConfigurationProperty (Scope = typeof (SettingsScope))]
    public static bool Force16Colors { get; set; }

    /// <summary>
    ///     Forces the use of the specified driver (one of "fake", "ansi", "curses", "net", or "windows"). If not
    ///     specified, the driver is selected based on the platform.
    /// </summary>
    /// <remarks>
    ///     Note, <see cref="Application.Init(ConsoleDriver, string)"/> will override this configuration setting if called
    ///     with either `driver` or `driverName` specified.
    /// </remarks>
    [SerializableConfigurationProperty (Scope = typeof (SettingsScope))]
    public static string ForceDriver { get; set; } = string.Empty;

    /// <summary>Gets all cultures supported by the application without the invariant language.</summary>
    public static List<CultureInfo> SupportedCultures { get; private set; }

    internal static List<CultureInfo> GetSupportedCultures ()
    {
        CultureInfo [] culture = CultureInfo.GetCultures (CultureTypes.AllCultures);

        // Get the assembly
        var assembly = Assembly.GetExecutingAssembly ();

        //Find the location of the assembly
        string assemblyLocation = AppDomain.CurrentDomain.BaseDirectory;

        // Find the resource file name of the assembly
        var resourceFilename = $"{Path.GetFileNameWithoutExtension (assembly.Location)}.resources.dll";

        // Return all culture for which satellite folder found with culture code.
        return culture.Where (
                              cultureInfo =>
                                  Directory.Exists (Path.Combine (assemblyLocation, cultureInfo.Name))
                                  && File.Exists (Path.Combine (assemblyLocation, cultureInfo.Name, resourceFilename))
                             )
                      .ToList ();
    }

    // IMPORTANT: Ensure all property/fields are reset here. See Init_ResetState_Resets_Properties unit test.
    // Encapsulate all setting of initial state for Application; Having
    // this in a function like this ensures we don't make mistakes in
    // guaranteeing that the state of this singleton is deterministic when Init
    // starts running and after Shutdown returns.
    internal static void ResetState ()
    {
        // Shutdown is the bookend for Init. As such it needs to clean up all resources
        // Init created. Apps that do any threading will need to code defensively for this.
        // e.g. see Issue #537
        foreach (Toplevel t in _topLevels)
        {
            t.Running = false;
            t.Dispose ();
        }

        _topLevels.Clear ();
        Current = null;
        Top?.Dispose ();
        Top = null;

        // MainLoop stuff
        MainLoop?.Dispose ();
        MainLoop = null;
        _mainThreadId = -1;
        Iteration = null;
        EndAfterFirstIteration = false;

        // Driver stuff
        if (Driver is { })
        {
            Driver.SizeChanged -= Driver_SizeChanged;
            Driver.KeyDown -= Driver_KeyDown;
            Driver.KeyUp -= Driver_KeyUp;
            Driver.MouseEvent -= Driver_MouseEvent;
            Driver?.End ();
            Driver = null;
        }

        // Don't reset ForceDriver; it needs to be set before Init is called.
        //ForceDriver = string.Empty;
        Force16Colors = false;
        _forceFakeConsole = false;

        // Run State stuff
        NotifyNewRunState = null;
        NotifyStopRunState = null;
        MouseGrabView = null;
        _initialized = false;

        // Mouse
        _mouseEnteredView = null;
        WantContinuousButtonPressedView = null;
        MouseEvent = null;
        GrabbedMouse = null;
        UnGrabbingMouse = null;
        GrabbedMouse = null;
        UnGrabbedMouse = null;

        // Keyboard
        AlternateBackwardKey = Key.Empty;
        AlternateForwardKey = Key.Empty;
        QuitKey = Key.Empty;
        KeyDown = null;
        KeyUp = null;
        SizeChanging = null;

        Colors.Reset ();

        // Reset synchronization context to allow the user to run async/await,
        // as the main loop has been ended, the synchronization context from 
        // gui.cs does no longer process any callbacks. See #1084 for more details:
        // (https://github.com/gui-cs/Terminal.Gui/issues/1084).
        SynchronizationContext.SetSynchronizationContext (null);
    }

    #region Initialization (Init/Shutdown)

    /// <summary>Initializes a new instance of <see cref="Terminal.Gui"/> Application.</summary>
    /// <para>Call this method once per instance (or after <see cref="Shutdown"/> has been called).</para>
    /// <para>
    ///     This function loads the right <see cref="ConsoleDriver"/> for the platform, Creates a <see cref="Toplevel"/>. and
    ///     assigns it to <see cref="Top"/>
    /// </para>
    /// <para>
    ///     <see cref="Shutdown"/> must be called when the application is closing (typically after
    ///     <see cref="Run(Func{Exception, bool})"/> has returned) to ensure resources are cleaned up and terminal settings
    ///     restored.
    /// </para>
    /// <para>
    ///     The <see cref="Run{T}(Func{Exception, bool}, ConsoleDriver)"/> function combines
    ///     <see cref="Init(ConsoleDriver, string)"/> and <see cref="Run(Toplevel, Func{Exception, bool})"/> into a single
    ///     call. An application cam use <see cref="Run{T}(Func{Exception, bool}, ConsoleDriver)"/> without explicitly calling
    ///     <see cref="Init(ConsoleDriver, string)"/>.
    /// </para>
    /// <param name="driver">
    ///     The <see cref="ConsoleDriver"/> to use. If neither <paramref name="driver"/> or
    ///     <paramref name="driverName"/> are specified the default driver for the platform will be used.
    /// </param>
    /// <param name="driverName">
    ///     The short name (e.g. "net", "windows", "ansi", "fake", or "curses") of the
    ///     <see cref="ConsoleDriver"/> to use. If neither <paramref name="driver"/> or <paramref name="driverName"/> are
    ///     specified the default driver for the platform will be used.
    /// </param>
    public static void Init (ConsoleDriver driver = null, string driverName = null) { InternalInit (() => new Toplevel (), driver, driverName); }

    internal static bool _initialized;
    internal static int _mainThreadId = -1;

    // INTERNAL function for initializing an app with a Toplevel factory object, driver, and mainloop.
    //
    // Called from:
    // 
    // Init() - When the user wants to use the default Toplevel. calledViaRunT will be false, causing all state to be reset.
    // Run<T>() - When the user wants to use a custom Toplevel. calledViaRunT will be true, enabling Run<T>() to be called without calling Init first.
    // Unit Tests - To initialize the app with a custom Toplevel, using the FakeDriver. calledViaRunT will be false, causing all state to be reset.
    // 
    // calledViaRunT: If false (default) all state will be reset. If true the state will not be reset.
    internal static void InternalInit (
        Func<Toplevel> topLevelFactory,
        ConsoleDriver driver = null,
        string driverName = null,
        bool calledViaRunT = false
    )
    {
        if (_initialized && driver is null)
        {
            return;
        }

        if (_initialized)
        {
            throw new InvalidOperationException ("Init has already been called and must be bracketed by Shutdown.");
        }

        if (!calledViaRunT)
        {
            // Reset all class variables (Application is a singleton).
            ResetState ();
        }

        // For UnitTests
        if (driver is { })
        {
            Driver = driver;
        }

        // Start the process of configuration management.
        // Note that we end up calling LoadConfigurationFromAllSources
        // multiple times. We need to do this because some settings are only
        // valid after a Driver is loaded. In this cases we need just 
        // `Settings` so we can determine which driver to use.
        Load (true);
        Apply ();

        // Ignore Configuration for ForceDriver if driverName is specified
        if (!string.IsNullOrEmpty (driverName))
        {
            ForceDriver = driverName;
        }

        if (Driver is null)
        {
            PlatformID p = Environment.OSVersion.Platform;

            if (string.IsNullOrEmpty (ForceDriver))
            {
                if (p == PlatformID.Win32NT || p == PlatformID.Win32S || p == PlatformID.Win32Windows)
                {
                    Driver = new WindowsDriver ();
                }
                else
                {
                    Driver = new CursesDriver ();
                }
            }
            else
            {
                List<Type> drivers = GetDriverTypes ();
                Type driverType = drivers.FirstOrDefault (t => t.Name.Equals (ForceDriver, StringComparison.InvariantCultureIgnoreCase));

                if (driverType is { })
                {
                    Driver = (ConsoleDriver)Activator.CreateInstance (driverType);
                }
                else
                {
                    throw new ArgumentException (
                                                 $"Invalid driver name: {ForceDriver}. Valid names are {string.Join (", ", drivers.Select (t => t.Name))}"
                                                );
                }
            }
        }

        try
        {
            MainLoop = Driver.Init ();
        }
        catch (InvalidOperationException ex)
        {
            // This is a case where the driver is unable to initialize the console.
            // This can happen if the console is already in use by another process or
            // if running in unit tests.
            // In this case, we want to throw a more specific exception.
            throw new InvalidOperationException (
                                                 "Unable to initialize the console. This can happen if the console is already in use by another process or in unit tests.",
                                                 ex
                                                );
        }

        Driver.SizeChanged += (s, args) => OnSizeChanging (args);
        Driver.KeyDown += (s, args) => OnKeyDown (args);
        Driver.KeyUp += (s, args) => OnKeyUp (args);
        Driver.MouseEvent += (s, args) => OnMouseEvent (args);

        SynchronizationContext.SetSynchronizationContext (new MainLoopSyncContext ());

        Top = topLevelFactory ();
        Current = Top;

        // Ensure Top's layout is up to date.
        Current.SetRelativeLayout (Driver.Bounds);

        SupportedCultures = GetSupportedCultures ();
        _mainThreadId = Thread.CurrentThread.ManagedThreadId;
        _initialized = true;
    }

    private static void Driver_SizeChanged (object sender, SizeChangedEventArgs e) { OnSizeChanging (e); }
    private static void Driver_KeyDown (object sender, Key e) { OnKeyDown (e); }
    private static void Driver_KeyUp (object sender, Key e) { OnKeyUp (e); }
    private static void Driver_MouseEvent (object sender, MouseEventEventArgs e) { OnMouseEvent (e); }

    /// <summary>Gets of list of <see cref="ConsoleDriver"/> types that are available.</summary>
    /// <returns></returns>
    public static List<Type> GetDriverTypes ()
    {
        // use reflection to get the list of drivers
        List<Type> driverTypes = new ();

        foreach (Assembly asm in AppDomain.CurrentDomain.GetAssemblies ())
        {
            foreach (Type type in asm.GetTypes ())
            {
                if (type.IsSubclassOf (typeof (ConsoleDriver)) && !type.IsAbstract)
                {
                    driverTypes.Add (type);
                }
            }
        }

        return driverTypes;
    }

    /// <summary>Shutdown an application initialized with <see cref="Init"/>.</summary>
    /// <remarks>
    ///     Shutdown must be called for every call to <see cref="Init"/> or
    ///     <see cref="Application.Run(Toplevel, Func{Exception, bool})"/> to ensure all resources are cleaned up (Disposed)
    ///     and terminal settings are restored.
    /// </remarks>
    public static void Shutdown ()
    {
        ResetState ();
        PrintJsonErrors ();
    }

    #endregion Initialization (Init/Shutdown)

    #region Run (Begin, Run, End, Stop)

    /// <summary>
    ///     Notify that a new <see cref="RunState"/> was created (<see cref="Begin(Toplevel)"/> was called). The token is
    ///     created in <see cref="Begin(Toplevel)"/> and this event will be fired before that function exits.
    /// </summary>
    /// <remarks>
    ///     If <see cref="EndAfterFirstIteration"/> is <see langword="true"/> callers to <see cref="Begin(Toplevel)"/>
    ///     must also subscribe to <see cref="NotifyStopRunState"/> and manually dispose of the <see cref="RunState"/> token
    ///     when the application is done.
    /// </remarks>
    public static event EventHandler<RunStateEventArgs> NotifyNewRunState;

    /// <summary>Notify that a existent <see cref="RunState"/> is stopping (<see cref="End(RunState)"/> was called).</summary>
    /// <remarks>
    ///     If <see cref="EndAfterFirstIteration"/> is <see langword="true"/> callers to <see cref="Begin(Toplevel)"/>
    ///     must also subscribe to <see cref="NotifyStopRunState"/> and manually dispose of the <see cref="RunState"/> token
    ///     when the application is done.
    /// </remarks>
    public static event EventHandler<ToplevelEventArgs> NotifyStopRunState;

    /// <summary>Building block API: Prepares the provided <see cref="Toplevel"/> for execution.</summary>
    /// <returns>
    ///     The <see cref="RunState"/> handle that needs to be passed to the <see cref="End(RunState)"/> method upon
    ///     completion.
    /// </returns>
    /// <param name="Toplevel">The <see cref="Toplevel"/> to prepare execution for.</param>
    /// <remarks>
    ///     This method prepares the provided <see cref="Toplevel"/> for running with the focus, it adds this to the list
    ///     of <see cref="Toplevel"/>s, lays out the Subviews, focuses the first element, and draws the <see cref="Toplevel"/>
    ///     in the screen. This is usually followed by executing the <see cref="RunLoop"/> method, and then the
    ///     <see cref="End(RunState)"/> method upon termination which will undo these changes.
    /// </remarks>
    public static RunState Begin (Toplevel Toplevel)
    {
        if (Toplevel is null)
        {
            throw new ArgumentNullException (nameof (Toplevel));
        }

        if (Toplevel.IsOverlappedContainer && OverlappedTop != Toplevel && OverlappedTop is { })
        {
            throw new InvalidOperationException ("Only one Overlapped Container is allowed.");
        }

        // Ensure the mouse is ungrabed.
        MouseGrabView = null;

        var rs = new RunState (Toplevel);

        // View implements ISupportInitializeNotification which is derived from ISupportInitialize
        if (!Toplevel.IsInitialized)
        {
            Toplevel.BeginInit ();
            Toplevel.EndInit ();
        }

        lock (_topLevels)
        {
            // If Top was already initialized with Init, and Begin has never been called
            // Top was not added to the Toplevels Stack. It will thus never get disposed.
            // Clean it up here:
            if (Top is { } && Toplevel != Top && !_topLevels.Contains (Top))
            {
                Top.Dispose ();
                Top = null;
            }
            else if (Top is { } && Toplevel != Top && _topLevels.Contains (Top))
            {
                Top.OnLeave (Toplevel);
            }

            // BUGBUG: We should not depend on `Id` internally. 
            // BUGBUG: It is super unclear what this code does anyway.
            if (string.IsNullOrEmpty (Toplevel.Id))
            {
                var count = 1;
                var id = (_topLevels.Count + count).ToString ();

                while (_topLevels.Count > 0 && _topLevels.FirstOrDefault (x => x.Id == id) is { })
                {
                    count++;
                    id = (_topLevels.Count + count).ToString ();
                }

                Toplevel.Id = (_topLevels.Count + count).ToString ();

                _topLevels.Push (Toplevel);
            }
            else
            {
                Toplevel dup = _topLevels.FirstOrDefault (x => x.Id == Toplevel.Id);

                if (dup is null)
                {
                    _topLevels.Push (Toplevel);
                }
            }

            if (_topLevels.FindDuplicates (new ToplevelEqualityComparer ()).Count > 0)
            {
                throw new ArgumentException ("There are duplicates Toplevels Id's");
            }
        }

        if (Top is null || Toplevel.IsOverlappedContainer)
        {
            Top = Toplevel;
        }

        var refreshDriver = true;

        if (OverlappedTop == null
            || Toplevel.IsOverlappedContainer
            || (Current?.Modal == false && Toplevel.Modal)
            || (Current?.Modal == false && !Toplevel.Modal)
            || (Current?.Modal == true && Toplevel.Modal))
        {
            if (Toplevel.Visible)
            {
                Current = Toplevel;
                SetCurrentOverlappedAsTop ();
            }
            else
            {
                refreshDriver = false;
            }
        }
        else if ((OverlappedTop != null
                  && Toplevel != OverlappedTop
                  && Current?.Modal == true
                  && !_topLevels.Peek ().Modal)
                 || (OverlappedTop is { } && Toplevel != OverlappedTop && Current?.Running == false))
        {
            refreshDriver = false;
            MoveCurrent (Toplevel);
        }
        else
        {
            refreshDriver = false;
            MoveCurrent (Current);
        }

        //if (Toplevel.LayoutStyle == LayoutStyle.Computed) {
        Toplevel.SetRelativeLayout (Driver.Bounds);

        //}
        Toplevel.LayoutSubviews ();
        Toplevel.PositionToplevels ();
        Toplevel.FocusFirst ();

        if (refreshDriver)
        {
            OverlappedTop?.OnChildLoaded (Toplevel);
            Toplevel.OnLoaded ();
            Toplevel.SetNeedsDisplay ();
            Toplevel.Draw ();
            Toplevel.PositionCursor ();
            Driver.Refresh ();
        }

        NotifyNewRunState?.Invoke (Toplevel, new RunStateEventArgs (rs));

        return rs;
    }

    /// <summary>
    ///     Runs the application by calling <see cref="Run(Toplevel, Func{Exception, bool})"/> with the value of
    ///     <see cref="Top"/>.
    /// </summary>
    /// <remarks>See <see cref="Run(Toplevel, Func{Exception, bool})"/> for more details.</remarks>
    public static void Run (Func<Exception, bool> errorHandler = null) { Run (Top, errorHandler); }

    /// <summary>
    ///     Runs the application by calling <see cref="Run(Toplevel, Func{Exception, bool})"/> with a new instance of the
    ///     specified <see cref="Toplevel"/>-derived class.
    ///     <para>Calling <see cref="Init"/> first is not needed as this function will initialize the application.</para>
    ///     <para>
    ///         <see cref="Shutdown"/> must be called when the application is closing (typically after Run> has returned) to
    ///         ensure resources are cleaned up and terminal settings restored.
    ///     </para>
    /// </summary>
    /// <remarks>See <see cref="Run(Toplevel, Func{Exception, bool})"/> for more details.</remarks>
    /// <param name="errorHandler"></param>
    /// <param name="driver">
    ///     The <see cref="ConsoleDriver"/> to use. If not specified the default driver for the platform will
    ///     be used ( <see cref="WindowsDriver"/>, <see cref="CursesDriver"/>, or <see cref="NetDriver"/>). Must be
    ///     <see langword="null"/> if <see cref="Init"/> has already been called.
    /// </param>
    public static void Run<T> (Func<Exception, bool> errorHandler = null, ConsoleDriver driver = null)
        where T : Toplevel, new ()
    {
        if (_initialized)
        {
            if (Driver is { })
            {
                // Init() has been called and we have a driver, so just run the app.
                var top = new T ();
                Type type = top.GetType ().BaseType;

                while (type != typeof (Toplevel) && type != typeof (object))
                {
                    type = type.BaseType;
                }

                if (type != typeof (Toplevel))
                {
                    throw new ArgumentException ($"{top.GetType ().Name} must be derived from TopLevel");
                }

                Run (top, errorHandler);
            }
            else
            {
                // This code path should be impossible because Init(null, null) will select the platform default driver
                throw new InvalidOperationException (
                                                     "Init() completed without a driver being set (this should be impossible); Run<T>() cannot be called."
                                                    );
            }
        }
        else
        {
            // Init() has NOT been called.
            InternalInit (() => new T (), driver, null, true);
            Run (Top, errorHandler);
        }
    }

    /// <summary>Runs the main loop on the given <see cref="Toplevel"/> container.</summary>
    /// <remarks>
    ///     <para>
    ///         This method is used to start processing events for the main application, but it is also used to run other
    ///         modal <see cref="View"/>s such as <see cref="Dialog"/> boxes.
    ///     </para>
    ///     <para>
    ///         To make a <see cref="Run(Toplevel, Func{Exception, bool})"/> stop execution, call
    ///         <see cref="Application.RequestStop"/>.
    ///     </para>
    ///     <para>
    ///         Calling <see cref="Run(Toplevel, Func{Exception, bool})"/> is equivalent to calling
    ///         <see cref="Begin(Toplevel)"/>, followed by <see cref="RunLoop(RunState)"/>, and then calling
    ///         <see cref="End(RunState)"/>.
    ///     </para>
    ///     <para>
    ///         Alternatively, to have a program control the main loop and process events manually, call
    ///         <see cref="Begin(Toplevel)"/> to set things up manually and then repeatedly call
    ///         <see cref="RunLoop(RunState)"/> with the wait parameter set to false. By doing this the
    ///         <see cref="RunLoop(RunState)"/> method will only process any pending events, timers, idle handlers and then
    ///         return control immediately.
    ///     </para>
    ///     <para>
    ///         RELEASE builds only: When <paramref name="errorHandler"/> is <see langword="null"/> any exceptions will be
    ///         rethrown. Otherwise, if <paramref name="errorHandler"/> will be called. If <paramref name="errorHandler"/>
    ///         returns <see langword="true"/> the <see cref="RunLoop(RunState)"/> will resume; otherwise this method will
    ///         exit.
    ///     </para>
    /// </remarks>
    /// <param name="view">The <see cref="Toplevel"/> to run as a modal.</param>
    /// <param name="errorHandler">
    ///     RELEASE builds only: Handler for any unhandled exceptions (resumes when returns true,
    ///     rethrows when null).
    /// </param>
    public static void Run (Toplevel view, Func<Exception, bool> errorHandler = null)
    {
        var resume = true;

        while (resume)
        {
#if !DEBUG
            try
            {
#endif
            resume = false;
            RunState runState = Begin (view);

            // If EndAfterFirstIteration is true then the user must dispose of the runToken
            // by using NotifyStopRunState event.
            RunLoop (runState);

            if (!EndAfterFirstIteration)
            {
                End (runState);
            }
#if !DEBUG
            }
            catch (Exception error)
            {
                if (errorHandler is null)
                {
                    throw;
                }

                resume = errorHandler (error);
            }
#endif
        }
    }

    /// <summary>Adds a timeout to the application.</summary>
    /// <remarks>
    ///     When time specified passes, the callback will be invoked. If the callback returns true, the timeout will be
    ///     reset, repeating the invocation. If it returns false, the timeout will stop and be removed. The returned value is a
    ///     token that can be used to stop the timeout by calling <see cref="RemoveTimeout(object)"/>.
    /// </remarks>
    public static object AddTimeout (TimeSpan time, Func<bool> callback) { return MainLoop?.AddTimeout (time, callback); }

    /// <summary>Removes a previously scheduled timeout</summary>
    /// <remarks>The token parameter is the value returned by <see cref="AddTimeout"/>.</remarks>
    /// Returns
    /// <c>true</c>
    /// if the timeout is successfully removed; otherwise,
    /// <c>false</c>
    /// .
    /// This method also returns
    /// <c>false</c>
    /// if the timeout is not found.
    public static bool RemoveTimeout (object token) { return MainLoop?.RemoveTimeout (token) ?? false; }

    /// <summary>Runs <paramref name="action"/> on the thread that is processing events</summary>
    /// <param name="action">the action to be invoked on the main processing thread.</param>
    public static void Invoke (Action action)
    {
        MainLoop?.AddIdle (
                           () =>
                           {
                               action ();

                               return false;
                           }
                          );
    }

    // TODO: Determine if this is really needed. The only code that calls WakeUp I can find
    // is ProgressBarStyles and it's not clear it needs to.
    /// <summary>Wakes up the running application that might be waiting on input.</summary>
    public static void Wakeup () { MainLoop?.Wakeup (); }

    /// <summary>Triggers a refresh of the entire display.</summary>
    public static void Refresh ()
    {
        // TODO: Figure out how to remove this call to ClearContents. Refresh should just repaint damaged areas, not clear
        Driver.ClearContents ();
        View last = null;

        foreach (Toplevel v in _topLevels.Reverse ())
        {
            if (v.Visible)
            {
                v.SetNeedsDisplay ();
                v.SetSubViewNeedsDisplay ();
                v.Draw ();
            }

            last = v;
        }

        last?.PositionCursor ();
        Driver.Refresh ();
    }

    /// <summary>This event is raised on each iteration of the main loop.</summary>
    /// <remarks>See also <see cref="Timeout"/></remarks>
    public static event EventHandler<IterationEventArgs> Iteration;

    /// <summary>The <see cref="MainLoop"/> driver for the application</summary>
    /// <value>The main loop.</value>
    internal static MainLoop MainLoop { get; private set; }

    /// <summary>
    ///     Set to true to cause <see cref="End"/> to be called after the first iteration. Set to false (the default) to
    ///     cause the application to continue running until Application.RequestStop () is called.
    /// </summary>
    public static bool EndAfterFirstIteration { get; set; }

    /// <summary>Building block API: Runs the main loop for the created <see cref="Toplevel"/>.</summary>
    /// <param name="state">The state returned by the <see cref="Begin(Toplevel)"/> method.</param>
    public static void RunLoop (RunState state)
    {
        if (state is null)
        {
            throw new ArgumentNullException (nameof (state));
        }

        if (state.Toplevel is null)
        {
            throw new ObjectDisposedException ("state");
        }

        var firstIteration = true;

        for (state.Toplevel.Running = true; state.Toplevel.Running;)
        {
            MainLoop.Running = true;

            if (EndAfterFirstIteration && !firstIteration)
            {
                return;
            }

            RunIteration (ref state, ref firstIteration);
        }

        MainLoop.Running = false;

        // Run one last iteration to consume any outstanding input events from Driver
        // This is important for remaining OnKeyUp events.
        RunIteration (ref state, ref firstIteration);
    }

    /// <summary>Run one application iteration.</summary>
    /// <param name="state">The state returned by <see cref="Begin(Toplevel)"/>.</param>
    /// <param name="firstIteration">
    ///     Set to <see langword="true"/> if this is the first run loop iteration. Upon return, it
    ///     will be set to <see langword="false"/> if at least one iteration happened.
    /// </param>
    public static void RunIteration (ref RunState state, ref bool firstIteration)
    {
        if (MainLoop.Running && MainLoop.EventsPending ())
        {
            // Notify Toplevel it's ready
            if (firstIteration)
            {
                state.Toplevel.OnReady ();
            }

            MainLoop.RunIteration ();
            Iteration?.Invoke (null, new IterationEventArgs ());
            EnsureModalOrVisibleAlwaysOnTop (state.Toplevel);

            if (state.Toplevel != Current)
            {
                OverlappedTop?.OnDeactivate (state.Toplevel);
                state.Toplevel = Current;
                OverlappedTop?.OnActivate (state.Toplevel);
                Top.SetSubViewNeedsDisplay ();
                Refresh ();
            }
        }

        firstIteration = false;

        if (state.Toplevel != Top && (Top.NeedsDisplay || Top.SubViewNeedsDisplay || Top.LayoutNeeded))
        {
            state.Toplevel.SetNeedsDisplay (state.Toplevel.Frame);
            Top.Draw ();

            foreach (Toplevel top in _topLevels.Reverse ())
            {
                if (top != Top && top != state.Toplevel)
                {
                    top.SetNeedsDisplay ();
                    top.SetSubViewNeedsDisplay ();
                    top.Draw ();
                }
            }
        }

        if (_topLevels.Count == 1
            && state.Toplevel == Top
            && (Driver.Cols != state.Toplevel.Frame.Width
                || Driver.Rows != state.Toplevel.Frame.Height)
            && (state.Toplevel.NeedsDisplay
                || state.Toplevel.SubViewNeedsDisplay
                || state.Toplevel.LayoutNeeded))
        {
            state.Toplevel.Clear (Driver.Bounds);
        }

        if (state.Toplevel.NeedsDisplay || state.Toplevel.SubViewNeedsDisplay || state.Toplevel.LayoutNeeded || OverlappedChildNeedsDisplay ())
        {
            state.Toplevel.Draw ();
            state.Toplevel.PositionCursor ();
            Driver.Refresh ();
        }
        else
        {
            Driver.UpdateCursor ();
        }

        if (state.Toplevel != Top && !state.Toplevel.Modal && (Top.NeedsDisplay || Top.SubViewNeedsDisplay || Top.LayoutNeeded))
        {
            Top.Draw ();
        }
    }

    /// <summary>Stops running the most recent <see cref="Toplevel"/> or the <paramref name="top"/> if provided.</summary>
    /// <param name="top">The <see cref="Toplevel"/> to stop.</param>
    /// <remarks>
    ///     <para>This will cause <see cref="Application.Run(Func{Exception, bool})"/> to return.</para>
    ///     <para>
    ///         Calling <see cref="Application.RequestStop"/> is equivalent to setting the <see cref="Toplevel.Running"/>
    ///         property on the currently running <see cref="Toplevel"/> to false.
    ///     </para>
    /// </remarks>
    public static void RequestStop (Toplevel top = null)
    {
        if (OverlappedTop is null || top is null || (OverlappedTop is null && top is { }))
        {
            top = Current;
        }

        if (OverlappedTop != null
            && top.IsOverlappedContainer
            && top?.Running == true
            && (Current?.Modal == false || (Current?.Modal == true && Current?.Running == false)))
        {
            OverlappedTop.RequestStop ();
        }
        else if (OverlappedTop != null
                 && top != Current
                 && Current?.Running == true
                 && Current?.Modal == true
                 && top.Modal
                 && top.Running)
        {
            var ev = new ToplevelClosingEventArgs (Current);
            Current.OnClosing (ev);

            if (ev.Cancel)
            {
                return;
            }

            ev = new ToplevelClosingEventArgs (top);
            top.OnClosing (ev);

            if (ev.Cancel)
            {
                return;
            }

            Current.Running = false;
            OnNotifyStopRunState (Current);
            top.Running = false;
            OnNotifyStopRunState (top);
        }
        else if ((OverlappedTop != null
                  && top != OverlappedTop
                  && top != Current
                  && Current?.Modal == false
                  && Current?.Running == true
                  && !top.Running)
                 || (OverlappedTop != null
                     && top != OverlappedTop
                     && top != Current
                     && Current?.Modal == false
                     && Current?.Running == false
                     && !top.Running
                     && _topLevels.ToArray () [1].Running))
        {
            MoveCurrent (top);
        }
        else if (OverlappedTop != null
                 && Current != top
                 && Current?.Running == true
                 && !top.Running
                 && Current?.Modal == true
                 && top.Modal)
        {
            // The Current and the top are both modal so needed to set the Current.Running to false too.
            Current.Running = false;
            OnNotifyStopRunState (Current);
        }
        else if (OverlappedTop != null
                 && Current == top
                 && OverlappedTop?.Running == true
                 && Current?.Running == true
                 && top.Running
                 && Current?.Modal == true
                 && top.Modal)
        {
            // The OverlappedTop was requested to stop inside a modal Toplevel which is the Current and top,
            // both are the same, so needed to set the Current.Running to false too.
            Current.Running = false;
            OnNotifyStopRunState (Current);
        }
        else
        {
            Toplevel currentTop;

            if (top == Current || (Current?.Modal == true && !top.Modal))
            {
                currentTop = Current;
            }
            else
            {
                currentTop = top;
            }

            if (!currentTop.Running)
            {
                return;
            }

            var ev = new ToplevelClosingEventArgs (currentTop);
            currentTop.OnClosing (ev);

            if (ev.Cancel)
            {
                return;
            }

            currentTop.Running = false;
            OnNotifyStopRunState (currentTop);
        }
    }

    private static void OnNotifyStopRunState (Toplevel top)
    {
        if (EndAfterFirstIteration)
        {
            NotifyStopRunState?.Invoke (top, new ToplevelEventArgs (top));
        }
    }

    /// <summary>
    ///     Building block API: completes the execution of a <see cref="Toplevel"/> that was started with
    ///     <see cref="Begin(Toplevel)"/> .
    /// </summary>
    /// <param name="runState">The <see cref="RunState"/> returned by the <see cref="Begin(Toplevel)"/> method.</param>
    public static void End (RunState runState)
    {
        if (runState is null)
        {
            throw new ArgumentNullException (nameof (runState));
        }

        if (OverlappedTop is { })
        {
            OverlappedTop.OnChildUnloaded (runState.Toplevel);
        }
        else
        {
            runState.Toplevel.OnUnloaded ();
        }

        // End the RunState.Toplevel 
        // First, take it off the Toplevel Stack
        if (_topLevels.Count > 0)
        {
            if (_topLevels.Peek () != runState.Toplevel)
            {
                // If there the top of the stack is not the RunState.Toplevel then
                // this call to End is not balanced with the call to Begin that started the RunState
                throw new ArgumentException ("End must be balanced with calls to Begin");
            }

            _topLevels.Pop ();
        }

        // Notify that it is closing
        runState.Toplevel?.OnClosed (runState.Toplevel);

        // If there is a OverlappedTop that is not the RunState.Toplevel then runstate.TopLevel 
        // is a child of MidTop and we should notify the OverlappedTop that it is closing
        if (OverlappedTop is { } && !runState.Toplevel.Modal && runState.Toplevel != OverlappedTop)
        {
            OverlappedTop.OnChildClosed (runState.Toplevel);
        }

        // Set Current and Top to the next TopLevel on the stack
        if (_topLevels.Count == 0)
        {
            Current = null;
        }
        else
        {
            Current = _topLevels.Peek ();

            if (_topLevels.Count == 1 && Current == OverlappedTop)
            {
                OverlappedTop.OnAllChildClosed ();
            }
            else
            {
                SetCurrentOverlappedAsTop ();
                runState.Toplevel.OnLeave (Current);
                Current.OnEnter (runState.Toplevel);
            }

            Refresh ();
        }

        runState.Toplevel?.Dispose ();
        runState.Toplevel = null;
        runState.Dispose ();
    }

    #endregion Run (Begin, Run, End)

    #region Toplevel handling

    /// <summary>Holds the stack of TopLevel views.</summary>

    // BUGBUG: Techncally, this is not the full lst of TopLevels. THere be dragons hwre. E.g. see how Toplevel.Id is used. What
    // about TopLevels that are just a SubView of another View?
    internal static readonly Stack<Toplevel> _topLevels = new ();

    /// <summary>The <see cref="Toplevel"/> object used for the application on startup (<seealso cref="Application.Top"/>)</summary>
    /// <value>The top.</value>
    public static Toplevel Top { get; private set; }

    /// <summary>
    ///     The current <see cref="Toplevel"/> object. This is updated when
    ///     <see cref="Application.Run(Func{Exception, bool})"/> enters and leaves to point to the current
    ///     <see cref="Toplevel"/> .
    /// </summary>
    /// <value>The current.</value>
    public static Toplevel Current { get; private set; }

    private static void EnsureModalOrVisibleAlwaysOnTop (Toplevel Toplevel)
    {
        if (!Toplevel.Running
            || (Toplevel == Current && Toplevel.Visible)
            || OverlappedTop == null
            || _topLevels.Peek ().Modal)
        {
            return;
        }

        foreach (Toplevel top in _topLevels.Reverse ())
        {
            if (top.Modal && top != Current)
            {
                MoveCurrent (top);

                return;
            }
        }

        if (!Toplevel.Visible && Toplevel == Current)
        {
            OverlappedMoveNext ();
        }
    }

    #nullable enable
    private static Toplevel? FindDeepestTop (Toplevel start, int x, int y)
    {
        if (!start.Frame.Contains (x, y))
        {
            return null;
        }

        if (_topLevels is { Count: > 0 })
        {
            int rx = x - start.Frame.X;
            int ry = y - start.Frame.Y;

            foreach (Toplevel t in _topLevels)
            {
                if (t != Current)
                {
                    if (t != start && t.Visible && t.Frame.Contains (rx, ry))
                    {
                        start = t;

                        break;
                    }
                }
            }
        }

        return start;
    }
    #nullable restore

    private static View FindTopFromView (View view)
    {
        View top = view?.SuperView is { } && view?.SuperView != Top
                       ? view.SuperView
                       : view;

        while (top?.SuperView is { } && top?.SuperView != Top)
        {
            top = top.SuperView;
        }

        return top;
    }

    #nullable enable
    // Only return true if the Current has changed.
    private static bool MoveCurrent (Toplevel? top)
    {
        // The Current is modal and the top is not modal Toplevel then
        // the Current must be moved above the first not modal Toplevel.
        if (OverlappedTop is { }
            && top != OverlappedTop
            && top != Current
            && Current?.Modal == true
            && !_topLevels.Peek ().Modal)
        {
            lock (_topLevels)
            {
                _topLevels.MoveTo (Current, 0, new ToplevelEqualityComparer ());
            }

            var index = 0;
            Toplevel [] savedToplevels = _topLevels.ToArray ();

            foreach (Toplevel t in savedToplevels)
            {
                if (!t.Modal && t != Current && t != top && t != savedToplevels [index])
                {
                    lock (_topLevels)
                    {
                        _topLevels.MoveTo (top, index, new ToplevelEqualityComparer ());
                    }
                }

                index++;
            }

            return false;
        }

        // The Current and the top are both not running Toplevel then
        // the top must be moved above the first not running Toplevel.
        if (OverlappedTop is { }
            && top != OverlappedTop
            && top != Current
            && Current?.Running == false
            && !top.Running)
        {
            lock (_topLevels)
            {
                _topLevels.MoveTo (Current, 0, new ToplevelEqualityComparer ());
            }

            var index = 0;

            foreach (Toplevel t in _topLevels.ToArray ())
            {
                if (!t.Running && t != Current && index > 0)
                {
                    lock (_topLevels)
                    {
                        _topLevels.MoveTo (top, index - 1, new ToplevelEqualityComparer ());
                    }
                }

                index++;
            }

            return false;
        }

        if ((OverlappedTop is { } && top?.Modal == true && _topLevels.Peek () != top)
            || (OverlappedTop is { } && Current != OverlappedTop && Current?.Modal == false && top == OverlappedTop)
            || (OverlappedTop is { } && Current?.Modal == false && top != Current)
            || (OverlappedTop is { } && Current?.Modal == true && top == OverlappedTop))
        {
            lock (_topLevels)
            {
                _topLevels.MoveTo (top, 0, new ToplevelEqualityComparer ());
                Current = top;
            }
        }

        return true;
    }
    #nullable restore

    /// <summary>Invoked when the terminal's size changed. The new size of the terminal is provided.</summary>
    /// <remarks>
    ///     Event handlers can set <see cref="SizeChangedEventArgs.Cancel"/> to <see langword="true"/> to prevent
    ///     <see cref="Application"/> from changing it's size to match the new terminal size.
    /// </remarks>
    public static event EventHandler<SizeChangedEventArgs> SizeChanging;

    /// <summary>
    ///     Called when the application's size changes. Sets the size of all <see cref="Toplevel"/>s and fires the
    ///     <see cref="SizeChanging"/> event.
    /// </summary>
    /// <param name="args">The new size.</param>
    /// <returns><see lanword="true"/>if the size was changed.</returns>
    public static bool OnSizeChanging (SizeChangedEventArgs args)
    {
        SizeChanging?.Invoke (null, args);

        if (args.Cancel)
        {
            return false;
        }

        foreach (Toplevel t in _topLevels)
        {
            t.SetRelativeLayout (Rectangle.Empty with { Size = args.Size });
            t.LayoutSubviews ();
            t.PositionToplevels ();
            t.OnSizeChanging (new SizeChangedEventArgs (args.Size));
        }

        Refresh ();

        return true;
    }

    #endregion Toplevel handling

    #region Mouse handling

    /// <summary>Disable or enable the mouse. The mouse is enabled by default.</summary>
    [SerializableConfigurationProperty (Scope = typeof (SettingsScope))]
    public static bool IsMouseDisabled { get; set; }

    /// <summary>The current <see cref="View"/> object that wants continuous mouse button pressed events.</summary>
    public static View WantContinuousButtonPressedView { get; private set; }

    /// <summary>
    ///     Gets the view that grabbed the mouse (e.g. for dragging). When this is set, all mouse events will be routed to
    ///     this view until the view calls <see cref="UngrabMouse"/> or the mouse is released.
    /// </summary>
    public static View MouseGrabView { get; private set; }

    /// <summary>Invoked when a view wants to grab the mouse; can be canceled.</summary>
    public static event EventHandler<GrabMouseEventArgs> GrabbingMouse;

    /// <summary>Invoked when a view wants un-grab the mouse; can be canceled.</summary>
    public static event EventHandler<GrabMouseEventArgs> UnGrabbingMouse;

    /// <summary>Invoked after a view has grabbed the mouse.</summary>
    public static event EventHandler<ViewEventArgs> GrabbedMouse;

    /// <summary>Invoked after a view has un-grabbed the mouse.</summary>
    public static event EventHandler<ViewEventArgs> UnGrabbedMouse;

    /// <summary>
    ///     Grabs the mouse, forcing all mouse events to be routed to the specified view until <see cref="UngrabMouse"/>
    ///     is called.
    /// </summary>
    /// <param name="view">View that will receive all mouse events until <see cref="UngrabMouse"/> is invoked.</param>
    public static void GrabMouse (View view)
    {
        if (view is null)
        {
            return;
        }

        if (!OnGrabbingMouse (view))
        {
            OnGrabbedMouse (view);
            MouseGrabView = view;
        }
    }

    /// <summary>Releases the mouse grab, so mouse events will be routed to the view on which the mouse is.</summary>
    public static void UngrabMouse ()
    {
        if (MouseGrabView is null)
        {
            return;
        }

        if (!OnUnGrabbingMouse (MouseGrabView))
        {
            OnUnGrabbedMouse (MouseGrabView);
            MouseGrabView = null;
        }
    }

    private static bool OnGrabbingMouse (View view)
    {
        if (view is null)
        {
            return false;
        }

        var evArgs = new GrabMouseEventArgs (view);
        GrabbingMouse?.Invoke (view, evArgs);

        return evArgs.Cancel;
    }

    private static bool OnUnGrabbingMouse (View view)
    {
        if (view is null)
        {
            return false;
        }

        var evArgs = new GrabMouseEventArgs (view);
        UnGrabbingMouse?.Invoke (view, evArgs);

        return evArgs.Cancel;
    }

    private static void OnGrabbedMouse (View view)
    {
        if (view is null)
        {
            return;
        }

        GrabbedMouse?.Invoke (view, new ViewEventArgs (view));
    }

    private static void OnUnGrabbedMouse (View view)
    {
        if (view is null)
        {
            return;
        }

        UnGrabbedMouse?.Invoke (view, new ViewEventArgs (view));
    }

    #nullable enable
    // Used by OnMouseEvent to track the last view that was clicked on.
    internal static View? _mouseEnteredView;

    /// <summary>Event fired when a mouse move or click occurs. Coordinates are screen relative.</summary>
    /// <remarks>
    ///     <para>
    ///         Use this event to receive mouse events in screen coordinates. Use <see cref="Responder.MouseEvent"/> to
    ///         receive mouse events relative to a <see cref="View"/>'s bounds.
    ///     </para>
    ///     <para>The <see cref="MouseEvent.View"/> will contain the <see cref="View"/> that contains the mouse coordinates.</para>
    /// </remarks>
    public static event EventHandler<MouseEventEventArgs> MouseEvent;

    /// <summary>Called when a mouse event occurs. Raises the <see cref="MouseEvent"/> event.</summary>
    /// <remarks>This method can be used to simulate a mouse event, e.g. in unit tests.</remarks>
    /// <param name="a">The mouse event with coordinates relative to the screen.</param>
    internal static void OnMouseEvent (MouseEventEventArgs a)
    {
        if (IsMouseDisabled)
        {
            return;
        }

        // TODO: In PR #3273, FindDeepestView will return adornments. Update logic below to fix adornment mouse handling
        var view = View.FindDeepestView (Current, a.MouseEvent.X, a.MouseEvent.Y);

        if (view is { WantContinuousButtonPressed: true })
        {
            WantContinuousButtonPressedView = view;
        }
        else
        {
            WantContinuousButtonPressedView = null;
        }

        if (view is { })
        {
            a.MouseEvent.View = view;
        }

        MouseEvent?.Invoke (null, new MouseEventEventArgs (a.MouseEvent));

        if (a.MouseEvent.Handled)
        {
            return;
        }

        if (MouseGrabView is { })
        {
            // If the mouse is grabbed, send the event to the view that grabbed it.
            // The coordinates are relative to the Bounds of the view that grabbed the mouse.
            Point newxy;
            MouseEvent nme;

            if (MouseGrabView.SuperView is Adornment)
            {
                View previousView = view;
                int previousScreenX = screenX;
                int previousScreenY = screenY;
                view = View.FindDeepestView (view?.Padding, screenX, screenY, out screenX, out screenY);

                if (view is { })
                {
                    nme = new MouseEvent
                    {
                        X = screenX,
                        Y = screenY,
                        Flags = a.MouseEvent.Flags,
                        OfX = a.MouseEvent.X - screenX,
                        OfY = a.MouseEvent.Y - screenY,
                        View = view
                    };
                }
                else
                {
                    view = previousView;

                    nme = new MouseEvent
                    {
                        X = previousScreenX,
                        Y = previousScreenY,
                        Flags = a.MouseEvent.Flags,
                        OfX = a.MouseEvent.X - previousScreenX,
                        OfY = a.MouseEvent.Y - previousScreenY,
                        View = view
                    };
                }

                WantContinuousButtonPressedView = view is { WantContinuousButtonPressed: true } ? view : null;
            }
            else
            {
                newxy = MouseGrabView.ScreenToFrame (a.MouseEvent.X, a.MouseEvent.Y);

                nme = new MouseEvent
                {
                    X = newxy.X,
                    Y = newxy.Y,
                    Flags = a.MouseEvent.Flags,
                    OfX = a.MouseEvent.X - newxy.X,
                    OfY = a.MouseEvent.Y - newxy.Y,
                    View = view
                };
            }

            if (MouseGrabView.ContentArea.Contains (nme.X, nme.Y) is false || (view is { } && view != MouseGrabView))
            {
                // The mouse has moved outside the bounds of the view that
                // grabbed the mouse, so we tell the view that last got 
                // OnMouseEnter the mouse is leaving
                // BUGBUG: That sentence makes no sense. Either I'm missing something
                // or this logic is flawed.
                // We cannot trust the bounds because they may be the same as the bounds of
                // other views, and therefore it is more accurate to trust the view itself
                if (view is { })
                {
                    View parent = view is Adornment adornment ? adornment.Parent : view;

                    if (parent.OnMouseEnter (a.MouseEvent))
                    {
                        MouseGrabView?.OnMouseLeave (a.MouseEvent);
                    }
                }
                else
                {
                    _mouseEnteredView?.OnMouseLeave (a.MouseEvent);
                }
            }

            //System.Diagnostics.Debug.WriteLine ($"{nme.Flags};{nme.X};{nme.Y};{MouseGrabView}");
            if (MouseGrabView?.OnMouseEvent (nme) == true)
            {
                return;
            }
        }

        if ((view is null || view == OverlappedTop)
            && Current is { Modal: false }
            && OverlappedTop != null
            && a.MouseEvent.Flags != MouseFlags.ReportMousePosition
            && a.MouseEvent.Flags != 0)
        {
            View? top = FindDeepestTop (Top, a.MouseEvent.X, a.MouseEvent.Y);
            view = View.FindDeepestView (top, a.MouseEvent.X, a.MouseEvent.Y);

            if (view is { } && view != OverlappedTop && top != Current)
            {
                MoveCurrent ((Toplevel)top);
            }
        }

        bool AdornmentHandledMouseEvent (Adornment adornment)
        {
            if (adornment?.Thickness.Contains (adornment.FrameToScreen (), a.MouseEvent.X, a.MouseEvent.Y) ?? false)
            {
                Point boundsPoint = adornment.ScreenToBounds (a.MouseEvent.X, a.MouseEvent.Y);

<<<<<<< HEAD
                var me = new MouseEvent
                {
                    X = boundsPoint.X,
                    Y = boundsPoint.Y,
                    Flags = a.MouseEvent.Flags,
                    OfX = boundsPoint.X,
                    OfY = boundsPoint.Y,
                    View = adornment
                };
                adornment.OnMouseEvent (me);

                return true;
            }

            return false;
=======
        var screen = view.FrameToScreen ();

        // Work inside-out (Padding, Border, Margin)
        // TODO: Debate whether inside-out or outside-in is the right strategy
        if (AdornmentHandledMouseEvent (view.Padding, a))
        {
            return;
>>>>>>> c21107ef
        }

        if (view is { })
        {
            // Work inside-out (Padding, Border, Margin)
            // TODO: Debate whether inside-out or outside-in is the right strategy
            if (AdornmentHandledMouseEvent (view?.Padding))
            {
                view = View.FindDeepestView (view?.Padding, screenX, screenY, out int newX, out int newY);

                if (view is { } && AdornmentSubViewHandledMouseEvent (newX, newY))
                {
                    return;
                }

                return;
            }

            if (AdornmentHandledMouseEvent (view?.Border))
            {
<<<<<<< HEAD
                View previousView = view;
=======
                X = a.MouseEvent.X - screen.X,
                Y = a.MouseEvent.Y - screen.Y,
                Flags = a.MouseEvent.Flags,
                OfX = a.MouseEvent.X - screen.X,
                OfY = a.MouseEvent.Y - screen.Y,
                View = view
            };
>>>>>>> c21107ef

                view = View.FindDeepestView (view?.Border, screenX, screenY, out int newX, out int newY);

                if (view is { } && AdornmentSubViewHandledMouseEvent (newX, newY))
                {
                    return;
                }

                view = previousView;

                if (previousView is Toplevel)
                {
                    // TODO: This is a temporary hack to work around the fact that 
                    // drag handling is handled in Toplevel (See Issue #2537)

                    if (AdornmentSubViewHandledMouseEvent (screenX, screenY))
                    {
                        return;
                    }
                }

                return;
            }

            if (AdornmentHandledMouseEvent (view?.Margin))
            {
                view = View.FindDeepestView (view?.Margin, screenX, screenY, out int newX, out int newY);

                if (view is { } && AdornmentSubViewHandledMouseEvent (newX, newY))
                {
                    return;
                }

                return;
            }

            Rectangle bounds = view.BoundsToScreen (view.ContentArea);

            if (bounds.Contains (a.MouseEvent.X, a.MouseEvent.Y))
            {
                Point boundsPoint = view.ScreenToBounds (a.MouseEvent.X, a.MouseEvent.Y);

                var me = new MouseEvent
                {
                    X = boundsPoint.X,
                    Y = boundsPoint.Y,
                    Flags = a.MouseEvent.Flags,
                    OfX = boundsPoint.X,
                    OfY = boundsPoint.Y,
                    View = view
                };

                if (_mouseEnteredView is null)
                {
                    _mouseEnteredView = view;
                    view.OnMouseEnter (me);
                }
                else if (_mouseEnteredView != view)
                {
                    _mouseEnteredView.OnMouseLeave (me);
                    view.OnMouseEnter (me);
                    _mouseEnteredView = view;
                }

                if (!view.WantMousePositionReports && a.MouseEvent.Flags == MouseFlags.ReportMousePosition)
                {
                    return;
                }

                WantContinuousButtonPressedView = view.WantContinuousButtonPressed ? view : null;

                if (view.OnMouseEvent (me))
                {
                    // Should we bubble up the event, if it is not handled?
                    //return;
                }

                BringOverlappedTopToFront ();
            }
        }

        bool AdornmentSubViewHandledMouseEvent (int x, int y)
        {
            var me = new MouseEvent
            {
                X = x,
                Y = y,
                Flags = a.MouseEvent.Flags,
                OfX = screenX - x,
                OfY = screenY - y,
                View = view
            };

            if (_mouseEnteredView is null)
            {
                _mouseEnteredView = view;
                view.OnMouseEnter (me);
            }
            else if (_mouseEnteredView != view)
            {
                _mouseEnteredView.OnMouseLeave (me);
                view.OnMouseEnter (me);
                _mouseEnteredView = view;
            }

            if (!view.WantMousePositionReports && a.MouseEvent.Flags == MouseFlags.ReportMousePosition)
            {
                return true;
            }

            WantContinuousButtonPressedView = view.WantContinuousButtonPressed ? view : null;

            if (view.OnMouseEvent (me))
            {
                // Should we bubble up the event, if it is not handled?
                //return;
            }

            BringOverlappedTopToFront ();

            return false;
        }
    }
    #nullable restore

    #endregion Mouse handling

    #region Keyboard handling

    private static Key _alternateForwardKey = Key.Empty; // Defined in config.json

    /// <summary>Alternative key to navigate forwards through views. Ctrl+Tab is the primary key.</summary>
    [SerializableConfigurationProperty (Scope = typeof (SettingsScope))]
    [JsonConverter (typeof (KeyJsonConverter))]
    public static Key AlternateForwardKey
    {
        get => _alternateForwardKey;
        set
        {
            if (_alternateForwardKey != value)
            {
                Key oldKey = _alternateForwardKey;
                _alternateForwardKey = value;
                OnAlternateForwardKeyChanged (new KeyChangedEventArgs (oldKey, value));
            }
        }
    }

    private static void OnAlternateForwardKeyChanged (KeyChangedEventArgs e)
    {
        foreach (Toplevel top in _topLevels.ToArray ())
        {
            top.OnAlternateForwardKeyChanged (e);
        }
    }

    private static Key _alternateBackwardKey = Key.Empty; // Defined in config.json

    /// <summary>Alternative key to navigate backwards through views. Shift+Ctrl+Tab is the primary key.</summary>
    [SerializableConfigurationProperty (Scope = typeof (SettingsScope))]
    [JsonConverter (typeof (KeyJsonConverter))]
    public static Key AlternateBackwardKey
    {
        get => _alternateBackwardKey;
        set
        {
            if (_alternateBackwardKey != value)
            {
                Key oldKey = _alternateBackwardKey;
                _alternateBackwardKey = value;
                OnAlternateBackwardKeyChanged (new KeyChangedEventArgs (oldKey, value));
            }
        }
    }

    private static void OnAlternateBackwardKeyChanged (KeyChangedEventArgs oldKey)
    {
        foreach (Toplevel top in _topLevels.ToArray ())
        {
            top.OnAlternateBackwardKeyChanged (oldKey);
        }
    }

    private static Key _quitKey = Key.Empty; // Defined in config.json

    /// <summary>Gets or sets the key to quit the application.</summary>
    [SerializableConfigurationProperty (Scope = typeof (SettingsScope))]
    [JsonConverter (typeof (KeyJsonConverter))]
    public static Key QuitKey
    {
        get => _quitKey;
        set
        {
            if (_quitKey != value)
            {
                Key oldKey = _quitKey;
                _quitKey = value;
                OnQuitKeyChanged (new KeyChangedEventArgs (oldKey, value));
            }
        }
    }

    private static void OnQuitKeyChanged (KeyChangedEventArgs e)
    {
        // Duplicate the list so if it changes during enumeration we're safe
        foreach (Toplevel top in _topLevels.ToArray ())
        {
            top.OnQuitKeyChanged (e);
        }
    }

    /// <summary>
    ///     Event fired when the user presses a key. Fired by <see cref="OnKeyDown"/>.
    ///     <para>
    ///         Set <see cref="Key.Handled"/> to <see langword="true"/> to indicate the key was handled and to prevent
    ///         additional processing.
    ///     </para>
    /// </summary>
    /// <remarks>
    ///     All drivers support firing the <see cref="KeyDown"/> event. Some drivers (Curses) do not support firing the
    ///     <see cref="KeyDown"/> and <see cref="KeyUp"/> events.
    ///     <para>Fired after <see cref="KeyDown"/> and before <see cref="KeyUp"/>.</para>
    /// </remarks>
    public static event EventHandler<Key> KeyDown;

    /// <summary>
    ///     Called by the <see cref="ConsoleDriver"/> when the user presses a key. Fires the <see cref="KeyDown"/> event
    ///     then calls <see cref="View.NewKeyDownEvent"/> on all top level views. Called after <see cref="OnKeyDown"/> and
    ///     before <see cref="OnKeyUp"/>.
    /// </summary>
    /// <remarks>Can be used to simulate key press events.</remarks>
    /// <param name="keyEvent"></param>
    /// <returns><see langword="true"/> if the key was handled.</returns>
    public static bool OnKeyDown (Key keyEvent)
    {
        if (!_initialized)
        {
            return true;
        }

        KeyDown?.Invoke (null, keyEvent);

        if (keyEvent.Handled)
        {
            return true;
        }

        foreach (Toplevel topLevel in _topLevels.ToList ())
        {
            if (topLevel.NewKeyDownEvent (keyEvent))
            {
                return true;
            }

            if (topLevel.Modal)
            {
                break;
            }
        }

        // Invoke any Global KeyBindings
        foreach (Toplevel topLevel in _topLevels.ToList ())
        {
            foreach (View view in topLevel.Subviews.Where (
                                                           v => v.KeyBindings.TryGet (
                                                                                      keyEvent,
                                                                                      KeyBindingScope.Application,
                                                                                      out KeyBinding _
                                                                                     )
                                                          ))
            {
                if (view.KeyBindings.TryGet (keyEvent.KeyCode, KeyBindingScope.Application, out KeyBinding _))
                {
                    bool? handled = view.OnInvokingKeyBindings (keyEvent);

                    if (handled is { } && (bool)handled)
                    {
                        return true;
                    }
                }
            }
        }

        return false;
    }

    /// <summary>
    ///     Event fired when the user releases a key. Fired by <see cref="OnKeyUp"/>.
    ///     <para>
    ///         Set <see cref="Key.Handled"/> to <see langword="true"/> to indicate the key was handled and to prevent
    ///         additional processing.
    ///     </para>
    /// </summary>
    /// <remarks>
    ///     All drivers support firing the <see cref="KeyDown"/> event. Some drivers (Curses) do not support firing the
    ///     <see cref="KeyDown"/> and <see cref="KeyUp"/> events.
    ///     <para>Fired after <see cref="KeyDown"/>.</para>
    /// </remarks>
    public static event EventHandler<Key> KeyUp;

    /// <summary>
    ///     Called by the <see cref="ConsoleDriver"/> when the user releases a key. Fires the <see cref="KeyUp"/> event
    ///     then calls <see cref="View.NewKeyUpEvent"/> on all top level views. Called after <see cref="OnKeyDown"/>.
    /// </summary>
    /// <remarks>Can be used to simulate key press events.</remarks>
    /// <param name="a"></param>
    /// <returns><see langword="true"/> if the key was handled.</returns>
    public static bool OnKeyUp (Key a)
    {
        if (!_initialized)
        {
            return true;
        }

        KeyUp?.Invoke (null, a);

        if (a.Handled)
        {
            return true;
        }

        foreach (Toplevel topLevel in _topLevels.ToList ())
        {
            if (topLevel.NewKeyUpEvent (a))
            {
                return true;
            }

            if (topLevel.Modal)
            {
                break;
            }
        }

        return false;
    }

    #endregion Keyboard handling
}<|MERGE_RESOLUTION|>--- conflicted
+++ resolved
@@ -1508,7 +1508,6 @@
             {
                 Point boundsPoint = adornment.ScreenToBounds (a.MouseEvent.X, a.MouseEvent.Y);
 
-<<<<<<< HEAD
                 var me = new MouseEvent
                 {
                     X = boundsPoint.X,
@@ -1524,15 +1523,6 @@
             }
 
             return false;
-=======
-        var screen = view.FrameToScreen ();
-
-        // Work inside-out (Padding, Border, Margin)
-        // TODO: Debate whether inside-out or outside-in is the right strategy
-        if (AdornmentHandledMouseEvent (view.Padding, a))
-        {
-            return;
->>>>>>> c21107ef
         }
 
         if (view is { })
@@ -1553,17 +1543,7 @@
 
             if (AdornmentHandledMouseEvent (view?.Border))
             {
-<<<<<<< HEAD
                 View previousView = view;
-=======
-                X = a.MouseEvent.X - screen.X,
-                Y = a.MouseEvent.Y - screen.Y,
-                Flags = a.MouseEvent.Flags,
-                OfX = a.MouseEvent.X - screen.X,
-                OfY = a.MouseEvent.Y - screen.Y,
-                View = view
-            };
->>>>>>> c21107ef
 
                 view = View.FindDeepestView (view?.Border, screenX, screenY, out int newX, out int newY);
 
