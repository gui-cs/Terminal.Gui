using System.Globalization;
using System.Reflection;
using System.Text.Json.Serialization;

namespace Terminal.Gui;

/// <summary>A static, singleton class representing the application. This class is the entry point for the application.</summary>
/// <example>
///     <code>
/// // A simple Terminal.Gui app that creates a window with a frame and title with 
/// // 5 rows/columns of padding.
/// Application.Init();
/// var win = new Window ($"Example App ({Application.QuitKey} to quit)") {
///   X = 5,
///   Y = 5,
///   Width = Dim.Fill (5),
///   Height = Dim.Fill (5)
/// };
/// Application.Top.Add(win);
/// Application.Run();
/// Application.Shutdown();
/// </code>
/// </example>
/// <remarks>TODO: Flush this out.</remarks>
public static partial class Application
{
    // For Unit testing - ignores UseSystemConsole
    internal static bool _forceFakeConsole;

    /// <summary>Gets the <see cref="ConsoleDriver"/> that has been selected. See also <see cref="ForceDriver"/>.</summary>
    public static ConsoleDriver Driver { get; internal set; }

    /// <summary>
    ///     Gets or sets whether <see cref="Application.Driver"/> will be forced to output only the 16 colors defined in
    ///     <see cref="ColorName"/>. The default is <see langword="false"/>, meaning 24-bit (TrueColor) colors will be output
    ///     as long as the selected <see cref="ConsoleDriver"/> supports TrueColor.
    /// </summary>
    [SerializableConfigurationProperty (Scope = typeof (SettingsScope))]
    public static bool Force16Colors { get; set; }

    /// <summary>
    ///     Forces the use of the specified driver (one of "fake", "ansi", "curses", "net", or "windows"). If not
    ///     specified, the driver is selected based on the platform.
    /// </summary>
    /// <remarks>
    ///     Note, <see cref="Application.Init(ConsoleDriver, string)"/> will override this configuration setting if called
    ///     with either `driver` or `driverName` specified.
    /// </remarks>
    [SerializableConfigurationProperty (Scope = typeof (SettingsScope))]
    public static string ForceDriver { get; set; } = string.Empty;

    /// <summary>Gets all cultures supported by the application without the invariant language.</summary>
    public static List<CultureInfo> SupportedCultures { get; private set; }

    internal static List<CultureInfo> GetSupportedCultures ()
    {
        CultureInfo [] culture = CultureInfo.GetCultures (CultureTypes.AllCultures);

        // Get the assembly
        var assembly = Assembly.GetExecutingAssembly ();

        //Find the location of the assembly
        string assemblyLocation = AppDomain.CurrentDomain.BaseDirectory;

        // Find the resource file name of the assembly
        var resourceFilename = $"{Path.GetFileNameWithoutExtension (assembly.Location)}.resources.dll";

        // Return all culture for which satellite folder found with culture code.
        return culture.Where (
                              cultureInfo =>
                                  Directory.Exists (Path.Combine (assemblyLocation, cultureInfo.Name))
                                  && File.Exists (Path.Combine (assemblyLocation, cultureInfo.Name, resourceFilename))
                             )
                      .ToList ();
    }

    // IMPORTANT: Ensure all property/fields are reset here. See Init_ResetState_Resets_Properties unit test.
    // Encapsulate all setting of initial state for Application; Having
    // this in a function like this ensures we don't make mistakes in
    // guaranteeing that the state of this singleton is deterministic when Init
    // starts running and after Shutdown returns.
    internal static void ResetState ()
    {
        // Shutdown is the bookend for Init. As such it needs to clean up all resources
        // Init created. Apps that do any threading will need to code defensively for this.
        // e.g. see Issue #537
        foreach (Toplevel t in _topLevels)
        {
            t.Running = false;
            t.Dispose ();
        }

        _topLevels.Clear ();
        Current = null;
        Top?.Dispose ();
        Top = null;

        // MainLoop stuff
        MainLoop?.Dispose ();
        MainLoop = null;
        _mainThreadId = -1;
        Iteration = null;
        EndAfterFirstIteration = false;

        // Driver stuff
        if (Driver is { })
        {
            Driver.SizeChanged -= Driver_SizeChanged;
            Driver.KeyDown -= Driver_KeyDown;
            Driver.KeyUp -= Driver_KeyUp;
            Driver.MouseEvent -= Driver_MouseEvent;
            Driver?.End ();
            Driver = null;
        }

        // Don't reset ForceDriver; it needs to be set before Init is called.
        //ForceDriver = string.Empty;
        Force16Colors = false;
        _forceFakeConsole = false;

        // Run State stuff
        NotifyNewRunState = null;
        NotifyStopRunState = null;
        MouseGrabView = null;
        _initialized = false;

        // Mouse
        _mouseEnteredView = null;
        WantContinuousButtonPressedView = null;
        MouseEvent = null;
        GrabbedMouse = null;
        UnGrabbingMouse = null;
        GrabbedMouse = null;
        UnGrabbedMouse = null;

        // Keyboard
        AlternateBackwardKey = Key.Empty;
        AlternateForwardKey = Key.Empty;
        QuitKey = Key.Empty;
        KeyDown = null;
        KeyUp = null;
        SizeChanging = null;

        Colors.Reset ();

        // Reset synchronization context to allow the user to run async/await,
        // as the main loop has been ended, the synchronization context from 
        // gui.cs does no longer process any callbacks. See #1084 for more details:
        // (https://github.com/gui-cs/Terminal.Gui/issues/1084).
        SynchronizationContext.SetSynchronizationContext (null);
    }

    #region Initialization (Init/Shutdown)

    /// <summary>Initializes a new instance of <see cref="Terminal.Gui"/> Application.</summary>
    /// <para>Call this method once per instance (or after <see cref="Shutdown"/> has been called).</para>
    /// <para>
    ///     This function loads the right <see cref="ConsoleDriver"/> for the platform, Creates a <see cref="Toplevel"/>. and
    ///     assigns it to <see cref="Top"/>
    /// </para>
    /// <para>
    ///     <see cref="Shutdown"/> must be called when the application is closing (typically after
    ///     <see cref="Run(Func{Exception, bool})"/> has returned) to ensure resources are cleaned up and terminal settings
    ///     restored.
    /// </para>
    /// <para>
    ///     The <see cref="Run{T}(Func{Exception, bool}, ConsoleDriver)"/> function combines
    ///     <see cref="Init(ConsoleDriver, string)"/> and <see cref="Run(Toplevel, Func{Exception, bool})"/> into a single
    ///     call. An application cam use <see cref="Run{T}(Func{Exception, bool}, ConsoleDriver)"/> without explicitly calling
    ///     <see cref="Init(ConsoleDriver, string)"/>.
    /// </para>
    /// <param name="driver">
    ///     The <see cref="ConsoleDriver"/> to use. If neither <paramref name="driver"/> or
    ///     <paramref name="driverName"/> are specified the default driver for the platform will be used.
    /// </param>
    /// <param name="driverName">
    ///     The short name (e.g. "net", "windows", "ansi", "fake", or "curses") of the
    ///     <see cref="ConsoleDriver"/> to use. If neither <paramref name="driver"/> or <paramref name="driverName"/> are
    ///     specified the default driver for the platform will be used.
    /// </param>
    public static void Init (ConsoleDriver driver = null, string driverName = null) { InternalInit (() => new Toplevel (), driver, driverName); }

    internal static bool _initialized;
    internal static int _mainThreadId = -1;

    // INTERNAL function for initializing an app with a Toplevel factory object, driver, and mainloop.
    //
    // Called from:
    // 
    // Init() - When the user wants to use the default Toplevel. calledViaRunT will be false, causing all state to be reset.
    // Run<T>() - When the user wants to use a custom Toplevel. calledViaRunT will be true, enabling Run<T>() to be called without calling Init first.
    // Unit Tests - To initialize the app with a custom Toplevel, using the FakeDriver. calledViaRunT will be false, causing all state to be reset.
    // 
    // calledViaRunT: If false (default) all state will be reset. If true the state will not be reset.
    internal static void InternalInit (
        Func<Toplevel> topLevelFactory,
        ConsoleDriver driver = null,
        string driverName = null,
        bool calledViaRunT = false
    )
    {
        if (_initialized && driver is null)
        {
            return;
        }

        if (_initialized)
        {
            throw new InvalidOperationException ("Init has already been called and must be bracketed by Shutdown.");
        }

        if (!calledViaRunT)
        {
            // Reset all class variables (Application is a singleton).
            ResetState ();
        }

        // For UnitTests
        if (driver is { })
        {
            Driver = driver;
        }

        // Start the process of configuration management.
        // Note that we end up calling LoadConfigurationFromAllSources
        // multiple times. We need to do this because some settings are only
        // valid after a Driver is loaded. In this cases we need just 
        // `Settings` so we can determine which driver to use.
        Load (true);
        Apply ();

        // Ignore Configuration for ForceDriver if driverName is specified
        if (!string.IsNullOrEmpty (driverName))
        {
            ForceDriver = driverName;
        }

        if (Driver is null)
        {
            PlatformID p = Environment.OSVersion.Platform;

            if (string.IsNullOrEmpty (ForceDriver))
            {
                if (p == PlatformID.Win32NT || p == PlatformID.Win32S || p == PlatformID.Win32Windows)
                {
                    Driver = new WindowsDriver ();
                }
                else
                {
                    Driver = new CursesDriver ();
                }
            }
            else
            {
                List<Type> drivers = GetDriverTypes ();
                Type driverType = drivers.FirstOrDefault (t => t.Name.ToLower () == ForceDriver.ToLower ());

                if (driverType is { })
                {
                    Driver = (ConsoleDriver)Activator.CreateInstance (driverType);
                }
                else
                {
                    throw new ArgumentException (
                                                 $"Invalid driver name: {ForceDriver}. Valid names are {string.Join (", ", drivers.Select (t => t.Name))}"
                                                );
                }
            }
        }

        try
        {
            MainLoop = Driver.Init ();
        }
        catch (InvalidOperationException ex)
        {
            // This is a case where the driver is unable to initialize the console.
            // This can happen if the console is already in use by another process or
            // if running in unit tests.
            // In this case, we want to throw a more specific exception.
            throw new InvalidOperationException (
                                                 "Unable to initialize the console. This can happen if the console is already in use by another process or in unit tests.",
                                                 ex
                                                );
        }

        Driver.SizeChanged += (s, args) => OnSizeChanging (args);
        Driver.KeyDown += (s, args) => OnKeyDown (args);
        Driver.KeyUp += (s, args) => OnKeyUp (args);
        Driver.MouseEvent += (s, args) => OnMouseEvent (args);

        SynchronizationContext.SetSynchronizationContext (new MainLoopSyncContext ());

        Top = topLevelFactory ();
        Current = Top;

        // Ensure Top's layout is up to date.
        Current.SetRelativeLayout (Driver.Bounds);

        SupportedCultures = GetSupportedCultures ();
        _mainThreadId = Thread.CurrentThread.ManagedThreadId;
        _initialized = true;
    }

    private static void Driver_SizeChanged (object sender, SizeChangedEventArgs e) { OnSizeChanging (e); }
    private static void Driver_KeyDown (object sender, Key e) { OnKeyDown (e); }
    private static void Driver_KeyUp (object sender, Key e) { OnKeyUp (e); }
    private static void Driver_MouseEvent (object sender, MouseEventEventArgs e) { OnMouseEvent (e); }

    /// <summary>Gets of list of <see cref="ConsoleDriver"/> types that are available.</summary>
    /// <returns></returns>
    public static List<Type> GetDriverTypes ()
    {
        // use reflection to get the list of drivers
        List<Type> driverTypes = new ();

        foreach (Assembly asm in AppDomain.CurrentDomain.GetAssemblies ())
        {
            foreach (Type type in asm.GetTypes ())
            {
                if (type.IsSubclassOf (typeof (ConsoleDriver)) && !type.IsAbstract)
                {
                    driverTypes.Add (type);
                }
            }
        }

        return driverTypes;
    }

    /// <summary>Shutdown an application initialized with <see cref="Init"/>.</summary>
    /// <remarks>
    ///     Shutdown must be called for every call to <see cref="Init"/> or
    ///     <see cref="Application.Run(Toplevel, Func{Exception, bool})"/> to ensure all resources are cleaned up (Disposed)
    ///     and terminal settings are restored.
    /// </remarks>
    public static void Shutdown ()
    {
        ResetState ();
        PrintJsonErrors ();
    }

    #endregion Initialization (Init/Shutdown)

    #region Run (Begin, Run, End, Stop)

    /// <summary>
    ///     Notify that a new <see cref="RunState"/> was created (<see cref="Begin(Toplevel)"/> was called). The token is
    ///     created in <see cref="Begin(Toplevel)"/> and this event will be fired before that function exits.
    /// </summary>
    /// <remarks>
    ///     If <see cref="EndAfterFirstIteration"/> is <see langword="true"/> callers to <see cref="Begin(Toplevel)"/>
    ///     must also subscribe to <see cref="NotifyStopRunState"/> and manually dispose of the <see cref="RunState"/> token
    ///     when the application is done.
    /// </remarks>
    public static event EventHandler<RunStateEventArgs> NotifyNewRunState;

    /// <summary>Notify that a existent <see cref="RunState"/> is stopping (<see cref="End(RunState)"/> was called).</summary>
    /// <remarks>
    ///     If <see cref="EndAfterFirstIteration"/> is <see langword="true"/> callers to <see cref="Begin(Toplevel)"/>
    ///     must also subscribe to <see cref="NotifyStopRunState"/> and manually dispose of the <see cref="RunState"/> token
    ///     when the application is done.
    /// </remarks>
    public static event EventHandler<ToplevelEventArgs> NotifyStopRunState;

    /// <summary>Building block API: Prepares the provided <see cref="Toplevel"/> for execution.</summary>
    /// <returns>
    ///     The <see cref="RunState"/> handle that needs to be passed to the <see cref="End(RunState)"/> method upon
    ///     completion.
    /// </returns>
    /// <param name="Toplevel">The <see cref="Toplevel"/> to prepare execution for.</param>
    /// <remarks>
    ///     This method prepares the provided <see cref="Toplevel"/> for running with the focus, it adds this to the list
    ///     of <see cref="Toplevel"/>s, lays out the Subviews, focuses the first element, and draws the <see cref="Toplevel"/>
    ///     in the screen. This is usually followed by executing the <see cref="RunLoop"/> method, and then the
    ///     <see cref="End(RunState)"/> method upon termination which will undo these changes.
    /// </remarks>
    public static RunState Begin (Toplevel Toplevel)
    {
        if (Toplevel is null)
        {
            throw new ArgumentNullException (nameof (Toplevel));
        }

        if (Toplevel.IsOverlappedContainer && OverlappedTop != Toplevel && OverlappedTop is { })
        {
            throw new InvalidOperationException ("Only one Overlapped Container is allowed.");
        }

        // Ensure the mouse is ungrabed.
        MouseGrabView = null;

        var rs = new RunState (Toplevel);

        // View implements ISupportInitializeNotification which is derived from ISupportInitialize
        if (!Toplevel.IsInitialized)
        {
            Toplevel.BeginInit ();
            Toplevel.EndInit ();
        }

        lock (_topLevels)
        {
            // If Top was already initialized with Init, and Begin has never been called
            // Top was not added to the Toplevels Stack. It will thus never get disposed.
            // Clean it up here:
            if (Top is { } && Toplevel != Top && !_topLevels.Contains (Top))
            {
                Top.Dispose ();
                Top = null;
            }
            else if (Top is { } && Toplevel != Top && _topLevels.Contains (Top))
            {
                Top.OnLeave (Toplevel);
            }

            // BUGBUG: We should not depend on `Id` internally. 
            // BUGBUG: It is super unclear what this code does anyway.
            if (string.IsNullOrEmpty (Toplevel.Id))
            {
                var count = 1;
                var id = (_topLevels.Count + count).ToString ();

                while (_topLevels.Count > 0 && _topLevels.FirstOrDefault (x => x.Id == id) is { })
                {
                    count++;
                    id = (_topLevels.Count + count).ToString ();
                }

                Toplevel.Id = (_topLevels.Count + count).ToString ();

                _topLevels.Push (Toplevel);
            }
            else
            {
                Toplevel dup = _topLevels.FirstOrDefault (x => x.Id == Toplevel.Id);

                if (dup is null)
                {
                    _topLevels.Push (Toplevel);
                }
            }

            if (_topLevels.FindDuplicates (new ToplevelEqualityComparer ()).Count > 0)
            {
                throw new ArgumentException ("There are duplicates Toplevels Id's");
            }
        }

        if (Top is null || Toplevel.IsOverlappedContainer)
        {
            Top = Toplevel;
        }

        var refreshDriver = true;

        if (OverlappedTop == null
            || Toplevel.IsOverlappedContainer
            || (Current?.Modal == false && Toplevel.Modal)
            || (Current?.Modal == false && !Toplevel.Modal)
            || (Current?.Modal == true && Toplevel.Modal))
        {
            if (Toplevel.Visible)
            {
                Current = Toplevel;
                SetCurrentOverlappedAsTop ();
            }
            else
            {
                refreshDriver = false;
            }
        }
        else if ((OverlappedTop != null
                  && Toplevel != OverlappedTop
                  && Current?.Modal == true
                  && !_topLevels.Peek ().Modal)
                 || (OverlappedTop is { } && Toplevel != OverlappedTop && Current?.Running == false))
        {
            refreshDriver = false;
            MoveCurrent (Toplevel);
        }
        else
        {
            refreshDriver = false;
            MoveCurrent (Current);
        }

        //if (Toplevel.LayoutStyle == LayoutStyle.Computed) {
        Toplevel.SetRelativeLayout (Driver.Bounds);

        //}
        Toplevel.LayoutSubviews ();
        Toplevel.PositionToplevels ();
        Toplevel.FocusFirst ();

        if (refreshDriver)
        {
            OverlappedTop?.OnChildLoaded (Toplevel);
            Toplevel.OnLoaded ();
            Toplevel.SetNeedsDisplay ();
            Toplevel.Draw ();
            Toplevel.PositionCursor ();
            Driver.Refresh ();
        }

        NotifyNewRunState?.Invoke (Toplevel, new RunStateEventArgs (rs));

        return rs;
    }

    /// <summary>
    ///     Runs the application by calling <see cref="Run(Toplevel, Func{Exception, bool})"/> with the value of
    ///     <see cref="Top"/>.
    /// </summary>
    /// <remarks>See <see cref="Run(Toplevel, Func{Exception, bool})"/> for more details.</remarks>
    public static void Run (Func<Exception, bool> errorHandler = null) { Run (Top, errorHandler); }

    /// <summary>
    ///     Runs the application by calling <see cref="Run(Toplevel, Func{Exception, bool})"/> with a new instance of the
    ///     specified <see cref="Toplevel"/>-derived class.
    ///     <para>Calling <see cref="Init"/> first is not needed as this function will initialize the application.</para>
    ///     <para>
    ///         <see cref="Shutdown"/> must be called when the application is closing (typically after Run> has returned) to
    ///         ensure resources are cleaned up and terminal settings restored.
    ///     </para>
    /// </summary>
    /// <remarks>See <see cref="Run(Toplevel, Func{Exception, bool})"/> for more details.</remarks>
    /// <param name="errorHandler"></param>
    /// <param name="driver">
    ///     The <see cref="ConsoleDriver"/> to use. If not specified the default driver for the platform will
    ///     be used ( <see cref="WindowsDriver"/>, <see cref="CursesDriver"/>, or <see cref="NetDriver"/>). Must be
    ///     <see langword="null"/> if <see cref="Init"/> has already been called.
    /// </param>
    public static void Run<T> (Func<Exception, bool> errorHandler = null, ConsoleDriver driver = null)
        where T : Toplevel, new ()
    {
        if (_initialized)
        {
            if (Driver is { })
            {
                // Init() has been called and we have a driver, so just run the app.
                var top = new T ();
                Type type = top.GetType ().BaseType;

                while (type != typeof (Toplevel) && type != typeof (object))
                {
                    type = type.BaseType;
                }

                if (type != typeof (Toplevel))
                {
                    throw new ArgumentException ($"{top.GetType ().Name} must be derived from TopLevel");
                }

                Run (top, errorHandler);
            }
            else
            {
                // This code path should be impossible because Init(null, null) will select the platform default driver
                throw new InvalidOperationException (
                                                     "Init() completed without a driver being set (this should be impossible); Run<T>() cannot be called."
                                                    );
            }
        }
        else
        {
            // Init() has NOT been called.
            InternalInit (() => new T (), driver, null, true);
            Run (Top, errorHandler);
        }
    }

    /// <summary>Runs the main loop on the given <see cref="Toplevel"/> container.</summary>
    /// <remarks>
    ///     <para>
    ///         This method is used to start processing events for the main application, but it is also used to run other
    ///         modal <see cref="View"/>s such as <see cref="Dialog"/> boxes.
    ///     </para>
    ///     <para>
    ///         To make a <see cref="Run(Toplevel, Func{Exception, bool})"/> stop execution, call
    ///         <see cref="Application.RequestStop"/>.
    ///     </para>
    ///     <para>
    ///         Calling <see cref="Run(Toplevel, Func{Exception, bool})"/> is equivalent to calling
    ///         <see cref="Begin(Toplevel)"/>, followed by <see cref="RunLoop(RunState)"/>, and then calling
    ///         <see cref="End(RunState)"/>.
    ///     </para>
    ///     <para>
    ///         Alternatively, to have a program control the main loop and process events manually, call
    ///         <see cref="Begin(Toplevel)"/> to set things up manually and then repeatedly call
    ///         <see cref="RunLoop(RunState)"/> with the wait parameter set to false. By doing this the
    ///         <see cref="RunLoop(RunState)"/> method will only process any pending events, timers, idle handlers and then
    ///         return control immediately.
    ///     </para>
    ///     <para>
    ///         RELEASE builds only: When <paramref name="errorHandler"/> is <see langword="null"/> any exceptions will be
    ///         rethrown. Otherwise, if <paramref name="errorHandler"/> will be called. If <paramref name="errorHandler"/>
    ///         returns <see langword="true"/> the <see cref="RunLoop(RunState)"/> will resume; otherwise this method will
    ///         exit.
    ///     </para>
    /// </remarks>
    /// <param name="view">The <see cref="Toplevel"/> to run as a modal.</param>
    /// <param name="errorHandler">
    ///     RELEASE builds only: Handler for any unhandled exceptions (resumes when returns true,
    ///     rethrows when null).
    /// </param>
    public static void Run (Toplevel view, Func<Exception, bool> errorHandler = null)
    {
        var resume = true;

        while (resume)
        {
#if !DEBUG
            try
            {
#endif
            resume = false;
            RunState runState = Begin (view);

            // If EndAfterFirstIteration is true then the user must dispose of the runToken
            // by using NotifyStopRunState event.
            RunLoop (runState);

            if (!EndAfterFirstIteration)
            {
                End (runState);
            }
#if !DEBUG
            }
            catch (Exception error)
            {
                if (errorHandler is null)
                {
                    throw;
                }

                resume = errorHandler (error);
            }
#endif
        }
    }

    /// <summary>Adds a timeout to the application.</summary>
    /// <remarks>
    ///     When time specified passes, the callback will be invoked. If the callback returns true, the timeout will be
    ///     reset, repeating the invocation. If it returns false, the timeout will stop and be removed. The returned value is a
    ///     token that can be used to stop the timeout by calling <see cref="RemoveTimeout(object)"/>.
    /// </remarks>
    public static object AddTimeout (TimeSpan time, Func<bool> callback) { return MainLoop?.AddTimeout (time, callback); }

    /// <summary>Removes a previously scheduled timeout</summary>
    /// <remarks>The token parameter is the value returned by <see cref="AddTimeout"/>.</remarks>
    /// Returns
    /// <c>true</c>
    /// if the timeout is successfully removed; otherwise,
    /// <c>false</c>
    /// .
    /// This method also returns
    /// <c>false</c>
    /// if the timeout is not found.
    public static bool RemoveTimeout (object token) { return MainLoop?.RemoveTimeout (token) ?? false; }

    /// <summary>Runs <paramref name="action"/> on the thread that is processing events</summary>
    /// <param name="action">the action to be invoked on the main processing thread.</param>
    public static void Invoke (Action action)
    {
        MainLoop?.AddIdle (
                           () =>
                           {
                               action ();

                               return false;
                           }
                          );
    }

    // TODO: Determine if this is really needed. The only code that calls WakeUp I can find
    // is ProgressBarStyles and it's not clear it needs to.
    /// <summary>Wakes up the running application that might be waiting on input.</summary>
    public static void Wakeup () { MainLoop?.Wakeup (); }

    /// <summary>Triggers a refresh of the entire display.</summary>
    public static void Refresh ()
    {
        // TODO: Figure out how to remove this call to ClearContents. Refresh should just repaint damaged areas, not clear
        Driver.ClearContents ();
        View last = null;

        foreach (Toplevel v in _topLevels.Reverse ())
        {
            if (v.Visible)
            {
                v.SetNeedsDisplay ();
                v.SetSubViewNeedsDisplay ();
                v.Draw ();
            }

            last = v;
        }

        last?.PositionCursor ();
        Driver.Refresh ();
    }

    /// <summary>This event is raised on each iteration of the main loop.</summary>
    /// <remarks>See also <see cref="Timeout"/></remarks>
    public static event EventHandler<IterationEventArgs> Iteration;

    /// <summary>The <see cref="MainLoop"/> driver for the application</summary>
    /// <value>The main loop.</value>
    internal static MainLoop MainLoop { get; private set; }

    /// <summary>
    ///     Set to true to cause <see cref="End"/> to be called after the first iteration. Set to false (the default) to
    ///     cause the application to continue running until Application.RequestStop () is called.
    /// </summary>
    public static bool EndAfterFirstIteration { get; set; }

    //
    // provides the sync context set while executing code in Terminal.Gui, to let
    // users use async/await on their code
    //
    private class MainLoopSyncContext : SynchronizationContext
    {
        public override SynchronizationContext CreateCopy () { return new MainLoopSyncContext (); }

        public override void Post (SendOrPostCallback d, object state)
        {
            MainLoop.AddIdle (
                              () =>
                              {
                                  d (state);

                                  return false;
                              }
                             );
        }

        //_mainLoop.Driver.Wakeup ();
        public override void Send (SendOrPostCallback d, object state)
        {
            if (Thread.CurrentThread.ManagedThreadId == _mainThreadId)
            {
                d (state);
            }
            else
            {
                var wasExecuted = false;

                Invoke (
                        () =>
                        {
                            d (state);
                            wasExecuted = true;
                        }
                       );

                while (!wasExecuted)
                {
                    Thread.Sleep (15);
                }
            }
        }
    }

    /// <summary>Building block API: Runs the main loop for the created <see cref="Toplevel"/>.</summary>
    /// <param name="state">The state returned by the <see cref="Begin(Toplevel)"/> method.</param>
    public static void RunLoop (RunState state)
    {
        if (state is null)
        {
            throw new ArgumentNullException (nameof (state));
        }

        if (state.Toplevel is null)
        {
            throw new ObjectDisposedException ("state");
        }

        var firstIteration = true;

        for (state.Toplevel.Running = true; state.Toplevel.Running;)
        {
            MainLoop.Running = true;

            if (EndAfterFirstIteration && !firstIteration)
            {
                return;
            }

            RunIteration (ref state, ref firstIteration);
        }

        MainLoop.Running = false;

        // Run one last iteration to consume any outstanding input events from Driver
        // This is important for remaining OnKeyUp events.
        RunIteration (ref state, ref firstIteration);
    }

    /// <summary>Run one application iteration.</summary>
    /// <param name="state">The state returned by <see cref="Begin(Toplevel)"/>.</param>
    /// <param name="firstIteration">
    ///     Set to <see langword="true"/> if this is the first run loop iteration. Upon return, it
    ///     will be set to <see langword="false"/> if at least one iteration happened.
    /// </param>
    public static void RunIteration (ref RunState state, ref bool firstIteration)
    {
        if (MainLoop.Running && MainLoop.EventsPending ())
        {
            // Notify Toplevel it's ready
            if (firstIteration)
            {
                state.Toplevel.OnReady ();
            }

            MainLoop.RunIteration ();
            Iteration?.Invoke (null, new IterationEventArgs ());
            EnsureModalOrVisibleAlwaysOnTop (state.Toplevel);

            if (state.Toplevel != Current)
            {
                OverlappedTop?.OnDeactivate (state.Toplevel);
                state.Toplevel = Current;
                OverlappedTop?.OnActivate (state.Toplevel);
                Top.SetSubViewNeedsDisplay ();
                Refresh ();
            }
        }

        firstIteration = false;

        if (state.Toplevel != Top && (Top.NeedsDisplay || Top.SubViewNeedsDisplay || Top.LayoutNeeded))
        {
            state.Toplevel.SetNeedsDisplay (state.Toplevel.Frame);
            Top.Draw ();

            foreach (Toplevel top in _topLevels.Reverse ())
            {
                if (top != Top && top != state.Toplevel)
                {
                    top.SetNeedsDisplay ();
                    top.SetSubViewNeedsDisplay ();
                    top.Draw ();
                }
            }
        }

        if (_topLevels.Count == 1
            && state.Toplevel == Top
            && (Driver.Cols != state.Toplevel.Frame.Width
                || Driver.Rows != state.Toplevel.Frame.Height)
            && (state.Toplevel.NeedsDisplay
                || state.Toplevel.SubViewNeedsDisplay
                || state.Toplevel.LayoutNeeded))
        {
            state.Toplevel.Clear (Driver.Bounds);
        }

        if (state.Toplevel.NeedsDisplay || state.Toplevel.SubViewNeedsDisplay || state.Toplevel.LayoutNeeded || OverlappedChildNeedsDisplay ())
        {
            state.Toplevel.Draw ();
            state.Toplevel.PositionCursor ();
            Driver.Refresh ();
        }
        else
        {
            Driver.UpdateCursor ();
        }

        if (state.Toplevel != Top && !state.Toplevel.Modal && (Top.NeedsDisplay || Top.SubViewNeedsDisplay || Top.LayoutNeeded))
        {
            Top.Draw ();
        }
    }

    /// <summary>Stops running the most recent <see cref="Toplevel"/> or the <paramref name="top"/> if provided.</summary>
    /// <param name="top">The <see cref="Toplevel"/> to stop.</param>
    /// <remarks>
    ///     <para>This will cause <see cref="Application.Run(Func{Exception, bool})"/> to return.</para>
    ///     <para>
    ///         Calling <see cref="Application.RequestStop"/> is equivalent to setting the <see cref="Toplevel.Running"/>
    ///         property on the currently running <see cref="Toplevel"/> to false.
    ///     </para>
    /// </remarks>
    public static void RequestStop (Toplevel top = null)
    {
        if (OverlappedTop is null || top is null || (OverlappedTop is null && top is { }))
        {
            top = Current;
        }

        if (OverlappedTop != null
            && top.IsOverlappedContainer
            && top?.Running == true
            && (Current?.Modal == false || (Current?.Modal == true && Current?.Running == false)))
        {
            OverlappedTop.RequestStop ();
        }
        else if (OverlappedTop != null
                 && top != Current
                 && Current?.Running == true
                 && Current?.Modal == true
                 && top.Modal
                 && top.Running)
        {
            var ev = new ToplevelClosingEventArgs (Current);
            Current.OnClosing (ev);

            if (ev.Cancel)
            {
                return;
            }

            ev = new ToplevelClosingEventArgs (top);
            top.OnClosing (ev);

            if (ev.Cancel)
            {
                return;
            }

            Current.Running = false;
            OnNotifyStopRunState (Current);
            top.Running = false;
            OnNotifyStopRunState (top);
        }
        else if ((OverlappedTop != null
                  && top != OverlappedTop
                  && top != Current
                  && Current?.Modal == false
                  && Current?.Running == true
                  && !top.Running)
                 || (OverlappedTop != null
                     && top != OverlappedTop
                     && top != Current
                     && Current?.Modal == false
                     && Current?.Running == false
                     && !top.Running
                     && _topLevels.ToArray () [1].Running))
        {
            MoveCurrent (top);
        }
        else if (OverlappedTop != null
                 && Current != top
                 && Current?.Running == true
                 && !top.Running
                 && Current?.Modal == true
                 && top.Modal)
        {
            // The Current and the top are both modal so needed to set the Current.Running to false too.
            Current.Running = false;
            OnNotifyStopRunState (Current);
        }
        else if (OverlappedTop != null
                 && Current == top
                 && OverlappedTop?.Running == true
                 && Current?.Running == true
                 && top.Running
                 && Current?.Modal == true
                 && top.Modal)
        {
            // The OverlappedTop was requested to stop inside a modal Toplevel which is the Current and top,
            // both are the same, so needed to set the Current.Running to false too.
            Current.Running = false;
            OnNotifyStopRunState (Current);
        }
        else
        {
            Toplevel currentTop;

            if (top == Current || (Current?.Modal == true && !top.Modal))
            {
                currentTop = Current;
            }
            else
            {
                currentTop = top;
            }

            if (!currentTop.Running)
            {
                return;
            }

            var ev = new ToplevelClosingEventArgs (currentTop);
            currentTop.OnClosing (ev);

            if (ev.Cancel)
            {
                return;
            }

            currentTop.Running = false;
            OnNotifyStopRunState (currentTop);
        }
    }

    private static void OnNotifyStopRunState (Toplevel top)
    {
        if (EndAfterFirstIteration)
        {
            NotifyStopRunState?.Invoke (top, new ToplevelEventArgs (top));
        }
    }

    /// <summary>
    ///     Building block API: completes the execution of a <see cref="Toplevel"/> that was started with
    ///     <see cref="Begin(Toplevel)"/> .
    /// </summary>
    /// <param name="runState">The <see cref="RunState"/> returned by the <see cref="Begin(Toplevel)"/> method.</param>
    public static void End (RunState runState)
    {
        if (runState is null)
        {
            throw new ArgumentNullException (nameof (runState));
        }

        if (OverlappedTop is { })
        {
            OverlappedTop.OnChildUnloaded (runState.Toplevel);
        }
        else
        {
            runState.Toplevel.OnUnloaded ();
        }

        // End the RunState.Toplevel 
        // First, take it off the Toplevel Stack
        if (_topLevels.Count > 0)
        {
            if (_topLevels.Peek () != runState.Toplevel)
            {
                // If there the top of the stack is not the RunState.Toplevel then
                // this call to End is not balanced with the call to Begin that started the RunState
                throw new ArgumentException ("End must be balanced with calls to Begin");
            }

            _topLevels.Pop ();
        }

        // Notify that it is closing
        runState.Toplevel?.OnClosed (runState.Toplevel);

        // If there is a OverlappedTop that is not the RunState.Toplevel then runstate.TopLevel 
        // is a child of MidTop and we should notify the OverlappedTop that it is closing
        if (OverlappedTop is { } && !runState.Toplevel.Modal && runState.Toplevel != OverlappedTop)
        {
            OverlappedTop.OnChildClosed (runState.Toplevel);
        }

        // Set Current and Top to the next TopLevel on the stack
        if (_topLevels.Count == 0)
        {
            Current = null;
        }
        else
        {
            Current = _topLevels.Peek ();

            if (_topLevels.Count == 1 && Current == OverlappedTop)
            {
                OverlappedTop.OnAllChildClosed ();
            }
            else
            {
                SetCurrentOverlappedAsTop ();
                runState.Toplevel.OnLeave (Current);
                Current.OnEnter (runState.Toplevel);
            }

            Refresh ();
        }

        runState.Toplevel?.Dispose ();
        runState.Toplevel = null;
        runState.Dispose ();
    }

    #endregion Run (Begin, Run, End)

    #region Toplevel handling

    /// <summary>Holds the stack of TopLevel views.</summary>

    // BUGBUG: Techncally, this is not the full lst of TopLevels. THere be dragons hwre. E.g. see how Toplevel.Id is used. What
    // about TopLevels that are just a SubView of another View?
    internal static readonly Stack<Toplevel> _topLevels = new ();

    /// <summary>The <see cref="Toplevel"/> object used for the application on startup (<seealso cref="Application.Top"/>)</summary>
    /// <value>The top.</value>
    public static Toplevel Top { get; private set; }

    /// <summary>
    ///     The current <see cref="Toplevel"/> object. This is updated when
    ///     <see cref="Application.Run(Func{Exception, bool})"/> enters and leaves to point to the current
    ///     <see cref="Toplevel"/> .
    /// </summary>
    /// <value>The current.</value>
    public static Toplevel Current { get; private set; }

    private static void EnsureModalOrVisibleAlwaysOnTop (Toplevel Toplevel)
    {
        if (!Toplevel.Running
            || (Toplevel == Current && Toplevel.Visible)
            || OverlappedTop == null
            || _topLevels.Peek ().Modal)
        {
            return;
        }

        foreach (Toplevel top in _topLevels.Reverse ())
        {
            if (top.Modal && top != Current)
            {
                MoveCurrent (top);

                return;
            }
        }

        if (!Toplevel.Visible && Toplevel == Current)
        {
            OverlappedMoveNext ();
        }
    }

    private static View FindDeepestTop (Toplevel start, int x, int y, out int resx, out int resy)
    {
        Rect startFrame = start.Frame;

        if (!startFrame.Contains (x, y))
        {
            resx = 0;
            resy = 0;

            return null;
        }

        if (_topLevels is { })
        {
            int count = _topLevels.Count;

            if (count > 0)
            {
                int rx = x - startFrame.X;
                int ry = y - startFrame.Y;

                foreach (Toplevel t in _topLevels)
                {
                    if (t != Current)
                    {
                        if (t != start && t.Visible && t.Frame.Contains (rx, ry))
                        {
                            start = t;

                            break;
                        }
                    }
                }
            }
        }

        resx = x - startFrame.X;
        resy = y - startFrame.Y;

        return start;
    }

    private static View FindTopFromView (View view)
    {
        View top = view?.SuperView is { } && view?.SuperView != Top
                       ? view.SuperView
                       : view;

        while (top?.SuperView is { } && top?.SuperView != Top)
        {
            top = top.SuperView;
        }

        return top;
    }

    // Only return true if the Current has changed.
    private static bool MoveCurrent (Toplevel top)
    {
        // The Current is modal and the top is not modal Toplevel then
        // the Current must be moved above the first not modal Toplevel.
        if (OverlappedTop != null
            && top != OverlappedTop
            && top != Current
            && Current?.Modal == true
            && !_topLevels.Peek ().Modal)
        {
            lock (_topLevels)
            {
                _topLevels.MoveTo (Current, 0, new ToplevelEqualityComparer ());
            }

            var index = 0;
            Toplevel [] savedToplevels = _topLevels.ToArray ();

            foreach (Toplevel t in savedToplevels)
            {
                if (!t.Modal && t != Current && t != top && t != savedToplevels [index])
                {
                    lock (_topLevels)
                    {
                        _topLevels.MoveTo (top, index, new ToplevelEqualityComparer ());
                    }
                }

                index++;
            }

            return false;
        }

        // The Current and the top are both not running Toplevel then
        // the top must be moved above the first not running Toplevel.
        if (OverlappedTop != null
            && top != OverlappedTop
            && top != Current
            && Current?.Running == false
            && !top.Running)
        {
            lock (_topLevels)
            {
                _topLevels.MoveTo (Current, 0, new ToplevelEqualityComparer ());
            }

            var index = 0;

            foreach (Toplevel t in _topLevels.ToArray ())
            {
                if (!t.Running && t != Current && index > 0)
                {
                    lock (_topLevels)
                    {
                        _topLevels.MoveTo (top, index - 1, new ToplevelEqualityComparer ());
                    }
                }

                index++;
            }

            return false;
        }

        if ((OverlappedTop is { } && top?.Modal == true && _topLevels.Peek () != top)
            || (OverlappedTop is { } && Current != OverlappedTop && Current?.Modal == false && top == OverlappedTop)
            || (OverlappedTop is { } && Current?.Modal == false && top != Current)
            || (OverlappedTop is { } && Current?.Modal == true && top == OverlappedTop))
        {
            lock (_topLevels)
            {
                _topLevels.MoveTo (top, 0, new ToplevelEqualityComparer ());
                Current = top;
            }
        }

        return true;
    }

    /// <summary>Invoked when the terminal's size changed. The new size of the terminal is provided.</summary>
    /// <remarks>
    ///     Event handlers can set <see cref="SizeChangedEventArgs.Cancel"/> to <see langword="true"/> to prevent
    ///     <see cref="Application"/> from changing it's size to match the new terminal size.
    /// </remarks>
    public static event EventHandler<SizeChangedEventArgs> SizeChanging;

    /// <summary>
    ///     Called when the application's size changes. Sets the size of all <see cref="Toplevel"/>s and fires the
    ///     <see cref="SizeChanging"/> event.
    /// </summary>
    /// <param name="args">The new size.</param>
    /// <returns><see lanword="true"/>if the size was changed.</returns>
    public static bool OnSizeChanging (SizeChangedEventArgs args)
    {
        SizeChanging?.Invoke (null, args);

        if (args.Cancel)
        {
            return false;
        }

        foreach (Toplevel t in _topLevels)
        {
            t.SetRelativeLayout (new Rect (0, 0, args.Size.Width, args.Size.Height));
            t.LayoutSubviews ();
            t.PositionToplevels ();
            t.OnSizeChanging (new SizeChangedEventArgs (args.Size));
        }

        Refresh ();

        return true;
    }

    #endregion Toplevel handling

    #region Mouse handling

    /// <summary>Disable or enable the mouse. The mouse is enabled by default.</summary>
    [SerializableConfigurationProperty (Scope = typeof (SettingsScope))]
    public static bool IsMouseDisabled { get; set; }

    /// <summary>The current <see cref="View"/> object that wants continuous mouse button pressed events.</summary>
    public static View WantContinuousButtonPressedView { get; private set; }

    /// <summary>
    ///     Gets the view that grabbed the mouse (e.g. for dragging). When this is set, all mouse events will be routed to
    ///     this view until the view calls <see cref="UngrabMouse"/> or the mouse is released.
    /// </summary>
    public static View MouseGrabView { get; private set; }

    /// <summary>Invoked when a view wants to grab the mouse; can be canceled.</summary>
    public static event EventHandler<GrabMouseEventArgs> GrabbingMouse;

    /// <summary>Invoked when a view wants un-grab the mouse; can be canceled.</summary>
    public static event EventHandler<GrabMouseEventArgs> UnGrabbingMouse;

    /// <summary>Invoked after a view has grabbed the mouse.</summary>
    public static event EventHandler<ViewEventArgs> GrabbedMouse;

    /// <summary>Invoked after a view has un-grabbed the mouse.</summary>
    public static event EventHandler<ViewEventArgs> UnGrabbedMouse;

    /// <summary>
    ///     Grabs the mouse, forcing all mouse events to be routed to the specified view until <see cref="UngrabMouse"/>
    ///     is called.
    /// </summary>
    /// <param name="view">View that will receive all mouse events until <see cref="UngrabMouse"/> is invoked.</param>
    public static void GrabMouse (View view)
    {
        if (view is null)
        {
            return;
        }

        if (!OnGrabbingMouse (view))
        {
            OnGrabbedMouse (view);
            MouseGrabView = view;
        }
    }

    /// <summary>Releases the mouse grab, so mouse events will be routed to the view on which the mouse is.</summary>
    public static void UngrabMouse ()
    {
        if (MouseGrabView is null)
        {
            return;
        }

        if (!OnUnGrabbingMouse (MouseGrabView))
        {
            OnUnGrabbedMouse (MouseGrabView);
            MouseGrabView = null;
        }
    }

    private static bool OnGrabbingMouse (View view)
    {
        if (view is null)
        {
            return false;
        }

        var evArgs = new GrabMouseEventArgs (view);
        GrabbingMouse?.Invoke (view, evArgs);

        return evArgs.Cancel;
    }

    private static bool OnUnGrabbingMouse (View view)
    {
        if (view is null)
        {
            return false;
        }

        var evArgs = new GrabMouseEventArgs (view);
        UnGrabbingMouse?.Invoke (view, evArgs);

        return evArgs.Cancel;
    }

    private static void OnGrabbedMouse (View view)
    {
        if (view is null)
        {
            return;
        }

        GrabbedMouse?.Invoke (view, new ViewEventArgs (view));
    }

    private static void OnUnGrabbedMouse (View view)
    {
        if (view is null)
        {
            return;
        }

        UnGrabbedMouse?.Invoke (view, new ViewEventArgs (view));
    }

    // Used by OnMouseEvent to track the last view that was clicked on.
    internal static View _mouseEnteredView;

    /// <summary>Event fired when a mouse move or click occurs. Coordinates are screen relative.</summary>
    /// <remarks>
    ///     <para>
    ///         Use this event to receive mouse events in screen coordinates. Use <see cref="Responder.MouseEvent"/> to
    ///         receive mouse events relative to a <see cref="View"/>'s bounds.
    ///     </para>
    ///     <para>The <see cref="MouseEvent.View"/> will contain the <see cref="View"/> that contains the mouse coordinates.</para>
    /// </remarks>
    public static event EventHandler<MouseEventEventArgs> MouseEvent;

    /// <summary>Called when a mouse event occurs. Fires the <see cref="MouseEvent"/> event.</summary>
    /// <remarks>This method can be used to simulate a mouse event, e.g. in unit tests.</remarks>
    /// <param name="a">The mouse event with coordinates relative to the screen.</param>
    public static void OnMouseEvent (MouseEventEventArgs a)
    {
        static bool OutsideRect (Point p, Rect r) { return p.X < 0 || p.X > r.Right || p.Y < 0 || p.Y > r.Bottom; }

        if (IsMouseDisabled)
        {
            return;
        }

        var view = View.FindDeepestView (Current, a.MouseEvent.X, a.MouseEvent.Y, out int screenX, out int screenY);

        if (view is { } && view.WantContinuousButtonPressed)
        {
            WantContinuousButtonPressedView = view;
        }
        else
        {
            WantContinuousButtonPressedView = null;
        }

        if (view is { })
        {
            a.MouseEvent.View = view;
        }

        MouseEvent?.Invoke (null, new MouseEventEventArgs (a.MouseEvent));

        if (a.MouseEvent.Handled)
        {
            return;
        }

        if (MouseGrabView is { })
        {
            // If the mouse is grabbed, send the event to the view that grabbed it.
            // The coordinates are relative to the Bounds of the view that grabbed the mouse.
            Point newxy = MouseGrabView.ScreenToFrame (a.MouseEvent.X, a.MouseEvent.Y);

            var nme = new MouseEvent
            {
                X = newxy.X,
                Y = newxy.Y,
                Flags = a.MouseEvent.Flags,
                OfX = a.MouseEvent.X - newxy.X,
                OfY = a.MouseEvent.Y - newxy.Y,
                View = view
            };

            if (OutsideRect (new Point (nme.X, nme.Y), MouseGrabView.Bounds))
            {
                // The mouse has moved outside the bounds of the the view that
                // grabbed the mouse, so we tell the view that last got 
                // OnMouseEnter the mouse is leaving
                // BUGBUG: That sentence makes no sense. Either I'm missing something
                // or this logic is flawed.
                _mouseEnteredView?.OnMouseLeave (a.MouseEvent);
            }

            //System.Diagnostics.Debug.WriteLine ($"{nme.Flags};{nme.X};{nme.Y};{mouseGrabView}");
            if (MouseGrabView?.OnMouseEvent (nme) == true)
            {
                return;
            }
        }

        if ((view is null || view == OverlappedTop)
            && Current is { Modal: false }
            && OverlappedTop != null
            && a.MouseEvent.Flags != MouseFlags.ReportMousePosition
            && a.MouseEvent.Flags != 0)
        {
            View top = FindDeepestTop (Top, a.MouseEvent.X, a.MouseEvent.Y, out _, out _);
            view = View.FindDeepestView (top, a.MouseEvent.X, a.MouseEvent.Y, out screenX, out screenY);

            if (view is { } && view != OverlappedTop && top != Current)
            {
                MoveCurrent ((Toplevel)top);
            }
        }

        bool AdornmentHandledMouseEvent (Adornment frame)
        {
            if (frame?.Thickness.Contains (frame.FrameToScreen (), a.MouseEvent.X, a.MouseEvent.Y) ?? false)
            {
                Point boundsPoint = frame.ScreenToBounds (a.MouseEvent.X, a.MouseEvent.Y);

                var me = new MouseEvent
                {
                    X = boundsPoint.X,
                    Y = boundsPoint.Y,
                    Flags = a.MouseEvent.Flags,
                    OfX = boundsPoint.X,
                    OfY = boundsPoint.Y,
                    View = frame
                };
                frame.OnMouseEvent (me);

                return true;
            }

            return false;
        }

        if (view is { })
        {
            // Work inside-out (Padding, Border, Margin)
            // TODO: Debate whether inside-out or outside-in is the right strategy
            if (AdornmentHandledMouseEvent (view?.Padding))
            {
                return;
            }

            if (AdornmentHandledMouseEvent (view?.Border))
            {
                if (view is Toplevel)
                {
                    // TODO: This is a temporary hack to work around the fact that 
                    // drag handling is handled in Toplevel (See Issue #2537)

                    var me = new MouseEvent
                    {
                        X = screenX,
                        Y = screenY,
                        Flags = a.MouseEvent.Flags,
                        OfX = screenX,
                        OfY = screenY,
                        View = view
                    };

                    if (_mouseEnteredView is null)
                    {
                        _mouseEnteredView = view;
                        view.OnMouseEnter (me);
                    }
                    else if (_mouseEnteredView != view)
                    {
                        _mouseEnteredView.OnMouseLeave (me);
                        view.OnMouseEnter (me);
                        _mouseEnteredView = view;
                    }

                    if (!view.WantMousePositionReports && a.MouseEvent.Flags == MouseFlags.ReportMousePosition)
                    {
                        return;
                    }

                    WantContinuousButtonPressedView = view.WantContinuousButtonPressed ? view : null;

                    if (view.OnMouseEvent (me))
                    {
                        // Should we bubble up the event, if it is not handled?
                        //return;
                    }

                    BringOverlappedTopToFront ();
                }

                return;
            }

            if (AdornmentHandledMouseEvent (view?.Margin))
            {
                return;
            }

            Rect bounds = view.BoundsToScreen (view.Bounds);

            if (bounds.Contains (a.MouseEvent.X, a.MouseEvent.Y))
            {
                Point boundsPoint = view.ScreenToBounds (a.MouseEvent.X, a.MouseEvent.Y);

                var me = new MouseEvent
                {
                    X = boundsPoint.X,
                    Y = boundsPoint.Y,
                    Flags = a.MouseEvent.Flags,
                    OfX = boundsPoint.X,
                    OfY = boundsPoint.Y,
                    View = view
                };

                if (_mouseEnteredView is null)
                {
                    _mouseEnteredView = view;
                    view.OnMouseEnter (me);
                }
                else if (_mouseEnteredView != view)
                {
                    _mouseEnteredView.OnMouseLeave (me);
                    view.OnMouseEnter (me);
                    _mouseEnteredView = view;
                }

                if (!view.WantMousePositionReports && a.MouseEvent.Flags == MouseFlags.ReportMousePosition)
                {
                    return;
                }

                WantContinuousButtonPressedView = view.WantContinuousButtonPressed ? view : null;

                if (view.OnMouseEvent (me))
                {
                    // Should we bubble up the event, if it is not handled?
                    //return;
                }

                BringOverlappedTopToFront ();
            }
        }
    }

    #endregion Mouse handling

    #region Keyboard handling

    private static Key _alternateForwardKey = Key.Empty; // Defined in config.json

    /// <summary>Alternative key to navigate forwards through views. Ctrl+Tab is the primary key.</summary>
    [SerializableConfigurationProperty (Scope = typeof (SettingsScope))]
    [JsonConverter (typeof (KeyJsonConverter))]
    public static Key AlternateForwardKey
    {
        get => _alternateForwardKey;
        set
        {
            if (_alternateForwardKey != value)
            {
                Key oldKey = _alternateForwardKey;
                _alternateForwardKey = value;
                OnAlternateForwardKeyChanged (new KeyChangedEventArgs (oldKey, value));
            }
        }
    }

    private static void OnAlternateForwardKeyChanged (KeyChangedEventArgs e)
    {
        foreach (Toplevel top in _topLevels.ToArray ())
        {
            top.OnAlternateForwardKeyChanged (e);
        }
    }

    private static Key _alternateBackwardKey = Key.Empty; // Defined in config.json

    /// <summary>Alternative key to navigate backwards through views. Shift+Ctrl+Tab is the primary key.</summary>
    [SerializableConfigurationProperty (Scope = typeof (SettingsScope))]
    [JsonConverter (typeof (KeyJsonConverter))]
    public static Key AlternateBackwardKey
    {
        get => _alternateBackwardKey;
        set
        {
            if (_alternateBackwardKey != value)
            {
                Key oldKey = _alternateBackwardKey;
                _alternateBackwardKey = value;
                OnAlternateBackwardKeyChanged (new KeyChangedEventArgs (oldKey, value));
            }
        }
    }

    private static void OnAlternateBackwardKeyChanged (KeyChangedEventArgs oldKey)
    {
        foreach (Toplevel top in _topLevels.ToArray ())
        {
            top.OnAlternateBackwardKeyChanged (oldKey);
        }
    }

    private static Key _quitKey = Key.Empty; // Defined in config.json

    /// <summary>Gets or sets the key to quit the application.</summary>
    [SerializableConfigurationProperty (Scope = typeof (SettingsScope))]
    [JsonConverter (typeof (KeyJsonConverter))]
    public static Key QuitKey
    {
        get => _quitKey;
        set
        {
            if (_quitKey != value)
            {
                Key oldKey = _quitKey;
                _quitKey = value;
                OnQuitKeyChanged (new KeyChangedEventArgs (oldKey, value));
            }
        }
    }

    private static void OnQuitKeyChanged (KeyChangedEventArgs e)
    {
        // Duplicate the list so if it changes during enumeration we're safe
        foreach (Toplevel top in _topLevels.ToArray ())
        {
            top.OnQuitKeyChanged (e);
        }
    }

    /// <summary>
    ///     Event fired when the user presses a key. Fired by <see cref="OnKeyDown"/>.
    ///     <para>
    ///         Set <see cref="Key.Handled"/> to <see langword="true"/> to indicate the key was handled and to prevent
    ///         additional processing.
    ///     </para>
    /// </summary>
    /// <remarks>
    ///     All drivers support firing the <see cref="KeyDown"/> event. Some drivers (Curses) do not support firing the
    ///     <see cref="KeyDown"/> and <see cref="KeyUp"/> events.
    ///     <para>Fired after <see cref="KeyDown"/> and before <see cref="KeyUp"/>.</para>
    /// </remarks>
    public static event EventHandler<Key> KeyDown;

    /// <summary>
    ///     Called by the <see cref="ConsoleDriver"/> when the user presses a key. Fires the <see cref="KeyDown"/> event
    ///     then calls <see cref="View.NewKeyDownEvent"/> on all top level views. Called after <see cref="OnKeyDown"/> and
    ///     before <see cref="OnKeyUp"/>.
    /// </summary>
    /// <remarks>Can be used to simulate key press events.</remarks>
    /// <param name="keyEvent"></param>
    /// <returns><see langword="true"/> if the key was handled.</returns>
    public static bool OnKeyDown (Key keyEvent)
    {
        if (!_initialized)
        {
            return true;
        }

        KeyDown?.Invoke (null, keyEvent);

        if (keyEvent.Handled)
        {
            return true;
        }

        foreach (Toplevel topLevel in _topLevels.ToList ())
        {
            if (topLevel.NewKeyDownEvent (keyEvent))
            {
                return true;
            }

            if (topLevel.Modal)
            {
                break;
            }
        }

        // Invoke any Global KeyBindings
        foreach (Toplevel topLevel in _topLevels.ToList ())
        {
            foreach (View view in topLevel.Subviews.Where (
                                                           v => v.KeyBindings.TryGet (
                                                                                      keyEvent,
                                                                                      KeyBindingScope.Application,
                                                                                      out KeyBinding _
                                                                                     )
                                                          ))
            {
                if (view.KeyBindings.TryGet (keyEvent.KeyCode, KeyBindingScope.Application, out KeyBinding _))
                {
                    bool? handled = view.OnInvokingKeyBindings (keyEvent);
<<<<<<< HEAD
                    if (handled != null && (bool)handled)
=======

                    if (handled is { } && (bool)handled)
>>>>>>> 34bef2c8
                    {
                        return true;
                    }
                }
            }
        }

        return false;
    }

    /// <summary>
    ///     Event fired when the user releases a key. Fired by <see cref="OnKeyUp"/>.
    ///     <para>
    ///         Set <see cref="Key.Handled"/> to <see langword="true"/> to indicate the key was handled and to prevent
    ///         additional processing.
    ///     </para>
    /// </summary>
    /// <remarks>
    ///     All drivers support firing the <see cref="KeyDown"/> event. Some drivers (Curses) do not support firing the
    ///     <see cref="KeyDown"/> and <see cref="KeyUp"/> events.
    ///     <para>Fired after <see cref="KeyDown"/>.</para>
    /// </remarks>
    public static event EventHandler<Key> KeyUp;

    /// <summary>
    ///     Called by the <see cref="ConsoleDriver"/> when the user releases a key. Fires the <see cref="KeyUp"/> event
    ///     then calls <see cref="View.NewKeyUpEvent"/> on all top level views. Called after <see cref="OnKeyDown"/>.
    /// </summary>
    /// <remarks>Can be used to simulate key press events.</remarks>
    /// <param name="a"></param>
    /// <returns><see langword="true"/> if the key was handled.</returns>
    public static bool OnKeyUp (Key a)
    {
        if (!_initialized)
        {
            return true;
        }

        KeyUp?.Invoke (null, a);

        if (a.Handled)
        {
            return true;
        }

        foreach (Toplevel topLevel in _topLevels.ToList ())
        {
            if (topLevel.NewKeyUpEvent (a))
            {
                return true;
            }

            if (topLevel.Modal)
            {
                break;
            }
        }

        return false;
    }

    #endregion Keyboard handling
}

/// <summary>Event arguments for the <see cref="Application.Iteration"/> event.</summary>
public class IterationEventArgs
{ }<|MERGE_RESOLUTION|>--- conflicted
+++ resolved
@@ -1782,12 +1782,8 @@
                 if (view.KeyBindings.TryGet (keyEvent.KeyCode, KeyBindingScope.Application, out KeyBinding _))
                 {
                     bool? handled = view.OnInvokingKeyBindings (keyEvent);
-<<<<<<< HEAD
-                    if (handled != null && (bool)handled)
-=======
 
                     if (handled is { } && (bool)handled)
->>>>>>> 34bef2c8
                     {
                         return true;
                     }
