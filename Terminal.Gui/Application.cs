--- conflicted
+++ resolved
@@ -1616,14 +1616,9 @@
             {
                 Position = frameLoc,
                 Flags = mouseEvent.Flags,
-<<<<<<< HEAD
-                ScreenPosition = new (mouseEvent.X, mouseEvent.Y),
-                View = view ?? MouseGrabView,
-                IsMouseDown = _isMouseDown
-=======
                 ScreenPosition = mouseEvent.Position,
                 View = MouseGrabView
->>>>>>> e8c8d581
+                IsMouseDown = _isMouseDown
             };
 
             if ((MouseGrabView.Viewport with { Location = Point.Empty }).Contains (viewRelativeMouseEvent.Position) is false)
@@ -1683,14 +1678,9 @@
             {
                 Position = frameLoc,
                 Flags = mouseEvent.Flags,
-<<<<<<< HEAD
-                ScreenPosition = new (mouseEvent.X, mouseEvent.Y),
-                View = view,
-                IsMouseDown = _isMouseDown
-=======
                 ScreenPosition = mouseEvent.Position,
                 View = view
->>>>>>> e8c8d581
+                IsMouseDown = _isMouseDown
             };
         }
         else if (view.ViewportToScreen (Rectangle.Empty with { Size = view.Viewport.Size }).Contains (mouseEvent.Position))
@@ -1701,14 +1691,9 @@
             {
                 Position = viewportLocation,
                 Flags = mouseEvent.Flags,
-<<<<<<< HEAD
-                ScreenPosition = new (mouseEvent.X, mouseEvent.Y),
-                View = view,
-                IsMouseDown = _isMouseDown
-=======
                 ScreenPosition = mouseEvent.Position,
                 View = view
->>>>>>> e8c8d581
+                IsMouseDown = _isMouseDown
             };
         }
 
