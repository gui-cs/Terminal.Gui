using System.Globalization;
using System.Reflection;
using System.Text.Json.Serialization;

namespace Terminal.Gui;

/// <summary>A static, singleton class representing the application. This class is the entry point for the application.</summary>
/// <example>
///     <code>
/// // A simple Terminal.Gui app that creates a window with a frame and title with 
/// // 5 rows/columns of padding.
/// Application.Init();
/// var win = new Window ($"Example App ({Application.QuitKey} to quit)") {
///   X = 5,
///   Y = 5,
///   Width = Dim.Fill (5),
///   Height = Dim.Fill (5)
/// };
/// Application.Top.Add(win);
/// Application.Run();
/// Application.Shutdown();
/// </code>
/// </example>
/// <remarks>TODO: Flush this out.</remarks>
public static partial class Application
{
    // For Unit testing - ignores UseSystemConsole
    internal static bool _forceFakeConsole;

    /// <summary>Gets the <see cref="ConsoleDriver"/> that has been selected. See also <see cref="ForceDriver"/>.</summary>
    public static ConsoleDriver Driver { get; internal set; }

    /// <summary>
    ///     Gets or sets whether <see cref="Application.Driver"/> will be forced to output only the 16 colors defined in
    ///     <see cref="ColorName"/>. The default is <see langword="false"/>, meaning 24-bit (TrueColor) colors will be output
    ///     as long as the selected <see cref="ConsoleDriver"/> supports TrueColor.
    /// </summary>
    [SerializableConfigurationProperty (Scope = typeof (SettingsScope))]
    public static bool Force16Colors { get; set; }

    /// <summary>
    ///     Forces the use of the specified driver (one of "fake", "ansi", "curses", "net", or "windows"). If not
    ///     specified, the driver is selected based on the platform.
    /// </summary>
    /// <remarks>
    ///     Note, <see cref="Application.Init(ConsoleDriver, string)"/> will override this configuration setting if called
    ///     with either `driver` or `driverName` specified.
    /// </remarks>
    [SerializableConfigurationProperty (Scope = typeof (SettingsScope))]
    public static string ForceDriver { get; set; } = string.Empty;

    /// <summary>Gets all cultures supported by the application without the invariant language.</summary>
    public static List<CultureInfo> SupportedCultures { get; private set; }

    internal static List<CultureInfo> GetSupportedCultures ()
    {
        CultureInfo [] culture = CultureInfo.GetCultures (CultureTypes.AllCultures);

        // Get the assembly
        var assembly = Assembly.GetExecutingAssembly ();

        //Find the location of the assembly
        string assemblyLocation = AppDomain.CurrentDomain.BaseDirectory;

        // Find the resource file name of the assembly
        var resourceFilename = $"{Path.GetFileNameWithoutExtension (assembly.Location)}.resources.dll";

        // Return all culture for which satellite folder found with culture code.
        return culture.Where (
                              cultureInfo =>
                                  Directory.Exists (Path.Combine (assemblyLocation, cultureInfo.Name))
                                  && File.Exists (Path.Combine (assemblyLocation, cultureInfo.Name, resourceFilename))
                             )
                      .ToList ();
    }

    // IMPORTANT: Ensure all property/fields are reset here. See Init_ResetState_Resets_Properties unit test.
    // Encapsulate all setting of initial state for Application; Having
    // this in a function like this ensures we don't make mistakes in
    // guaranteeing that the state of this singleton is deterministic when Init
    // starts running and after Shutdown returns.
    internal static void ResetState ()
    {
        // Shutdown is the bookend for Init. As such it needs to clean up all resources
        // Init created. Apps that do any threading will need to code defensively for this.
        // e.g. see Issue #537
        foreach (Toplevel t in _topLevels)
        {
            t.Running = false;
            t.Dispose ();
        }

        _topLevels.Clear ();
        Current = null;
        Top?.Dispose ();
        Top = null;

        // MainLoop stuff
        MainLoop?.Dispose ();
        MainLoop = null;
        _mainThreadId = -1;
        Iteration = null;
        EndAfterFirstIteration = false;

        // Driver stuff
        if (Driver is { })
        {
            Driver.SizeChanged -= Driver_SizeChanged;
            Driver.KeyDown -= Driver_KeyDown;
            Driver.KeyUp -= Driver_KeyUp;
            Driver.MouseEvent -= Driver_MouseEvent;
            Driver?.End ();
            Driver = null;
        }

        // Don't reset ForceDriver; it needs to be set before Init is called.
        //ForceDriver = string.Empty;
        Force16Colors = false;
        _forceFakeConsole = false;

        // Run State stuff
        NotifyNewRunState = null;
        NotifyStopRunState = null;
        MouseGrabView = null;
        _initialized = false;

        // Mouse
        _mouseEnteredView = null;
        WantContinuousButtonPressedView = null;
        MouseEvent = null;
        GrabbedMouse = null;
        UnGrabbingMouse = null;
        GrabbedMouse = null;
        UnGrabbedMouse = null;

        // Keyboard
        AlternateBackwardKey = Key.Empty;
        AlternateForwardKey = Key.Empty;
        QuitKey = Key.Empty;
        KeyDown = null;
        KeyUp = null;
        SizeChanging = null;

        Colors.Reset ();

        // Reset synchronization context to allow the user to run async/await,
        // as the main loop has been ended, the synchronization context from 
        // gui.cs does no longer process any callbacks. See #1084 for more details:
        // (https://github.com/gui-cs/Terminal.Gui/issues/1084).
        SynchronizationContext.SetSynchronizationContext (null);
    }

    #region Initialization (Init/Shutdown)

    /// <summary>Initializes a new instance of <see cref="Terminal.Gui"/> Application.</summary>
    /// <para>Call this method once per instance (or after <see cref="Shutdown"/> has been called).</para>
    /// <para>
    ///     This function loads the right <see cref="ConsoleDriver"/> for the platform, Creates a <see cref="Toplevel"/>. and
    ///     assigns it to <see cref="Top"/>
    /// </para>
    /// <para>
    ///     <see cref="Shutdown"/> must be called when the application is closing (typically after
    ///     <see cref="Run(Func{Exception, bool})"/> has returned) to ensure resources are cleaned up and terminal settings
    ///     restored.
    /// </para>
    /// <para>
    ///     The <see cref="Run{T}(Func{Exception, bool}, ConsoleDriver)"/> function combines
    ///     <see cref="Init(ConsoleDriver, string)"/> and <see cref="Run(Toplevel, Func{Exception, bool})"/> into a single
    ///     call. An application cam use <see cref="Run{T}(Func{Exception, bool}, ConsoleDriver)"/> without explicitly calling
    ///     <see cref="Init(ConsoleDriver, string)"/>.
    /// </para>
    /// <param name="driver">
    ///     The <see cref="ConsoleDriver"/> to use. If neither <paramref name="driver"/> or
    ///     <paramref name="driverName"/> are specified the default driver for the platform will be used.
    /// </param>
    /// <param name="driverName">
    ///     The short name (e.g. "net", "windows", "ansi", "fake", or "curses") of the
    ///     <see cref="ConsoleDriver"/> to use. If neither <paramref name="driver"/> or <paramref name="driverName"/> are
    ///     specified the default driver for the platform will be used.
    /// </param>
    public static void Init (ConsoleDriver driver = null, string driverName = null) { InternalInit (() => new Toplevel (), driver, driverName); }

    internal static bool _initialized;
    internal static int _mainThreadId = -1;

    // INTERNAL function for initializing an app with a Toplevel factory object, driver, and mainloop.
    //
    // Called from:
    // 
    // Init() - When the user wants to use the default Toplevel. calledViaRunT will be false, causing all state to be reset.
    // Run<T>() - When the user wants to use a custom Toplevel. calledViaRunT will be true, enabling Run<T>() to be called without calling Init first.
    // Unit Tests - To initialize the app with a custom Toplevel, using the FakeDriver. calledViaRunT will be false, causing all state to be reset.
    // 
    // calledViaRunT: If false (default) all state will be reset. If true the state will not be reset.
    internal static void InternalInit (
        Func<Toplevel> topLevelFactory,
        ConsoleDriver driver = null,
        string driverName = null,
        bool calledViaRunT = false
    )
    {
        if (_initialized && driver is null)
        {
            return;
        }

        if (_initialized)
        {
            throw new InvalidOperationException ("Init has already been called and must be bracketed by Shutdown.");
        }

        if (!calledViaRunT)
        {
            // Reset all class variables (Application is a singleton).
            ResetState ();
        }

        // For UnitTests
        if (driver is { })
        {
            Driver = driver;
        }

        // Start the process of configuration management.
        // Note that we end up calling LoadConfigurationFromAllSources
        // multiple times. We need to do this because some settings are only
        // valid after a Driver is loaded. In this cases we need just 
        // `Settings` so we can determine which driver to use.
        Load (true);
        Apply ();

        // Ignore Configuration for ForceDriver if driverName is specified
        if (!string.IsNullOrEmpty (driverName))
        {
            ForceDriver = driverName;
        }

        if (Driver is null)
        {
            PlatformID p = Environment.OSVersion.Platform;

            if (string.IsNullOrEmpty (ForceDriver))
            {
                if (p == PlatformID.Win32NT || p == PlatformID.Win32S || p == PlatformID.Win32Windows)
                {
                    Driver = new WindowsDriver ();
                }
                else
                {
                    Driver = new CursesDriver ();
                }
            }
            else
            {
                List<Type> drivers = GetDriverTypes ();
                Type driverType = drivers.FirstOrDefault (t => t.Name.Equals (ForceDriver, StringComparison.InvariantCultureIgnoreCase));

                if (driverType is { })
                {
                    Driver = (ConsoleDriver)Activator.CreateInstance (driverType);
                }
                else
                {
                    throw new ArgumentException (
                                                 $"Invalid driver name: {ForceDriver}. Valid names are {string.Join (", ", drivers.Select (t => t.Name))}"
                                                );
                }
            }
        }

        try
        {
            MainLoop = Driver.Init ();
        }
        catch (InvalidOperationException ex)
        {
            // This is a case where the driver is unable to initialize the console.
            // This can happen if the console is already in use by another process or
            // if running in unit tests.
            // In this case, we want to throw a more specific exception.
            throw new InvalidOperationException (
                                                 "Unable to initialize the console. This can happen if the console is already in use by another process or in unit tests.",
                                                 ex
                                                );
        }

        Driver.SizeChanged += (s, args) => OnSizeChanging (args);
        Driver.KeyDown += (s, args) => OnKeyDown (args);
        Driver.KeyUp += (s, args) => OnKeyUp (args);
        Driver.MouseEvent += (s, args) => OnMouseEvent (args);

        SynchronizationContext.SetSynchronizationContext (new MainLoopSyncContext ());

        Top = topLevelFactory ();
        Current = Top;

        // Ensure Top's layout is up to date.
        Current.SetRelativeLayout (Driver.Bounds);

        SupportedCultures = GetSupportedCultures ();
        _mainThreadId = Thread.CurrentThread.ManagedThreadId;
        _initialized = true;
    }

    private static void Driver_SizeChanged (object sender, SizeChangedEventArgs e) { OnSizeChanging (e); }
    private static void Driver_KeyDown (object sender, Key e) { OnKeyDown (e); }
    private static void Driver_KeyUp (object sender, Key e) { OnKeyUp (e); }
    private static void Driver_MouseEvent (object sender, MouseEventEventArgs e) { OnMouseEvent (e); }

    /// <summary>Gets of list of <see cref="ConsoleDriver"/> types that are available.</summary>
    /// <returns></returns>
    public static List<Type> GetDriverTypes ()
    {
        // use reflection to get the list of drivers
        List<Type> driverTypes = new ();

        foreach (Assembly asm in AppDomain.CurrentDomain.GetAssemblies ())
        {
            foreach (Type type in asm.GetTypes ())
            {
                if (type.IsSubclassOf (typeof (ConsoleDriver)) && !type.IsAbstract)
                {
                    driverTypes.Add (type);
                }
            }
        }

        return driverTypes;
    }

    /// <summary>Shutdown an application initialized with <see cref="Init"/>.</summary>
    /// <remarks>
    ///     Shutdown must be called for every call to <see cref="Init"/> or
    ///     <see cref="Application.Run(Toplevel, Func{Exception, bool})"/> to ensure all resources are cleaned up (Disposed)
    ///     and terminal settings are restored.
    /// </remarks>
    public static void Shutdown ()
    {
        ResetState ();
        PrintJsonErrors ();
    }

    #endregion Initialization (Init/Shutdown)

    #region Run (Begin, Run, End, Stop)

    /// <summary>
    ///     Notify that a new <see cref="RunState"/> was created (<see cref="Begin(Toplevel)"/> was called). The token is
    ///     created in <see cref="Begin(Toplevel)"/> and this event will be fired before that function exits.
    /// </summary>
    /// <remarks>
    ///     If <see cref="EndAfterFirstIteration"/> is <see langword="true"/> callers to <see cref="Begin(Toplevel)"/>
    ///     must also subscribe to <see cref="NotifyStopRunState"/> and manually dispose of the <see cref="RunState"/> token
    ///     when the application is done.
    /// </remarks>
    public static event EventHandler<RunStateEventArgs> NotifyNewRunState;

    /// <summary>Notify that a existent <see cref="RunState"/> is stopping (<see cref="End(RunState)"/> was called).</summary>
    /// <remarks>
    ///     If <see cref="EndAfterFirstIteration"/> is <see langword="true"/> callers to <see cref="Begin(Toplevel)"/>
    ///     must also subscribe to <see cref="NotifyStopRunState"/> and manually dispose of the <see cref="RunState"/> token
    ///     when the application is done.
    /// </remarks>
    public static event EventHandler<ToplevelEventArgs> NotifyStopRunState;

    /// <summary>Building block API: Prepares the provided <see cref="Toplevel"/> for execution.</summary>
    /// <returns>
    ///     The <see cref="RunState"/> handle that needs to be passed to the <see cref="End(RunState)"/> method upon
    ///     completion.
    /// </returns>
    /// <param name="Toplevel">The <see cref="Toplevel"/> to prepare execution for.</param>
    /// <remarks>
    ///     This method prepares the provided <see cref="Toplevel"/> for running with the focus, it adds this to the list
    ///     of <see cref="Toplevel"/>s, lays out the Subviews, focuses the first element, and draws the <see cref="Toplevel"/>
    ///     in the screen. This is usually followed by executing the <see cref="RunLoop"/> method, and then the
    ///     <see cref="End(RunState)"/> method upon termination which will undo these changes.
    /// </remarks>
    public static RunState Begin (Toplevel Toplevel)
    {
        if (Toplevel is null)
        {
            throw new ArgumentNullException (nameof (Toplevel));
        }

        if (Toplevel.IsOverlappedContainer && OverlappedTop != Toplevel && OverlappedTop is { })
        {
            throw new InvalidOperationException ("Only one Overlapped Container is allowed.");
        }

        // Ensure the mouse is ungrabed.
        MouseGrabView = null;

        var rs = new RunState (Toplevel);

        // View implements ISupportInitializeNotification which is derived from ISupportInitialize
        if (!Toplevel.IsInitialized)
        {
            Toplevel.BeginInit ();
            Toplevel.EndInit ();
        }

        lock (_topLevels)
        {
            // If Top was already initialized with Init, and Begin has never been called
            // Top was not added to the Toplevels Stack. It will thus never get disposed.
            // Clean it up here:
            if (Top is { } && Toplevel != Top && !_topLevels.Contains (Top))
            {
                Top.Dispose ();
                Top = null;
            }
            else if (Top is { } && Toplevel != Top && _topLevels.Contains (Top))
            {
                Top.OnLeave (Toplevel);
            }

            // BUGBUG: We should not depend on `Id` internally. 
            // BUGBUG: It is super unclear what this code does anyway.
            if (string.IsNullOrEmpty (Toplevel.Id))
            {
                var count = 1;
                var id = (_topLevels.Count + count).ToString ();

                while (_topLevels.Count > 0 && _topLevels.FirstOrDefault (x => x.Id == id) is { })
                {
                    count++;
                    id = (_topLevels.Count + count).ToString ();
                }

                Toplevel.Id = (_topLevels.Count + count).ToString ();

                _topLevels.Push (Toplevel);
            }
            else
            {
                Toplevel dup = _topLevels.FirstOrDefault (x => x.Id == Toplevel.Id);

                if (dup is null)
                {
                    _topLevels.Push (Toplevel);
                }
            }

            if (_topLevels.FindDuplicates (new ToplevelEqualityComparer ()).Count > 0)
            {
                throw new ArgumentException ("There are duplicates Toplevels Id's");
            }
        }

        if (Top is null || Toplevel.IsOverlappedContainer)
        {
            Top = Toplevel;
        }

        var refreshDriver = true;

        if (OverlappedTop == null
            || Toplevel.IsOverlappedContainer
            || (Current?.Modal == false && Toplevel.Modal)
            || (Current?.Modal == false && !Toplevel.Modal)
            || (Current?.Modal == true && Toplevel.Modal))
        {
            if (Toplevel.Visible)
            {
                Current = Toplevel;
                SetCurrentOverlappedAsTop ();
            }
            else
            {
                refreshDriver = false;
            }
        }
        else if ((OverlappedTop != null
                  && Toplevel != OverlappedTop
                  && Current?.Modal == true
                  && !_topLevels.Peek ().Modal)
                 || (OverlappedTop is { } && Toplevel != OverlappedTop && Current?.Running == false))
        {
            refreshDriver = false;
            MoveCurrent (Toplevel);
        }
        else
        {
            refreshDriver = false;
            MoveCurrent (Current);
        }

        //if (Toplevel.LayoutStyle == LayoutStyle.Computed) {
        Toplevel.SetRelativeLayout (Driver.Bounds);

        //}
        Toplevel.LayoutSubviews ();
        Toplevel.PositionToplevels ();
        Toplevel.FocusFirst ();

        if (refreshDriver)
        {
            OverlappedTop?.OnChildLoaded (Toplevel);
            Toplevel.OnLoaded ();
            Toplevel.SetNeedsDisplay ();
            Toplevel.Draw ();
            Toplevel.PositionCursor ();
            Driver.Refresh ();
        }

        NotifyNewRunState?.Invoke (Toplevel, new RunStateEventArgs (rs));

        return rs;
    }

    /// <summary>
    ///     Runs the application by calling <see cref="Run(Toplevel, Func{Exception, bool})"/> with the value of
    ///     <see cref="Top"/>.
    /// </summary>
    /// <remarks>See <see cref="Run(Toplevel, Func{Exception, bool})"/> for more details.</remarks>
    public static void Run (Func<Exception, bool> errorHandler = null) { Run (Top, errorHandler); }

    /// <summary>
    ///     Runs the application by calling <see cref="Run(Toplevel, Func{Exception, bool})"/> with a new instance of the
    ///     specified <see cref="Toplevel"/>-derived class.
    ///     <para>Calling <see cref="Init"/> first is not needed as this function will initialize the application.</para>
    ///     <para>
    ///         <see cref="Shutdown"/> must be called when the application is closing (typically after Run> has returned) to
    ///         ensure resources are cleaned up and terminal settings restored.
    ///     </para>
    /// </summary>
    /// <remarks>See <see cref="Run(Toplevel, Func{Exception, bool})"/> for more details.</remarks>
    /// <param name="errorHandler"></param>
    /// <param name="driver">
    ///     The <see cref="ConsoleDriver"/> to use. If not specified the default driver for the platform will
    ///     be used ( <see cref="WindowsDriver"/>, <see cref="CursesDriver"/>, or <see cref="NetDriver"/>). Must be
    ///     <see langword="null"/> if <see cref="Init"/> has already been called.
    /// </param>
    public static void Run<T> (Func<Exception, bool> errorHandler = null, ConsoleDriver driver = null)
        where T : Toplevel, new ()
    {
        if (_initialized)
        {
            if (Driver is { })
            {
                // Init() has been called and we have a driver, so just run the app.
                var top = new T ();
                Type type = top.GetType ().BaseType;

                while (type != typeof (Toplevel) && type != typeof (object))
                {
                    type = type.BaseType;
                }

                if (type != typeof (Toplevel))
                {
                    throw new ArgumentException ($"{top.GetType ().Name} must be derived from TopLevel");
                }

                Run (top, errorHandler);
            }
            else
            {
                // This code path should be impossible because Init(null, null) will select the platform default driver
                throw new InvalidOperationException (
                                                     "Init() completed without a driver being set (this should be impossible); Run<T>() cannot be called."
                                                    );
            }
        }
        else
        {
            // Init() has NOT been called.
            InternalInit (() => new T (), driver, null, true);
            Run (Top, errorHandler);
        }
    }

    /// <summary>Runs the main loop on the given <see cref="Toplevel"/> container.</summary>
    /// <remarks>
    ///     <para>
    ///         This method is used to start processing events for the main application, but it is also used to run other
    ///         modal <see cref="View"/>s such as <see cref="Dialog"/> boxes.
    ///     </para>
    ///     <para>
    ///         To make a <see cref="Run(Toplevel, Func{Exception, bool})"/> stop execution, call
    ///         <see cref="Application.RequestStop"/>.
    ///     </para>
    ///     <para>
    ///         Calling <see cref="Run(Toplevel, Func{Exception, bool})"/> is equivalent to calling
    ///         <see cref="Begin(Toplevel)"/>, followed by <see cref="RunLoop(RunState)"/>, and then calling
    ///         <see cref="End(RunState)"/>.
    ///     </para>
    ///     <para>
    ///         Alternatively, to have a program control the main loop and process events manually, call
    ///         <see cref="Begin(Toplevel)"/> to set things up manually and then repeatedly call
    ///         <see cref="RunLoop(RunState)"/> with the wait parameter set to false. By doing this the
    ///         <see cref="RunLoop(RunState)"/> method will only process any pending events, timers, idle handlers and then
    ///         return control immediately.
    ///     </para>
    ///     <para>
    ///         RELEASE builds only: When <paramref name="errorHandler"/> is <see langword="null"/> any exceptions will be
    ///         rethrown. Otherwise, if <paramref name="errorHandler"/> will be called. If <paramref name="errorHandler"/>
    ///         returns <see langword="true"/> the <see cref="RunLoop(RunState)"/> will resume; otherwise this method will
    ///         exit.
    ///     </para>
    /// </remarks>
    /// <param name="view">The <see cref="Toplevel"/> to run as a modal.</param>
    /// <param name="errorHandler">
    ///     RELEASE builds only: Handler for any unhandled exceptions (resumes when returns true,
    ///     rethrows when null).
    /// </param>
    public static void Run (Toplevel view, Func<Exception, bool> errorHandler = null)
    {
        var resume = true;

        while (resume)
        {
#if !DEBUG
            try
            {
#endif
            resume = false;
            RunState runState = Begin (view);

            // If EndAfterFirstIteration is true then the user must dispose of the runToken
            // by using NotifyStopRunState event.
            RunLoop (runState);

            if (!EndAfterFirstIteration)
            {
                End (runState);
            }
#if !DEBUG
            }
            catch (Exception error)
            {
                if (errorHandler is null)
                {
                    throw;
                }

                resume = errorHandler (error);
            }
#endif
        }
    }

    /// <summary>Adds a timeout to the application.</summary>
    /// <remarks>
    ///     When time specified passes, the callback will be invoked. If the callback returns true, the timeout will be
    ///     reset, repeating the invocation. If it returns false, the timeout will stop and be removed. The returned value is a
    ///     token that can be used to stop the timeout by calling <see cref="RemoveTimeout(object)"/>.
    /// </remarks>
    public static object AddTimeout (TimeSpan time, Func<bool> callback) { return MainLoop?.AddTimeout (time, callback); }

    /// <summary>Removes a previously scheduled timeout</summary>
    /// <remarks>The token parameter is the value returned by <see cref="AddTimeout"/>.</remarks>
    /// Returns
    /// <c>true</c>
    /// if the timeout is successfully removed; otherwise,
    /// <c>false</c>
    /// .
    /// This method also returns
    /// <c>false</c>
    /// if the timeout is not found.
    public static bool RemoveTimeout (object token) { return MainLoop?.RemoveTimeout (token) ?? false; }

    /// <summary>Runs <paramref name="action"/> on the thread that is processing events</summary>
    /// <param name="action">the action to be invoked on the main processing thread.</param>
    public static void Invoke (Action action)
    {
        MainLoop?.AddIdle (
                           () =>
                           {
                               action ();

                               return false;
                           }
                          );
    }

    // TODO: Determine if this is really needed. The only code that calls WakeUp I can find
    // is ProgressBarStyles and it's not clear it needs to.
    /// <summary>Wakes up the running application that might be waiting on input.</summary>
    public static void Wakeup () { MainLoop?.Wakeup (); }

    /// <summary>Triggers a refresh of the entire display.</summary>
    public static void Refresh ()
    {
        // TODO: Figure out how to remove this call to ClearContents. Refresh should just repaint damaged areas, not clear
        Driver.ClearContents ();
        View last = null;

        foreach (Toplevel v in _topLevels.Reverse ())
        {
            if (v.Visible)
            {
                v.SetNeedsDisplay ();
                v.SetSubViewNeedsDisplay ();
                v.Draw ();
            }

            last = v;
        }

        last?.PositionCursor ();
        Driver.Refresh ();
    }

    /// <summary>This event is raised on each iteration of the main loop.</summary>
    /// <remarks>See also <see cref="Timeout"/></remarks>
    public static event EventHandler<IterationEventArgs> Iteration;

    /// <summary>The <see cref="MainLoop"/> driver for the application</summary>
    /// <value>The main loop.</value>
    internal static MainLoop MainLoop { get; private set; }

    /// <summary>
    ///     Set to true to cause <see cref="End"/> to be called after the first iteration. Set to false (the default) to
    ///     cause the application to continue running until Application.RequestStop () is called.
    /// </summary>
    public static bool EndAfterFirstIteration { get; set; }

    /// <summary>Building block API: Runs the main loop for the created <see cref="Toplevel"/>.</summary>
    /// <param name="state">The state returned by the <see cref="Begin(Toplevel)"/> method.</param>
    public static void RunLoop (RunState state)
    {
        if (state is null)
        {
            throw new ArgumentNullException (nameof (state));
        }

        if (state.Toplevel is null)
        {
            throw new ObjectDisposedException ("state");
        }

        var firstIteration = true;

        for (state.Toplevel.Running = true; state.Toplevel.Running;)
        {
            MainLoop.Running = true;

            if (EndAfterFirstIteration && !firstIteration)
            {
                return;
            }

            RunIteration (ref state, ref firstIteration);
        }

        MainLoop.Running = false;

        // Run one last iteration to consume any outstanding input events from Driver
        // This is important for remaining OnKeyUp events.
        RunIteration (ref state, ref firstIteration);
    }

    /// <summary>Run one application iteration.</summary>
    /// <param name="state">The state returned by <see cref="Begin(Toplevel)"/>.</param>
    /// <param name="firstIteration">
    ///     Set to <see langword="true"/> if this is the first run loop iteration. Upon return, it
    ///     will be set to <see langword="false"/> if at least one iteration happened.
    /// </param>
    public static void RunIteration (ref RunState state, ref bool firstIteration)
    {
        if (MainLoop.Running && MainLoop.EventsPending ())
        {
            // Notify Toplevel it's ready
            if (firstIteration)
            {
                state.Toplevel.OnReady ();
            }

            MainLoop.RunIteration ();
            Iteration?.Invoke (null, new IterationEventArgs ());
            EnsureModalOrVisibleAlwaysOnTop (state.Toplevel);

            if (state.Toplevel != Current)
            {
                OverlappedTop?.OnDeactivate (state.Toplevel);
                state.Toplevel = Current;
                OverlappedTop?.OnActivate (state.Toplevel);
                Top.SetSubViewNeedsDisplay ();
                Refresh ();
            }
        }

        firstIteration = false;

        if (state.Toplevel != Top && (Top.NeedsDisplay || Top.SubViewNeedsDisplay || Top.LayoutNeeded))
        {
            state.Toplevel.SetNeedsDisplay (state.Toplevel.Frame);
            Top.Draw ();

            foreach (Toplevel top in _topLevels.Reverse ())
            {
                if (top != Top && top != state.Toplevel)
                {
                    top.SetNeedsDisplay ();
                    top.SetSubViewNeedsDisplay ();
                    top.Draw ();
                }
            }
        }

        if (_topLevels.Count == 1
            && state.Toplevel == Top
            && (Driver.Cols != state.Toplevel.Frame.Width
                || Driver.Rows != state.Toplevel.Frame.Height)
            && (state.Toplevel.NeedsDisplay
                || state.Toplevel.SubViewNeedsDisplay
                || state.Toplevel.LayoutNeeded))
        {
            state.Toplevel.Clear (Driver.Bounds);
        }

        if (state.Toplevel.NeedsDisplay || state.Toplevel.SubViewNeedsDisplay || state.Toplevel.LayoutNeeded || OverlappedChildNeedsDisplay ())
        {
            state.Toplevel.Draw ();
            state.Toplevel.PositionCursor ();
            Driver.Refresh ();
        }
        else
        {
            Driver.UpdateCursor ();
        }

        if (state.Toplevel != Top && !state.Toplevel.Modal && (Top.NeedsDisplay || Top.SubViewNeedsDisplay || Top.LayoutNeeded))
        {
            Top.Draw ();
        }
    }

    /// <summary>Stops running the most recent <see cref="Toplevel"/> or the <paramref name="top"/> if provided.</summary>
    /// <param name="top">The <see cref="Toplevel"/> to stop.</param>
    /// <remarks>
    ///     <para>This will cause <see cref="Application.Run(Func{Exception, bool})"/> to return.</para>
    ///     <para>
    ///         Calling <see cref="Application.RequestStop"/> is equivalent to setting the <see cref="Toplevel.Running"/>
    ///         property on the currently running <see cref="Toplevel"/> to false.
    ///     </para>
    /// </remarks>
    public static void RequestStop (Toplevel top = null)
    {
        if (OverlappedTop is null || top is null || (OverlappedTop is null && top is { }))
        {
            top = Current;
        }

        if (OverlappedTop != null
            && top.IsOverlappedContainer
            && top?.Running == true
            && (Current?.Modal == false || (Current?.Modal == true && Current?.Running == false)))
        {
            OverlappedTop.RequestStop ();
        }
        else if (OverlappedTop != null
                 && top != Current
                 && Current?.Running == true
                 && Current?.Modal == true
                 && top.Modal
                 && top.Running)
        {
            var ev = new ToplevelClosingEventArgs (Current);
            Current.OnClosing (ev);

            if (ev.Cancel)
            {
                return;
            }

            ev = new ToplevelClosingEventArgs (top);
            top.OnClosing (ev);

            if (ev.Cancel)
            {
                return;
            }

            Current.Running = false;
            OnNotifyStopRunState (Current);
            top.Running = false;
            OnNotifyStopRunState (top);
        }
        else if ((OverlappedTop != null
                  && top != OverlappedTop
                  && top != Current
                  && Current?.Modal == false
                  && Current?.Running == true
                  && !top.Running)
                 || (OverlappedTop != null
                     && top != OverlappedTop
                     && top != Current
                     && Current?.Modal == false
                     && Current?.Running == false
                     && !top.Running
                     && _topLevels.ToArray () [1].Running))
        {
            MoveCurrent (top);
        }
        else if (OverlappedTop != null
                 && Current != top
                 && Current?.Running == true
                 && !top.Running
                 && Current?.Modal == true
                 && top.Modal)
        {
            // The Current and the top are both modal so needed to set the Current.Running to false too.
            Current.Running = false;
            OnNotifyStopRunState (Current);
        }
        else if (OverlappedTop != null
                 && Current == top
                 && OverlappedTop?.Running == true
                 && Current?.Running == true
                 && top.Running
                 && Current?.Modal == true
                 && top.Modal)
        {
            // The OverlappedTop was requested to stop inside a modal Toplevel which is the Current and top,
            // both are the same, so needed to set the Current.Running to false too.
            Current.Running = false;
            OnNotifyStopRunState (Current);
        }
        else
        {
            Toplevel currentTop;

            if (top == Current || (Current?.Modal == true && !top.Modal))
            {
                currentTop = Current;
            }
            else
            {
                currentTop = top;
            }

            if (!currentTop.Running)
            {
                return;
            }

            var ev = new ToplevelClosingEventArgs (currentTop);
            currentTop.OnClosing (ev);

            if (ev.Cancel)
            {
                return;
            }

            currentTop.Running = false;
            OnNotifyStopRunState (currentTop);
        }
    }

    private static void OnNotifyStopRunState (Toplevel top)
    {
        if (EndAfterFirstIteration)
        {
            NotifyStopRunState?.Invoke (top, new ToplevelEventArgs (top));
        }
    }

    /// <summary>
    ///     Building block API: completes the execution of a <see cref="Toplevel"/> that was started with
    ///     <see cref="Begin(Toplevel)"/> .
    /// </summary>
    /// <param name="runState">The <see cref="RunState"/> returned by the <see cref="Begin(Toplevel)"/> method.</param>
    public static void End (RunState runState)
    {
        if (runState is null)
        {
            throw new ArgumentNullException (nameof (runState));
        }

        if (OverlappedTop is { })
        {
            OverlappedTop.OnChildUnloaded (runState.Toplevel);
        }
        else
        {
            runState.Toplevel.OnUnloaded ();
        }

        // End the RunState.Toplevel 
        // First, take it off the Toplevel Stack
        if (_topLevels.Count > 0)
        {
            if (_topLevels.Peek () != runState.Toplevel)
            {
                // If there the top of the stack is not the RunState.Toplevel then
                // this call to End is not balanced with the call to Begin that started the RunState
                throw new ArgumentException ("End must be balanced with calls to Begin");
            }

            _topLevels.Pop ();
        }

        // Notify that it is closing
        runState.Toplevel?.OnClosed (runState.Toplevel);

        // If there is a OverlappedTop that is not the RunState.Toplevel then runstate.TopLevel 
        // is a child of MidTop and we should notify the OverlappedTop that it is closing
        if (OverlappedTop is { } && !runState.Toplevel.Modal && runState.Toplevel != OverlappedTop)
        {
            OverlappedTop.OnChildClosed (runState.Toplevel);
        }

        // Set Current and Top to the next TopLevel on the stack
        if (_topLevels.Count == 0)
        {
            Current = null;
        }
        else
        {
            Current = _topLevels.Peek ();

            if (_topLevels.Count == 1 && Current == OverlappedTop)
            {
                OverlappedTop.OnAllChildClosed ();
            }
            else
            {
                SetCurrentOverlappedAsTop ();
                runState.Toplevel.OnLeave (Current);
                Current.OnEnter (runState.Toplevel);
            }

            Refresh ();
        }

        runState.Toplevel?.Dispose ();
        runState.Toplevel = null;
        runState.Dispose ();
    }

    #endregion Run (Begin, Run, End)

    #region Toplevel handling

    /// <summary>Holds the stack of TopLevel views.</summary>

    // BUGBUG: Techncally, this is not the full lst of TopLevels. THere be dragons hwre. E.g. see how Toplevel.Id is used. What
    // about TopLevels that are just a SubView of another View?
    internal static readonly Stack<Toplevel> _topLevels = new ();

    /// <summary>The <see cref="Toplevel"/> object used for the application on startup (<seealso cref="Application.Top"/>)</summary>
    /// <value>The top.</value>
    public static Toplevel Top { get; private set; }

    /// <summary>
    ///     The current <see cref="Toplevel"/> object. This is updated when
    ///     <see cref="Application.Run(Func{Exception, bool})"/> enters and leaves to point to the current
    ///     <see cref="Toplevel"/> .
    /// </summary>
    /// <value>The current.</value>
    public static Toplevel Current { get; private set; }

    private static void EnsureModalOrVisibleAlwaysOnTop (Toplevel Toplevel)
    {
        if (!Toplevel.Running
            || (Toplevel == Current && Toplevel.Visible)
            || OverlappedTop == null
            || _topLevels.Peek ().Modal)
        {
            return;
        }

        foreach (Toplevel top in _topLevels.Reverse ())
        {
            if (top.Modal && top != Current)
            {
                MoveCurrent (top);

                return;
            }
        }

        if (!Toplevel.Visible && Toplevel == Current)
        {
            OverlappedMoveNext ();
        }
    }

    #nullable enable
    private static Toplevel? FindDeepestTop (Toplevel start, int x, int y)
    {
        if (!start.Frame.Contains (x, y))
        {
            return null;
        }

        if (_topLevels is { Count: > 0 })
        {
            int rx = x - start.Frame.X;
            int ry = y - start.Frame.Y;

            foreach (Toplevel t in _topLevels)
            {
                if (t != Current)
                {
                    if (t != start && t.Visible && t.Frame.Contains (rx, ry))
                    {
                        start = t;

                        break;
                    }
                }
            }
        }

        return start;
    }
    #nullable restore

    private static View FindTopFromView (View view)
    {
        View top = view?.SuperView is { } && view?.SuperView != Top
                       ? view.SuperView
                       : view;

        while (top?.SuperView is { } && top?.SuperView != Top)
        {
            top = top.SuperView;
        }

        return top;
    }

    #nullable enable
    // Only return true if the Current has changed.
    private static bool MoveCurrent (Toplevel? top)
    {
        // The Current is modal and the top is not modal Toplevel then
        // the Current must be moved above the first not modal Toplevel.
        if (OverlappedTop is { }
            && top != OverlappedTop
            && top != Current
            && Current?.Modal == true
            && !_topLevels.Peek ().Modal)
        {
            lock (_topLevels)
            {
                _topLevels.MoveTo (Current, 0, new ToplevelEqualityComparer ());
            }

            var index = 0;
            Toplevel [] savedToplevels = _topLevels.ToArray ();

            foreach (Toplevel t in savedToplevels)
            {
                if (!t.Modal && t != Current && t != top && t != savedToplevels [index])
                {
                    lock (_topLevels)
                    {
                        _topLevels.MoveTo (top, index, new ToplevelEqualityComparer ());
                    }
                }

                index++;
            }

            return false;
        }

        // The Current and the top are both not running Toplevel then
        // the top must be moved above the first not running Toplevel.
        if (OverlappedTop is { }
            && top != OverlappedTop
            && top != Current
            && Current?.Running == false
            && !top.Running)
        {
            lock (_topLevels)
            {
                _topLevels.MoveTo (Current, 0, new ToplevelEqualityComparer ());
            }

            var index = 0;

            foreach (Toplevel t in _topLevels.ToArray ())
            {
                if (!t.Running && t != Current && index > 0)
                {
                    lock (_topLevels)
                    {
                        _topLevels.MoveTo (top, index - 1, new ToplevelEqualityComparer ());
                    }
                }

                index++;
            }

            return false;
        }

        if ((OverlappedTop is { } && top?.Modal == true && _topLevels.Peek () != top)
            || (OverlappedTop is { } && Current != OverlappedTop && Current?.Modal == false && top == OverlappedTop)
            || (OverlappedTop is { } && Current?.Modal == false && top != Current)
            || (OverlappedTop is { } && Current?.Modal == true && top == OverlappedTop))
        {
            lock (_topLevels)
            {
                _topLevels.MoveTo (top, 0, new ToplevelEqualityComparer ());
                Current = top;
            }
        }

        return true;
    }
    #nullable restore

    /// <summary>Invoked when the terminal's size changed. The new size of the terminal is provided.</summary>
    /// <remarks>
    ///     Event handlers can set <see cref="SizeChangedEventArgs.Cancel"/> to <see langword="true"/> to prevent
    ///     <see cref="Application"/> from changing it's size to match the new terminal size.
    /// </remarks>
    public static event EventHandler<SizeChangedEventArgs> SizeChanging;

    /// <summary>
    ///     Called when the application's size changes. Sets the size of all <see cref="Toplevel"/>s and fires the
    ///     <see cref="SizeChanging"/> event.
    /// </summary>
    /// <param name="args">The new size.</param>
    /// <returns><see lanword="true"/>if the size was changed.</returns>
    public static bool OnSizeChanging (SizeChangedEventArgs args)
    {
        SizeChanging?.Invoke (null, args);

        if (args.Cancel)
        {
            return false;
        }

        foreach (Toplevel t in _topLevels)
        {
            t.SetRelativeLayout (Rectangle.Empty with { Size = args.Size });
            t.LayoutSubviews ();
            t.PositionToplevels ();
            t.OnSizeChanging (new SizeChangedEventArgs (args.Size));
        }

        Refresh ();

        return true;
    }

    #endregion Toplevel handling

    #region Mouse handling

    /// <summary>Disable or enable the mouse. The mouse is enabled by default.</summary>
    [SerializableConfigurationProperty (Scope = typeof (SettingsScope))]
    public static bool IsMouseDisabled { get; set; }

    /// <summary>The current <see cref="View"/> object that wants continuous mouse button pressed events.</summary>
    public static View WantContinuousButtonPressedView { get; private set; }

    /// <summary>
    ///     Gets the view that grabbed the mouse (e.g. for dragging). When this is set, all mouse events will be routed to
    ///     this view until the view calls <see cref="UngrabMouse"/> or the mouse is released.
    /// </summary>
    public static View MouseGrabView { get; private set; }

    /// <summary>Invoked when a view wants to grab the mouse; can be canceled.</summary>
    public static event EventHandler<GrabMouseEventArgs> GrabbingMouse;

    /// <summary>Invoked when a view wants un-grab the mouse; can be canceled.</summary>
    public static event EventHandler<GrabMouseEventArgs> UnGrabbingMouse;

    /// <summary>Invoked after a view has grabbed the mouse.</summary>
    public static event EventHandler<ViewEventArgs> GrabbedMouse;

    /// <summary>Invoked after a view has un-grabbed the mouse.</summary>
    public static event EventHandler<ViewEventArgs> UnGrabbedMouse;

    /// <summary>
    ///     Grabs the mouse, forcing all mouse events to be routed to the specified view until <see cref="UngrabMouse"/>
    ///     is called.
    /// </summary>
    /// <param name="view">View that will receive all mouse events until <see cref="UngrabMouse"/> is invoked.</param>
    public static void GrabMouse (View view)
    {
        if (view is null)
        {
            return;
        }

        if (!OnGrabbingMouse (view))
        {
            OnGrabbedMouse (view);
            MouseGrabView = view;
        }
    }

    /// <summary>Releases the mouse grab, so mouse events will be routed to the view on which the mouse is.</summary>
    public static void UngrabMouse ()
    {
        if (MouseGrabView is null)
        {
            return;
        }

        if (!OnUnGrabbingMouse (MouseGrabView))
        {
            OnUnGrabbedMouse (MouseGrabView);
            MouseGrabView = null;
        }
    }

    private static bool OnGrabbingMouse (View view)
    {
        if (view is null)
        {
            return false;
        }

        var evArgs = new GrabMouseEventArgs (view);
        GrabbingMouse?.Invoke (view, evArgs);

        return evArgs.Cancel;
    }

    private static bool OnUnGrabbingMouse (View view)
    {
        if (view is null)
        {
            return false;
        }

        var evArgs = new GrabMouseEventArgs (view);
        UnGrabbingMouse?.Invoke (view, evArgs);

        return evArgs.Cancel;
    }

    private static void OnGrabbedMouse (View view)
    {
        if (view is null)
        {
            return;
        }

        GrabbedMouse?.Invoke (view, new ViewEventArgs (view));
    }

    private static void OnUnGrabbedMouse (View view)
    {
        if (view is null)
        {
            return;
        }

        UnGrabbedMouse?.Invoke (view, new ViewEventArgs (view));
    }

    #nullable enable
    // Used by OnMouseEvent to track the last view that was clicked on.
    internal static View? _mouseEnteredView;

    /// <summary>Event fired when a mouse move or click occurs. Coordinates are screen relative.</summary>
    /// <remarks>
    ///     <para>
    ///         Use this event to receive mouse events in screen coordinates. Use <see cref="Responder.MouseEvent"/> to
    ///         receive mouse events relative to a <see cref="View"/>'s bounds.
    ///     </para>
    ///     <para>The <see cref="MouseEvent.View"/> will contain the <see cref="View"/> that contains the mouse coordinates.</para>
    /// </remarks>
    public static event EventHandler<MouseEventEventArgs> MouseEvent;

    /// <summary>Called when a mouse event occurs. Raises the <see cref="MouseEvent"/> event.</summary>
    /// <remarks>This method can be used to simulate a mouse event, e.g. in unit tests.</remarks>
    /// <param name="a">The mouse event with coordinates relative to the screen.</param>
    internal static void OnMouseEvent (MouseEventEventArgs a)
    {
        if (IsMouseDisabled)
        {
            return;
        }

        var view = View.FindDeepestView (Current, a.MouseEvent.X, a.MouseEvent.Y, out int screenX, out int screenY);

        if (view is { WantContinuousButtonPressed: true })
        {
            WantContinuousButtonPressedView = view;
        }
        else
        {
            WantContinuousButtonPressedView = null;
        }

        if (view is { })
        {
            a.MouseEvent.View = view;
        }

        MouseEvent?.Invoke (null, new MouseEventEventArgs (a.MouseEvent));

        if (a.MouseEvent.Handled)
        {
            return;
        }

        if (MouseGrabView is { })
        {
            // If the mouse is grabbed, send the event to the view that grabbed it.
            // The coordinates are relative to the Bounds of the view that grabbed the mouse.
            Point newxy;
            MouseEvent nme;

            if (MouseGrabView.SuperView is Adornment)
            {
                View previousView = view;
                int previousScreenX = screenX;
                int previousScreenY = screenY;
                view = View.FindDeepestView (view?.Padding, screenX, screenY, out screenX, out screenY);

                if (view is { })
                {
                    nme = new MouseEvent
                    {
                        X = screenX,
                        Y = screenY,
                        Flags = a.MouseEvent.Flags,
                        OfX = a.MouseEvent.X - screenX,
                        OfY = a.MouseEvent.Y - screenY,
                        View = view
                    };
                }
                else
                {
                    view = previousView;

                    nme = new MouseEvent
                    {
                        X = previousScreenX,
                        Y = previousScreenY,
                        Flags = a.MouseEvent.Flags,
                        OfX = a.MouseEvent.X - previousScreenX,
                        OfY = a.MouseEvent.Y - previousScreenY,
                        View = view
                    };
                }

                WantContinuousButtonPressedView = view is { WantContinuousButtonPressed: true } ? view : null;
            }
            else
            {
                newxy = MouseGrabView.ScreenToFrame (a.MouseEvent.X, a.MouseEvent.Y);

<<<<<<< HEAD
                nme = new MouseEvent
                {
                    X = newxy.X,
                    Y = newxy.Y,
                    Flags = a.MouseEvent.Flags,
                    OfX = a.MouseEvent.X - newxy.X,
                    OfY = a.MouseEvent.Y - newxy.Y,
                    View = view
                };
            }

            if (OutsideRect (new Point (nme.X, nme.Y), MouseGrabView.ContentArea) || (view is { } && view != MouseGrabView))
=======
            if (MouseGrabView.Bounds.Contains (nme.X, nme.Y) is false)
>>>>>>> 7fd4223f
            {
                // The mouse has moved outside the bounds of the view that
                // grabbed the mouse, so we tell the view that last got 
                // OnMouseEnter the mouse is leaving
                // BUGBUG: That sentence makes no sense. Either I'm missing something
                // or this logic is flawed.
                // We cannot trust the bounds because they may be the same as the bounds of
                // other views, and therefore it is more accurate to trust the view itself
                if (view is { })
                {
                    View parent = view is Adornment adornment ? adornment.Parent : view;

                    if (parent.OnMouseEnter (a.MouseEvent))
                    {
                        MouseGrabView?.OnMouseLeave (a.MouseEvent);
                    }
                }
                else
                {
                    _mouseEnteredView?.OnMouseLeave (a.MouseEvent);
                }
            }

            //System.Diagnostics.Debug.WriteLine ($"{nme.Flags};{nme.X};{nme.Y};{MouseGrabView}");
            if (MouseGrabView?.OnMouseEvent (nme) == true)
            {
                return;
            }
        }

        if ((view is null || view == OverlappedTop)
            && Current is { Modal: false }
            && OverlappedTop != null
            && a.MouseEvent.Flags != MouseFlags.ReportMousePosition
            && a.MouseEvent.Flags != 0)
        {
            View? top = FindDeepestTop (Top, a.MouseEvent.X, a.MouseEvent.Y);
            view = View.FindDeepestView (top, a.MouseEvent.X, a.MouseEvent.Y, out screenX, out screenY);

            if (view is { } && view != OverlappedTop && top != Current)
            {
                MoveCurrent ((Toplevel)top);
            }
        }

<<<<<<< HEAD
        bool AdornmentHandledMouseEvent (Adornment adornment)
        {
            if (adornment?.Thickness.Contains (adornment.FrameToScreen (), a.MouseEvent.X, a.MouseEvent.Y) ?? false)
            {
                Point boundsPoint = adornment.ScreenToBounds (a.MouseEvent.X, a.MouseEvent.Y);

                var me = new MouseEvent
                {
                    X = boundsPoint.X,
                    Y = boundsPoint.Y,
                    Flags = a.MouseEvent.Flags,
                    OfX = boundsPoint.X,
                    OfY = boundsPoint.Y,
                    View = adornment
                };
                adornment.OnMouseEvent (me);
=======
        if (view is null)
        {
            return;
        }

        // Work inside-out (Padding, Border, Margin)
        // TODO: Debate whether inside-out or outside-in is the right strategy
        if (AdornmentHandledMouseEvent (view.Padding, a))
        {
            return;
        }
>>>>>>> 7fd4223f

        if (AdornmentHandledMouseEvent (view.Border, a))
        {
            if (view is not Toplevel)
            {
                return;
            }

            // TODO: This is a temporary hack to work around the fact that 
            // drag handling is handled in Toplevel (See Issue #2537)

            var me = new MouseEvent
            {
                X = screenX,
                Y = screenY,
                Flags = a.MouseEvent.Flags,
                OfX = screenX,
                OfY = screenY,
                View = view
            };

            if (_mouseEnteredView is null)
            {
                _mouseEnteredView = view;
                view.OnMouseEnter (me);
            }
            else if (_mouseEnteredView != view)
            {
                _mouseEnteredView.OnMouseLeave (me);
                view.OnMouseEnter (me);
                _mouseEnteredView = view;
            }

            if (!view.WantMousePositionReports && a.MouseEvent.Flags == MouseFlags.ReportMousePosition)
            {
                view = View.FindDeepestView (view?.Padding, screenX, screenY, out int newX, out int newY);

                if (view is { } && AdornmentSubViewHandledMouseEvent (newX, newY))
                {
                    return;
                }

                return;
            }

            WantContinuousButtonPressedView = view.WantContinuousButtonPressed ? view : null;

            if (view.OnMouseEvent (me))
            {
<<<<<<< HEAD
                View previousView = view;

                view = View.FindDeepestView (view?.Border, screenX, screenY, out int newX, out int newY);

                if (view is { } && AdornmentSubViewHandledMouseEvent (newX, newY))
                {
                    return;
                }

                view = previousView;

                if (previousView is Toplevel)
                {
                    // TODO: This is a temporary hack to work around the fact that 
                    // drag handling is handled in Toplevel (See Issue #2537)

                    if (AdornmentSubViewHandledMouseEvent (screenX, screenY))
                    {
                        return;
                    }
                }
=======
                // Should we bubble up the event, if it is not handled?
                //return;
            }

            BringOverlappedTopToFront ();

            return;
        }

        if (AdornmentHandledMouseEvent (view?.Margin, a))
        {
            return;
        }

        Rectangle bounds = view.BoundsToScreen (view.Bounds);

        if (bounds.Contains (a.MouseEvent.X, a.MouseEvent.Y))
        {
            Point boundsPoint = view.ScreenToBounds (a.MouseEvent.X, a.MouseEvent.Y);
>>>>>>> 7fd4223f

            var me = new MouseEvent
            {
                X = boundsPoint.X,
                Y = boundsPoint.Y,
                Flags = a.MouseEvent.Flags,
                OfX = boundsPoint.X,
                OfY = boundsPoint.Y,
                View = view
            };

            if (_mouseEnteredView is null)
            {
                _mouseEnteredView = view;
                view.OnMouseEnter (me);
            }
            else if (_mouseEnteredView != view)
            {
                _mouseEnteredView.OnMouseLeave (me);
                view.OnMouseEnter (me);
                _mouseEnteredView = view;
            }

            if (!view.WantMousePositionReports && a.MouseEvent.Flags == MouseFlags.ReportMousePosition)
            {
                view = View.FindDeepestView (view?.Margin, screenX, screenY, out int newX, out int newY);

                if (view is { } && AdornmentSubViewHandledMouseEvent (newX, newY))
                {
                    return;
                }

                return;
            }

<<<<<<< HEAD
            Rectangle bounds = view.BoundsToScreen (view.ContentArea);
=======
            WantContinuousButtonPressedView = view.WantContinuousButtonPressed ? view : null;
>>>>>>> 7fd4223f

            if (view.OnMouseEvent (me))
            {
                // Should we bubble up the event, if it is not handled?
                //return;
            }

            BringOverlappedTopToFront ();
        }

        return;

        static bool AdornmentHandledMouseEvent (Adornment? frame, MouseEventEventArgs args)
        {
            if (frame?.Thickness.Contains (frame.FrameToScreen (), args.MouseEvent.X, args.MouseEvent.Y) is not true)
            {
                return false;
            }

            Point boundsPoint = frame.ScreenToBounds (args.MouseEvent.X, args.MouseEvent.Y);

            var me = new MouseEvent
            {
                X = boundsPoint.X,
                Y = boundsPoint.Y,
                Flags = args.MouseEvent.Flags,
                OfX = boundsPoint.X,
                OfY = boundsPoint.Y,
                View = frame
            };
            frame.OnMouseEvent (me);

            return true;
        }

        bool AdornmentSubViewHandledMouseEvent (int x, int y)
        {
            var me = new MouseEvent
            {
                X = x,
                Y = y,
                Flags = a.MouseEvent.Flags,
                OfX = screenX - x,
                OfY = screenY - y,
                View = view
            };

            if (_mouseEnteredView is null)
            {
                _mouseEnteredView = view;
                view.OnMouseEnter (me);
            }
            else if (_mouseEnteredView != view)
            {
                _mouseEnteredView.OnMouseLeave (me);
                view.OnMouseEnter (me);
                _mouseEnteredView = view;
            }

            if (!view.WantMousePositionReports && a.MouseEvent.Flags == MouseFlags.ReportMousePosition)
            {
                return true;
            }

            WantContinuousButtonPressedView = view.WantContinuousButtonPressed ? view : null;

            if (view.OnMouseEvent (me))
            {
                // Should we bubble up the event, if it is not handled?
                //return;
            }

            BringOverlappedTopToFront ();

            return false;
        }
    }
    #nullable restore

    #endregion Mouse handling

    #region Keyboard handling

    private static Key _alternateForwardKey = Key.Empty; // Defined in config.json

    /// <summary>Alternative key to navigate forwards through views. Ctrl+Tab is the primary key.</summary>
    [SerializableConfigurationProperty (Scope = typeof (SettingsScope))]
    [JsonConverter (typeof (KeyJsonConverter))]
    public static Key AlternateForwardKey
    {
        get => _alternateForwardKey;
        set
        {
            if (_alternateForwardKey != value)
            {
                Key oldKey = _alternateForwardKey;
                _alternateForwardKey = value;
                OnAlternateForwardKeyChanged (new KeyChangedEventArgs (oldKey, value));
            }
        }
    }

    private static void OnAlternateForwardKeyChanged (KeyChangedEventArgs e)
    {
        foreach (Toplevel top in _topLevels.ToArray ())
        {
            top.OnAlternateForwardKeyChanged (e);
        }
    }

    private static Key _alternateBackwardKey = Key.Empty; // Defined in config.json

    /// <summary>Alternative key to navigate backwards through views. Shift+Ctrl+Tab is the primary key.</summary>
    [SerializableConfigurationProperty (Scope = typeof (SettingsScope))]
    [JsonConverter (typeof (KeyJsonConverter))]
    public static Key AlternateBackwardKey
    {
        get => _alternateBackwardKey;
        set
        {
            if (_alternateBackwardKey != value)
            {
                Key oldKey = _alternateBackwardKey;
                _alternateBackwardKey = value;
                OnAlternateBackwardKeyChanged (new KeyChangedEventArgs (oldKey, value));
            }
        }
    }

    private static void OnAlternateBackwardKeyChanged (KeyChangedEventArgs oldKey)
    {
        foreach (Toplevel top in _topLevels.ToArray ())
        {
            top.OnAlternateBackwardKeyChanged (oldKey);
        }
    }

    private static Key _quitKey = Key.Empty; // Defined in config.json

    /// <summary>Gets or sets the key to quit the application.</summary>
    [SerializableConfigurationProperty (Scope = typeof (SettingsScope))]
    [JsonConverter (typeof (KeyJsonConverter))]
    public static Key QuitKey
    {
        get => _quitKey;
        set
        {
            if (_quitKey != value)
            {
                Key oldKey = _quitKey;
                _quitKey = value;
                OnQuitKeyChanged (new KeyChangedEventArgs (oldKey, value));
            }
        }
    }

    private static void OnQuitKeyChanged (KeyChangedEventArgs e)
    {
        // Duplicate the list so if it changes during enumeration we're safe
        foreach (Toplevel top in _topLevels.ToArray ())
        {
            top.OnQuitKeyChanged (e);
        }
    }

    /// <summary>
    ///     Event fired when the user presses a key. Fired by <see cref="OnKeyDown"/>.
    ///     <para>
    ///         Set <see cref="Key.Handled"/> to <see langword="true"/> to indicate the key was handled and to prevent
    ///         additional processing.
    ///     </para>
    /// </summary>
    /// <remarks>
    ///     All drivers support firing the <see cref="KeyDown"/> event. Some drivers (Curses) do not support firing the
    ///     <see cref="KeyDown"/> and <see cref="KeyUp"/> events.
    ///     <para>Fired after <see cref="KeyDown"/> and before <see cref="KeyUp"/>.</para>
    /// </remarks>
    public static event EventHandler<Key> KeyDown;

    /// <summary>
    ///     Called by the <see cref="ConsoleDriver"/> when the user presses a key. Fires the <see cref="KeyDown"/> event
    ///     then calls <see cref="View.NewKeyDownEvent"/> on all top level views. Called after <see cref="OnKeyDown"/> and
    ///     before <see cref="OnKeyUp"/>.
    /// </summary>
    /// <remarks>Can be used to simulate key press events.</remarks>
    /// <param name="keyEvent"></param>
    /// <returns><see langword="true"/> if the key was handled.</returns>
    public static bool OnKeyDown (Key keyEvent)
    {
        if (!_initialized)
        {
            return true;
        }

        KeyDown?.Invoke (null, keyEvent);

        if (keyEvent.Handled)
        {
            return true;
        }

        foreach (Toplevel topLevel in _topLevels.ToList ())
        {
            if (topLevel.NewKeyDownEvent (keyEvent))
            {
                return true;
            }

            if (topLevel.Modal)
            {
                break;
            }
        }

        // Invoke any Global KeyBindings
        foreach (Toplevel topLevel in _topLevels.ToList ())
        {
            foreach (View view in topLevel.Subviews.Where (
                                                           v => v.KeyBindings.TryGet (
                                                                                      keyEvent,
                                                                                      KeyBindingScope.Application,
                                                                                      out KeyBinding _
                                                                                     )
                                                          ))
            {
                if (view.KeyBindings.TryGet (keyEvent.KeyCode, KeyBindingScope.Application, out KeyBinding _))
                {
                    bool? handled = view.OnInvokingKeyBindings (keyEvent);

                    if (handled is { } && (bool)handled)
                    {
                        return true;
                    }
                }
            }
        }

        return false;
    }

    /// <summary>
    ///     Event fired when the user releases a key. Fired by <see cref="OnKeyUp"/>.
    ///     <para>
    ///         Set <see cref="Key.Handled"/> to <see langword="true"/> to indicate the key was handled and to prevent
    ///         additional processing.
    ///     </para>
    /// </summary>
    /// <remarks>
    ///     All drivers support firing the <see cref="KeyDown"/> event. Some drivers (Curses) do not support firing the
    ///     <see cref="KeyDown"/> and <see cref="KeyUp"/> events.
    ///     <para>Fired after <see cref="KeyDown"/>.</para>
    /// </remarks>
    public static event EventHandler<Key> KeyUp;

    /// <summary>
    ///     Called by the <see cref="ConsoleDriver"/> when the user releases a key. Fires the <see cref="KeyUp"/> event
    ///     then calls <see cref="View.NewKeyUpEvent"/> on all top level views. Called after <see cref="OnKeyDown"/>.
    /// </summary>
    /// <remarks>Can be used to simulate key press events.</remarks>
    /// <param name="a"></param>
    /// <returns><see langword="true"/> if the key was handled.</returns>
    public static bool OnKeyUp (Key a)
    {
        if (!_initialized)
        {
            return true;
        }

        KeyUp?.Invoke (null, a);

        if (a.Handled)
        {
            return true;
        }

        foreach (Toplevel topLevel in _topLevels.ToList ())
        {
            if (topLevel.NewKeyUpEvent (a))
            {
                return true;
            }

            if (topLevel.Modal)
            {
                break;
            }
        }

        return false;
    }

    #endregion Keyboard handling
}<|MERGE_RESOLUTION|>--- conflicted
+++ resolved
@@ -1444,7 +1444,6 @@
             {
                 newxy = MouseGrabView.ScreenToFrame (a.MouseEvent.X, a.MouseEvent.Y);
 
-<<<<<<< HEAD
                 nme = new MouseEvent
                 {
                     X = newxy.X,
@@ -1456,10 +1455,7 @@
                 };
             }
 
-            if (OutsideRect (new Point (nme.X, nme.Y), MouseGrabView.ContentArea) || (view is { } && view != MouseGrabView))
-=======
-            if (MouseGrabView.Bounds.Contains (nme.X, nme.Y) is false)
->>>>>>> 7fd4223f
+            if (MouseGrabView.ContentArea.Contains (nme.X, nme.Y) is false || (view is { } && view != MouseGrabView))
             {
                 // The mouse has moved outside the bounds of the view that
                 // grabbed the mouse, so we tell the view that last got 
@@ -1505,7 +1501,6 @@
             }
         }
 
-<<<<<<< HEAD
         bool AdornmentHandledMouseEvent (Adornment adornment)
         {
             if (adornment?.Thickness.Contains (adornment.FrameToScreen (), a.MouseEvent.X, a.MouseEvent.Y) ?? false)
@@ -1522,69 +1517,31 @@
                     View = adornment
                 };
                 adornment.OnMouseEvent (me);
-=======
-        if (view is null)
-        {
-            return;
-        }
-
-        // Work inside-out (Padding, Border, Margin)
-        // TODO: Debate whether inside-out or outside-in is the right strategy
-        if (AdornmentHandledMouseEvent (view.Padding, a))
-        {
-            return;
-        }
->>>>>>> 7fd4223f
-
-        if (AdornmentHandledMouseEvent (view.Border, a))
-        {
-            if (view is not Toplevel)
-            {
+
+                return true;
+            }
+
+            return false;
+        }
+
+        if (view is { })
+        {
+            // Work inside-out (Padding, Border, Margin)
+            // TODO: Debate whether inside-out or outside-in is the right strategy
+            if (AdornmentHandledMouseEvent (view?.Padding))
+            {
+                view = View.FindDeepestView (view?.Padding, screenX, screenY, out int newX, out int newY);
+
+                if (view is { } && AdornmentSubViewHandledMouseEvent (newX, newY))
+                {
+                    return;
+                }
+
                 return;
             }
 
-            // TODO: This is a temporary hack to work around the fact that 
-            // drag handling is handled in Toplevel (See Issue #2537)
-
-            var me = new MouseEvent
-            {
-                X = screenX,
-                Y = screenY,
-                Flags = a.MouseEvent.Flags,
-                OfX = screenX,
-                OfY = screenY,
-                View = view
-            };
-
-            if (_mouseEnteredView is null)
-            {
-                _mouseEnteredView = view;
-                view.OnMouseEnter (me);
-            }
-            else if (_mouseEnteredView != view)
-            {
-                _mouseEnteredView.OnMouseLeave (me);
-                view.OnMouseEnter (me);
-                _mouseEnteredView = view;
-            }
-
-            if (!view.WantMousePositionReports && a.MouseEvent.Flags == MouseFlags.ReportMousePosition)
-            {
-                view = View.FindDeepestView (view?.Padding, screenX, screenY, out int newX, out int newY);
-
-                if (view is { } && AdornmentSubViewHandledMouseEvent (newX, newY))
-                {
-                    return;
-                }
-
-                return;
-            }
-
-            WantContinuousButtonPressedView = view.WantContinuousButtonPressed ? view : null;
-
-            if (view.OnMouseEvent (me))
-            {
-<<<<<<< HEAD
+            if (AdornmentHandledMouseEvent (view?.Border))
+            {
                 View previousView = view;
 
                 view = View.FindDeepestView (view?.Border, screenX, screenY, out int newX, out int newY);
@@ -1606,51 +1563,11 @@
                         return;
                     }
                 }
-=======
-                // Should we bubble up the event, if it is not handled?
-                //return;
-            }
-
-            BringOverlappedTopToFront ();
-
-            return;
-        }
-
-        if (AdornmentHandledMouseEvent (view?.Margin, a))
-        {
-            return;
-        }
-
-        Rectangle bounds = view.BoundsToScreen (view.Bounds);
-
-        if (bounds.Contains (a.MouseEvent.X, a.MouseEvent.Y))
-        {
-            Point boundsPoint = view.ScreenToBounds (a.MouseEvent.X, a.MouseEvent.Y);
->>>>>>> 7fd4223f
-
-            var me = new MouseEvent
-            {
-                X = boundsPoint.X,
-                Y = boundsPoint.Y,
-                Flags = a.MouseEvent.Flags,
-                OfX = boundsPoint.X,
-                OfY = boundsPoint.Y,
-                View = view
-            };
-
-            if (_mouseEnteredView is null)
-            {
-                _mouseEnteredView = view;
-                view.OnMouseEnter (me);
-            }
-            else if (_mouseEnteredView != view)
-            {
-                _mouseEnteredView.OnMouseLeave (me);
-                view.OnMouseEnter (me);
-                _mouseEnteredView = view;
-            }
-
-            if (!view.WantMousePositionReports && a.MouseEvent.Flags == MouseFlags.ReportMousePosition)
+
+                return;
+            }
+
+            if (AdornmentHandledMouseEvent (view?.Margin))
             {
                 view = View.FindDeepestView (view?.Margin, screenX, screenY, out int newX, out int newY);
 
@@ -1662,44 +1579,49 @@
                 return;
             }
 
-<<<<<<< HEAD
             Rectangle bounds = view.BoundsToScreen (view.ContentArea);
-=======
-            WantContinuousButtonPressedView = view.WantContinuousButtonPressed ? view : null;
->>>>>>> 7fd4223f
-
-            if (view.OnMouseEvent (me))
-            {
-                // Should we bubble up the event, if it is not handled?
-                //return;
-            }
-
-            BringOverlappedTopToFront ();
-        }
-
-        return;
-
-        static bool AdornmentHandledMouseEvent (Adornment? frame, MouseEventEventArgs args)
-        {
-            if (frame?.Thickness.Contains (frame.FrameToScreen (), args.MouseEvent.X, args.MouseEvent.Y) is not true)
-            {
-                return false;
-            }
-
-            Point boundsPoint = frame.ScreenToBounds (args.MouseEvent.X, args.MouseEvent.Y);
-
-            var me = new MouseEvent
-            {
-                X = boundsPoint.X,
-                Y = boundsPoint.Y,
-                Flags = args.MouseEvent.Flags,
-                OfX = boundsPoint.X,
-                OfY = boundsPoint.Y,
-                View = frame
-            };
-            frame.OnMouseEvent (me);
-
-            return true;
+
+            if (bounds.Contains (a.MouseEvent.X, a.MouseEvent.Y))
+            {
+                Point boundsPoint = view.ScreenToBounds (a.MouseEvent.X, a.MouseEvent.Y);
+
+                var me = new MouseEvent
+                {
+                    X = boundsPoint.X,
+                    Y = boundsPoint.Y,
+                    Flags = a.MouseEvent.Flags,
+                    OfX = boundsPoint.X,
+                    OfY = boundsPoint.Y,
+                    View = view
+                };
+
+                if (_mouseEnteredView is null)
+                {
+                    _mouseEnteredView = view;
+                    view.OnMouseEnter (me);
+                }
+                else if (_mouseEnteredView != view)
+                {
+                    _mouseEnteredView.OnMouseLeave (me);
+                    view.OnMouseEnter (me);
+                    _mouseEnteredView = view;
+                }
+
+                if (!view.WantMousePositionReports && a.MouseEvent.Flags == MouseFlags.ReportMousePosition)
+                {
+                    return;
+                }
+
+                WantContinuousButtonPressedView = view.WantContinuousButtonPressed ? view : null;
+
+                if (view.OnMouseEvent (me))
+                {
+                    // Should we bubble up the event, if it is not handled?
+                    //return;
+                }
+
+                BringOverlappedTopToFront ();
+            }
         }
 
         bool AdornmentSubViewHandledMouseEvent (int x, int y)
