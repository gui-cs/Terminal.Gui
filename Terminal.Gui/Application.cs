using System;
using System.Collections.Generic;
using System.Threading;
using System.Linq;
using System.Globalization;
using System.Reflection;
using System.IO;
using System.Text.Json.Serialization;

namespace Terminal.Gui {
	/// <summary>
	/// A static, singleton class representing the application. This class is the entry point for the application.
	/// </summary>
	/// <example>
	/// <code>
	/// // A simple Terminal.Gui app that creates a window with a frame and title with 
	/// // 5 rows/columns of padding.
	/// Application.Init();
	/// var win = new Window ($"Example App ({Application.QuitKey} to quit)") {
	///   X = 5,
	///   Y = 5,
	///   Width = Dim.Fill (5),
	///   Height = Dim.Fill (5)
	/// };
	/// Application.Top.Add(win);
	/// Application.Run();
	/// Application.Shutdown();
	/// </code>
	/// </example>
	/// <remarks>
	///  <para>
	///   Creates a instance of <see cref="Terminal.Gui.MainLoop"/> to process input events, handle timers and
	///   other sources of data. It is accessible via the <see cref="MainLoop"/> property.
	///  </para>
	///  <para>
	///   The <see cref="Iteration"/> event is invoked on each iteration of the <see cref="Terminal.Gui.MainLoop"/>.
	///  </para>
	///  <para>
	///   When invoked it sets the <see cref="SynchronizationContext"/> to one that is tied
	///   to the <see cref="MainLoop"/>, allowing user code to use async/await.
	///  </para>
	/// </remarks>
	public static partial class Application {

		/// <summary>
		/// Gets the <see cref="ConsoleDriver"/> that has been selected. See also <see cref="UseSystemConsole"/>.
		/// </summary>
		public static ConsoleDriver Driver { get; internal set; }

		/// <summary>
		/// If <see langword="true"/>, forces the use of the System.Console-based (see <see cref="NetDriver"/>) driver. The default is <see langword="false"/>.
		/// </summary>
		[SerializableConfigurationProperty (Scope = typeof (SettingsScope))]
		public static bool UseSystemConsole { get; set; } = false;

		/// <summary>
		/// Gets or sets whether <see cref="Application.Driver"/> will be forced to output only the 16 colors defined in <see cref="ColorName"/>.
		/// The default is <see langword="false"/>, meaning 24-bit (TrueColor) colors will be output as long as the selected <see cref="ConsoleDriver"/>
		/// supports TrueColor.
		/// </summary>
		[SerializableConfigurationProperty (Scope = typeof (SettingsScope))]
		public static bool Force16Colors { get; set; } = false;

		// For Unit testing - ignores UseSystemConsole
		internal static bool _forceFakeConsole;

		private static List<CultureInfo> _cachedSupportedCultures;

		/// <summary>
		/// Gets all cultures supported by the application without the invariant language.
		/// </summary>
		public static List<CultureInfo> SupportedCultures => _cachedSupportedCultures;

		private static List<CultureInfo> GetSupportedCultures ()
		{
			CultureInfo [] culture = CultureInfo.GetCultures (CultureTypes.AllCultures);

			// Get the assembly
			Assembly assembly = Assembly.GetExecutingAssembly ();

			//Find the location of the assembly
			string assemblyLocation = AppDomain.CurrentDomain.BaseDirectory;

			// Find the resource file name of the assembly
			string resourceFilename = $"{Path.GetFileNameWithoutExtension (assembly.Location)}.resources.dll";

			// Return all culture for which satellite folder found with culture code.
			return culture.Where (cultureInfo =>
			   Directory.Exists (Path.Combine (assemblyLocation, cultureInfo.Name)) &&
			   File.Exists (Path.Combine (assemblyLocation, cultureInfo.Name, resourceFilename))
			).ToList ();
		}

		#region Initialization (Init/Shutdown)

		/// <summary>
		/// Initializes a new instance of <see cref="Terminal.Gui"/> Application. 
		/// </summary>
		/// <para>
		/// Call this method once per instance (or after <see cref="Shutdown"/> has been called).
		/// </para>
		/// <para>
		/// This function loads the right <see cref="ConsoleDriver"/> for the platform, 
		/// Creates a <see cref="Toplevel"/>. and assigns it to <see cref="Top"/>
		/// </para>
		/// <para>
		/// <see cref="Shutdown"/> must be called when the application is closing (typically after <see cref="Run(Func{Exception, bool})"/> has 
		/// returned) to ensure resources are cleaned up and terminal settings restored.
		/// </para>
		/// <para>
		/// The <see cref="Run{T}(Func{Exception, bool}, ConsoleDriver)"/> function 
		/// combines <see cref="Init(ConsoleDriver)"/> and <see cref="Run(Toplevel, Func{Exception, bool})"/>
		/// into a single call. An application cam use <see cref="Run{T}(Func{Exception, bool}, ConsoleDriver)"/> 
		/// without explicitly calling <see cref="Init(ConsoleDriver)"/>.
		/// </para>
		/// <param name="driver">
		/// The <see cref="ConsoleDriver"/> to use. If not specified the default driver for the
		/// platform will be used (see <see cref="WindowsDriver"/>, <see cref="CursesDriver"/>, and <see cref="NetDriver"/>).</param>
		public static void Init (ConsoleDriver driver = null) => InternalInit (() => Toplevel.Create (), driver);

		internal static bool _initialized = false;
		internal static int _mainThreadId = -1;

		// INTERNAL function for initializing an app with a Toplevel factory object, driver, and mainloop.
		//
		// Called from:
		// 
		// Init() - When the user wants to use the default Toplevel. calledViaRunT will be false, causing all state to be reset.
		// Run<T>() - When the user wants to use a custom Toplevel. calledViaRunT will be true, enabling Run<T>() to be called without calling Init first.
		// Unit Tests - To initialize the app with a custom Toplevel, using the FakeDriver. calledViaRunT will be false, causing all state to be reset.
		// 
		// calledViaRunT: If false (default) all state will be reset. If true the state will not be reset.
		internal static void InternalInit (Func<Toplevel> topLevelFactory, ConsoleDriver driver = null, bool calledViaRunT = false)
		{
			if (_initialized && driver == null) {
				return;
			}

			if (_initialized) {
				throw new InvalidOperationException ("Init has already been called and must be bracketed by Shutdown.");
			}

			if (!calledViaRunT) {
				// Reset all class variables (Application is a singleton).
				ResetState ();
			}

			// For UnitTests
			if (driver != null) {
				Driver = driver;
			}

			// Start the process of configuration management.
			// Note that we end up calling LoadConfigurationFromAllSources
			// multiple times. We need to do this because some settings are only
			// valid after a Driver is loaded. In this cases we need just 
			// `Settings` so we can determine which driver to use.
			ConfigurationManager.Load (true);
			ConfigurationManager.Apply ();

			if (Driver == null) {
				var p = Environment.OSVersion.Platform;
				if (_forceFakeConsole) {
					// For Unit Testing only
					Driver = new FakeDriver ();
				} else if (UseSystemConsole) {
					Driver = new NetDriver ();
				} else if (p == PlatformID.Win32NT || p == PlatformID.Win32S || p == PlatformID.Win32Windows) {
					Driver = new WindowsDriver ();
				} else {
					Driver = new CursesDriver ();
				}
				if (Driver == null) {
					throw new InvalidOperationException ("Init could not determine the ConsoleDriver to use.");
				}
			}

			try {
				MainLoop = Driver.Init ();
			} catch (InvalidOperationException ex) {
				// This is a case where the driver is unable to initialize the console.
				// This can happen if the console is already in use by another process or
				// if running in unit tests.
				// In this case, we want to throw a more specific exception.
				throw new InvalidOperationException ("Unable to initialize the console. This can happen if the console is already in use by another process or in unit tests.", ex);
			}

			Driver.SizeChanged += (s, args) => OnSizeChanging (args);
			Driver.KeyPressed += (s, args) => OnKeyPressed (args);
			Driver.KeyDown += (s, args) => OnKeyDown (args);
			Driver.KeyUp += (s, args) => OnKeyUp (args);
			Driver.MouseEvent += (s, args) => OnMouseEvent (args);

			SynchronizationContext.SetSynchronizationContext (new MainLoopSyncContext ());

			Top = topLevelFactory ();
			Current = Top;
			_cachedSupportedCultures = GetSupportedCultures ();
			_mainThreadId = Thread.CurrentThread.ManagedThreadId;
			_initialized = true;
		}


		/// <summary>
		/// Shutdown an application initialized with <see cref="Init(ConsoleDriver)"/>.
		/// </summary>
		/// <remarks>
		/// Shutdown must be called for every call to <see cref="Init(ConsoleDriver)"/> or <see cref="Application.Run(Toplevel, Func{Exception, bool})"/>
		/// to ensure all resources are cleaned up (Disposed) and terminal settings are restored.
		/// </remarks>
		public static void Shutdown ()
		{
			ResetState ();
			ConfigurationManager.PrintJsonErrors ();
		}

		// Encapsulate all setting of initial state for Application; Having
		// this in a function like this ensures we don't make mistakes in
		// guaranteeing that the state of this singleton is deterministic when Init
		// starts running and after Shutdown returns.
		static void ResetState ()
		{
			// Shutdown is the bookend for Init. As such it needs to clean up all resources
			// Init created. Apps that do any threading will need to code defensively for this.
			// e.g. see Issue #537
			foreach (var t in _topLevels) {
				t.Running = false;
				t.Dispose ();
			}
			_topLevels.Clear ();
			Current = null;
			Top?.Dispose ();
			Top = null;

			// BUGBUG: OverlappedTop is not cleared here, but it should be?

			MainLoop?.Dispose ();
			MainLoop = null;
			Driver?.End ();
			Driver = null;
			Iteration = null;
			MouseEvent = null;
			KeyDown = null;
			KeyUp = null;
			KeyPressed = null;
			SizeChanging = null;
			_mainThreadId = -1;
			NotifyNewRunState = null;
			NotifyStopRunState = null;
			_initialized = false;
			_mouseGrabView = null;
			_lastMouseOwnerView = null;

			// Reset synchronization context to allow the user to run async/await,
			// as the main loop has been ended, the synchronization context from 
			// gui.cs does no longer process any callbacks. See #1084 for more details:
			// (https://github.com/gui-cs/Terminal.Gui/issues/1084).
			SynchronizationContext.SetSynchronizationContext (syncContext: null);
		}

		#endregion Initialization (Init/Shutdown)

		#region Run (Begin, Run, End, Stop)

		/// <summary>
		/// Notify that a new <see cref="RunState"/> was created (<see cref="Begin(Toplevel)"/> was called). The token is created in 
		/// <see cref="Begin(Toplevel)"/> and this event will be fired before that function exits.
		/// </summary>
		/// <remarks>
		///	If <see cref="EndAfterFirstIteration"/> is <see langword="true"/> callers to
		///	<see cref="Begin(Toplevel)"/> must also subscribe to <see cref="NotifyStopRunState"/>
		///	and manually dispose of the <see cref="RunState"/> token when the application is done.
		/// </remarks>
		public static event EventHandler<RunStateEventArgs> NotifyNewRunState;

		/// <summary>
		/// Notify that a existent <see cref="RunState"/> is stopping (<see cref="End(RunState)"/> was called).
		/// </summary>
		/// <remarks>
		///	If <see cref="EndAfterFirstIteration"/> is <see langword="true"/> callers to
		///	<see cref="Begin(Toplevel)"/> must also subscribe to <see cref="NotifyStopRunState"/>
		///	and manually dispose of the <see cref="RunState"/> token when the application is done.
		/// </remarks>
		public static event EventHandler<ToplevelEventArgs> NotifyStopRunState;

		/// <summary>
		/// Building block API: Prepares the provided <see cref="Toplevel"/> for execution.
		/// </summary>
		/// <returns>The <see cref="RunState"/> handle that needs to be passed to the <see cref="End(RunState)"/> method upon completion.</returns>
		/// <param name="Toplevel">The <see cref="Toplevel"/> to prepare execution for.</param>
		/// <remarks>
		/// This method prepares the provided <see cref="Toplevel"/> for running with the focus,
		/// it adds this to the list of <see cref="Toplevel"/>s, lays out the Subviews, focuses the first element, and draws the
		/// <see cref="Toplevel"/> in the screen. This is usually followed by executing
		/// the <see cref="RunLoop"/> method, and then the <see cref="End(RunState)"/> method upon termination which will
		///  undo these changes.
		/// </remarks>
		public static RunState Begin (Toplevel Toplevel)
		{
			if (Toplevel == null) {
				throw new ArgumentNullException (nameof (Toplevel));
			} else if (Toplevel.IsOverlappedContainer && OverlappedTop != Toplevel && OverlappedTop != null) {
				throw new InvalidOperationException ("Only one Overlapped Container is allowed.");
			}

			// Ensure the mouse is ungrabed.
			_mouseGrabView = null;

			var rs = new RunState (Toplevel);

			// View implements ISupportInitializeNotification which is derived from ISupportInitialize
			if (!Toplevel.IsInitialized) {
				Toplevel.BeginInit ();
				Toplevel.EndInit ();
			}

			lock (_topLevels) {
				// If Top was already initialized with Init, and Begin has never been called
				// Top was not added to the Toplevels Stack. It will thus never get disposed.
				// Clean it up here:
				if (Top != null && Toplevel != Top && !_topLevels.Contains (Top)) {
					Top.Dispose ();
					Top = null;
				} else if (Top != null && Toplevel != Top && _topLevels.Contains (Top)) {
					Top.OnLeave (Toplevel);
				}
				if (string.IsNullOrEmpty (Toplevel.Id)) {
					var count = 1;
					var id = (_topLevels.Count + count).ToString ();
					while (_topLevels.Count > 0 && _topLevels.FirstOrDefault (x => x.Id == id) != null) {
						count++;
						id = (_topLevels.Count + count).ToString ();
					}
					Toplevel.Id = (_topLevels.Count + count).ToString ();

					_topLevels.Push (Toplevel);
				} else {
					var dup = _topLevels.FirstOrDefault (x => x.Id == Toplevel.Id);
					if (dup == null) {
						_topLevels.Push (Toplevel);
					}
				}

				if (_topLevels.FindDuplicates (new ToplevelEqualityComparer ()).Count > 0) {
					throw new ArgumentException ("There are duplicates Toplevels Id's");
				}
			}
			if (Top == null || Toplevel.IsOverlappedContainer) {
				Top = Toplevel;
			}

			var refreshDriver = true;
			if (OverlappedTop == null || Toplevel.IsOverlappedContainer || (Current?.Modal == false && Toplevel.Modal)
				|| (Current?.Modal == false && !Toplevel.Modal) || (Current?.Modal == true && Toplevel.Modal)) {

				if (Toplevel.Visible) {
					Current = Toplevel;
					SetCurrentOverlappedAsTop ();
				} else {
					refreshDriver = false;
				}
			} else if ((OverlappedTop != null && Toplevel != OverlappedTop && Current?.Modal == true && !_topLevels.Peek ().Modal)
				|| (OverlappedTop != null && Toplevel != OverlappedTop && Current?.Running == false)) {
				refreshDriver = false;
				MoveCurrent (Toplevel);
			} else {
				refreshDriver = false;
				MoveCurrent (Current);
			}

			if (Toplevel.LayoutStyle == LayoutStyle.Computed) {
				Toplevel.SetRelativeLayout (new Rect (0, 0, Driver.Cols, Driver.Rows));
			}
			Toplevel.LayoutSubviews ();
			Toplevel.PositionToplevels ();
			Toplevel.FocusFirst ();
			if (refreshDriver) {
				OverlappedTop?.OnChildLoaded (Toplevel);
				Toplevel.OnLoaded ();
				Toplevel.SetNeedsDisplay ();
				Toplevel.Draw ();
				Toplevel.PositionCursor ();
				Driver.Refresh ();
			}

			NotifyNewRunState?.Invoke (Toplevel, new RunStateEventArgs (rs));
			return rs;
		}

		/// <summary>
		/// Runs the application by calling <see cref="Run(Toplevel, Func{Exception, bool})"/> with the value of <see cref="Top"/>.
		/// </summary>
		/// <remarks>
		/// See <see cref="Run(Toplevel, Func{Exception, bool})"/> for more details.
		/// </remarks>
		public static void Run (Func<Exception, bool> errorHandler = null) => Run (Top, errorHandler);

		/// <summary>
		/// Runs the application by calling <see cref="Run(Toplevel, Func{Exception, bool})"/> 
		/// with a new instance of the specified <see cref="Toplevel"/>-derived class.
		/// <para>
		/// Calling <see cref="Init(ConsoleDriver)"/> first is not needed as this function will initialize the application.
		/// </para>
		/// <para>
		/// <see cref="Shutdown"/> must be called when the application is closing (typically after Run> has 
		/// returned) to ensure resources are cleaned up and terminal settings restored.
		/// </para>
		/// </summary>
		/// <remarks>
		/// See <see cref="Run(Toplevel, Func{Exception, bool})"/> for more details.
		/// </remarks>
		/// <param name="errorHandler"></param>
		/// <param name="driver">The <see cref="ConsoleDriver"/> to use. If not specified the default driver for the
		/// platform will be used (<see cref="WindowsDriver"/>, <see cref="CursesDriver"/>, or <see cref="NetDriver"/>).
		/// Must be <see langword="null"/> if <see cref="Init(ConsoleDriver)"/> has already been called. 
		/// </param>
		public static void Run<T> (Func<Exception, bool> errorHandler = null, ConsoleDriver driver = null) where T : Toplevel, new()
		{
			if (_initialized) {
				if (Driver != null) {
					// Init() has been called and we have a driver, so just run the app.
					var top = new T ();
					var type = top.GetType ().BaseType;
					while (type != typeof (Toplevel) && type != typeof (object)) {
						type = type.BaseType;
					}
					if (type != typeof (Toplevel)) {
						throw new ArgumentException ($"{top.GetType ().Name} must be derived from TopLevel");
					}
					Run (top, errorHandler);
				} else {
					// This code path should be impossible because Init(null, null) will select the platform default driver
					throw new InvalidOperationException ("Init() completed without a driver being set (this should be impossible); Run<T>() cannot be called.");
				}
			} else {
				// Init() has NOT been called.
				InternalInit (() => new T (), driver, calledViaRunT: true);
				Run (Top, errorHandler);
			}
		}

		/// <summary>
		///  Runs the main loop on the given <see cref="Toplevel"/> container.
		/// </summary>
		/// <remarks>
		///  <para>
		///   This method is used to start processing events
		///   for the main application, but it is also used to
		///   run other modal <see cref="View"/>s such as <see cref="Dialog"/> boxes.
		///  </para>
		///  <para>
		///   To make a <see cref="Run(Toplevel, Func{Exception, bool})"/> stop execution, call <see cref="Application.RequestStop"/>.
		///  </para>
		///  <para>
		///   Calling <see cref="Run(Toplevel, Func{Exception, bool})"/> is equivalent to calling <see cref="Begin(Toplevel)"/>,
		///   followed by <see cref="RunLoop(RunState)"/>, and then calling <see cref="End(RunState)"/>.
		///  </para>
		///  <para>
		///   Alternatively, to have a program control the main loop and 
		///   process events manually, call <see cref="Begin(Toplevel)"/> to set things up manually and then
		///   repeatedly call <see cref="RunLoop(RunState)"/> with the wait parameter set to false. By doing this
		///   the <see cref="RunLoop(RunState)"/> method will only process any pending events, timers, idle handlers and
		///   then return control immediately.
		///  </para>
		///  <para>
		///   RELEASE builds only: When <paramref name="errorHandler"/> is <see langword="null"/> any exceptions will be rethrown. 
		///   Otherwise, if <paramref name="errorHandler"/> will be called. If <paramref name="errorHandler"/> 
		///   returns <see langword="true"/> the <see cref="RunLoop(RunState)"/> will resume; otherwise 
		///   this method will exit.
		///  </para>
		/// </remarks>
		/// <param name="view">The <see cref="Toplevel"/> to run as a modal.</param>
		/// <param name="errorHandler">RELEASE builds only: Handler for any unhandled exceptions (resumes when returns true, rethrows when null).</param>
		public static void Run (Toplevel view, Func<Exception, bool> errorHandler = null)
		{
			var resume = true;
			while (resume) {
#if !DEBUG
				try {
#endif
				resume = false;
				var runState = Begin (view);
				// If EndAfterFirstIteration is true then the user must dispose of the runToken
				// by using NotifyStopRunState event.
				RunLoop (runState);
				if (!EndAfterFirstIteration) {
					End (runState);
				}
#if !DEBUG
				}
				catch (Exception error)
				{
					if (errorHandler == null)
					{
						throw;
					}
					resume = errorHandler(error);
				}
#endif
			}
		}

		/// <summary>
		///   Adds a timeout to the application.
		/// </summary>
		/// <remarks>
		///   When time specified passes, the callback will be invoked.
		///   If the callback returns true, the timeout will be reset, repeating
		///   the invocation. If it returns false, the timeout will stop and be removed.
		///
		///   The returned value is a token that can be used to stop the timeout
		///   by calling <see cref="RemoveTimeout(object)"/>.
		/// </remarks>
		public static object AddTimeout (TimeSpan time, Func<bool> callback) => MainLoop?.AddTimeout (time, callback);

		/// <summary>
		///   Removes a previously scheduled timeout
		/// </summary>
		/// <remarks>
		///   The token parameter is the value returned by <see cref="AddTimeout"/>.
		/// </remarks>
		/// Returns <c>true</c>if the timeout is successfully removed; otherwise, <c>false</c>.
		/// This method also returns <c>false</c> if the timeout is not found.
		public static bool RemoveTimeout (object token) => MainLoop?.RemoveTimeout (token) ?? false;


		/// <summary>
		///   Runs <paramref name="action"/> on the thread that is processing events
		/// </summary>
		/// <param name="action">the action to be invoked on the main processing thread.</param>
		public static void Invoke (Action action)
		{
			MainLoop?.AddIdle (() => {
				action ();
				return false;
			});
		}

		// TODO: Determine if this is really needed. The only code that calls WakeUp I can find
		// is ProgressBarStyles and it's not clear it needs to.
		/// <summary>
		/// Wakes up the running application that might be waiting on input.
		/// </summary>
		public static void Wakeup () => MainLoop?.Wakeup ();

		/// <summary>
		/// Triggers a refresh of the entire display.
		/// </summary>
		public static void Refresh ()
		{
			// TODO: Figure out how to remove this call to ClearContents. Refresh should just repaint damaged areas, not clear
			Driver.ClearContents ();
			View last = null;
			foreach (var v in _topLevels.Reverse ()) {
				if (v.Visible) {
					v.SetNeedsDisplay ();
					v.SetSubViewNeedsDisplay ();
					v.Draw ();
				}
				last = v;
			}
			last?.PositionCursor ();
			Driver.Refresh ();
		}

		/// <summary>
		///  This event is raised on each iteration of the <see cref="MainLoop"/>. 
		/// </summary>
		/// <remarks>
		///  See also <see cref="Timeout"/>
		/// </remarks>
		public static event EventHandler<IterationEventArgs> Iteration;

		/// <summary>
		/// The <see cref="MainLoop"/> driver for the application
		/// </summary>
		/// <value>The main loop.</value>
		internal static MainLoop MainLoop { get; private set; }

		/// <summary>
		/// Set to true to cause <see cref="End"/> to be called after the first iteration.
		/// Set to false (the default) to cause the application to continue running until Application.RequestStop () is called.
		/// </summary>
		public static bool EndAfterFirstIteration { get; set; } = false;

		//
		// provides the sync context set while executing code in Terminal.Gui, to let
		// users use async/await on their code
		//
		class MainLoopSyncContext : SynchronizationContext {
			public override SynchronizationContext CreateCopy ()
			{
				return new MainLoopSyncContext ();
			}

			public override void Post (SendOrPostCallback d, object state)
			{
				MainLoop.AddIdle (() => {
					d (state);
					return false;
				});
				//_mainLoop.Driver.Wakeup ();
			}

			public override void Send (SendOrPostCallback d, object state)
			{
				if (Thread.CurrentThread.ManagedThreadId == _mainThreadId) {
					d (state);
				} else {
					var wasExecuted = false;
					Invoke (() => {
						d (state);
						wasExecuted = true;
					});
					while (!wasExecuted) {
						Thread.Sleep (15);
					}
				}
			}
		}

		/// <summary>
		///  Building block API: Runs the <see cref="MainLoop"/> for the created <see cref="Toplevel"/>.
		/// </summary>
		/// <param name="state">The state returned by the <see cref="Begin(Toplevel)"/> method.</param>
		public static void RunLoop (RunState state)
		{
			if (state == null) {
				throw new ArgumentNullException (nameof (state));
			}
			if (state.Toplevel == null) {
				throw new ObjectDisposedException ("state");
			}

			var firstIteration = true;
			for (state.Toplevel.Running = true; state.Toplevel.Running;) {
				if (EndAfterFirstIteration && !firstIteration) {
					return;
				}
				RunIteration (ref state, ref firstIteration);
			}
		}

		/// <summary>
		/// Run one application iteration.
		/// </summary>
		/// <param name="state">The state returned by <see cref="Begin(Toplevel)"/>.</param>
		/// <param name="firstIteration">Set to <see langword="true"/> if this is the first run loop iteration. Upon return,
		/// it will be set to <see langword="false"/> if at least one iteration happened.</param>
		public static void RunIteration (ref RunState state, ref bool firstIteration)
		{
			if (MainLoop.EventsPending ()) {
				// Notify Toplevel it's ready
				if (firstIteration) {
					state.Toplevel.OnReady ();
				}

				MainLoop.RunIteration ();
				Iteration?.Invoke (null, new IterationEventArgs());

				EnsureModalOrVisibleAlwaysOnTop (state.Toplevel);
				if (state.Toplevel != Current) {
					OverlappedTop?.OnDeactivate (state.Toplevel);
					state.Toplevel = Current;
					OverlappedTop?.OnActivate (state.Toplevel);
					Top.SetSubViewNeedsDisplay ();
					Refresh ();
				} else if (Current.SuperView == null && Current?.Modal == true) {
					Refresh ();
				}
			}

			firstIteration = false;

			if (state.Toplevel != Top &&
				(Top.NeedsDisplay || Top.SubViewNeedsDisplay || Top.LayoutNeeded)) {
				state.Toplevel.SetNeedsDisplay (state.Toplevel.Frame);
				Top.Clear ();
				Top.Draw ();
				foreach (var top in _topLevels.Reverse ()) {
					if (top != Top && top != state.Toplevel) {
						top.SetNeedsDisplay ();
						top.SetSubViewNeedsDisplay ();
						top.Clear ();
						top.Draw ();
					}
				}
			}
			if (_topLevels.Count == 1 && state.Toplevel == Top
				&& (Driver.Cols != state.Toplevel.Frame.Width || Driver.Rows != state.Toplevel.Frame.Height)
				&& (state.Toplevel.NeedsDisplay || state.Toplevel.SubViewNeedsDisplay || state.Toplevel.LayoutNeeded)) {

				state.Toplevel.Clear ();
			}

			if (state.Toplevel.NeedsDisplay ||
				state.Toplevel.SubViewNeedsDisplay ||
				state.Toplevel.LayoutNeeded ||
				OverlappedChildNeedsDisplay ()) {
				state.Toplevel.Clear ();
				state.Toplevel.Draw ();
				state.Toplevel.PositionCursor ();
				Driver.Refresh ();
			} else {
				Driver.UpdateCursor ();
			}
			if (state.Toplevel != Top &&
				!state.Toplevel.Modal &&
				(Top.NeedsDisplay || Top.SubViewNeedsDisplay || Top.LayoutNeeded)) {
				Top.Draw ();
			}
		}

		/// <summary>
		/// Stops running the most recent <see cref="Toplevel"/> or the <paramref name="top"/> if provided.
		/// </summary>
		/// <param name="top">The <see cref="Toplevel"/> to stop.</param>
		/// <remarks>
		///  <para>
		///  This will cause <see cref="Application.Run(Func{Exception, bool})"/> to return.
		///  </para>
		///  <para>
		///   Calling <see cref="Application.RequestStop"/> is equivalent to setting the <see cref="Toplevel.Running"/> property 
		///   on the currently running <see cref="Toplevel"/> to false.
		///  </para>
		/// </remarks>
		public static void RequestStop (Toplevel top = null)
		{
			if (OverlappedTop == null || top == null || (OverlappedTop == null && top != null)) {
				top = Current;
			}

			if (OverlappedTop != null && top.IsOverlappedContainer && top?.Running == true
				&& (Current?.Modal == false || (Current?.Modal == true && Current?.Running == false))) {

				OverlappedTop.RequestStop ();
			} else if (OverlappedTop != null && top != Current && Current?.Running == true && Current?.Modal == true
				&& top.Modal && top.Running) {

				var ev = new ToplevelClosingEventArgs (Current);
				Current.OnClosing (ev);
				if (ev.Cancel) {
					return;
				}
				ev = new ToplevelClosingEventArgs (top);
				top.OnClosing (ev);
				if (ev.Cancel) {
					return;
				}
				Current.Running = false;
				OnNotifyStopRunState (Current);
				top.Running = false;
				OnNotifyStopRunState (top);
			} else if ((OverlappedTop != null && top != OverlappedTop && top != Current && Current?.Modal == false
				&& Current?.Running == true && !top.Running)
				|| (OverlappedTop != null && top != OverlappedTop && top != Current && Current?.Modal == false
				&& Current?.Running == false && !top.Running && _topLevels.ToArray () [1].Running)) {

				MoveCurrent (top);
			} else if (OverlappedTop != null && Current != top && Current?.Running == true && !top.Running
				&& Current?.Modal == true && top.Modal) {
				// The Current and the top are both modal so needed to set the Current.Running to false too.
				Current.Running = false;
				OnNotifyStopRunState (Current);
			} else if (OverlappedTop != null && Current == top && OverlappedTop?.Running == true && Current?.Running == true && top.Running
				&& Current?.Modal == true && top.Modal) {
				// The OverlappedTop was requested to stop inside a modal Toplevel which is the Current and top,
				// both are the same, so needed to set the Current.Running to false too.
				Current.Running = false;
				OnNotifyStopRunState (Current);
			} else {
				Toplevel currentTop;
				if (top == Current || (Current?.Modal == true && !top.Modal)) {
					currentTop = Current;
				} else {
					currentTop = top;
				}
				if (!currentTop.Running) {
					return;
				}
				var ev = new ToplevelClosingEventArgs (currentTop);
				currentTop.OnClosing (ev);
				if (ev.Cancel) {
					return;
				}
				currentTop.Running = false;
				OnNotifyStopRunState (currentTop);
			}
		}

		static void OnNotifyStopRunState (Toplevel top)
		{
			if (EndAfterFirstIteration) {
				NotifyStopRunState?.Invoke (top, new ToplevelEventArgs (top));
			}
		}

		/// <summary>
		/// Building block API: completes the execution of a <see cref="Toplevel"/> that was started with <see cref="Begin(Toplevel)"/> .
		/// </summary>
		/// <param name="runState">The <see cref="RunState"/> returned by the <see cref="Begin(Toplevel)"/> method.</param>
		public static void End (RunState runState)
		{
			if (runState == null) {
				throw new ArgumentNullException (nameof (runState));
			}

			if (OverlappedTop != null) {
				OverlappedTop.OnChildUnloaded (runState.Toplevel);
			} else {
				runState.Toplevel.OnUnloaded ();
			}

			// End the RunState.Toplevel 
			// First, take it off the Toplevel Stack
			if (_topLevels.Count > 0) {
				if (_topLevels.Peek () != runState.Toplevel) {
					// If there the top of the stack is not the RunState.Toplevel then
					// this call to End is not balanced with the call to Begin that started the RunState
					throw new ArgumentException ("End must be balanced with calls to Begin");
				}
				_topLevels.Pop ();
			}

			// Notify that it is closing
			runState.Toplevel?.OnClosed (runState.Toplevel);

			// If there is a OverlappedTop that is not the RunState.Toplevel then runstate.TopLevel 
			// is a child of MidTop and we should notify the OverlappedTop that it is closing
			if (OverlappedTop != null && !(runState.Toplevel).Modal && runState.Toplevel != OverlappedTop) {
				OverlappedTop.OnChildClosed (runState.Toplevel);
			}

			// Set Current and Top to the next TopLevel on the stack
			if (_topLevels.Count == 0) {
				Current = null;
			} else {
				Current = _topLevels.Peek ();
				if (_topLevels.Count == 1 && Current == OverlappedTop) {
					OverlappedTop.OnAllChildClosed ();
				} else {
					SetCurrentOverlappedAsTop ();
					runState.Toplevel.OnLeave (Current);
					Current.OnEnter (runState.Toplevel);
				}
				Refresh ();
			}

			runState.Toplevel?.Dispose ();
			runState.Toplevel = null;
			runState.Dispose ();
		}

		#endregion Run (Begin, Run, End)

		#region Toplevel handling
		static readonly Stack<Toplevel> _topLevels = new Stack<Toplevel> ();

		/// <summary>
		/// The <see cref="Toplevel"/> object used for the application on startup (<seealso cref="Application.Top"/>)
		/// </summary>
		/// <value>The top.</value>
		public static Toplevel Top { get; private set; }

		/// <summary>
		/// The current <see cref="Toplevel"/> object. This is updated when <see cref="Application.Run(Func{Exception, bool})"/> 
		/// enters and leaves to point to the current <see cref="Toplevel"/> .
		/// </summary>
		/// <value>The current.</value>
		public static Toplevel Current { get; private set; }

		static void EnsureModalOrVisibleAlwaysOnTop (Toplevel Toplevel)
		{
			if (!Toplevel.Running || (Toplevel == Current && Toplevel.Visible) || OverlappedTop == null || _topLevels.Peek ().Modal) {
				return;
			}

			foreach (var top in _topLevels.Reverse ()) {
				if (top.Modal && top != Current) {
					MoveCurrent (top);
					return;
				}
			}
			if (!Toplevel.Visible && Toplevel == Current) {
				OverlappedMoveNext ();
			}
		}

		static View FindDeepestTop (Toplevel start, int x, int y, out int resx, out int resy)
		{
			var startFrame = start.Frame;

			if (!startFrame.Contains (x, y)) {
				resx = 0;
				resy = 0;
				return null;
			}

			if (_topLevels != null) {
				int count = _topLevels.Count;
				if (count > 0) {
					var rx = x - startFrame.X;
					var ry = y - startFrame.Y;
					foreach (var t in _topLevels) {
						if (t != Current) {
							if (t != start && t.Visible && t.Frame.Contains (rx, ry)) {
								start = t;
								break;
							}
						}
					}
				}
			}
			resx = x - startFrame.X;
			resy = y - startFrame.Y;
			return start;
		}

		static View FindTopFromView (View view)
		{
			View top = view?.SuperView != null && view?.SuperView != Top
				? view.SuperView : view;

			while (top?.SuperView != null && top?.SuperView != Top) {
				top = top.SuperView;
			}
			return top;
		}

		// Only return true if the Current has changed.
		static bool MoveCurrent (Toplevel top)
		{
			// The Current is modal and the top is not modal Toplevel then
			// the Current must be moved above the first not modal Toplevel.
			if (OverlappedTop != null && top != OverlappedTop && top != Current && Current?.Modal == true && !_topLevels.Peek ().Modal) {
				lock (_topLevels) {
					_topLevels.MoveTo (Current, 0, new ToplevelEqualityComparer ());
				}
				var index = 0;
				var savedToplevels = _topLevels.ToArray ();
				foreach (var t in savedToplevels) {
					if (!t.Modal && t != Current && t != top && t != savedToplevels [index]) {
						lock (_topLevels) {
							_topLevels.MoveTo (top, index, new ToplevelEqualityComparer ());
						}
					}
					index++;
				}
				return false;
			}
			// The Current and the top are both not running Toplevel then
			// the top must be moved above the first not running Toplevel.
			if (OverlappedTop != null && top != OverlappedTop && top != Current && Current?.Running == false && !top.Running) {
				lock (_topLevels) {
					_topLevels.MoveTo (Current, 0, new ToplevelEqualityComparer ());
				}
				var index = 0;
				foreach (var t in _topLevels.ToArray ()) {
					if (!t.Running && t != Current && index > 0) {
						lock (_topLevels) {
							_topLevels.MoveTo (top, index - 1, new ToplevelEqualityComparer ());
						}
					}
					index++;
				}
				return false;
			}
			if ((OverlappedTop != null && top?.Modal == true && _topLevels.Peek () != top)
				|| (OverlappedTop != null && Current != OverlappedTop && Current?.Modal == false && top == OverlappedTop)
				|| (OverlappedTop != null && Current?.Modal == false && top != Current)
				|| (OverlappedTop != null && Current?.Modal == true && top == OverlappedTop)) {
				lock (_topLevels) {
					_topLevels.MoveTo (top, 0, new ToplevelEqualityComparer ());
					Current = top;
				}
			}
			return true;
		}

		/// <summary>
		/// Invoked when the terminal's size changed. The new size of the terminal is provided.
		/// </summary>
		/// <remarks>
		/// Event handlers can set <see cref="SizeChangedEventArgs.Cancel"/> to <see langword="true"/>
		/// to prevent <see cref="Application"/> from changing it's size to match the new terminal size.
		/// </remarks>
		public static event EventHandler<SizeChangedEventArgs> SizeChanging;

		/// <summary>
		/// Called when the application's size changes. Sets the size of all <see cref="Toplevel"/>s and
		/// fires the <see cref="SizeChanging"/> event.
		/// </summary>
		/// <param name="args">The new size.</param>
		/// <returns><see lanword="true"/>if the size was changed.</returns>
		public static bool OnSizeChanging (SizeChangedEventArgs args)
		{
			SizeChanging?.Invoke (null, args);
			if (args.Cancel) {
				return false;
			}

			foreach (var t in _topLevels) {
				t.SetRelativeLayout (new Rect (0, 0, args.Size.Width, args.Size.Height));
				t.LayoutSubviews ();
				t.PositionToplevels ();
				t.OnSizeChanging (new SizeChangedEventArgs (args.Size));
			}
			Refresh ();
			return true;
		}

		#endregion Toplevel handling

		#region Mouse handling
		/// <summary>
		/// Disable or enable the mouse. The mouse is enabled by default.
		/// </summary>
		[SerializableConfigurationProperty (Scope = typeof (SettingsScope))]
		public static bool IsMouseDisabled { get; set; }

		/// <summary>
		/// The current <see cref="View"/> object that wants continuous mouse button pressed events.
		/// </summary>
		public static View WantContinuousButtonPressedView { get; private set; }

		static View _mouseGrabView;

		/// <summary>
		/// The view that grabbed the mouse, to where mouse events will be routed to.
		/// </summary>
		public static View MouseGrabView => _mouseGrabView;

		/// <summary>
		/// Invoked when a view wants to grab the mouse; can be canceled.
		/// </summary>
		public static event EventHandler<GrabMouseEventArgs> GrabbingMouse;

		/// <summary>
		/// Invoked when a view wants ungrab the mouse; can be canceled.
		/// </summary>
		public static event EventHandler<GrabMouseEventArgs> UnGrabbingMouse;

		/// <summary>
		/// Invoked after a view has grabbed the mouse.
		/// </summary>
		public static event EventHandler<ViewEventArgs> GrabbedMouse;

		/// <summary>
		/// Invoked after a view has ungrabbed the mouse.
		/// </summary>
		public static event EventHandler<ViewEventArgs> UnGrabbedMouse;

		/// <summary>
		/// Grabs the mouse, forcing all mouse events to be routed to the specified view until <see cref="UngrabMouse"/> is called.
		/// </summary>
		/// <param name="view">View that will receive all mouse events until <see cref="UngrabMouse"/> is invoked.</param>
		public static void GrabMouse (View view)
		{
			if (view == null)
				return;
			if (!OnGrabbingMouse (view)) {
				OnGrabbedMouse (view);
				_mouseGrabView = view;
				//Driver.UncookMouse ();
			}
		}

		/// <summary>
		/// Releases the mouse grab, so mouse events will be routed to the view on which the mouse is.
		/// </summary>
		public static void UngrabMouse ()
		{
			if (_mouseGrabView == null)
				return;
			if (!OnUnGrabbingMouse (_mouseGrabView)) {
				OnUnGrabbedMouse (_mouseGrabView);
				_mouseGrabView = null;
				//Driver.CookMouse ();
			}
		}

		static bool OnGrabbingMouse (View view)
		{
			if (view == null)
				return false;
			var evArgs = new GrabMouseEventArgs (view);
			GrabbingMouse?.Invoke (view, evArgs);
			return evArgs.Cancel;
		}

		static bool OnUnGrabbingMouse (View view)
		{
			if (view == null)
				return false;
			var evArgs = new GrabMouseEventArgs (view);
			UnGrabbingMouse?.Invoke (view, evArgs);
			return evArgs.Cancel;
		}

		static void OnGrabbedMouse (View view)
		{
			if (view == null)
				return;
			GrabbedMouse?.Invoke (view, new ViewEventArgs (view));
		}

		static void OnUnGrabbedMouse (View view)
		{
			if (view == null)
				return;
			UnGrabbedMouse?.Invoke (view, new ViewEventArgs (view));
		}

		static View _lastMouseOwnerView;

		/// <summary>
<<<<<<< HEAD
		/// Provides a test and debugging aid to see the raw mouse events. Applications and views should use
		/// <see cref="Responder.MouseEvent"/> instead.
		/// </summary>
		/// <remarks>
		/// The coordinates in the <see cref="MouseEvent"/> will be in screen coordinates.
		/// </remarks>
		public static Action<MouseEvent> RootMouseEvent { get; set; }

		static View _lastMouseOwnerView;

		/// <summary>
		/// Called from <see cref="ConsoleDriver"/> to signal a mouse event. Identifies the <see cref="View"/> that
		/// should be receiving mouse input and forwards the mouse event to that view.
		/// </summary>
		/// <param name="me"></param>
		static void ProcessMouseEvent (MouseEvent me)
=======
		/// Event fired when a mouse move or click occurs. Coordinates are screen relative.
		/// </summary>
		/// <remarks>
		/// <para>
		/// Use this event to receive mouse events in screen coordinates. Use <see cref="Responder.MouseEvent"/> to receive
		/// mouse events relative to a <see cref="View"/>'s bounds.
		/// </para>
		/// <para>
		/// The <see cref="MouseEvent.View"/> will contain the <see cref="View"/> that contains the mouse coordinates.
		/// </para>
		/// </remarks>
		public static event EventHandler<MouseEventEventArgs> MouseEvent;

		/// <summary>
		/// Called when a mouse event occurs. Fires the <see cref="MouseEvent"/> event.
		/// </summary>
		/// <remarks>
		/// This method can be used to simulate a mouse event, e.g. in unit tests.
		/// </remarks>
		/// <param name="a"></param>
		public static void OnMouseEvent (MouseEventEventArgs a)
>>>>>>> 21e8a70c
		{
			static bool OutsideBounds (Point p, Rect r) => p.X < 0 || p.X > r.Right || p.Y < 0 || p.Y > r.Bottom;

			if (IsMouseDisabled) {
				return;
			}

			var view = View.FindDeepestView (Current, a.MouseEvent.X, a.MouseEvent.Y, out int rx, out int ry);

			if (view != null && view.WantContinuousButtonPressed) {
				WantContinuousButtonPressedView = view;
			} else {
				WantContinuousButtonPressedView = null;
			}
			if (view != null) {
				a.MouseEvent.View = view;
			}
			MouseEvent?.Invoke (null, new MouseEventEventArgs (a.MouseEvent));

			if (a.MouseEvent.Handled) {
				return;
			}

			if (_mouseGrabView != null) {
				var newxy = _mouseGrabView.ScreenToView (a.MouseEvent.X, a.MouseEvent.Y);
				var nme = new MouseEvent () {
					X = newxy.X,
					Y = newxy.Y,
					Flags = a.MouseEvent.Flags,
					OfX = a.MouseEvent.X - newxy.X,
					OfY = a.MouseEvent.Y - newxy.Y,
					View = view
				};
				if (OutsideBounds (new Point (nme.X, nme.Y), _mouseGrabView.Bounds)) {
					_lastMouseOwnerView?.OnMouseLeave (a.MouseEvent);
				}
				//System.Diagnostics.Debug.WriteLine ($"{nme.Flags};{nme.X};{nme.Y};{mouseGrabView}");
				if (_mouseGrabView?.OnMouseEvent (nme) == true) {
					return;
				}
			}

			if ((view == null || view == OverlappedTop) && !Current.Modal && OverlappedTop != null
				&& a.MouseEvent.Flags != MouseFlags.ReportMousePosition && a.MouseEvent.Flags != 0) {

				var top = FindDeepestTop (Top, a.MouseEvent.X, a.MouseEvent.Y, out _, out _);
				view = View.FindDeepestView (top, a.MouseEvent.X, a.MouseEvent.Y, out rx, out ry);

				if (view != null && view != OverlappedTop && top != Current) {
					MoveCurrent ((Toplevel)top);
				}
			}

			if (view != null) {
				var nme = new MouseEvent () {
					X = rx,
					Y = ry,
					Flags = a.MouseEvent.Flags,
					OfX = 0,
					OfY = 0,
					View = view
				};

				if (_lastMouseOwnerView == null) {
					_lastMouseOwnerView = view;
					view.OnMouseEnter (nme);
				} else if (_lastMouseOwnerView != view) {
					_lastMouseOwnerView.OnMouseLeave (nme);
					view.OnMouseEnter (nme);
					_lastMouseOwnerView = view;
				}

				if (!view.WantMousePositionReports && a.MouseEvent.Flags == MouseFlags.ReportMousePosition)
					return;

				if (view.WantContinuousButtonPressed)
					WantContinuousButtonPressedView = view;
				else
					WantContinuousButtonPressedView = null;

				// Should we bubbled up the event, if it is not handled?
				view.OnMouseEvent (nme);

				BringOverlappedTopToFront ();
			}
		}
		#endregion Mouse handling

		#region Keyboard handling

		static Key _alternateForwardKey = Key.PageDown | Key.CtrlMask;

		/// <summary>
		/// Alternative key to navigate forwards through views. Ctrl+Tab is the primary key.
		/// </summary>
		[SerializableConfigurationProperty (Scope = typeof (SettingsScope)), JsonConverter (typeof (KeyJsonConverter))]
		public static Key AlternateForwardKey {
			get => _alternateForwardKey;
			set {
				if (_alternateForwardKey != value) {
					var oldKey = _alternateForwardKey;
					_alternateForwardKey = value;
					OnAlternateForwardKeyChanged (new KeyChangedEventArgs (oldKey, value));
				}
			}
		}

		static void OnAlternateForwardKeyChanged (KeyChangedEventArgs e)
		{
			foreach (var top in _topLevels.ToArray ()) {
				top.OnAlternateForwardKeyChanged (e);
			}
		}

		static Key _alternateBackwardKey = Key.PageUp | Key.CtrlMask;

		/// <summary>
		/// Alternative key to navigate backwards through views. Shift+Ctrl+Tab is the primary key.
		/// </summary>
		[SerializableConfigurationProperty (Scope = typeof (SettingsScope)), JsonConverter (typeof (KeyJsonConverter))]
		public static Key AlternateBackwardKey {
			get => _alternateBackwardKey;
			set {
				if (_alternateBackwardKey != value) {
					var oldKey = _alternateBackwardKey;
					_alternateBackwardKey = value;
					OnAlternateBackwardKeyChanged (new KeyChangedEventArgs (oldKey, value));
				}
			}
		}

		static void OnAlternateBackwardKeyChanged (KeyChangedEventArgs oldKey)
		{
			foreach (var top in _topLevels.ToArray ()) {
				top.OnAlternateBackwardKeyChanged (oldKey);
			}
		}

		static Key _quitKey = Key.Q | Key.CtrlMask;

		/// <summary>
		/// Gets or sets the key to quit the application.
		/// </summary>
		[SerializableConfigurationProperty (Scope = typeof (SettingsScope)), JsonConverter (typeof (KeyJsonConverter))]
		public static Key QuitKey {
			get => _quitKey;
			set {
				if (_quitKey != value) {
					var oldKey = _quitKey;
					_quitKey = value;
					OnQuitKeyChanged (new KeyChangedEventArgs (oldKey, value));
				}
			}
		}
		static void OnQuitKeyChanged (KeyChangedEventArgs e)
		{
			// Duplicate the list so if it changes during enumeration we're safe
			foreach (var top in _topLevels.ToArray ()) {
				top.OnQuitKeyChanged (e);
			}
		}

		/// <summary>
		/// Event fired after a key has been pressed and released.
		/// <para>Set <see cref="KeyEventEventArgs.Handled"/> to <see langword="true"/> to suppress the event.</para>
		/// </summary>
		/// <remarks>
		/// All drivers support firing the <see cref="KeyPressed"/> event. Some drivers (Curses)
		/// do not support firing the <see cref="KeyDown"/> and <see cref="KeyUp"/> events.
		/// </remarks>
		public static event EventHandler<KeyEventEventArgs> KeyPressed;

		/// <summary>
		/// Called after a key has been pressed and released. Fires the <see cref="KeyPressed"/> event.
		/// <para>
		/// Called for new KeyPressed events before any processing is performed or
		/// views evaluate. Use for global key handling and/or debugging.
		/// </para>
		/// </summary>
		/// <param name="a"></param>
		/// <returns><see langword="true"/> if the key was handled.</returns>
		public static bool OnKeyPressed (KeyEventEventArgs a)
		{
			KeyPressed?.Invoke (null, a);
			if (a.Handled) {
				return true;
			}

			var chain = _topLevels.ToList ();
			foreach (var topLevel in chain) {
				if (topLevel.ProcessHotKey (a.KeyEvent)) {
					return true;
				}
				if (topLevel.Modal)
					break;
			}

			foreach (var topLevel in chain) {
				if (topLevel.ProcessKey (a.KeyEvent)) {
					return true;
				}
				if (topLevel.Modal)
					break;
			}

			foreach (var topLevel in chain) {
				// Process the key normally
				if (topLevel.ProcessColdKey (a.KeyEvent)) {
					return true;
				}
				if (topLevel.Modal)
					break;
			}
			return false;
		}

		/// <summary>
		/// Event fired when a key is pressed (and not yet released). 
		/// </summary>
		/// <remarks>
		/// All drivers support firing the <see cref="KeyPressed"/> event. Some drivers (Curses)
		/// do not support firing the <see cref="KeyDown"/> and <see cref="KeyUp"/> events.
		/// </remarks>
		public static event EventHandler<KeyEventEventArgs> KeyDown;

		/// <summary>
		/// Called when a key is pressed (and not yet released). Fires the <see cref="KeyDown"/> event.
		/// </summary>
		/// <param name="a"></param>
		public static void OnKeyDown (KeyEventEventArgs a)
		{
			KeyDown?.Invoke (null, a);
			var chain = _topLevels.ToList ();
			foreach (var topLevel in chain) {
				if (topLevel.OnKeyDown (a.KeyEvent))
					return;
				if (topLevel.Modal)
					break;
			}
		}

		/// <summary>
		/// Event fired when a key is released. 
		/// </summary>
		/// <remarks>
		/// All drivers support firing the <see cref="KeyPressed"/> event. Some drivers (Curses)
		/// do not support firing the <see cref="KeyDown"/> and <see cref="KeyUp"/> events.
		/// </remarks>
		public static event EventHandler<KeyEventEventArgs> KeyUp;

		/// <summary>
		/// Called when a key is released. Fires the <see cref="KeyUp"/> event.
		/// </summary>
		/// <param name="a"></param>
		public static void OnKeyUp (KeyEventEventArgs a)
		{
			KeyUp?.Invoke (null, a);
			var chain = _topLevels.ToList ();
			foreach (var topLevel in chain) {
				if (topLevel.OnKeyUp (a.KeyEvent))
					return;
				if (topLevel.Modal)
					break;
			}

		}

		#endregion Keyboard handling
	}

	/// <summary>
	/// Event arguments for the <see cref="Application.Iteration"/> event.
	/// </summary>
	public class IterationEventArgs {
	}
}<|MERGE_RESOLUTION|>--- conflicted
+++ resolved
@@ -1114,24 +1114,6 @@
 		static View _lastMouseOwnerView;
 
 		/// <summary>
-<<<<<<< HEAD
-		/// Provides a test and debugging aid to see the raw mouse events. Applications and views should use
-		/// <see cref="Responder.MouseEvent"/> instead.
-		/// </summary>
-		/// <remarks>
-		/// The coordinates in the <see cref="MouseEvent"/> will be in screen coordinates.
-		/// </remarks>
-		public static Action<MouseEvent> RootMouseEvent { get; set; }
-
-		static View _lastMouseOwnerView;
-
-		/// <summary>
-		/// Called from <see cref="ConsoleDriver"/> to signal a mouse event. Identifies the <see cref="View"/> that
-		/// should be receiving mouse input and forwards the mouse event to that view.
-		/// </summary>
-		/// <param name="me"></param>
-		static void ProcessMouseEvent (MouseEvent me)
-=======
 		/// Event fired when a mouse move or click occurs. Coordinates are screen relative.
 		/// </summary>
 		/// <remarks>
@@ -1153,7 +1135,6 @@
 		/// </remarks>
 		/// <param name="a"></param>
 		public static void OnMouseEvent (MouseEventEventArgs a)
->>>>>>> 21e8a70c
 		{
 			static bool OutsideBounds (Point p, Rect r) => p.X < 0 || p.X > r.Right || p.Y < 0 || p.Y > r.Bottom;
 
