--- conflicted
+++ resolved
@@ -31,11 +31,7 @@
 				var colorString = reader.GetString ();
 
 				// Check if the color string is a color name
-<<<<<<< HEAD
-				if (Enum.TryParse (colorString, ignoreCase: true, out ColorNames color)) {
-=======
 				if (Enum.TryParse (colorString, ignoreCase: true, out ColorName color)) {
->>>>>>> faff1ecd
 					// Return the parsed color
 					return new Color(color);
 				}
