--- conflicted
+++ resolved
@@ -1128,11 +1128,7 @@
 			set {
 				_autoSize = EnableNeedsFormat (value);
 				if (_autoSize && Alignment != TextAlignment.Justified && VerticalAlignment != VerticalTextAlignment.Justified) {
-<<<<<<< HEAD
-					Size = CalcRect (0, 0, Text, Direction, TabWidth).Size;
-=======
 					Size = CalcRect (0, 0, _text, Direction, TabWidth).Size;
->>>>>>> d54461fc
 				}
 			}
 		}
