﻿using System;
using System.Collections.Generic;
using System.Linq;
using System.Text;

namespace Terminal.Gui {
	/// <summary>
	/// Text alignment enumeration, controls how text is displayed.
	/// </summary>
	public enum TextAlignment {
		/// <summary>
		/// The text will be left-aligned.
		/// </summary>
		Left,
		/// <summary>
		/// The text will be right-aligned.
		/// </summary>
		Right,
		/// <summary>
		/// The text will be centered horizontally.
		/// </summary>
		Centered,
		/// <summary>
		/// The text will be justified (spaces will be added to existing spaces such that
		/// the text fills the container horizontally).
		/// </summary>
		Justified
	}

	/// <summary>
	/// Vertical text alignment enumeration, controls how text is displayed.
	/// </summary>
	public enum VerticalTextAlignment {
		/// <summary>
		/// The text will be top-aligned.
		/// </summary>
		Top,
		/// <summary>
		/// The text will be bottom-aligned.
		/// </summary>
		Bottom,
		/// <summary>
		/// The text will centered vertically.
		/// </summary>
		Middle,
		/// <summary>
		/// The text will be justified (spaces will be added to existing spaces such that
		/// the text fills the container vertically).
		/// </summary>
		Justified
	}

	/// <summary>
	/// Text direction enumeration, controls how text is displayed.
	/// </summary>
	/// <remarks>
	/// <para>TextDirection  [H] = Horizontal  [V] = Vertical</para>
	/// <table>
	///   <tr>
	///     <th>TextDirection</th>
	///     <th>Description</th>
	///   </tr>
	///   <tr>
	///     <td>LeftRight_TopBottom [H]</td>
	///     <td>Normal</td>
	///   </tr>
	///   <tr>
	///     <td>TopBottom_LeftRight [V]</td>
	///     <td>Normal</td>
	///   </tr>
	///   <tr>
	///     <td>RightLeft_TopBottom [H]</td>
	///     <td>Invert Text</td>
	///   </tr>
	///   <tr>
	///     <td>TopBottom_RightLeft [V]</td>
	///     <td>Invert Lines</td>
	///   </tr>
	///   <tr>
	///     <td>LeftRight_BottomTop [H]</td>
	///     <td>Invert Lines</td>
	///   </tr>
	///   <tr>
	///     <td>BottomTop_LeftRight [V]</td>
	///     <td>Invert Text</td>
	///   </tr>
	///   <tr>
	///     <td>RightLeft_BottomTop [H]</td>
	///     <td>Invert Text + Invert Lines</td>
	///   </tr>
	///   <tr>
	///     <td>BottomTop_RightLeft [V]</td>
	///     <td>Invert Text + Invert Lines</td>
	///   </tr>
	/// </table>
	/// </remarks>
	public enum TextDirection {
		/// <summary>
		/// Normal horizontal direction.
		/// <code>HELLO<br/>WORLD</code>
		/// </summary>
		LeftRight_TopBottom,
		/// <summary>
		/// Normal vertical direction.
		/// <code>H W<br/>E O<br/>L R<br/>L L<br/>O D</code>
		/// </summary>
		TopBottom_LeftRight,
		/// <summary>
		/// This is a horizontal direction. <br/> RTL
		/// <code>OLLEH<br/>DLROW</code>
		/// </summary>
		RightLeft_TopBottom,
		/// <summary>
		/// This is a vertical direction.
		/// <code>W H<br/>O E<br/>R L<br/>L L<br/>D O</code>
		/// </summary>
		TopBottom_RightLeft,
		/// <summary>
		/// This is a horizontal direction.
		/// <code>WORLD<br/>HELLO</code>
		/// </summary>
		LeftRight_BottomTop,
		/// <summary>
		/// This is a vertical direction.
		/// <code>O D<br/>L L<br/>L R<br/>E O<br/>H W</code>
		/// </summary>
		BottomTop_LeftRight,
		/// <summary>
		/// This is a horizontal direction.
		/// <code>DLROW<br/>OLLEH</code>
		/// </summary>
		RightLeft_BottomTop,
		/// <summary>
		/// This is a vertical direction.
		/// <code>D O<br/>L L<br/>R L<br/>O E<br/>W H</code>
		/// </summary>
		BottomTop_RightLeft
	}

	/// <summary>
	/// Provides text formatting. Supports <see cref="View.HotKey"/>s, horizontal alignment, vertical alignment, multiple lines, and word-based line wrap.
	/// </summary>
	public class TextFormatter {

		#region Static Members

		static string StripCRLF (string str, bool keepNewLine = false)
		{
			var runes = str.ToRuneList ();
			for (int i = 0; i < runes.Count; i++) {
				switch ((char)runes [i].Value) {
				case '\n':
					if (!keepNewLine) {
						runes.RemoveAt (i);
					}
					break;

				case '\r':
					if ((i + 1) < runes.Count && runes [i + 1].Value == '\n') {
						runes.RemoveAt (i);
						if (!keepNewLine) {
							runes.RemoveAt (i);
						}
						i++;
					} else {
						if (!keepNewLine) {
							runes.RemoveAt (i);
						}
					}
					break;
				}
			}
			return StringExtensions.ToString (runes);
		}
		static string ReplaceCRLFWithSpace (string str)
		{
			var runes = str.ToRuneList ();
			for (int i = 0; i < runes.Count; i++) {
				switch (runes [i].Value) {
				case '\n':
					runes [i] = (Rune)' ';
					break;

				case '\r':
					if ((i + 1) < runes.Count && runes [i + 1].Value == '\n') {
						runes [i] = (Rune)' ';
						runes.RemoveAt (i + 1);
						i++;
					} else {
						runes [i] = (Rune)' ';
					}
					break;
				}
			}
			return StringExtensions.ToString (runes);
		}

		static string ReplaceTABWithSpaces (string str, int tabWidth)
		{
			if (tabWidth == 0) {
				return str.Replace ("\t", "");
			}

			return str.Replace ("\t", new string (' ', tabWidth));
		}

		/// <summary>
		/// Splits all newlines in the <paramref name="text"/> into a list
		/// and supports both CRLF and LF, preserving the ending newline.
		/// </summary>
		/// <param name="text">The text.</param>
		/// <returns>A list of text without the newline characters.</returns>
		public static List<string> SplitNewLine (string text)
		{
			var runes = text.ToRuneList ();
			var lines = new List<string> ();
			var start = 0;
			var end = 0;

			for (int i = 0; i < runes.Count; i++) {
				end = i;
				switch (runes [i].Value) {
				case '\n':
					lines.Add (StringExtensions.ToString (runes.GetRange (start, end - start)));
					i++;
					start = i;
					break;

				case '\r':
					if ((i + 1) < runes.Count && runes [i + 1].Value == '\n') {
						lines.Add (StringExtensions.ToString (runes.GetRange (start, end - start)));
						i += 2;
						start = i;
					} else {
						lines.Add (StringExtensions.ToString (runes.GetRange (start, end - start)));
						i++;
						start = i;
					}
					break;
				}
			}
			if (runes.Count > 0 && lines.Count == 0) {
				lines.Add (StringExtensions.ToString (runes));
			} else if (runes.Count > 0 && start < runes.Count) {
				lines.Add (StringExtensions.ToString (runes.GetRange (start, runes.Count - start)));
			} else {
				lines.Add ("");
			}
			return lines;
		}

		/// <summary>
		/// Adds trailing whitespace or truncates <paramref name="text"/>
		/// so that it fits exactly <paramref name="width"/> console units.
		/// Note that some unicode characters take 2+ columns
		/// </summary>
		/// <param name="text"></param>
		/// <param name="width"></param>
		/// <returns></returns>
		public static string ClipOrPad (string text, int width)
		{
			if (string.IsNullOrEmpty (text))
				return text;

			// if value is not wide enough
			if (text.EnumerateRunes ().Sum (c => c.GetColumns ()) < width) {

				// pad it out with spaces to the given alignment
				int toPad = width - (text.EnumerateRunes ().Sum (c => c.GetColumns ()));

				return text + new string (' ', toPad);
			}

			// value is too wide
			return new string (text.TakeWhile (c => (width -= ((Rune)c).GetColumns ()) >= 0).ToArray ());
		}

		/// <summary>
		/// Formats the provided text to fit within the width provided using word wrapping.
		/// </summary>
		/// <param name="text">The text to word wrap</param>
		/// <param name="width">The number of columns to constrain the text to</param>
		/// <param name="preserveTrailingSpaces">If <see langword="true"/> trailing spaces at the end of wrapped lines will be preserved.
		///  If <see langword="false"/>, trailing spaces at the end of wrapped lines will be trimmed.</param>
		/// <param name="tabWidth">The number of columns used for a tab.</param>
		/// <param name="textDirection">The text direction.</param>
		/// <returns>A list of word wrapped lines.</returns>
		/// <remarks>
		/// <para>
		/// This method does not do any justification.
		/// </para>
		/// <para>
		/// This method strips Newline ('\n' and '\r\n') sequences before processing.
		/// </para>
		/// <para>
		/// If <paramref name="preserveTrailingSpaces"/> is <see langword="false"/> at most one space will be preserved at the end of the last line.
		/// </para>
		/// </remarks>
		public static List<string> WordWrapText (string text, int width, bool preserveTrailingSpaces = false, int tabWidth = 0,
			TextDirection textDirection = TextDirection.LeftRight_TopBottom)
		{
			if (width < 0) {
				throw new ArgumentOutOfRangeException ("Width cannot be negative.");
			}

			int start = 0, end;
			var lines = new List<string> ();

			if (string.IsNullOrEmpty (text)) {
				return lines;
			}

			var runes = StripCRLF (text).ToRuneList ();
			if (preserveTrailingSpaces) {
				while ((end = start) < runes.Count) {
					end = GetNextWhiteSpace (start, width, out bool incomplete);
					if (end == 0 && incomplete) {
						start = text.GetRuneCount ();
						break;
					}
					lines.Add (StringExtensions.ToString (runes.GetRange (start, end - start)));
					start = end;
					if (incomplete) {
						start = text.GetRuneCount ();
						break;
					}
				}
			} else {
				if (IsHorizontalDirection (textDirection)) {
					//if (GetLengthThatFits (runes.GetRange (start, runes.Count - start), width) > 0) {
					//	// while there's still runes left and end is not past end...
					//	while (start < runes.Count &&
					//		(end = start + Math.Max (GetLengthThatFits (runes.GetRange (start, runes.Count - start), width) - 1, 0)) < runes.Count) {
					//		// end now points to start + LengthThatFits
					//		// Walk back over trailing spaces
					//		while (runes [end] == ' ' && end > start) {
					//			end--;
					//		}
					//		// end now points to start + LengthThatFits - any trailing spaces; start saving new line
					//		var line = runes.GetRange (start, end - start + 1);

					//		if (end == start && width > 1) {
					//			// it was all trailing spaces; now walk forward to next non-space
					//			do {
					//				start++;
					//			} while (start < runes.Count && runes [start] == ' ');

					//			// start now points to first non-space we haven't seen yet or we're done
					//			if (start < runes.Count) {
					//				// we're not done. we have remaining = width - line.Count columns left; 
					//				var remaining = width - line.Count;
					//				if (remaining > 1) {
					//					// add a space for all the spaces we walked over 
					//					line.Add (' ');
					//				}
					//				var count = GetLengthThatFits (runes.GetRange (start, runes.Count - start), width - line.Count);

					//				// [start..count] now has rest of line
					//				line.AddRange (runes.GetRange (start, count));
					//				start += count;
					//			}
					//		} else {
					//			start += line.Count;
					//		}

					//		//// if the previous line was just a ' ' and the new line is just a ' '
					//		//// don't add new line
					//		//if (line [0] == ' ' && (lines.Count > 0 && lines [lines.Count - 1] [0] == ' ')) {
					//		//} else {
					//		//}
					//		lines.Add (string.Make (line));

					//		// move forward to next non-space
					//		while (width > 1 && start < runes.Count && runes [start] == ' ') {
					//			start++;
					//		}
					//	}
					//}

					while ((end = start + GetLengthThatFits (runes.GetRange (start, runes.Count - start), width, tabWidth)) < runes.Count) {
						while (runes [end].Value != ' ' && end > start)
							end--;
						if (end == start)
							end = start + GetLengthThatFits (runes.GetRange (end, runes.Count - end), width, tabWidth);
						var str = StringExtensions.ToString (runes.GetRange (start, end - start));
						if (end > start && GetRuneWidth (str, tabWidth) <= width) {
							lines.Add (str);
							start = end;
							if (runes [end].Value == ' ') {
								start++;
							}
						} else {
							end++;
							start = end;
						}
					}

				} else {
					while ((end = start + width) < runes.Count) {
						while (runes [end].Value != ' ' && end > start) {
							end--;
						}
						if (end == start) {
							end = start + width;
						}
						var zeroLength = 0;
						for (int i = end; i < runes.Count - start; i++) {
							var r = runes [i];
							if (r.GetColumns () == 0) {
								zeroLength++;
							} else {
								break;
							}
						}
						lines.Add (StringExtensions.ToString (runes.GetRange (start, end - start + zeroLength)));
						end += zeroLength;
						start = end;
						if (runes [end].Value == ' ') {
							start++;
						}
					}
				}
			}

			int GetNextWhiteSpace (int from, int cWidth, out bool incomplete, int cLength = 0)
			{
				var lastFrom = from;
				var to = from;
				var length = cLength;
				incomplete = false;

				while (length < cWidth && to < runes.Count) {
					var rune = runes [to];
					if (IsHorizontalDirection (textDirection)) {
						length += rune.GetColumns ();
					} else {
						length++;
					}
					if (length > cWidth) {
						if (to >= runes.Count || (length > 1 && cWidth <= 1)) {
							incomplete = true;
						}
						return to;
					}
					if (rune.Value == ' ') {
						if (length == cWidth) {
							return to + 1;
						} else if (length > cWidth) {
							return to;
						} else {
							return GetNextWhiteSpace (to + 1, cWidth, out incomplete, length);
						}
					} else if (rune.Value == '\t') {
						length += tabWidth + 1;
						if (length == tabWidth && tabWidth > cWidth) {
							return to + 1;
						} else if (length > cWidth && tabWidth > cWidth) {
							return to;
						} else {
							return GetNextWhiteSpace (to + 1, cWidth, out incomplete, length);
						}
					}
					to++;
				}
				if (cLength > 0 && to < runes.Count && runes [to].Value != ' ' && runes [to].Value != '\t') {
					return from;
				} else if (cLength > 0 && to < runes.Count && (runes [to].Value == ' ' || runes [to].Value == '\t')) {
					return lastFrom;
				} else {
					return to;
				}
			}

			if (start < text.GetRuneCount ()) {
				var str = ReplaceTABWithSpaces (StringExtensions.ToString (runes.GetRange (start, runes.Count - start)), tabWidth);
				if (IsVerticalDirection (textDirection) || preserveTrailingSpaces || (!preserveTrailingSpaces && str.GetColumns () <= width)) {
					lines.Add (str);
				}
			}

			return lines;
		}

		/// <summary>
		/// Justifies text within a specified width. 
		/// </summary>
		/// <param name="text">The text to justify.</param>
		/// <param name="width">The number of columns to clip the text to. Text longer than <paramref name="width"/> will be clipped.</param>
		/// <param name="talign">Alignment.</param>
		/// <param name="textDirection">The text direction.</param>
		/// <param name="tabWidth">The number of columns used for a tab.</param>
		/// <returns>Justified and clipped text.</returns>
		public static string ClipAndJustify (string text, int width, TextAlignment talign, TextDirection textDirection = TextDirection.LeftRight_TopBottom, int tabWidth = 0)
		{
			return ClipAndJustify (text, width, talign == TextAlignment.Justified, textDirection, tabWidth);
		}

		/// <summary>
		/// Justifies text within a specified width. 
		/// </summary>
		/// <param name="text">The text to justify.</param>
		/// <param name="width">The number of columns to clip the text to. Text longer than <paramref name="width"/> will be clipped.</param>
		/// <param name="justify">Justify.</param>
		/// <param name="textDirection">The text direction.</param>
		/// <param name="tabWidth">The number of columns used for a tab.</param>
		/// <returns>Justified and clipped text.</returns>
		public static string ClipAndJustify (string text, int width, bool justify, TextDirection textDirection = TextDirection.LeftRight_TopBottom, int tabWidth = 0)
		{
			if (width < 0) {
				throw new ArgumentOutOfRangeException ("Width cannot be negative.");
			}
			if (string.IsNullOrEmpty (text)) {
				return text;
			}

			text = ReplaceTABWithSpaces (text, tabWidth);
			var runes = text.ToRuneList ();
			int slen = runes.Count;
			if (slen > width) {
				if (IsHorizontalDirection (textDirection)) {
					return StringExtensions.ToString (runes.GetRange (0, GetLengthThatFits (text, width, tabWidth)));
				} else {
					var zeroLength = runes.Sum (r => r.GetColumns () == 0 ? 1 : 0);
					return StringExtensions.ToString (runes.GetRange (0, width + zeroLength));
				}
			} else {
				if (justify) {
					return Justify (text, width, ' ', textDirection, tabWidth);
				} else if (IsHorizontalDirection (textDirection) && GetRuneWidth (text, tabWidth) > width) {
					return StringExtensions.ToString (runes.GetRange (0, GetLengthThatFits (text, width, tabWidth)));
				}
				return text;
			}
		}

		/// <summary>
		/// Justifies the text to fill the width provided. Space will be added between words (demarked by spaces and tabs) to
		/// make the text just fit <c>width</c>. Spaces will not be added to the ends.
		/// </summary>
		/// <param name="text"></param>
		/// <param name="width"></param>
		/// <param name="spaceChar">Character to replace whitespace and pad with. For debugging purposes.</param>
		/// <param name="textDirection">The text direction.</param>
		/// <param name="tabWidth">The number of columns used for a tab.</param>
		/// <returns>The justified text.</returns>
		public static string Justify (string text, int width, char spaceChar = ' ', TextDirection textDirection = TextDirection.LeftRight_TopBottom, int tabWidth = 0)
		{
			if (width < 0) {
				throw new ArgumentOutOfRangeException ("Width cannot be negative.");
			}
			if (string.IsNullOrEmpty (text)) {
				return text;
			}

			text = ReplaceTABWithSpaces (text, tabWidth);
			var words = text.Split (' ');
			int textCount;
			if (IsHorizontalDirection (textDirection)) {
				textCount = words.Sum (arg => GetRuneWidth (arg, tabWidth));
			} else {
				textCount = words.Sum (arg => arg.GetRuneCount ());
			}
			var spaces = words.Length > 1 ? (width - textCount) / (words.Length - 1) : 0;
			var extras = words.Length > 1 ? (width - textCount) % (words.Length - 1) : 0;

			var s = new System.Text.StringBuilder ();
			for (int w = 0; w < words.Length; w++) {
				var x = words [w];
				s.Append (x);
				if (w + 1 < words.Length)
					for (int i = 0; i < spaces; i++)
						s.Append (spaceChar);
				if (extras > 0) {
					for (int i = 0; i < 1; i++)
						s.Append (spaceChar);
					extras--;
				}
				if (w + 1 == words.Length - 1) {
					for (int i = 0; i < extras; i++)
						s.Append (spaceChar);
				}
			}
			return s.ToString ();
		}

		//static char [] whitespace = new char [] { ' ', '\t' };

		/// <summary>
		/// Reformats text into lines, applying text alignment and optionally wrapping text to new lines on word boundaries.
		/// </summary>
		/// <param name="text"></param>
		/// <param name="width">The number of columns to constrain the text to for word wrapping and clipping.</param>
		/// <param name="talign">Specifies how the text will be aligned horizontally.</param>
		/// <param name="wordWrap">If <see langword="true"/>, the text will be wrapped to new lines no longer than <paramref name="width"/>.	
		/// If <see langword="false"/>, forces text to fit a single line. Line breaks are converted to spaces. The text will be clipped to <paramref name="width"/>.</param>
		/// <param name="preserveTrailingSpaces">If <see langword="true"/> trailing spaces at the end of wrapped lines will be preserved.
		///  If <see langword="false"/>, trailing spaces at the end of wrapped lines will be trimmed.</param>
		/// <param name="tabWidth">The number of columns used for a tab.</param>
		/// <param name="textDirection">The text direction.</param>
		/// <param name="multiLine">If <see langword="true"/> new lines are allowed.</param>
		/// <returns>A list of word wrapped lines.</returns>
		/// <remarks>
		/// <para>
		/// An empty <paramref name="text"/> string will result in one empty line.
		/// </para>
		/// <para>
		/// If <paramref name="width"/> is 0, a single, empty line will be returned.
		/// </para>
		/// <para>
		/// If <paramref name="width"/> is int.MaxValue, the text will be formatted to the maximum width possible. 
		/// </para>
		/// </remarks>
		public static List<string> Format (string text, int width, TextAlignment talign, bool wordWrap, bool preserveTrailingSpaces = false, int tabWidth = 0, TextDirection textDirection = TextDirection.LeftRight_TopBottom, bool multiLine = false)
		{
			return Format (text, width, talign == TextAlignment.Justified, wordWrap, preserveTrailingSpaces, tabWidth, textDirection, multiLine);
		}

		/// <summary>
		/// Reformats text into lines, applying text alignment and optionally wrapping text to new lines on word boundaries.
		/// </summary>
		/// <param name="text"></param>
		/// <param name="width">The number of columns to constrain the text to for word wrapping and clipping.</param>
		/// <param name="justify">Specifies whether the text should be justified.</param>
		/// <param name="wordWrap">If <see langword="true"/>, the text will be wrapped to new lines no longer than <paramref name="width"/>.	
		/// If <see langword="false"/>, forces text to fit a single line. Line breaks are converted to spaces. The text will be clipped to <paramref name="width"/>.</param>
		/// <param name="preserveTrailingSpaces">If <see langword="true"/> trailing spaces at the end of wrapped lines will be preserved.
		///  If <see langword="false"/>, trailing spaces at the end of wrapped lines will be trimmed.</param>
		/// <param name="tabWidth">The number of columns used for a tab.</param>
		/// <param name="textDirection">The text direction.</param>
		/// <param name="multiLine">If <see langword="true"/> new lines are allowed.</param>
		/// <returns>A list of word wrapped lines.</returns>
		/// <remarks>
		/// <para>
		/// An empty <paramref name="text"/> string will result in one empty line.
		/// </para>
		/// <para>
		/// If <paramref name="width"/> is 0, a single, empty line will be returned.
		/// </para>
		/// <para>
		/// If <paramref name="width"/> is int.MaxValue, the text will be formatted to the maximum width possible. 
		/// </para>
		/// </remarks>
		public static List<string> Format (string text, int width, bool justify, bool wordWrap,
			bool preserveTrailingSpaces = false, int tabWidth = 0, TextDirection textDirection = TextDirection.LeftRight_TopBottom, bool multiLine = false)
		{
			if (width < 0) {
				throw new ArgumentOutOfRangeException ("width cannot be negative");
			}
			List<string> lineResult = new List<string> ();

			if (string.IsNullOrEmpty (text) || width == 0) {
				lineResult.Add (string.Empty);
				return lineResult;
			}

			if (!wordWrap) {
				text = ReplaceTABWithSpaces (text, tabWidth);
				if (multiLine) {
					string [] lines = null;
					if (text.Contains ("\r\n")) {
						lines = text.Split ("\r\n");
					} else if (text.Contains ('\n')) {
						lines = text.Split ('\n');
					}
					if (lines == null) {
						lines = new [] { text };
					}
					foreach (var line in lines) {
						lineResult.Add (ClipAndJustify (line, width, justify, textDirection, tabWidth));
					}
					return lineResult;
				} else {
					text = ReplaceCRLFWithSpace (text);
					lineResult.Add (ClipAndJustify (text, width, justify, textDirection, tabWidth));
					return lineResult;
				}
			}

			var runes = StripCRLF (text, true).ToRuneList ();
			int runeCount = runes.Count;
			int lp = 0;
			for (int i = 0; i < runeCount; i++) {
				Rune c = runes [i];
				if (c.Value == '\n') {
					var wrappedLines = WordWrapText (StringExtensions.ToString (runes.GetRange (lp, i - lp)), width, preserveTrailingSpaces, tabWidth, textDirection);
					foreach (var line in wrappedLines) {
						lineResult.Add (ClipAndJustify (line, width, justify, textDirection, tabWidth));
					}
					if (wrappedLines.Count == 0) {
						lineResult.Add (string.Empty);
					}
					lp = i + 1;
				}
			}
			foreach (var line in WordWrapText (StringExtensions.ToString (runes.GetRange (lp, runeCount - lp)), width, preserveTrailingSpaces, tabWidth, textDirection)) {
				lineResult.Add (ClipAndJustify (line, width, justify, textDirection, tabWidth));
			}

			return lineResult;
		}

		/// <summary>
		/// Computes the number of lines needed to render the specified text given the width.
		/// </summary>
		/// <returns>Number of lines.</returns>
		/// <param name="text">Text, may contain newlines.</param>
		/// <param name="width">The minimum width for the text.</param>
		public static int MaxLines (string text, int width)
		{
			var result = TextFormatter.Format (text, width, false, true);
			return result.Count;
		}

		/// <summary>
		/// Computes the maximum width needed to render the text (single line or multiple lines, word wrapped) given 
		/// a number of columns to constrain the text to.
		/// </summary>
		/// <returns>Width of the longest line after formatting the text constrained by <paramref name="maxColumns"/>.</returns>
		/// <param name="text">Text, may contain newlines.</param>
		/// <param name="maxColumns">The number of columns to constrain the text to for formatting.</param>
		/// <param name="tabWidth">The number of columns used for a tab.</param>
		public static int MaxWidth (string text, int maxColumns, int tabWidth = 0)
		{
			var result = TextFormatter.Format (text: text, width: maxColumns, justify: false, wordWrap: true);
			var max = 0;
			result.ForEach (s => {
				var m = 0;
				s.ToRuneList ().ForEach (r => m += GetRuneWidth (r, tabWidth));
				if (m > max) {
					max = m;
				}
			});
			return max;
		}

		/// <summary>
		/// Returns the width of the widest line in the text, accounting for wide-glyphs (uses <see cref="StringExtensions.GetColumns"/>).
		/// <paramref name="text"/> if it contains newlines.
		/// </summary>
		/// <param name="text">Text, may contain newlines.</param>
		/// <param name="tabWidth">The number of columns used for a tab.</param>
		/// <returns>The length of the longest line.</returns>
		public static int MaxWidthLine (string text, int tabWidth = 0)
		{
			var result = TextFormatter.SplitNewLine (text);
			return result.Max (x => GetRuneWidth (x, tabWidth));
		}

		/// <summary>
		/// Gets the maximum characters width from the list based on the <paramref name="startIndex"/>
		/// and the <paramref name="length"/>.
		/// </summary>
		/// <param name="lines">The lines.</param>
		/// <param name="startIndex">The start index.</param>
		/// <param name="length">The length.</param>
		/// <param name="tabWidth">The number of columns used for a tab.</param>
		/// <returns>The maximum characters width.</returns>
		public static int GetSumMaxCharWidth (List<string> lines, int startIndex = -1, int length = -1, int tabWidth = 0)
		{
			var max = 0;
			for (int i = (startIndex == -1 ? 0 : startIndex); i < (length == -1 ? lines.Count : startIndex + length); i++) {
				var runes = lines [i];
				if (runes.Length > 0)
					max += runes.EnumerateRunes ().Max (r => GetRuneWidth (r, tabWidth));
			}
			return max;
		}

		/// <summary>
		/// Gets the maximum characters width from the text based on the <paramref name="startIndex"/>
		/// and the <paramref name="length"/>.
		/// </summary>
		/// <param name="text">The text.</param>
		/// <param name="startIndex">The start index.</param>
		/// <param name="length">The length.</param>
		/// <param name="tabWidth">The number of columns used for a tab.</param>
		/// <returns>The maximum characters width.</returns>
		public static int GetSumMaxCharWidth (string text, int startIndex = -1, int length = -1, int tabWidth = 0)
		{
			var max = 0;
			var runes = text.ToRunes ();
			for (int i = (startIndex == -1 ? 0 : startIndex); i < (length == -1 ? runes.Length : startIndex + length); i++) {
				max += GetRuneWidth (runes [i], tabWidth);
			}
			return max;
		}

		/// <summary>
		/// Gets the number of the Runes in a <see cref="string"/> that will fit in <paramref name="columns"/>.
		/// </summary>
		/// <param name="text">The text.</param>
		/// <param name="columns">The width.</param>
		/// <param name="tabWidth">The number of columns used for a tab.</param>
		/// <returns>The index of the text that fit the width.</returns>
		public static int GetLengthThatFits (string text, int columns, int tabWidth = 0) => GetLengthThatFits (text?.ToRuneList (), columns, tabWidth);

		/// <summary>
		/// Gets the number of the Runes in a list of Runes that will fit in <paramref name="columns"/>.
		/// </summary>
		/// <param name="runes">The list of runes.</param>
		/// <param name="columns">The width.</param>
		/// <param name="tabWidth">The number of columns used for a tab.</param>
		/// <returns>The index of the last Rune in <paramref name="runes"/> that fit in <paramref name="columns"/>.</returns>
		public static int GetLengthThatFits (List<Rune> runes, int columns, int tabWidth = 0)
		{
			if (runes == null || runes.Count == 0) {
				return 0;
			}

			var runesLength = 0;
			var runeIdx = 0;
			for (; runeIdx < runes.Count; runeIdx++) {
				var runeWidth = GetRuneWidth (runes [runeIdx], tabWidth);
				if (runesLength + runeWidth > columns) {
					break;
				}
				runesLength += runeWidth;
			}
			return runeIdx;
		}

		private static int GetRuneWidth (string str, int tabWidth)
		{
			return GetRuneWidth (str.EnumerateRunes ().ToList (), tabWidth);
		}

		private static int GetRuneWidth (List<Rune> runes, int tabWidth)
		{
			return runes.Sum (r => GetRuneWidth (r, tabWidth));
		}

		private static int GetRuneWidth (Rune rune, int tabWidth)
		{
			var runeWidth = rune.GetColumns ();
			if (rune.Value == '\t') {
				return tabWidth;
			}
			if (runeWidth < 0 || runeWidth > 0) {
				return Math.Max (runeWidth, 1);
			}

			return runeWidth;
		}

		/// <summary>
		/// Gets the index position from the list based on the <paramref name="width"/>.
		/// </summary>
		/// <param name="lines">The lines.</param>
		/// <param name="width">The width.</param>
		/// <param name="tabWidth">The number of columns used for a tab.</param>
		/// <returns>The index of the list that fit the width.</returns>
		public static int GetMaxColsForWidth (List<string> lines, int width, int tabWidth = 0)
		{
			var runesLength = 0;
			var lineIdx = 0;
			for (; lineIdx < lines.Count; lineIdx++) {
				var runes = lines [lineIdx].ToRuneList ();
				var maxRruneWidth = runes.Count > 0
					? runes.Max (r => GetRuneWidth (r, tabWidth)) : 1;
				if (runesLength + maxRruneWidth > width) {
					break;
				}
				runesLength += maxRruneWidth;
			}
			return lineIdx;
		}

		/// <summary>
		///  Calculates the rectangle required to hold text, assuming no word wrapping or justification.
		/// </summary>
		/// <param name="x">The x location of the rectangle</param>
		/// <param name="y">The y location of the rectangle</param>
		/// <param name="text">The text to measure</param>
		/// <param name="direction">The text direction.</param>
		/// <param name="tabWidth">The number of columns used for a tab.</param>
		/// <returns></returns>
		public static Rect CalcRect (int x, int y, string text, TextDirection direction = TextDirection.LeftRight_TopBottom, int tabWidth = 0)
		{
			if (string.IsNullOrEmpty (text)) {
				return new Rect (new Point (x, y), Size.Empty);
			}

			int w, h;

			if (IsHorizontalDirection (direction)) {
				int mw = 0;
				int ml = 1;

				int cols = 0;
				foreach (var rune in text.EnumerateRunes ()) {
					if (rune.Value == '\n') {
						ml++;
						if (cols > mw) {
							mw = cols;
						}
						cols = 0;
					} else if (rune.Value != '\r') {
						cols++;
						var rw = 0;
						if (rune.Value == '\t') {
							rw += tabWidth - 1;
						} else {
							rw = ((Rune)rune).GetColumns ();
							if (rw > 0) {
								rw--;
							} else if (rw == 0) {
								cols--;
							}
						}
						cols += rw;
					}
				}
				if (cols > mw) {
					mw = cols;
				}
				w = mw;
				h = ml;
			} else {
				int vw = 1, cw = 1;
				int vh = 0;

				int rows = 0;
				foreach (var rune in text.EnumerateRunes ()) {
					if (rune.Value == '\n') {
						vw++;
						if (rows > vh) {
							vh = rows;
						}
						rows = 0;
						cw = 1;
					} else if (rune.Value != '\r') {
						rows++;
						var rw = 0;
						if (rune.Value == '\t') {
							rw += tabWidth - 1;
							rows += rw;
						} else {
							rw = ((Rune)rune).GetColumns ();
							if (rw == 0) {
								rows--;
							} else if (cw < rw) {
								cw = rw;
								vw++;
							}
						}
					}
				}
				if (rows > vh) {
					vh = rows;
				}
				w = vw;
				h = vh;
			}

			return new Rect (x, y, w, h);
		}

		/// <summary>
		/// Finds the HotKey and its location in text. 
		/// </summary>
		/// <param name="text">The text to look in.</param>
		/// <param name="hotKeySpecifier">The HotKey specifier (e.g. '_') to look for.</param>
		/// <param name="hotPos">Outputs the Rune index into <c>text</c>.</param>
		/// <param name="hotKey">Outputs the hotKey. <see cref="Key.Empty"/> if not found.</param>
		/// <param name="firstUpperCase">If <c>true</c> the legacy behavior of identifying the
		/// first upper case character as the HotKey will be enabled.
		/// Regardless of the value of this parameter, <c>hotKeySpecifier</c> takes precedence.
		/// Defaults to <see langword="false"/>.</param>
		/// <returns><c>true</c> if a HotKey was found; <c>false</c> otherwise.</returns>
		public static bool FindHotKey (string text, Rune hotKeySpecifier, out int hotPos, out Key hotKey, bool firstUpperCase = false)
		{
			if (string.IsNullOrEmpty (text) || hotKeySpecifier == (Rune)0xFFFF) {
				hotPos = -1;
				hotKey = KeyCode.Null;
				return false;
			}

			Rune hot_key = (Rune)0;
			int hot_pos = -1;

			// Use first hot_key char passed into 'hotKey'.
			// TODO: Ignore hot_key of two are provided
			// TODO: Do not support non-alphanumeric chars that can't be typed
			int i = 0;
			foreach (Rune c in text.EnumerateRunes ()) {
				if ((char)c.Value != 0xFFFD) {
					if (c == hotKeySpecifier) {
						hot_pos = i;
					} else if (hot_pos > -1) {
						hot_key = c;
						break;
					}
				}
				i++;
			}

			// Legacy support - use first upper case char if the specifier was not found
			if (hot_pos == -1 && firstUpperCase) {
				i = 0;
				foreach (Rune c in text.EnumerateRunes ()) {
					if ((char)c.Value != 0xFFFD) {
						if (Rune.IsUpper (c)) {
							hot_key = c;
							hot_pos = i;
							break;
						}
					}
					i++;
				}
			}

			if (hot_key != (Rune)0 && hot_pos != -1) {
				hotPos = hot_pos;

				var newHotKey = (KeyCode)hot_key.Value;
				if (newHotKey != KeyCode.Null && !(newHotKey == KeyCode.Space || Rune.IsControl (hot_key))) {
					if ((newHotKey & ~KeyCode.Space) is >= KeyCode.A and <= KeyCode.Z) {
						newHotKey &= ~KeyCode.Space;
					}
					hotKey = newHotKey;
					return true;
				}
			}

			hotPos = -1;
			hotKey = KeyCode.Null;
			return false;
		}

		/// <summary>
		/// Replaces the Rune at the index specified by the <c>hotPos</c> parameter with a tag identifying 
		/// it as the hotkey.
		/// </summary>
		/// <param name="text">The text to tag the hotkey in.</param>
		/// <param name="hotPos">The Rune index of the hotkey in <c>text</c>.</param>
		/// <returns>The text with the hotkey tagged.</returns>
		/// <remarks>
		/// The returned string will not render correctly without first un-doing the tag. To undo the tag, search for 
		/// </remarks>
		public string ReplaceHotKeyWithTag (string text, int hotPos)
		{
			// Set the high bit
			var runes = text.ToRuneList ();
			if (Rune.IsLetterOrDigit (runes [hotPos])) {
				runes [hotPos] = new Rune ((uint)runes [hotPos].Value);
			}
			return StringExtensions.ToString (runes);
		}

		/// <summary>
		/// Removes the hotkey specifier from text.
		/// </summary>
		/// <param name="text">The text to manipulate.</param>
		/// <param name="hotKeySpecifier">The hot-key specifier (e.g. '_') to look for.</param>
		/// <param name="hotPos">Returns the position of the hot-key in the text. -1 if not found.</param>
		/// <returns>The input text with the hotkey specifier ('_') removed.</returns>
		public static string RemoveHotKeySpecifier (string text, int hotPos, Rune hotKeySpecifier)
		{
			if (string.IsNullOrEmpty (text)) {
				return text;
			}

			// Scan 
			string start = string.Empty;
			int i = 0;
			foreach (Rune c in text) {
				if (c == hotKeySpecifier && i == hotPos) {
					i++;
					continue;
				}
				start += c;
				i++;
			}
			return start;
		}
		#endregion // Static Members

		List<string> _lines = new List<string> ();
		string _text = null;
		TextAlignment _textAlignment;
		VerticalTextAlignment _textVerticalAlignment;
		TextDirection _textDirection;
		Key _hotKey = new Key ();
		int _hotKeyPos = -1;
		Size _size;
		private bool _autoSize;
		private bool _preserveTrailingSpaces;
		private int _tabWidth = 4;
		private bool _wordWrap = true;
		private bool _multiLine;

		/// <summary>
		/// Event invoked when the <see cref="HotKey"/> is changed.
		/// </summary>
		public event EventHandler<KeyChangedEventArgs> HotKeyChanged;

		/// <summary>
		///   The text to be displayed. This string is never modified.
		/// </summary>
		public virtual string Text {
			get => _text;
			set {
				var textWasNull = _text == null && value != null;
				_text = EnableNeedsFormat (value);

				if ((AutoSize && Alignment != TextAlignment.Justified && VerticalAlignment != VerticalTextAlignment.Justified) || (textWasNull && Size.IsEmpty)) {
					Size = CalcRect (0, 0, _text, Direction, TabWidth).Size;
				}

				//if (_text != null && _text.GetRuneCount () > 0 && (Size.Width == 0 || Size.Height == 0 || Size.Width != _text.GetColumns ())) {
				//	// Provide a default size (width = length of longest line, height = 1)
				//	// TODO: It might makes more sense for the default to be width = length of first line?
				//	Size = new Size (TextFormatter.MaxWidth (Text, int.MaxValue), 1);
				//}
			}
		}

		/// <summary>
		/// Gets or sets whether the <see cref="Size"/> should be automatically changed to fit the <see cref="Text"/>.
		/// </summary>
		/// <remarks>
		/// <para>
		/// Used by <see cref="View.AutoSize"/> to resize the view's <see cref="View.Bounds"/> to fit <see cref="Size"/>.
		/// </para>
		/// <para>
		/// AutoSize is ignored if <see cref="TextAlignment.Justified"/> and <see cref="VerticalTextAlignment.Justified"/> are used.
		/// </para>
		/// </remarks>
		public bool AutoSize {
			get => _autoSize;
			set {
				_autoSize = EnableNeedsFormat (value);
				if (_autoSize && Alignment != TextAlignment.Justified && VerticalAlignment != VerticalTextAlignment.Justified) {
					Size = CalcRect (0, 0, _text, Direction, TabWidth).Size;
				}
			}
		}

		/// <summary>
		/// Gets or sets whether trailing spaces at the end of word-wrapped lines are preserved
		/// or not when <see cref="TextFormatter.WordWrap"/> is enabled. 
		/// If <see langword="true"/> trailing spaces at the end of wrapped lines will be removed when 
		/// <see cref="Text"/> is formatted for display. The default is <see langword="false"/>.
		/// </summary>
		public bool PreserveTrailingSpaces {
			get => _preserveTrailingSpaces;
			set => _preserveTrailingSpaces = EnableNeedsFormat (value);
		}

		/// <summary>
		/// Controls the horizontal text-alignment property.
		/// </summary>
		/// <value>The text alignment.</value>
		public TextAlignment Alignment {
			get => _textAlignment;
			set => _textAlignment = EnableNeedsFormat (value);
		}

		/// <summary>
		/// Controls the vertical text-alignment property. 
		/// </summary>
		/// <value>The text vertical alignment.</value>
		public VerticalTextAlignment VerticalAlignment {
			get => _textVerticalAlignment;
			set => _textVerticalAlignment = EnableNeedsFormat (value);
		}

		/// <summary>
		/// Controls the text-direction property. 
		/// </summary>
		/// <value>The text vertical alignment.</value>
		public TextDirection Direction {
			get => _textDirection;
			set {
				_textDirection = EnableNeedsFormat (value);
				if (AutoSize && Alignment != TextAlignment.Justified && VerticalAlignment != VerticalTextAlignment.Justified) {
					Size = CalcRect (0, 0, Text, Direction, TabWidth).Size;
				}
			}
		}

		/// <summary>
		/// Check if it is a horizontal direction
		/// </summary>
		public static bool IsHorizontalDirection (TextDirection textDirection)
		{
			switch (textDirection) {
			case TextDirection.LeftRight_TopBottom:
			case TextDirection.LeftRight_BottomTop:
			case TextDirection.RightLeft_TopBottom:
			case TextDirection.RightLeft_BottomTop:
				return true;
			default:
				return false;
			}
		}

		/// <summary>
		/// Check if it is a vertical direction
		/// </summary>
		public static bool IsVerticalDirection (TextDirection textDirection)
		{
			switch (textDirection) {
			case TextDirection.TopBottom_LeftRight:
			case TextDirection.TopBottom_RightLeft:
			case TextDirection.BottomTop_LeftRight:
			case TextDirection.BottomTop_RightLeft:
				return true;
			default:
				return false;
			}
		}

		/// <summary>
		/// Check if it is Left to Right direction
		/// </summary>
		public static bool IsLeftToRight (TextDirection textDirection)
		{
			switch (textDirection) {
			case TextDirection.LeftRight_TopBottom:
			case TextDirection.LeftRight_BottomTop:
				return true;
			default:
				return false;
			}
		}

		/// <summary>
		/// Check if it is Top to Bottom direction
		/// </summary>
		public static bool IsTopToBottom (TextDirection textDirection)
		{
			switch (textDirection) {
			case TextDirection.TopBottom_LeftRight:
			case TextDirection.TopBottom_RightLeft:
				return true;
			default:
				return false;
			}
		}

		/// <summary>
		/// Gets or sets whether word wrap will be used to fit <see cref="Text"/> to <see cref="Size"/>.
		/// </summary>
		public bool WordWrap {
			get => _wordWrap;
			set => _wordWrap = EnableNeedsFormat (value);
		}

		/// <summary>
		/// Gets or sets the size <see cref="Text"/> will be constrained to when formatted.
		/// </summary>
		/// <remarks>
		/// Does not return the size of the formatted text but the size that will be used to constrain the text when formatted.
		/// </remarks>
		public Size Size {
			get => _size;
			set {
				if (AutoSize && Alignment != TextAlignment.Justified && VerticalAlignment != VerticalTextAlignment.Justified) {
					_size = EnableNeedsFormat (CalcRect (0, 0, Text, Direction, TabWidth).Size);
				} else {
					_size = EnableNeedsFormat (value);
				}
			}
		}

		/// <summary>
		/// The specifier character for the hot key (e.g. '_'). Set to '\xffff' to disable hot key support for this View instance. The default is '\xffff'.
		/// </summary>
		public Rune HotKeySpecifier { get; set; } = (Rune)0xFFFF;

		/// <summary>
		/// The position in the text of the hot key. The hot key will be rendered using the hot color.
		/// </summary>
		public int HotKeyPos { get => _hotKeyPos; internal set => _hotKeyPos = value; }

		/// <summary>
		/// Gets or sets the hot key. Must be be an upper case letter or digit. Fires the <see cref="HotKeyChanged"/> event.
		/// </summary>
		public Key HotKey {
			get => _hotKey;
			internal set {
				if (_hotKey != value) {
					var oldKey = _hotKey;
					_hotKey = value;
					HotKeyChanged?.Invoke (this, new KeyChangedEventArgs (oldKey, value));
				}
			}
		}

		/// <summary>
		/// Gets the cursor position from <see cref="HotKey"/>. If the <see cref="HotKey"/> is defined, the cursor will be positioned over it.
		/// </summary>
		public int CursorPosition { get; internal set; }

		/// <summary>
		/// Gets the size required to hold the formatted text, given the constraints placed by <see cref="Size"/>.
		/// </summary>
		/// <remarks>
		/// Causes a format, resetting <see cref="NeedsFormat"/>.
		/// </remarks>
		/// <returns></returns>
		public Size GetFormattedSize ()
		{
			var lines = Lines;
			var width = Lines.Max (line => line.GetColumns ());
			var height = Lines.Count;
			return new Size (width, height);
		}

		/// <summary>
		/// Gets the formatted lines.
		/// </summary>
		/// <remarks>
		/// <para>
		/// Upon a 'get' of this property, if the text needs to be formatted (if <see cref="NeedsFormat"/> is <c>true</c>)
		/// <see cref="Format(string, int, bool, bool, bool, int, TextDirection, bool)"/> will be called internally. 
		/// </para>
		/// </remarks>
		public List<string> Lines {
			get {
				// With this check, we protect against subclasses with overrides of Text
				if (string.IsNullOrEmpty (Text) || Size.IsEmpty) {
					_lines = new List<string> {
						string.Empty
					};
					NeedsFormat = false;
					return _lines;
				}

				if (NeedsFormat) {
					var shown_text = _text;
<<<<<<< HEAD
					if (FindHotKey (_text, HotKeySpecifier, false, out _hotKeyPos, out var newHotKey)) {
=======
					if (FindHotKey (_text, HotKeySpecifier, out _hotKeyPos, out var newHotKey)) {
>>>>>>> 376f343b
						HotKey = newHotKey;
						shown_text = RemoveHotKeySpecifier (Text, _hotKeyPos, HotKeySpecifier);
						shown_text = ReplaceHotKeyWithTag (shown_text, _hotKeyPos);
					}

					if (IsVerticalDirection (Direction)) {
						var colsWidth = GetSumMaxCharWidth (shown_text, 0, 1, TabWidth);
						_lines = Format (shown_text, Size.Height, VerticalAlignment == VerticalTextAlignment.Justified, Size.Width > colsWidth && WordWrap,
							PreserveTrailingSpaces, TabWidth, Direction, MultiLine);
						if (!AutoSize) {
							colsWidth = GetMaxColsForWidth (_lines, Size.Width, TabWidth);
							if (_lines.Count > colsWidth) {
								_lines.RemoveRange (colsWidth, _lines.Count - colsWidth);
							}
						}
					} else {
						_lines = Format (shown_text, Size.Width, Alignment == TextAlignment.Justified, Size.Height > 1 && WordWrap,
							PreserveTrailingSpaces, TabWidth, Direction, MultiLine);
						if (!AutoSize && _lines.Count > Size.Height) {
							_lines.RemoveRange (Size.Height, _lines.Count - Size.Height);
						}
					}

					NeedsFormat = false;
				}
				return _lines;
			}
		}

		/// <summary>
		/// Gets or sets whether the <see cref="TextFormatter"/> needs to format the text. 
		/// </summary>
		/// <remarks>
		/// <para>
		/// If <c>false</c> when Draw is called, the Draw call will be faster.
		/// </para>
		/// <para>
		/// Used by <see cref="Draw(Rect, Attribute, Attribute, Rect, bool, ConsoleDriver)"/>
		/// </para>
		/// <para>
		/// This is set to true when the properties of <see cref="TextFormatter"/> are set.
		/// </para>
		/// </remarks>
		public bool NeedsFormat { get; set; }

		/// <summary>
		/// Gets or sets the number of columns used for a tab.
		/// </summary>
		public int TabWidth {
			get => _tabWidth;
			set => _tabWidth = EnableNeedsFormat (value);
		}

		/// <summary>
		/// Gets or sets a value indicating whether multi line is allowed.
		/// </summary>
		/// <remarks>
		///   Multi line is ignored if <see cref="WordWrap"/> is <see langword="true"/>.
		/// </remarks>
		public bool MultiLine {
			get => _multiLine;
			set {
				_multiLine = EnableNeedsFormat (value);
			}
		}

		private T EnableNeedsFormat<T> (T value)
		{
			NeedsFormat = true;
			return value;
		}

		/// <summary>
		/// Causes the <see cref="TextFormatter"/> to reformat the text. 
		/// </summary>
		/// <returns>The formatted text.</returns>
		public string Format ()
		{
			var sb = new StringBuilder ();
			// Lines_get causes a Format
			foreach (var line in Lines) {
				sb.AppendLine (line);
			}
			return sb.ToString ().TrimEnd (Environment.NewLine.ToCharArray ());
		}

		/// <summary>
		/// Draws the text held by <see cref="TextFormatter"/> to <see cref="ConsoleDriver"/> using the colors specified.
		/// </summary>
		/// <param name="bounds">Specifies the screen-relative location and maximum size for drawing the text.</param>
		/// <param name="normalColor">The color to use for all text except the hotkey</param>
		/// <param name="hotColor">The color to use to draw the hotkey</param>
		/// <param name="containerBounds">Specifies the screen-relative location and maximum container size.</param>
		/// <param name="fillRemaining">Determines if the bounds width will be used (default) or only the text width will be used.</param>
		/// <param name="driver">The console driver currently used by the application.</param>
		public void Draw (Rect bounds, Attribute normalColor, Attribute hotColor, Rect containerBounds = default, bool fillRemaining = true, ConsoleDriver driver = null)
		{
			// With this check, we protect against subclasses with overrides of Text (like Button)
			if (string.IsNullOrEmpty (_text)) {
				return;
			}

			if (driver == null) {
				driver = Application.Driver;
			}
			driver?.SetAttribute (normalColor);

			// Use "Lines" to ensure a Format (don't use "lines"))

			var linesFormated = Lines;
			switch (Direction) {
			case TextDirection.TopBottom_RightLeft:
			case TextDirection.LeftRight_BottomTop:
			case TextDirection.RightLeft_BottomTop:
			case TextDirection.BottomTop_RightLeft:
				linesFormated.Reverse ();
				break;
			}

			var isVertical = IsVerticalDirection (Direction);
			var maxBounds = bounds;
			if (driver != null) {
				maxBounds = containerBounds == default
					? bounds
					: new Rect (Math.Max (containerBounds.X, bounds.X),
					Math.Max (containerBounds.Y, bounds.Y),
					Math.Max (Math.Min (containerBounds.Width, containerBounds.Right - bounds.Left), 0),
					Math.Max (Math.Min (containerBounds.Height, containerBounds.Bottom - bounds.Top), 0));
			}
			if (maxBounds.Width == 0 || maxBounds.Height == 0) {
				return;
			}

			// BUGBUG: v2 - TextFormatter should not change the clip region. If a caller wants to break out of the clip region it should do
			// so explicitly.
			//var savedClip = Application.Driver?.Clip;
			//if (Application.Driver != null) {
			//	Application.Driver.Clip = maxBounds;
			//}
			var lineOffset = !isVertical && bounds.Y < 0 ? Math.Abs (bounds.Y) : 0;

			for (int line = lineOffset; line < linesFormated.Count; line++) {
				if ((isVertical && line > bounds.Width) || (!isVertical && line > bounds.Height))
					continue;
				if ((isVertical && line >= maxBounds.Left + maxBounds.Width)
					|| (!isVertical && line >= maxBounds.Top + maxBounds.Height + lineOffset))

					break;

				var runes = _lines [line].ToRunes ();

				switch (Direction) {
				case TextDirection.RightLeft_BottomTop:
				case TextDirection.RightLeft_TopBottom:
				case TextDirection.BottomTop_LeftRight:
				case TextDirection.BottomTop_RightLeft:
					runes = runes.Reverse ().ToArray ();
					break;
				}

				// When text is justified, we lost left or right, so we use the direction to align. 

				int x, y;
				// Horizontal Alignment
				if (_textAlignment == TextAlignment.Right || (_textAlignment == TextAlignment.Justified && !IsLeftToRight (Direction))) {
					if (isVertical) {
						var runesWidth = GetSumMaxCharWidth (Lines, line, TabWidth);
						x = bounds.Right - runesWidth;
						CursorPosition = bounds.Width - runesWidth + (_hotKeyPos > -1 ? _hotKeyPos : 0);
					} else {
						var runesWidth = StringExtensions.ToString (runes).GetColumns ();
						x = bounds.Right - runesWidth;
						CursorPosition = bounds.Width - runesWidth + (_hotKeyPos > -1 ? _hotKeyPos : 0);
					}
				} else if (_textAlignment == TextAlignment.Left || _textAlignment == TextAlignment.Justified) {
					if (isVertical) {
						var runesWidth = line > 0 ? GetSumMaxCharWidth (Lines, 0, line, TabWidth) : 0;
						x = bounds.Left + runesWidth;
					} else {
						x = bounds.Left;
					}
					CursorPosition = _hotKeyPos > -1 ? _hotKeyPos : 0;
				} else if (_textAlignment == TextAlignment.Centered) {
					if (isVertical) {
						var runesWidth = GetSumMaxCharWidth (Lines, line, TabWidth);
						x = bounds.Left + line + ((bounds.Width - runesWidth) / 2);
						CursorPosition = (bounds.Width - runesWidth) / 2 + (_hotKeyPos > -1 ? _hotKeyPos : 0);
					} else {
						var runesWidth = StringExtensions.ToString (runes).GetColumns ();
						x = bounds.Left + (bounds.Width - runesWidth) / 2;
						CursorPosition = (bounds.Width - runesWidth) / 2 + (_hotKeyPos > -1 ? _hotKeyPos : 0);
					}
				} else {
					throw new ArgumentOutOfRangeException ();
				}

				// Vertical Alignment
				if (_textVerticalAlignment == VerticalTextAlignment.Bottom || (_textVerticalAlignment == VerticalTextAlignment.Justified && !IsTopToBottom (Direction))) {
					if (isVertical) {
						y = bounds.Bottom - runes.Length;
					} else {
						y = bounds.Bottom - Lines.Count + line;
					}
				} else if (_textVerticalAlignment == VerticalTextAlignment.Top || _textVerticalAlignment == VerticalTextAlignment.Justified) {
					if (isVertical) {
						y = bounds.Top;
					} else {
						y = bounds.Top + line;
					}
				} else if (_textVerticalAlignment == VerticalTextAlignment.Middle) {
					if (isVertical) {
						var s = (bounds.Height - runes.Length) / 2;
						y = bounds.Top + s;
					} else {
						var s = (bounds.Height - Lines.Count) / 2;
						y = bounds.Top + line + s;
					}
				} else {
					throw new ArgumentOutOfRangeException ();
				}

				var colOffset = bounds.X < 0 ? Math.Abs (bounds.X) : 0;
				var start = isVertical ? bounds.Top : bounds.Left;
				var size = isVertical ? bounds.Height : bounds.Width;
				var current = start + colOffset;
				List<Point?> lastZeroWidthPos = null;
				Rune rune = default;
				Rune lastRuneUsed;
				var zeroLengthCount = isVertical ? runes.Sum (r => r.GetColumns () == 0 ? 1 : 0) : 0;

				for (var idx = (isVertical ? start - y : start - x) + colOffset; current < start + size + zeroLengthCount; idx++) {
					lastRuneUsed = rune;
					if (lastZeroWidthPos == null) {
						if (idx < 0 || x + current + colOffset < 0) {
							current++;
							continue;
						} else if (!fillRemaining && idx > runes.Length - 1) {
							break;
						}
						if ((!isVertical && current - start > maxBounds.Left + maxBounds.Width - bounds.X + colOffset)
							|| (isVertical && idx > maxBounds.Top + maxBounds.Height - bounds.Y)) {

							break;
						}
					}
					//if ((!isVertical && idx > maxBounds.Left + maxBounds.Width - bounds.X + colOffset)
					//	|| (isVertical && idx > maxBounds.Top + maxBounds.Height - bounds.Y))

					//	break;

					rune = (Rune)' ';
					if (isVertical) {
						if (idx >= 0 && idx < runes.Length) {
							rune = runes [idx];
						}
						if (lastZeroWidthPos == null) {
							driver?.Move (x, current);
						} else {
							var foundIdx = lastZeroWidthPos.IndexOf (p => p.Value.Y == current);
							if (foundIdx > -1) {
								if (rune.IsCombiningMark ()) {
									lastZeroWidthPos [foundIdx] = (new Point (lastZeroWidthPos [foundIdx].Value.X + 1, current));

									driver?.Move (lastZeroWidthPos [foundIdx].Value.X, current);
								} else if (!rune.IsCombiningMark () && lastRuneUsed.IsCombiningMark ()) {
									current++;
									driver?.Move (x, current);
								} else {
									driver?.Move (x, current);
								}
							} else {
								driver?.Move (x, current);
							}
						}
					} else {
						driver?.Move (current, y);
						if (idx >= 0 && idx < runes.Length) {
							rune = runes [idx];
						}
					}

					var runeWidth = GetRuneWidth (rune, TabWidth);

					if (HotKeyPos > -1 && idx == HotKeyPos) {
						if ((isVertical && _textVerticalAlignment == VerticalTextAlignment.Justified) ||
						(!isVertical && _textAlignment == TextAlignment.Justified)) {
							CursorPosition = idx - start;
						}
						driver?.SetAttribute (hotColor);
						driver?.AddRune (rune);
						driver?.SetAttribute (normalColor);
					} else {
						if (isVertical) {
							if (runeWidth == 0) {
								if (lastZeroWidthPos == null) {
									lastZeroWidthPos = new List<Point?> ();
								}
								var foundIdx = lastZeroWidthPos.IndexOf (p => p.Value.Y == current);
								if (foundIdx == -1) {
									current--;
									lastZeroWidthPos.Add ((new Point (x + 1, current)));
								}
								driver?.Move (x + 1, current);
							}
						}

						driver?.AddRune (rune);
					}

					if (isVertical) {
						if (runeWidth > 0) {
							current++;
						}
					} else {
						current += runeWidth;
					}
					var nextRuneWidth = idx + 1 > -1 && idx + 1 < runes.Length ? runes [idx + 1].GetColumns () : 0;
					if (!isVertical && idx + 1 < runes.Length && current + nextRuneWidth > start + size) {
						break;
					}
				}
			}
			//if (Application.Driver != null) {
			//	Application.Driver.Clip = (Rect)savedClip;
			//}
		}
	}
}<|MERGE_RESOLUTION|>--- conflicted
+++ resolved
@@ -1330,11 +1330,7 @@
 
 				if (NeedsFormat) {
 					var shown_text = _text;
-<<<<<<< HEAD
-					if (FindHotKey (_text, HotKeySpecifier, false, out _hotKeyPos, out var newHotKey)) {
-=======
 					if (FindHotKey (_text, HotKeySpecifier, out _hotKeyPos, out var newHotKey)) {
->>>>>>> 376f343b
 						HotKey = newHotKey;
 						shown_text = RemoveHotKeySpecifier (Text, _hotKeyPos, HotKeySpecifier);
 						shown_text = ReplaceHotKeyWithTag (shown_text, _hotKeyPos);
