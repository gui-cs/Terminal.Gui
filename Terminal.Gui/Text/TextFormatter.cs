namespace Terminal.Gui;

/// <summary>Text alignment enumeration, controls how text is displayed.</summary>
public enum TextAlignment
{
    /// <summary>The text will be left-aligned.</summary>
    Left,

    /// <summary>The text will be right-aligned.</summary>
    Right,

    /// <summary>The text will be centered horizontally.</summary>
    Centered,

    /// <summary>
    ///     The text will be justified (spaces will be added to existing spaces such that the text fills the container
    ///     horizontally).
    /// </summary>
    Justified
}

/// <summary>Vertical text alignment enumeration, controls how text is displayed.</summary>
public enum VerticalTextAlignment
{
    /// <summary>The text will be top-aligned.</summary>
    Top,

    /// <summary>The text will be bottom-aligned.</summary>
    Bottom,

    /// <summary>The text will centered vertically.</summary>
    Middle,

    /// <summary>
    ///     The text will be justified (spaces will be added to existing spaces such that the text fills the container
    ///     vertically).
    /// </summary>
    Justified
}

/// <summary>Text direction enumeration, controls how text is displayed.</summary>
/// <remarks>
///     <para>TextDirection  [H] = Horizontal  [V] = Vertical</para>
///     <table>
///         <tr>
///             <th>TextDirection</th> <th>Description</th>
///         </tr>
///         <tr>
///             <td>LeftRight_TopBottom [H]</td> <td>Normal</td>
///         </tr>
///         <tr>
///             <td>TopBottom_LeftRight [V]</td> <td>Normal</td>
///         </tr>
///         <tr>
///             <td>RightLeft_TopBottom [H]</td> <td>Invert Text</td>
///         </tr>
///         <tr>
///             <td>TopBottom_RightLeft [V]</td> <td>Invert Lines</td>
///         </tr>
///         <tr>
///             <td>LeftRight_BottomTop [H]</td> <td>Invert Lines</td>
///         </tr>
///         <tr>
///             <td>BottomTop_LeftRight [V]</td> <td>Invert Text</td>
///         </tr>
///         <tr>
///             <td>RightLeft_BottomTop [H]</td> <td>Invert Text + Invert Lines</td>
///         </tr>
///         <tr>
///             <td>BottomTop_RightLeft [V]</td> <td>Invert Text + Invert Lines</td>
///         </tr>
///     </table>
/// </remarks>
public enum TextDirection
{
    /// <summary>Normal horizontal direction. <code>HELLO<br/>WORLD</code></summary>
    LeftRight_TopBottom,

    /// <summary>Normal vertical direction. <code>H W<br/>E O<br/>L R<br/>L L<br/>O D</code></summary>
    TopBottom_LeftRight,

    /// <summary>This is a horizontal direction. <br/> RTL <code>OLLEH<br/>DLROW</code></summary>
    RightLeft_TopBottom,

    /// <summary>This is a vertical direction. <code>W H<br/>O E<br/>R L<br/>L L<br/>D O</code></summary>
    TopBottom_RightLeft,

    /// <summary>This is a horizontal direction. <code>WORLD<br/>HELLO</code></summary>
    LeftRight_BottomTop,

    /// <summary>This is a vertical direction. <code>O D<br/>L L<br/>L R<br/>E O<br/>H W</code></summary>
    BottomTop_LeftRight,

    /// <summary>This is a horizontal direction. <code>DLROW<br/>OLLEH</code></summary>
    RightLeft_BottomTop,

    /// <summary>This is a vertical direction. <code>D O<br/>L L<br/>R L<br/>O E<br/>W H</code></summary>
    BottomTop_RightLeft
}

/// <summary>
///     Provides text formatting. Supports <see cref="View.HotKey"/>s, horizontal alignment, vertical alignment,
///     multiple lines, and word-based line wrap.
/// </summary>
public class TextFormatter
{
    private bool _autoSize;
    private Key _hotKey = new ();
    private int _hotKeyPos = -1;
    private List<string> _lines = new ();
    private bool _multiLine;
    private bool _preserveTrailingSpaces;
    private Size _size;
    private int _tabWidth = 4;
    private string _text;
    private TextAlignment _textAlignment;
    private TextDirection _textDirection;
    private VerticalTextAlignment _textVerticalAlignment;
    private bool _wordWrap = true;

    /// <summary>Controls the horizontal text-alignment property.</summary>
    /// <value>The text alignment.</value>
    public TextAlignment Alignment
    {
        get => _textAlignment;
        set => _textAlignment = EnableNeedsFormat (value);
    }

    /// <summary>Gets or sets whether the <see cref="Size"/> should be automatically changed to fit the <see cref="Text"/>.</summary>
    /// <remarks>
    ///     <para>
    ///         Used by <see cref="View.AutoSize"/> to resize the view's <see cref="View.ContentArea"/> to fit
    ///         <see cref="Size"/>.
    ///     </para>
    ///     <para>
    ///         AutoSize is ignored if <see cref="TextAlignment.Justified"/> and
    ///         <see cref="VerticalTextAlignment.Justified"/> are used.
    ///     </para>
    /// </remarks>
    public bool AutoSize
    {
        get => _autoSize;
        set
        {
            _autoSize = EnableNeedsFormat (value);

            if (_autoSize && Alignment != TextAlignment.Justified && VerticalAlignment != VerticalTextAlignment.Justified)
            {
                Size = CalcRect (0, 0, _text, Direction, TabWidth).Size;
            }
        }
    }

    /// <summary>
    ///     Gets the cursor position of the <see cref="HotKey"/>. If the <see cref="HotKey"/> is defined, the cursor will
    ///     be positioned over it.
    /// </summary>
    public int CursorPosition { get; internal set; }

    /// <summary>Controls the text-direction property.</summary>
    /// <value>The text vertical alignment.</value>
    public TextDirection Direction
    {
        get => _textDirection;
        set
        {
            _textDirection = EnableNeedsFormat (value);

            if (AutoSize && Alignment != TextAlignment.Justified && VerticalAlignment != VerticalTextAlignment.Justified)
            {
                Size = CalcRect (0, 0, Text, Direction, TabWidth).Size;
            }
        }
    }

    /// <summary>
    ///     Determines if the bounds width will be used or only the text width will be used,
    ///     If <see langword="true"/> all the bounds area will be filled with whitespaces and the same background color
    ///     showing a perfect rectangle.
    /// </summary>
    public bool FillRemaining { get; set; }

    /// <summary>Gets or sets the hot key. Fires the <see cref="HotKeyChanged"/> event.</summary>
    public Key HotKey
    {
        get => _hotKey;
        internal set
        {
            if (_hotKey != value)
            {
                Key oldKey = _hotKey;
                _hotKey = value;
                HotKeyChanged?.Invoke (this, new KeyChangedEventArgs (oldKey, value));
            }
        }
    }

    /// <summary>The position in the text of the hot key. The hot key will be rendered using the hot color.</summary>
    public int HotKeyPos
    {
        get => _hotKeyPos;
        internal set => _hotKeyPos = value;
    }

    /// <summary>
    ///     The specifier character for the hot key (e.g. '_'). Set to '\xffff' to disable hot key support for this View
    ///     instance. The default is '\xffff'.
    /// </summary>
    public Rune HotKeySpecifier { get; set; } = (Rune)0xFFFF;

    /// <summary>Gets or sets a value indicating whether multi line is allowed.</summary>
    /// <remarks>Multi line is ignored if <see cref="WordWrap"/> is <see langword="true"/>.</remarks>
    public bool MultiLine
    {
        get => _multiLine;
        set => _multiLine = EnableNeedsFormat (value);
    }

    /// <summary>Gets or sets whether the <see cref="TextFormatter"/> needs to format the text.</summary>
    /// <remarks>
    ///     <para>If <see langword="false"/> when Draw is called, the Draw call will be faster.</para>
    ///     <para>Used by <see cref="Draw"/></para>
    ///     <para>Set to <see langword="true"/> when any of the properties of <see cref="TextFormatter"/> are set.</para>
    ///     <para>Set to <see langword="false"/> when the text is formatted (if <see cref="GetLines"/> is accessed).</para>
    /// </remarks>
    public bool NeedsFormat { get; set; }

    /// <summary>
    ///     Gets or sets whether trailing spaces at the end of word-wrapped lines are preserved or not when
    ///     <see cref="TextFormatter.WordWrap"/> is enabled. If <see langword="true"/> trailing spaces at the end of wrapped
    ///     lines will be removed when <see cref="Text"/> is formatted for display. The default is <see langword="false"/>.
    /// </summary>
    public bool PreserveTrailingSpaces
    {
        get => _preserveTrailingSpaces;
        set => _preserveTrailingSpaces = EnableNeedsFormat (value);
    }

    /// <summary>Gets or sets the size <see cref="Text"/> will be constrained to when formatted.</summary>
    /// <remarks>
    ///     <para>
    ///         Does not return the size of the formatted text but the size that will be used to constrain the text when
    ///         formatted.
    ///     </para>
    ///     <para>When set, <see cref="NeedsFormat"/> is set to <see langword="true"/>.</para>
    /// </remarks>
    public Size Size
    {
        get => _size;
        set
        {
            if (AutoSize && Alignment != TextAlignment.Justified && VerticalAlignment != VerticalTextAlignment.Justified)
            {
                _size = EnableNeedsFormat (CalcRect (0, 0, Text, Direction, TabWidth).Size);
            }
            else
            {
                _size = EnableNeedsFormat (value);
            }
        }
    }

    /// <summary>Gets or sets the number of columns used for a tab.</summary>
    public int TabWidth
    {
        get => _tabWidth;
        set => _tabWidth = EnableNeedsFormat (value);
    }

    /// <summary>The text to be formatted. This string is never modified.</summary>
    public virtual string Text
    {
        get => _text;
        set
        {
            bool textWasNull = _text is null && value != null;
            _text = EnableNeedsFormat (value);

            if ((AutoSize && Alignment != TextAlignment.Justified && VerticalAlignment != VerticalTextAlignment.Justified) || (textWasNull && Size.IsEmpty))
            {
                Size = CalcRect (0, 0, _text, Direction, TabWidth).Size;
            }
        }
    }

    /// <summary>Controls the vertical text-alignment property.</summary>
    /// <value>The text vertical alignment.</value>
    public VerticalTextAlignment VerticalAlignment
    {
        get => _textVerticalAlignment;
        set => _textVerticalAlignment = EnableNeedsFormat (value);
    }

    /// <summary>Gets or sets whether word wrap will be used to fit <see cref="Text"/> to <see cref="Size"/>.</summary>
    public bool WordWrap
    {
        get => _wordWrap;
        set => _wordWrap = EnableNeedsFormat (value);
    }

    /// <summary>Draws the text held by <see cref="TextFormatter"/> to <see cref="ConsoleDriver"/> using the colors specified.</summary>
    /// <remarks>
    ///     Causes the text to be formatted (references <see cref="GetLines"/>). Sets <see cref="NeedsFormat"/> to
    ///     <c>false</c>.
    /// </remarks>
    /// <param name="bounds">Specifies the screen-relative location and maximum size for drawing the text.</param>
    /// <param name="normalColor">The color to use for all text except the hotkey</param>
    /// <param name="hotColor">The color to use to draw the hotkey</param>
    /// <param name="containerBounds">Specifies the screen-relative location and maximum container size.</param>
    /// <param name="driver">The console driver currently used by the application.</param>
    /// <exception cref="ArgumentOutOfRangeException"></exception>
    public void Draw (
        Rectangle bounds,
        Attribute normalColor,
        Attribute hotColor,
        Rectangle containerBounds = default,
        ConsoleDriver driver = null
    )
    {
        // With this check, we protect against subclasses with overrides of Text (like Button)
        if (string.IsNullOrEmpty (Text))
        {
            return;
        }

        driver ??= Application.Driver;

        driver?.SetAttribute (normalColor);

        List<string> linesFormatted = GetLines ();

        switch (Direction)
        {
            case TextDirection.TopBottom_RightLeft:
            case TextDirection.LeftRight_BottomTop:
            case TextDirection.RightLeft_BottomTop:
            case TextDirection.BottomTop_RightLeft:
                linesFormatted.Reverse ();

                break;
        }

        bool isVertical = IsVerticalDirection (Direction);
        Rectangle maxBounds = bounds;

        if (driver is { })
        {
            // INTENT: What, exactly, is the intent of this?
            maxBounds = containerBounds == default (Rectangle)
                            ? bounds
<<<<<<< HEAD
                            : new Rectangle (
                                             Math.Max (containerBounds.X, bounds.X),
                                             Math.Max (containerBounds.Y, bounds.Y),
                                             Math.Max (
                                                       Math.Min (containerBounds.Width, containerBounds.Right - bounds.Left),
                                                       0
                                                      ),
                                             Math.Max (
                                                       Math.Min (
                                                                 containerBounds.Height,
                                                                 containerBounds.Bottom - bounds.Top
                                                                ),
                                                       0
                                                      )
                                            );
=======
                            : new (
                                   Math.Max (containerBounds.X, bounds.X),
                                   Math.Max (containerBounds.Y, bounds.Y),
                                   Math.Max (
                                             Math.Min (containerBounds.Width, containerBounds.Right - bounds.Left),
                                             0
                                            ),
                                   Math.Max (
                                             Math.Min (
                                                       containerBounds.Height,
                                                       containerBounds.Bottom - bounds.Top
                                                      ),
                                             0
                                            )
                                  );
>>>>>>> 7fd4223f
        }

        if (maxBounds.Width == 0 || maxBounds.Height == 0)
        {
            return;
        }

        int lineOffset = !isVertical && bounds.Y < 0 ? Math.Abs (bounds.Y) : 0;

        for (int line = lineOffset; line < linesFormatted.Count; line++)
        {
            if ((isVertical && line > bounds.Width) || (!isVertical && line > bounds.Height))
            {
                continue;
            }

            if ((isVertical && line >= maxBounds.Left + maxBounds.Width)
                || (!isVertical && line >= maxBounds.Top + maxBounds.Height + lineOffset))
            {
                break;
            }

            Rune [] runes = linesFormatted [line].ToRunes ();

            runes = Direction switch
                    {
                        TextDirection.RightLeft_BottomTop => runes.Reverse ().ToArray (),
                        TextDirection.RightLeft_TopBottom => runes.Reverse ().ToArray (),
                        TextDirection.BottomTop_LeftRight => runes.Reverse ().ToArray (),
                        TextDirection.BottomTop_RightLeft => runes.Reverse ().ToArray (),
                        _ => runes
                    };

            // When text is justified, we lost left or right, so we use the direction to align. 

            int x, y;

            // Horizontal Alignment
            if (Alignment == TextAlignment.Right || (Alignment == TextAlignment.Justified && !IsLeftToRight (Direction)))
            {
                if (isVertical)
                {
                    int runesWidth = GetWidestLineLength (linesFormatted, line, TabWidth);
                    x = bounds.Right - runesWidth;
                    CursorPosition = bounds.Width - runesWidth + (_hotKeyPos > -1 ? _hotKeyPos : 0);
                }
                else
                {
                    int runesWidth = StringExtensions.ToString (runes).GetColumns ();
                    x = bounds.Right - runesWidth;
                    CursorPosition = bounds.Width - runesWidth + (_hotKeyPos > -1 ? _hotKeyPos : 0);
                }
            }
            else if (Alignment is TextAlignment.Left or TextAlignment.Justified)
            {
                if (isVertical)
                {
                    int runesWidth = line > 0
                                         ? GetWidestLineLength (linesFormatted, 0, line, TabWidth)
                                         : 0;
                    x = bounds.Left + runesWidth;
                }
                else
                {
                    x = bounds.Left;
                }

                CursorPosition = _hotKeyPos > -1 ? _hotKeyPos : 0;
            }
            else if (Alignment == TextAlignment.Centered)
            {
                if (isVertical)
                {
                    int runesWidth = GetWidestLineLength (linesFormatted, line, TabWidth);
                    x = bounds.Left + line + (bounds.Width - runesWidth) / 2;

                    CursorPosition = (bounds.Width - runesWidth) / 2 + (_hotKeyPos > -1 ? _hotKeyPos : 0);
                }
                else
                {
                    int runesWidth = StringExtensions.ToString (runes).GetColumns ();
                    x = bounds.Left + (bounds.Width - runesWidth) / 2;

                    CursorPosition = (bounds.Width - runesWidth) / 2 + (_hotKeyPos > -1 ? _hotKeyPos : 0);
                }
            }
            else
            {
                throw new ArgumentOutOfRangeException ($"{nameof (Alignment)}");
            }

            // Vertical Alignment
            if (VerticalAlignment == VerticalTextAlignment.Bottom || (VerticalAlignment == VerticalTextAlignment.Justified && !IsTopToBottom (Direction)))
            {
                if (isVertical)
                {
                    y = bounds.Bottom - runes.Length;
                }
                else
                {
                    y = bounds.Bottom - linesFormatted.Count + line;
                }
            }
            else if (VerticalAlignment is VerticalTextAlignment.Top or VerticalTextAlignment.Justified)
            {
                if (isVertical)
                {
                    y = bounds.Top;
                }
                else
                {
                    y = bounds.Top + line;
                }
            }
            else if (VerticalAlignment == VerticalTextAlignment.Middle)
            {
                if (isVertical)
                {
                    int s = (bounds.Height - runes.Length) / 2;
                    y = bounds.Top + s;
                }
                else
                {
                    int s = (bounds.Height - linesFormatted.Count) / 2;
                    y = bounds.Top + line + s;
                }
            }
            else
            {
                throw new ArgumentOutOfRangeException ($"{nameof (VerticalAlignment)}");
            }

            int colOffset = bounds.X < 0 ? Math.Abs (bounds.X) : 0;
            int start = isVertical ? bounds.Top : bounds.Left;
            int size = isVertical ? bounds.Height : bounds.Width;
            int current = start + colOffset;
            List<Point?> lastZeroWidthPos = null;
            Rune rune = default;
            int zeroLengthCount = isVertical ? runes.Sum (r => r.GetColumns () == 0 ? 1 : 0) : 0;

            for (int idx = (isVertical ? start - y : start - x) + colOffset;
                 current < start + size + zeroLengthCount;
                 idx++)
            {
                Rune lastRuneUsed = rune;

                if (lastZeroWidthPos is null)
                {
                    if (idx < 0 || x + current + colOffset < 0)
                    {
                        current++;

                        continue;
                    }

                    if (!FillRemaining && idx > runes.Length - 1)
                    {
                        break;
                    }

                    if ((!isVertical && current - start > maxBounds.Left + maxBounds.Width - bounds.X + colOffset)
                        || (isVertical && idx > maxBounds.Top + maxBounds.Height - bounds.Y))
                    {
                        break;
                    }
                }

                //if ((!isVertical && idx > maxBounds.Left + maxBounds.Width - bounds.X + colOffset)
                //	|| (isVertical && idx > maxBounds.Top + maxBounds.Height - bounds.Y))

                //	break;

                rune = (Rune)' ';

                if (isVertical)
                {
                    if (idx >= 0 && idx < runes.Length)
                    {
                        rune = runes [idx];
                    }

                    if (lastZeroWidthPos is null)
                    {
                        driver?.Move (x, current);
                    }
                    else
                    {
                        int foundIdx = lastZeroWidthPos.IndexOf (
                                                                 p =>
                                                                     p is { } && p.Value.Y == current
                                                                );

                        if (foundIdx > -1)
                        {
                            if (rune.IsCombiningMark ())
                            {
                                lastZeroWidthPos [foundIdx] =
                                    new Point (
                                               lastZeroWidthPos [foundIdx].Value.X + 1,
                                               current
                                              );

                                driver?.Move (
                                              lastZeroWidthPos [foundIdx].Value.X,
                                              current
                                             );
                            }
                            else if (!rune.IsCombiningMark () && lastRuneUsed.IsCombiningMark ())
                            {
                                current++;
                                driver?.Move (x, current);
                            }
                            else
                            {
                                driver?.Move (x, current);
                            }
                        }
                        else
                        {
                            driver?.Move (x, current);
                        }
                    }
                }
                else
                {
                    driver?.Move (current, y);

                    if (idx >= 0 && idx < runes.Length)
                    {
                        rune = runes [idx];
                    }
                }

                int runeWidth = GetRuneWidth (rune, TabWidth);

                if (HotKeyPos > -1 && idx == HotKeyPos)
                {
                    if ((isVertical && VerticalAlignment == VerticalTextAlignment.Justified) || (!isVertical && Alignment == TextAlignment.Justified))
                    {
                        CursorPosition = idx - start;
                    }

                    driver?.SetAttribute (hotColor);
                    driver?.AddRune (rune);
                    driver?.SetAttribute (normalColor);
                }
                else
                {
                    if (isVertical)
                    {
                        if (runeWidth == 0)
                        {
                            if (lastZeroWidthPos is null)
                            {
                                lastZeroWidthPos = new List<Point?> ();
                            }

                            int foundIdx = lastZeroWidthPos.IndexOf (
                                                                     p =>
                                                                         p is { } && p.Value.Y == current
                                                                    );

                            if (foundIdx == -1)
                            {
                                current--;
                                lastZeroWidthPos.Add (new Point (x + 1, current));
                            }

                            driver?.Move (x + 1, current);
                        }
                    }

                    driver?.AddRune (rune);
                }

                if (isVertical)
                {
                    if (runeWidth > 0)
                    {
                        current++;
                    }
                }
                else
                {
                    current += runeWidth;
                }

                int nextRuneWidth = idx + 1 > -1 && idx + 1 < runes.Length
                                        ? runes [idx + 1].GetColumns ()
                                        : 0;

                if (!isVertical && idx + 1 < runes.Length && current + nextRuneWidth > start + size)
                {
                    break;
                }
            }
        }
    }

    /// <summary>Returns the formatted text, constrained to <see cref="Size"/>.</summary>
    /// <remarks>
    ///     If <see cref="NeedsFormat"/> is <see langword="true"/>, causes a format, resetting <see cref="NeedsFormat"/>
    ///     to <see langword="false"/>.
    /// </remarks>
    /// <returns>The formatted text.</returns>
    public string Format ()
    {
        var sb = new StringBuilder ();

        // Lines_get causes a Format
        foreach (string line in GetLines ())
        {
            sb.AppendLine (line);
        }

        return sb.ToString ().TrimEnd (Environment.NewLine.ToCharArray ());
    }

    /// <summary>Gets the size required to hold the formatted text, given the constraints placed by <see cref="Size"/>.</summary>
    /// <remarks>Causes a format, resetting <see cref="NeedsFormat"/> to <see langword="false"/>.</remarks>
    /// <returns>The size required to hold the formatted text.</returns>
    public Size FormatAndGetSize ()
    {
        if (string.IsNullOrEmpty (Text) || Size.Height == 0 || Size.Width == 0)
        {
            return Size.Empty;
        }

        int width = GetLines ().Max (static line => line.GetColumns ());
        int height = GetLines ().Count;

        return new (width, height);
    }

    /// <summary>Gets a list of formatted lines, constrained to <see cref="Size"/>.</summary>
    /// <remarks>
    ///     <para>
    ///         If the text needs to be formatted (if <see cref="NeedsFormat"/> is <see langword="true"/>)
    ///         <see cref="Format(string, int, bool, bool, bool, int, TextDirection, bool)"/> will be called and upon return
    ///         <see cref="NeedsFormat"/> will be <see langword="false"/>.
    ///     </para>
    ///     <para>
    ///         If either of the dimensions of <see cref="Size"/> are zero, the text will not be formatted and no lines will
    ///         be returned.
    ///     </para>
    /// </remarks>
    public List<string> GetLines ()
    {
        // With this check, we protect against subclasses with overrides of Text
        if (string.IsNullOrEmpty (Text) || Size.Height == 0 || Size.Width == 0)
        {
            _lines = new List<string> { string.Empty };
            NeedsFormat = false;

            return _lines;
        }

        if (NeedsFormat)
        {
            string text = _text;

            if (FindHotKey (_text, HotKeySpecifier, out _hotKeyPos, out Key newHotKey))
            {
                HotKey = newHotKey;
                text = RemoveHotKeySpecifier (Text, _hotKeyPos, HotKeySpecifier);
                text = ReplaceHotKeyWithTag (text, _hotKeyPos);
            }

            if (IsVerticalDirection (Direction))
            {
                int colsWidth = GetSumMaxCharWidth (text, 0, 1, TabWidth);

                _lines = Format (
                                 text,
                                 Size.Height,
                                 VerticalAlignment == VerticalTextAlignment.Justified,
                                 Size.Width > colsWidth && WordWrap,
                                 PreserveTrailingSpaces,
                                 TabWidth,
                                 Direction,
                                 MultiLine
                                );

                if (!AutoSize)
                {
                    colsWidth = GetMaxColsForWidth (_lines, Size.Width, TabWidth);

                    if (_lines.Count > colsWidth)
                    {
                        _lines.RemoveRange (colsWidth, _lines.Count - colsWidth);
                    }
                }
            }
            else
            {
                _lines = Format (
                                 text,
                                 Size.Width,
                                 Alignment == TextAlignment.Justified,
                                 Size.Height > 1 && WordWrap,
                                 PreserveTrailingSpaces,
                                 TabWidth,
                                 Direction,
                                 MultiLine
                                );

                if (!AutoSize && _lines.Count > Size.Height)
                {
                    _lines.RemoveRange (Size.Height, _lines.Count - Size.Height);
                }
            }

            NeedsFormat = false;
        }

        return _lines;
    }

    /// <summary>Event invoked when the <see cref="HotKey"/> is changed.</summary>
    public event EventHandler<KeyChangedEventArgs> HotKeyChanged;

    /// <summary>Sets <see cref="NeedsFormat"/> to <see langword="true"/> and returns the value.</summary>
    /// <typeparam name="T"></typeparam>
    /// <param name="value"></param>
    /// <returns></returns>
    private T EnableNeedsFormat<T> (T value)
    {
        NeedsFormat = true;

        return value;
    }

    #region Static Members

    /// <summary>Check if it is a horizontal direction</summary>
    public static bool IsHorizontalDirection (TextDirection textDirection)
    {
        return textDirection switch
               {
                   TextDirection.LeftRight_TopBottom => true,
                   TextDirection.LeftRight_BottomTop => true,
                   TextDirection.RightLeft_TopBottom => true,
                   TextDirection.RightLeft_BottomTop => true,
                   _ => false
               };
    }

    /// <summary>Check if it is a vertical direction</summary>
    public static bool IsVerticalDirection (TextDirection textDirection)
    {
        return textDirection switch
               {
                   TextDirection.TopBottom_LeftRight => true,
                   TextDirection.TopBottom_RightLeft => true,
                   TextDirection.BottomTop_LeftRight => true,
                   TextDirection.BottomTop_RightLeft => true,
                   _ => false
               };
    }

    /// <summary>Check if it is Left to Right direction</summary>
    public static bool IsLeftToRight (TextDirection textDirection)
    {
        return textDirection switch
               {
                   TextDirection.LeftRight_TopBottom => true,
                   TextDirection.LeftRight_BottomTop => true,
                   _ => false
               };
    }

    /// <summary>Check if it is Top to Bottom direction</summary>
    public static bool IsTopToBottom (TextDirection textDirection)
    {
        return textDirection switch
               {
                   TextDirection.TopBottom_LeftRight => true,
                   TextDirection.TopBottom_RightLeft => true,
                   _ => false
               };
    }

    // TODO: Move to StringExtensions?
    private static string StripCRLF (string str, bool keepNewLine = false)
    {
        List<Rune> runes = str.ToRuneList ();

        for (var i = 0; i < runes.Count; i++)
        {
            switch ((char)runes [i].Value)
            {
                case '\n':
                    if (!keepNewLine)
                    {
                        runes.RemoveAt (i);
                    }

                    break;

                case '\r':
                    if (i + 1 < runes.Count && runes [i + 1].Value == '\n')
                    {
                        runes.RemoveAt (i);

                        if (!keepNewLine)
                        {
                            runes.RemoveAt (i);
                        }

                        i++;
                    }
                    else
                    {
                        if (!keepNewLine)
                        {
                            runes.RemoveAt (i);
                        }
                    }

                    break;
            }
        }

        return StringExtensions.ToString (runes);
    }

    // TODO: Move to StringExtensions?
    private static string ReplaceCRLFWithSpace (string str)
    {
        List<Rune> runes = str.ToRuneList ();

        for (var i = 0; i < runes.Count; i++)
        {
            switch (runes [i].Value)
            {
                case '\n':
                    runes [i] = (Rune)' ';

                    break;

                case '\r':
                    if (i + 1 < runes.Count && runes [i + 1].Value == '\n')
                    {
                        runes [i] = (Rune)' ';
                        runes.RemoveAt (i + 1);
                        i++;
                    }
                    else
                    {
                        runes [i] = (Rune)' ';
                    }

                    break;
            }
        }

        return StringExtensions.ToString (runes);
    }

    // TODO: Move to StringExtensions?
    private static string ReplaceTABWithSpaces (string str, int tabWidth)
    {
        if (tabWidth == 0)
        {
            return str.Replace ("\t", "");
        }

        return str.Replace ("\t", new string (' ', tabWidth));
    }

    // TODO: Move to StringExtensions?
    /// <summary>
    ///     Splits all newlines in the <paramref name="text"/> into a list and supports both CRLF and LF, preserving the
    ///     ending newline.
    /// </summary>
    /// <param name="text">The text.</param>
    /// <returns>A list of text without the newline characters.</returns>
    public static List<string> SplitNewLine (string text)
    {
        List<Rune> runes = text.ToRuneList ();
        List<string> lines = new ();
        var start = 0;

        for (var i = 0; i < runes.Count; i++)
        {
            int end = i;

            switch (runes [i].Value)
            {
                case '\n':
                    lines.Add (StringExtensions.ToString (runes.GetRange (start, end - start)));
                    i++;
                    start = i;

                    break;

                case '\r':
                    if (i + 1 < runes.Count && runes [i + 1].Value == '\n')
                    {
                        lines.Add (StringExtensions.ToString (runes.GetRange (start, end - start)));
                        i += 2;
                        start = i;
                    }
                    else
                    {
                        lines.Add (StringExtensions.ToString (runes.GetRange (start, end - start)));
                        i++;
                        start = i;
                    }

                    break;
            }
        }

        switch (runes.Count)
        {
            case > 0 when lines.Count == 0:
                lines.Add (StringExtensions.ToString (runes));

                break;
            case > 0 when start < runes.Count:
                lines.Add (StringExtensions.ToString (runes.GetRange (start, runes.Count - start)));

                break;
            default:
                lines.Add ("");

                break;
        }

        return lines;
    }

    // TODO: Move to StringExtensions?
    /// <summary>
    ///     Adds trailing whitespace or truncates <paramref name="text"/> so that it fits exactly <paramref name="width"/>
    ///     columns. Note that some unicode characters take 2+ columns
    /// </summary>
    /// <param name="text"></param>
    /// <param name="width"></param>
    /// <returns></returns>
    public static string ClipOrPad (string text, int width)
    {
        if (string.IsNullOrEmpty (text))
        {
            return text;
        }

        // if value is not wide enough
        if (text.EnumerateRunes ().Sum (c => c.GetColumns ()) < width)
        {
            // pad it out with spaces to the given alignment
            int toPad = width - text.EnumerateRunes ().Sum (c => c.GetColumns ());

            return text + new string (' ', toPad);
        }

        // value is too wide
        return new string (text.TakeWhile (c => (width -= ((Rune)c).GetColumns ()) >= 0).ToArray ());
    }

    /// <summary>Formats the provided text to fit within the width provided using word wrapping.</summary>
    /// <param name="text">The text to word wrap</param>
    /// <param name="width">The number of columns to constrain the text to</param>
    /// <param name="preserveTrailingSpaces">
    ///     If <see langword="true"/> trailing spaces at the end of wrapped lines will be
    ///     preserved. If <see langword="false"/> , trailing spaces at the end of wrapped lines will be trimmed.
    /// </param>
    /// <param name="tabWidth">The number of columns used for a tab.</param>
    /// <param name="textDirection">The text direction.</param>
    /// <returns>A list of word wrapped lines.</returns>
    /// <remarks>
    ///     <para>This method does not do any justification.</para>
    ///     <para>This method strips Newline ('\n' and '\r\n') sequences before processing.</para>
    ///     <para>
    ///         If <paramref name="preserveTrailingSpaces"/> is <see langword="false"/> at most one space will be preserved
    ///         at the end of the last line.
    ///     </para>
    /// </remarks>
    /// <returns>A list of lines.</returns>
    public static List<string> WordWrapText (
        string text,
        int width,
        bool preserveTrailingSpaces = false,
        int tabWidth = 0,
        TextDirection textDirection = TextDirection.LeftRight_TopBottom
    )
    {
        if (width < 0)
        {
            throw new ArgumentOutOfRangeException ($"{nameof (width)} cannot be negative.");
        }

        int start = 0, end;
        List<string> lines = new ();

        if (string.IsNullOrEmpty (text))
        {
            return lines;
        }

        List<Rune> runes = StripCRLF (text).ToRuneList ();

        if (preserveTrailingSpaces)
        {
            while ((end = start) < runes.Count)
            {
                end = GetNextWhiteSpace (start, width, out bool incomplete);

                if (end == 0 && incomplete)
                {
                    start = text.GetRuneCount ();

                    break;
                }

                lines.Add (StringExtensions.ToString (runes.GetRange (start, end - start)));
                start = end;

                if (incomplete)
                {
                    start = text.GetRuneCount ();

                    break;
                }
            }
        }
        else
        {
            if (IsHorizontalDirection (textDirection))
            {
                while ((end = start
                              + GetLengthThatFits (
                                                   runes.GetRange (start, runes.Count - start),
                                                   width,
                                                   tabWidth
                                                  ))
                       < runes.Count)
                {
                    while (runes [end].Value != ' ' && end > start)
                    {
                        end--;
                    }

                    if (end == start)
                    {
                        end = start
                              + GetLengthThatFits (
                                                   runes.GetRange (end, runes.Count - end),
                                                   width,
                                                   tabWidth
                                                  );
                    }

                    var str = StringExtensions.ToString (runes.GetRange (start, end - start));

                    if (end > start && GetRuneWidth (str, tabWidth) <= width)
                    {
                        lines.Add (str);
                        start = end;

                        if (runes [end].Value == ' ')
                        {
                            start++;
                        }
                    }
                    else
                    {
                        end++;
                        start = end;
                    }
                }
            }
            else
            {
                while ((end = start + width) < runes.Count)
                {
                    while (runes [end].Value != ' ' && end > start)
                    {
                        end--;
                    }

                    if (end == start)
                    {
                        end = start + width;
                    }

                    var zeroLength = 0;

                    for (int i = end; i < runes.Count - start; i++)
                    {
                        Rune r = runes [i];

                        if (r.GetColumns () == 0)
                        {
                            zeroLength++;
                        }
                        else
                        {
                            break;
                        }
                    }

                    lines.Add (
                               StringExtensions.ToString (
                                                          runes.GetRange (
                                                                          start,
                                                                          end - start + zeroLength
                                                                         )
                                                         )
                              );
                    end += zeroLength;
                    start = end;

                    if (runes [end].Value == ' ')
                    {
                        start++;
                    }
                }
            }
        }

        int GetNextWhiteSpace (int from, int cWidth, out bool incomplete, int cLength = 0)
        {
            int to = from;
            int length = cLength;
            incomplete = false;

            while (length < cWidth && to < runes.Count)
            {
                Rune rune = runes [to];

                if (IsHorizontalDirection (textDirection))
                {
                    length += rune.GetColumns ();
                }
                else
                {
                    length++;
                }

                if (length > cWidth)
                {
                    if (to >= runes.Count || (length > 1 && cWidth <= 1))
                    {
                        incomplete = true;
                    }

                    return to;
                }

                switch (rune.Value)
                {
                    case ' ' when length == cWidth:
                        return to + 1;
                    case ' ' when length > cWidth:
                        return to;
                    case ' ':
                        return GetNextWhiteSpace (to + 1, cWidth, out incomplete, length);
                    case '\t':
                    {
                        length += tabWidth + 1;

                        if (length == tabWidth && tabWidth > cWidth)
                        {
                            return to + 1;
                        }

                        if (length > cWidth && tabWidth > cWidth)
                        {
                            return to;
                        }

                        return GetNextWhiteSpace (to + 1, cWidth, out incomplete, length);
                    }
                    default:
                        to++;

                        break;
                }
            }

            return cLength switch
                   {
                       > 0 when to < runes.Count && runes [to].Value != ' ' && runes [to].Value != '\t' => from,
                       > 0 when to < runes.Count && (runes [to].Value == ' ' || runes [to].Value == '\t') => from,
                       _ => to
                   };
        }

        if (start < text.GetRuneCount ())
        {
            string str = ReplaceTABWithSpaces (
                                               StringExtensions.ToString (runes.GetRange (start, runes.Count - start)),
                                               tabWidth
                                              );

            if (IsVerticalDirection (textDirection) || preserveTrailingSpaces || str.GetColumns () <= width)
            {
                lines.Add (str);
            }
        }

        return lines;
    }

    /// <summary>Justifies text within a specified width.</summary>
    /// <param name="text">The text to justify.</param>
    /// <param name="width">
    ///     The number of columns to clip the text to. Text longer than <paramref name="width"/> will be
    ///     clipped.
    /// </param>
    /// <param name="talign">Alignment.</param>
    /// <param name="textDirection">The text direction.</param>
    /// <param name="tabWidth">The number of columns used for a tab.</param>
    /// <returns>Justified and clipped text.</returns>
    public static string ClipAndJustify (
        string text,
        int width,
        TextAlignment talign,
        TextDirection textDirection = TextDirection.LeftRight_TopBottom,
        int tabWidth = 0
    )
    {
        return ClipAndJustify (text, width, talign == TextAlignment.Justified, textDirection, tabWidth);
    }

    /// <summary>Justifies text within a specified width.</summary>
    /// <param name="text">The text to justify.</param>
    /// <param name="width">
    ///     The number of columns to clip the text to. Text longer than <paramref name="width"/> will be
    ///     clipped.
    /// </param>
    /// <param name="justify">Justify.</param>
    /// <param name="textDirection">The text direction.</param>
    /// <param name="tabWidth">The number of columns used for a tab.</param>
    /// <returns>Justified and clipped text.</returns>
    public static string ClipAndJustify (
        string text,
        int width,
        bool justify,
        TextDirection textDirection = TextDirection.LeftRight_TopBottom,
        int tabWidth = 0
    )
    {
        if (width < 0)
        {
            throw new ArgumentOutOfRangeException ($"{nameof (width)} cannot be negative.");
        }

        if (string.IsNullOrEmpty (text))
        {
            return text;
        }

        text = ReplaceTABWithSpaces (text, tabWidth);
        List<Rune> runes = text.ToRuneList ();

        if (runes.Count > width)
        {
            if (IsHorizontalDirection (textDirection))
            {
                return StringExtensions.ToString (
                                                  runes.GetRange (
                                                                  0,
                                                                  GetLengthThatFits (text, width, tabWidth)
                                                                 )
                                                 );
            }

            int zeroLength = runes.Sum (r => r.GetColumns () == 0 ? 1 : 0);

            return StringExtensions.ToString (runes.GetRange (0, width + zeroLength));
        }

        if (justify)
        {
            return Justify (text, width, ' ', textDirection, tabWidth);
        }

        if (IsHorizontalDirection (textDirection) && GetRuneWidth (text, tabWidth) > width)
        {
            return StringExtensions.ToString (
                                              runes.GetRange (
                                                              0,
                                                              GetLengthThatFits (text, width, tabWidth)
                                                             )
                                             );
        }

        return text;
    }

    /// <summary>
    ///     Justifies the text to fill the width provided. Space will be added between words to make the text just fit
    ///     <c>width</c>. Spaces will not be added to the start or end.
    /// </summary>
    /// <param name="text"></param>
    /// <param name="width"></param>
    /// <param name="spaceChar">Character to replace whitespace and pad with. For debugging purposes.</param>
    /// <param name="textDirection">The text direction.</param>
    /// <param name="tabWidth">The number of columns used for a tab.</param>
    /// <returns>The justified text.</returns>
    public static string Justify (
        string text,
        int width,
        char spaceChar = ' ',
        TextDirection textDirection = TextDirection.LeftRight_TopBottom,
        int tabWidth = 0
    )
    {
        if (width < 0)
        {
            throw new ArgumentOutOfRangeException ($"{nameof (width)} cannot be negative.");
        }

        if (string.IsNullOrEmpty (text))
        {
            return text;
        }

        text = ReplaceTABWithSpaces (text, tabWidth);
        string [] words = text.Split (' ');
        int textCount;

        if (IsHorizontalDirection (textDirection))
        {
            textCount = words.Sum (arg => GetRuneWidth (arg, tabWidth));
        }
        else
        {
            textCount = words.Sum (arg => arg.GetRuneCount ());
        }

        int spaces = words.Length > 1 ? (width - textCount) / (words.Length - 1) : 0;
        int extras = words.Length > 1 ? (width - textCount) % (words.Length - 1) : 0;

        var s = new StringBuilder ();

        for (var w = 0; w < words.Length; w++)
        {
            string x = words [w];
            s.Append (x);

            if (w + 1 < words.Length)
            {
                for (var i = 0; i < spaces; i++)
                {
                    s.Append (spaceChar);
                }
            }

            if (extras > 0)
            {
                for (var i = 0; i < 1; i++)
                {
                    s.Append (spaceChar);
                }

                extras--;
            }

            if (w + 1 == words.Length - 1)
            {
                for (var i = 0; i < extras; i++)
                {
                    s.Append (spaceChar);
                }
            }
        }

        return s.ToString ();
    }

    /// <summary>Formats text into lines, applying text alignment and optionally wrapping text to new lines on word boundaries.</summary>
    /// <param name="text"></param>
    /// <param name="width">The number of columns to constrain the text to for word wrapping and clipping.</param>
    /// <param name="talign">Specifies how the text will be aligned horizontally.</param>
    /// <param name="wordWrap">
    ///     If <see langword="true"/>, the text will be wrapped to new lines no longer than
    ///     <paramref name="width"/>. If <see langword="false"/>, forces text to fit a single line. Line breaks are converted
    ///     to spaces. The text will be clipped to <paramref name="width"/>.
    /// </param>
    /// <param name="preserveTrailingSpaces">
    ///     If <see langword="true"/> trailing spaces at the end of wrapped lines will be
    ///     preserved. If <see langword="false"/> , trailing spaces at the end of wrapped lines will be trimmed.
    /// </param>
    /// <param name="tabWidth">The number of columns used for a tab.</param>
    /// <param name="textDirection">The text direction.</param>
    /// <param name="multiLine">If <see langword="true"/> new lines are allowed.</param>
    /// <returns>A list of word wrapped lines.</returns>
    /// <remarks>
    ///     <para>An empty <paramref name="text"/> string will result in one empty line.</para>
    ///     <para>If <paramref name="width"/> is 0, a single, empty line will be returned.</para>
    ///     <para>If <paramref name="width"/> is int.MaxValue, the text will be formatted to the maximum width possible.</para>
    /// </remarks>
    public static List<string> Format (
        string text,
        int width,
        TextAlignment talign,
        bool wordWrap,
        bool preserveTrailingSpaces = false,
        int tabWidth = 0,
        TextDirection textDirection = TextDirection.LeftRight_TopBottom,
        bool multiLine = false
    )
    {
        return Format (
                       text,
                       width,
                       talign == TextAlignment.Justified,
                       wordWrap,
                       preserveTrailingSpaces,
                       tabWidth,
                       textDirection,
                       multiLine
                      );
    }

    /// <summary>Formats text into lines, applying text alignment and optionally wrapping text to new lines on word boundaries.</summary>
    /// <param name="text"></param>
    /// <param name="width">The number of columns to constrain the text to for word wrapping and clipping.</param>
    /// <param name="justify">Specifies whether the text should be justified.</param>
    /// <param name="wordWrap">
    ///     If <see langword="true"/>, the text will be wrapped to new lines no longer than
    ///     <paramref name="width"/>. If <see langword="false"/>, forces text to fit a single line. Line breaks are converted
    ///     to spaces. The text will be clipped to <paramref name="width"/>.
    /// </param>
    /// <param name="preserveTrailingSpaces">
    ///     If <see langword="true"/> trailing spaces at the end of wrapped lines will be
    ///     preserved. If <see langword="false"/> , trailing spaces at the end of wrapped lines will be trimmed.
    /// </param>
    /// <param name="tabWidth">The number of columns used for a tab.</param>
    /// <param name="textDirection">The text direction.</param>
    /// <param name="multiLine">If <see langword="true"/> new lines are allowed.</param>
    /// <returns>A list of word wrapped lines.</returns>
    /// <remarks>
    ///     <para>An empty <paramref name="text"/> string will result in one empty line.</para>
    ///     <para>If <paramref name="width"/> is 0, a single, empty line will be returned.</para>
    ///     <para>If <paramref name="width"/> is int.MaxValue, the text will be formatted to the maximum width possible.</para>
    /// </remarks>
    public static List<string> Format (
        string text,
        int width,
        bool justify,
        bool wordWrap,
        bool preserveTrailingSpaces = false,
        int tabWidth = 0,
        TextDirection textDirection = TextDirection.LeftRight_TopBottom,
        bool multiLine = false
    )
    {
        if (width < 0)
        {
            throw new ArgumentOutOfRangeException ($"{nameof (width)} cannot be negative.");
        }

        List<string> lineResult = new ();

        if (string.IsNullOrEmpty (text) || width == 0)
        {
            lineResult.Add (string.Empty);

            return lineResult;
        }

        if (!wordWrap)
        {
            text = ReplaceTABWithSpaces (text, tabWidth);

            if (multiLine)
            {
                // Abhorrent case: Just a new line
                if (text == "\n")
                {
                    lineResult.Add (string.Empty);

                    return lineResult;
                }

                string [] lines = null;

                if (text.Contains ("\r\n"))
                {
                    lines = text.Split ("\r\n");
                }
                else if (text.Contains ('\n'))
                {
                    lines = text.Split ('\n');
                }

                lines ??= new [] { text };

                foreach (string line in lines)
                {
                    lineResult.Add (ClipAndJustify (line, width, justify, textDirection, tabWidth));
                }

                return lineResult;
            }

            text = ReplaceCRLFWithSpace (text);
            lineResult.Add (ClipAndJustify (text, width, justify, textDirection, tabWidth));

            return lineResult;
        }

        List<Rune> runes = StripCRLF (text, true).ToRuneList ();
        int runeCount = runes.Count;
        var lp = 0;

        for (var i = 0; i < runeCount; i++)
        {
            Rune c = runes [i];

            if (c.Value == '\n')
            {
                List<string> wrappedLines =
                    WordWrapText (
                                  StringExtensions.ToString (runes.GetRange (lp, i - lp)),
                                  width,
                                  preserveTrailingSpaces,
                                  tabWidth,
                                  textDirection
                                 );

                foreach (string line in wrappedLines)
                {
                    lineResult.Add (ClipAndJustify (line, width, justify, textDirection, tabWidth));
                }

                if (wrappedLines.Count == 0)
                {
                    lineResult.Add (string.Empty);
                }

                lp = i + 1;
            }
        }

        foreach (string line in WordWrapText (
                                              StringExtensions.ToString (runes.GetRange (lp, runeCount - lp)),
                                              width,
                                              preserveTrailingSpaces,
                                              tabWidth,
                                              textDirection
                                             ))
        {
            lineResult.Add (ClipAndJustify (line, width, justify, textDirection, tabWidth));
        }

        return lineResult;
    }

    /// <summary>Returns the number of lines needed to render the specified text given the width.</summary>
    /// <remarks>Calls <see cref="Format()"/>.</remarks>
    /// <returns>Number of lines.</returns>
    /// <param name="text">Text, may contain newlines.</param>
    /// <param name="width">The minimum width for the text.</param>
    public static int GetLineCount (string text, int width)
    {
        List<string> result = Format (text, width, false, true);

        return result.Count;
    }

    /// <summary>
    ///     Returns the maximum number of columns needed to render the text (single line or multiple lines, word wrapped)
    ///     given a number of columns to constrain the text to.
    /// </summary>
    /// <remarks>
    ///     Calls <see cref="Format()"/>. This API will return incorrect results if the text includes glyphs who's width
    ///     is dependent on surrounding glyphs (e.g. Arabic).
    /// </remarks>
    /// <returns>Width of the longest line after formatting the text constrained by <paramref name="maxColumns"/>.</returns>
    /// <param name="text">Text, may contain newlines.</param>
    /// <param name="maxColumns">The number of columns to constrain the text to for formatting.</param>
    /// <param name="tabWidth">The number of columns used for a tab.</param>
    public static int GetWidestLineLength (string text, int maxColumns, int tabWidth = 0)
    {
        List<string> result = Format (text, maxColumns, false, true);
        var max = 0;

        result.ForEach (
                        s =>
                        {
                            var m = 0;
                            s.ToRuneList ().ForEach (r => m += GetRuneWidth (r, tabWidth));

                            if (m > max)
                            {
                                max = m;
                            }
                        }
                       );

        return max;
    }

    /// <summary>
    ///     Returns the number of columns in the widest line in the text, without word wrap, accounting for wide-glyphs
    ///     (uses <see cref="StringExtensions.GetColumns"/>). <paramref name="text"/> if it contains newlines.
    /// </summary>
    /// <remarks>
    ///     This API will return incorrect results if the text includes glyphs who's width is dependent on surrounding
    ///     glyphs (e.g. Arabic).
    /// </remarks>
    /// <param name="text">Text, may contain newlines.</param>
    /// <param name="tabWidth">The number of columns used for a tab.</param>
    /// <returns>The length of the longest line.</returns>
    public static int GetWidestLineLength (string text, int tabWidth = 0)
    {
        List<string> result = SplitNewLine (text);

        return result.Max (x => GetRuneWidth (x, tabWidth));
    }

    /// <summary>
    ///     Returns the number of columns in the widest line in the list based on the <paramref name="startIndex"/> and
    ///     the <paramref name="length"/>.
    /// </summary>
    /// <remarks>
    ///     This API will return incorrect results if the text includes glyphs who's width is dependent on surrounding
    ///     glyphs (e.g. Arabic).
    /// </remarks>
    /// <param name="lines">The lines.</param>
    /// <param name="startIndex">The start index.</param>
    /// <param name="length">The length.</param>
    /// <param name="tabWidth">The number of columns used for a tab.</param>
    /// <returns>The maximum characters width.</returns>
    public static int GetWidestLineLength (
        List<string> lines,
        int startIndex = -1,
        int length = -1,
        int tabWidth = 0
    )
    {
        var max = 0;

        for (int i = startIndex == -1 ? 0 : startIndex;
             i < (length == -1 ? lines.Count : startIndex + length);
             i++)
        {
            string runes = lines [i];

            if (runes.Length > 0)
            {
                max += runes.EnumerateRunes ().Max (r => GetRuneWidth (r, tabWidth));
            }
        }

        return max;
    }

    /// <summary>
    ///     Gets the maximum number of columns from the text based on the <paramref name="startIndex"/> and the
    ///     <paramref name="length"/>.
    /// </summary>
    /// <remarks>
    ///     This API will return incorrect results if the text includes glyphs who's width is dependent on surrounding
    ///     glyphs (e.g. Arabic).
    /// </remarks>
    /// <param name="text">The text.</param>
    /// <param name="startIndex">The start index.</param>
    /// <param name="length">The length.</param>
    /// <param name="tabWidth">The number of columns used for a tab.</param>
    /// <returns>The maximum characters width.</returns>
    public static int GetSumMaxCharWidth (string text, int startIndex = -1, int length = -1, int tabWidth = 0)
    {
        var max = 0;
        Rune [] runes = text.ToRunes ();

        for (int i = startIndex == -1 ? 0 : startIndex;
             i < (length == -1 ? runes.Length : startIndex + length);
             i++)
        {
            max += GetRuneWidth (runes [i], tabWidth);
        }

        return max;
    }

    /// <summary>Gets the number of the Runes in the text that will fit in <paramref name="columns"/>.</summary>
    /// <remarks>
    ///     This API will return incorrect results if the text includes glyphs who's width is dependent on surrounding
    ///     glyphs (e.g. Arabic).
    /// </remarks>
    /// <param name="text">The text.</param>
    /// <param name="columns">The width.</param>
    /// <param name="tabWidth">The number of columns used for a tab.</param>
    /// <returns>The index of the text that fit the width.</returns>
    public static int GetLengthThatFits (string text, int columns, int tabWidth = 0) { return GetLengthThatFits (text?.ToRuneList (), columns, tabWidth); }

    /// <summary>Gets the number of the Runes in a list of Runes that will fit in <paramref name="columns"/>.</summary>
    /// <remarks>
    ///     This API will return incorrect results if the text includes glyphs who's width is dependent on surrounding
    ///     glyphs (e.g. Arabic).
    /// </remarks>
    /// <param name="runes">The list of runes.</param>
    /// <param name="columns">The width.</param>
    /// <param name="tabWidth">The number of columns used for a tab.</param>
    /// <returns>The index of the last Rune in <paramref name="runes"/> that fit in <paramref name="columns"/>.</returns>
    public static int GetLengthThatFits (List<Rune> runes, int columns, int tabWidth = 0)
    {
        if (runes is null || runes.Count == 0)
        {
            return 0;
        }

        var runesLength = 0;
        var runeIdx = 0;

        for (; runeIdx < runes.Count; runeIdx++)
        {
            int runeWidth = GetRuneWidth (runes [runeIdx], tabWidth);

            if (runesLength + runeWidth > columns)
            {
                break;
            }

            runesLength += runeWidth;
        }

        return runeIdx;
    }

    private static int GetRuneWidth (string str, int tabWidth) { return GetRuneWidth (str.EnumerateRunes ().ToList (), tabWidth); }
    private static int GetRuneWidth (List<Rune> runes, int tabWidth) { return runes.Sum (r => GetRuneWidth (r, tabWidth)); }

    private static int GetRuneWidth (Rune rune, int tabWidth)
    {
        int runeWidth = rune.GetColumns ();

        if (rune.Value == '\t')
        {
            return tabWidth;
        }

        if (runeWidth < 0 || runeWidth > 0)
        {
            return Math.Max (runeWidth, 1);
        }

        return runeWidth;
    }

    /// <summary>Gets the index position from the list based on the <paramref name="width"/>.</summary>
    /// <remarks>
    ///     This API will return incorrect results if the text includes glyphs who's width is dependent on surrounding
    ///     glyphs (e.g. Arabic).
    /// </remarks>
    /// <param name="lines">The lines.</param>
    /// <param name="width">The width.</param>
    /// <param name="tabWidth">The number of columns used for a tab.</param>
    /// <returns>The index of the list that fit the width.</returns>
    public static int GetMaxColsForWidth (List<string> lines, int width, int tabWidth = 0)
    {
        var runesLength = 0;
        var lineIdx = 0;

        for (; lineIdx < lines.Count; lineIdx++)
        {
            List<Rune> runes = lines [lineIdx].ToRuneList ();

            int maxRruneWidth = runes.Count > 0
                                    ? runes.Max (r => GetRuneWidth (r, tabWidth))
                                    : 1;

            if (runesLength + maxRruneWidth > width)
            {
                break;
            }

            runesLength += maxRruneWidth;
        }

        return lineIdx;
    }

    /// <summary>Calculates the rectangle required to hold text, assuming no word wrapping or justification.</summary>
    /// <remarks>
    ///     This API will return incorrect results if the text includes glyphs who's width is dependent on surrounding
    ///     glyphs (e.g. Arabic).
    /// </remarks>
    /// <param name="x">The x location of the rectangle</param>
    /// <param name="y">The y location of the rectangle</param>
    /// <param name="text">The text to measure</param>
    /// <param name="direction">The text direction.</param>
    /// <param name="tabWidth">The number of columns used for a tab.</param>
    /// <returns></returns>
    public static Rectangle CalcRect (
        int x,
        int y,
        string text,
        TextDirection direction = TextDirection.LeftRight_TopBottom,
        int tabWidth = 0
    )
    {
        if (string.IsNullOrEmpty (text))
        {
            return new (new (x, y), Size.Empty);
        }

        int w, h;

        if (IsHorizontalDirection (direction))
        {
            var mw = 0;
            var ml = 1;

            var cols = 0;

            foreach (Rune rune in text.EnumerateRunes ())
            {
                if (rune.Value == '\n')
                {
                    ml++;

                    if (cols > mw)
                    {
                        mw = cols;
                    }

                    cols = 0;
                }
                else if (rune.Value != '\r')
                {
                    cols++;
                    var rw = 0;

                    if (rune.Value == '\t')
                    {
                        rw += tabWidth - 1;
                    }
                    else
                    {
                        rw = rune.GetColumns ();

                        if (rw > 0)
                        {
                            rw--;
                        }
                        else if (rw == 0)
                        {
                            cols--;
                        }
                    }

                    cols += rw;
                }
            }

            if (cols > mw)
            {
                mw = cols;
            }

            w = mw;
            h = ml;
        }
        else
        {
            int vw = 1, cw = 1;
            var vh = 0;

            var rows = 0;

            foreach (Rune rune in text.EnumerateRunes ())
            {
                if (rune.Value == '\n')
                {
                    vw++;

                    if (rows > vh)
                    {
                        vh = rows;
                    }

                    rows = 0;
                    cw = 1;
                }
                else if (rune.Value != '\r')
                {
                    rows++;
                    var rw = 0;

                    if (rune.Value == '\t')
                    {
                        rw += tabWidth - 1;
                        rows += rw;
                    }
                    else
                    {
                        rw = rune.GetColumns ();

                        if (rw == 0)
                        {
                            rows--;
                        }
                        else if (cw < rw)
                        {
                            cw = rw;
                            vw++;
                        }
                    }
                }
            }

            if (rows > vh)
            {
                vh = rows;
            }

            w = vw;
            h = vh;
        }

        return new (x, y, w, h);
    }

    /// <summary>Finds the HotKey and its location in text.</summary>
    /// <param name="text">The text to look in.</param>
    /// <param name="hotKeySpecifier">The HotKey specifier (e.g. '_') to look for.</param>
    /// <param name="hotPos">Outputs the Rune index into <c>text</c>.</param>
    /// <param name="hotKey">Outputs the hotKey. <see cref="Key.Empty"/> if not found.</param>
    /// <param name="firstUpperCase">
    ///     If <c>true</c> the legacy behavior of identifying the first upper case character as the
    ///     HotKey will be enabled. Regardless of the value of this parameter, <c>hotKeySpecifier</c> takes precedence.
    ///     Defaults to <see langword="false"/>.
    /// </param>
    /// <returns><c>true</c> if a HotKey was found; <c>false</c> otherwise.</returns>
    public static bool FindHotKey (
        string text,
        Rune hotKeySpecifier,
        out int hotPos,
        out Key hotKey,
        bool firstUpperCase = false
    )
    {
        if (string.IsNullOrEmpty (text) || hotKeySpecifier == (Rune)0xFFFF)
        {
            hotPos = -1;
            hotKey = Key.Empty;

            return false;
        }

        var curHotKey = (Rune)0;
        int curHotPos = -1;

        // Use first hot_key char passed into 'hotKey'.
        // TODO: Ignore hot_key of two are provided
        // TODO: Do not support non-alphanumeric chars that can't be typed
        var i = 0;

        foreach (Rune c in text.EnumerateRunes ())
        {
            if ((char)c.Value != 0xFFFD)
            {
                if (c == hotKeySpecifier)
                {
                    curHotPos = i;
                }
                else if (curHotPos > -1)
                {
                    curHotKey = c;

                    break;
                }
            }

            i++;
        }

        // Legacy support - use first upper case char if the specifier was not found
        if (curHotPos == -1 && firstUpperCase)
        {
            i = 0;

            foreach (Rune c in text.EnumerateRunes ())
            {
                if ((char)c.Value != 0xFFFD)
                {
                    if (Rune.IsUpper (c))
                    {
                        curHotKey = c;
                        curHotPos = i;

                        break;
                    }
                }

                i++;
            }
        }

        if (curHotKey != (Rune)0 && curHotPos != -1)
        {
            hotPos = curHotPos;

            var newHotKey = (KeyCode)curHotKey.Value;

            if (newHotKey != KeyCode.Null && !(newHotKey == KeyCode.Space || Rune.IsControl (curHotKey)))
            {
                if ((newHotKey & ~KeyCode.Space) is >= KeyCode.A and <= KeyCode.Z)
                {
                    newHotKey &= ~KeyCode.Space;
                }

                hotKey = newHotKey;

                //hotKey.Scope = KeyBindingScope.HotKey;

                return true;
            }
        }

        hotPos = -1;
        hotKey = KeyCode.Null;

        return false;
    }

    /// <summary>
    ///     Replaces the Rune at the index specified by the <c>hotPos</c> parameter with a tag identifying it as the
    ///     hotkey.
    /// </summary>
    /// <param name="text">The text to tag the hotkey in.</param>
    /// <param name="hotPos">The Rune index of the hotkey in <c>text</c>.</param>
    /// <returns>The text with the hotkey tagged.</returns>
    /// <remarks>The returned string will not render correctly without first un-doing the tag. To undo the tag, search for</remarks>
    public static string ReplaceHotKeyWithTag (string text, int hotPos)
    {
        // Set the high bit
        List<Rune> runes = text.ToRuneList ();

        if (Rune.IsLetterOrDigit (runes [hotPos]))
        {
            runes [hotPos] = new Rune ((uint)runes [hotPos].Value);
        }

        return StringExtensions.ToString (runes);
    }

    /// <summary>Removes the hotkey specifier from text.</summary>
    /// <param name="text">The text to manipulate.</param>
    /// <param name="hotKeySpecifier">The hot-key specifier (e.g. '_') to look for.</param>
    /// <param name="hotPos">Returns the position of the hot-key in the text. -1 if not found.</param>
    /// <returns>The input text with the hotkey specifier ('_') removed.</returns>
    public static string RemoveHotKeySpecifier (string text, int hotPos, Rune hotKeySpecifier)
    {
        if (string.IsNullOrEmpty (text))
        {
            return text;
        }

        // Scan 
        var start = string.Empty;
        var i = 0;

        foreach (Rune c in text)
        {
            if (c == hotKeySpecifier && i == hotPos)
            {
                i++;

                continue;
            }

            start += c;
            i++;
        }

        return start;
    }

    #endregion // Static Members
}<|MERGE_RESOLUTION|>--- conflicted
+++ resolved
@@ -348,23 +348,6 @@
             // INTENT: What, exactly, is the intent of this?
             maxBounds = containerBounds == default (Rectangle)
                             ? bounds
-<<<<<<< HEAD
-                            : new Rectangle (
-                                             Math.Max (containerBounds.X, bounds.X),
-                                             Math.Max (containerBounds.Y, bounds.Y),
-                                             Math.Max (
-                                                       Math.Min (containerBounds.Width, containerBounds.Right - bounds.Left),
-                                                       0
-                                                      ),
-                                             Math.Max (
-                                                       Math.Min (
-                                                                 containerBounds.Height,
-                                                                 containerBounds.Bottom - bounds.Top
-                                                                ),
-                                                       0
-                                                      )
-                                            );
-=======
                             : new (
                                    Math.Max (containerBounds.X, bounds.X),
                                    Math.Max (containerBounds.Y, bounds.Y),
@@ -380,7 +363,6 @@
                                              0
                                             )
                                   );
->>>>>>> 7fd4223f
         }
 
         if (maxBounds.Width == 0 || maxBounds.Height == 0)
