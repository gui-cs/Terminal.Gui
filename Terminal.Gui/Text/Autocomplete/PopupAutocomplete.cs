--- conflicted
+++ resolved
@@ -357,19 +357,6 @@
 
         if (PopupInsideContainer)
         {
-<<<<<<< HEAD
-            popup.Frame = new Rectangle (
-                                         new Point (HostControl.Frame.X + renderAt.X, HostControl.Frame.Y + renderAt.Y),
-                                         new Size (width, height)
-                                        );
-        }
-        else
-        {
-            popup.Frame = new Rectangle (
-                                         new Point (HostControl.Frame.X + renderAt.X, renderAt.Y),
-                                         new Size (width, height)
-                                        );
-=======
             popup.Frame = new (
                                new (HostControl.Frame.X + renderAt.X, HostControl.Frame.Y + renderAt.Y),
                                new (width, height)
@@ -381,7 +368,6 @@
                                renderAt with { X = HostControl.Frame.X + renderAt.X },
                                new (width, height)
                               );
->>>>>>> 7fd4223f
         }
 
         popup.Move (0, 0);
