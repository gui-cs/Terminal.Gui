--- conflicted
+++ resolved
@@ -292,10 +292,7 @@
     /// </returns>
     internal bool RestoreFocus ()
     {
-<<<<<<< HEAD
-=======
         // Ignore TabStop
->>>>>>> 8b541520
         View [] indicies = GetFocusChain (NavigationDirection.Forward, null);
 
         if (Focused is null && _previouslyFocused is { } && indicies.Contains (_previouslyFocused))
