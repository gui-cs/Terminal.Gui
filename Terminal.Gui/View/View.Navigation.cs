#nullable enable
using System.Diagnostics;
using System.Reflection.PortableExecutable;

namespace Terminal.Gui;

public partial class View // Focus and cross-view navigation management (TabStop, TabIndex, etc...)
{
    private bool _canFocus;

    /// <summary>
    ///     Advances the focus to the next or previous view in the focus chain, based on
    ///     <paramref name="direction"/>.
    ///     itself.
    /// </summary>
    /// <remarks>
    ///     <para>
    ///         If there is no next/previous view to advance to, the focus is set to the view itself.
    ///     </para>
    ///     <para>
    ///         See the View Navigation Deep Dive for more information: <see href="https://gui-cs.github.io/Terminal.GuiV2Docs/docs/navigation.html"/>
    ///     </para>
    /// </remarks>
    /// <param name="direction"></param>
    /// <param name="behavior"></param>
    /// <returns>
    ///     <see langword="true"/> if focus was changed to another subview (or stayed on this one), <see langword="false"/>
    ///     otherwise.
    /// </returns>
    public bool AdvanceFocus (NavigationDirection direction, TabBehavior? behavior)
    {
        if (!CanBeVisible (this)) // TODO: is this check needed?
        {
            return false;
        }

        View? focused = Focused;

        if (focused is { } && focused.AdvanceFocus (direction, behavior))
        {
            return true;
        }

        // AdvanceFocus did not advance - do we wrap, or move up to the superview?

        View [] focusChain = GetFocusChain (direction, behavior);

        if (focusChain.Length == 0)
        {
            return false;
        }

        // Special case TabGroup
        if (behavior == TabBehavior.TabGroup)
        {
            if (direction == NavigationDirection.Forward && focused == focusChain [^1] && SuperView is null)
            {
                // We're at the top of the focus chain. Go back down the focus chain and focus the first TabGroup
                View [] views = GetFocusChain (NavigationDirection.Forward, TabBehavior.TabGroup);

                if (views.Length > 0)
                {
                    View [] subViews = views [0].GetFocusChain (NavigationDirection.Forward, TabBehavior.TabStop);

                    if (subViews.Length > 0)
                    {
                        if (subViews [0].SetFocus ())
                        {
                            return true;
                        }
                    }
                }
            }

            if (direction == NavigationDirection.Backward && focused == focusChain [0])
            {
                // We're at the bottom of the focus chain
                View [] views = GetFocusChain (NavigationDirection.Forward, TabBehavior.TabGroup);

                if (views.Length > 0)
                {
                    View [] subViews = views [^1].GetFocusChain (NavigationDirection.Forward, TabBehavior.TabStop);

                    if (subViews.Length > 0)
                    {
                        if (subViews [0].SetFocus ())
                        {
                            return true;
                        }
                    }
                }
            }
        }

        int focusedIndex = focusChain.IndexOf (Focused); // Will return -1 if Focused can't be found or is null
        var next = 0; // Assume we wrap to start of the focus chain

        if (focusedIndex < focusChain.Length - 1)
        {
            // We're moving w/in the subviews
            next = focusedIndex + 1;
        }
        else
        {
            // Determine if focus should remain in this focus chain, or move to the superview's focus chain
            if (SuperView is { })
            {
                // If we are TabStop, and we have at least one other focusable peer, move to the SuperView's chain
                if (TabStop == TabBehavior.TabStop && SuperView is { } && SuperView.GetFocusChain (direction, behavior).Length > 1)
                {
                    return false;
                }

                // TabGroup is special-cased. 
                if (focused?.TabStop == TabBehavior.TabGroup)
                {
                    if (SuperView?.GetFocusChain (direction, TabBehavior.TabGroup)?.Length > 0)
                    {
                        // Our superview has a TabGroup subview; signal we couldn't move so we nav out to it
                        return false;
                    }
                }
            }
        }

        View view = focusChain [next];

        if (view.HasFocus)
        {
            // We could not advance
            return view == this;
        }

        // The subview does not have focus, but at least one other that can. Can this one be focused?
        (bool focusSet, bool _) = view.SetHasFocusTrue (Focused);

        return focusSet;
    }

    /// <summary>Gets or sets a value indicating whether this <see cref="View"/> can be focused.</summary>
    /// <remarks>
    ///     <para>
    ///         See the View Navigation Deep Dive for more information: <see href="https://gui-cs.github.io/Terminal.GuiV2Docs/docs/navigation.html"/>
    ///     </para>
    ///     <para>
    ///         <see cref="SuperView"/> must also have <see cref="CanFocus"/> set to <see langword="true"/>.
    ///     </para>
    ///     <para>
    ///         When set to <see langword="false"/>, if an attempt is made to make this view focused, the focus will be set to
    ///         the next focusable view.
    ///     </para>
    ///     <para>
    ///         When set to <see langword="false"/>, the value of <see cref="CanFocus"/> for all
    ///         subviews will be cached so that when <see cref="CanFocus"/> is set back to <see langword="true"/>, the subviews
    ///         will be restored to their previous values.
    ///     </para>
    ///     <para>
    ///         Changing this property to <see langword="true"/> will cause <see cref="TabStop"/> to be set to
    ///         <see cref="TabBehavior.TabStop"/>" as a convenience. Changing this property to
    ///         <see langword="false"/> will have no effect on <see cref="TabStop"/>.
    ///     </para>
    /// </remarks>
    public bool CanFocus
    {
        get => _canFocus;
        set
        {
            if (_canFocus == value)
            {
                return;
            }

            _canFocus = value;

            if (TabStop is null && _canFocus)
            {
                TabStop = TabBehavior.TabStop;
            }

            if (!_canFocus && HasFocus)
            {
                // If CanFocus is set to false and this view has focus, make it leave focus
                HasFocus = false;
            }

            if (_canFocus && !HasFocus && Visible && SuperView is { Focused: null })
            {
                // If CanFocus is set to true and this view does not have focus, make it enter focus
                SetFocus ();
            }

            OnCanFocusChanged ();
        }
    }

    /// <summary>Raised when <see cref="CanFocus"/> has been changed.</summary>
    /// <remarks>
    ///     Raised by the <see cref="OnCanFocusChanged"/> virtual method.
    /// </remarks>
    public event EventHandler? CanFocusChanged;

    /// <summary>
    ///     Focuses the deepest focusable Subview if one exists. If there are no focusable Subviews then the focus is set to
    ///     the view itself.
    /// </summary>
    /// <param name="direction"></param>
    /// <param name="behavior"></param>
    /// <returns><see langword="true"/> if a subview other than this was focused.</returns>
    public bool FocusDeepest (NavigationDirection direction, TabBehavior? behavior)
    {
        View? deepest = FindDeepestFocusableView (direction, behavior);

        if (deepest is { })
        {
            return deepest.SetFocus ();
        }

        return SetFocus ();
    }

    /// <summary>Gets the currently focused Subview or Adornment of this view, or <see langword="null"/> if nothing is focused.</summary>
    public View? Focused
    {
        get
        {
            View? focused = Subviews.FirstOrDefault (v => v.HasFocus);

            if (focused is { })
            {
                return focused;
            }

            // How about in Adornments?
            if (Margin is { HasFocus: true })
            {
                return Margin;
            }

            if (Border is { HasFocus: true })
            {
                return Border;
            }

            if (Padding is { HasFocus: true })
            {
                return Padding;
            }

            return null;
        }
    }

    /// <summary>Returns a value indicating if this View is currently on Top (Active)</summary>
    public bool IsCurrentTop => Application.Top == this;

    /// <summary>
    ///     Returns the most focused Subview down the subview-hierarchy.
    /// </summary>
    /// <value>The most focused Subview, or <see langword="null"/> if no Subview is focused.</value>
    public View? MostFocused
    {
        get
        {
            // TODO: Remove this API. It's duplicative of Application.Navigation.GetFocused.
            if (Focused is null)
            {
                return null;
            }

            View? most = Focused.MostFocused;

            if (most is { })
            {
                return most;
            }

            return Focused;
        }
    }

    /// <summary>Invoked when the <see cref="CanFocus"/> property from a view is changed.</summary>
    /// <remarks>
    ///     Raises the <see cref="CanFocusChanged"/> event.
    /// </remarks>
    public virtual void OnCanFocusChanged () { CanFocusChanged?.Invoke (this, EventArgs.Empty); }

    /// <summary>
    ///     INTERNAL API to restore focus to the subview that had focus before this view lost focus.
    /// </summary>
    /// <returns>
    ///     Returns true if focus was restored to a subview, false otherwise.
    /// </returns>
    internal bool RestoreFocus ()
    {
        View [] indicies = GetFocusChain (NavigationDirection.Forward, TabStop);

        if (Focused is null && _previouslyFocused is { } && indicies.Contains (_previouslyFocused))
        {
            return _previouslyFocused.SetFocus ();
        }

        return false;
    }

    private View? FindDeepestFocusableView (NavigationDirection direction, TabBehavior? behavior)
    {
        View [] indicies = GetFocusChain (direction, behavior);

        foreach (View v in indicies)
        {
            return v.FindDeepestFocusableView (direction, behavior);
        }

        return null;
    }

    #region HasFocus

    // Backs `HasFocus` and is the ultimate source of truth whether a View has focus or not.
    private bool _hasFocus;

    /// <summary>
    ///     Gets or sets whether this view has focus.
    /// </summary>
    /// <remarks>
    ///     <para>
    ///         See the View Navigation Deep Dive for more information: <see href="https://gui-cs.github.io/Terminal.GuiV2Docs/docs/navigation.html"/>
    ///     </para>
    ///     <para>
    ///         Only Views that are visible, enabled, and have <see cref="CanFocus"/> set to <see langword="true"/> are
    ///         focusable. If
    ///         these conditions are not met when this property is set to <see langword="true"/> <see cref="HasFocus"/> will
    ///         not change.
    ///     </para>
    ///     <para>
    ///         Setting this property causes the <see cref="OnHasFocusChanging"/> and <see cref="OnHasFocusChanged"/> virtual
    ///         methods (and <see cref="HasFocusChanging"/> and
    ///         <see cref="HasFocusChanged"/> events to be raised). If the event is cancelled, <see cref="HasFocus"/> will not
    ///         be changed.
    ///     </para>
    ///     <para>
    ///         Setting this property to <see langword="true"/> will recursively set <see cref="HasFocus"/> to
    ///         <see langword="true"/> for all SuperViews up the hierarchy.
    ///     </para>
    ///     <para>
    ///         Setting this property to <see langword="true"/> will cause the subview furthest down the hierarchy that is
    ///         focusable to also gain focus (as long as <see cref="TabStop"/>
    ///     </para>
    ///     <para>
    ///         Setting this property to <see langword="false"/> will cause <see cref="AdvanceFocus"/> to set
    ///         the focus on the next view to be focused.
    ///     </para>
    /// </remarks>
    public bool HasFocus
    {
        set
        {
            if (HasFocus == value)
            {
                return;
            }

            if (value)
            {
                // NOTE: If Application.Navigation is null, we pass null to FocusChanging. For unit tests.
                (bool focusSet, bool _) = SetHasFocusTrue (Application.Navigation?.GetFocused ());

                if (focusSet)
                {
                    // The change happened
                    // HasFocus is now true
                }
            }
            else
            {
                SetHasFocusFalse (null);

                if (_hasFocus)
                {
                    // force it.
                    _hasFocus = false;
                }
            }
        }
        get => _hasFocus;
    }

    /// <summary>
    ///     Causes this view to be focused. Calling this method has the same effect as setting <see cref="HasFocus"/> to
    ///     <see langword="true"/> but with the added benefit of returning a value indicating whether the focus was set.
    /// </summary>
    /// <remarks>
    ///     <para>
    ///         See the View Navigation Deep Dive for more information: <see href="https://gui-cs.github.io/Terminal.GuiV2Docs/docs/navigation.html"/>
    ///     </para>
    /// </remarks>
    public bool SetFocus ()
    {
        (bool focusSet, bool _) = SetHasFocusTrue (Application.Navigation?.GetFocused ());

        return focusSet;
    }

    /// <summary>
    ///     A cache of the subview that was focused when this view last lost focus. This is used by <see cref="RestoreFocus"/>.
    /// </summary>
    private View? _previouslyFocused;

    /// <summary>
    ///     INTERNAL: Called when focus is going to change to this view. This method is called by <see cref="SetFocus"/> and
    ///     other methods that
    ///     set or remove focus from a view.
    /// </summary>
    /// <param name="previousFocusedView">
    ///     The previously focused view. If <see langword="null"/> there is no previously focused
    ///     view.
    /// </param>
    /// <param name="traversingUp"></param>
    /// <returns><see langword="true"/> if <see cref="HasFocus"/> was changed to <see langword="true"/>.</returns>
    /// <exception cref="InvalidOperationException"></exception>
    private (bool focusSet, bool cancelled) SetHasFocusTrue (View? previousFocusedView, bool traversingUp = false)
    {
        Debug.Assert (IsInHierarchy (SuperView, this));

        // Pre-conditions
        if (_hasFocus)
        {
            return (false, false);
        }

        var thisAsAdornment = this as Adornment;
        View? superViewOrParent = thisAsAdornment?.Parent ?? SuperView;

        if (CanFocus && superViewOrParent is { CanFocus: false })
        {
            Debug.WriteLine ($@"WARNING: Attempt to FocusChanging where SuperView.CanFocus == false. {this}");

            return (false, false);
        }

        if (!CanBeVisible (this) || !Enabled)
        {
            return (false, false);
        }

        if (!CanFocus)
        {
            return (false, false);
        }

        bool previousValue = HasFocus;

        bool cancelled = NotifyFocusChanging (false, true, previousFocusedView, this);

        if (cancelled)
        {
            return (false, true);
        }

        // Make sure superviews up the superview hierarchy have focus.
        // Any of them may cancel gaining focus. In which case we need to back out.
        if (superViewOrParent is { HasFocus: false } sv)
        {
            (bool focusSet, bool svCancelled) = sv.SetHasFocusTrue (previousFocusedView, true);

            if (!focusSet)
            {
                return (false, svCancelled);
            }
        }

        if (_hasFocus)
        {
            // Something else beat us to the change (likely a FocusChanged handler).
            return (true, false);
        }

        // By setting _hasFocus to true we definitively change HasFocus for this view.

        // Get whatever peer has focus, if any
        View? focusedPeer = superViewOrParent?.Focused;

        _hasFocus = true;

        // Ensure that the peer loses focus
        focusedPeer?.SetHasFocusFalse (this, true);

        if (!traversingUp)
        {
            // Restore focus to the previously focused subview 
            if (!RestoreFocus ())
            {
                // Couldn't restore focus, so use Advance to navigate to the next focusable subview
                if (!AdvanceFocus (NavigationDirection.Forward, null))
                {
                    // Couldn't advance, so we're the most focused view in the application
                    Application.Navigation?.SetFocused (this);
                }
            }
        }

        if (previousFocusedView is { HasFocus: true } && GetFocusChain (NavigationDirection.Forward, TabStop).Contains (previousFocusedView))
        {
            previousFocusedView.SetHasFocusFalse (this);
        }

        _previouslyFocused = null;

        if (Arrangement.HasFlag (ViewArrangement.Overlapped))
        {
            SuperView?.MoveSubviewToEnd (this);
        }

        NotifyFocusChanged (HasFocus, previousFocusedView, this);

        SetNeedsDisplay ();

        // Post-conditions - prove correctness
        if (HasFocus == previousValue)
        {
            throw new InvalidOperationException ("NotifyFocusChanging was not cancelled and the HasFocus value did not change.");
        }

        return (true, false);
    }

    private bool NotifyFocusChanging (bool currentHasFocus, bool newHasFocus, View? currentFocused, View? newFocused)
    {
        // Call the virtual method
        if (OnHasFocusChanging (currentHasFocus, newHasFocus, currentFocused, newFocused))
        {
            // The event was cancelled
            return true;
        }

        var args = new HasFocusEventArgs (currentHasFocus, newHasFocus, currentFocused, newFocused);
        HasFocusChanging?.Invoke (this, args);

        if (args.Cancel)
        {
            // The event was cancelled
            return true;
        }

        return false;
    }

    /// <summary>
    ///     Invoked when <see cref="View.HasFocus"/> is about to change. This method is called before the
    ///     <see cref="HasFocusChanging"/> event is raised.
    /// </summary>
    /// <remarks>
    ///     <para>
    ///         Use <see cref="OnHasFocusChanged"/> to be notified after the focus has changed.
    ///     </para>
    /// </remarks>
    /// <param name="currentHasFocus">The current value of <see cref="View.HasFocus"/>.</param>
    /// <param name="newHasFocus">The value <see cref="View.HasFocus"/> will have if the focus change happens.</param>
    /// <param name="currentFocused">The view that is currently Focused. May be <see langword="null"/>.</param>
    /// <param name="newFocused">The view that will be focused. May be <see langword="null"/>.</param>
    /// <returns>
    ///     <see langword="true"/>, if the change to <see cref="View.HasFocus"/> is to be cancelled, <see langword="false"/>
    ///     otherwise.
    /// </returns>
    protected virtual bool OnHasFocusChanging (bool currentHasFocus, bool newHasFocus, View? currentFocused, View? newFocused) { return false; }

    /// <summary>
    ///     Raised when <see cref="View.HasFocus"/> is about to change.
    /// </summary>
    /// <remarks>
    ///     <para>
    ///         Cancel the event to prevent the focus from changing.
    ///     </para>
    ///     <para>
    ///         Use <see cref="HasFocusChanged"/> to be notified after the focus has changed.
    ///     </para>
    /// </remarks>
    public event EventHandler<HasFocusEventArgs>? HasFocusChanging;

    /// <summary>
    ///     Called when this view should stop being focused.
    /// </summary>
    /// <param name="newFocusedView">
    ///     The new focused view. If <see langword="null"/> it is not known which view will be
    ///     focused.
    /// </param>
    /// <param name="traversingDown">
    ///     Set to true to indicate method is being called recurively, traversing down the focus
    ///     chain.
    /// </param>
    /// <exception cref="InvalidOperationException"></exception>
    private void SetHasFocusFalse (View? newFocusedView, bool traversingDown = false)
    {
        // Pre-conditions
        if (!_hasFocus)
        {
            throw new InvalidOperationException ("SetHasFocusFalse should not be called if the view does not have focus.");
        }

        var thisAsAdornment = this as Adornment;
        View? superViewOrParent = thisAsAdornment?.Parent ?? SuperView;

        // If newFocusedVew is null, we need to find the view that should get focus, and SetFocus on it.
        if (!traversingDown && newFocusedView is null)
        {
            if (superViewOrParent?._previouslyFocused is { })
            {
                if (superViewOrParent._previouslyFocused != this)
                {
                    superViewOrParent?._previouslyFocused?.SetFocus ();

                    // The above will cause SetHasFocusFalse, so we can return
                    return;
                }
            }

            if (superViewOrParent is { })
            {
                if (superViewOrParent.AdvanceFocus (NavigationDirection.Forward, TabStop))
                {
                    // The above will cause SetHasFocusFalse, so we can return
                    return;
                }

                newFocusedView = superViewOrParent;
            }

            if (Application.Navigation is { } && Application.Top is { })
            {
                // Temporarily ensure this view can't get focus
                bool prevCanFocus = _canFocus;
                _canFocus = false;
                bool restoredFocus = Application.Top!.RestoreFocus ();
                _canFocus = prevCanFocus;

                if (restoredFocus)
                {
                    // The above caused SetHasFocusFalse, so we can return
                    return;
                }
            }

            // No other focusable view to be found. Just "leave" us...
        }


        // Before we can leave focus, we need to make sure that all views down the subview-hierarchy have left focus.
        View? mostFocused = MostFocused;

        if (mostFocused is { } && (newFocusedView is null || mostFocused != newFocusedView))
        {
            // Start at the bottom and work our way up to us
            View? bottom = mostFocused;

            while (bottom is { } && bottom != this)
            {
                if (bottom.HasFocus)
                {
                    bottom.SetHasFocusFalse (newFocusedView, true);

                    Debug.Assert (_hasFocus);
                }

                bottom = bottom.SuperView;
            }

            if (bottom == this && bottom.SuperView is Adornment a)
            {
                //a.SetHasFocusFalse (newFocusedView, true);

                Debug.Assert (_hasFocus);
            }

            Debug.Assert (_hasFocus);

        }

        if (superViewOrParent is { })
        {
            superViewOrParent._previouslyFocused = this;
        }

        bool previousValue = HasFocus;

        // Note, can't be cancelled.
        NotifyFocusChanging (HasFocus, !HasFocus, newFocusedView, this);

        // Get whatever peer has focus, if any so we can update our superview's _previouslyMostFocused
        View? focusedPeer = superViewOrParent?.Focused;

        // Set HasFocus false
        _hasFocus = false;

        if (Application.Navigation is { })
        {
            View? appFocused = Application.Navigation.GetFocused ();

            if (appFocused is { } || appFocused == this)
            {
<<<<<<< HEAD
                Application.Navigation.SetFocused (newFocusedView ?? superViewOrParent);
=======
                Application.Navigation.SetFocused (newFocusedView ?? superViewOrParent ?? Application.Popover);
>>>>>>> 7346afbb
            }
        }

        NotifyFocusChanged (HasFocus, this, newFocusedView);

        if (_hasFocus)
        {
            // Notify caused HasFocus to change to true.
            return;
        }

        // Post-conditions - prove correctness
        if (HasFocus == previousValue)
        {
            throw new InvalidOperationException ("SetHasFocusFalse and the HasFocus value did not change.");
        }

        SetNeedsDisplay ();
    }

    private void NotifyFocusChanged (bool newHasFocus, View? previousFocusedView, View? focusedVew)
    {
        // Call the virtual method
        OnHasFocusChanged (newHasFocus, previousFocusedView, focusedVew);

        // Raise the event
        var args = new HasFocusEventArgs (newHasFocus, newHasFocus, previousFocusedView, focusedVew);
        HasFocusChanged?.Invoke (this, args);
    }

    /// <summary>
    ///     Invoked after <see cref="HasFocus"/> has changed. This method is called before the <see cref="HasFocusChanged"/>
    ///     event is raised.
    /// </summary>
    /// <remarks>
    ///     <para>
    ///         This event cannot be cancelled.
    ///     </para>
    /// </remarks>
    /// <param name="newHasFocus">The new value of <see cref="View.HasFocus"/>.</param>
    /// <param name="previousFocusedView"></param>
    /// <param name="focusedVew">The view that is now focused. May be <see langword="null"/></param>
    protected virtual void OnHasFocusChanged (bool newHasFocus, View? previousFocusedView, View? focusedVew) { }

    /// <summary>Raised after <see cref="HasFocus"/> has changed.</summary>
    /// <remarks>
    ///     <para>
    ///         This event cannot be cancelled.
    ///     </para>
    /// </remarks>
    public event EventHandler<HasFocusEventArgs>? HasFocusChanged;

    #endregion HasFocus

    #region Tab/Focus Handling

    /// <summary>
    ///     Gets the subviews and Adornments of this view that are scoped to the specified behavior and direction. If behavior is null, all focusable subviews and
    ///     Adornments are returned.
    /// </summary>
    /// <param name="direction"></param>
    /// <param name="behavior"></param>
    /// <returns></returns>
    internal View [] GetFocusChain (NavigationDirection direction, TabBehavior? behavior)
    {
        IEnumerable<View>? filteredSubviews;

        if (behavior.HasValue)
        {
            filteredSubviews = _subviews?.Where (v => v.TabStop == behavior && v is { CanFocus: true, Visible: true, Enabled: true });
        }
        else
        {
            filteredSubviews = _subviews?.Where (v => v is { CanFocus: true, Visible: true, Enabled: true });
        }


        // How about in Adornments? 
        if (Padding is { CanFocus: true, Visible: true, Enabled: true } && Padding.TabStop == behavior)
        {
            filteredSubviews = filteredSubviews?.Append (Padding);
        }

        if (Border is { CanFocus: true, Visible: true, Enabled: true } && Border.TabStop == behavior)
        {
            filteredSubviews = filteredSubviews?.Append (Border);
        }

        if (Margin is { CanFocus: true, Visible: true, Enabled: true } && Margin.TabStop == behavior)
        {
            filteredSubviews = filteredSubviews?.Append (Margin);
        }

        if (direction == NavigationDirection.Backward)
        {
            filteredSubviews = filteredSubviews?.Reverse ();
        }

        return filteredSubviews?.ToArray () ?? Array.Empty<View> ();
    }

    private TabBehavior? _tabStop;

    /// <summary>
    ///     Gets or sets the behavior of <see cref="AdvanceFocus"/> for keyboard navigation.
    /// </summary>
    /// <remarks>
    /// <remarks>
    ///     <para>
    ///         See the View Navigation Deep Dive for more information: <see href="https://gui-cs.github.io/Terminal.GuiV2Docs/docs/navigation.html"/>
    ///     </para>
    /// </remarks>    ///     <para>
    ///         If <see langword="null"/> the tab stop has not been set and setting <see cref="CanFocus"/> to true will set it
    ///         to
    ///         <see cref="TabBehavior.TabStop"/>.
    ///     </para>
    ///     <para>
    ///         TabStop is independent of <see cref="CanFocus"/>. If <see cref="CanFocus"/> is <see langword="false"/>, the
    ///         view will not gain
    ///         focus even if this property is set and vice versa.
    ///     </para>
    ///     <para>
    ///         The default <see cref="TabBehavior.TabStop"/> keys are <see cref="Application.NextTabKey"/> (<c>Key.Tab</c>)
    ///         and <see cref="Application.PrevTabKey"/> (<c>Key>Tab.WithShift</c>).
    ///     </para>
    ///     <para>
    ///         The default <see cref="TabBehavior.TabGroup"/> keys are <see cref="Application.NextTabGroupKey"/> (
    ///         <c>Key.F6</c>) and <see cref="Application.PrevTabGroupKey"/> (<c>Key>Key.F6.WithShift</c>).
    ///     </para>
    /// </remarks>
    public TabBehavior? TabStop
    {
        get => _tabStop;
        set
        {
            if (_tabStop is { } && _tabStop == value)
            {
                return;
            }

            _tabStop = value;
        }
    }

    #endregion Tab/Focus Handling
}<|MERGE_RESOLUTION|>--- conflicted
+++ resolved
@@ -697,11 +697,7 @@
 
             if (appFocused is { } || appFocused == this)
             {
-<<<<<<< HEAD
-                Application.Navigation.SetFocused (newFocusedView ?? superViewOrParent);
-=======
                 Application.Navigation.SetFocused (newFocusedView ?? superViewOrParent ?? Application.Popover);
->>>>>>> 7346afbb
             }
         }
 
