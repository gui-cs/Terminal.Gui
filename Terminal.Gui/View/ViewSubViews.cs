﻿namespace Terminal.Gui;

public partial class View
{
    private static readonly IList<View> _empty = new List<View> (0).AsReadOnly ();
<<<<<<< HEAD

    internal bool _addingView;

    private List<View> _subviews; // This is null, and allocated on demand.

    private View _superView;

    /// <summary>
    ///     Indicates whether the view was added to <see cref="SuperView"/>.
    /// </summary>
    public bool IsAdded { get; private set; }

    /// <summary>
    ///     Returns a value indicating if this View is currently on Top (Active)
    /// </summary>
    public bool IsCurrentTop => Application.Current == this;

    /// <summary>
    ///     This returns a list of the subviews contained by this view.
    /// </summary>
    /// <value>The subviews.</value>
    public IList<View> Subviews => _subviews?.AsReadOnly () ?? _empty;

    /// <summary>
    ///     Returns the container for this view, or null if this view has not been added to a container.
    /// </summary>
=======
    internal bool _addingView;
    private List<View> _subviews; // This is null, and allocated on demand.
    private View _superView;

    /// <summary>Indicates whether the view was added to <see cref="SuperView"/>.</summary>
    public bool IsAdded { get; private set; }

    /// <summary>Returns a value indicating if this View is currently on Top (Active)</summary>
    public bool IsCurrentTop => Application.Current == this;

    /// <summary>This returns a list of the subviews contained by this view.</summary>
    /// <value>The subviews.</value>
    public IList<View> Subviews => _subviews?.AsReadOnly () ?? _empty;

    /// <summary>Returns the container for this view, or null if this view has not been added to a container.</summary>
>>>>>>> c94c0567
    /// <value>The super view.</value>
    public virtual View SuperView
    {
        get => _superView;
        set => throw new NotImplementedException ();
    }

    // Internally, we use InternalSubviews rather than subviews, as we do not expect us
    // to make the same mistakes our users make when they poke at the Subviews.
    internal IList<View> InternalSubviews => _subviews ?? _empty;

<<<<<<< HEAD
    /// <summary>
    ///     Adds a subview (child) to this view.
    /// </summary>
    /// <remarks>
    ///     The Views that have been added to this view can be retrieved via the <see cref="Subviews"/> property.
    ///     See also <seealso cref="Remove(View)"/> <seealso cref="RemoveAll"/>
=======
    /// <summary>Adds a subview (child) to this view.</summary>
    /// <remarks>
    ///     The Views that have been added to this view can be retrieved via the <see cref="Subviews"/> property. See also
    ///     <seealso cref="Remove(View)"/> <seealso cref="RemoveAll"/>
>>>>>>> c94c0567
    /// </remarks>
    public virtual void Add (View view)
    {
        if (view == null)
        {
            return;
        }

        if (_subviews == null)
        {
            _subviews = new List<View> ();
        }

        if (_tabIndexes == null)
        {
            _tabIndexes = new List<View> ();
        }

        _subviews.Add (view);
        _tabIndexes.Add (view);
        view._superView = this;

        if (view.CanFocus)
        {
            _addingView = true;

            if (SuperView?.CanFocus == false)
            {
                SuperView._addingView = true;
                SuperView.CanFocus = true;
                SuperView._addingView = false;
            }

            CanFocus = true;
            view._tabIndex = _tabIndexes.IndexOf (view);
            _addingView = false;
        }

        if (view.Enabled && !Enabled)
        {
            view._oldEnabled = true;
            view.Enabled = false;
        }

        OnAdded (new SuperViewChangedEventArgs (this, view));

        if (IsInitialized && !view.IsInitialized)
        {
            view.BeginInit ();
            view.EndInit ();
        }

<<<<<<< HEAD
        CheckDimAuto ();
=======
>>>>>>> c94c0567
        SetNeedsLayout ();
        SetNeedsDisplay ();
    }

<<<<<<< HEAD
    /// <summary>
    ///     Adds the specified views (children) to the view.
    /// </summary>
    /// <param name="views">Array of one or more views (can be optional parameter).</param>
    /// <remarks>
    ///     The Views that have been added to this view can be retrieved via the <see cref="Subviews"/> property.
    ///     See also <seealso cref="Remove(View)"/> <seealso cref="RemoveAll"/>
=======
    /// <summary>Adds the specified views (children) to the view.</summary>
    /// <param name="views">Array of one or more views (can be optional parameter).</param>
    /// <remarks>
    ///     The Views that have been added to this view can be retrieved via the <see cref="Subviews"/> property. See also
    ///     <seealso cref="Remove(View)"/> <seealso cref="RemoveAll"/>
>>>>>>> c94c0567
    /// </remarks>
    public void Add (params View [] views)
    {
        if (views == null)
        {
            return;
        }

        foreach (View view in views)
        {
            Add (view);
        }
    }

<<<<<<< HEAD
    /// <summary>
    ///     Event fired when this view is added to another.
    /// </summary>
    public event EventHandler<SuperViewChangedEventArgs> Added;

    /// <summary>
    ///     Moves the subview backwards in the hierarchy, only one step
    /// </summary>
    /// <param name="subview">The subview to send backwards</param>
    /// <remarks>
    ///     If you want to send the view all the way to the back use SendSubviewToBack.
    /// </remarks>
=======
    /// <summary>Event fired when this view is added to another.</summary>
    public event EventHandler<SuperViewChangedEventArgs> Added;

    /// <summary>Moves the subview backwards in the hierarchy, only one step</summary>
    /// <param name="subview">The subview to send backwards</param>
    /// <remarks>If you want to send the view all the way to the back use SendSubviewToBack.</remarks>
>>>>>>> c94c0567
    public void BringSubviewForward (View subview)
    {
        PerformActionForSubview (
                                 subview,
                                 x =>
                                 {
                                     int idx = _subviews.IndexOf (x);

                                     if (idx + 1 < _subviews.Count)
                                     {
                                         _subviews.Remove (x);
                                         _subviews.Insert (idx + 1, x);
                                     }
<<<<<<< HEAD
                                 });
    }

    /// <summary>
    ///     Brings the specified subview to the front so it is drawn on top of any other views.
    /// </summary>
    /// <param name="subview">The subview to send to the front</param>
    /// <remarks>
    ///     <seealso cref="SendSubviewToBack"/>.
    /// </remarks>
=======
                                 }
                                );
    }

    /// <summary>Brings the specified subview to the front so it is drawn on top of any other views.</summary>
    /// <param name="subview">The subview to send to the front</param>
    /// <remarks><seealso cref="SendSubviewToBack"/>.</remarks>
>>>>>>> c94c0567
    public void BringSubviewToFront (View subview)
    {
        PerformActionForSubview (
                                 subview,
                                 x =>
                                 {
                                     _subviews.Remove (x);
                                     _subviews.Add (x);
<<<<<<< HEAD
                                 });
    }

    /// <summary>
    ///     Get the top superview of a given <see cref="View"/>.
    /// </summary>
=======
                                 }
                                );
    }

    /// <summary>Get the top superview of a given <see cref="View"/>.</summary>
>>>>>>> c94c0567
    /// <returns>The superview view.</returns>
    public View GetTopSuperView (View view = null, View superview = null)
    {
        View top = superview ?? Application.Top;

        for (View v = view?.SuperView ?? this?.SuperView; v != null; v = v.SuperView)
        {
            top = v;

            if (top == superview)
            {
                break;
            }
        }

        return top;
    }

<<<<<<< HEAD
    /// <summary>
    ///     Method invoked when a subview is being added to this view.
    /// </summary>
=======
    /// <summary>Method invoked when a subview is being added to this view.</summary>
>>>>>>> c94c0567
    /// <param name="e">Event where <see cref="ViewEventArgs.View"/> is the subview being added.</param>
    public virtual void OnAdded (SuperViewChangedEventArgs e)
    {
        View view = e.Child;
        view.IsAdded = true;
        view.OnResizeNeeded ();
        view.Added?.Invoke (this, e);
    }

<<<<<<< HEAD
    /// <summary>
    ///     Method invoked when a subview is being removed from this view.
    /// </summary>
=======
    /// <summary>Method invoked when a subview is being removed from this view.</summary>
>>>>>>> c94c0567
    /// <param name="e">Event args describing the subview being removed.</param>
    public virtual void OnRemoved (SuperViewChangedEventArgs e)
    {
        View view = e.Child;
        view.IsAdded = false;
        view.Removed?.Invoke (this, e);
    }

<<<<<<< HEAD
    /// <summary>
    ///     Removes a subview added via <see cref="Add(View)"/> or <see cref="Add(View[])"/> from this View.
    /// </summary>
    /// <remarks>
    /// </remarks>
=======
    /// <summary>Removes a subview added via <see cref="Add(View)"/> or <see cref="Add(View[])"/> from this View.</summary>
    /// <remarks></remarks>
>>>>>>> c94c0567
    public virtual void Remove (View view)
    {
        if (view == null || _subviews == null)
        {
            return;
        }

        Rect touched = view.Frame;
        _subviews.Remove (view);
        _tabIndexes.Remove (view);
        view._superView = null;
        view._tabIndex = -1;
        SetNeedsLayout ();
        SetNeedsDisplay ();

        foreach (View v in _subviews)
        {
            if (v.Frame.IntersectsWith (touched))
            {
                view.SetNeedsDisplay ();
            }
        }

        OnRemoved (new SuperViewChangedEventArgs (this, view));

        if (Focused == view)
        {
            Focused = null;
        }
    }

<<<<<<< HEAD
    /// <summary>
    ///     Removes all subviews (children) added via <see cref="Add(View)"/> or <see cref="Add(View[])"/> from this View.
    /// </summary>
=======
    /// <summary>Removes all subviews (children) added via <see cref="Add(View)"/> or <see cref="Add(View[])"/> from this View.</summary>
>>>>>>> c94c0567
    public virtual void RemoveAll ()
    {
        if (_subviews == null)
        {
            return;
        }

        while (_subviews.Count > 0)
        {
            Remove (_subviews [0]);
        }
    }

<<<<<<< HEAD
    /// <summary>
    ///     Event fired when this view is removed from another.
    /// </summary>
    public event EventHandler<SuperViewChangedEventArgs> Removed;

    /// <summary>
    ///     Moves the subview backwards in the hierarchy, only one step
    /// </summary>
    /// <param name="subview">The subview to send backwards</param>
    /// <remarks>
    ///     If you want to send the view all the way to the back use SendSubviewToBack.
    /// </remarks>
=======
    /// <summary>Event fired when this view is removed from another.</summary>
    public event EventHandler<SuperViewChangedEventArgs> Removed;

    /// <summary>Moves the subview backwards in the hierarchy, only one step</summary>
    /// <param name="subview">The subview to send backwards</param>
    /// <remarks>If you want to send the view all the way to the back use SendSubviewToBack.</remarks>
>>>>>>> c94c0567
    public void SendSubviewBackwards (View subview)
    {
        PerformActionForSubview (
                                 subview,
                                 x =>
                                 {
                                     int idx = _subviews.IndexOf (x);

                                     if (idx > 0)
                                     {
                                         _subviews.Remove (x);
                                         _subviews.Insert (idx - 1, x);
                                     }
<<<<<<< HEAD
                                 });
    }

    /// <summary>
    ///     Sends the specified subview to the front so it is the first view drawn
    /// </summary>
    /// <param name="subview">The subview to send to the front</param>
    /// <remarks>
    ///     <seealso cref="BringSubviewToFront(View)"/>.
    /// </remarks>
=======
                                 }
                                );
    }

    /// <summary>Sends the specified subview to the front so it is the first view drawn</summary>
    /// <param name="subview">The subview to send to the front</param>
    /// <remarks><seealso cref="BringSubviewToFront(View)"/>.</remarks>
>>>>>>> c94c0567
    public void SendSubviewToBack (View subview)
    {
        PerformActionForSubview (
                                 subview,
                                 x =>
                                 {
                                     _subviews.Remove (x);
                                     _subviews.Insert (0, subview);
<<<<<<< HEAD
                                 });
=======
                                 }
                                );
>>>>>>> c94c0567
    }

    private void PerformActionForSubview (View subview, Action<View> action)
    {
        if (_subviews.Contains (subview))
        {
            action (subview);
        }

        SetNeedsDisplay ();
        subview.SetNeedsDisplay ();
    }

    #region Focus

<<<<<<< HEAD
    internal enum Direction
    {
        Forward,
        Backward
    }

    /// <summary>
    ///     Event fired when the view gets focus.
    /// </summary>
    public event EventHandler<FocusEventArgs> Enter;

    /// <summary>
    ///     Event fired when the view looses focus.
    /// </summary>
    public event EventHandler<FocusEventArgs> Leave;

    private Direction _focusDirection;

    internal Direction FocusDirection
=======
    /// <summary>Exposed as `internal` for unit tests. Indicates focus navigation direction.</summary>
    internal enum NavigationDirection
    {
        /// <summary>Navigate forward.</summary>
        Forward,

        /// <summary>Navigate backwards.</summary>
        Backward
    }

    /// <summary>Event fired when the view gets focus.</summary>
    public event EventHandler<FocusEventArgs> Enter;

    /// <summary>Event fired when the view looses focus.</summary>
    public event EventHandler<FocusEventArgs> Leave;

    private NavigationDirection _focusDirection;

    internal NavigationDirection FocusDirection
>>>>>>> c94c0567
    {
        get => SuperView?.FocusDirection ?? _focusDirection;
        set
        {
            if (SuperView != null)
            {
                SuperView.FocusDirection = value;
            }
            else
            {
                _focusDirection = value;
            }
        }
    }

    // BUGBUG: v2 - Seems weird that this is in View and not Responder.
    private bool _hasFocus;

    /// <inheritdoc/>
    public override bool HasFocus => _hasFocus;

    private void SetHasFocus (bool value, View view, bool force = false)
    {
        if (_hasFocus != value || force)
        {
            _hasFocus = value;

            if (value)
            {
                OnEnter (view);
            }
            else
            {
                OnLeave (view);
            }

            SetNeedsDisplay ();
        }

        // Remove focus down the chain of subviews if focus is removed
        if (!value && Focused != null)
        {
            View f = Focused;
            f.OnLeave (view);
            f.SetHasFocus (false, view);
            Focused = null;
        }
    }

<<<<<<< HEAD
    /// <summary>
    ///     Event fired when the <see cref="CanFocus"/> value is being changed.
    /// </summary>
=======
    /// <summary>Event fired when the <see cref="CanFocus"/> value is being changed.</summary>
>>>>>>> c94c0567
    public event EventHandler CanFocusChanged;

    /// <inheritdoc/>
    public override void OnCanFocusChanged () { CanFocusChanged?.Invoke (this, EventArgs.Empty); }

    private bool _oldCanFocus;

    /// <inheritdoc/>
    public override bool CanFocus
    {
        get => base.CanFocus;
        set
        {
            if (!_addingView && IsInitialized && SuperView?.CanFocus == false && value)
            {
                throw new InvalidOperationException ("Cannot set CanFocus to true if the SuperView CanFocus is false!");
            }

            if (base.CanFocus != value)
            {
                base.CanFocus = value;

                switch (value)
                {
                    case false when _tabIndex > -1:
                        TabIndex = -1;

                        break;
                    case true when SuperView?.CanFocus == false && _addingView:
                        SuperView.CanFocus = true;

                        break;
                }

                if (value && _tabIndex == -1)
                {
                    TabIndex = SuperView != null ? SuperView._tabIndexes.IndexOf (this) : -1;
                }

                TabStop = value;

                if (!value && SuperView?.Focused == this)
                {
                    SuperView.Focused = null;
                }

                if (!value && HasFocus)
                {
                    SetHasFocus (false, this);
                    SuperView?.EnsureFocus ();

                    if (SuperView != null && SuperView.Focused == null)
                    {
                        SuperView.FocusNext ();

                        if (SuperView.Focused == null && Application.Current != null)
                        {
                            Application.Current.FocusNext ();
                        }

                        Application.BringOverlappedTopToFront ();
                    }
                }

                if (_subviews != null && IsInitialized)
                {
                    foreach (View view in _subviews)
                    {
                        if (view.CanFocus != value)
                        {
                            if (!value)
                            {
                                view._oldCanFocus = view.CanFocus;
                                view._oldTabIndex = view._tabIndex;
                                view.CanFocus = false;
                                view._tabIndex = -1;
                            }
                            else
                            {
                                if (_addingView)
                                {
                                    view._addingView = true;
                                }

                                view.CanFocus = view._oldCanFocus;
                                view._tabIndex = view._oldTabIndex;
                                view._addingView = false;
                            }
                        }
                    }
                }

                OnCanFocusChanged ();
                SetNeedsDisplay ();
            }
        }
    }

    /// <inheritdoc/>
    public override bool OnEnter (View view)
    {
        var args = new FocusEventArgs (view);
        Enter?.Invoke (this, args);

        if (args.Handled)
        {
            return true;
        }

        if (base.OnEnter (view))
        {
            return true;
        }

        return false;
    }

    /// <inheritdoc/>
    public override bool OnLeave (View view)
    {
        var args = new FocusEventArgs (view);
        Leave?.Invoke (this, args);

        if (args.Handled)
        {
            return true;
        }

        if (base.OnLeave (view))
        {
            return true;
        }

        Driver?.SetCursorVisibility (CursorVisibility.Invisible);

        return false;
    }

<<<<<<< HEAD
    /// <summary>
    ///     Returns the currently focused view inside this view, or null if nothing is focused.
    /// </summary>
    /// <value>The focused.</value>
    public View Focused { get; private set; }

    /// <summary>
    ///     Returns the most focused view in the chain of subviews (the leaf view that has the focus).
    /// </summary>
=======
    /// <summary>Returns the currently focused view inside this view, or null if nothing is focused.</summary>
    /// <value>The focused.</value>
    public View Focused { get; private set; }

    /// <summary>Returns the most focused view in the chain of subviews (the leaf view that has the focus).</summary>
>>>>>>> c94c0567
    /// <value>The most focused View.</value>
    public View MostFocused
    {
        get
        {
            if (Focused == null)
            {
                return null;
            }

            View most = Focused.MostFocused;

            if (most != null)
            {
                return most;
            }

            return Focused;
        }
    }

<<<<<<< HEAD
    /// <summary>
    ///     Causes the specified subview to have focus.
    /// </summary>
=======
    /// <summary>Causes the specified subview to have focus.</summary>
>>>>>>> c94c0567
    /// <param name="view">View.</param>
    private void SetFocus (View view)
    {
        if (view == null)
        {
            return;
        }

        //Console.WriteLine ($"Request to focus {view}");
        if (!view.CanFocus || !view.Visible || !view.Enabled)
        {
            return;
        }

        if (Focused?._hasFocus == true && Focused == view)
        {
            return;
        }

        if ((Focused?._hasFocus == true && Focused?.SuperView == view) || view == this)
        {
            if (!view._hasFocus)
            {
                view._hasFocus = true;
            }

            return;
        }

        // Make sure that this view is a subview
        View c;

        for (c = view._superView; c != null; c = c._superView)
        {
            if (c == this)
            {
                break;
            }
        }

        if (c == null)
        {
            throw new ArgumentException ("the specified view is not part of the hierarchy of this view");
        }

        if (Focused != null)
        {
            Focused.SetHasFocus (false, view);
        }

        View f = Focused;
        Focused = view;
        Focused.SetHasFocus (true, f);
        Focused.EnsureFocus ();

        // Send focus upwards
        if (SuperView != null)
        {
            SuperView.SetFocus (this);
        }
        else
        {
            SetFocus (this);
        }
    }

<<<<<<< HEAD
    /// <summary>
    ///     Causes the specified view and the entire parent hierarchy to have the focused order updated.
    /// </summary>
=======
    /// <summary>Causes the specified view and the entire parent hierarchy to have the focused order updated.</summary>
>>>>>>> c94c0567
    public void SetFocus ()
    {
        if (!CanBeVisible (this) || !Enabled)
        {
            if (HasFocus)
            {
                SetHasFocus (false, this);
            }

            return;
        }

        if (SuperView != null)
        {
            SuperView.SetFocus (this);
        }
        else
        {
            SetFocus (this);
        }
    }

    /// <summary>
<<<<<<< HEAD
    ///     Finds the first view in the hierarchy that wants to get the focus if nothing is currently focused, otherwise, does
    ///     nothing.
=======
    ///     Finds the first view in the hierarchy that wants to get the focus if nothing is currently focused, otherwise,
    ///     does nothing.
>>>>>>> c94c0567
    /// </summary>
    public void EnsureFocus ()
    {
        if (Focused == null && _subviews?.Count > 0)
        {
<<<<<<< HEAD
            if (FocusDirection == Direction.Forward)
=======
            if (FocusDirection == NavigationDirection.Forward)
>>>>>>> c94c0567
            {
                FocusFirst ();
            }
            else
            {
                FocusLast ();
            }
        }
    }

<<<<<<< HEAD
    /// <summary>
    ///     Focuses the first focusable subview if one exists.
    /// </summary>
=======
    /// <summary>Focuses the first focusable subview if one exists.</summary>
>>>>>>> c94c0567
    public void FocusFirst ()
    {
        if (!CanBeVisible (this))
        {
            return;
        }

        if (_tabIndexes == null)
        {
            SuperView?.SetFocus (this);

            return;
        }

        foreach (View view in _tabIndexes)
        {
            if (view.CanFocus && view._tabStop && view.Visible && view.Enabled)
            {
                SetFocus (view);

                return;
            }
        }
    }

<<<<<<< HEAD
    /// <summary>
    ///     Focuses the last focusable subview if one exists.
    /// </summary>
=======
    /// <summary>Focuses the last focusable subview if one exists.</summary>
>>>>>>> c94c0567
    public void FocusLast ()
    {
        if (!CanBeVisible (this))
        {
            return;
        }

        if (_tabIndexes == null)
        {
            SuperView?.SetFocus (this);

            return;
        }

        for (int i = _tabIndexes.Count; i > 0;)
        {
            i--;

            View v = _tabIndexes [i];

            if (v.CanFocus && v._tabStop && v.Visible && v.Enabled)
            {
                SetFocus (v);

                return;
            }
        }
    }

<<<<<<< HEAD
    /// <summary>
    ///     Focuses the previous view.
    /// </summary>
=======
    /// <summary>Focuses the previous view.</summary>
>>>>>>> c94c0567
    /// <returns><see langword="true"/> if previous was focused, <see langword="false"/> otherwise.</returns>
    public bool FocusPrev ()
    {
        if (!CanBeVisible (this))
        {
            return false;
        }

<<<<<<< HEAD
        FocusDirection = Direction.Backward;
=======
        FocusDirection = NavigationDirection.Backward;
>>>>>>> c94c0567

        if (_tabIndexes == null || _tabIndexes.Count == 0)
        {
            return false;
        }

        if (Focused == null)
        {
            FocusLast ();

            return Focused != null;
        }

        int focusedIdx = -1;

        for (int i = _tabIndexes.Count; i > 0;)
        {
            i--;
            View w = _tabIndexes [i];

            if (w.HasFocus)
            {
                if (w.FocusPrev ())
                {
                    return true;
                }

                focusedIdx = i;

                continue;
            }

            if (w.CanFocus && focusedIdx != -1 && w._tabStop && w.Visible && w.Enabled)
            {
                Focused.SetHasFocus (false, w);

                if (w.CanFocus && w._tabStop && w.Visible && w.Enabled)
                {
                    w.FocusLast ();
                }

                SetFocus (w);

                return true;
            }
        }

        if (Focused != null)
        {
            Focused.SetHasFocus (false, this);
            Focused = null;
        }

        return false;
    }

<<<<<<< HEAD
    /// <summary>
    ///     Focuses the next view.
    /// </summary>
=======
    /// <summary>Focuses the next view.</summary>
>>>>>>> c94c0567
    /// <returns><see langword="true"/> if next was focused, <see langword="false"/> otherwise.</returns>
    public bool FocusNext ()
    {
        if (!CanBeVisible (this))
        {
            return false;
        }

<<<<<<< HEAD
        FocusDirection = Direction.Forward;
=======
        FocusDirection = NavigationDirection.Forward;
>>>>>>> c94c0567

        if (_tabIndexes == null || _tabIndexes.Count == 0)
        {
            return false;
        }

        if (Focused == null)
        {
            FocusFirst ();

            return Focused != null;
        }

        int focusedIdx = -1;

        for (var i = 0; i < _tabIndexes.Count; i++)
        {
            View w = _tabIndexes [i];

            if (w.HasFocus)
            {
                if (w.FocusNext ())
                {
                    return true;
                }

                focusedIdx = i;

                continue;
            }

            if (w.CanFocus && focusedIdx != -1 && w._tabStop && w.Visible && w.Enabled)
            {
                Focused.SetHasFocus (false, w);

                if (w.CanFocus && w._tabStop && w.Visible && w.Enabled)
                {
                    w.FocusFirst ();
                }

                SetFocus (w);

                return true;
            }
        }

        if (Focused != null)
        {
            Focused.SetHasFocus (false, this);
            Focused = null;
        }

        return false;
    }

    private View GetMostFocused (View view)
    {
        if (view == null)
        {
            return null;
        }

        return view.Focused != null ? GetMostFocused (view.Focused) : view;
    }

<<<<<<< HEAD
    /// <summary>
    ///     Positions the cursor in the right position based on the currently focused view in the chain.
    /// </summary>
=======
    /// <summary>Positions the cursor in the right position based on the currently focused view in the chain.</summary>
>>>>>>> c94c0567
    /// Views that are focusable should override
    /// <see cref="PositionCursor"/>
    /// to ensure
    /// the cursor is placed in a location that makes sense. Unix terminals do not have
    /// a way of hiding the cursor, so it can be distracting to have the cursor left at
    /// the last focused view. Views should make sure that they place the cursor
    /// in a visually sensible place.
    public virtual void PositionCursor ()
    {
        if (!CanBeVisible (this) || !Enabled)
        {
            return;
        }

        // BUGBUG: v2 - This needs to support children of Frames too

        if (Focused == null && SuperView != null)
        {
            SuperView.EnsureFocus ();
        }
<<<<<<< HEAD
        else if (Focused?.Visible == true && Focused?.Enabled == true && Focused?.Frame.Width > 0 && Focused.Frame.Height > 0)
=======
        else if (Focused?.Visible == true
                 && Focused?.Enabled == true
                 && Focused?.Frame.Width > 0
                 && Focused.Frame.Height > 0)
>>>>>>> c94c0567
        {
            Focused.PositionCursor ();
        }
        else if (Focused?.Visible == true && Focused?.Enabled == false)
        {
            Focused = null;
        }
        else if (CanFocus && HasFocus && Visible && Frame.Width > 0 && Frame.Height > 0)
        {
            Move (TextFormatter.HotKeyPos == -1 ? 0 : TextFormatter.CursorPosition, 0);
        }
        else
        {
            Move (_frame.X, _frame.Y);
        }
    }

    #endregion Focus
}<|MERGE_RESOLUTION|>--- conflicted
+++ resolved
@@ -3,34 +3,6 @@
 public partial class View
 {
     private static readonly IList<View> _empty = new List<View> (0).AsReadOnly ();
-<<<<<<< HEAD
-
-    internal bool _addingView;
-
-    private List<View> _subviews; // This is null, and allocated on demand.
-
-    private View _superView;
-
-    /// <summary>
-    ///     Indicates whether the view was added to <see cref="SuperView"/>.
-    /// </summary>
-    public bool IsAdded { get; private set; }
-
-    /// <summary>
-    ///     Returns a value indicating if this View is currently on Top (Active)
-    /// </summary>
-    public bool IsCurrentTop => Application.Current == this;
-
-    /// <summary>
-    ///     This returns a list of the subviews contained by this view.
-    /// </summary>
-    /// <value>The subviews.</value>
-    public IList<View> Subviews => _subviews?.AsReadOnly () ?? _empty;
-
-    /// <summary>
-    ///     Returns the container for this view, or null if this view has not been added to a container.
-    /// </summary>
-=======
     internal bool _addingView;
     private List<View> _subviews; // This is null, and allocated on demand.
     private View _superView;
@@ -46,7 +18,6 @@
     public IList<View> Subviews => _subviews?.AsReadOnly () ?? _empty;
 
     /// <summary>Returns the container for this view, or null if this view has not been added to a container.</summary>
->>>>>>> c94c0567
     /// <value>The super view.</value>
     public virtual View SuperView
     {
@@ -58,19 +29,10 @@
     // to make the same mistakes our users make when they poke at the Subviews.
     internal IList<View> InternalSubviews => _subviews ?? _empty;
 
-<<<<<<< HEAD
-    /// <summary>
-    ///     Adds a subview (child) to this view.
-    /// </summary>
-    /// <remarks>
-    ///     The Views that have been added to this view can be retrieved via the <see cref="Subviews"/> property.
-    ///     See also <seealso cref="Remove(View)"/> <seealso cref="RemoveAll"/>
-=======
     /// <summary>Adds a subview (child) to this view.</summary>
     /// <remarks>
     ///     The Views that have been added to this view can be retrieved via the <see cref="Subviews"/> property. See also
     ///     <seealso cref="Remove(View)"/> <seealso cref="RemoveAll"/>
->>>>>>> c94c0567
     /// </remarks>
     public virtual void Add (View view)
     {
@@ -123,29 +85,16 @@
             view.EndInit ();
         }
 
-<<<<<<< HEAD
         CheckDimAuto ();
-=======
->>>>>>> c94c0567
         SetNeedsLayout ();
         SetNeedsDisplay ();
     }
 
-<<<<<<< HEAD
-    /// <summary>
-    ///     Adds the specified views (children) to the view.
-    /// </summary>
-    /// <param name="views">Array of one or more views (can be optional parameter).</param>
-    /// <remarks>
-    ///     The Views that have been added to this view can be retrieved via the <see cref="Subviews"/> property.
-    ///     See also <seealso cref="Remove(View)"/> <seealso cref="RemoveAll"/>
-=======
     /// <summary>Adds the specified views (children) to the view.</summary>
     /// <param name="views">Array of one or more views (can be optional parameter).</param>
     /// <remarks>
     ///     The Views that have been added to this view can be retrieved via the <see cref="Subviews"/> property. See also
     ///     <seealso cref="Remove(View)"/> <seealso cref="RemoveAll"/>
->>>>>>> c94c0567
     /// </remarks>
     public void Add (params View [] views)
     {
@@ -160,27 +109,12 @@
         }
     }
 
-<<<<<<< HEAD
-    /// <summary>
-    ///     Event fired when this view is added to another.
-    /// </summary>
-    public event EventHandler<SuperViewChangedEventArgs> Added;
-
-    /// <summary>
-    ///     Moves the subview backwards in the hierarchy, only one step
-    /// </summary>
-    /// <param name="subview">The subview to send backwards</param>
-    /// <remarks>
-    ///     If you want to send the view all the way to the back use SendSubviewToBack.
-    /// </remarks>
-=======
     /// <summary>Event fired when this view is added to another.</summary>
     public event EventHandler<SuperViewChangedEventArgs> Added;
 
     /// <summary>Moves the subview backwards in the hierarchy, only one step</summary>
     /// <param name="subview">The subview to send backwards</param>
     /// <remarks>If you want to send the view all the way to the back use SendSubviewToBack.</remarks>
->>>>>>> c94c0567
     public void BringSubviewForward (View subview)
     {
         PerformActionForSubview (
@@ -194,18 +128,6 @@
                                          _subviews.Remove (x);
                                          _subviews.Insert (idx + 1, x);
                                      }
-<<<<<<< HEAD
-                                 });
-    }
-
-    /// <summary>
-    ///     Brings the specified subview to the front so it is drawn on top of any other views.
-    /// </summary>
-    /// <param name="subview">The subview to send to the front</param>
-    /// <remarks>
-    ///     <seealso cref="SendSubviewToBack"/>.
-    /// </remarks>
-=======
                                  }
                                 );
     }
@@ -213,7 +135,6 @@
     /// <summary>Brings the specified subview to the front so it is drawn on top of any other views.</summary>
     /// <param name="subview">The subview to send to the front</param>
     /// <remarks><seealso cref="SendSubviewToBack"/>.</remarks>
->>>>>>> c94c0567
     public void BringSubviewToFront (View subview)
     {
         PerformActionForSubview (
@@ -222,20 +143,11 @@
                                  {
                                      _subviews.Remove (x);
                                      _subviews.Add (x);
-<<<<<<< HEAD
-                                 });
-    }
-
-    /// <summary>
-    ///     Get the top superview of a given <see cref="View"/>.
-    /// </summary>
-=======
                                  }
                                 );
     }
 
     /// <summary>Get the top superview of a given <see cref="View"/>.</summary>
->>>>>>> c94c0567
     /// <returns>The superview view.</returns>
     public View GetTopSuperView (View view = null, View superview = null)
     {
@@ -254,13 +166,7 @@
         return top;
     }
 
-<<<<<<< HEAD
-    /// <summary>
-    ///     Method invoked when a subview is being added to this view.
-    /// </summary>
-=======
     /// <summary>Method invoked when a subview is being added to this view.</summary>
->>>>>>> c94c0567
     /// <param name="e">Event where <see cref="ViewEventArgs.View"/> is the subview being added.</param>
     public virtual void OnAdded (SuperViewChangedEventArgs e)
     {
@@ -270,13 +176,7 @@
         view.Added?.Invoke (this, e);
     }
 
-<<<<<<< HEAD
-    /// <summary>
-    ///     Method invoked when a subview is being removed from this view.
-    /// </summary>
-=======
     /// <summary>Method invoked when a subview is being removed from this view.</summary>
->>>>>>> c94c0567
     /// <param name="e">Event args describing the subview being removed.</param>
     public virtual void OnRemoved (SuperViewChangedEventArgs e)
     {
@@ -285,16 +185,8 @@
         view.Removed?.Invoke (this, e);
     }
 
-<<<<<<< HEAD
-    /// <summary>
-    ///     Removes a subview added via <see cref="Add(View)"/> or <see cref="Add(View[])"/> from this View.
-    /// </summary>
-    /// <remarks>
-    /// </remarks>
-=======
     /// <summary>Removes a subview added via <see cref="Add(View)"/> or <see cref="Add(View[])"/> from this View.</summary>
     /// <remarks></remarks>
->>>>>>> c94c0567
     public virtual void Remove (View view)
     {
         if (view == null || _subviews == null)
@@ -326,13 +218,7 @@
         }
     }
 
-<<<<<<< HEAD
-    /// <summary>
-    ///     Removes all subviews (children) added via <see cref="Add(View)"/> or <see cref="Add(View[])"/> from this View.
-    /// </summary>
-=======
     /// <summary>Removes all subviews (children) added via <see cref="Add(View)"/> or <see cref="Add(View[])"/> from this View.</summary>
->>>>>>> c94c0567
     public virtual void RemoveAll ()
     {
         if (_subviews == null)
@@ -346,27 +232,12 @@
         }
     }
 
-<<<<<<< HEAD
-    /// <summary>
-    ///     Event fired when this view is removed from another.
-    /// </summary>
-    public event EventHandler<SuperViewChangedEventArgs> Removed;
-
-    /// <summary>
-    ///     Moves the subview backwards in the hierarchy, only one step
-    /// </summary>
-    /// <param name="subview">The subview to send backwards</param>
-    /// <remarks>
-    ///     If you want to send the view all the way to the back use SendSubviewToBack.
-    /// </remarks>
-=======
     /// <summary>Event fired when this view is removed from another.</summary>
     public event EventHandler<SuperViewChangedEventArgs> Removed;
 
     /// <summary>Moves the subview backwards in the hierarchy, only one step</summary>
     /// <param name="subview">The subview to send backwards</param>
     /// <remarks>If you want to send the view all the way to the back use SendSubviewToBack.</remarks>
->>>>>>> c94c0567
     public void SendSubviewBackwards (View subview)
     {
         PerformActionForSubview (
@@ -380,18 +251,6 @@
                                          _subviews.Remove (x);
                                          _subviews.Insert (idx - 1, x);
                                      }
-<<<<<<< HEAD
-                                 });
-    }
-
-    /// <summary>
-    ///     Sends the specified subview to the front so it is the first view drawn
-    /// </summary>
-    /// <param name="subview">The subview to send to the front</param>
-    /// <remarks>
-    ///     <seealso cref="BringSubviewToFront(View)"/>.
-    /// </remarks>
-=======
                                  }
                                 );
     }
@@ -399,7 +258,6 @@
     /// <summary>Sends the specified subview to the front so it is the first view drawn</summary>
     /// <param name="subview">The subview to send to the front</param>
     /// <remarks><seealso cref="BringSubviewToFront(View)"/>.</remarks>
->>>>>>> c94c0567
     public void SendSubviewToBack (View subview)
     {
         PerformActionForSubview (
@@ -408,12 +266,8 @@
                                  {
                                      _subviews.Remove (x);
                                      _subviews.Insert (0, subview);
-<<<<<<< HEAD
-                                 });
-=======
                                  }
                                 );
->>>>>>> c94c0567
     }
 
     private void PerformActionForSubview (View subview, Action<View> action)
@@ -429,27 +283,6 @@
 
     #region Focus
 
-<<<<<<< HEAD
-    internal enum Direction
-    {
-        Forward,
-        Backward
-    }
-
-    /// <summary>
-    ///     Event fired when the view gets focus.
-    /// </summary>
-    public event EventHandler<FocusEventArgs> Enter;
-
-    /// <summary>
-    ///     Event fired when the view looses focus.
-    /// </summary>
-    public event EventHandler<FocusEventArgs> Leave;
-
-    private Direction _focusDirection;
-
-    internal Direction FocusDirection
-=======
     /// <summary>Exposed as `internal` for unit tests. Indicates focus navigation direction.</summary>
     internal enum NavigationDirection
     {
@@ -469,7 +302,6 @@
     private NavigationDirection _focusDirection;
 
     internal NavigationDirection FocusDirection
->>>>>>> c94c0567
     {
         get => SuperView?.FocusDirection ?? _focusDirection;
         set
@@ -519,13 +351,7 @@
         }
     }
 
-<<<<<<< HEAD
-    /// <summary>
-    ///     Event fired when the <see cref="CanFocus"/> value is being changed.
-    /// </summary>
-=======
     /// <summary>Event fired when the <see cref="CanFocus"/> value is being changed.</summary>
->>>>>>> c94c0567
     public event EventHandler CanFocusChanged;
 
     /// <inheritdoc/>
@@ -664,23 +490,11 @@
         return false;
     }
 
-<<<<<<< HEAD
-    /// <summary>
-    ///     Returns the currently focused view inside this view, or null if nothing is focused.
-    /// </summary>
-    /// <value>The focused.</value>
-    public View Focused { get; private set; }
-
-    /// <summary>
-    ///     Returns the most focused view in the chain of subviews (the leaf view that has the focus).
-    /// </summary>
-=======
     /// <summary>Returns the currently focused view inside this view, or null if nothing is focused.</summary>
     /// <value>The focused.</value>
     public View Focused { get; private set; }
 
     /// <summary>Returns the most focused view in the chain of subviews (the leaf view that has the focus).</summary>
->>>>>>> c94c0567
     /// <value>The most focused View.</value>
     public View MostFocused
     {
@@ -702,13 +516,7 @@
         }
     }
 
-<<<<<<< HEAD
-    /// <summary>
-    ///     Causes the specified subview to have focus.
-    /// </summary>
-=======
     /// <summary>Causes the specified subview to have focus.</summary>
->>>>>>> c94c0567
     /// <param name="view">View.</param>
     private void SetFocus (View view)
     {
@@ -775,53 +583,38 @@
         }
     }
 
-<<<<<<< HEAD
+    /// <summary>Causes the specified view and the entire parent hierarchy to have the focused order updated.</summary>
+    public void SetFocus ()
+    {
+        if (!CanBeVisible (this) || !Enabled)
+        {
+            if (HasFocus)
+            {
+                SetHasFocus (false, this);
+            }
+
+            return;
+        }
+
+        if (SuperView != null)
+        {
+            SuperView.SetFocus (this);
+        }
+        else
+        {
+            SetFocus (this);
+        }
+    }
+
     /// <summary>
-    ///     Causes the specified view and the entire parent hierarchy to have the focused order updated.
-    /// </summary>
-=======
-    /// <summary>Causes the specified view and the entire parent hierarchy to have the focused order updated.</summary>
->>>>>>> c94c0567
-    public void SetFocus ()
-    {
-        if (!CanBeVisible (this) || !Enabled)
-        {
-            if (HasFocus)
-            {
-                SetHasFocus (false, this);
-            }
-
-            return;
-        }
-
-        if (SuperView != null)
-        {
-            SuperView.SetFocus (this);
-        }
-        else
-        {
-            SetFocus (this);
-        }
-    }
-
-    /// <summary>
-<<<<<<< HEAD
-    ///     Finds the first view in the hierarchy that wants to get the focus if nothing is currently focused, otherwise, does
-    ///     nothing.
-=======
     ///     Finds the first view in the hierarchy that wants to get the focus if nothing is currently focused, otherwise,
     ///     does nothing.
->>>>>>> c94c0567
     /// </summary>
     public void EnsureFocus ()
     {
         if (Focused == null && _subviews?.Count > 0)
         {
-<<<<<<< HEAD
-            if (FocusDirection == Direction.Forward)
-=======
             if (FocusDirection == NavigationDirection.Forward)
->>>>>>> c94c0567
             {
                 FocusFirst ();
             }
@@ -832,13 +625,7 @@
         }
     }
 
-<<<<<<< HEAD
-    /// <summary>
-    ///     Focuses the first focusable subview if one exists.
-    /// </summary>
-=======
     /// <summary>Focuses the first focusable subview if one exists.</summary>
->>>>>>> c94c0567
     public void FocusFirst ()
     {
         if (!CanBeVisible (this))
@@ -864,13 +651,7 @@
         }
     }
 
-<<<<<<< HEAD
-    /// <summary>
-    ///     Focuses the last focusable subview if one exists.
-    /// </summary>
-=======
     /// <summary>Focuses the last focusable subview if one exists.</summary>
->>>>>>> c94c0567
     public void FocusLast ()
     {
         if (!CanBeVisible (this))
@@ -900,13 +681,7 @@
         }
     }
 
-<<<<<<< HEAD
-    /// <summary>
-    ///     Focuses the previous view.
-    /// </summary>
-=======
     /// <summary>Focuses the previous view.</summary>
->>>>>>> c94c0567
     /// <returns><see langword="true"/> if previous was focused, <see langword="false"/> otherwise.</returns>
     public bool FocusPrev ()
     {
@@ -915,11 +690,7 @@
             return false;
         }
 
-<<<<<<< HEAD
-        FocusDirection = Direction.Backward;
-=======
         FocusDirection = NavigationDirection.Backward;
->>>>>>> c94c0567
 
         if (_tabIndexes == null || _tabIndexes.Count == 0)
         {
@@ -976,13 +747,7 @@
         return false;
     }
 
-<<<<<<< HEAD
-    /// <summary>
-    ///     Focuses the next view.
-    /// </summary>
-=======
     /// <summary>Focuses the next view.</summary>
->>>>>>> c94c0567
     /// <returns><see langword="true"/> if next was focused, <see langword="false"/> otherwise.</returns>
     public bool FocusNext ()
     {
@@ -991,11 +756,7 @@
             return false;
         }
 
-<<<<<<< HEAD
-        FocusDirection = Direction.Forward;
-=======
         FocusDirection = NavigationDirection.Forward;
->>>>>>> c94c0567
 
         if (_tabIndexes == null || _tabIndexes.Count == 0)
         {
@@ -1061,13 +822,7 @@
         return view.Focused != null ? GetMostFocused (view.Focused) : view;
     }
 
-<<<<<<< HEAD
-    /// <summary>
-    ///     Positions the cursor in the right position based on the currently focused view in the chain.
-    /// </summary>
-=======
     /// <summary>Positions the cursor in the right position based on the currently focused view in the chain.</summary>
->>>>>>> c94c0567
     /// Views that are focusable should override
     /// <see cref="PositionCursor"/>
     /// to ensure
@@ -1088,14 +843,10 @@
         {
             SuperView.EnsureFocus ();
         }
-<<<<<<< HEAD
-        else if (Focused?.Visible == true && Focused?.Enabled == true && Focused?.Frame.Width > 0 && Focused.Frame.Height > 0)
-=======
         else if (Focused?.Visible == true
                  && Focused?.Enabled == true
                  && Focused?.Frame.Width > 0
                  && Focused.Frame.Height > 0)
->>>>>>> c94c0567
         {
             Focused.PositionCursor ();
         }
