﻿using System.ComponentModel;

namespace Terminal.Gui;

public partial class View
{
    private void AddCommands ()
    {
        // By default, the Default command sets the focus to this view.
        AddCommand (Command.Default, () => OnDefaultCommand ());

        // By default, the Accept command does nothing.
        AddCommand (Command.Accept, () => false);
    }

    #region HotKey Support

    /// <summary>
    /// Cancelable event fired when the default command (<see cref="Command.Default"/>) is invoked. Set <see cref="CancelEventArgs.Cancel"/>
    /// to cancel the event.
    /// </summary>
    public event EventHandler<CancelEventArgs> DefaultCommand;

    /// <summary>
    /// Called when the default command (<see cref="Command.Default"/>) is invoked. Fires the <see cref="DefaultCommand"/>
    /// event. Causes this view to be focused.
    /// </summary>
    /// <returns>If <see langword="true"/> the command was canceled.</returns>
    public bool OnDefaultCommand ()
    {
        var args = new CancelEventArgs ();
        DefaultCommand?.Invoke (this, args);
        if (args.Cancel)
        {
            return args.Cancel;
        }

        if (!CanFocus)
        {
            return false;
        }

        SetFocus ();
        return true;
    }

    /// <summary>
    /// Cancelable event fired when the <see cref="Command.Accept"/> command is invoked. Set <see cref="CancelEventArgs.Cancel"/>
    /// to cancel the event.
    /// </summary>
    public event EventHandler<CancelEventArgs> Accept;

    /// <summary>
    /// Called when the <see cref="Command.Accept"/> command is invoked. Fires the <see cref="Accept"/>
    /// event.
    /// </summary>
    /// <returns>If <see langword="true"/> the command was canceled.</returns>
    public bool OnAccept ()
    {
        var args = new CancelEventArgs ();
        Accept?.Invoke (this, args);
        return args.Cancel;
    }

    /// <summary>Invoked when the <see cref="HotKey"/> is changed.</summary>
    public event EventHandler<KeyChangedEventArgs> HotKeyChanged;

    private Key _hotKey = new ();
    private void TitleTextFormatter_HotKeyChanged (object sender, KeyChangedEventArgs e) { HotKeyChanged?.Invoke (this, e); }

    /// <summary>
    ///     Gets or sets the hot key defined for this view. Pressing the hot key on the keyboard while this view has focus will
    ///     invoke the <see cref="Command.Default"/> and <see cref="Command.Accept"/> commands. <see cref="Command.Default"/>
    ///     causes the view to be focused and <see cref="Command.Accept"/> does nothing. By default, the HotKey is
    ///     automatically set to the first character of <see cref="Text"/> that is prefixed with with
    ///     <see cref="HotKeySpecifier"/>.
    ///     <para>
    ///         A HotKey is a keypress that selects a visible UI item. For selecting items across <see cref="View"/>`s (e.g.a
    ///         <see cref="Button"/> in a <see cref="Dialog"/>) the keypress must include the <see cref="Key.WithAlt"/>
    ///         modifier. For selecting items within a View that are not Views themselves, the keypress can be key without the
    ///         Alt modifier. For example, in a Dialog, a Button with the text of "_Text" can be selected with Alt-T. Or, in a
    ///         <see cref="Menu"/> with "_File _Edit", Alt-F will select (show) the "_File" menu. If the "_File" menu has a
    ///         sub-menu of "_New" `Alt-N` or `N` will ONLY select the "_New" sub-menu if the "_File" menu is already opened.
    ///     </para>
    /// </summary>
    /// <remarks>
    ///     <para>See <see href="../docs/keyboard.md"/> for an overview of Terminal.Gui keyboard APIs.</para>
    ///     <para>
    ///         This is a helper API for configuring a key binding for the hot key. By default, this property is set whenever
    ///         <see cref="Text"/> changes.
    ///     </para>
    ///     <para>
    ///         By default, when the Hot Key is set, key bindings are added for both the base key (e.g.
    ///         <see cref="Key.D3"/>) and the Alt-shifted key (e.g. <see cref="Key.D3"/>.
    ///         <see cref="Key.WithAlt"/>). This behavior can be overriden by overriding
    ///         <see cref="AddKeyBindingsForHotKey"/>.
    ///     </para>
    ///     <para>
    ///         By default, when the HotKey is set to <see cref="Key.A"/> through <see cref="Key.Z"/> key bindings will
    ///         be added for both the un-shifted and shifted versions. This means if the HotKey is <see cref="Key.A"/>, key
    ///         bindings for <c>Key.A</c> and <c>Key.A.WithShift</c> will be added. This behavior can be overriden by
    ///         overriding <see cref="AddKeyBindingsForHotKey"/>.
    ///     </para>
    ///     <para>If the hot key is changed, the <see cref="HotKeyChanged"/> event is fired.</para>
    ///     <para>Set to <see cref="Key.Empty"/> to disable the hot key.</para>
    /// </remarks>
    public virtual Key HotKey
    {
        get => _hotKey;
        set
        {
            if (value is null)
            {
                throw new ArgumentException (
                                             @"HotKey must not be null. Use Key.Empty to clear the HotKey.",
                                             nameof (value)
                                            );
            }

            if (AddKeyBindingsForHotKey (_hotKey, value))
            {
                // This will cause TextFormatter_HotKeyChanged to be called, firing HotKeyChanged
                // BUGBUG: _hotkey should be set BEFORE setting TextFormatter.HotKey
                _hotKey = value;
                TitleTextFormatter.HotKey = value;
            }
        }
    }

    /// <summary>
    ///     Adds key bindings for the specified HotKey. Useful for views that contain multiple items that each have their
    ///     own HotKey such as <see cref="RadioGroup"/>.
    /// </summary>
    /// <remarks>
    ///     <para>
    ///         By default key bindings are added for both the base key (e.g. <see cref="Key.D3"/>) and the Alt-shifted key
    ///         (e.g. <c>Key.D3.WithAlt</c> This behavior can be overriden by overriding <see cref="AddKeyBindingsForHotKey"/>.
    ///     </para>
    ///     <para>
    ///         By default, when <paramref name="hotKey"/> is <see cref="Key.A"/> through <see cref="Key.Z"/> key bindings
    ///         will be added for both the un-shifted and shifted versions. This means if the HotKey is <see cref="Key.A"/>,
    ///         key bindings for <c>Key.A</c> and <c>Key.A.WithShift</c> will be added. This behavior can be overriden by
    ///         overriding <see cref="AddKeyBindingsForHotKey"/>.
    ///     </para>
    ///     <para>
    ///         For each of the bound keys <see cref="Command.Default"/> causes the view to be focused and
    ///         <see cref="Command.Accept"/> does nothing.
    ///     </para>
    /// </remarks>
    /// <param name="prevHotKey">The HotKey <paramref name="hotKey"/> is replacing. Key bindings for this key will be removed.</param>
    /// <param name="hotKey">The new HotKey. If <see cref="Key.Empty"/> <paramref name="prevHotKey"/> bindings will be removed.</param>
    /// <returns><see langword="true"/> if the HotKey bindings were added.</returns>
    /// <exception cref="ArgumentException"></exception>
    public virtual bool AddKeyBindingsForHotKey (Key prevHotKey, Key hotKey)
    {
        if (_hotKey == hotKey)
        {
            return false;
        }

        Key newKey = hotKey;

        Key baseKey = newKey.NoAlt.NoShift.NoCtrl;

        if (newKey != Key.Empty && (baseKey == Key.Space || Rune.IsControl (baseKey.AsRune)))
        {
            throw new ArgumentException (@$"HotKey must be a printable (and non-space) key ({hotKey}).");
        }

        if (newKey != baseKey)
        {
            if (newKey.IsCtrl)
            {
                throw new ArgumentException (@$"HotKey does not support CtrlMask ({hotKey}).");
            }

            // Strip off the shift mask if it's A...Z
            if (baseKey.IsKeyCodeAtoZ)
            {
                newKey = newKey.NoShift;
            }

            // Strip off the Alt mask
            newKey = newKey.NoAlt;
        }

        // Remove base version
        if (KeyBindings.TryGet (prevHotKey, out _))
        {
            KeyBindings.Remove (prevHotKey);
        }

        // Remove the Alt version
        if (KeyBindings.TryGet (prevHotKey.WithAlt, out _))
        {
            KeyBindings.Remove (prevHotKey.WithAlt);
        }

        if (_hotKey.IsKeyCodeAtoZ)
        {
            // Remove the shift version
            if (KeyBindings.TryGet (prevHotKey.WithShift, out _))
            {
                KeyBindings.Remove (prevHotKey.WithShift);
            }

            // Remove alt | shift version
            if (KeyBindings.TryGet (prevHotKey.WithShift.WithAlt, out _))
            {
                KeyBindings.Remove (prevHotKey.WithShift.WithAlt);
            }
        }

        // Add the new 
        if (newKey != Key.Empty)
        {
            // Add the base and Alt key
            KeyBindings.Add (newKey, KeyBindingScope.HotKey, Command.Default, Command.Accept);
            KeyBindings.Add (newKey.WithAlt, KeyBindingScope.HotKey, Command.Default, Command.Accept);

            // If the Key is A..Z, add ShiftMask and AltMask | ShiftMask
            if (newKey.IsKeyCodeAtoZ)
            {
                KeyBindings.Add (newKey.WithShift, KeyBindingScope.HotKey, Command.Default, Command.Accept);
                KeyBindings.Add (newKey.WithShift.WithAlt, KeyBindingScope.HotKey, Command.Default, Command.Accept);
            }
        }

        return true;
    }

    /// <summary>
    ///     Gets or sets the specifier character for the hot key (e.g. '_'). Set to '\xffff' to disable automatic hot key
    ///     setting support for this View instance. The default is '\xffff'.
    /// </summary>
    public virtual Rune HotKeySpecifier
    {
        get
        {
<<<<<<< HEAD
            return TitleTextFormatter.HotKeySpecifier;
=======
            if (TextFormatter is { })
            {
                return TextFormatter.HotKeySpecifier;
            }

            return new Rune ('\xFFFF');
>>>>>>> 34bef2c8
        }
        set
        {
            TitleTextFormatter.HotKeySpecifier = value;
            SetHotKeyFromTitle ();
        }
    }

    private void SetHotKeyFromTitle ()
    {
<<<<<<< HEAD
        if (TitleTextFormatter == null || HotKeySpecifier == new Rune ('\xFFFF'))
=======
        if (TextFormatter is null || HotKeySpecifier == new Rune ('\xFFFF'))
>>>>>>> 34bef2c8
        {
            return; // throw new InvalidOperationException ("Can't set HotKey unless a TextFormatter has been created");
        }

        if (TextFormatter.FindHotKey (_title, HotKeySpecifier, out _, out Key hk))
        {
            if (_hotKey != hk)
            {
                HotKey = hk;
            }
        }
        else
        {
            HotKey = Key.Empty;
        }
    }

    #endregion HotKey Support

    #region Tab/Focus Handling

    // This is null, and allocated on demand.
    private List<View> _tabIndexes;

    /// <summary>Gets a list of the subviews that are <see cref="TabStop"/>s.</summary>
    /// <value>The tabIndexes.</value>
    public IList<View> TabIndexes => _tabIndexes?.AsReadOnly () ?? _empty;

    private int _tabIndex = -1;
    private int _oldTabIndex;

    /// <summary>
    ///     Indicates the index of the current <see cref="View"/> from the <see cref="TabIndexes"/> list. See also:
    ///     <seealso cref="TabStop"/>.
    /// </summary>
    public int TabIndex
    {
        get => _tabIndex;
        set
        {
            if (!CanFocus)
            {
                _tabIndex = -1;

                return;
            }

            if (SuperView?._tabIndexes is null || SuperView?._tabIndexes.Count == 1)
            {
                _tabIndex = 0;

                return;
            }

            if (_tabIndex == value)
            {
                return;
            }

            _tabIndex = value > SuperView._tabIndexes.Count - 1 ? SuperView._tabIndexes.Count - 1 :
                        value < 0 ? 0 : value;
            _tabIndex = GetTabIndex (_tabIndex);

            if (SuperView._tabIndexes.IndexOf (this) != _tabIndex)
            {
                SuperView._tabIndexes.Remove (this);
                SuperView._tabIndexes.Insert (_tabIndex, this);
                SetTabIndex ();
            }
        }
    }

    private int GetTabIndex (int idx)
    {
        var i = 0;

        foreach (View v in SuperView._tabIndexes)
        {
            if (v._tabIndex == -1 || v == this)
            {
                continue;
            }

            i++;
        }

        return Math.Min (i, idx);
    }

    private void SetTabIndex ()
    {
        var i = 0;

        foreach (View v in SuperView._tabIndexes)
        {
            if (v._tabIndex == -1)
            {
                continue;
            }

            v._tabIndex = i;
            i++;
        }
    }

    private bool _tabStop = true;

    /// <summary>
    ///     Gets or sets whether the view is a stop-point for keyboard navigation of focus. Will be <see langword="true"/>
    ///     only if the <see cref="CanFocus"/> is also <see langword="true"/>. Set to <see langword="false"/> to prevent the
    ///     view from being a stop-point for keyboard navigation.
    /// </summary>
    /// <remarks>
    ///     The default keyboard navigation keys are <c>Key.Tab</c> and <c>Key>Tab.WithShift</c>. These can be changed by
    ///     modifying the key bindings (see <see cref="KeyBindings.Add(Key, Command[])"/>) of the SuperView.
    /// </remarks>
    public bool TabStop
    {
        get => _tabStop;
        set
        {
            if (_tabStop == value)
            {
                return;
            }

            _tabStop = CanFocus && value;
        }
    }

    #endregion Tab/Focus Handling

    #region Low-level Key handling

    #region Key Down Event

    /// <summary>
    ///     If the view is enabled, processes a new key down event and returns <see langword="true"/> if the event was
    ///     handled.
    /// </summary>
    /// <remarks>
    ///     <para>
    ///         If the view has a sub view that is focused, <see cref="NewKeyDownEvent"/> will be called on the focused view
    ///         first.
    ///     </para>
    ///     <para>
    ///         If the focused sub view does not handle the key press, this method calls <see cref="OnKeyDown"/> to allow the
    ///         view to pre-process the key press. If <see cref="OnKeyDown"/> returns <see langword="false"/>, this method then
    ///         calls <see cref="OnInvokingKeyBindings"/> to invoke any key bindings. Then, only if no key bindings are
    ///         handled, <see cref="OnProcessKeyDown"/> will be called allowing the view to process the key press.
    ///     </para>
    ///     <para>See <see href="../docs/keyboard.md">for an overview of Terminal.Gui keyboard APIs.</see></para>
    /// </remarks>
    /// <param name="keyEvent"></param>
    /// <returns><see langword="true"/> if the event was handled.</returns>
    public bool NewKeyDownEvent (Key keyEvent)
    {
        if (!Enabled)
        {
            return false;
        }

        // By default the KeyBindingScope is View

        if (Focused?.NewKeyDownEvent (keyEvent) == true)
        {
            return true;
        }

        // Before (fire the cancellable event)
        if (OnKeyDown (keyEvent))
        {
            return true;
        }

        // During (this is what can be cancelled)
        InvokingKeyBindings?.Invoke (this, keyEvent);

        if (keyEvent.Handled)
        {
            return true;
        }

        bool? handled = OnInvokingKeyBindings (keyEvent);

        if (handled is { } && (bool)handled)
        {
            return true;
        }

        // TODO: The below is not right. OnXXX handlers are supposed to fire the events.
        // TODO: But I've moved it outside of the v-function to test something.
        // After (fire the cancellable event)
        // fire event
        ProcessKeyDown?.Invoke (this, keyEvent);

        if (!keyEvent.Handled && OnProcessKeyDown (keyEvent))
        {
            return true;
        }

        return keyEvent.Handled;
    }

    /// <summary>
    ///     Low-level API called when the user presses a key, allowing a view to pre-process the key down event. This is
    ///     called from <see cref="NewKeyDownEvent"/> before <see cref="OnInvokingKeyBindings"/>.
    /// </summary>
    /// <param name="keyEvent">Contains the details about the key that produced the event.</param>
    /// <returns>
    ///     <see langword="false"/> if the key press was not handled. <see langword="true"/> if the keypress was handled
    ///     and no other view should see it.
    /// </returns>
    /// <remarks>
    ///     <para>
    ///         For processing <see cref="HotKey"/>s and commands, use <see cref="Command"/> and
    ///         <see cref="KeyBindings.Add(Key, Command[])"/>instead.
    ///     </para>
    ///     <para>Fires the <see cref="KeyDown"/> event.</para>
    /// </remarks>
    public virtual bool OnKeyDown (Key keyEvent)
    {
        // fire event
        KeyDown?.Invoke (this, keyEvent);

        return keyEvent.Handled;
    }

    /// <summary>
    ///     Invoked when the user presses a key, allowing subscribers to pre-process the key down event. This is fired
    ///     from <see cref="OnKeyDown"/> before <see cref="OnInvokingKeyBindings"/>. Set <see cref="Key.Handled"/> to true to
    ///     stop the key from being processed by other views.
    /// </summary>
    /// <remarks>
    ///     <para>
    ///         Not all terminals support key distinct up notifications, Applications should avoid depending on distinct
    ///         KeyUp events.
    ///     </para>
    ///     <para>See <see href="../docs/keyboard.md">for an overview of Terminal.Gui keyboard APIs.</see></para>
    /// </remarks>
    public event EventHandler<Key> KeyDown;

    /// <summary>
    ///     Low-level API called when the user presses a key, allowing views do things during key down events. This is
    ///     called from <see cref="NewKeyDownEvent"/> after <see cref="OnInvokingKeyBindings"/>.
    /// </summary>
    /// <param name="keyEvent">Contains the details about the key that produced the event.</param>
    /// <returns>
    ///     <see langword="false"/> if the key press was not handled. <see langword="true"/> if the keypress was handled
    ///     and no other view should see it.
    /// </returns>
    /// <remarks>
    ///     <para>
    ///         Override <see cref="OnProcessKeyDown"/> to override the behavior of how the base class processes key down
    ///         events.
    ///     </para>
    ///     <para>
    ///         For processing <see cref="HotKey"/>s and commands, use <see cref="Command"/> and
    ///         <see cref="KeyBindings.Add(Key, Command[])"/>instead.
    ///     </para>
    ///     <para>Fires the <see cref="ProcessKeyDown"/> event.</para>
    ///     <para>
    ///         Not all terminals support distinct key up notifications; applications should avoid depending on distinct
    ///         KeyUp events.
    ///     </para>
    /// </remarks>
    public virtual bool OnProcessKeyDown (Key keyEvent)
    {
        //ProcessKeyDown?.Invoke (this, keyEvent);
        return keyEvent.Handled;
    }

    /// <summary>
    ///     Invoked when the users presses a key, allowing subscribers to do things during key down events. Set
    ///     <see cref="Key.Handled"/> to true to stop the key from being processed by other views. Invoked after
    ///     <see cref="KeyDown"/> and before <see cref="InvokingKeyBindings"/>.
    /// </summary>
    /// <remarks>
    ///     <para>
    ///         SubViews can use the <see cref="ProcessKeyDown"/> of their super view override the default behavior of when
    ///         key bindings are invoked.
    ///     </para>
    ///     <para>
    ///         Not all terminals support distinct key up notifications; applications should avoid depending on distinct
    ///         KeyUp events.
    ///     </para>
    ///     <para>See <see href="../docs/keyboard.md">for an overview of Terminal.Gui keyboard APIs.</see></para>
    /// </remarks>
    public event EventHandler<Key> ProcessKeyDown;

    #endregion KeyDown Event

    #region KeyUp Event

    /// <summary>
    ///     If the view is enabled, processes a new key up event and returns <see langword="true"/> if the event was
    ///     handled. Called before <see cref="NewKeyDownEvent"/>.
    /// </summary>
    /// <remarks>
    ///     <para>
    ///         Not all terminals support key distinct down/up notifications, Applications should avoid depending on distinct
    ///         KeyUp events.
    ///     </para>
    ///     <para>
    ///         If the view has a sub view that is focused, <see cref="NewKeyUpEvent"/> will be called on the focused view
    ///         first.
    ///     </para>
    ///     <para>
    ///         If the focused sub view does not handle the key press, this method calls <see cref="OnKeyUp"/>, which is
    ///         cancellable.
    ///     </para>
    ///     <para>See <see href="../docs/keyboard.md">for an overview of Terminal.Gui keyboard APIs.</see></para>
    /// </remarks>
    /// <param name="keyEvent"></param>
    /// <returns><see langword="true"/> if the event was handled.</returns>
    public bool NewKeyUpEvent (Key keyEvent)
    {
        if (!Enabled)
        {
            return false;
        }

        if (Focused?.NewKeyUpEvent (keyEvent) == true)
        {
            return true;
        }

        // Before (fire the cancellable event)
        if (OnKeyUp (keyEvent))
        {
            return true;
        }

        // During (this is what can be cancelled)
        // TODO: Until there's a clear use-case, we will not define 'during' event (e.g. OnDuringKeyUp). 

        // After (fire the cancellable event InvokingKeyBindings)
        // TODO: Until there's a clear use-case, we will not define an 'after' event (e.g. OnAfterKeyUp). 

        return false;
    }

    /// <summary>Method invoked when a key is released. This method is called from <see cref="NewKeyUpEvent"/>.</summary>
    /// <param name="keyEvent">Contains the details about the key that produced the event.</param>
    /// <returns>
    ///     <see langword="false"/> if the key stroke was not handled. <see langword="true"/> if no other view should see
    ///     it.
    /// </returns>
    /// <remarks>
    ///     Not all terminals support key distinct down/up notifications, Applications should avoid depending on distinct KeyUp
    ///     events.
    ///     <para>
    ///         Overrides must call into the base and return <see langword="true"/> if the base returns
    ///         <see langword="true"/>.
    ///     </para>
    ///     <para>See <see href="../docs/keyboard.md">for an overview of Terminal.Gui keyboard APIs.</see></para>
    /// </remarks>
    public virtual bool OnKeyUp (Key keyEvent)
    {
        // fire event
        KeyUp?.Invoke (this, keyEvent);

        if (keyEvent.Handled)
        {
            return true;
        }

        return false;
    }

    /// <summary>
    ///     Invoked when a key is released. Set <see cref="Key.Handled"/> to true to stop the key up event from being processed
    ///     by other views.
    ///     <remarks>
    ///         Not all terminals support key distinct down/up notifications, Applications should avoid depending on
    ///         distinct KeyDown and KeyUp events and instead should use <see cref="KeyDown"/>.
    ///         <para>See <see href="../docs/keyboard.md">for an overview of Terminal.Gui keyboard APIs.</see></para>
    ///     </remarks>
    /// </summary>
    public event EventHandler<Key> KeyUp;

    #endregion KeyUp Event

    #endregion Low-level Key handling

    #region Key Bindings

    /// <summary>Gets the key bindings for this view.</summary>
    public KeyBindings KeyBindings { get; } = new ();

    private Dictionary<Command, Func<bool?>> CommandImplementations { get; } = new ();

    /// <summary>
    ///     Low-level API called when a user presses a key; invokes any key bindings set on the view. This is called
    ///     during <see cref="NewKeyDownEvent"/> after <see cref="OnKeyDown"/> has returned.
    /// </summary>
    /// <remarks>
    ///     <para>Fires the <see cref="InvokingKeyBindings"/> event.</para>
    ///     <para>See <see href="../docs/keyboard.md">for an overview of Terminal.Gui keyboard APIs.</see></para>
    /// </remarks>
    /// <param name="keyEvent">Contains the details about the key that produced the event.</param>
    /// <returns>
    ///     <see langword="false"/> if the key press was not handled. <see langword="true"/> if the keypress was handled
    ///     and no other view should see it.
    /// </returns>
    public virtual bool? OnInvokingKeyBindings (Key keyEvent)
    {
        // fire event only if there's an app or hotkey binding for the key
        if (KeyBindings.TryGet (keyEvent, KeyBindingScope.Application | KeyBindingScope.HotKey, out KeyBinding _))
        {
            InvokingKeyBindings?.Invoke (this, keyEvent);
            if (keyEvent.Handled)
            {
                return true;
            }

        }

        // * If no key binding was found, `InvokeKeyBindings` returns `null`.
        //   Continue passing the event (return `false` from `OnInvokeKeyBindings`).
        // * If key bindings were found, but none handled the key (all `Command`s returned `false`),
        //   `InvokeKeyBindings` returns `false`. Continue passing the event (return `false` from `OnInvokeKeyBindings`)..
        // * If key bindings were found, and any handled the key (at least one `Command` returned `true`),
        //   `InvokeKeyBindings` returns `true`. Continue passing the event (return `false` from `OnInvokeKeyBindings`).
        bool? handled = InvokeKeyBindings (keyEvent);

        if (handled is { } && (bool)handled)
        {
            // Stop processing if any key binding handled the key.
            // DO NOT stop processing if there are no matching key bindings or none of the key bindings handled the key
            return true;
        }

        // Now, process any key bindings in the subviews that are tagged to KeyBindingScope.HotKey.
        foreach (View view in Subviews.Where (
                                              v => v.KeyBindings.TryGet (
                                                                         keyEvent,
                                                                         KeyBindingScope.HotKey,
                                                                         out KeyBinding _
                                                                        )
                                             ))
        {
            // TODO: I think this TryGet is not needed due to the one in the lambda above. Use `Get` instead?
            if (view.KeyBindings.TryGet (keyEvent, KeyBindingScope.HotKey, out KeyBinding binding))
            {
                //keyEvent.Scope = KeyBindingScope.HotKey;
                handled = view.OnInvokingKeyBindings (keyEvent);

                if (handled is { } && (bool)handled)
                {
                    return true;
                }
            }
        }

        return handled;
    }

    /// <summary>
    ///     Invoked when a key is pressed that may be mapped to a key binding. Set <see cref="Key.Handled"/> to true to
    ///     stop the key from being processed by other views.
    /// </summary>
    public event EventHandler<Key> InvokingKeyBindings;

    /// <summary>
    ///     Invokes any binding that is registered on this <see cref="View"/> and matches the <paramref name="key"/>
    ///     <para>See <see href="../docs/keyboard.md">for an overview of Terminal.Gui keyboard APIs.</see></para>
    /// </summary>
    /// <param name="key">The key event passed.</param>
    /// <returns>
    ///     <see langword="null"/> if no command was bound the <paramref name="key"/>. <see langword="true"/> if
    ///     commands were invoked and at least one handled the command. <see langword="false"/> if commands were invoked and at
    ///     none handled the command.
    /// </returns>
    protected bool? InvokeKeyBindings (Key key)
    {
        bool? toReturn = null;

        if (!KeyBindings.TryGet (key, out KeyBinding binding))
        {
            return null;
        }

        foreach (Command command in binding.Commands)
        {
            if (!CommandImplementations.ContainsKey (command))
            {
                throw new NotSupportedException (
                                                 @$"A KeyBinding was set up for the command {command} ({key}) but that command is not supported by this View ({GetType ().Name})"
                                                );
            }

            // each command has its own return value
            bool? thisReturn = InvokeCommand (command);

            // if we haven't got anything yet, the current command result should be used
            toReturn ??= thisReturn;

            // if ever see a true then that's what we will return
            if (thisReturn ?? false)
            {
                toReturn = true;
            }
        }

        return toReturn;
    }

    /// <summary>
    ///     Invokes the specified commands.
    /// </summary>
    /// <param name="commands"></param>
    /// <returns>
    ///     <see langword="null"/> if no command was found.
    ///     <see langword="true"/> if the command was invoked and it handled the command.
    ///     <see langword="false"/> if the command was invoked and it did not handle the command.
    /// </returns>
    public bool? InvokeCommands (Command [] commands)
    {
        bool? toReturn = null;

        foreach (Command command in commands)
        {
            if (!CommandImplementations.ContainsKey (command))
            {
                throw new NotSupportedException (@$"{command} is not supported by ({GetType ().Name}).");
            }

            // each command has its own return value
            bool? thisReturn = InvokeCommand (command);

            // if we haven't got anything yet, the current command result should be used
            toReturn ??= thisReturn;

            // if ever see a true then that's what we will return
            if (thisReturn ?? false)
            {
                toReturn = true;
            }
        }

        return toReturn;
    }

    /// <summary>Invokes the specified command.</summary>
    /// <param name="command"></param>
    /// <returns>
    ///     <see langword="null"/> if no command was found. <see langword="true"/> if the command was invoked and it
    ///     handled the command. <see langword="false"/> if the command was invoked and it did not handle the command.
    /// </returns>
    public bool? InvokeCommand (Command command)
    {
        if (!CommandImplementations.ContainsKey (command))
        {
            return null;
        }

        return CommandImplementations [command] ();
    }

    /// <summary>
    ///     <para>
    ///         Sets the function that will be invoked for a <see cref="Command"/>. Views should call
    ///         <see cref="AddCommand"/> for each command they support.
    ///     </para>
    ///     <para>
    ///         If <see cref="AddCommand"/> has already been called for <paramref name="command"/> <paramref name="f"/> will
    ///         replace the old one.
    ///     </para>
    /// </summary>
    /// <param name="command">The command.</param>
    /// <param name="f">The function.</param>
    protected void AddCommand (Command command, Func<bool?> f)
    {
        // if there is already an implementation of this command
        // replace that implementation
        // else record how to perform the action (this should be the normal case)
        if (CommandImplementations is { })
        {
            CommandImplementations [command] = f;
        }
    }

    /// <summary>Returns all commands that are supported by this <see cref="View"/>.</summary>
    /// <returns></returns>
    public IEnumerable<Command> GetSupportedCommands () { return CommandImplementations.Keys; }

    // TODO: Add GetKeysBoundToCommand() - given a Command, return all Keys that would invoke it

    #endregion Key Bindings
}<|MERGE_RESOLUTION|>--- conflicted
+++ resolved
@@ -237,16 +237,7 @@
     {
         get
         {
-<<<<<<< HEAD
             return TitleTextFormatter.HotKeySpecifier;
-=======
-            if (TextFormatter is { })
-            {
-                return TextFormatter.HotKeySpecifier;
-            }
-
-            return new Rune ('\xFFFF');
->>>>>>> 34bef2c8
         }
         set
         {
@@ -257,11 +248,7 @@
 
     private void SetHotKeyFromTitle ()
     {
-<<<<<<< HEAD
         if (TitleTextFormatter == null || HotKeySpecifier == new Rune ('\xFFFF'))
-=======
-        if (TextFormatter is null || HotKeySpecifier == new Rune ('\xFFFF'))
->>>>>>> 34bef2c8
         {
             return; // throw new InvalidOperationException ("Can't set HotKey unless a TextFormatter has been created");
         }
