﻿using System;
using System.Linq;

namespace Terminal.Gui;

/// <summary>
/// Implements Border for <see cref="View"/>. 
/// </summary>
/// <remarks>
/// <para>
<<<<<<< HEAD
/// Provides a border around the view including the <see cref="View.Title"/>.
=======
/// Renders a border around the view including the <see cref="View.Title"/>. If <see cref="Thickness"/> is non-zero the border
/// will be drawn. 
>>>>>>> 2329ab8d
/// </para>
/// <para>
/// See the <see cref="Frame"/> class. 
/// </para>
/// </remarks>
public class Border : Frame {
	/// <summary>
	/// Sets the style of the border by changing the <see cref="Thickness"/>. This is a helper API for
	/// setting the <see cref="Thickness"/> to <c>(1,1,1,1)</c> and setting the line style of the
	/// views that comprise the border. If set to <see cref="LineStyle.None"/> no border will be drawn.
	/// </summary>
	public new LineStyle BorderStyle { get; set; } = LineStyle.None;

	/// </inheritdoc>
	public override void OnDrawContent (Rect contentArea)
	{
		base.OnDrawContent (contentArea);

		if (Thickness == Thickness.Empty) {
			return;
		}

		//Driver.SetAttribute (Colors.Error.Normal);
		var screenBounds = BoundsToScreen (Frame);

		//OnDrawSubviews (bounds); 

		// TODO: v2 - this will eventually be two controls: "BorderView" and "Label" (for the title)

		// The border frame (and title) are drawn at the outermost edge of border; 
		// For Border
		// ...thickness extends outward (border/title is always as far in as possible)
		var borderBounds = new Rect (
			screenBounds.X + Math.Max (0, Thickness.Left - 1),
			screenBounds.Y + Math.Max (0, Thickness.Top - 1),
			Math.Max (0, screenBounds.Width - Math.Max (0, Math.Max (0, Thickness.Left - 1) + Math.Max (0, Thickness.Right - 1))),
			Math.Max (0, screenBounds.Height - Math.Max (0, Math.Max (0, Thickness.Top - 1) + Math.Max (0, Thickness.Bottom - 1))));

		var topTitleLineY = borderBounds.Y;
		var titleY = borderBounds.Y;
		var titleBarsLength = 0; // the little vertical thingies
		var maxTitleWidth = Math.Min (Parent.Title.GetColumns (), Math.Min (screenBounds.Width - 4, borderBounds.Width - 4));
		var sideLineLength = borderBounds.Height;
		var canDrawBorder = borderBounds.Width > 0 && borderBounds.Height > 0;

		if (!string.IsNullOrEmpty (Parent?.Title)) {
			if (Thickness.Top == 2) {
				topTitleLineY = borderBounds.Y - 1;
				titleY = topTitleLineY + 1;
				titleBarsLength = 2;
			}

			// ┌────┐
			//┌┘View└
			//│
			if (Thickness.Top == 3) {
				topTitleLineY = borderBounds.Y - (Thickness.Top - 1);
				titleY = topTitleLineY + 1;
				titleBarsLength = 3;
				sideLineLength++;
			}

			// ┌────┐
			//┌┘View└
			//│
			if (Thickness.Top > 3) {
				topTitleLineY = borderBounds.Y - 2;
				titleY = topTitleLineY + 1;
				titleBarsLength = 3;
				sideLineLength++;
			}

		}

		if (canDrawBorder && Thickness.Top > 0 && maxTitleWidth > 0 && !string.IsNullOrEmpty (Parent?.Title)) {
			var prevAttr = Driver.GetAttribute ();
			if (ColorScheme != null) {
				Driver.SetAttribute (HasFocus ? GetHotNormalColor () : GetNormalColor ());
			} else {
				Driver.SetAttribute (Parent.HasFocus ? Parent.GetHotNormalColor () : Parent.GetNormalColor ());
			}
			DrawTitle (new Rect (borderBounds.X, titleY, maxTitleWidth, 1), Parent?.Title);
			Driver.SetAttribute (prevAttr);
		}

		if (canDrawBorder && BorderStyle != LineStyle.None) {
			var lc = Parent?.LineCanvas;

			var drawTop = Thickness.Top > 0 && Frame.Width > 1 && Frame.Height > 1;
			var drawLeft = Thickness.Left > 0 && (Frame.Height > 1 || Thickness.Top == 0);
			var drawBottom = Thickness.Bottom > 0 && Frame.Width > 1;
			var drawRight = Thickness.Right > 0 && (Frame.Height > 1 || Thickness.Top == 0);

			var prevAttr = Driver.GetAttribute ();
			if (ColorScheme != null) {
				Driver.SetAttribute (GetNormalColor ());
			} else {
				Driver.SetAttribute (Parent.GetNormalColor ());
			}

			if (drawTop) {
				// ╔╡Title╞═════╗
				// ╔╡╞═════╗
				if (borderBounds.Width < 4 || string.IsNullOrEmpty (Parent?.Title)) {
					// ╔╡╞╗ should be ╔══╗
					lc.AddLine (new Point (borderBounds.Location.X, titleY), borderBounds.Width, Orientation.Horizontal, BorderStyle, Driver.GetAttribute ());
				} else {

					// ┌────┐
					//┌┘View└
					//│
					if (Thickness.Top == 2) {
						lc.AddLine (new Point (borderBounds.X + 1, topTitleLineY), Math.Min (borderBounds.Width - 2, maxTitleWidth + 2), Orientation.Horizontal, BorderStyle, Driver.GetAttribute ());
					}
					// ┌────┐
					//┌┘View└
					//│
					if (borderBounds.Width >= 4 && Thickness.Top > 2) {
						lc.AddLine (new Point (borderBounds.X + 1, topTitleLineY), Math.Min (borderBounds.Width - 2, maxTitleWidth + 2), Orientation.Horizontal, BorderStyle, Driver.GetAttribute ());
						lc.AddLine (new Point (borderBounds.X + 1, topTitleLineY + 2), Math.Min (borderBounds.Width - 2, maxTitleWidth + 2), Orientation.Horizontal, BorderStyle, Driver.GetAttribute ());
					}

					// ╔╡Title╞═════╗
					// Add a short horiz line for ╔╡
					lc.AddLine (new Point (borderBounds.Location.X, titleY), 2, Orientation.Horizontal, BorderStyle, Driver.GetAttribute ());
					// Add a vert line for ╔╡
					lc.AddLine (new Point (borderBounds.X + 1, topTitleLineY), titleBarsLength, Orientation.Vertical, LineStyle.Single, Driver.GetAttribute ());
					// Add a vert line for ╞
					lc.AddLine (new Point (borderBounds.X + 1 + Math.Min (borderBounds.Width - 2, maxTitleWidth + 2) - 1, topTitleLineY), titleBarsLength, Orientation.Vertical, LineStyle.Single, Driver.GetAttribute ());
					// Add the right hand line for ╞═════╗
					lc.AddLine (new Point (borderBounds.X + 1 + Math.Min (borderBounds.Width - 2, maxTitleWidth + 2) - 1, titleY), borderBounds.Width - Math.Min (borderBounds.Width - 2, maxTitleWidth + 2), Orientation.Horizontal, BorderStyle, Driver.GetAttribute ());
				}
			}
			if (drawLeft) {
				lc.AddLine (new Point (borderBounds.Location.X, titleY), sideLineLength, Orientation.Vertical, BorderStyle, Driver.GetAttribute ());
			}
			if (drawBottom) {
				lc.AddLine (new Point (borderBounds.X, borderBounds.Y + borderBounds.Height - 1), borderBounds.Width, Orientation.Horizontal, BorderStyle, Driver.GetAttribute ());
			}
			if (drawRight) {
				lc.AddLine (new Point (borderBounds.X + borderBounds.Width - 1, titleY), sideLineLength, Orientation.Vertical, BorderStyle, Driver.GetAttribute ());
			}
			Driver.SetAttribute (prevAttr);

			// TODO: This should be moved to LineCanvas as a new BorderStyle.Ruler
			if ((ConsoleDriver.Diagnostics & ConsoleDriver.DiagnosticFlags.FrameRuler) == ConsoleDriver.DiagnosticFlags.FrameRuler) {
				// Top
				var hruler = new Ruler { Length = screenBounds.Width, Orientation = Orientation.Horizontal };
				if (drawTop) {
					hruler.Draw (new Point (screenBounds.X, screenBounds.Y));
				}

				// Redraw title 
				if (drawTop && maxTitleWidth > 0 && !string.IsNullOrEmpty (Parent?.Title)) {
					prevAttr = Driver.GetAttribute ();
					if (ColorScheme != null) {
						Driver.SetAttribute (HasFocus ? GetHotNormalColor () : GetNormalColor ());
					} else {
						Driver.SetAttribute (Parent.HasFocus ? Parent.GetHotNormalColor () : Parent.GetNormalColor ());
					}
					DrawTitle (new Rect (borderBounds.X, titleY, Parent.Title.GetColumns (), 1), Parent?.Title);
					Driver.SetAttribute (prevAttr);
				}

				//Left
				var vruler = new Ruler { Length = screenBounds.Height - 2, Orientation = Orientation.Vertical };
				if (drawLeft) {
					vruler.Draw (new Point (screenBounds.X, screenBounds.Y + 1), 1);
				}

				// Bottom
				if (drawBottom) {
					hruler.Draw (new Point (screenBounds.X, screenBounds.Y + screenBounds.Height - 1));
				}

				// Right
				if (drawRight) {
					vruler.Draw (new Point (screenBounds.X + screenBounds.Width - 1, screenBounds.Y + 1), 1);
				}

			}
		}

		//base.OnDrawContent (contentArea);
	}

	/// <summary>
	/// Draws the title for a Window-style view.
	/// </summary>
	/// <param name="region">Screen relative region where the title will be drawn.</param>
	/// <param name="title">The title.</param>
	public void DrawTitle (Rect region, string title)
	{
		var width = region.Width;
		if (!string.IsNullOrEmpty (title)) {
			Driver.Move (region.X + 2, region.Y);
			//Driver.AddRune (' ');
			var str = title.EnumerateRunes ().Sum (r => Math.Max (r.GetColumns (), 1)) >= width
				? TextFormatter.Format (title, width, false, false) [0] : title;
			Driver.AddStr (str);
		}
	}

	/// <summary>
	/// Draws a frame in the current view, clipped by the boundary of this view
	/// </summary>
	/// <param name="region">View-relative region for the frame to be drawn.</param>
	/// <param name="clear">If set to <see langword="true"/> it clear the region.</param>
	[Obsolete ("This method is obsolete in v2. Use use LineCanvas or Frame instead.", false)]
	public void DrawFrame (Rect region, bool clear)
	{
		var savedClip = ClipToBounds ();
		var screenBounds = BoundsToScreen (region);

		if (clear) {
			Driver.FillRect (region);
		}

		var lc = new LineCanvas ();
		var drawTop = region.Width > 1 && region.Height > 1;
		var drawLeft = region.Width > 1 && region.Height > 1;
		var drawBottom = region.Width > 1 && region.Height > 1;
		var drawRight = region.Width > 1 && region.Height > 1;

		if (drawTop) {
			lc.AddLine (screenBounds.Location, screenBounds.Width, Orientation.Horizontal, BorderStyle);
		}
		if (drawLeft) {
			lc.AddLine (screenBounds.Location, screenBounds.Height, Orientation.Vertical, BorderStyle);
		}
		if (drawBottom) {
			lc.AddLine (new Point (screenBounds.X, screenBounds.Y + screenBounds.Height - 1), screenBounds.Width, Orientation.Horizontal, BorderStyle);
		}
		if (drawRight) {
			lc.AddLine (new Point (screenBounds.X + screenBounds.Width - 1, screenBounds.Y), screenBounds.Height, Orientation.Vertical, BorderStyle);
		}
		foreach (var p in lc.GetMap ()) {
			Driver.Move (p.Key.X, p.Key.Y);
			Driver.AddRune (p.Value);
		}
		lc.Clear ();

		// TODO: This should be moved to LineCanvas as a new BorderStyle.Ruler
		if ((ConsoleDriver.Diagnostics & ConsoleDriver.DiagnosticFlags.FrameRuler) == ConsoleDriver.DiagnosticFlags.FrameRuler) {
			// Top
			var hruler = new Ruler { Length = screenBounds.Width, Orientation = Orientation.Horizontal };
			if (drawTop) {
				hruler.Draw (new Point (screenBounds.X, screenBounds.Y));
			}

			//Left
			var vruler = new Ruler { Length = screenBounds.Height - 2, Orientation = Orientation.Vertical };
			if (drawLeft) {
				vruler.Draw (new Point (screenBounds.X, screenBounds.Y + 1), 1);
			}

			// Bottom
			if (drawBottom) {
				hruler.Draw (new Point (screenBounds.X, screenBounds.Y + screenBounds.Height - 1));
			}

			// Right
			if (drawRight) {
				vruler.Draw (new Point (screenBounds.X + screenBounds.Width - 1, screenBounds.Y + 1), 1);
			}
		}

		Driver.Clip = savedClip;
	}
}<|MERGE_RESOLUTION|>--- conflicted
+++ resolved
@@ -8,12 +8,8 @@
 /// </summary>
 /// <remarks>
 /// <para>
-<<<<<<< HEAD
-/// Provides a border around the view including the <see cref="View.Title"/>.
-=======
 /// Renders a border around the view including the <see cref="View.Title"/>. If <see cref="Thickness"/> is non-zero the border
 /// will be drawn. 
->>>>>>> 2329ab8d
 /// </para>
 /// <para>
 /// See the <see cref="Frame"/> class. 
