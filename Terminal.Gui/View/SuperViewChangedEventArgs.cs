﻿namespace Terminal.Gui;

/// <summary>
///     EventArgs for events where the state of the <see cref="View.SuperView"/> of a <see cref="View"/> is changing (e.g.
///     <see cref="View.Removed"/> / <see cref="View.Added"/> events).
/// </summary>
public class SuperViewChangedEventArgs : EventArgs
{
    /// <summary>Creates a new instance of the <see cref="SuperViewChangedEventArgs"/> class.</summary>
    /// <param name="superView"></param>
    /// <param name="subView"></param>
    public SuperViewChangedEventArgs (View superView, View subView)
    {
        SuperView = superView;
        SubView = subView;
    }

<<<<<<< HEAD
    /// <summary>The SubView that is either being added or removed from <see cref="Parent"/>.</summary>
=======
    /// <summary>The view that is having it's <see cref="View.SuperView"/> changed</summary>
>>>>>>> 6c972c67
    public View SubView { get; }

    /// <summary>
    ///     The SuperView that is changing state. For <see cref="View.Removed"/> this is the SuperView <see cref="SubView"/> is being removed from. For
    ///     <see cref="View.Added"/> it is the SuperView <see cref="SubView"/> is being added to.
    /// </summary>
    public View SuperView { get; }
}<|MERGE_RESOLUTION|>--- conflicted
+++ resolved
@@ -1,7 +1,7 @@
 ﻿namespace Terminal.Gui;
 
 /// <summary>
-///     EventArgs for events where the state of the <see cref="View.SuperView"/> of a <see cref="View"/> is changing (e.g.
+///     Args for events where the <see cref="View.SuperView"/> of a <see cref="View"/> is changed (e.g.
 ///     <see cref="View.Removed"/> / <see cref="View.Added"/> events).
 /// </summary>
 public class SuperViewChangedEventArgs : EventArgs
@@ -15,16 +15,12 @@
         SubView = subView;
     }
 
-<<<<<<< HEAD
-    /// <summary>The SubView that is either being added or removed from <see cref="Parent"/>.</summary>
-=======
     /// <summary>The view that is having it's <see cref="View.SuperView"/> changed</summary>
->>>>>>> 6c972c67
     public View SubView { get; }
 
     /// <summary>
-    ///     The SuperView that is changing state. For <see cref="View.Removed"/> this is the SuperView <see cref="SubView"/> is being removed from. For
-    ///     <see cref="View.Added"/> it is the SuperView <see cref="SubView"/> is being added to.
+    ///     The parent.  For <see cref="View.Removed"/> this is the old parent (new parent now being null).  For
+    ///     <see cref="View.Added"/> it is the new parent to whom view now belongs.
     /// </summary>
     public View SuperView { get; }
 }