﻿using System.ComponentModel;

namespace Terminal.Gui;

/// <summary>
/// Describes the highlight style of a view.
/// </summary>
[Flags]
public enum HighlightStyle
{
    /// <summary>
    /// No highlight.
    /// </summary>
    None = 0,

#if HOVER
    /// <summary>
    /// The mouse is hovering over the view.
    /// </summary>
    Hover = 1,
#endif

    /// <summary>
    /// The mouse is pressed within the <see cref="View.Viewport"/>.
    /// </summary>
    Pressed = 2,

    /// <summary>
    /// The mouse is pressed but moved outside the <see cref="View.Viewport"/>.
    /// </summary>
    PressedOutside = 4
}

/// <summary>
/// Event arguments for the <see cref="View.Highlight"/> event.
/// </summary>
public class HighlightEventArgs : CancelEventArgs
{
    /// <summary>
    /// Constructs a new instance of <see cref="HighlightEventArgs"/>.
    /// </summary>
    /// <param name="style"></param>
    public HighlightEventArgs (HighlightStyle style)
    {
        HighlightStyle = style;
    }

    /// <summary>
    /// The highlight style.
    /// </summary>
    public HighlightStyle HighlightStyle { get; }
}

public partial class View
{
    /// <summary>
    ///     Gets or sets whether the <see cref="View"/> will be highlighted visually while the mouse button is
    ///     pressed.
    /// </summary>
    public HighlightStyle HighlightStyle { get; set; }

    /// <summary>Gets or sets whether the <see cref="View"/> wants continuous button pressed events.</summary>
    public virtual bool WantContinuousButtonPressed { get; set; }

    /// <summary>Gets or sets whether the <see cref="View"/> wants mouse position reports.</summary>
    /// <value><see langword="true"/> if mouse position reports are wanted; otherwise, <see langword="false"/>.</value>
    public virtual bool WantMousePositionReports { get; set; }

    /// <summary>
    ///     Called by <see cref="Application.OnMouseEvent"/> when the mouse enters <see cref="Viewport"/>. The view will
    ///     then receive mouse events until <see cref="NewMouseLeaveEvent"/> is called indicating the mouse has left
    ///     the view.
    /// </summary>
    /// <remarks>
    ///     <para>
    ///         A view must be both enabled and visible to receive mouse events.
    ///     </para>
    ///     <para>
    ///         This method calls <see cref="OnMouseEnter"/> to fire the event.
    ///     </para>
    ///     <para>
    ///         See <see cref="SetHighlight"/> for more information.
    ///     </para>
    /// </remarks>
    /// <param name="mouseEvent"></param>
    /// <returns><see langword="true"/> if the event was handled, <see langword="false"/> otherwise.</returns>
    internal bool? NewMouseEnterEvent (MouseEvent mouseEvent)
    {
        if (!Enabled)
        {
            return true;
        }

        if (!CanBeVisible (this))
        {
            return false;
        }

        if (OnMouseEnter (mouseEvent) == true)
        {
            return true;
        }

#if HOVER
        if (HighlightStyle.HasFlag(HighlightStyle.Hover))
        {
            if (SetHighlight (HighlightStyle.Hover))
            {
                return true;
            }
        }
#endif
        return false;
    }

    /// <summary>
    ///     Called by <see cref="NewMouseEvent"/> when the mouse enters <see cref="Viewport"/>. The view will
    ///     then receive mouse events until <see cref="OnMouseLeave"/> is called indicating the mouse has left
    ///     the view.
    /// </summary>
    /// <remarks>
    /// <para>
    /// Override this method or subscribe to <see cref="MouseEnter"/> to change the default enter behavior.
    /// </para>
    /// <para>
    ///     The coordinates are relative to <see cref="View.Viewport"/>.
    /// </para>
    /// </remarks>
    /// <param name="mouseEvent"></param>
    /// <returns><see langword="true"/>, if the event was handled, <see langword="false"/> otherwise.</returns>
    protected internal virtual bool? OnMouseEnter (MouseEvent mouseEvent)
    {

        var args = new MouseEventEventArgs (mouseEvent);
        MouseEnter?.Invoke (this, args);

        return args.Handled;
    }

    /// <summary>Event fired when the mouse moves into the View's <see cref="Viewport"/>.</summary>
    public event EventHandler<MouseEventEventArgs> MouseEnter;


    /// <summary>
    ///     Called by <see cref="Application.OnMouseEvent"/> when the mouse leaves <see cref="Viewport"/>. The view will
    ///     then no longer receive mouse events.
    /// </summary>
    /// <remarks>
    ///     <para>
    ///         A view must be both enabled and visible to receive mouse events.
    ///     </para>
    ///     <para>
    ///         This method calls <see cref="OnMouseLeave"/> to fire the event.
    ///     </para>
    ///     <para>
    ///         See <see cref="SetHighlight"/> for more information.
    ///     </para>
    /// </remarks>
    /// <param name="mouseEvent"></param>
    /// <returns><see langword="true"/> if the event was handled, <see langword="false"/> otherwise.</returns>
    internal bool? NewMouseLeaveEvent (MouseEvent mouseEvent)
    {
        if (!Enabled)
        {
            return true;
        }

        if (!CanBeVisible (this))
        {
            return false;
        }

        if (OnMouseLeave (mouseEvent))
        {
            return true;
        }
#if HOVER
        if (HighlightStyle.HasFlag (HighlightStyle.Hover))
        {
            SetHighlight (HighlightStyle.None);
        }
#endif

        return false;
    }
    /// <summary>
    ///     Called by <see cref="NewMouseEvent"/> when a mouse leaves <see cref="Viewport"/>. The view will
    ///     no longer receive mouse events.
    /// </summary>
    /// <remarks>
    /// <para>
    ///     Override this method or subscribe to <see cref="MouseEnter"/> to change the default leave behavior.
    /// </para>
    /// <para>
    ///     The coordinates are relative to <see cref="View.Viewport"/>.
    /// </para>
    /// </remarks>
    /// <param name="mouseEvent"></param>
    /// <returns><see langword="true"/>, if the event was handled, <see langword="false"/> otherwise.</returns>
    protected internal virtual bool OnMouseLeave (MouseEvent mouseEvent)
    {
        if (!Enabled)
        {
            return true;
        }

        if (!CanBeVisible (this))
        {
            return false;
        }

        var args = new MouseEventEventArgs (mouseEvent);
        MouseLeave?.Invoke (this, args);

        return args.Handled;
    }

    /// <summary>Event fired when the mouse leaves the View's <see cref="Viewport"/>.</summary>
    public event EventHandler<MouseEventEventArgs> MouseLeave;

    /// <summary>
    ///     Processes a <see cref="MouseEvent"/>. This method is called by <see cref="Application.OnMouseEvent"/> when a mouse
    ///     event occurs.
    /// </summary>
    /// <remarks>
    ///     <para>
    ///         A view must be both enabled and visible to receive mouse events.
    ///     </para>
    ///     <para>
    ///         This method calls <see cref="OnMouseEvent"/> to process the event. If the event is not handled, and one of the
    ///         mouse buttons was clicked, it calls <see cref="OnMouseClick"/> to process the click.
    ///     </para>
    ///     <para>
    ///         See <see cref="SetHighlight"/> for more information.
    ///     </para>
    ///     <para>
    ///         If <see cref="WantContinuousButtonPressed"/> is <see langword="true"/>, the <see cref="OnMouseClick"/> event
    ///         will be invoked repeatedly while the button is pressed.
    ///     </para>
    /// </remarks>
    /// <param name="mouseEvent"></param>
    /// <returns><see langword="true"/> if the event was handled, <see langword="false"/> otherwise.</returns>
    public bool? NewMouseEvent (MouseEvent mouseEvent)
    {
        if (!Enabled)
        {
            // A disabled view should not eat mouse events
            return false;
        }

        if (!CanBeVisible (this))
        {
            return false;
        }

        if (OnMouseEvent (mouseEvent))
        {
            // Technically mouseEvent.Handled should already be true if implementers of OnMouseEvent
            // follow the rules. But we'll update it just in case.
            return mouseEvent.Handled = true;
        }

        if (mouseEvent.IsMouseDown == true)
        {
            if (OnMouseDown (new (mouseEvent)))
            {
                return true;
            }
        }

        if (mouseEvent.Flags.HasFlag (MouseFlags.ReportMousePosition))
        {
            if (OnMouseMove (new (mouseEvent)))
            {
                return true;
            }
        }

        if (mouseEvent.IsMouseDown == false)
        {
            if (OnMouseUp (new (mouseEvent)))
            {
                return true;
            }
        }

        if (HighlightStyle != Gui.HighlightStyle.None || WantContinuousButtonPressed)
        {
            if (HandlePressed (mouseEvent))
            {
                return mouseEvent.Handled;
            }

            if (HandleReleased (mouseEvent))
            {
                return mouseEvent.Handled;
            }

            if (HandleClicked (mouseEvent))
            {
                return mouseEvent.Handled;
            }
        }

        if (mouseEvent.Flags.HasFlag (MouseFlags.Button1Clicked)
            || mouseEvent.Flags.HasFlag (MouseFlags.Button2Clicked)
            || mouseEvent.Flags.HasFlag (MouseFlags.Button3Clicked)
            || mouseEvent.Flags.HasFlag (MouseFlags.Button4Clicked)
           )
        {
            // If it's a click, and we didn't handle it, then we'll call OnMouseClick
            // We get here if the view did not handle the mouse event via OnMouseEvent/MouseEvent and
            // it did not handle the press/release/clicked events via HandlePress/HandleRelease/HandleClicked
            return OnMouseClick (new (mouseEvent));
        }

        if (mouseEvent.Flags.HasFlag (MouseFlags.Button1DoubleClicked)
            || mouseEvent.Flags.HasFlag (MouseFlags.Button2DoubleClicked)
            || mouseEvent.Flags.HasFlag (MouseFlags.Button3DoubleClicked)
            || mouseEvent.Flags.HasFlag (MouseFlags.Button4DoubleClicked)
           )
        {
            return OnMouseDoubleClick (new (mouseEvent));
        }

        if (mouseEvent.Flags.HasFlag (MouseFlags.Button1TripleClicked)
            || mouseEvent.Flags.HasFlag (MouseFlags.Button2TripleClicked)
            || mouseEvent.Flags.HasFlag (MouseFlags.Button3TripleClicked)
            || mouseEvent.Flags.HasFlag (MouseFlags.Button4TripleClicked)
           )
        {
            return OnMouseTripleClick (new (mouseEvent));
        }

        return false;
    }

    /// <summary>
    ///     For cases where the view is grabbed and the mouse is clicked, this method handles the released event (typically
    ///     when <see cref="WantContinuousButtonPressed"/> or <see cref="HighlightStyle"/> are set).
    /// </summary>
    /// <remarks>
    ///     <para>
    ///         Marked internal just to support unit tests
    ///     </para>
    /// </remarks>
    /// <param name="mouseEvent"></param>
    /// <returns><see langword="true"/>, if the event was handled, <see langword="false"/> otherwise.</returns>    
    private bool HandlePressed (MouseEvent mouseEvent)
    {
        if (mouseEvent.Flags.HasFlag (MouseFlags.Button1Pressed)
            || mouseEvent.Flags.HasFlag (MouseFlags.Button2Pressed)
            || mouseEvent.Flags.HasFlag (MouseFlags.Button3Pressed)
            || mouseEvent.Flags.HasFlag (MouseFlags.Button4Pressed))
        {
            // The first time we get pressed event, grab the mouse and set focus
            if (Application.MouseGrabView != this)
            {
                Application.GrabMouse (this);

                if (CanFocus)
                {
                    // Set the focus, but don't invoke Accept
                    SetFocus ();
                }

                mouseEvent.Handled = true;
            }

            if (Viewport.Contains (mouseEvent.X, mouseEvent.Y))
            {
                if (SetHighlight (HighlightStyle.HasFlag (HighlightStyle.Pressed) ? HighlightStyle.Pressed : HighlightStyle.None))
                {
                    return true;
                }
            }
            else
            {
                if (SetHighlight (HighlightStyle.HasFlag (HighlightStyle.PressedOutside) ? HighlightStyle.PressedOutside : HighlightStyle.None))
                {
                    return true;
                }
            }

            if (WantContinuousButtonPressed && Application.MouseGrabView == this)
            {
                // If this is not the first pressed event, click
                return OnMouseClick (new (mouseEvent));
            }

            return mouseEvent.Handled = true;
        }

        return false;
    }

    /// <summary>
    ///     For cases where the view is grabbed and the mouse is clicked, this method handles the released event (typically
    ///     when <see cref="WantContinuousButtonPressed"/> or <see cref="HighlightStyle"/> are set).
    /// </summary>
    /// <remarks>
    ///     Marked internal just to support unit tests
    /// </remarks>
    /// <param name="mouseEvent"></param>
    /// <returns><see langword="true"/>, if the event was handled, <see langword="false"/> otherwise.</returns>
    internal bool HandleReleased (MouseEvent mouseEvent)
    {
        if (mouseEvent.Flags.HasFlag (MouseFlags.Button1Released)
            || mouseEvent.Flags.HasFlag (MouseFlags.Button2Released)
            || mouseEvent.Flags.HasFlag (MouseFlags.Button3Released)
            || mouseEvent.Flags.HasFlag (MouseFlags.Button4Released))
        {
            if (Application.MouseGrabView == this)
            {
                SetHighlight (HighlightStyle.None);
            }

            return mouseEvent.Handled = true;
        }

        return false;
    }

    /// <summary>
    ///     For cases where the view is grabbed and the mouse is clicked, this method handles the click event (typically
    ///     when <see cref="WantContinuousButtonPressed"/> or <see cref="HighlightStyle"/> are set).
    /// </summary>
    /// <remarks>
    ///     Marked internal just to support unit tests
    /// </remarks>
    /// <param name="mouseEvent"></param>
    /// <returns><see langword="true"/>, if the event was handled, <see langword="false"/> otherwise.</returns>
    internal bool HandleClicked (MouseEvent mouseEvent)
    {
        if (Application.MouseGrabView == this
            && (mouseEvent.Flags.HasFlag (MouseFlags.Button1Clicked)
                || mouseEvent.Flags.HasFlag (MouseFlags.Button2Clicked)
                || mouseEvent.Flags.HasFlag (MouseFlags.Button3Clicked)
                || mouseEvent.Flags.HasFlag (MouseFlags.Button4Clicked)))
        {
            // We're grabbed. Clicked event comes after the last Release. This is our signal to ungrab
            Application.UngrabMouse ();

            if (SetHighlight (HighlightStyle.None))
            {
                return true;
            }

            // If mouse is still in bounds, click
            if (!WantContinuousButtonPressed && Viewport.Contains (mouseEvent.X, mouseEvent.Y))
            {
                return OnMouseClick (new (mouseEvent));
            }

            return mouseEvent.Handled = true;
        }

        return false;
    }

    [CanBeNull]
    private ColorScheme _savedHighlightColorScheme;

    /// <summary>
    ///     Enables the highlight for the view when the mouse is pressed. Called from OnMouseEvent.
    /// </summary>
    /// <remarks>
    ///     <para>
    ///         Set <see cref="HighlightStyle"/> to have the view highlighted based on the mouse.
    ///     </para>
    ///     <para>
    ///         Calls <see cref="OnHighlight"/> which fires the <see cref="Highlight"/> event.
    ///     </para>
    ///     <para>
    ///         Marked internal just to support unit tests
    ///     </para>
    /// </remarks>
    /// <returns><see langword="true"/>, if the Highlight event was handled, <see langword="false"/> otherwise.</returns>

    internal bool SetHighlight (HighlightStyle style)
    {
        // TODO: Make the highlight colors configurable

        // Enable override via virtual method and/or event
        if (OnHighlight (style) == true)
        {
            return true;
        }
#if HOVER
        if (style.HasFlag (HighlightStyle.Hover))
        {
            if (_savedHighlightColorScheme is null && ColorScheme is { })
            {
                _savedHighlightColorScheme ??= ColorScheme;

                var cs = new ColorScheme (ColorScheme)
                {
                    Normal = GetFocusColor (),
                    HotNormal = ColorScheme.HotFocus
                };
                ColorScheme = cs;
            }

            return true;
        }
#endif 
        if (style.HasFlag (HighlightStyle.Pressed) || style.HasFlag (HighlightStyle.PressedOutside))
        {
            if (_savedHighlightColorScheme is null && ColorScheme is { })
            {
                _savedHighlightColorScheme ??= ColorScheme;

                if (CanFocus)
                {
                    var cs = new ColorScheme (ColorScheme)
                    {
                        // Highlight the foreground focus color
                        Focus = new (ColorScheme.Focus.Foreground.GetHighlightColor (), ColorScheme.Focus.Background.GetHighlightColor ()),
                        HotFocus = new (ColorScheme.HotFocus.Foreground.GetHighlightColor (), ColorScheme.HotFocus.Background.GetHighlightColor ())
                    };
                    ColorScheme = cs;
                }
                else
                {
                    var cs = new ColorScheme (ColorScheme)
                    {
                        // Invert Focus color foreground/background. We can do this because we know the view is not going to be focused.
                        Normal = new (ColorScheme.Focus.Background, ColorScheme.Normal.Foreground),
                        HotNormal = new (ColorScheme.HotFocus.Background, ColorScheme.HotNormal.Foreground)
                    };
                    ColorScheme = cs;
                }
            }
            // Return false since we don't want to eat the event
            return false;
        }


        if (style == HighlightStyle.None)
        {
            // Unhighlight
            if (_savedHighlightColorScheme is { })
            {
                ColorScheme = _savedHighlightColorScheme;
                _savedHighlightColorScheme = null;
            }
        }

        return false;
    }

    /// <summary>
    ///     Fired when the view is highlighted. Set <see cref="CancelEventArgs.Cancel"/> to <see langword="true"/>
    ///     to implement a custom highlight scheme or prevent the view from being highlighted.
    /// </summary>
    public event EventHandler<HighlightEventArgs> Highlight;

    /// <summary>
    ///     Called when the view is to be highlighted.
    /// </summary>
    /// <returns><see langword="true"/>, if the event was handled, <see langword="false"/> otherwise.</returns>
    protected virtual bool? OnHighlight (HighlightStyle highlight)
    {
        HighlightEventArgs args = new (highlight);
        Highlight?.Invoke (this, args);

        return args.Cancel;
    }

<<<<<<< HEAD
    /// <summary>Called when any mouse event occurs within the view's <see cref="Bounds"/>.</summary>
=======
    /// <summary>Called when a mouse event occurs within the view's <see cref="Viewport"/>.</summary>
>>>>>>> 02e08fe2
    /// <remarks>
    ///     <para>
    ///         The coordinates are relative to <see cref="View.Viewport"/>.
    ///     </para>
    /// </remarks>
    /// <param name="mouseEvent"></param>
    /// <returns><see langword="true"/>, if the event was handled, <see langword="false"/> otherwise.</returns>
    protected internal virtual bool OnMouseEvent (MouseEvent mouseEvent)
    {
        var args = new MouseEventEventArgs (mouseEvent);

        MouseEvent?.Invoke (this, args);

        return args.Handled;
    }

    /// <summary>Event fired when a mouse event occurs.</summary>
    /// <remarks>
    ///     <para>
    ///         The coordinates are relative to <see cref="View.Viewport"/>.
    ///     </para>
    /// </remarks>
    public event EventHandler<MouseEventEventArgs> MouseEvent;

    /// <summary>Called when the user first presses the button down over a view's <see cref="Bounds"/>.</summary>
    /// <remarks>
    ///     <para>
    ///         The coordinates are relative to <see cref="View.Bounds"/>.
    ///     </para>
    /// </remarks>
    /// <param name="args"></param>
    /// <returns><see langword="true"/>, if the event was handled, <see langword="false"/> otherwise.</returns>
    protected internal virtual bool OnMouseDown (MouseEventEventArgs args)
    {
        MouseDown?.Invoke (this, args);

        return args.Handled;
    }

    /// <summary>Event fired when the user first presses the button down over a view.</summary>
    /// <remarks>
    ///     <para>
    ///         The coordinates are relative to <see cref="View.Bounds"/>.
    ///     </para>
    /// </remarks>
    public event EventHandler<MouseEventEventArgs> MouseDown;

    /// <summary>
    ///     Called when the user moves the mouse over a view, or if mouse was grabbed by the view.
    ///     Flags will indicate if a button is down.
    /// </summary>
    /// <remarks>
    ///     <para>
    ///         The coordinates are relative to <see cref="View.Bounds"/>.
    ///     </para>
    /// </remarks>
    /// <param name="args"></param>
    /// <returns><see langword="true"/>, if the event was handled, <see langword="false"/> otherwise.</returns>
    protected internal virtual bool OnMouseMove (MouseEventEventArgs args)
    {
        MouseMove?.Invoke (this, args);

        return args.Handled;
    }

    /// <summary>
    ///     Event fired when the user moves the mouse over a view, or if mouse was grabbed by the view.
    ///     Flags will indicate if a button is down.
    /// </summary>
    /// <remarks>
    ///     <para>
    ///         The coordinates are relative to <see cref="View.Bounds"/>.
    ///     </para>
    /// </remarks>
    public event EventHandler<MouseEventEventArgs> MouseMove;

    /// <summary>
    ///     Called when the user lets go of the mouse button. Only received if the mouse is over the view,
    ///     or it was grabbed by the view.
    /// </summary>
    /// <remarks>
    ///     <para>
    ///         The coordinates are relative to <see cref="View.Bounds"/>.
    ///     </para>
    /// </remarks>
    /// <param name="args"></param>
    /// <returns><see langword="true"/>, if the event was handled, <see langword="false"/> otherwise.</returns>
    protected internal virtual bool OnMouseUp (MouseEventEventArgs args)
    {
        MouseUp?.Invoke (this, args);

        return args.Handled;
    }

    /// <summary>
    ///     Event fired when the user lets go of the mouse button. Only received if the mouse is over the view,
    ///     or it was grabbed by the view.
    /// </summary>
    /// <remarks>
    ///     <para>
    ///         The coordinates are relative to <see cref="View.Bounds"/>.
    ///     </para>
    /// </remarks>
    public event EventHandler<MouseEventEventArgs> MouseUp;

    /// <summary>
    ///     Called when the user presses down and then releases the mouse over a view (they could move off in between).
    ///     If they press and release multiple times in quick succession this event will be called for each up action.
    /// </summary>
    /// <remarks>
    ///     <para>
    ///         The coordinates are relative to <see cref="View.Bounds"/>.
    ///     </para>
    /// </remarks>
    /// <returns><see langword="true"/>, if the event was handled, <see langword="false"/> otherwise.</returns>
    protected bool OnMouseClick (MouseEventEventArgs args)
    {
        if (!Enabled)
        {
            // QUESTION: Is this right? Should a disabled view eat mouse clicks?
            return args.Handled = true;
        }

        MouseClick?.Invoke (this, args);

        if (args.Handled)
        {
            return true;
        }

        if (!HasFocus && CanFocus)
        {
            args.Handled = true;
            SetFocus ();
        }

        return args.Handled;
    }

    /// <summary>
    ///     Event fired when the user presses down and then releases the mouse over a view (they could move off in between).
    ///     If they press and release multiple times in quick succession this event will be called for each up action.
    /// </summary>
    /// <remarks>
    ///     <para>
    ///         The coordinates are relative to <see cref="View.Bounds"/>.
    ///     </para>
    /// </remarks>
    public event EventHandler<MouseEventEventArgs> MouseClick;

    /// <summary>
    ///     Called when the user presses and releases the mouse button twice in quick succession without
    ///     moving the mouse outside the view.
    /// </summary>
    /// <remarks>
    ///     <para>
    ///         The coordinates are relative to <see cref="View.Bounds"/>.
    ///     </para>
    /// </remarks>
    /// <param name="args"></param>
    /// <returns><see langword="true"/>, if the event was handled, <see langword="false"/> otherwise.</returns>
    protected internal virtual bool OnMouseDoubleClick (MouseEventEventArgs args)
    {
        MouseDoubleClick?.Invoke (this, args);

        return args.Handled;
    }

    /// <summary>
    ///     Event fired when the user presses and releases the mouse button twice in quick succession without
    ///     moving the mouse outside the view.
    /// </summary>
    /// <remarks>
    ///     <para>
    ///         The coordinates are relative to <see cref="View.Bounds"/>.
    ///     </para>
    /// </remarks>
    public event EventHandler<MouseEventEventArgs> MouseDoubleClick;

    /// <summary>
    ///     Called when the user presses and releases the mouse button thrice in quick succession without
    ///     moving the mouse outside the view.
    /// </summary>
    /// <remarks>
    ///     <para>
    ///         The coordinates are relative to <see cref="View.Viewport"/>.
    ///     </para>
    /// </remarks>
    /// <param name="args"></param>
    /// <returns><see langword="true"/>, if the event was handled, <see langword="false"/> otherwise.</returns>
    protected internal virtual bool OnMouseTripleClick (MouseEventEventArgs args)
    {
        MouseTripleClick?.Invoke (this, args);

        return args.Handled;
    }

    /// <summary>
    ///     Event fired when the user presses and releases the mouse button thrice in quick succession without
    ///     moving the mouse outside the view.
    /// </summary>
    /// <remarks>
    ///     <para>
    ///         The coordinates are relative to <see cref="View.Bounds"/>.
    ///     </para>
    /// </remarks>
    public event EventHandler<MouseEventEventArgs> MouseTripleClick;
}<|MERGE_RESOLUTION|>--- conflicted
+++ resolved
@@ -567,11 +567,7 @@
         return args.Cancel;
     }
 
-<<<<<<< HEAD
-    /// <summary>Called when any mouse event occurs within the view's <see cref="Bounds"/>.</summary>
-=======
     /// <summary>Called when a mouse event occurs within the view's <see cref="Viewport"/>.</summary>
->>>>>>> 02e08fe2
     /// <remarks>
     ///     <para>
     ///         The coordinates are relative to <see cref="View.Viewport"/>.
@@ -757,7 +753,7 @@
     /// </summary>
     /// <remarks>
     ///     <para>
-    ///         The coordinates are relative to <see cref="View.Viewport"/>.
+    ///         The coordinates are relative to <see cref="View.Bounds"/>.
     ///     </para>
     /// </remarks>
     /// <param name="args"></param>
@@ -775,7 +771,7 @@
     /// </summary>
     /// <remarks>
     ///     <para>
-    ///         The coordinates are relative to <see cref="View.Bounds"/>.
+    ///         The coordinates are relative to <see cref="View.Viewport"/>.
     ///     </para>
     /// </remarks>
     public event EventHandler<MouseEventEventArgs> MouseTripleClick;
