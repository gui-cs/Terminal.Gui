﻿using System.ComponentModel;

namespace Terminal.Gui;

public partial class View
{
    [CanBeNull]
    private ColorScheme _savedHighlightColorScheme;

    /// <summary>
    ///     Fired when the view is highlighted. Set <see cref="CancelEventArgs.Cancel"/> to <see langword="true"/>
    ///     to implement a custom highlight scheme or prevent the view from being highlighted.
    /// </summary>
    public event EventHandler<CancelEventArgs<HighlightStyle>> Highlight;

    /// <summary>
    ///     Gets or sets whether the <see cref="View"/> will be highlighted visually while the mouse button is
    ///     pressed.
    /// </summary>
    public HighlightStyle HighlightStyle { get; set; }

    /// <summary>Event fired when a mouse click occurs.</summary>
    /// <remarks>
    ///     <para>
    ///         Fired when the mouse is either clicked or double-clicked. Check
    ///         <see cref="MouseEvent.Flags"/> to see which button was clicked.
    ///     </para>
    ///     <para>
    ///         The coordinates are relative to <see cref="View.Viewport"/>.
    ///     </para>
    /// </remarks>
    public event EventHandler<MouseEventEventArgs> MouseClick;

    /// <summary>Event fired when the mouse moves into the View's <see cref="Viewport"/>.</summary>
    public event EventHandler<MouseEventEventArgs> MouseEnter;

    /// <summary>Event fired when a mouse event occurs.</summary>
    /// <remarks>
    ///     <para>
    ///         The coordinates are relative to <see cref="View.Viewport"/>.
    ///     </para>
    /// </remarks>
    public event EventHandler<MouseEventEventArgs> MouseEvent;

    /// <summary>Event fired when the mouse leaves the View's <see cref="Viewport"/>.</summary>
    public event EventHandler<MouseEventEventArgs> MouseLeave;

    /// <summary>
    ///     Processes a <see cref="MouseEvent"/>. This method is called by <see cref="Application.OnMouseEvent"/> when a mouse
    ///     event occurs.
    /// </summary>
    /// <remarks>
    ///     <para>
    ///         A view must be both enabled and visible to receive mouse events.
    ///     </para>
    ///     <para>
    ///         This method calls <see cref="OnMouseEvent"/> to process the event. If the event is not handled, and one of the
    ///         mouse buttons was clicked, it calls <see cref="OnMouseClick"/> to process the click.
    ///     </para>
    ///     <para>
    ///         See <see cref="SetHighlight"/> for more information.
    ///     </para>
    ///     <para>
    ///         If <see cref="WantContinuousButtonPressed"/> is <see langword="true"/>, the <see cref="OnMouseClick"/> event
    ///         will be invoked repeatedly while the button is pressed.
    ///     </para>
    /// </remarks>
    /// <param name="mouseEvent"></param>
    /// <returns><see langword="true"/> if the event was handled, <see langword="false"/> otherwise.</returns>
    public bool? NewMouseEvent (MouseEvent mouseEvent)
    {
        if (!Enabled)
        {
            // A disabled view should not eat mouse events
            return false;
        }

        if (!CanBeVisible (this))
        {
            return false;
        }

        if (OnMouseEvent (mouseEvent))
        {
            // Technically mouseEvent.Handled should already be true if implementers of OnMouseEvent
            // follow the rules. But we'll update it just in case.
            return mouseEvent.Handled = true;
        }

        if (HighlightStyle != HighlightStyle.None || WantContinuousButtonPressed)
        {
            if (HandlePressed (mouseEvent))
            {
                return mouseEvent.Handled;
            }

            if (HandleReleased (mouseEvent))
            {
                return mouseEvent.Handled;
            }

            if (HandleClicked (mouseEvent))
            {
                return mouseEvent.Handled;
            }
        }

        if (mouseEvent.Flags.HasFlag (MouseFlags.Button1Clicked)
            || mouseEvent.Flags.HasFlag (MouseFlags.Button2Clicked)
            || mouseEvent.Flags.HasFlag (MouseFlags.Button3Clicked)
            || mouseEvent.Flags.HasFlag (MouseFlags.Button4Clicked)
            || mouseEvent.Flags.HasFlag (MouseFlags.Button1DoubleClicked)
            || mouseEvent.Flags.HasFlag (MouseFlags.Button2DoubleClicked)
            || mouseEvent.Flags.HasFlag (MouseFlags.Button3DoubleClicked)
            || mouseEvent.Flags.HasFlag (MouseFlags.Button4DoubleClicked)
            || mouseEvent.Flags.HasFlag (MouseFlags.Button1TripleClicked)
            || mouseEvent.Flags.HasFlag (MouseFlags.Button2TripleClicked)
            || mouseEvent.Flags.HasFlag (MouseFlags.Button3TripleClicked)
            || mouseEvent.Flags.HasFlag (MouseFlags.Button4TripleClicked)
           )
        {
            // If it's a click, and we didn't handle it, then we'll call OnMouseClick
            // We get here if the view did not handle the mouse event via OnMouseEvent/MouseEvent and
            // it did not handle the press/release/clicked events via HandlePress/HandleRelease/HandleClicked
            return OnMouseClick (new (mouseEvent));
        }

        return false;
    }

    /// <summary>Gets or sets whether the <see cref="View"/> wants continuous button pressed events.</summary>
    public virtual bool WantContinuousButtonPressed { get; set; }

    /// <summary>Gets or sets whether the <see cref="View"/> wants mouse position reports.</summary>
    /// <value><see langword="true"/> if mouse position reports are wanted; otherwise, <see langword="false"/>.</value>
    public virtual bool WantMousePositionReports { get; set; }

    /// <summary>
    ///     Called by <see cref="NewMouseEvent"/> when the mouse enters <see cref="Viewport"/>. The view will
    ///     then receive mouse events until <see cref="OnMouseLeave"/> is called indicating the mouse has left
    ///     the view.
    /// </summary>
    /// <remarks>
    ///     <para>
    ///         Override this method or subscribe to <see cref="MouseEnter"/> to change the default enter behavior.
    ///     </para>
    ///     <para>
    ///         The coordinates are relative to <see cref="View.Viewport"/>.
    ///     </para>
    /// </remarks>
    /// <param name="mouseEvent"></param>
    /// <returns><see langword="true"/>, if the event was handled, <see langword="false"/> otherwise.</returns>
    protected internal virtual bool? OnMouseEnter (MouseEvent mouseEvent)
    {
        var args = new MouseEventEventArgs (mouseEvent);
        MouseEnter?.Invoke (this, args);

        return args.Handled;
    }

    /// <summary>Called when a mouse event occurs within the view's <see cref="Viewport"/>.</summary>
    /// <remarks>
    ///     <para>
    ///         The coordinates are relative to <see cref="View.Viewport"/>.
    ///     </para>
    /// </remarks>
    /// <param name="mouseEvent"></param>
    /// <returns><see langword="true"/>, if the event was handled, <see langword="false"/> otherwise.</returns>
    protected internal virtual bool OnMouseEvent (MouseEvent mouseEvent)
    {
        var args = new MouseEventEventArgs (mouseEvent);

<<<<<<< HEAD
        if (OnMouseLeave (mouseEvent))
        {
            return true;
        }
#if HOVER
        if (HighlightStyle.HasFlag (HighlightStyle.Hover))
        {
            SetHighlight (HighlightStyle.None);
        }
#endif
=======
        MouseEvent?.Invoke (this, args);
>>>>>>> d3727e44

        return args.Handled;
    }

    /// <summary>
    ///     Called by <see cref="NewMouseEvent"/> when a mouse leaves <see cref="Viewport"/>. The view will
    ///     no longer receive mouse events.
    /// </summary>
    /// <remarks>
    ///     <para>
    ///         Override this method or subscribe to <see cref="MouseEnter"/> to change the default leave behavior.
    ///     </para>
    ///     <para>
    ///         The coordinates are relative to <see cref="View.Viewport"/>.
    ///     </para>
    /// </remarks>
    /// <param name="mouseEvent"></param>
    /// <returns><see langword="true"/>, if the event was handled, <see langword="false"/> otherwise.</returns>
    protected internal virtual bool OnMouseLeave (MouseEvent mouseEvent)
    {
        if (!Enabled)
        {
            return true;
        }

        if (!CanBeVisible (this))
        {
            return false;
        }

        var args = new MouseEventEventArgs (mouseEvent);
        MouseLeave?.Invoke (this, args);

        return args.Handled;
    }

    /// <summary>
    ///     Called when the view is to be highlighted.
    /// </summary>
    /// <returns><see langword="true"/>, if the event was handled, <see langword="false"/> otherwise.</returns>
    protected virtual bool? OnHighlight (CancelEventArgs<HighlightStyle> args)
    {
        Highlight?.Invoke (this, args);

        if (args.Cancel)
        {
            return true;
        }

        Margin?.Highlight?.Invoke (this, args);

        //args = new (highlight);
        //Border?.Highlight?.Invoke (this, args);

        //args = new (highlight);
        //Padding?.Highlight?.Invoke (this, args);

        return args.Cancel;
    }

    /// <summary>Invokes the MouseClick event.</summary>
    /// <remarks>
    ///     <para>
    ///         Called when the mouse is either clicked or double-clicked. Check
    ///         <see cref="MouseEvent.Flags"/> to see which button was clicked.
    ///     </para>
    /// </remarks>
    /// <returns><see langword="true"/>, if the event was handled, <see langword="false"/> otherwise.</returns>
    protected bool OnMouseClick (MouseEventEventArgs args)
    {
        if (!Enabled)
        {
            // QUESTION: Is this right? Should a disabled view eat mouse clicks?
            return args.Handled = true;
        }

        MouseClick?.Invoke (this, args);

<<<<<<< HEAD
        if (mouseEvent.IsMouseDown == true)
        {
            if (OnMouseDown (new (mouseEvent)))
            {
                return true;
            }
        }

        if (mouseEvent.Flags.HasFlag (MouseFlags.ReportMousePosition))
        {
            if (OnMouseMove (new (mouseEvent)))
            {
                return true;
            }
        }

        if (mouseEvent.IsMouseDown == false)
        {
            if (OnMouseUp (new (mouseEvent)))
            {
                return true;
            }
        }

        if (HighlightStyle != Gui.HighlightStyle.None || WantContinuousButtonPressed)
=======
        if (args.Handled)
>>>>>>> d3727e44
        {
            return true;
        }

<<<<<<< HEAD
        if (mouseEvent.Flags.HasFlag (MouseFlags.Button1Clicked)
            || mouseEvent.Flags.HasFlag (MouseFlags.Button2Clicked)
            || mouseEvent.Flags.HasFlag (MouseFlags.Button3Clicked)
            || mouseEvent.Flags.HasFlag (MouseFlags.Button4Clicked)
           )
        {
            // If it's a click, and we didn't handle it, then we'll call OnMouseClick
            // We get here if the view did not handle the mouse event via OnMouseEvent/MouseEvent and
            // it did not handle the press/release/clicked events via HandlePress/HandleRelease/HandleClicked
            return OnMouseClick (new (mouseEvent));
        }

        if (mouseEvent.Flags.HasFlag (MouseFlags.Button1DoubleClicked)
            || mouseEvent.Flags.HasFlag (MouseFlags.Button2DoubleClicked)
            || mouseEvent.Flags.HasFlag (MouseFlags.Button3DoubleClicked)
            || mouseEvent.Flags.HasFlag (MouseFlags.Button4DoubleClicked)
           )
        {
            return OnMouseDoubleClick (new (mouseEvent));
        }

        if (mouseEvent.Flags.HasFlag (MouseFlags.Button1TripleClicked)
            || mouseEvent.Flags.HasFlag (MouseFlags.Button2TripleClicked)
            || mouseEvent.Flags.HasFlag (MouseFlags.Button3TripleClicked)
            || mouseEvent.Flags.HasFlag (MouseFlags.Button4TripleClicked)
           )
        {
            return OnMouseTripleClick (new (mouseEvent));
=======
        if (!HasFocus && CanFocus)
        {
            args.Handled = true;
            SetFocus ();
>>>>>>> d3727e44
        }

        return args.Handled;
    }

    /// <summary>
    ///     For cases where the view is grabbed and the mouse is clicked, this method handles the click event (typically
    ///     when <see cref="WantContinuousButtonPressed"/> or <see cref="HighlightStyle"/> are set).
    /// </summary>
    /// <remarks>
    ///     Marked internal just to support unit tests
    /// </remarks>
    /// <param name="mouseEvent"></param>
    /// <returns><see langword="true"/>, if the event was handled, <see langword="false"/> otherwise.</returns>
    internal bool HandleClicked (MouseEvent mouseEvent)
    {
        if (Application.MouseGrabView == this
            && (mouseEvent.Flags.HasFlag (MouseFlags.Button1Clicked)
                || mouseEvent.Flags.HasFlag (MouseFlags.Button2Clicked)
                || mouseEvent.Flags.HasFlag (MouseFlags.Button3Clicked)
                || mouseEvent.Flags.HasFlag (MouseFlags.Button4Clicked)))
        {
            // We're grabbed. Clicked event comes after the last Release. This is our signal to ungrab
            Application.UngrabMouse ();

<<<<<<< HEAD
            if (Viewport.Contains (mouseEvent.Position))
            {
                if (SetHighlight (HighlightStyle.HasFlag (HighlightStyle.Pressed) ? HighlightStyle.Pressed : HighlightStyle.None))
                {
                    return true;
                }
            }
            else
            {
                if (SetHighlight (HighlightStyle.HasFlag (HighlightStyle.PressedOutside) ? HighlightStyle.PressedOutside : HighlightStyle.None))
                {
                    return true;
                }
=======
            if (SetHighlight (HighlightStyle.None))
            {
                return true;
>>>>>>> d3727e44
            }

            // If mouse is still in bounds, click
            if (!WantContinuousButtonPressed && Viewport.Contains (mouseEvent.Position))
            {
                return OnMouseClick (new (mouseEvent));
            }

            return mouseEvent.Handled = true;
        }

        return false;
    }

    /// <summary>
    ///     For cases where the view is grabbed and the mouse is clicked, this method handles the released event (typically
    ///     when <see cref="WantContinuousButtonPressed"/> or <see cref="HighlightStyle"/> are set).
    /// </summary>
    /// <remarks>
    ///     Marked internal just to support unit tests
    /// </remarks>
    /// <param name="mouseEvent"></param>
    /// <returns><see langword="true"/>, if the event was handled, <see langword="false"/> otherwise.</returns>
    internal bool HandleReleased (MouseEvent mouseEvent)
    {
        if (mouseEvent.Flags.HasFlag (MouseFlags.Button1Released)
            || mouseEvent.Flags.HasFlag (MouseFlags.Button2Released)
            || mouseEvent.Flags.HasFlag (MouseFlags.Button3Released)
            || mouseEvent.Flags.HasFlag (MouseFlags.Button4Released))
        {
            if (Application.MouseGrabView == this)
            {
                SetHighlight (HighlightStyle.None);
            }

            return mouseEvent.Handled = true;
        }

        return false;
    }

    /// <summary>
    ///     Called by <see cref="Application.OnMouseEvent"/> when the mouse enters <see cref="Viewport"/>. The view will
    ///     then receive mouse events until <see cref="NewMouseLeaveEvent"/> is called indicating the mouse has left
    ///     the view.
    /// </summary>
    /// <remarks>
    ///     <para>
    ///         A view must be both enabled and visible to receive mouse events.
    ///     </para>
    ///     <para>
    ///         This method calls <see cref="OnMouseEnter"/> to fire the event.
    ///     </para>
    ///     <para>
    ///         See <see cref="SetHighlight"/> for more information.
    ///     </para>
    /// </remarks>
    /// <param name="mouseEvent"></param>
    /// <returns><see langword="true"/> if the event was handled, <see langword="false"/> otherwise.</returns>
    internal bool? NewMouseEnterEvent (MouseEvent mouseEvent)
    {
        if (!Enabled)
        {
            return true;
        }

        if (!CanBeVisible (this))
        {
            return false;
        }

        if (OnMouseEnter (mouseEvent) == true)
        {
            return true;
        }

#if HOVER
        if (HighlightStyle.HasFlag(HighlightStyle.Hover))
        {
            if (SetHighlight (HighlightStyle.Hover))
            {
                return true;
            }
        }
#endif
        return false;
    }

    /// <summary>
    ///     Called by <see cref="Application.OnMouseEvent"/> when the mouse leaves <see cref="Viewport"/>. The view will
    ///     then no longer receive mouse events.
    /// </summary>
    /// <remarks>
    ///     <para>
    ///         A view must be both enabled and visible to receive mouse events.
    ///     </para>
    ///     <para>
    ///         This method calls <see cref="OnMouseLeave"/> to fire the event.
    ///     </para>
    ///     <para>
    ///         See <see cref="SetHighlight"/> for more information.
    ///     </para>
    /// </remarks>
    /// <param name="mouseEvent"></param>
    /// <returns><see langword="true"/> if the event was handled, <see langword="false"/> otherwise.</returns>
    internal bool? NewMouseLeaveEvent (MouseEvent mouseEvent)
    {
        if (!Enabled)
        {
            return true;
        }

        if (!CanBeVisible (this))
        {
            return false;
        }

        if (OnMouseLeave (mouseEvent))
        {
            return true;
        }
#if HOVER
        if (HighlightStyle.HasFlag (HighlightStyle.Hover))
        {
            SetHighlight (HighlightStyle.None);
        }
#endif

        return false;
    }

    /// <summary>
    ///     Enables the highlight for the view when the mouse is pressed. Called from OnMouseEvent.
    /// </summary>
    /// <remarks>
    ///     <para>
    ///         Set <see cref="HighlightStyle"/> to have the view highlighted based on the mouse.
    ///     </para>
    ///     <para>
    ///         Calls <see cref="OnHighlight"/> which fires the <see cref="Highlight"/> event.
    ///     </para>
    ///     <para>
    ///         Marked internal just to support unit tests
    ///     </para>
    /// </remarks>
    /// <returns><see langword="true"/>, if the Highlight event was handled, <see langword="false"/> otherwise.</returns>
    internal bool SetHighlight (HighlightStyle newHighlightStyle)
    {
        // TODO: Make the highlight colors configurable
        if (!CanFocus)
        {
            return false;
        }

        // Enable override via virtual method and/or event
        HighlightStyle copy = HighlightStyle;
        var args = new CancelEventArgs<HighlightStyle> (ref copy, ref newHighlightStyle);

        if (OnHighlight (args) == true)
        {
            return true;
        }
#if HOVER
        if (style.HasFlag (HighlightStyle.Hover))
        {
            if (_savedHighlightColorScheme is null && ColorScheme is { })
            {
                _savedHighlightColorScheme ??= ColorScheme;

                var cs = new ColorScheme (ColorScheme)
                {
                    Normal = GetFocusColor (),
                    HotNormal = ColorScheme.HotFocus
                };
                ColorScheme = cs;
            }

            return true;
        }
#endif
        if (args.NewValue.HasFlag (HighlightStyle.Pressed) || args.NewValue.HasFlag (HighlightStyle.PressedOutside))
        {
            if (_savedHighlightColorScheme is null && ColorScheme is { })
            {
                _savedHighlightColorScheme ??= ColorScheme;

                if (CanFocus)
                {
                    var cs = new ColorScheme (ColorScheme)
                    {
                        // Highlight the foreground focus color
<<<<<<< HEAD
                        Focus = new (ColorScheme.Focus.Foreground.GetHighlightColor (), ColorScheme.Focus.Background.GetHighlightColor ()),
                        HotFocus = new (ColorScheme.HotFocus.Foreground.GetHighlightColor (), ColorScheme.HotFocus.Background.GetHighlightColor ())
=======
                        Focus = new (ColorScheme.Focus.Foreground.GetHighlightColor (), ColorScheme.Focus.Background.GetHighlightColor ())
>>>>>>> d3727e44
                    };
                    ColorScheme = cs;
                }
                else
                {
                    var cs = new ColorScheme (ColorScheme)
                    {
                        // Invert Focus color foreground/background. We can do this because we know the view is not going to be focused.
                        Normal = new (ColorScheme.Focus.Background, ColorScheme.Normal.Foreground),
                        HotNormal = new (ColorScheme.HotFocus.Background, ColorScheme.HotNormal.Foreground)
                    };
                    ColorScheme = cs;
                }
            }

            // Return false since we don't want to eat the event
            return false;
        }

        if (args.NewValue == HighlightStyle.None)
        {
            // Unhighlight
            if (_savedHighlightColorScheme is { })
            {
                ColorScheme = _savedHighlightColorScheme;
                _savedHighlightColorScheme = null;
            }
        }

        return false;
    }

    /// <summary>
    ///     For cases where the view is grabbed and the mouse is clicked, this method handles the released event (typically
    ///     when <see cref="WantContinuousButtonPressed"/> or <see cref="HighlightStyle"/> are set).
    /// </summary>
    /// <remarks>
    ///     <para>
    ///         Marked internal just to support unit tests
    ///     </para>
    /// </remarks>
    /// <param name="mouseEvent"></param>
    /// <returns><see langword="true"/>, if the event was handled, <see langword="false"/> otherwise.</returns>
    private bool HandlePressed (MouseEvent mouseEvent)
    {
        if (mouseEvent.Flags.HasFlag (MouseFlags.Button1Pressed)
            || mouseEvent.Flags.HasFlag (MouseFlags.Button2Pressed)
            || mouseEvent.Flags.HasFlag (MouseFlags.Button3Pressed)
            || mouseEvent.Flags.HasFlag (MouseFlags.Button4Pressed))
        {
            // The first time we get pressed event, grab the mouse and set focus
            if (Application.MouseGrabView != this)
            {
                Application.GrabMouse (this);

                if (!HasFocus && CanFocus)
                {
                    // Set the focus, but don't invoke Accept
                    SetFocus ();
                }

                mouseEvent.Handled = true;
            }

<<<<<<< HEAD
    /// <summary>Called when the user first presses the button down over a view's <see cref="Bounds"/>.</summary>
    /// <remarks>
    ///     <para>
    ///         The coordinates are relative to <see cref="View.Bounds"/>.
    ///     </para>
    /// </remarks>
    /// <param name="args"></param>
    /// <returns><see langword="true"/>, if the event was handled, <see langword="false"/> otherwise.</returns>
    protected internal virtual bool OnMouseDown (MouseEventEventArgs args)
    {
        MouseDown?.Invoke (this, args);

        return args.Handled;
    }

    /// <summary>Event fired when the user first presses the button down over a view.</summary>
    /// <remarks>
    ///     <para>
    ///         The coordinates are relative to <see cref="View.Bounds"/>.
    ///     </para>
    /// </remarks>
    public event EventHandler<MouseEventEventArgs> MouseDown;

    /// <summary>
    ///     Called when the user moves the mouse over a view, or if mouse was grabbed by the view.
    ///     Flags will indicate if a button is down.
    /// </summary>
    /// <remarks>
    ///     <para>
    ///         The coordinates are relative to <see cref="View.Bounds"/>.
    ///     </para>
    /// </remarks>
    /// <param name="args"></param>
    /// <returns><see langword="true"/>, if the event was handled, <see langword="false"/> otherwise.</returns>
    protected internal virtual bool OnMouseMove (MouseEventEventArgs args)
    {
        MouseMove?.Invoke (this, args);

        return args.Handled;
    }

    /// <summary>
    ///     Event fired when the user moves the mouse over a view, or if mouse was grabbed by the view.
    ///     Flags will indicate if a button is down.
    /// </summary>
    /// <remarks>
    ///     <para>
    ///         The coordinates are relative to <see cref="View.Bounds"/>.
    ///     </para>
    /// </remarks>
    public event EventHandler<MouseEventEventArgs> MouseMove;

    /// <summary>
    ///     Called when the user lets go of the mouse button. Only received if the mouse is over the view,
    ///     or it was grabbed by the view.
    /// </summary>
    /// <remarks>
    ///     <para>
    ///         The coordinates are relative to <see cref="View.Bounds"/>.
    ///     </para>
    /// </remarks>
    /// <param name="args"></param>
    /// <returns><see langword="true"/>, if the event was handled, <see langword="false"/> otherwise.</returns>
    protected internal virtual bool OnMouseUp (MouseEventEventArgs args)
    {
        MouseUp?.Invoke (this, args);

        return args.Handled;
    }

    /// <summary>
    ///     Event fired when the user lets go of the mouse button. Only received if the mouse is over the view,
    ///     or it was grabbed by the view.
    /// </summary>
    /// <remarks>
    ///     <para>
    ///         The coordinates are relative to <see cref="View.Bounds"/>.
    ///     </para>
    /// </remarks>
    public event EventHandler<MouseEventEventArgs> MouseUp;

    /// <summary>
    ///     Called when the user presses down and then releases the mouse over a view (they could move off in between).
    ///     If they press and release multiple times in quick succession this event will be called for each up action.
    /// </summary>
    /// <remarks>
    ///     <para>
    ///         The coordinates are relative to <see cref="View.Bounds"/>.
    ///     </para>
    /// </remarks>
    /// <returns><see langword="true"/>, if the event was handled, <see langword="false"/> otherwise.</returns>
    protected bool OnMouseClick (MouseEventEventArgs args)
    {
        if (!Enabled)
        {
            // QUESTION: Is this right? Should a disabled view eat mouse clicks?
            return args.Handled = true;
        }
=======
            if (Viewport.Contains (mouseEvent.Position))
            {
                if (this is not Adornment
                    && SetHighlight (HighlightStyle.HasFlag (HighlightStyle.Pressed) ? HighlightStyle.Pressed : HighlightStyle.None))
                {
                    return true;
                }
            }
            else
            {
                if (this is not Adornment
                    && SetHighlight (HighlightStyle.HasFlag (HighlightStyle.PressedOutside) ? HighlightStyle.PressedOutside : HighlightStyle.None))
>>>>>>> d3727e44

                {
                    return true;
                }
            }

            if (WantContinuousButtonPressed && Application.MouseGrabView == this)
            {
                // If this is not the first pressed event, click
                return OnMouseClick (new (mouseEvent));
            }

            return mouseEvent.Handled = true;
        }

        return false;
    }
<<<<<<< HEAD

    /// <summary>
    ///     Event fired when the user presses down and then releases the mouse over a view (they could move off in between).
    ///     If they press and release multiple times in quick succession this event will be called for each up action.
    /// </summary>
    /// <remarks>
    ///     <para>
    ///         The coordinates are relative to <see cref="View.Bounds"/>.
    ///     </para>
    /// </remarks>
    public event EventHandler<MouseEventEventArgs> MouseClick;

    /// <summary>
    ///     Called when the user presses and releases the mouse button twice in quick succession without
    ///     moving the mouse outside the view.
    /// </summary>
    /// <remarks>
    ///     <para>
    ///         The coordinates are relative to <see cref="View.Bounds"/>.
    ///     </para>
    /// </remarks>
    /// <param name="args"></param>
    /// <returns><see langword="true"/>, if the event was handled, <see langword="false"/> otherwise.</returns>
    protected internal virtual bool OnMouseDoubleClick (MouseEventEventArgs args)
    {
        MouseDoubleClick?.Invoke (this, args);

        return args.Handled;
    }

    /// <summary>
    ///     Event fired when the user presses and releases the mouse button twice in quick succession without
    ///     moving the mouse outside the view.
    /// </summary>
    /// <remarks>
    ///     <para>
    ///         The coordinates are relative to <see cref="View.Bounds"/>.
    ///     </para>
    /// </remarks>
    public event EventHandler<MouseEventEventArgs> MouseDoubleClick;

    /// <summary>
    ///     Called when the user presses and releases the mouse button thrice in quick succession without
    ///     moving the mouse outside the view.
    /// </summary>
    /// <remarks>
    ///     <para>
    ///         The coordinates are relative to <see cref="View.Bounds"/>.
    ///     </para>
    /// </remarks>
    /// <param name="args"></param>
    /// <returns><see langword="true"/>, if the event was handled, <see langword="false"/> otherwise.</returns>
    protected internal virtual bool OnMouseTripleClick (MouseEventEventArgs args)
    {
        MouseTripleClick?.Invoke (this, args);

        return args.Handled;
    }

    /// <summary>
    ///     Event fired when the user presses and releases the mouse button thrice in quick succession without
    ///     moving the mouse outside the view.
    /// </summary>
    /// <remarks>
    ///     <para>
    ///         The coordinates are relative to <see cref="View.Viewport"/>.
    ///     </para>
    /// </remarks>
    public event EventHandler<MouseEventEventArgs> MouseTripleClick;
=======
>>>>>>> d3727e44
}<|MERGE_RESOLUTION|>--- conflicted
+++ resolved
@@ -87,6 +87,30 @@
             return mouseEvent.Handled = true;
         }
 
+        if (mouseEvent.IsMouseDown == true)
+        {
+            if (OnMouseDown (new (mouseEvent)))
+            {
+                return true;
+            }
+        }
+
+        if (mouseEvent.Flags.HasFlag (MouseFlags.ReportMousePosition))
+        {
+            if (OnMouseMove (new (mouseEvent)))
+            {
+                return true;
+            }
+        }
+
+        if (mouseEvent.IsMouseDown == false)
+        {
+            if (OnMouseUp (new (mouseEvent)))
+            {
+                return true;
+            }
+        }
+
         if (HighlightStyle != HighlightStyle.None || WantContinuousButtonPressed)
         {
             if (HandlePressed (mouseEvent))
@@ -105,197 +129,6 @@
             }
         }
 
-        if (mouseEvent.Flags.HasFlag (MouseFlags.Button1Clicked)
-            || mouseEvent.Flags.HasFlag (MouseFlags.Button2Clicked)
-            || mouseEvent.Flags.HasFlag (MouseFlags.Button3Clicked)
-            || mouseEvent.Flags.HasFlag (MouseFlags.Button4Clicked)
-            || mouseEvent.Flags.HasFlag (MouseFlags.Button1DoubleClicked)
-            || mouseEvent.Flags.HasFlag (MouseFlags.Button2DoubleClicked)
-            || mouseEvent.Flags.HasFlag (MouseFlags.Button3DoubleClicked)
-            || mouseEvent.Flags.HasFlag (MouseFlags.Button4DoubleClicked)
-            || mouseEvent.Flags.HasFlag (MouseFlags.Button1TripleClicked)
-            || mouseEvent.Flags.HasFlag (MouseFlags.Button2TripleClicked)
-            || mouseEvent.Flags.HasFlag (MouseFlags.Button3TripleClicked)
-            || mouseEvent.Flags.HasFlag (MouseFlags.Button4TripleClicked)
-           )
-        {
-            // If it's a click, and we didn't handle it, then we'll call OnMouseClick
-            // We get here if the view did not handle the mouse event via OnMouseEvent/MouseEvent and
-            // it did not handle the press/release/clicked events via HandlePress/HandleRelease/HandleClicked
-            return OnMouseClick (new (mouseEvent));
-        }
-
-        return false;
-    }
-
-    /// <summary>Gets or sets whether the <see cref="View"/> wants continuous button pressed events.</summary>
-    public virtual bool WantContinuousButtonPressed { get; set; }
-
-    /// <summary>Gets or sets whether the <see cref="View"/> wants mouse position reports.</summary>
-    /// <value><see langword="true"/> if mouse position reports are wanted; otherwise, <see langword="false"/>.</value>
-    public virtual bool WantMousePositionReports { get; set; }
-
-    /// <summary>
-    ///     Called by <see cref="NewMouseEvent"/> when the mouse enters <see cref="Viewport"/>. The view will
-    ///     then receive mouse events until <see cref="OnMouseLeave"/> is called indicating the mouse has left
-    ///     the view.
-    /// </summary>
-    /// <remarks>
-    ///     <para>
-    ///         Override this method or subscribe to <see cref="MouseEnter"/> to change the default enter behavior.
-    ///     </para>
-    ///     <para>
-    ///         The coordinates are relative to <see cref="View.Viewport"/>.
-    ///     </para>
-    /// </remarks>
-    /// <param name="mouseEvent"></param>
-    /// <returns><see langword="true"/>, if the event was handled, <see langword="false"/> otherwise.</returns>
-    protected internal virtual bool? OnMouseEnter (MouseEvent mouseEvent)
-    {
-        var args = new MouseEventEventArgs (mouseEvent);
-        MouseEnter?.Invoke (this, args);
-
-        return args.Handled;
-    }
-
-    /// <summary>Called when a mouse event occurs within the view's <see cref="Viewport"/>.</summary>
-    /// <remarks>
-    ///     <para>
-    ///         The coordinates are relative to <see cref="View.Viewport"/>.
-    ///     </para>
-    /// </remarks>
-    /// <param name="mouseEvent"></param>
-    /// <returns><see langword="true"/>, if the event was handled, <see langword="false"/> otherwise.</returns>
-    protected internal virtual bool OnMouseEvent (MouseEvent mouseEvent)
-    {
-        var args = new MouseEventEventArgs (mouseEvent);
-
-<<<<<<< HEAD
-        if (OnMouseLeave (mouseEvent))
-        {
-            return true;
-        }
-#if HOVER
-        if (HighlightStyle.HasFlag (HighlightStyle.Hover))
-        {
-            SetHighlight (HighlightStyle.None);
-        }
-#endif
-=======
-        MouseEvent?.Invoke (this, args);
->>>>>>> d3727e44
-
-        return args.Handled;
-    }
-
-    /// <summary>
-    ///     Called by <see cref="NewMouseEvent"/> when a mouse leaves <see cref="Viewport"/>. The view will
-    ///     no longer receive mouse events.
-    /// </summary>
-    /// <remarks>
-    ///     <para>
-    ///         Override this method or subscribe to <see cref="MouseEnter"/> to change the default leave behavior.
-    ///     </para>
-    ///     <para>
-    ///         The coordinates are relative to <see cref="View.Viewport"/>.
-    ///     </para>
-    /// </remarks>
-    /// <param name="mouseEvent"></param>
-    /// <returns><see langword="true"/>, if the event was handled, <see langword="false"/> otherwise.</returns>
-    protected internal virtual bool OnMouseLeave (MouseEvent mouseEvent)
-    {
-        if (!Enabled)
-        {
-            return true;
-        }
-
-        if (!CanBeVisible (this))
-        {
-            return false;
-        }
-
-        var args = new MouseEventEventArgs (mouseEvent);
-        MouseLeave?.Invoke (this, args);
-
-        return args.Handled;
-    }
-
-    /// <summary>
-    ///     Called when the view is to be highlighted.
-    /// </summary>
-    /// <returns><see langword="true"/>, if the event was handled, <see langword="false"/> otherwise.</returns>
-    protected virtual bool? OnHighlight (CancelEventArgs<HighlightStyle> args)
-    {
-        Highlight?.Invoke (this, args);
-
-        if (args.Cancel)
-        {
-            return true;
-        }
-
-        Margin?.Highlight?.Invoke (this, args);
-
-        //args = new (highlight);
-        //Border?.Highlight?.Invoke (this, args);
-
-        //args = new (highlight);
-        //Padding?.Highlight?.Invoke (this, args);
-
-        return args.Cancel;
-    }
-
-    /// <summary>Invokes the MouseClick event.</summary>
-    /// <remarks>
-    ///     <para>
-    ///         Called when the mouse is either clicked or double-clicked. Check
-    ///         <see cref="MouseEvent.Flags"/> to see which button was clicked.
-    ///     </para>
-    /// </remarks>
-    /// <returns><see langword="true"/>, if the event was handled, <see langword="false"/> otherwise.</returns>
-    protected bool OnMouseClick (MouseEventEventArgs args)
-    {
-        if (!Enabled)
-        {
-            // QUESTION: Is this right? Should a disabled view eat mouse clicks?
-            return args.Handled = true;
-        }
-
-        MouseClick?.Invoke (this, args);
-
-<<<<<<< HEAD
-        if (mouseEvent.IsMouseDown == true)
-        {
-            if (OnMouseDown (new (mouseEvent)))
-            {
-                return true;
-            }
-        }
-
-        if (mouseEvent.Flags.HasFlag (MouseFlags.ReportMousePosition))
-        {
-            if (OnMouseMove (new (mouseEvent)))
-            {
-                return true;
-            }
-        }
-
-        if (mouseEvent.IsMouseDown == false)
-        {
-            if (OnMouseUp (new (mouseEvent)))
-            {
-                return true;
-            }
-        }
-
-        if (HighlightStyle != Gui.HighlightStyle.None || WantContinuousButtonPressed)
-=======
-        if (args.Handled)
->>>>>>> d3727e44
-        {
-            return true;
-        }
-
-<<<<<<< HEAD
         if (mouseEvent.Flags.HasFlag (MouseFlags.Button1Clicked)
             || mouseEvent.Flags.HasFlag (MouseFlags.Button2Clicked)
             || mouseEvent.Flags.HasFlag (MouseFlags.Button3Clicked)
@@ -324,12 +157,141 @@
            )
         {
             return OnMouseTripleClick (new (mouseEvent));
-=======
+        }
+
+        return false;
+    }
+
+    /// <summary>Gets or sets whether the <see cref="View"/> wants continuous button pressed events.</summary>
+    public virtual bool WantContinuousButtonPressed { get; set; }
+
+    /// <summary>Gets or sets whether the <see cref="View"/> wants mouse position reports.</summary>
+    /// <value><see langword="true"/> if mouse position reports are wanted; otherwise, <see langword="false"/>.</value>
+    public virtual bool WantMousePositionReports { get; set; }
+
+    /// <summary>
+    ///     Called by <see cref="NewMouseEvent"/> when the mouse enters <see cref="Viewport"/>. The view will
+    ///     then receive mouse events until <see cref="OnMouseLeave"/> is called indicating the mouse has left
+    ///     the view.
+    /// </summary>
+    /// <remarks>
+    ///     <para>
+    ///         Override this method or subscribe to <see cref="MouseEnter"/> to change the default enter behavior.
+    ///     </para>
+    ///     <para>
+    ///         The coordinates are relative to <see cref="View.Viewport"/>.
+    ///     </para>
+    /// </remarks>
+    /// <param name="mouseEvent"></param>
+    /// <returns><see langword="true"/>, if the event was handled, <see langword="false"/> otherwise.</returns>
+    protected internal virtual bool? OnMouseEnter (MouseEvent mouseEvent)
+    {
+        var args = new MouseEventEventArgs (mouseEvent);
+        MouseEnter?.Invoke (this, args);
+
+        return args.Handled;
+    }
+
+    /// <summary>Called when a mouse event occurs within the view's <see cref="Viewport"/>.</summary>
+    /// <remarks>
+    ///     <para>
+    ///         The coordinates are relative to <see cref="View.Viewport"/>.
+    ///     </para>
+    /// </remarks>
+    /// <param name="mouseEvent"></param>
+    /// <returns><see langword="true"/>, if the event was handled, <see langword="false"/> otherwise.</returns>
+    protected internal virtual bool OnMouseEvent (MouseEvent mouseEvent)
+    {
+        var args = new MouseEventEventArgs (mouseEvent);
+
+        MouseEvent?.Invoke (this, args);
+
+        return args.Handled;
+    }
+
+    /// <summary>
+    ///     Called by <see cref="NewMouseEvent"/> when a mouse leaves <see cref="Viewport"/>. The view will
+    ///     no longer receive mouse events.
+    /// </summary>
+    /// <remarks>
+    ///     <para>
+    ///         Override this method or subscribe to <see cref="MouseEnter"/> to change the default leave behavior.
+    ///     </para>
+    ///     <para>
+    ///         The coordinates are relative to <see cref="View.Viewport"/>.
+    ///     </para>
+    /// </remarks>
+    /// <param name="mouseEvent"></param>
+    /// <returns><see langword="true"/>, if the event was handled, <see langword="false"/> otherwise.</returns>
+    protected internal virtual bool OnMouseLeave (MouseEvent mouseEvent)
+    {
+        if (!Enabled)
+        {
+            return true;
+        }
+
+        if (!CanBeVisible (this))
+        {
+            return false;
+        }
+
+        var args = new MouseEventEventArgs (mouseEvent);
+        MouseLeave?.Invoke (this, args);
+
+        return args.Handled;
+    }
+
+    /// <summary>
+    ///     Called when the view is to be highlighted.
+    /// </summary>
+    /// <returns><see langword="true"/>, if the event was handled, <see langword="false"/> otherwise.</returns>
+    protected virtual bool? OnHighlight (CancelEventArgs<HighlightStyle> args)
+    {
+        Highlight?.Invoke (this, args);
+
+        if (args.Cancel)
+        {
+            return true;
+        }
+
+        Margin?.Highlight?.Invoke (this, args);
+
+        //args = new (highlight);
+        //Border?.Highlight?.Invoke (this, args);
+
+        //args = new (highlight);
+        //Padding?.Highlight?.Invoke (this, args);
+
+        return args.Cancel;
+    }
+
+    /// <summary>Invokes the MouseClick event.</summary>
+    /// <remarks>
+    ///     <para>
+    ///         Called when the mouse is either clicked or double-clicked. Check
+    ///         <see cref="MouseEvent.Flags"/> to see which button was clicked.
+    ///     </para>
+    /// </remarks>
+    /// <returns><see langword="true"/>, if the event was handled, <see langword="false"/> otherwise.</returns>
+    protected bool OnMouseClick (MouseEventEventArgs args)
+    {
+        if (!Enabled)
+        {
+            // QUESTION: Is this right? Should a disabled view eat mouse clicks?
+            return args.Handled = true;
+        }
+
+        MouseClick?.Invoke (this, args);
+
+        if (args.Handled)
+        {
+            return true;
+        }
+
         if (!HasFocus && CanFocus)
         {
             args.Handled = true;
             SetFocus ();
->>>>>>> d3727e44
         }
 
         return args.Handled;
@@ -355,25 +317,9 @@
             // We're grabbed. Clicked event comes after the last Release. This is our signal to ungrab
             Application.UngrabMouse ();
 
-<<<<<<< HEAD
-            if (Viewport.Contains (mouseEvent.Position))
-            {
-                if (SetHighlight (HighlightStyle.HasFlag (HighlightStyle.Pressed) ? HighlightStyle.Pressed : HighlightStyle.None))
-                {
-                    return true;
-                }
-            }
-            else
-            {
-                if (SetHighlight (HighlightStyle.HasFlag (HighlightStyle.PressedOutside) ? HighlightStyle.PressedOutside : HighlightStyle.None))
-                {
-                    return true;
-                }
-=======
             if (SetHighlight (HighlightStyle.None))
             {
                 return true;
->>>>>>> d3727e44
             }
 
             // If mouse is still in bounds, click
@@ -565,12 +511,8 @@
                     var cs = new ColorScheme (ColorScheme)
                     {
                         // Highlight the foreground focus color
-<<<<<<< HEAD
                         Focus = new (ColorScheme.Focus.Foreground.GetHighlightColor (), ColorScheme.Focus.Background.GetHighlightColor ()),
                         HotFocus = new (ColorScheme.HotFocus.Foreground.GetHighlightColor (), ColorScheme.HotFocus.Background.GetHighlightColor ())
-=======
-                        Focus = new (ColorScheme.Focus.Foreground.GetHighlightColor (), ColorScheme.Focus.Background.GetHighlightColor ())
->>>>>>> d3727e44
                     };
                     ColorScheme = cs;
                 }
@@ -635,106 +577,6 @@
                 mouseEvent.Handled = true;
             }
 
-<<<<<<< HEAD
-    /// <summary>Called when the user first presses the button down over a view's <see cref="Bounds"/>.</summary>
-    /// <remarks>
-    ///     <para>
-    ///         The coordinates are relative to <see cref="View.Bounds"/>.
-    ///     </para>
-    /// </remarks>
-    /// <param name="args"></param>
-    /// <returns><see langword="true"/>, if the event was handled, <see langword="false"/> otherwise.</returns>
-    protected internal virtual bool OnMouseDown (MouseEventEventArgs args)
-    {
-        MouseDown?.Invoke (this, args);
-
-        return args.Handled;
-    }
-
-    /// <summary>Event fired when the user first presses the button down over a view.</summary>
-    /// <remarks>
-    ///     <para>
-    ///         The coordinates are relative to <see cref="View.Bounds"/>.
-    ///     </para>
-    /// </remarks>
-    public event EventHandler<MouseEventEventArgs> MouseDown;
-
-    /// <summary>
-    ///     Called when the user moves the mouse over a view, or if mouse was grabbed by the view.
-    ///     Flags will indicate if a button is down.
-    /// </summary>
-    /// <remarks>
-    ///     <para>
-    ///         The coordinates are relative to <see cref="View.Bounds"/>.
-    ///     </para>
-    /// </remarks>
-    /// <param name="args"></param>
-    /// <returns><see langword="true"/>, if the event was handled, <see langword="false"/> otherwise.</returns>
-    protected internal virtual bool OnMouseMove (MouseEventEventArgs args)
-    {
-        MouseMove?.Invoke (this, args);
-
-        return args.Handled;
-    }
-
-    /// <summary>
-    ///     Event fired when the user moves the mouse over a view, or if mouse was grabbed by the view.
-    ///     Flags will indicate if a button is down.
-    /// </summary>
-    /// <remarks>
-    ///     <para>
-    ///         The coordinates are relative to <see cref="View.Bounds"/>.
-    ///     </para>
-    /// </remarks>
-    public event EventHandler<MouseEventEventArgs> MouseMove;
-
-    /// <summary>
-    ///     Called when the user lets go of the mouse button. Only received if the mouse is over the view,
-    ///     or it was grabbed by the view.
-    /// </summary>
-    /// <remarks>
-    ///     <para>
-    ///         The coordinates are relative to <see cref="View.Bounds"/>.
-    ///     </para>
-    /// </remarks>
-    /// <param name="args"></param>
-    /// <returns><see langword="true"/>, if the event was handled, <see langword="false"/> otherwise.</returns>
-    protected internal virtual bool OnMouseUp (MouseEventEventArgs args)
-    {
-        MouseUp?.Invoke (this, args);
-
-        return args.Handled;
-    }
-
-    /// <summary>
-    ///     Event fired when the user lets go of the mouse button. Only received if the mouse is over the view,
-    ///     or it was grabbed by the view.
-    /// </summary>
-    /// <remarks>
-    ///     <para>
-    ///         The coordinates are relative to <see cref="View.Bounds"/>.
-    ///     </para>
-    /// </remarks>
-    public event EventHandler<MouseEventEventArgs> MouseUp;
-
-    /// <summary>
-    ///     Called when the user presses down and then releases the mouse over a view (they could move off in between).
-    ///     If they press and release multiple times in quick succession this event will be called for each up action.
-    /// </summary>
-    /// <remarks>
-    ///     <para>
-    ///         The coordinates are relative to <see cref="View.Bounds"/>.
-    ///     </para>
-    /// </remarks>
-    /// <returns><see langword="true"/>, if the event was handled, <see langword="false"/> otherwise.</returns>
-    protected bool OnMouseClick (MouseEventEventArgs args)
-    {
-        if (!Enabled)
-        {
-            // QUESTION: Is this right? Should a disabled view eat mouse clicks?
-            return args.Handled = true;
-        }
-=======
             if (Viewport.Contains (mouseEvent.Position))
             {
                 if (this is not Adornment
@@ -747,7 +589,6 @@
             {
                 if (this is not Adornment
                     && SetHighlight (HighlightStyle.HasFlag (HighlightStyle.PressedOutside) ? HighlightStyle.PressedOutside : HighlightStyle.None))
->>>>>>> d3727e44
 
                 {
                     return true;
@@ -765,76 +606,4 @@
 
         return false;
     }
-<<<<<<< HEAD
-
-    /// <summary>
-    ///     Event fired when the user presses down and then releases the mouse over a view (they could move off in between).
-    ///     If they press and release multiple times in quick succession this event will be called for each up action.
-    /// </summary>
-    /// <remarks>
-    ///     <para>
-    ///         The coordinates are relative to <see cref="View.Bounds"/>.
-    ///     </para>
-    /// </remarks>
-    public event EventHandler<MouseEventEventArgs> MouseClick;
-
-    /// <summary>
-    ///     Called when the user presses and releases the mouse button twice in quick succession without
-    ///     moving the mouse outside the view.
-    /// </summary>
-    /// <remarks>
-    ///     <para>
-    ///         The coordinates are relative to <see cref="View.Bounds"/>.
-    ///     </para>
-    /// </remarks>
-    /// <param name="args"></param>
-    /// <returns><see langword="true"/>, if the event was handled, <see langword="false"/> otherwise.</returns>
-    protected internal virtual bool OnMouseDoubleClick (MouseEventEventArgs args)
-    {
-        MouseDoubleClick?.Invoke (this, args);
-
-        return args.Handled;
-    }
-
-    /// <summary>
-    ///     Event fired when the user presses and releases the mouse button twice in quick succession without
-    ///     moving the mouse outside the view.
-    /// </summary>
-    /// <remarks>
-    ///     <para>
-    ///         The coordinates are relative to <see cref="View.Bounds"/>.
-    ///     </para>
-    /// </remarks>
-    public event EventHandler<MouseEventEventArgs> MouseDoubleClick;
-
-    /// <summary>
-    ///     Called when the user presses and releases the mouse button thrice in quick succession without
-    ///     moving the mouse outside the view.
-    /// </summary>
-    /// <remarks>
-    ///     <para>
-    ///         The coordinates are relative to <see cref="View.Bounds"/>.
-    ///     </para>
-    /// </remarks>
-    /// <param name="args"></param>
-    /// <returns><see langword="true"/>, if the event was handled, <see langword="false"/> otherwise.</returns>
-    protected internal virtual bool OnMouseTripleClick (MouseEventEventArgs args)
-    {
-        MouseTripleClick?.Invoke (this, args);
-
-        return args.Handled;
-    }
-
-    /// <summary>
-    ///     Event fired when the user presses and releases the mouse button thrice in quick succession without
-    ///     moving the mouse outside the view.
-    /// </summary>
-    /// <remarks>
-    ///     <para>
-    ///         The coordinates are relative to <see cref="View.Viewport"/>.
-    ///     </para>
-    /// </remarks>
-    public event EventHandler<MouseEventEventArgs> MouseTripleClick;
-=======
->>>>>>> d3727e44
 }