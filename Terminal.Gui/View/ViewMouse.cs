--- conflicted
+++ resolved
@@ -21,12 +21,12 @@
 #endif
 
     /// <summary>
-    /// The mouse is pressed within the <see cref="View.Bounds"/>.
+    /// The mouse is pressed within the <see cref="View.Viewport"/>.
     /// </summary>
     Pressed = 2,
 
     /// <summary>
-    /// The mouse is pressed but moved outside the <see cref="View.Bounds"/>.
+    /// The mouse is pressed but moved outside the <see cref="View.Viewport"/>.
     /// </summary>
     PressedOutside = 4
 }
@@ -36,6 +36,10 @@
 /// </summary>
 public class HighlightEventArgs : CancelEventArgs
 {
+    /// <summary>
+    /// Constructs a new instance of <see cref="HighlightEventArgs"/>.
+    /// </summary>
+    /// <param name="style"></param>
     public HighlightEventArgs (HighlightStyle style)
     {
         HighlightStyle = style;
@@ -63,8 +67,7 @@
     public virtual bool WantMousePositionReports { get; set; }
 
     /// <summary>
-<<<<<<< HEAD
-    ///     Called by <see cref="Application.OnMouseEvent"/> when the mouse enters <see cref="Bounds"/>. The view will
+    ///     Called by <see cref="Application.OnMouseEvent"/> when the mouse enters <see cref="Viewport"/>. The view will
     ///     then receive mouse events until <see cref="NewMouseLeaveEvent"/> is called indicating the mouse has left
     ///     the view.
     /// </summary>
@@ -78,13 +81,6 @@
     ///     <para>
     ///         See <see cref="SetHighlight"/> for more information.
     ///     </para>
-=======
-    ///     Called when the mouse enters the View's <see cref="Viewport"/>. The view will now receive mouse events until the mouse leaves
-    ///     the view. At which time, <see cref="OnMouseLeave(Gui.MouseEvent)"/> will be called.
-    /// </summary>
-    /// <remarks>
-    /// The coordinates are relative to <see cref="Viewport"/>.
->>>>>>> ba429cff
     /// </remarks>
     /// <param name="mouseEvent"></param>
     /// <returns><see langword="true"/> if the event was handled, <see langword="false"/> otherwise.</returns>
@@ -118,7 +114,7 @@
     }
 
     /// <summary>
-    ///     Called by <see cref="NewMouseEvent"/> when the mouse enters <see cref="Bounds"/>. The view will
+    ///     Called by <see cref="NewMouseEvent"/> when the mouse enters <see cref="Viewport"/>. The view will
     ///     then receive mouse events until <see cref="OnMouseLeave"/> is called indicating the mouse has left
     ///     the view.
     /// </summary>
@@ -127,7 +123,7 @@
     /// Override this method or subscribe to <see cref="MouseEnter"/> to change the default enter behavior.
     /// </para>
     /// <para>
-    ///     The coordinates are relative to <see cref="View.Bounds"/>.
+    ///     The coordinates are relative to <see cref="View.Viewport"/>.
     /// </para>
     /// </remarks>
     /// <param name="mouseEvent"></param>
@@ -141,12 +137,12 @@
         return args.Handled;
     }
 
-    /// <summary>Event fired when the mouse moves into the View's <see cref="Bounds"/>.</summary>
+    /// <summary>Event fired when the mouse moves into the View's <see cref="Viewport"/>.</summary>
     public event EventHandler<MouseEventEventArgs> MouseEnter;
 
 
     /// <summary>
-    ///     Called by <see cref="Application.OnMouseEvent"/> when the mouse leaves <see cref="Bounds"/>. The view will
+    ///     Called by <see cref="Application.OnMouseEvent"/> when the mouse leaves <see cref="Viewport"/>. The view will
     ///     then no longer receive mouse events.
     /// </summary>
     /// <remarks>
@@ -188,24 +184,16 @@
         return false;
     }
     /// <summary>
-<<<<<<< HEAD
-    ///     Called by <see cref="NewMouseEvent"/> when a mouse leaves <see cref="Bounds"/>. The view will
+    ///     Called by <see cref="NewMouseEvent"/> when a mouse leaves <see cref="Viewport"/>. The view will
     ///     no longer receive mouse events.
     /// </summary>
     /// <remarks>
     /// <para>
-    /// Override this method or subscribe to <see cref="MouseEnter"/> to change the default leave behavior.
+    ///     Override this method or subscribe to <see cref="MouseEnter"/> to change the default leave behavior.
     /// </para>
     /// <para>
-    ///     The coordinates are relative to <see cref="View.Bounds"/>.
+    ///     The coordinates are relative to <see cref="View.Viewport"/>.
     /// </para>
-=======
-    ///     Called when the mouse has moved out of the View's <see cref="Viewport"/>. The view will no longer receive mouse events (until the
-    ///     mouse moves within the view again and <see cref="OnMouseEnter(Gui.MouseEvent)"/> is called).
-    /// </summary>
-    /// <remarks>
-    /// The coordinates are relative to <see cref="Viewport"/>.
->>>>>>> ba429cff
     /// </remarks>
     /// <param name="mouseEvent"></param>
     /// <returns><see langword="true"/>, if the event was handled, <see langword="false"/> otherwise.</returns>
@@ -227,7 +215,7 @@
         return args.Handled;
     }
 
-    /// <summary>Event fired when the mouse leaves the View's <see cref="Bounds"/>.</summary>
+    /// <summary>Event fired when the mouse leaves the View's <see cref="Viewport"/>.</summary>
     public event EventHandler<MouseEventEventArgs> MouseLeave;
 
     /// <summary>
@@ -243,7 +231,7 @@
     ///         mouse buttons was clicked, it calls <see cref="OnMouseClick"/> to process the click.
     ///     </para>
     ///     <para>
-    ///         See <see cref="SetHighlight"/> and <see cref="DisableHighlight"/> for more information.
+    ///         See <see cref="SetHighlight"/> for more information.
     ///     </para>
     ///     <para>
     ///         If <see cref="WantContinuousButtonPressed"/> is <see langword="true"/>, the <see cref="OnMouseClick"/> event
@@ -323,11 +311,94 @@
     ///     </para>
     /// </remarks>
     /// <param name="mouseEvent"></param>
+    /// <returns><see langword="true"/>, if the event was handled, <see langword="false"/> otherwise.</returns>    
+    private bool HandlePressed (MouseEvent mouseEvent)
+    {
+        if (mouseEvent.Flags.HasFlag (MouseFlags.Button1Pressed)
+            || mouseEvent.Flags.HasFlag (MouseFlags.Button2Pressed)
+            || mouseEvent.Flags.HasFlag (MouseFlags.Button3Pressed)
+            || mouseEvent.Flags.HasFlag (MouseFlags.Button4Pressed))
+        {
+            // The first time we get pressed event, grab the mouse and set focus
+            if (Application.MouseGrabView != this)
+            {
+                Application.GrabMouse (this);
+
+                if (CanFocus)
+                {
+                    // Set the focus, but don't invoke Accept
+                    SetFocus ();
+                }
+
+                mouseEvent.Handled = true;
+            }
+
+            if (Viewport.Contains (mouseEvent.X, mouseEvent.Y))
+            {
+                if (SetHighlight (HighlightStyle.HasFlag (HighlightStyle.Pressed) ? HighlightStyle.Pressed : HighlightStyle.None) == true)
+                {
+                    return true;
+                }
+            }
+            else
+            {
+                if (SetHighlight (HighlightStyle.HasFlag (HighlightStyle.PressedOutside) ? HighlightStyle.PressedOutside : HighlightStyle.None) == true)
+
+                {
+                    return true;
+                }
+            }
+
+            if (WantContinuousButtonPressed && Application.MouseGrabView == this)
+            {
+                // If this is not the first pressed event, click
+                return OnMouseClick (new (mouseEvent));
+            }
+
+            return mouseEvent.Handled = true;
+        }
+
+        return false;
+    }
+
+    /// <summary>
+    ///     For cases where the view is grabbed and the mouse is clicked, this method handles the released event (typically
+    ///     when <see cref="WantContinuousButtonPressed"/> or <see cref="HighlightStyle"/> are set).
+    /// </summary>
+    /// <remarks>
+    ///     Marked internal just to support unit tests
+    /// </remarks>
+    /// <param name="mouseEvent"></param>
     /// <returns><see langword="true"/>, if the event was handled, <see langword="false"/> otherwise.</returns>
-    private bool HandlePressed (MouseEvent mouseEvent)
-    {
-<<<<<<< HEAD
-=======
+    internal bool HandleReleased (MouseEvent mouseEvent)
+    {
+        if (mouseEvent.Flags.HasFlag (MouseFlags.Button1Released)
+            || mouseEvent.Flags.HasFlag (MouseFlags.Button2Released)
+            || mouseEvent.Flags.HasFlag (MouseFlags.Button3Released)
+            || mouseEvent.Flags.HasFlag (MouseFlags.Button4Released))
+        {
+            if (Application.MouseGrabView == this)
+            {
+                SetHighlight (HighlightStyle.None);
+            }
+
+            return mouseEvent.Handled = true;
+        }
+
+        return false;
+    }
+
+    /// <summary>
+    ///     For cases where the view is grabbed and the mouse is clicked, this method handles the click event (typically
+    ///     when <see cref="WantContinuousButtonPressed"/> or <see cref="HighlightStyle"/> are set).
+    /// </summary>
+    /// <remarks>
+    ///     Marked internal just to support unit tests
+    /// </remarks>
+    /// <param name="mouseEvent"></param>
+    /// <returns><see langword="true"/>, if the event was handled, <see langword="false"/> otherwise.</returns>
+    internal bool HandleClicked (MouseEvent mouseEvent)
+    {
         if (Application.MouseGrabView == this
             && (mouseEvent.Flags.HasFlag (MouseFlags.Button1Clicked)
                 || mouseEvent.Flags.HasFlag (MouseFlags.Button2Clicked)
@@ -336,119 +407,14 @@
         {
             // We're grabbed. Clicked event comes after the last Release. This is our signal to ungrab
             Application.UngrabMouse ();
-            DisableHighlight ();
+
+            if (SetHighlight (HighlightStyle.None))
+            {
+                return true;
+            }
 
             // If mouse is still in bounds, click
             if (!WantContinuousButtonPressed && Viewport.Contains (mouseEvent.X, mouseEvent.Y))
-            {
-                return OnMouseClick (new(mouseEvent));
-            }
-
-            return mouseEvent.Handled = true;
-        }
-
->>>>>>> ba429cff
-        if (mouseEvent.Flags.HasFlag (MouseFlags.Button1Pressed)
-            || mouseEvent.Flags.HasFlag (MouseFlags.Button2Pressed)
-            || mouseEvent.Flags.HasFlag (MouseFlags.Button3Pressed)
-            || mouseEvent.Flags.HasFlag (MouseFlags.Button4Pressed))
-        {
-            // The first time we get pressed event, grab the mouse and set focus
-            if (Application.MouseGrabView != this)
-            {
-                Application.GrabMouse (this);
-
-                if (CanFocus)
-                {
-                    // Set the focus, but don't invoke Accept
-                    SetFocus ();
-                }
-
-                mouseEvent.Handled = true;
-            }
-
-            if (Viewport.Contains (mouseEvent.X, mouseEvent.Y))
-            {
-                if (SetHighlight (HighlightStyle.HasFlag (HighlightStyle.Pressed) ? HighlightStyle.Pressed : HighlightStyle.None) == true)
-                {
-                    return true;
-                }
-            }
-            else
-            {
-                if (SetHighlight (HighlightStyle.HasFlag (HighlightStyle.PressedOutside) ? HighlightStyle.PressedOutside : HighlightStyle.None) == true)
-
-                {
-                    return true;
-                }
-            }
-
-            if (WantContinuousButtonPressed && Application.MouseGrabView == this)
-            {
-                // If this is not the first pressed event, click
-                return OnMouseClick (new (mouseEvent));
-            }
-
-            return mouseEvent.Handled = true;
-        }
-
-        return false;
-    }
-
-    /// <summary>
-    ///     For cases where the view is grabbed and the mouse is clicked, this method handles the released event (typically
-    ///     when <see cref="WantContinuousButtonPressed"/> or <see cref="HighlightStyle"/> are set).
-    /// </summary>
-    /// <remarks>
-    ///     Marked internal just to support unit tests
-    /// </remarks>
-    /// <param name="mouseEvent"></param>
-    /// <returns><see langword="true"/>, if the event was handled, <see langword="false"/> otherwise.</returns>
-    internal bool HandleReleased (MouseEvent mouseEvent)
-    {
-        if (mouseEvent.Flags.HasFlag (MouseFlags.Button1Released)
-            || mouseEvent.Flags.HasFlag (MouseFlags.Button2Released)
-            || mouseEvent.Flags.HasFlag (MouseFlags.Button3Released)
-            || mouseEvent.Flags.HasFlag (MouseFlags.Button4Released))
-        {
-            if (Application.MouseGrabView == this)
-            {
-                SetHighlight (HighlightStyle.None);
-            }
-
-            return mouseEvent.Handled = true;
-        }
-
-        return false;
-    }
-
-    /// <summary>
-    ///     For cases where the view is grabbed and the mouse is clicked, this method handles the click event (typically
-    ///     when <see cref="WantContinuousButtonPressed"/> or <see cref="HighlightStyle"/> are set).
-    /// </summary>
-    /// <remarks>
-    ///     Marked internal just to support unit tests
-    /// </remarks>
-    /// <param name="mouseEvent"></param>
-    /// <returns><see langword="true"/>, if the event was handled, <see langword="false"/> otherwise.</returns>
-    internal bool HandleClicked (MouseEvent mouseEvent)
-    {
-        if (Application.MouseGrabView == this
-            && (mouseEvent.Flags.HasFlag (MouseFlags.Button1Clicked)
-                || mouseEvent.Flags.HasFlag (MouseFlags.Button2Clicked)
-                || mouseEvent.Flags.HasFlag (MouseFlags.Button3Clicked)
-                || mouseEvent.Flags.HasFlag (MouseFlags.Button4Clicked)))
-        {
-            // We're grabbed. Clicked event comes after the last Release. This is our signal to ungrab
-            Application.UngrabMouse ();
-
-            if (SetHighlight (HighlightStyle.None))
-            {
-                return true;
-            }
-
-            // If mouse is still in bounds, click
-            if (!WantContinuousButtonPressed && Bounds.Contains (mouseEvent.X, mouseEvent.Y))
             {
                 return OnMouseClick (new (mouseEvent));
             }
@@ -566,10 +532,10 @@
         return args.Cancel;
     }
 
-    /// <summary>Called when a mouse event occurs within the view's <see cref="Bounds"/>.</summary>
-    /// <remarks>
-    ///     <para>
-    ///         The coordinates are relative to <see cref="View.Bounds"/>.
+    /// <summary>Called when a mouse event occurs within the view's <see cref="Viewport"/>.</summary>
+    /// <remarks>
+    ///     <para>
+    ///         The coordinates are relative to <see cref="View.Viewport"/>.
     ///     </para>
     /// </remarks>
     /// <param name="mouseEvent"></param>
@@ -586,7 +552,7 @@
     /// <summary>Event fired when a mouse event occurs.</summary>
     /// <remarks>
     ///     <para>
-    ///         The coordinates are relative to <see cref="View.Bounds"/>.
+    ///         The coordinates are relative to <see cref="View.Viewport"/>.
     ///     </para>
     /// </remarks>
     public event EventHandler<MouseEventEventArgs> MouseEvent;
@@ -630,7 +596,7 @@
     ///         <see cref="MouseEvent.Flags"/> to see which button was clicked.
     ///     </para>
     ///     <para>
-    ///         The coordinates are relative to <see cref="View.Bounds"/>.
+    ///         The coordinates are relative to <see cref="View.Viewport"/>.
     ///     </para>
     /// </remarks>
     public event EventHandler<MouseEventEventArgs> MouseClick;
