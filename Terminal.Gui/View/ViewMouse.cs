﻿using System;

namespace Terminal.Gui; 

public partial class View {

	/// <summary>
	/// Gets or sets a value indicating whether this <see cref="View"/> wants mouse position reports.
	/// </summary>
	/// <value><see langword="true"/> if want mouse position reports; otherwise, <see langword="false"/>.</value>
	public virtual bool WantMousePositionReports { get; set; }

	/// <summary>
	/// Gets or sets a value indicating whether this <see cref="View"/> want continuous button pressed event.
	/// </summary>
	public virtual bool WantContinuousButtonPressed { get; set; }

	/// <summary>
	/// Event fired when the view receives the mouse event for the first time.
	/// </summary>
	public event EventHandler<MouseEventEventArgs> MouseEnter;

	/// <summary>
	/// Event fired when the view receives a mouse event for the last time.
	/// </summary>
	public event EventHandler<MouseEventEventArgs> MouseLeave;

	/// <summary>
	/// Event fired when a mouse event is generated.
	/// </summary>
	public event EventHandler<MouseEventEventArgs> MouseClick;

	/// <inheritdoc/>
	public override bool OnMouseEnter (MouseEvent mouseEvent)
	{
		if (!Enabled) {
			return true;
		}

		if (!CanBeVisible (this)) {
			return false;
		}

		var args = new MouseEventEventArgs (mouseEvent);
		MouseEnter?.Invoke (this, args);

		return args.Handled || base.OnMouseEnter (mouseEvent);
	}

	/// <inheritdoc/>
	public override bool OnMouseLeave (MouseEvent mouseEvent)
	{
		if (!Enabled) {
			return true;
		}

		if (!CanBeVisible (this)) {
			return false;
		}

		var args = new MouseEventEventArgs (mouseEvent);
		MouseLeave?.Invoke (this, args);

<<<<<<< HEAD
			var args = new MouseEventEventArgs (mouseEvent);
			if (MouseEvent (mouseEvent))
				return true;
=======
		return args.Handled || base.OnMouseLeave (mouseEvent);
	}
>>>>>>> 81ad703f

	/// <summary>
	/// Method invoked when a mouse event is generated
	/// </summary>
	/// <param name="mouseEvent"></param>
	/// <returns><see langword="true"/>, if the event was handled, <see langword="false"/> otherwise.</returns>
	public virtual bool OnMouseEvent (MouseEvent mouseEvent)
	{
		if (!Enabled) {
			return true;
		}

<<<<<<< HEAD
				return OnMouseClick (args);
			}
=======
		if (!CanBeVisible (this)) {
>>>>>>> 81ad703f
			return false;
		}

		var args = new MouseEventEventArgs (mouseEvent);
		if (MouseEvent (mouseEvent)) {
			return true;
		}

		if (mouseEvent.Flags == MouseFlags.Button1Clicked) {
			if (CanFocus && !HasFocus && SuperView != null) {
				SuperView.SetFocus (this);
				SetNeedsDisplay ();
			}

			return OnMouseClick (args);
		}
		if (mouseEvent.Flags == MouseFlags.Button2Clicked) {
			return OnMouseClick (args);
		}
		if (mouseEvent.Flags == MouseFlags.Button3Clicked) {
			return OnMouseClick (args);
		}
		if (mouseEvent.Flags == MouseFlags.Button4Clicked) {
			return OnMouseClick (args);
		}

		return false;
	}

	/// <summary>
	/// Invokes the MouseClick event.
	/// </summary>
	protected bool OnMouseClick (MouseEventEventArgs args)
	{
		if (!Enabled) {
			return true;
		}

		MouseClick?.Invoke (this, args);
		return args.Handled;
	}
}<|MERGE_RESOLUTION|>--- conflicted
+++ resolved
@@ -61,14 +61,8 @@
 		var args = new MouseEventEventArgs (mouseEvent);
 		MouseLeave?.Invoke (this, args);
 
-<<<<<<< HEAD
-			var args = new MouseEventEventArgs (mouseEvent);
-			if (MouseEvent (mouseEvent))
-				return true;
-=======
 		return args.Handled || base.OnMouseLeave (mouseEvent);
 	}
->>>>>>> 81ad703f
 
 	/// <summary>
 	/// Method invoked when a mouse event is generated
@@ -81,12 +75,7 @@
 			return true;
 		}
 
-<<<<<<< HEAD
-				return OnMouseClick (args);
-			}
-=======
 		if (!CanBeVisible (this)) {
->>>>>>> 81ad703f
 			return false;
 		}
 
