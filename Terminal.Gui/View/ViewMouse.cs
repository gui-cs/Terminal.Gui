--- conflicted
+++ resolved
@@ -327,7 +327,7 @@
                 }
             }
 
-            if (Bounds.Contains (mouseEvent.X, mouseEvent.Y))
+            if (ContentArea.Contains (mouseEvent.X, mouseEvent.Y))
             {
                 if (SetHighlight (HighlightStyle.HasFlag (HighlightStyle.Pressed) ? HighlightStyle.Pressed : HighlightStyle.None) == true)
                 {
@@ -408,7 +408,7 @@
             }
 
             // If mouse is still in bounds, click
-            if (!WantContinuousButtonPressed && Bounds.Contains (mouseEvent.X, mouseEvent.Y))
+            if (!WantContinuousButtonPressed && ContentArea.Contains (mouseEvent.X, mouseEvent.Y))
             {
                 return OnMouseClick (new (mouseEvent));
             }
@@ -540,7 +540,6 @@
 
         MouseEvent?.Invoke (this, args);
 
-<<<<<<< HEAD
         if (args.Handled)
         {
             return true;
@@ -552,9 +551,6 @@
         }
 
         return false;
-=======
-        return args.Handled;
->>>>>>> f1bc42aa
     }
 
     /// <summary>Event fired when a mouse event occurs.</summary>
