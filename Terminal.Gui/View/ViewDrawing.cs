--- conflicted
+++ resolved
@@ -128,13 +128,8 @@
             return Rectangle.Empty;
         }
 
-<<<<<<< HEAD
-        Rect previous = Driver.Clip;
+        Rectangle previous = Driver.Clip;
         Driver.Clip = Rect.Intersect (previous, BoundsToScreen (ContentArea));
-=======
-        Rectangle previous = Driver.Clip;
-        Driver.Clip = Rectangle.Intersect (previous, BoundsToScreen (Bounds));
->>>>>>> 0f9e6f09
 
         return previous;
     }
@@ -457,11 +452,7 @@
     ///     This method will be called after any subviews removed with <see cref="Remove(View)"/> have been completed
     ///     drawing.
     /// </remarks>
-<<<<<<< HEAD
-    public virtual void OnDrawContentComplete (Rect contentArea) { }
-=======
-    public virtual void OnDrawContentComplete (Rectangle contentArea) { DrawContentComplete?.Invoke (this, new DrawEventArgs (contentArea)); }
->>>>>>> 0f9e6f09
+    public virtual void OnDrawContentComplete (Rectangle contentArea) { }
 
     // TODO: Make this cancelable
     /// <summary>
