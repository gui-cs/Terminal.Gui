﻿namespace Terminal.Gui;

public partial class View
{
    // The view-relative region that needs to be redrawn. Marked internal for unit tests.
    internal Rectangle _needsDisplayRect = Rectangle.Empty;
    private ColorScheme _colorScheme;

    /// <summary>The color scheme for this view, if it is not defined, it returns the <see cref="SuperView"/>'s color scheme.</summary>
    public virtual ColorScheme ColorScheme
    {
        get
        {
            if (_colorScheme is null)
            {
                return SuperView?.ColorScheme;
            }

            return _colorScheme;
        }
        set
        {
            if (_colorScheme != value)
            {
                _colorScheme = value;
                SetNeedsDisplay ();
            }
        }
    }

    /// <summary>The canvas that any line drawing that is to be shared by subviews of this view should add lines to.</summary>
    /// <remarks><see cref="Border"/> adds border lines to this LineCanvas.</remarks>
    public LineCanvas LineCanvas { get; } = new ();

    /// <summary>Gets or sets whether the view needs to be redrawn.</summary>
    public bool NeedsDisplay
    {
        get => _needsDisplayRect != Rectangle.Empty;
        set
        {
            if (value)
            {
                SetNeedsDisplay ();
            }
            else
            {
                ClearNeedsDisplay ();
            }
        }
    }

    /// <summary>Gets whether any Subviews need to be redrawn.</summary>
    public bool SubViewNeedsDisplay { get; private set; }

    /// <summary>
    ///     Gets or sets whether this View will use it's SuperView's <see cref="LineCanvas"/> for rendering any border
    ///     lines. If <see langword="true"/> the rendering of any borders drawn by this Frame will be done by it's parent's
    ///     SuperView. If <see langword="false"/> (the default) this View's <see cref="OnDrawAdornments"/> method will be
    ///     called to render the borders.
    /// </summary>
    public virtual bool SuperViewRendersLineCanvas { get; set; } = false;

    /// <summary>Displays the specified character in the specified column and row of the View.</summary>
    /// <param name="col">Column (view-relative).</param>
    /// <param name="row">Row (view-relative).</param>
    /// <param name="ch">Ch.</param>
    public void AddRune (int col, int row, Rune ch)
    {
        if (row < 0 || col < 0)
        {
            return;
        }

        if (row > _frame.Height - 1 || col > _frame.Width - 1)
        {
            return;
        }

        Move (col, row);
        Driver.AddRune (ch);
    }

    /// <summary>Clears <see cref="ContentArea"/> with the normal background.</summary>
    /// <remarks></remarks>
    public void Clear () { Clear (ContentArea); }

    /// <summary>Clears the specified <see cref="Bounds"/>-relative rectangle with the normal background.</summary>
    /// <remarks></remarks>
    /// <param name="contentArea">The Bounds-relative rectangle to clear.</param>
    public void Clear (Rectangle contentArea)
    {
        if (Driver is null)
        {
            return;
        }

        Attribute prev = Driver.SetAttribute (GetNormalColor ());

        // Clamp the region to the bounds of the view
        contentArea = Rectangle.Intersect (contentArea, ContentArea);
        Driver.FillRect (BoundsToScreen (contentArea));
        Driver.SetAttribute (prev);
    }

    /// <summary>Expands the <see cref="ConsoleDriver"/>'s clip region to include <see cref="ContentArea"/>.</summary>
    /// <returns>
    ///     The current screen-relative clip region, which can be then re-applied by setting
    ///     <see cref="ConsoleDriver.Clip"/>.
    /// </returns>
    /// <remarks>
    ///     <para>
    ///         If <see cref="ConsoleDriver.Clip"/> and <see cref="ContentArea"/> do not intersect, the clip region will be set
    ///         to
    ///         <see cref="Rectangle.Empty"/>.
    ///     </para>
    /// </remarks>
    public Rectangle ClipToBounds ()
    {
        if (Driver is null)
        {
            return Rectangle.Empty;
        }

        Rectangle previous = Driver.Clip;
        Driver.Clip = Rectangle.Intersect (previous, BoundsToScreen (GetVisibleContentArea ()));

        return previous;
    }

    /// <summary>
    ///     Draws the view. Causes the following virtual methods to be called (along with their related events):
    ///     <see cref="OnDrawContent"/>, <see cref="OnDrawContentComplete"/>.
    /// </summary>
    /// <remarks>
    ///     <para>
    ///         Always use <see cref="ContentArea"/> (view-relative) when calling <see cref="OnDrawContent(Rectangle)"/>, NOT
    ///         <see cref="Frame"/> (superview-relative).
    ///     </para>
    ///     <para>
    ///         Views should set the color that they want to use on entry, as otherwise this will inherit the last color that
    ///         was set globally on the driver.
    ///     </para>
    ///     <para>
    ///         Overrides of <see cref="OnDrawContent(Rectangle)"/> must ensure they do not set <c>Driver.Clip</c> to a clip
    ///         region larger than the <ref name="Bounds"/> property, as this will cause the driver to clip the entire region.
    ///     </para>
    /// </remarks>
    public void Draw ()
    {
        if (!CanBeVisible (this))
        {
            return;
        }

        OnDrawAdornments ();

        Rectangle prevClip = ClipToBounds ();

        if (ColorScheme is { })
        {
            //Driver.SetAttribute (HasFocus ? GetFocusColor () : GetNormalColor ());
            Driver?.SetAttribute (GetNormalColor ());
        }

        // Invoke DrawContentEvent
        var dev = new DrawEventArgs (ContentArea);
        DrawContent?.Invoke (this, dev);

        if (!dev.Cancel)
        {
            OnDrawContent (ContentArea);
        }

        if (Driver is { })
        {
            Driver.Clip = prevClip;
        }

        OnRenderLineCanvas ();

        // BUGBUG: v2 - We should be able to use View.SetClip here and not have to resort to knowing Driver details.
        ClearLayoutNeeded ();
        ClearNeedsDisplay ();

        // Invoke DrawContentCompleteEvent
        dev = new (ContentArea);
        DrawContentComplete?.Invoke (this, dev);

        if (!dev.Cancel)
        {
            OnDrawContentComplete (ContentArea);
        }
    }

    /// <summary>Event invoked when the adornments area of the View is to be drawn.</summary>
    /// <remarks>
    ///     <para>Will be invoked before any subviews added with <see cref="Add(View)"/> have been drawn.</para>
    ///     <para>
    ///         Rectangle provides the view-relative rectangle describing the currently visible viewport into the
    ///         <see cref="View"/> .
    ///     </para>
    /// </remarks>
    public event EventHandler<DrawEventArgs> DrawAdornments;

    /// <summary>Event invoked when the content area of the View is to be drawn.</summary>
    /// <remarks>
    ///     <para>Will be invoked before any subviews added with <see cref="Add(View)"/> have been drawn.</para>
    ///     <para>
    ///         Rectangle provides the view-relative rectangle describing the currently visible viewport into the
    ///         <see cref="View"/> .
    ///     </para>
    /// </remarks>
    public event EventHandler<DrawEventArgs> DrawContent;

    /// <summary>Event invoked when the content area of the View is completed drawing.</summary>
    /// <remarks>
    ///     <para>Will be invoked after any subviews removed with <see cref="Remove(View)"/> have been completed drawing.</para>
    ///     <para>
    ///         Rectangle provides the view-relative rectangle describing the currently visible viewport into the
    ///         <see cref="View"/> .
    ///     </para>
    /// </remarks>
    public event EventHandler<DrawEventArgs> DrawContentComplete;

    /// <summary>Utility function to draw strings that contain a hotkey.</summary>
    /// <param name="text">String to display, the hotkey specifier before a letter flags the next letter as the hotkey.</param>
    /// <param name="hotColor">Hot color.</param>
    /// <param name="normalColor">Normal color.</param>
    /// <remarks>
    ///     <para>
    ///         The hotkey is any character following the hotkey specifier, which is the underscore ('_') character by
    ///         default.
    ///     </para>
    ///     <para>The hotkey specifier can be changed via <see cref="HotKeySpecifier"/></para>
    /// </remarks>
    public void DrawHotString (string text, Attribute hotColor, Attribute normalColor)
    {
        Rune hotkeySpec = HotKeySpecifier == (Rune)0xffff ? (Rune)'_' : HotKeySpecifier;
        Application.Driver.SetAttribute (normalColor);

        foreach (Rune rune in text.EnumerateRunes ())
        {
            if (rune == new Rune (hotkeySpec.Value))
            {
                Application.Driver.SetAttribute (hotColor);

                continue;
            }

            Application.Driver.AddRune (rune);
            Application.Driver.SetAttribute (normalColor);
        }
    }

    /// <summary>
    ///     Utility function to draw strings that contains a hotkey using a <see cref="ColorScheme"/> and the "focused"
    ///     state.
    /// </summary>
    /// <param name="text">String to display, the underscore before a letter flags the next letter as the hotkey.</param>
    /// <param name="focused">
    ///     If set to <see langword="true"/> this uses the focused colors from the color scheme, otherwise
    ///     the regular ones.
    /// </param>
    /// <param name="scheme">The color scheme to use.</param>
    public void DrawHotString (string text, bool focused, ColorScheme scheme)
    {
        if (focused)
        {
            DrawHotString (text, scheme.HotFocus, scheme.Focus);
        }
        else
        {
            DrawHotString (
                           text,
                           Enabled ? scheme.HotNormal : scheme.Disabled,
                           Enabled ? scheme.Normal : scheme.Disabled
                          );
        }
    }

    /// <summary>Determines the current <see cref="ColorScheme"/> based on the <see cref="Enabled"/> value.</summary>
    /// <returns>
    ///     <see cref="Terminal.Gui.ColorScheme.Focus"/> if <see cref="Enabled"/> is <see langword="true"/> or
    ///     <see cref="Terminal.Gui.ColorScheme.Disabled"/> if <see cref="Enabled"/> is <see langword="false"/>. If it's
    ///     overridden can return other values.
    /// </returns>
    public virtual Attribute GetFocusColor ()
    {
        ColorScheme cs = ColorScheme;

        if (ColorScheme is null)
        {
            cs = new ();
        }

        return Enabled ? cs.Focus : cs.Disabled;
    }

    /// <summary>Determines the current <see cref="ColorScheme"/> based on the <see cref="Enabled"/> value.</summary>
    /// <returns>
    ///     <see cref="Terminal.Gui.ColorScheme.HotNormal"/> if <see cref="Enabled"/> is <see langword="true"/> or
    ///     <see cref="Terminal.Gui.ColorScheme.Disabled"/> if <see cref="Enabled"/> is <see langword="false"/>. If it's
    ///     overridden can return other values.
    /// </returns>
    public virtual Attribute GetHotNormalColor ()
    {
        ColorScheme cs = ColorScheme;

        if (ColorScheme is null)
        {
            cs = new ();
        }

        return Enabled ? cs.HotNormal : cs.Disabled;
    }

    /// <summary>Determines the current <see cref="ColorScheme"/> based on the <see cref="Enabled"/> value.</summary>
    /// <returns>
    ///     <see cref="Terminal.Gui.ColorScheme.Normal"/> if <see cref="Enabled"/> is <see langword="true"/> or
    ///     <see cref="Terminal.Gui.ColorScheme.Disabled"/> if <see cref="Enabled"/> is <see langword="false"/>. If it's
    ///     overridden can return other values.
    /// </returns>
    public virtual Attribute GetNormalColor ()
    {
        ColorScheme cs = ColorScheme;

        if (ColorScheme is null)
        {
            cs = new ();
        }

        return Enabled ? cs.Normal : cs.Disabled;
    }

    /// <summary>This moves the cursor to the specified column and row in the view.</summary>
    /// <returns>The move.</returns>
    /// <param name="col">The column to move to, in view-relative coordinates.</param>
    /// <param name="row">the row to move to, in view-relative coordinates.</param>
    public void Move (int col, int row)
    {
        if (Driver is null || Driver?.Rows == 0)
        {
            return;
        }

        Rectangle screen = BoundsToScreen (new (col, row, 0, 0));
        Driver?.Move (screen.X, screen.Y);
    }

    // TODO: Make this cancelable
    /// <summary>
    ///     Prepares <see cref="View.LineCanvas"/>. If <see cref="SuperViewRendersLineCanvas"/> is true, only the
    ///     <see cref="LineCanvas"/> of this view's subviews will be rendered. If <see cref="SuperViewRendersLineCanvas"/> is
    ///     false (the default), this method will cause the <see cref="LineCanvas"/> be prepared to be rendered.
    /// </summary>
    /// <returns></returns>
    public virtual bool OnDrawAdornments ()
    {
        if (!IsInitialized)
        {
            return false;
        }

        DrawAdornments?.Invoke (this, new DrawEventArgs (ContentArea));

        // Each of these renders lines to either this View's LineCanvas 
        // Those lines will be finally rendered in OnRenderLineCanvas
        Margin?.OnDrawContent (Margin.ContentArea);
        Border?.OnDrawContent (Border.ContentArea);
        Padding?.OnDrawContent (Padding.ContentArea);

        return true;
    }

    /// <summary>Enables overrides to draw infinitely scrolled content and/or a background behind added controls.</summary>
    /// <param name="contentArea">
    ///     The view-relative rectangle describing the currently visible viewport into the
    ///     <see cref="View"/>
    /// </param>
    /// <remarks>This method will be called before any subviews added with <see cref="Add(View)"/> have been drawn.</remarks>
    public virtual void OnDrawContent (Rectangle contentArea)
    {
        if (NeedsDisplay)
        {
            if (SuperView is { })
            {
                Clear (contentArea);
            }

            if (!string.IsNullOrEmpty (TextFormatter.Text))
            {
                if (TextFormatter is { })
                {
                    TextFormatter.NeedsFormat = true;
                }
            }

            // This should NOT clear
            TextFormatter?.Draw (
                                 BoundsToScreen (contentArea),
                                 HasFocus ? GetFocusColor () : GetNormalColor (),
                                 HasFocus ? ColorScheme.HotFocus : GetHotNormalColor (),
                                 Rectangle.Empty
                                );
            SetSubViewNeedsDisplay ();
        }

        // Draw subviews
        // TODO: Implement OnDrawSubviews (cancelable);
        if (_subviews is { } && SubViewNeedsDisplay)
        {
            IEnumerable<View> subviewsNeedingDraw = _subviews.Where (
                                                                     view => view.Visible
                                                                             && (view.NeedsDisplay || view.SubViewNeedsDisplay || view.LayoutNeeded)
                                                                    );

            foreach (View view in subviewsNeedingDraw)
            {
                //view.Frame.IntersectsWith (bounds)) {
                // && (view.Frame.IntersectsWith (bounds) || bounds.X < 0 || bounds.Y < 0)) {
                if (view.LayoutNeeded)
                {
                    view.LayoutSubviews ();
                }

                // Draw the subview
                // Use the view's bounds (view-relative; Location will always be (0,0)
                //if (view.Visible && view.Frame.Width > 0 && view.Frame.Height > 0) {
                view.Draw ();

                //}
            }
        }
    }

    /// <summary>
    ///     Enables overrides after completed drawing infinitely scrolled content and/or a background behind removed
    ///     controls.
    /// </summary>
    /// <param name="contentArea">
    ///     The view-relative rectangle describing the currently visible viewport into the
    ///     <see cref="View"/>
    /// </param>
    /// <remarks>
    ///     This method will be called after any subviews removed with <see cref="Remove(View)"/> have been completed
    ///     drawing.
    /// </remarks>
    public virtual void OnDrawContentComplete (Rectangle contentArea) { }

    // TODO: Make this cancelable
    /// <summary>
    ///     Renders <see cref="View.LineCanvas"/>. If <see cref="SuperViewRendersLineCanvas"/> is true, only the
    ///     <see cref="LineCanvas"/> of this view's subviews will be rendered. If <see cref="SuperViewRendersLineCanvas"/> is
    ///     false (the default), this method will cause the <see cref="LineCanvas"/> to be rendered.
    /// </summary>
    /// <returns></returns>
    public virtual bool OnRenderLineCanvas ()
    {
        if (!IsInitialized)
        {
            return false;
        }

        // If we have a SuperView, it'll render our frames.
        if (!SuperViewRendersLineCanvas && LineCanvas.Bounds != Rectangle.Empty)
        {
            foreach (KeyValuePair<Point, Cell> p in LineCanvas.GetCellMap ())
            {
                // Get the entire map
                Driver.SetAttribute (p.Value.Attribute ?? ColorScheme.Normal);
                Driver.Move (p.Key.X, p.Key.Y);

                // TODO: #2616 - Support combining sequences that don't normalize
                Driver.AddRune (p.Value.Rune);
            }

            LineCanvas.Clear ();
        }

        if (Subviews.Any (s => s.SuperViewRendersLineCanvas))
        {
            foreach (View subview in Subviews.Where (s => s.SuperViewRendersLineCanvas))
            {
                // Combine the LineCanvas'
                LineCanvas.Merge (subview.LineCanvas);
                subview.LineCanvas.Clear ();
            }

            foreach (KeyValuePair<Point, Cell> p in LineCanvas.GetCellMap ())
            {
                // Get the entire map
                Driver.SetAttribute (p.Value.Attribute ?? ColorScheme.Normal);
                Driver.Move (p.Key.X, p.Key.Y);

                // TODO: #2616 - Support combining sequences that don't normalize
                Driver.AddRune (p.Value.Rune);
            }

            LineCanvas.Clear ();
        }

        return true;
    }

    /// <summary>Sets the area of this view needing to be redrawn to <see cref="ContentArea"/>.</summary>
    /// <remarks>
    ///     If the view has not been initialized (<see cref="IsInitialized"/> is <see langword="false"/>), this method
    ///     does nothing.
    /// </remarks>
    public void SetNeedsDisplay ()
    {
        if (IsInitialized)
        {
            SetNeedsDisplay (ContentArea);
        }
    }

    /// <summary>Expands the area of this view needing to be redrawn to include <paramref name="region"/>.</summary>
    /// <remarks>
    ///     If the view has not been initialized (<see cref="IsInitialized"/> is <see langword="false"/>), the area to be
    ///     redrawn will be the <paramref name="region"/>.
    /// </remarks>
    /// <param name="region">The Bounds-relative region that needs to be redrawn.</param>
    public virtual void SetNeedsDisplay (Rectangle region)
    {
        if (!IsInitialized)
        {
            _needsDisplayRect = region;
            return;
        }

        if (_needsDisplayRect.IsEmpty)
        {
            _needsDisplayRect = region;
        }
        else
        {
            int x = Math.Min (_needsDisplayRect.X, region.X);
            int y = Math.Min (_needsDisplayRect.Y, region.Y);
            int w = Math.Max (_needsDisplayRect.Width, region.Width);
            int h = Math.Max (_needsDisplayRect.Height, region.Height);
            _needsDisplayRect = new (x, y, w, h);
        }

        _superView?.SetSubViewNeedsDisplay ();

<<<<<<< HEAD
            Margin?.SetNeedsDisplay (Margin.Frame);
            Border?.SetNeedsDisplay (Border.Frame);
            Padding?.SetNeedsDisplay (Padding.Frame);

        if (_subviews is null)
        {
            return;
        }
=======
        Margin?.SetNeedsDisplay (Margin.Bounds);
        Border?.SetNeedsDisplay (Border.Bounds);
        Padding?.SetNeedsDisplay (Padding.Bounds);
>>>>>>> a5b1d683

        foreach (View subview in Subviews)
        {
            if (subview.Frame.IntersectsWith (region))
            {
                Rectangle subviewRegion = Rectangle.Intersect (subview.Frame, region);
                subviewRegion.X -= subview.Frame.X;
                subviewRegion.Y -= subview.Frame.Y;
                subview.SetNeedsDisplay (subviewRegion);
            }
        }
    }

    /// <summary>Indicates that any Subviews (in the <see cref="Subviews"/> list) need to be repainted.</summary>
    public void SetSubViewNeedsDisplay ()
    {
        SubViewNeedsDisplay = true;

        if (_superView is { } && !_superView.SubViewNeedsDisplay)
        {
            _superView.SetSubViewNeedsDisplay ();
        }
    }

    /// <summary>Clears <see cref="NeedsDisplay"/> and <see cref="SubViewNeedsDisplay"/>.</summary>
    protected virtual void ClearNeedsDisplay ()
    {
        _needsDisplayRect = Rectangle.Empty;
        SubViewNeedsDisplay = false;

        if (Margin is { })
        {
            Margin._needsDisplayRect = Rectangle.Empty;
            Margin.SubViewNeedsDisplay = false;
            Border._needsDisplayRect = Rectangle.Empty;
            Border.SubViewNeedsDisplay = false;
            Padding._needsDisplayRect = Rectangle.Empty;
            Padding.SubViewNeedsDisplay = false;
        }
    }

    // INTENT: Isn't this just intersection? It isn't used anyway.
    // Clips a rectangle in screen coordinates to the dimensions currently available on the screen
    internal Rectangle ScreenClip (Rectangle regionScreen)
    {
        int x = regionScreen.X < 0 ? 0 : regionScreen.X;
        int y = regionScreen.Y < 0 ? 0 : regionScreen.Y;

        int w = regionScreen.X + regionScreen.Width >= Driver.Cols
                    ? Driver.Cols - regionScreen.X
                    : regionScreen.Width;

        int h = regionScreen.Y + regionScreen.Height >= Driver.Rows
                    ? Driver.Rows - regionScreen.Y
                    : regionScreen.Height;

        return new (x, y, w, h);
    }
}<|MERGE_RESOLUTION|>--- conflicted
+++ resolved
@@ -544,20 +544,9 @@
 
         _superView?.SetSubViewNeedsDisplay ();
 
-<<<<<<< HEAD
-            Margin?.SetNeedsDisplay (Margin.Frame);
-            Border?.SetNeedsDisplay (Border.Frame);
-            Padding?.SetNeedsDisplay (Padding.Frame);
-
-        if (_subviews is null)
-        {
-            return;
-        }
-=======
-        Margin?.SetNeedsDisplay (Margin.Bounds);
-        Border?.SetNeedsDisplay (Border.Bounds);
-        Padding?.SetNeedsDisplay (Padding.Bounds);
->>>>>>> a5b1d683
+        Margin?.SetNeedsDisplay (Margin.ContentArea);
+        Border?.SetNeedsDisplay (Border.ContentArea);
+        Padding?.SetNeedsDisplay (Padding.ContentArea);
 
         foreach (View subview in Subviews)
         {
