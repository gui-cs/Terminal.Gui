﻿using System;
using System.Linq;
using System.Text;

namespace Terminal.Gui {
	public partial class View {
		/// <summary>
		/// Specifies the side to start when draw frame with 
		/// <see cref="DrawIncompleteFrame(ValueTuple{int, Side}, ValueTuple{int, Side}, Rect, LineStyle, Attribute?, bool)"/> method.
		/// </summary>
		public enum Side {
			/// <summary>
			/// Start on left.
			/// </summary>
			Left,
			/// <summary>
			/// Start on top.
			/// </summary>
			Top,
			/// <summary>
			/// Start on right.
			/// </summary>
			Right,
			/// <summary>
			/// Start on bottom.
			/// </summary>
			Bottom
		};

		ColorScheme _colorScheme;

		/// <summary>
		/// The color scheme for this view, if it is not defined, it returns the <see cref="SuperView"/>'s
		/// color scheme. 
		/// </summary>
		public virtual ColorScheme ColorScheme {
			get {
				if (_colorScheme == null) {
					return SuperView?.ColorScheme;
				}
				return _colorScheme;
			}
			set {
				if (_colorScheme != value) {
					_colorScheme = value;
					SetNeedsDisplay ();
				}
			}
		}

		/// <summary>
		/// Determines the current <see cref="ColorScheme"/> based on the <see cref="Enabled"/> value.
		/// </summary>
		/// <returns><see cref="Terminal.Gui.ColorScheme.Normal"/> if <see cref="Enabled"/> is <see langword="true"/>
		/// or <see cref="Terminal.Gui.ColorScheme.Disabled"/> if <see cref="Enabled"/> is <see langword="false"/>.
		/// If it's overridden can return other values.</returns>
		public virtual Attribute GetNormalColor ()
		{
			ColorScheme cs = ColorScheme;
			if (ColorScheme == null) {
				cs = new ColorScheme ();
			}
			return Enabled ? cs.Normal : cs.Disabled;
		}

		/// <summary>
		/// Determines the current <see cref="ColorScheme"/> based on the <see cref="Enabled"/> value.
		/// </summary>
		/// <returns><see cref="Terminal.Gui.ColorScheme.Focus"/> if <see cref="Enabled"/> is <see langword="true"/>
		/// or <see cref="Terminal.Gui.ColorScheme.Disabled"/> if <see cref="Enabled"/> is <see langword="false"/>.
		/// If it's overridden can return other values.</returns>
		public virtual Attribute GetFocusColor ()
		{
			return Enabled ? ColorScheme.Focus : ColorScheme.Disabled;
		}

		/// <summary>
		/// Determines the current <see cref="ColorScheme"/> based on the <see cref="Enabled"/> value.
		/// </summary>
		/// <returns><see cref="Terminal.Gui.ColorScheme.HotNormal"/> if <see cref="Enabled"/> is <see langword="true"/>
		/// or <see cref="Terminal.Gui.ColorScheme.Disabled"/> if <see cref="Enabled"/> is <see langword="false"/>.
		/// If it's overridden can return other values.</returns>
		public virtual Attribute GetHotNormalColor ()
		{
			return Enabled ? ColorScheme.HotNormal : ColorScheme.Disabled;
		}

		/// <summary>
		/// Displays the specified character in the specified column and row of the View.
		/// </summary>
		/// <param name="col">Column (view-relative).</param>
		/// <param name="row">Row (view-relative).</param>
		/// <param name="ch">Ch.</param>
		public void AddRune (int col, int row, Rune ch)
		{
			if (row < 0 || col < 0)
				return;
			if (row > _frame.Height - 1 || col > _frame.Width - 1)
				return;
			Move (col, row);
			Driver.AddRune (ch);
		}

		/// <summary>
		/// Clears <see cref="NeedsDisplay"/> and <see cref="SubViewNeedsDisplay"/>.
		/// </summary>
		protected void ClearNeedsDisplay ()
		{
			_needsDisplayRect = Rect.Empty;
			_subViewNeedsDisplay = false;
		}

		// The view-relative region that needs to be redrawn. Marked internal for unit tests.
		internal Rect _needsDisplayRect = Rect.Empty;

		/// <summary>
		/// Gets or sets whether the view needs to be redrawn.
		/// </summary>
		public bool NeedsDisplay {
			get => _needsDisplayRect != Rect.Empty;
			set {
				if (value) {
					SetNeedsDisplay ();
				} else {
					ClearNeedsDisplay ();
				}
			}
		}

		/// <summary>
		/// Sets the area of this view needing to be redrawn to <see cref="Bounds"/>.
		/// </summary>
		public void SetNeedsDisplay ()
		{
			if (!IsInitialized) {
				return;
			}
			SetNeedsDisplay (Bounds);
		}

		/// <summary>
		/// Expands the area of this view needing to be redrawn to include <paramref name="region"/>.
		/// </summary>
		/// <param name="region">The view-relative region that needs to be redrawn.</param>
		public void SetNeedsDisplay (Rect region)
		{
			if (_needsDisplayRect.IsEmpty) {
				_needsDisplayRect = region;
			} else {
				var x = Math.Min (_needsDisplayRect.X, region.X);
				var y = Math.Min (_needsDisplayRect.Y, region.Y);
				var w = Math.Max (_needsDisplayRect.Width, region.Width);
				var h = Math.Max (_needsDisplayRect.Height, region.Height);
				_needsDisplayRect = new Rect (x, y, w, h);
			}
			_superView?.SetSubViewNeedsDisplay ();

			if (_needsDisplayRect.X < Bounds.X ||
				_needsDisplayRect.Y < Bounds.Y ||
				_needsDisplayRect.Width > Bounds.Width ||
				_needsDisplayRect.Height > Bounds.Height) {
				Margin?.SetNeedsDisplay (Margin.Bounds);
				Border?.SetNeedsDisplay (Border.Bounds);
				Padding?.SetNeedsDisplay (Padding.Bounds);
			}

			if (_subviews == null) {
				return;
			}

			foreach (var subview in _subviews) {
				if (subview.Frame.IntersectsWith (region)) {
					var subviewRegion = Rect.Intersect (subview.Frame, region);
					subviewRegion.X -= subview.Frame.X;
					subviewRegion.Y -= subview.Frame.Y;
					subview.SetNeedsDisplay (subviewRegion);
				}
			}
		}

		/// <summary>
		/// Gets whether any Subviews need to be redrawn.
		/// </summary>
		public bool SubViewNeedsDisplay {
			get => _subViewNeedsDisplay;
		}

		bool _subViewNeedsDisplay;

		/// <summary>
		/// Indicates that any Subviews (in the <see cref="Subviews"/> list) need to be repainted.
		/// </summary>
		public void SetSubViewNeedsDisplay ()
		{
			_subViewNeedsDisplay = true;
			if (_superView != null && !_superView._subViewNeedsDisplay) {
				_superView.SetSubViewNeedsDisplay ();
			}
		}

		/// <summary>
		///   Clears the <see cref="Bounds"/> with the normal background color.
		/// </summary>
		/// <remarks>
		///   <para>
		///     This clears the Bounds used by this view.
		///   </para>
		/// </remarks>
		public void Clear () => Clear (ViewToScreen (Bounds));

		// BUGBUG: This version of the Clear API should be removed. We should have a tenet that says 
		// "View APIs only deal with View-relative coords". This is only used by ComboBox which can
		// be refactored to use the View-relative version.
		/// <summary>
		///   Clears the specified screen-relative rectangle with the normal background. 
		/// </summary>
		/// <remarks>
		/// </remarks>
		/// <param name="regionScreen">The screen-relative rectangle to clear.</param>
		public void Clear (Rect regionScreen)
		{
			var prev = Driver.SetAttribute (GetNormalColor ());
			Driver.FillRect (regionScreen);
			Driver.SetAttribute (prev);
		}

		// Clips a rectangle in screen coordinates to the dimensions currently available on the screen
		internal Rect ScreenClip (Rect regionScreen)
		{
			var x = regionScreen.X < 0 ? 0 : regionScreen.X;
			var y = regionScreen.Y < 0 ? 0 : regionScreen.Y;
			var w = regionScreen.X + regionScreen.Width >= Driver.Cols ? Driver.Cols - regionScreen.X : regionScreen.Width;
			var h = regionScreen.Y + regionScreen.Height >= Driver.Rows ? Driver.Rows - regionScreen.Y : regionScreen.Height;

			return new Rect (x, y, w, h);
		}

		/// <summary>
		/// Expands the <see cref="ConsoleDriver"/>'s clip region to include <see cref="Bounds"/>.
		/// </summary>
		/// <returns>The current screen-relative clip region, which can be then re-applied by setting <see cref="ConsoleDriver.Clip"/>.</returns>
		/// <remarks>
		/// <para>
		/// If <see cref="ConsoleDriver.Clip"/> and <see cref="Bounds"/> do not intersect, the clip region will be set to <see cref="Rect.Empty"/>.
		/// </para>
		/// </remarks>
		public Rect ClipToBounds ()
		{
			var previous = Driver.Clip;
			Driver.Clip = Rect.Intersect (previous, ViewToScreen (Bounds));
			return previous;
		}

		/// <summary>
		/// Utility function to draw strings that contain a hotkey.
		/// </summary>
		/// <param name="text">String to display, the hotkey specifier before a letter flags the next letter as the hotkey.</param>
		/// <param name="hotColor">Hot color.</param>
		/// <param name="normalColor">Normal color.</param>
		/// <remarks>
		/// <para>The hotkey is any character following the hotkey specifier, which is the underscore ('_') character by default.</para>
		/// <para>The hotkey specifier can be changed via <see cref="HotKeySpecifier"/></para>
		/// </remarks>
		public void DrawHotString (string text, Attribute hotColor, Attribute normalColor)
		{
			var hotkeySpec = HotKeySpecifier == (Rune)0xffff ? (Rune)'_' : HotKeySpecifier;
			Application.Driver.SetAttribute (normalColor);
			foreach (var rune in text) {
				if (rune == hotkeySpec.Value) {
					Application.Driver.SetAttribute (hotColor);
					continue;
				}
				Application.Driver.AddRune ((Rune)rune);
				Application.Driver.SetAttribute (normalColor);
			}
		}

		/// <summary>
		/// Utility function to draw strings that contains a hotkey using a <see cref="ColorScheme"/> and the "focused" state.
		/// </summary>
		/// <param name="text">String to display, the underscore before a letter flags the next letter as the hotkey.</param>
		/// <param name="focused">If set to <see langword="true"/> this uses the focused colors from the color scheme, otherwise the regular ones.</param>
		/// <param name="scheme">The color scheme to use.</param>
		public void DrawHotString (string text, bool focused, ColorScheme scheme)
		{
			if (focused)
				DrawHotString (text, scheme.HotFocus, scheme.Focus);
			else
				DrawHotString (text, Enabled ? scheme.HotNormal : scheme.Disabled, Enabled ? scheme.Normal : scheme.Disabled);
		}

		/// <summary>
		/// This moves the cursor to the specified column and row in the view.
		/// </summary>
		/// <returns>The move.</returns>
		/// <param name="col">The column to move to, in view-relative coordinates.</param>
		/// <param name="row">the row to move to, in view-relative coordinates.</param>
		/// <param name="clipped">Whether to clip the result of the ViewToScreen method,
		///  If  <see langword="true"/>, the <paramref name="col"/> and <paramref name="row"/> values are clamped to the screen (terminal) dimensions (0..TerminalDim-1).</param>
		public void Move (int col, int row, bool clipped = true)
		{
			if (Driver.Rows == 0) {
				return;
			}

			ViewToScreen (col, row, out var rCol, out var rRow, clipped);
			Driver.Move (rCol, rRow);
		}
		/// <summary>
		/// The canvas that any line drawing that is to be shared by subviews of this view should add lines to.
		/// </summary>
		/// <remarks><see cref="Border"/> adds border lines to this LineCanvas.</remarks>
		public LineCanvas LineCanvas { get; } = new LineCanvas ();

		/// <summary>
		/// Gets or sets whether this View will use it's SuperView's <see cref="LineCanvas"/> for
		/// rendering any border lines. If <see langword="true"/> the rendering of any borders drawn
		/// by this Frame will be done by it's parent's SuperView. If <see langword="false"/> (the default)
		/// this View's <see cref="OnDrawFrames()"/> method will be called to render the borders.
		/// </summary>
		public virtual bool SuperViewRendersLineCanvas { get; set; } = false;

		// TODO: Make this cancelable
		/// <summary>
		/// Prepares <see cref="View.LineCanvas"/>. If <see cref="SuperViewRendersLineCanvas"/> is true, only the <see cref="LineCanvas"/> of 
		/// this view's subviews will be rendered. If <see cref="SuperViewRendersLineCanvas"/> is false (the default), this 
		/// method will cause the <see cref="LineCanvas"/> be prepared to be rendered.
		/// </summary>
		/// <returns></returns>
		public virtual bool OnDrawFrames ()
		{
			if (!IsInitialized) {
				return false;
			}

			// Each of these renders lines to either this View's LineCanvas 
			// Those lines will be finally rendered in OnRenderLineCanvas
			Margin?.OnDrawContent (Margin.Bounds);
			Border?.OnDrawContent (Border.Bounds);
			Padding?.OnDrawContent (Padding.Bounds);

			return true;
		}

		/// <summary>
		/// Draws the view. Causes the following virtual methods to be called (along with their related events): 
		/// <see cref="OnDrawContent"/>, <see cref="OnDrawContentComplete"/>.
		/// </summary>
		/// <remarks>
		/// <para>
		///    Always use <see cref="Bounds"/> (view-relative) when calling <see cref="OnDrawContent(Rect)"/>, NOT <see cref="Frame"/> (superview-relative).
		/// </para>
		/// <para>
		///    Views should set the color that they want to use on entry, as otherwise this will inherit
		///    the last color that was set globally on the driver.
		/// </para>
		/// <para>
		///    Overrides of <see cref="OnDrawContent(Rect)"/> must ensure they do not set <c>Driver.Clip</c> to a clip region
		///    larger than the <ref name="Bounds"/> property, as this will cause the driver to clip the entire region.
		/// </para>
		/// </remarks>
		public void Draw ()
		{
			if (!CanBeVisible (this)) {
				return;
			}
			OnDrawFrames ();

			var prevClip = ClipToBounds ();

			if (ColorScheme != null) {
				//Driver.SetAttribute (HasFocus ? GetFocusColor () : GetNormalColor ());
				Driver.SetAttribute (GetNormalColor ());
			}

			// Invoke DrawContentEvent
			var dev = new DrawEventArgs (Bounds);
			DrawContent?.Invoke (this, dev);

			if (!dev.Cancel) {
				OnDrawContent (Bounds);
			}

			Driver.Clip = prevClip;

			OnRenderLineCanvas ();
			// Invoke DrawContentCompleteEvent
			OnDrawContentComplete (Bounds);

			// BUGBUG: v2 - We should be able to use View.SetClip here and not have to resort to knowing Driver details.
			ClearLayoutNeeded ();
			ClearNeedsDisplay ();
		}

		// TODO: Make this cancelable
		/// <summary>
		/// Renders <see cref="View.LineCanvas"/>. If <see cref="SuperViewRendersLineCanvas"/> is true, only the <see cref="LineCanvas"/> of 
		/// this view's subviews will be rendered. If <see cref="SuperViewRendersLineCanvas"/> is false (the default), this 
		/// method will cause the <see cref="LineCanvas"/> to be rendered.
		/// </summary>
		/// <returns></returns>
		public virtual bool OnRenderLineCanvas ()
		{
			if (!IsInitialized) {
				return false;
			}

			// If we have a SuperView, it'll render our frames.
			if (!SuperViewRendersLineCanvas && LineCanvas.Bounds != Rect.Empty) {
				foreach (var p in LineCanvas.GetCellMap ()) { // Get the entire map
					Driver.SetAttribute (p.Value.Attribute ?? ColorScheme.Normal);
					Driver.Move (p.Key.X, p.Key.Y);
					// TODO: #2616 - Support combining sequences that don't normalize
					Driver.AddRune (p.Value.Rune);
				}
				LineCanvas.Clear ();
			}

			if (Subviews.Any (s => s.SuperViewRendersLineCanvas)) {
				foreach (var subview in Subviews.Where (s => s.SuperViewRendersLineCanvas == true)) {
					// Combine the LineCanvas'
					LineCanvas.Merge (subview.LineCanvas);
					subview.LineCanvas.Clear ();
				}

				foreach (var p in LineCanvas.GetCellMap ()) { // Get the entire map
					Driver.SetAttribute (p.Value.Attribute ?? ColorScheme.Normal);
					Driver.Move (p.Key.X, p.Key.Y);
					// TODO: #2616 - Support combining sequences that don't normalize
					Driver.AddRune (p.Value.Rune);
				}
				LineCanvas.Clear ();
			}

			return true;
		}

		/// <summary>
		/// Event invoked when the content area of the View is to be drawn.
		/// </summary>
		/// <remarks>
		/// <para>
		/// Will be invoked before any subviews added with <see cref="Add(View)"/> have been drawn.
		/// </para>
		/// <para>
		/// Rect provides the view-relative rectangle describing the currently visible viewport into the <see cref="View"/>.
		/// </para>
		/// </remarks>
		public event EventHandler<DrawEventArgs> DrawContent;

		/// <summary>
		/// Enables overrides to draw infinitely scrolled content and/or a background behind added controls. 
		/// </summary>
		/// <param name="contentArea">The view-relative rectangle describing the currently visible viewport into the <see cref="View"/></param>
		/// <remarks>
		/// This method will be called before any subviews added with <see cref="Add(View)"/> have been drawn. 
		/// </remarks>
		public virtual void OnDrawContent (Rect contentArea)
		{
			if (NeedsDisplay) {
				if (SuperView != null) {
					Clear (ViewToScreen (Bounds));
				}

				if (!string.IsNullOrEmpty (TextFormatter.Text)) {
					if (TextFormatter != null) {
						TextFormatter.NeedsFormat = true;
					}
				}
				// This should NOT clear 
				TextFormatter?.Draw (ViewToScreen (Bounds), HasFocus ? GetFocusColor () : GetNormalColor (),
					HasFocus ? ColorScheme.HotFocus : GetHotNormalColor (),
					Rect.Empty, false);
				SetSubViewNeedsDisplay ();
			}

			// Draw subviews
			// TODO: Implement OnDrawSubviews (cancelable);
			if (_subviews != null && SubViewNeedsDisplay) {
				var subviewsNeedingDraw = _subviews.Where (
					view => view.Visible &&
						(view.NeedsDisplay ||
						view.SubViewNeedsDisplay ||
						view.LayoutNeeded)
					);

				foreach (var view in subviewsNeedingDraw) {
					//view.Frame.IntersectsWith (bounds)) {
					// && (view.Frame.IntersectsWith (bounds) || bounds.X < 0 || bounds.Y < 0)) {
					if (view.LayoutNeeded) {
						view.LayoutSubviews ();
					}

					// Draw the subview
					// Use the view's bounds (view-relative; Location will always be (0,0)
					//if (view.Visible && view.Frame.Width > 0 && view.Frame.Height > 0) {
					view.Draw ();
					//}
				}
			}
		}

		/// <summary>
		/// Event invoked when the content area of the View is completed drawing.
		/// </summary>
		/// <remarks>
		/// <para>
		/// Will be invoked after any subviews removed with <see cref="Remove(View)"/> have been completed drawing.
		/// </para>
		/// <para>
		/// Rect provides the view-relative rectangle describing the currently visible viewport into the <see cref="View"/>.
		/// </para>
		/// </remarks>
		public event EventHandler<DrawEventArgs> DrawContentComplete;

		/// <summary>
		/// Enables overrides after completed drawing infinitely scrolled content and/or a background behind removed controls.
		/// </summary>
		/// <param name="contentArea">The view-relative rectangle describing the currently visible viewport into the <see cref="View"/></param>
		/// <remarks>
		/// This method will be called after any subviews removed with <see cref="Remove(View)"/> have been completed drawing.
		/// </remarks>
		public virtual void OnDrawContentComplete (Rect contentArea)
		{
			DrawContentComplete?.Invoke (this, new DrawEventArgs (contentArea));
		}

		/// <summary>
		/// Draws a rectangular frame. The frame will be merged (auto-joined) with any other lines drawn by this View 
		/// if <paramref name="mergeWithLineCanvas"/> is true, otherwise will be rendered immediately.
		/// </summary>
		/// <param name="rect">The view relative location and size of the frame.</param>
		/// <param name="lineStyle">The line style.</param>
		/// <param name="attribute">The colors to be used.</param>
		/// <param name="mergeWithLineCanvas">When drawing the frame, allow it to integrate (join) to other frames in other controls.
		/// Or false to simply draw the rect exactly with no side effects.</param>
		public void DrawFrame (Rect rect, LineStyle lineStyle, Attribute? attribute = null, bool mergeWithLineCanvas = true)
		{
			LineCanvas lc;
			if (mergeWithLineCanvas) {
				lc = new LineCanvas ();
			} else {
				lc = LineCanvas;
			}
			var vts = ViewToScreen (rect);
			lc.AddLine (new Point (vts.X, vts.Y), vts.Width,
				Orientation.Horizontal, lineStyle, attribute);
			lc.AddLine (new Point (vts.Right - 1, vts.Y), vts.Height,
				Orientation.Vertical, lineStyle, attribute);
			lc.AddLine (new Point (vts.Right - 1, vts.Bottom - 1), -vts.Width,
				Orientation.Horizontal, lineStyle, attribute);
			lc.AddLine (new Point (vts.X, vts.Bottom - 1), -vts.Height,
				Orientation.Vertical, lineStyle, attribute);

			if (mergeWithLineCanvas) {
				LineCanvas.Merge (lc);
			} else {
				OnRenderLineCanvas ();
			}
		}

		/// <summary>
		/// Draws an incomplete frame. The frame will be merged (auto-joined) with any other lines drawn by this View 
		/// if <paramref name="mergeWithLineCanvas"/> is true, otherwise will be rendered immediately.
		/// The frame is always drawn clockwise. For <see cref="Side.Top"/> and <see cref="Side.Right"/> the end position must
		/// be greater or equal to the start and for <see cref="Side.Left"/> and <see cref="Side.Bottom"/> the end position must
		/// be less or equal to the start.
		/// </summary>
<<<<<<< HEAD
		/// <param name="startPos">The start and side position screen relative.</param>
		/// <param name="endPos">The end and side position screen relative.</param>
=======
		/// <param name="startPos">The view relative of the start and side position.</param>
		/// <param name="endPos">The view relative of the end and side position.</param>
>>>>>>> 6808580c
		/// <param name="rect">The view relative location and size of the frame.</param>
		/// <param name="lineStyle">The line style.</param>
		/// <param name="attribute">The colors to be used.</param>
		/// <param name="mergeWithLineCanvas">When drawing the frame, allow it to integrate (join) to other frames in other controls.
		/// Or false to simply draw the rect exactly with no side effects.</param>
		public void DrawIncompleteFrame ((int start, Side side) startPos, (int end, Side side) endPos, Rect rect, LineStyle lineStyle, Attribute? attribute = null, bool mergeWithLineCanvas = true)
		{
			var vts = ViewToScreen (rect);
			LineCanvas lc;
			if (mergeWithLineCanvas) {
				lc = new LineCanvas ();
			} else {
				lc = LineCanvas;
			}
<<<<<<< HEAD
			var start = startPos.start;
			var end = endPos.end;
			switch (startPos.side) {
			case Side.Left:
				if (start == vts.Y) {
					lc.AddLine (new Point (vts.X, start), 1,
						Orientation.Vertical, lineStyle, attribute);
				} else {
					if (end <= start && startPos.side == endPos.side) {
						lc.AddLine (new Point (vts.X, start), end - start - 1,
							Orientation.Vertical, lineStyle, attribute);
						break;
					} else {
						lc.AddLine (new Point (vts.X, start), vts.Y - start - 1,
=======

			int pStart = startPos.start;
			int pEnd = endPos.end;

			switch (startPos.side) {
			case Side.Left:
			case Side.Right:
				pStart += vts.Y;
				break;
			case Side.Top:
			case Side.Bottom:
				pStart += vts.X;
				break;
			}
			switch (endPos.side) {
			case Side.Left:
			case Side.Right:
				pEnd += vts.Y;
				break;
			case Side.Top:
			case Side.Bottom:
				pEnd += vts.X;
				break;
			}
			switch (startPos.side) {
			case Side.Left:
				if (pStart == vts.Y) {
					lc.AddLine (new Point (vts.X, pStart), 1,
						Orientation.Vertical, lineStyle, attribute);
				} else {
					if (pEnd <= pStart && startPos.side == endPos.side) {
						lc.AddLine (new Point (vts.X, pStart), pEnd - pStart - 1,
							Orientation.Vertical, lineStyle, attribute);
						break;
					} else {
						lc.AddLine (new Point (vts.X, pStart), vts.Y - pStart - 1,
>>>>>>> 6808580c
							Orientation.Vertical, lineStyle, attribute);
					}
				}
				switch (endPos.side) {
				case Side.Left:
					lc.AddLine (new Point (vts.X, vts.Y), vts.Width,
						Orientation.Horizontal, lineStyle, attribute);
					lc.AddLine (new Point (vts.Right - 1, vts.Y), vts.Height,
						Orientation.Vertical, lineStyle, attribute);
					lc.AddLine (new Point (vts.Right - 1, vts.Bottom - 1), -vts.Width,
						Orientation.Horizontal, lineStyle, attribute);
<<<<<<< HEAD
					if (end <= vts.Bottom - 1 && startPos.side == endPos.side) {
						lc.AddLine (new Point (vts.X, vts.Bottom - 1), -(vts.Bottom - end),
=======
					if (pEnd <= vts.Bottom - 1 && startPos.side == endPos.side) {
						lc.AddLine (new Point (vts.X, vts.Bottom - 1), -(vts.Bottom - pEnd),
>>>>>>> 6808580c
							Orientation.Vertical, lineStyle, attribute);
					}
					break;
				case Side.Top:
<<<<<<< HEAD
					lc.AddLine (new Point (vts.X, vts.Y), end,
=======
					lc.AddLine (new Point (vts.X, vts.Y), pEnd - 1,
>>>>>>> 6808580c
						Orientation.Horizontal, lineStyle, attribute);
					break;
				case Side.Right:
					lc.AddLine (new Point (vts.X, vts.Y), vts.Width,
						Orientation.Horizontal, lineStyle, attribute);
<<<<<<< HEAD
					lc.AddLine (new Point (vts.Right - 1, vts.Y), end + 1,
=======
					lc.AddLine (new Point (vts.Right - 1, vts.Y), pEnd - 1,
>>>>>>> 6808580c
						Orientation.Vertical, lineStyle, attribute);
					break;
				case Side.Bottom:
					lc.AddLine (new Point (vts.X, vts.Y), vts.Width,
						Orientation.Horizontal, lineStyle, attribute);
					lc.AddLine (new Point (vts.Right - 1, vts.Y), vts.Height,
						Orientation.Vertical, lineStyle, attribute);
<<<<<<< HEAD
					lc.AddLine (new Point (vts.Right - 1, vts.Bottom - 1), -end,
=======
					lc.AddLine (new Point (vts.Right - 1, vts.Bottom - 1), -(vts.Right - pEnd),
>>>>>>> 6808580c
						Orientation.Horizontal, lineStyle, attribute);
					break;
				}
				break;

			case Side.Top:
<<<<<<< HEAD
				if (start == vts.Width - 1) {
					lc.AddLine (new Point (vts.X + start, vts.Y), -1,
						Orientation.Horizontal, lineStyle, attribute);
				} else if (end >= start && startPos.side == endPos.side) {
					lc.AddLine (new Point (vts.X + start, vts.Y), end - start + 1,
						Orientation.Horizontal, lineStyle, attribute);
					break;
				} else if (vts.Width - start > 0) {
					lc.AddLine (new Point (vts.X + start, vts.Y), Math.Max (vts.Width - start, 0),
						Orientation.Horizontal, lineStyle, attribute);
=======
				if (pStart == vts.Right - 1) {
					lc.AddLine (new Point (pStart, vts.Y), -1,
						Orientation.Horizontal, lineStyle, attribute);
				} else {
					if (pEnd >= pStart && startPos.side == endPos.side) {
						lc.AddLine (new Point (pStart, vts.Y), pEnd - pStart + 1,
							Orientation.Horizontal, lineStyle, attribute);
						break;
					} else {
						lc.AddLine (new Point (pStart, vts.Y), vts.Right - pStart,
							Orientation.Horizontal, lineStyle, attribute);
					}
>>>>>>> 6808580c
				}
				switch (endPos.side) {
				case Side.Left:
					lc.AddLine (new Point (vts.Right - 1, vts.Y), vts.Height,
						Orientation.Vertical, lineStyle, attribute);
					lc.AddLine (new Point (vts.Right - 1, vts.Bottom - 1), -vts.Width,
						Orientation.Horizontal, lineStyle, attribute);
<<<<<<< HEAD
					lc.AddLine (new Point (vts.X, vts.Bottom - 1), -end,
=======
					lc.AddLine (new Point (vts.X, vts.Bottom - 1), -(vts.Bottom - pEnd),
>>>>>>> 6808580c
						Orientation.Vertical, lineStyle, attribute);
					break;
				case Side.Top:
					lc.AddLine (new Point (vts.Right - 1, vts.Y), vts.Height,
						Orientation.Vertical, lineStyle, attribute);
					lc.AddLine (new Point (vts.Right - 1, vts.Bottom - 1), -vts.Width,
						Orientation.Horizontal, lineStyle, attribute);
					lc.AddLine (new Point (vts.X, vts.Bottom - 1), -vts.Height,
						Orientation.Vertical, lineStyle, attribute);
<<<<<<< HEAD
					if (end >= 0 && startPos.side == endPos.side) {
						lc.AddLine (new Point (vts.X, vts.Y), end + 1,
=======
					if (pEnd >= vts.X && startPos.side == endPos.side) {
						lc.AddLine (new Point (vts.X, vts.Y), pEnd - vts.X + 1,
>>>>>>> 6808580c
							Orientation.Horizontal, lineStyle, attribute);
					}
					break;
				case Side.Right:
<<<<<<< HEAD
					lc.AddLine (new Point (vts.Right - 1, vts.Y), end,
=======
					lc.AddLine (new Point (vts.Right - 1, vts.Y), pEnd - pStart + 1,
>>>>>>> 6808580c
						Orientation.Vertical, lineStyle, attribute);
					break;
				case Side.Bottom:
					lc.AddLine (new Point (vts.Right - 1, vts.Y), vts.Height,
						Orientation.Vertical, lineStyle, attribute);
<<<<<<< HEAD
					lc.AddLine (new Point (vts.Right - 1, vts.Bottom - 1), -(vts.Width - end),
=======
					lc.AddLine (new Point (vts.Right - 1, vts.Bottom - 1), -(vts.Right - pEnd),
>>>>>>> 6808580c
						Orientation.Horizontal, lineStyle, attribute);
					break;
				}
				break;
			case Side.Right:
<<<<<<< HEAD
				if (start == vts.Bottom - 1) {
					lc.AddLine (new Point (vts.Width - 1, start), -1,
						Orientation.Vertical, lineStyle, attribute);
				} else {
					if (end >= start && startPos.side == endPos.side) {
						lc.AddLine (new Point (vts.Width - 1, start), end - start + 1,
							Orientation.Vertical, lineStyle, attribute);
						break;
					} else {
						lc.AddLine (new Point (vts.Width - 1, start), vts.Bottom - start,
=======
				if (pStart == vts.Bottom - 1) {
					lc.AddLine (new Point (vts.Right - 1, pStart), -1,
						Orientation.Vertical, lineStyle, attribute);
				} else {
					if (pEnd >= pStart && startPos.side == endPos.side) {
						lc.AddLine (new Point (vts.Right - 1, pStart), pEnd - pStart + 1,
							Orientation.Vertical, lineStyle, attribute);
						break;
					} else {
						lc.AddLine (new Point (vts.Right - 1, pStart), vts.Bottom - pStart,
>>>>>>> 6808580c
							Orientation.Vertical, lineStyle, attribute);
					}
				}
				switch (endPos.side) {
				case Side.Left:
<<<<<<< HEAD
					lc.AddLine (new Point (vts.Width - 1, vts.Bottom - 1), -vts.Width,
						Orientation.Horizontal, lineStyle, attribute);
					lc.AddLine (new Point (vts.X, vts.Bottom - 1), -(vts.Bottom - end),
						Orientation.Vertical, lineStyle, attribute);
					break;
				case Side.Top:
					lc.AddLine (new Point (vts.Width - 1, vts.Bottom - 1), -vts.Width,
						Orientation.Horizontal, lineStyle, attribute);
					lc.AddLine (new Point (vts.X, vts.Bottom - 1), -vts.Height,
						Orientation.Vertical, lineStyle, attribute);
					lc.AddLine (new Point (vts.X, vts.Y), end,
						Orientation.Horizontal, lineStyle, attribute);
					break;
				case Side.Right:
					lc.AddLine (new Point (vts.Width - 1, vts.Bottom - 1), -vts.Width,
=======
					lc.AddLine (new Point (vts.Right - 1, vts.Bottom - 1), -vts.Width,
						Orientation.Horizontal, lineStyle, attribute);
					lc.AddLine (new Point (vts.X, vts.Bottom - 1), -(vts.Bottom - pEnd),
						Orientation.Vertical, lineStyle, attribute);
					break;
				case Side.Top:
					lc.AddLine (new Point (vts.Right - 1, vts.Bottom - 1), -vts.Width,
						Orientation.Horizontal, lineStyle, attribute);
					lc.AddLine (new Point (vts.X, vts.Bottom - 1), -vts.Height,
						Orientation.Vertical, lineStyle, attribute);
					lc.AddLine (new Point (vts.X, vts.Y), pEnd - vts.X + 1,
						Orientation.Horizontal, lineStyle, attribute);
					break;
				case Side.Right:
					lc.AddLine (new Point (vts.Right - 1, vts.Bottom - 1), -vts.Width,
>>>>>>> 6808580c
						Orientation.Horizontal, lineStyle, attribute);
					lc.AddLine (new Point (vts.X, vts.Bottom - 1), -vts.Height,
						Orientation.Vertical, lineStyle, attribute);
					lc.AddLine (new Point (vts.X, vts.Y), vts.Width,
						Orientation.Horizontal, lineStyle, attribute);
<<<<<<< HEAD
					if (end >= 0 && end < vts.Bottom - 1 && startPos.side == endPos.side) {
						lc.AddLine (new Point (vts.Width - 1, vts.Y), end + 1,
=======
					if (pEnd >= vts.Y && pEnd < vts.Bottom - 1 && startPos.side == endPos.side) {
						lc.AddLine (new Point (vts.Right - 1, vts.Y), pEnd - vts.Y + 1,
>>>>>>> 6808580c
							Orientation.Vertical, lineStyle, attribute);
					}
					break;
				case Side.Bottom:
<<<<<<< HEAD
					lc.AddLine (new Point (vts.Width - 1, vts.Bottom - 1), -(vts.Width - end),
=======
					lc.AddLine (new Point (vts.Right - 1, vts.Bottom - 1), -(vts.Right - pEnd),
>>>>>>> 6808580c
						Orientation.Horizontal, lineStyle, attribute);
					break;
				}
				break;
			case Side.Bottom:
<<<<<<< HEAD
				if (start == vts.X) {
					lc.AddLine (new Point (vts.X, vts.Bottom - 1), 1,
						Orientation.Horizontal, lineStyle, attribute);
				} else if (end <= start && startPos.side == endPos.side) {
					lc.AddLine (new Point (vts.X + start, vts.Bottom - 1), -(start - end + 1),
						Orientation.Horizontal, lineStyle, attribute);
					break;
				} else {
					lc.AddLine (new Point (vts.X + start, vts.Bottom - 1), -(start + 1),
						Orientation.Horizontal, lineStyle, attribute);
				}
				switch (endPos.side) {
				case Side.Left:
					lc.AddLine (new Point (vts.X, vts.Bottom - 1), -(vts.Bottom - end),
=======
				if (pStart == vts.X) {
					lc.AddLine (new Point (vts.X, vts.Bottom - 1), 1,
						Orientation.Horizontal, lineStyle, attribute);
				} else {
					if (pEnd <= pStart && startPos.side == endPos.side) {
						lc.AddLine (new Point (pStart, vts.Bottom - 1), -(pStart - pEnd + 1),
							Orientation.Horizontal, lineStyle, attribute);
						break;
					} else {
						lc.AddLine (new Point (pStart, vts.Bottom - 1), -(pStart - 1),
							Orientation.Horizontal, lineStyle, attribute);
					}
				}
				switch (endPos.side) {
				case Side.Left:
					lc.AddLine (new Point (vts.X, vts.Bottom - 1), -(vts.Bottom - pEnd),
>>>>>>> 6808580c
						Orientation.Vertical, lineStyle, attribute);
					break;
				case Side.Top:
					lc.AddLine (new Point (vts.X, vts.Bottom - 1), -vts.Height,
						Orientation.Vertical, lineStyle, attribute);
<<<<<<< HEAD
					lc.AddLine (new Point (vts.X, vts.Y), end + 1,
=======
					lc.AddLine (new Point (vts.X, vts.Y), pEnd - 1,
>>>>>>> 6808580c
						Orientation.Horizontal, lineStyle, attribute);
					break;
				case Side.Right:
					lc.AddLine (new Point (vts.X, vts.Bottom - 1), -vts.Height,
						Orientation.Vertical, lineStyle, attribute);
					lc.AddLine (new Point (vts.X, vts.Y), vts.Width,
						Orientation.Horizontal, lineStyle, attribute);
<<<<<<< HEAD
					lc.AddLine (new Point (vts.Width - 1, vts.Y), end,
=======
					lc.AddLine (new Point (vts.Right - 1, vts.Y), pEnd - 1,
>>>>>>> 6808580c
						Orientation.Vertical, lineStyle, attribute);
					break;
				case Side.Bottom:
					lc.AddLine (new Point (vts.X, vts.Bottom - 1), -vts.Height,
						Orientation.Vertical, lineStyle, attribute);
					lc.AddLine (new Point (vts.X, vts.Y), vts.Width,
						Orientation.Horizontal, lineStyle, attribute);
<<<<<<< HEAD
					lc.AddLine (new Point (vts.Width - 1, vts.Y), vts.Height,
						Orientation.Vertical, lineStyle, attribute);
					if (vts.Width - end > 0 && startPos.side == endPos.side) {
						lc.AddLine (new Point (vts.Width - 1, vts.Bottom - 1), -(vts.Width - end),
=======
					lc.AddLine (new Point (vts.Right - 1, vts.Y), vts.Height,
						Orientation.Vertical, lineStyle, attribute);
					if (pEnd <= vts.Right - 1 && startPos.side == endPos.side) {
						lc.AddLine (new Point (vts.Right - 1, vts.Bottom - 1), -(vts.Right - pEnd),
>>>>>>> 6808580c
							Orientation.Horizontal, lineStyle, attribute);
					}
					break;
				}
				break;
			}

			if (mergeWithLineCanvas) {
				LineCanvas.Merge (lc);
			} else {
				OnRenderLineCanvas ();
			}
		}
	}
}<|MERGE_RESOLUTION|>--- conflicted
+++ resolved
@@ -566,13 +566,8 @@
 		/// be greater or equal to the start and for <see cref="Side.Left"/> and <see cref="Side.Bottom"/> the end position must
 		/// be less or equal to the start.
 		/// </summary>
-<<<<<<< HEAD
-		/// <param name="startPos">The start and side position screen relative.</param>
-		/// <param name="endPos">The end and side position screen relative.</param>
-=======
 		/// <param name="startPos">The view relative of the start and side position.</param>
 		/// <param name="endPos">The view relative of the end and side position.</param>
->>>>>>> 6808580c
 		/// <param name="rect">The view relative location and size of the frame.</param>
 		/// <param name="lineStyle">The line style.</param>
 		/// <param name="attribute">The colors to be used.</param>
@@ -587,22 +582,6 @@
 			} else {
 				lc = LineCanvas;
 			}
-<<<<<<< HEAD
-			var start = startPos.start;
-			var end = endPos.end;
-			switch (startPos.side) {
-			case Side.Left:
-				if (start == vts.Y) {
-					lc.AddLine (new Point (vts.X, start), 1,
-						Orientation.Vertical, lineStyle, attribute);
-				} else {
-					if (end <= start && startPos.side == endPos.side) {
-						lc.AddLine (new Point (vts.X, start), end - start - 1,
-							Orientation.Vertical, lineStyle, attribute);
-						break;
-					} else {
-						lc.AddLine (new Point (vts.X, start), vts.Y - start - 1,
-=======
 
 			int pStart = startPos.start;
 			int pEnd = endPos.end;
@@ -639,7 +618,6 @@
 						break;
 					} else {
 						lc.AddLine (new Point (vts.X, pStart), vts.Y - pStart - 1,
->>>>>>> 6808580c
 							Orientation.Vertical, lineStyle, attribute);
 					}
 				}
@@ -651,32 +629,19 @@
 						Orientation.Vertical, lineStyle, attribute);
 					lc.AddLine (new Point (vts.Right - 1, vts.Bottom - 1), -vts.Width,
 						Orientation.Horizontal, lineStyle, attribute);
-<<<<<<< HEAD
-					if (end <= vts.Bottom - 1 && startPos.side == endPos.side) {
-						lc.AddLine (new Point (vts.X, vts.Bottom - 1), -(vts.Bottom - end),
-=======
 					if (pEnd <= vts.Bottom - 1 && startPos.side == endPos.side) {
 						lc.AddLine (new Point (vts.X, vts.Bottom - 1), -(vts.Bottom - pEnd),
->>>>>>> 6808580c
 							Orientation.Vertical, lineStyle, attribute);
 					}
 					break;
 				case Side.Top:
-<<<<<<< HEAD
-					lc.AddLine (new Point (vts.X, vts.Y), end,
-=======
 					lc.AddLine (new Point (vts.X, vts.Y), pEnd - 1,
->>>>>>> 6808580c
 						Orientation.Horizontal, lineStyle, attribute);
 					break;
 				case Side.Right:
 					lc.AddLine (new Point (vts.X, vts.Y), vts.Width,
 						Orientation.Horizontal, lineStyle, attribute);
-<<<<<<< HEAD
-					lc.AddLine (new Point (vts.Right - 1, vts.Y), end + 1,
-=======
 					lc.AddLine (new Point (vts.Right - 1, vts.Y), pEnd - 1,
->>>>>>> 6808580c
 						Orientation.Vertical, lineStyle, attribute);
 					break;
 				case Side.Bottom:
@@ -684,29 +649,13 @@
 						Orientation.Horizontal, lineStyle, attribute);
 					lc.AddLine (new Point (vts.Right - 1, vts.Y), vts.Height,
 						Orientation.Vertical, lineStyle, attribute);
-<<<<<<< HEAD
-					lc.AddLine (new Point (vts.Right - 1, vts.Bottom - 1), -end,
-=======
 					lc.AddLine (new Point (vts.Right - 1, vts.Bottom - 1), -(vts.Right - pEnd),
->>>>>>> 6808580c
 						Orientation.Horizontal, lineStyle, attribute);
 					break;
 				}
 				break;
 
 			case Side.Top:
-<<<<<<< HEAD
-				if (start == vts.Width - 1) {
-					lc.AddLine (new Point (vts.X + start, vts.Y), -1,
-						Orientation.Horizontal, lineStyle, attribute);
-				} else if (end >= start && startPos.side == endPos.side) {
-					lc.AddLine (new Point (vts.X + start, vts.Y), end - start + 1,
-						Orientation.Horizontal, lineStyle, attribute);
-					break;
-				} else if (vts.Width - start > 0) {
-					lc.AddLine (new Point (vts.X + start, vts.Y), Math.Max (vts.Width - start, 0),
-						Orientation.Horizontal, lineStyle, attribute);
-=======
 				if (pStart == vts.Right - 1) {
 					lc.AddLine (new Point (pStart, vts.Y), -1,
 						Orientation.Horizontal, lineStyle, attribute);
@@ -719,7 +668,6 @@
 						lc.AddLine (new Point (pStart, vts.Y), vts.Right - pStart,
 							Orientation.Horizontal, lineStyle, attribute);
 					}
->>>>>>> 6808580c
 				}
 				switch (endPos.side) {
 				case Side.Left:
@@ -727,11 +675,7 @@
 						Orientation.Vertical, lineStyle, attribute);
 					lc.AddLine (new Point (vts.Right - 1, vts.Bottom - 1), -vts.Width,
 						Orientation.Horizontal, lineStyle, attribute);
-<<<<<<< HEAD
-					lc.AddLine (new Point (vts.X, vts.Bottom - 1), -end,
-=======
 					lc.AddLine (new Point (vts.X, vts.Bottom - 1), -(vts.Bottom - pEnd),
->>>>>>> 6808580c
 						Orientation.Vertical, lineStyle, attribute);
 					break;
 				case Side.Top:
@@ -741,49 +685,24 @@
 						Orientation.Horizontal, lineStyle, attribute);
 					lc.AddLine (new Point (vts.X, vts.Bottom - 1), -vts.Height,
 						Orientation.Vertical, lineStyle, attribute);
-<<<<<<< HEAD
-					if (end >= 0 && startPos.side == endPos.side) {
-						lc.AddLine (new Point (vts.X, vts.Y), end + 1,
-=======
 					if (pEnd >= vts.X && startPos.side == endPos.side) {
 						lc.AddLine (new Point (vts.X, vts.Y), pEnd - vts.X + 1,
->>>>>>> 6808580c
 							Orientation.Horizontal, lineStyle, attribute);
 					}
 					break;
 				case Side.Right:
-<<<<<<< HEAD
-					lc.AddLine (new Point (vts.Right - 1, vts.Y), end,
-=======
 					lc.AddLine (new Point (vts.Right - 1, vts.Y), pEnd - pStart + 1,
->>>>>>> 6808580c
 						Orientation.Vertical, lineStyle, attribute);
 					break;
 				case Side.Bottom:
 					lc.AddLine (new Point (vts.Right - 1, vts.Y), vts.Height,
 						Orientation.Vertical, lineStyle, attribute);
-<<<<<<< HEAD
-					lc.AddLine (new Point (vts.Right - 1, vts.Bottom - 1), -(vts.Width - end),
-=======
 					lc.AddLine (new Point (vts.Right - 1, vts.Bottom - 1), -(vts.Right - pEnd),
->>>>>>> 6808580c
 						Orientation.Horizontal, lineStyle, attribute);
 					break;
 				}
 				break;
 			case Side.Right:
-<<<<<<< HEAD
-				if (start == vts.Bottom - 1) {
-					lc.AddLine (new Point (vts.Width - 1, start), -1,
-						Orientation.Vertical, lineStyle, attribute);
-				} else {
-					if (end >= start && startPos.side == endPos.side) {
-						lc.AddLine (new Point (vts.Width - 1, start), end - start + 1,
-							Orientation.Vertical, lineStyle, attribute);
-						break;
-					} else {
-						lc.AddLine (new Point (vts.Width - 1, start), vts.Bottom - start,
-=======
 				if (pStart == vts.Bottom - 1) {
 					lc.AddLine (new Point (vts.Right - 1, pStart), -1,
 						Orientation.Vertical, lineStyle, attribute);
@@ -794,29 +713,11 @@
 						break;
 					} else {
 						lc.AddLine (new Point (vts.Right - 1, pStart), vts.Bottom - pStart,
->>>>>>> 6808580c
 							Orientation.Vertical, lineStyle, attribute);
 					}
 				}
 				switch (endPos.side) {
 				case Side.Left:
-<<<<<<< HEAD
-					lc.AddLine (new Point (vts.Width - 1, vts.Bottom - 1), -vts.Width,
-						Orientation.Horizontal, lineStyle, attribute);
-					lc.AddLine (new Point (vts.X, vts.Bottom - 1), -(vts.Bottom - end),
-						Orientation.Vertical, lineStyle, attribute);
-					break;
-				case Side.Top:
-					lc.AddLine (new Point (vts.Width - 1, vts.Bottom - 1), -vts.Width,
-						Orientation.Horizontal, lineStyle, attribute);
-					lc.AddLine (new Point (vts.X, vts.Bottom - 1), -vts.Height,
-						Orientation.Vertical, lineStyle, attribute);
-					lc.AddLine (new Point (vts.X, vts.Y), end,
-						Orientation.Horizontal, lineStyle, attribute);
-					break;
-				case Side.Right:
-					lc.AddLine (new Point (vts.Width - 1, vts.Bottom - 1), -vts.Width,
-=======
 					lc.AddLine (new Point (vts.Right - 1, vts.Bottom - 1), -vts.Width,
 						Orientation.Horizontal, lineStyle, attribute);
 					lc.AddLine (new Point (vts.X, vts.Bottom - 1), -(vts.Bottom - pEnd),
@@ -832,49 +733,23 @@
 					break;
 				case Side.Right:
 					lc.AddLine (new Point (vts.Right - 1, vts.Bottom - 1), -vts.Width,
->>>>>>> 6808580c
 						Orientation.Horizontal, lineStyle, attribute);
 					lc.AddLine (new Point (vts.X, vts.Bottom - 1), -vts.Height,
 						Orientation.Vertical, lineStyle, attribute);
 					lc.AddLine (new Point (vts.X, vts.Y), vts.Width,
 						Orientation.Horizontal, lineStyle, attribute);
-<<<<<<< HEAD
-					if (end >= 0 && end < vts.Bottom - 1 && startPos.side == endPos.side) {
-						lc.AddLine (new Point (vts.Width - 1, vts.Y), end + 1,
-=======
 					if (pEnd >= vts.Y && pEnd < vts.Bottom - 1 && startPos.side == endPos.side) {
 						lc.AddLine (new Point (vts.Right - 1, vts.Y), pEnd - vts.Y + 1,
->>>>>>> 6808580c
 							Orientation.Vertical, lineStyle, attribute);
 					}
 					break;
 				case Side.Bottom:
-<<<<<<< HEAD
-					lc.AddLine (new Point (vts.Width - 1, vts.Bottom - 1), -(vts.Width - end),
-=======
 					lc.AddLine (new Point (vts.Right - 1, vts.Bottom - 1), -(vts.Right - pEnd),
->>>>>>> 6808580c
 						Orientation.Horizontal, lineStyle, attribute);
 					break;
 				}
 				break;
 			case Side.Bottom:
-<<<<<<< HEAD
-				if (start == vts.X) {
-					lc.AddLine (new Point (vts.X, vts.Bottom - 1), 1,
-						Orientation.Horizontal, lineStyle, attribute);
-				} else if (end <= start && startPos.side == endPos.side) {
-					lc.AddLine (new Point (vts.X + start, vts.Bottom - 1), -(start - end + 1),
-						Orientation.Horizontal, lineStyle, attribute);
-					break;
-				} else {
-					lc.AddLine (new Point (vts.X + start, vts.Bottom - 1), -(start + 1),
-						Orientation.Horizontal, lineStyle, attribute);
-				}
-				switch (endPos.side) {
-				case Side.Left:
-					lc.AddLine (new Point (vts.X, vts.Bottom - 1), -(vts.Bottom - end),
-=======
 				if (pStart == vts.X) {
 					lc.AddLine (new Point (vts.X, vts.Bottom - 1), 1,
 						Orientation.Horizontal, lineStyle, attribute);
@@ -891,17 +766,12 @@
 				switch (endPos.side) {
 				case Side.Left:
 					lc.AddLine (new Point (vts.X, vts.Bottom - 1), -(vts.Bottom - pEnd),
->>>>>>> 6808580c
 						Orientation.Vertical, lineStyle, attribute);
 					break;
 				case Side.Top:
 					lc.AddLine (new Point (vts.X, vts.Bottom - 1), -vts.Height,
 						Orientation.Vertical, lineStyle, attribute);
-<<<<<<< HEAD
-					lc.AddLine (new Point (vts.X, vts.Y), end + 1,
-=======
 					lc.AddLine (new Point (vts.X, vts.Y), pEnd - 1,
->>>>>>> 6808580c
 						Orientation.Horizontal, lineStyle, attribute);
 					break;
 				case Side.Right:
@@ -909,11 +779,7 @@
 						Orientation.Vertical, lineStyle, attribute);
 					lc.AddLine (new Point (vts.X, vts.Y), vts.Width,
 						Orientation.Horizontal, lineStyle, attribute);
-<<<<<<< HEAD
-					lc.AddLine (new Point (vts.Width - 1, vts.Y), end,
-=======
 					lc.AddLine (new Point (vts.Right - 1, vts.Y), pEnd - 1,
->>>>>>> 6808580c
 						Orientation.Vertical, lineStyle, attribute);
 					break;
 				case Side.Bottom:
@@ -921,17 +787,10 @@
 						Orientation.Vertical, lineStyle, attribute);
 					lc.AddLine (new Point (vts.X, vts.Y), vts.Width,
 						Orientation.Horizontal, lineStyle, attribute);
-<<<<<<< HEAD
-					lc.AddLine (new Point (vts.Width - 1, vts.Y), vts.Height,
-						Orientation.Vertical, lineStyle, attribute);
-					if (vts.Width - end > 0 && startPos.side == endPos.side) {
-						lc.AddLine (new Point (vts.Width - 1, vts.Bottom - 1), -(vts.Width - end),
-=======
 					lc.AddLine (new Point (vts.Right - 1, vts.Y), vts.Height,
 						Orientation.Vertical, lineStyle, attribute);
 					if (pEnd <= vts.Right - 1 && startPos.side == endPos.side) {
 						lc.AddLine (new Point (vts.Right - 1, vts.Bottom - 1), -(vts.Right - pEnd),
->>>>>>> 6808580c
 							Orientation.Horizontal, lineStyle, attribute);
 					}
 					break;
