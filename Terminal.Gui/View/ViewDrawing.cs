--- conflicted
+++ resolved
@@ -162,67 +162,44 @@
 		public bool SubViewNeedsDisplay {
 			get => _subViewNeedsDisplay;
 		}
+
 		bool _subViewNeedsDisplay;
 
 		/// <summary>
-		/// Indicates that any Subviews (in the <see cref="Subviews"/> list) need to be redrawn.
+		/// Indicates that any Subviews (in the <see cref="Subviews"/> list) need to be repainted.
 		/// </summary>
 		public void SetSubViewNeedsDisplay ()
 		{
 			_subViewNeedsDisplay = true;
-			if (_superView is { _subViewNeedsDisplay: false }) {
+			if (_superView != null && !_superView._subViewNeedsDisplay) {
 				_superView.SetSubViewNeedsDisplay ();
 			}
 		}
 
 		/// <summary>
-		///   Clears the view Frame with the normal background color.s
+		///   Clears the <see cref="Bounds"/> with the normal background color.
 		/// </summary>
 		/// <remarks>
 		///   <para>
-		///     This clears the entire region used by this view.
+		///     This clears the Bounds used by this view.
 		///   </para>
 		/// </remarks>
-		public void Clear ()
-		{
-<<<<<<< HEAD
-			var prev = Driver.SetAttribute (GetNormalColor ());
-			Driver.FillRect (Frame);
-			Driver.SetAttribute (prev);
-=======
-			var h = Frame.Height;
-			var w = Frame.Width;
-			for (var line = 0; line < h; line++) {
-				Move (0, line);
-				for (var col = 0; col < w; col++)
-					Driver.AddRune ((Rune)' ');
-			}
->>>>>>> a6b05b83
-		}
-
-		// BUGBUG: Stupid that this takes screen-relative. We should have a tenet that says 
-		// "View APIs only deal with View-relative coords". 
-		/// <summary>
-		///   Clears the specified region with the normal background. 
-		/// </summary>
-		/// <remarks>
-		/// </remarks>
-		/// <param name="regionScreen">The screen-relative region to clear.</param>
+		public void Clear () => Clear (ViewToScreen(Bounds));
+
+		// BUGBUG: This version of the Clear API should be removed. We should have a tenet that says 
+		// "View APIs only deal with View-relative coords". This is only used by ComboBox which can
+		// be refactored to use the View-relative version.
+		/// <summary>
+		///   Clears the specified screen-relative rectangle with the normal background. 
+		/// </summary>
+		/// <remarks>
+		/// </remarks>
+		/// <param name="regionScreen">The screen-relative rectangle to clear.</param>
 		public void Clear (Rect regionScreen)
 		{
-<<<<<<< HEAD
 			var prev = Driver.SetAttribute (GetNormalColor ());
 			Driver.FillRect (regionScreen);
 			Driver.SetAttribute (prev);
-=======
-			var h = regionScreen.Height;
-			var w = regionScreen.Width;
-			for (var line = regionScreen.Y; line < regionScreen.Y + h; line++) {
-				Driver.Move (regionScreen.X, line);
-				for (var col = 0; col < w; col++)
-					Driver.AddRune ((Rune)' ');
-			}
->>>>>>> a6b05b83
 		}
 
 		// Clips a rectangle in screen coordinates to the dimensions currently available on the screen
@@ -242,30 +219,13 @@
 		/// <returns>The current screen-relative clip region, which can be then re-applied by setting <see cref="ConsoleDriver.Clip"/>.</returns>
 		/// <remarks>
 		/// <para>
-		/// <see cref="Bounds"/> is View-relative.
-		/// </para>
-		/// <para>
 		/// If <see cref="ConsoleDriver.Clip"/> and <see cref="Bounds"/> do not intersect, the clip region will be set to <see cref="Rect.Empty"/>.
 		/// </para>
 		/// </remarks>
 		public Rect ClipToBounds ()
 		{
-			return SetClip (Bounds);
-		}
-
-		// BUGBUG: v2 - SetClip should return VIEW-relative so that it can be used to reset it; using Driver.Clip directly should not be necessary. 
-		/// <summary>
-		/// Expands the clip region to include the specified view-relative region.
-		/// </summary>
-		/// <returns>The current screen-relative clip region, which can be then re-applied by setting <see cref="ConsoleDriver.Clip"/>.</returns>
-		/// <param name="region">View-relative clip region.</param>
-		/// <remarks>
-		/// If <see cref="ConsoleDriver.Clip"/> and <paramref name="region"/> do not intersect, the clip region will be set to <see cref="Rect.Empty"/>.
-		/// </remarks>
-		public Rect SetClip (Rect region)
-		{
 			var previous = Driver.Clip;
-			Driver.Clip = Rect.Intersect (previous, ViewToScreen (region));
+			Driver.Clip = Rect.Intersect (previous, ViewToScreen (Bounds));
 			return previous;
 		}
 
@@ -478,22 +438,16 @@
 					Clear (ViewToScreen (Bounds));
 				}
 
-<<<<<<< HEAD
-				if (!ustring.IsNullOrEmpty (TextFormatter.Text)) {
+				if (!string.IsNullOrEmpty (TextFormatter.Text)) {
 					if (TextFormatter != null) {
 						TextFormatter.NeedsFormat = true;
 					}
-					// This should NOT clear 
-					TextFormatter?.Draw (ViewToScreen (Bounds), HasFocus ? GetFocusColor () : GetNormalColor (),
-						HasFocus ? ColorScheme.HotFocus : GetHotNormalColor (),
-						Rect.Empty, false);
-					SetSubViewNeedsDisplay ();
-=======
-			if (!string.IsNullOrEmpty (TextFormatter.Text)) {
-				if (TextFormatter != null) {
-					TextFormatter.NeedsFormat = true;
->>>>>>> a6b05b83
-				}
+				}
+				// This should NOT clear 
+				TextFormatter?.Draw (ViewToScreen (Bounds), HasFocus ? GetFocusColor () : GetNormalColor (),
+					HasFocus ? ColorScheme.HotFocus : GetHotNormalColor (),
+					Rect.Empty, false);
+				SetSubViewNeedsDisplay ();
 			}
 
 			// Draw subviews
