﻿namespace Terminal.Gui;

public partial class View
{
    // The view-relative region that needs to be redrawn. Marked internal for unit tests.
    internal Rectangle _needsDisplayRect = Rectangle.Empty;
    private ColorScheme _colorScheme;

    /// <summary>The color scheme for this view, if it is not defined, it returns the <see cref="SuperView"/>'s color scheme.</summary>
    public virtual ColorScheme ColorScheme
    {
        get
        {
            if (_colorScheme is null)
            {
                return SuperView?.ColorScheme;
            }

            return _colorScheme;
        }
        set
        {
            if (_colorScheme != value)
            {
                _colorScheme = value;
                SetNeedsDisplay ();
            }
        }
    }

    /// <summary>The canvas that any line drawing that is to be shared by subviews of this view should add lines to.</summary>
    /// <remarks><see cref="Border"/> adds border lines to this LineCanvas.</remarks>
    public LineCanvas LineCanvas { get; } = new ();

    /// <summary>Gets or sets whether the view needs to be redrawn.</summary>
    public bool NeedsDisplay
    {
        get => _needsDisplayRect != Rectangle.Empty;
        set
        {
            if (value)
            {
                SetNeedsDisplay ();
            }
            else
            {
                ClearNeedsDisplay ();
            }
        }
    }

    /// <summary>Gets whether any Subviews need to be redrawn.</summary>
    public bool SubViewNeedsDisplay { get; private set; }

    /// <summary>
    ///     Gets or sets whether this View will use it's SuperView's <see cref="LineCanvas"/> for rendering any border
    ///     lines. If <see langword="true"/> the rendering of any borders drawn by this Frame will be done by it's parent's
    ///     SuperView. If <see langword="false"/> (the default) this View's <see cref="OnDrawAdornments"/> method will be
    ///     called to render the borders.
    /// </summary>
    public virtual bool SuperViewRendersLineCanvas { get; set; } = false;

    /// <summary>Displays the specified character in the specified column and row of the View.</summary>
    /// <param name="col">Column (view-relative).</param>
    /// <param name="row">Row (view-relative).</param>
    /// <param name="ch">Ch.</param>
    public void AddRune (int col, int row, Rune ch)
    {
        if (row < 0 || col < 0)
        {
            return;
        }

        if (row > _frame.Height - 1 || col > _frame.Width - 1)
        {
            return;
        }

        Move (col, row);
        Driver.AddRune (ch);
    }

<<<<<<< HEAD
    /// <summary>Clears the <see cref="ContentArea"/> with the normal background color.</summary>
    /// <remarks>
    ///     <para>This clears the Bounds used by this view.</para>
    /// </remarks>
    public void Clear ()
    {
        if (IsInitialized)
        {
            Clear (BoundsToScreen (ContentArea));
        }
    }
=======
    /// <summary>Clears <see cref="Bounds"/> with the normal background.</summary>
    /// <remarks></remarks>
    public void Clear () { Clear (Bounds); }
>>>>>>> e026520b

    /// <summary>Clears the specified <see cref="Bounds"/>-relative rectangle with the normal background.</summary>
    /// <remarks></remarks>
    /// <param name="contentArea">The Bounds-relative rectangle to clear.</param>
    public void Clear (Rectangle contentArea)
    {
        if (Driver is null)
        {
            return;
        }

        Attribute prev = Driver.SetAttribute (GetNormalColor ());

        // Clamp the region to the bounds of the view
        contentArea = Rectangle.Intersect (contentArea, Bounds);
        Driver.FillRect (BoundsToScreen (contentArea));
        Driver.SetAttribute (prev);
    }

    /// <summary>Expands the <see cref="ConsoleDriver"/>'s clip region to include <see cref="ContentArea"/>.</summary>
    /// <returns>
    ///     The current screen-relative clip region, which can be then re-applied by setting
    ///     <see cref="ConsoleDriver.Clip"/>.
    /// </returns>
    /// <remarks>
    ///     <para>
    ///         If <see cref="ConsoleDriver.Clip"/> and <see cref="ContentArea"/> do not intersect, the clip region will be set
    ///         to
    ///         <see cref="Rectangle.Empty"/>.
    ///     </para>
    /// </remarks>
    public Rectangle ClipToBounds ()
    {
        if (Driver is null)
        {
            return Rectangle.Empty;
        }

        Rectangle previous = Driver.Clip;
        Driver.Clip = Rectangle.Intersect (previous, BoundsToScreen (GetVisibleContentArea ()));

        return previous;
    }

    /// <summary>
    ///     Draws the view. Causes the following virtual methods to be called (along with their related events):
    ///     <see cref="OnDrawContent"/>, <see cref="OnDrawContentComplete"/>.
    /// </summary>
    /// <remarks>
    ///     <para>
    ///         Always use <see cref="ContentArea"/> (view-relative) when calling <see cref="OnDrawContent(Rectangle)"/>, NOT
    ///         <see cref="Frame"/> (superview-relative).
    ///     </para>
    ///     <para>
    ///         Views should set the color that they want to use on entry, as otherwise this will inherit the last color that
    ///         was set globally on the driver.
    ///     </para>
    ///     <para>
    ///         Overrides of <see cref="OnDrawContent(Rectangle)"/> must ensure they do not set <c>Driver.Clip</c> to a clip
    ///         region larger than the <ref name="Bounds"/> property, as this will cause the driver to clip the entire region.
    ///     </para>
    /// </remarks>
    public void Draw ()
    {
        if (!CanBeVisible (this))
        {
            return;
        }

        OnDrawAdornments ();

        Rectangle prevClip = ClipToBounds ();

        if (ColorScheme is { })
        {
            //Driver.SetAttribute (HasFocus ? GetFocusColor () : GetNormalColor ());
            Driver?.SetAttribute (GetNormalColor ());
        }

        // Invoke DrawContentEvent
        var dev = new DrawEventArgs (ContentArea);
        DrawContent?.Invoke (this, dev);

        if (!dev.Cancel)
        {
            OnDrawContent (ContentArea);
        }

        if (Driver is { })
        {
            Driver.Clip = prevClip;
        }

        OnRenderLineCanvas ();

        // BUGBUG: v2 - We should be able to use View.SetClip here and not have to resort to knowing Driver details.
        ClearLayoutNeeded ();
        ClearNeedsDisplay ();

        // Invoke DrawContentCompleteEvent
        dev = new DrawEventArgs (ContentArea);
        DrawContentComplete?.Invoke (this, dev);

        if (!dev.Cancel)
        {
            OnDrawContentComplete (ContentArea);
        }
    }

    /// <summary>Event invoked when the adornments area of the View is to be drawn.</summary>
    /// <remarks>
    ///     <para>Will be invoked before any subviews added with <see cref="Add(View)"/> have been drawn.</para>
    ///     <para>
    ///         Rectangle provides the view-relative rectangle describing the currently visible viewport into the
    ///         <see cref="View"/> .
    ///     </para>
    /// </remarks>
    public event EventHandler<DrawEventArgs> DrawAdornments;

    /// <summary>Event invoked when the content area of the View is to be drawn.</summary>
    /// <remarks>
    ///     <para>Will be invoked before any subviews added with <see cref="Add(View)"/> have been drawn.</para>
    ///     <para>
    ///         Rectangle provides the view-relative rectangle describing the currently visible viewport into the
    ///         <see cref="View"/> .
    ///     </para>
    /// </remarks>
    public event EventHandler<DrawEventArgs> DrawContent;

    /// <summary>Event invoked when the content area of the View is completed drawing.</summary>
    /// <remarks>
    ///     <para>Will be invoked after any subviews removed with <see cref="Remove(View)"/> have been completed drawing.</para>
    ///     <para>
    ///         Rectangle provides the view-relative rectangle describing the currently visible viewport into the
    ///         <see cref="View"/> .
    ///     </para>
    /// </remarks>
    public event EventHandler<DrawEventArgs> DrawContentComplete;

    /// <summary>Utility function to draw strings that contain a hotkey.</summary>
    /// <param name="text">String to display, the hotkey specifier before a letter flags the next letter as the hotkey.</param>
    /// <param name="hotColor">Hot color.</param>
    /// <param name="normalColor">Normal color.</param>
    /// <remarks>
    ///     <para>
    ///         The hotkey is any character following the hotkey specifier, which is the underscore ('_') character by
    ///         default.
    ///     </para>
    ///     <para>The hotkey specifier can be changed via <see cref="HotKeySpecifier"/></para>
    /// </remarks>
    public void DrawHotString (string text, Attribute hotColor, Attribute normalColor)
    {
        Rune hotkeySpec = HotKeySpecifier == (Rune)0xffff ? (Rune)'_' : HotKeySpecifier;
        Application.Driver.SetAttribute (normalColor);

        foreach (Rune rune in text.EnumerateRunes ())
        {
            if (rune == new Rune (hotkeySpec.Value))
            {
                Application.Driver.SetAttribute (hotColor);

                continue;
            }

            Application.Driver.AddRune (rune);
            Application.Driver.SetAttribute (normalColor);
        }
    }

    /// <summary>
    ///     Utility function to draw strings that contains a hotkey using a <see cref="ColorScheme"/> and the "focused"
    ///     state.
    /// </summary>
    /// <param name="text">String to display, the underscore before a letter flags the next letter as the hotkey.</param>
    /// <param name="focused">
    ///     If set to <see langword="true"/> this uses the focused colors from the color scheme, otherwise
    ///     the regular ones.
    /// </param>
    /// <param name="scheme">The color scheme to use.</param>
    public void DrawHotString (string text, bool focused, ColorScheme scheme)
    {
        if (focused)
        {
            DrawHotString (text, scheme.HotFocus, scheme.Focus);
        }
        else
        {
            DrawHotString (
                           text,
                           Enabled ? scheme.HotNormal : scheme.Disabled,
                           Enabled ? scheme.Normal : scheme.Disabled
                          );
        }
    }

    /// <summary>Determines the current <see cref="ColorScheme"/> based on the <see cref="Enabled"/> value.</summary>
    /// <returns>
    ///     <see cref="Terminal.Gui.ColorScheme.Focus"/> if <see cref="Enabled"/> is <see langword="true"/> or
    ///     <see cref="Terminal.Gui.ColorScheme.Disabled"/> if <see cref="Enabled"/> is <see langword="false"/>. If it's
    ///     overridden can return other values.
    /// </returns>
    public virtual Attribute GetFocusColor ()
    {
        ColorScheme cs = ColorScheme;

        if (ColorScheme is null)
        {
            cs = new ();
        }

        return Enabled ? cs.Focus : cs.Disabled;
    }

    /// <summary>Determines the current <see cref="ColorScheme"/> based on the <see cref="Enabled"/> value.</summary>
    /// <returns>
    ///     <see cref="Terminal.Gui.ColorScheme.HotNormal"/> if <see cref="Enabled"/> is <see langword="true"/> or
    ///     <see cref="Terminal.Gui.ColorScheme.Disabled"/> if <see cref="Enabled"/> is <see langword="false"/>. If it's
    ///     overridden can return other values.
    /// </returns>
    public virtual Attribute GetHotNormalColor ()
    {
        ColorScheme cs = ColorScheme;

        if (ColorScheme is null)
        {
            cs = new ();
        }

        return Enabled ? cs.HotNormal : cs.Disabled;
    }

    /// <summary>Determines the current <see cref="ColorScheme"/> based on the <see cref="Enabled"/> value.</summary>
    /// <returns>
    ///     <see cref="Terminal.Gui.ColorScheme.Normal"/> if <see cref="Enabled"/> is <see langword="true"/> or
    ///     <see cref="Terminal.Gui.ColorScheme.Disabled"/> if <see cref="Enabled"/> is <see langword="false"/>. If it's
    ///     overridden can return other values.
    /// </returns>
    public virtual Attribute GetNormalColor ()
    {
        ColorScheme cs = ColorScheme;

        if (ColorScheme is null)
        {
            cs = new ();
        }

        return Enabled ? cs.Normal : cs.Disabled;
    }

    /// <summary>This moves the cursor to the specified column and row in the view.</summary>
    /// <returns>The move.</returns>
    /// <param name="col">The column to move to, in view-relative coordinates.</param>
    /// <param name="row">the row to move to, in view-relative coordinates.</param>
    public void Move (int col, int row)
    {
        if (Driver is null || Driver?.Rows == 0)
        {
            return;
        }

        Rectangle screen = BoundsToScreen (new (col, row, 0, 0));
        Driver?.Move (screen.X, screen.Y);
    }

    // TODO: Make this cancelable
    /// <summary>
    ///     Prepares <see cref="View.LineCanvas"/>. If <see cref="SuperViewRendersLineCanvas"/> is true, only the
    ///     <see cref="LineCanvas"/> of this view's subviews will be rendered. If <see cref="SuperViewRendersLineCanvas"/> is
    ///     false (the default), this method will cause the <see cref="LineCanvas"/> be prepared to be rendered.
    /// </summary>
    /// <returns></returns>
    public virtual bool OnDrawAdornments ()
    {
        if (!IsInitialized)
        {
            return false;
        }

        DrawAdornments?.Invoke (this, new DrawEventArgs (ContentArea));

        // Each of these renders lines to either this View's LineCanvas 
        // Those lines will be finally rendered in OnRenderLineCanvas
        Margin?.OnDrawContent (Margin.ContentArea);
        Border?.OnDrawContent (Border.ContentArea);
        Padding?.OnDrawContent (Padding.ContentArea);

        return true;
    }

    /// <summary>Enables overrides to draw infinitely scrolled content and/or a background behind added controls.</summary>
    /// <param name="contentArea">
    ///     The view-relative rectangle describing the currently visible viewport into the
    ///     <see cref="View"/>
    /// </param>
    /// <remarks>This method will be called before any subviews added with <see cref="Add(View)"/> have been drawn.</remarks>
    public virtual void OnDrawContent (Rectangle contentArea)
    {
        if (NeedsDisplay)
        {
            if (SuperView is { })
            {
                Clear (contentArea);
            }

            if (!string.IsNullOrEmpty (TextFormatter.Text))
            {
                if (TextFormatter is { })
                {
                    TextFormatter.NeedsFormat = true;
                }
            }

            // This should NOT clear
            TextFormatter?.Draw (
                                 BoundsToScreen (contentArea),
                                 HasFocus ? GetFocusColor () : GetNormalColor (),
                                 HasFocus ? ColorScheme.HotFocus : GetHotNormalColor (),
                                 Rectangle.Empty
                                );
            SetSubViewNeedsDisplay ();
        }

        // Draw subviews
        // TODO: Implement OnDrawSubviews (cancelable);
        if (_subviews is { } && SubViewNeedsDisplay)
        {
            IEnumerable<View> subviewsNeedingDraw = _subviews.Where (
                                                                     view => view.Visible
                                                                             && (view.NeedsDisplay || view.SubViewNeedsDisplay || view.LayoutNeeded)
                                                                    );

            foreach (View view in subviewsNeedingDraw)
            {
                //view.Frame.IntersectsWith (bounds)) {
                // && (view.Frame.IntersectsWith (bounds) || bounds.X < 0 || bounds.Y < 0)) {
                if (view.LayoutNeeded)
                {
                    view.LayoutSubviews ();
                }

                // Draw the subview
                // Use the view's bounds (view-relative; Location will always be (0,0)
                //if (view.Visible && view.Frame.Width > 0 && view.Frame.Height > 0) {
                view.Draw ();

                //}
            }
        }
    }

    /// <summary>
    ///     Enables overrides after completed drawing infinitely scrolled content and/or a background behind removed
    ///     controls.
    /// </summary>
    /// <param name="contentArea">
    ///     The view-relative rectangle describing the currently visible viewport into the
    ///     <see cref="View"/>
    /// </param>
    /// <remarks>
    ///     This method will be called after any subviews removed with <see cref="Remove(View)"/> have been completed
    ///     drawing.
    /// </remarks>
<<<<<<< HEAD
    public virtual void OnDrawContentComplete (Rectangle contentArea) { }
=======
    public virtual void OnDrawContentComplete (Rectangle contentArea) { DrawContentComplete?.Invoke (this, new (contentArea)); }
>>>>>>> e026520b

    // TODO: Make this cancelable
    /// <summary>
    ///     Renders <see cref="View.LineCanvas"/>. If <see cref="SuperViewRendersLineCanvas"/> is true, only the
    ///     <see cref="LineCanvas"/> of this view's subviews will be rendered. If <see cref="SuperViewRendersLineCanvas"/> is
    ///     false (the default), this method will cause the <see cref="LineCanvas"/> to be rendered.
    /// </summary>
    /// <returns></returns>
    public virtual bool OnRenderLineCanvas ()
    {
        if (!IsInitialized)
        {
            return false;
        }

        // If we have a SuperView, it'll render our frames.
        if (!SuperViewRendersLineCanvas && LineCanvas.Bounds != Rectangle.Empty)
        {
            foreach (KeyValuePair<Point, Cell> p in LineCanvas.GetCellMap ())
            {
                // Get the entire map
                Driver.SetAttribute (p.Value.Attribute ?? ColorScheme.Normal);
                Driver.Move (p.Key.X, p.Key.Y);

                // TODO: #2616 - Support combining sequences that don't normalize
                Driver.AddRune (p.Value.Rune);
            }

            LineCanvas.Clear ();
        }

        if (Subviews.Any (s => s.SuperViewRendersLineCanvas))
        {
            foreach (View subview in Subviews.Where (s => s.SuperViewRendersLineCanvas))
            {
                // Combine the LineCanvas'
                LineCanvas.Merge (subview.LineCanvas);
                subview.LineCanvas.Clear ();
            }

            foreach (KeyValuePair<Point, Cell> p in LineCanvas.GetCellMap ())
            {
                // Get the entire map
                Driver.SetAttribute (p.Value.Attribute ?? ColorScheme.Normal);
                Driver.Move (p.Key.X, p.Key.Y);

                // TODO: #2616 - Support combining sequences that don't normalize
                Driver.AddRune (p.Value.Rune);
            }

            LineCanvas.Clear ();
        }

        return true;
    }

    /// <summary>Sets the area of this view needing to be redrawn to <see cref="ContentArea"/>.</summary>
    /// <remarks>
    ///     If the view has not been initialized (<see cref="IsInitialized"/> is <see langword="false"/>), this method
    ///     does nothing.
    /// </remarks>
    public void SetNeedsDisplay ()
    {
        if (IsInitialized)
        {
            SetNeedsDisplay (ContentArea);
        }
    }

    /// <summary>Expands the area of this view needing to be redrawn to include <paramref name="region"/>.</summary>
    /// <remarks>
    ///     If the view has not been initialized (<see cref="IsInitialized"/> is <see langword="false"/>), the area to be
    ///     redrawn will be the <paramref name="region"/>.
    /// </remarks>
    /// <param name="region">The Bounds-relative region that needs to be redrawn.</param>
    public void SetNeedsDisplay (Rectangle region)
    {
        if (!IsInitialized)
        {
            _needsDisplayRect = region;

            return;
        }

        if (_needsDisplayRect.IsEmpty)
        {
            _needsDisplayRect = region;
        }
        else
        {
            int x = Math.Min (_needsDisplayRect.X, region.X);
            int y = Math.Min (_needsDisplayRect.Y, region.Y);
            int w = Math.Max (_needsDisplayRect.Width, region.Width);
            int h = Math.Max (_needsDisplayRect.Height, region.Height);
            _needsDisplayRect = new (x, y, w, h);
        }

        _superView?.SetSubViewNeedsDisplay ();

        if (_needsDisplayRect.X < ContentArea.X
            || _needsDisplayRect.Y < ContentArea.Y
            || _needsDisplayRect.Width > ContentArea.Width
            || _needsDisplayRect.Height > ContentArea.Height)
        {
            Margin?.SetNeedsDisplay (Margin.ContentArea);
            Border?.SetNeedsDisplay (Border.ContentArea);
            Padding?.SetNeedsDisplay (Padding.ContentArea);

            if (Margin != null)
            {
                for (var i = 0; i < 3; i++)
                {
                    Adornment adornment = i switch
                                          {
                                              0 => Margin,
                                              1 => Border,
                                              2 => Padding,
                                              _ => null
                                          };

                    if (adornment != null)
                    {
                        adornment.SetNeedsDisplay ();

                        foreach (View view in adornment.Subviews)
                        {
                            view.SetNeedsDisplay ();
                        }
                    }
                }
            }
        }

        if (_subviews is null)
        {
            return;
        }

        foreach (View subview in _subviews)
        {
            if (subview.Frame.IntersectsWith (region))
            {
                Rectangle subviewRegion = Rectangle.Intersect (subview.Frame, region);
                subviewRegion.X -= subview.Frame.X;
                subviewRegion.Y -= subview.Frame.Y;
                subview.SetNeedsDisplay (subviewRegion);
            }
        }
    }

    /// <summary>Indicates that any Subviews (in the <see cref="Subviews"/> list) need to be repainted.</summary>
    public void SetSubViewNeedsDisplay ()
    {
        SubViewNeedsDisplay = true;

        if (_superView is { } && !_superView.SubViewNeedsDisplay)
        {
            _superView.SetSubViewNeedsDisplay ();
        }
    }

    /// <summary>Clears <see cref="NeedsDisplay"/> and <see cref="SubViewNeedsDisplay"/>.</summary>
    protected void ClearNeedsDisplay ()
    {
        _needsDisplayRect = Rectangle.Empty;
        SubViewNeedsDisplay = false;

        if (Margin is { })
        {
            Margin._needsDisplayRect = Rectangle.Empty;
            Margin.SubViewNeedsDisplay = false;
            Border._needsDisplayRect = Rectangle.Empty;
            Border.SubViewNeedsDisplay = false;
            Padding._needsDisplayRect = Rectangle.Empty;
            Padding.SubViewNeedsDisplay = false;
        }
    }

    // INTENT: Isn't this just intersection? It isn't used anyway.
    // Clips a rectangle in screen coordinates to the dimensions currently available on the screen
    internal Rectangle ScreenClip (Rectangle regionScreen)
    {
        int x = regionScreen.X < 0 ? 0 : regionScreen.X;
        int y = regionScreen.Y < 0 ? 0 : regionScreen.Y;

        int w = regionScreen.X + regionScreen.Width >= Driver.Cols
                    ? Driver.Cols - regionScreen.X
                    : regionScreen.Width;

        int h = regionScreen.Y + regionScreen.Height >= Driver.Rows
                    ? Driver.Rows - regionScreen.Y
                    : regionScreen.Height;

        return new (x, y, w, h);
    }
}<|MERGE_RESOLUTION|>--- conflicted
+++ resolved
@@ -80,23 +80,9 @@
         Driver.AddRune (ch);
     }
 
-<<<<<<< HEAD
-    /// <summary>Clears the <see cref="ContentArea"/> with the normal background color.</summary>
-    /// <remarks>
-    ///     <para>This clears the Bounds used by this view.</para>
-    /// </remarks>
-    public void Clear ()
-    {
-        if (IsInitialized)
-        {
-            Clear (BoundsToScreen (ContentArea));
-        }
-    }
-=======
-    /// <summary>Clears <see cref="Bounds"/> with the normal background.</summary>
+    /// <summary>Clears <see cref="ContentArea"/> with the normal background.</summary>
     /// <remarks></remarks>
-    public void Clear () { Clear (Bounds); }
->>>>>>> e026520b
+    public void Clear () { Clear (ContentArea); }
 
     /// <summary>Clears the specified <see cref="Bounds"/>-relative rectangle with the normal background.</summary>
     /// <remarks></remarks>
@@ -459,11 +445,7 @@
     ///     This method will be called after any subviews removed with <see cref="Remove(View)"/> have been completed
     ///     drawing.
     /// </remarks>
-<<<<<<< HEAD
-    public virtual void OnDrawContentComplete (Rectangle contentArea) { }
-=======
     public virtual void OnDrawContentComplete (Rectangle contentArea) { DrawContentComplete?.Invoke (this, new (contentArea)); }
->>>>>>> e026520b
 
     // TODO: Make this cancelable
     /// <summary>
