﻿using System.Drawing;

namespace Terminal.Gui;

public partial class View
{
    private ColorScheme _colorScheme;

    /// <summary>The color scheme for this view, if it is not defined, it returns the <see cref="SuperView"/>'s color scheme.</summary>
    public virtual ColorScheme ColorScheme
    {
        get
        {
            if (_colorScheme is null)
            {
                return SuperView?.ColorScheme;
            }

            return _colorScheme;
        }
        set
        {
            if (_colorScheme != value)
            {
                _colorScheme = value;
                SetNeedsDisplay ();
            }
        }
    }

    /// <summary>The canvas that any line drawing that is to be shared by subviews of this view should add lines to.</summary>
    /// <remarks><see cref="Border"/> adds border lines to this LineCanvas.</remarks>
    public LineCanvas LineCanvas { get; } = new ();

    // The view-relative region that needs to be redrawn. Marked internal for unit tests.
    internal Rectangle _needsDisplayRect = Rectangle.Empty;

    /// <summary>Gets or sets whether the view needs to be redrawn.</summary>
    public bool NeedsDisplay
    {
        get => _needsDisplayRect != Rectangle.Empty;
        set
        {
            if (value)
            {
                SetNeedsDisplay ();
            }
            else
            {
                ClearNeedsDisplay ();
            }
        }
    }

    /// <summary>Gets whether any Subviews need to be redrawn.</summary>
    public bool SubViewNeedsDisplay { get; private set; }

    /// <summary>
    ///     Gets or sets whether this View will use it's SuperView's <see cref="LineCanvas"/> for rendering any 
    ///     lines. If <see langword="true"/> the rendering of any borders drawn by this Frame will be done by its parent's
    ///     SuperView. If <see langword="false"/> (the default) this View's <see cref="OnDrawAdornments"/> method will be
    ///     called to render the borders.
    /// </summary>
    public virtual bool SuperViewRendersLineCanvas { get; set; } = false;

    /// <summary>Draws the specified character in the specified viewport-relative column and row of the View.</summary>
    /// <para>
    ///     If the provided coordinates are outside the visible content area, this method does nothing.
    /// </para>
    /// <remarks>
    ///     The top-left corner of the visible content area is <c>ViewPort.Location</c>.
    /// </remarks>
    /// <param name="col">Column (viewport-relative).</param>
    /// <param name="row">Row (viewport-relative).</param>
    /// <param name="rune">The Rune.</param>
    public void AddRune (int col, int row, Rune rune)
    {
        if (Move (col, row))
        {
            Driver.AddRune (rune);
        }
    }

    /// <summary>Clears <see cref="Viewport"/> with the normal background.</summary>
    /// <remarks>
    ///     <para>
    ///         If <see cref="ViewportSettings"/> has <see cref="Gui.ViewportSettings.ClearContentOnly"/> only
    ///         the portion of the content
    ///         area that is visible within the <see cref="View.Viewport"/> will be cleared. This is useful for views that have a
    ///         content area larger than the Viewport (e.g. when <see cref="ViewportSettings.AllowNegativeLocation"/> is
    ///         enabled) and want
    ///         the area outside the content to be visually distinct.
    ///     </para>
    /// </remarks>
    public void Clear ()
    {
        if (Driver is null)
        {
            return;
        }

        // Get screen-relative coords
        Rectangle toClear = ViewportToScreen (Viewport with { Location = new (0, 0) });

        HashSet<Region> prevClip = Driver.Clip;

        if (ViewportSettings.HasFlag (ViewportSettings.ClearContentOnly))
        {
            Rectangle visibleContent = ViewportToScreen (new (new (-Viewport.X, -Viewport.Y), ContentSize.GetValueOrDefault ()));
            toClear = Rectangle.Intersect (toClear, visibleContent);
        }

        Attribute prev = Driver.SetAttribute (GetNormalColor ());
        Driver.FillRect (toClear);
        Driver.SetAttribute (prev);

        Driver.Clip = prevClip;
    }

    /// <summary>Fills the specified <see cref="Viewport"/>-relative rectangle with the specified color.</summary>
    /// <param name="rect">The Viewport-relative rectangle to clear.</param>
    /// <param name="color">The color to use to fill the rectangle. If not provided, the Normal background color will be used.</param>
    public void FillRect (Rectangle rect, Color? color = null)
    {
        if (Driver is null)
        {
            return;
        }

        // Get screen-relative coords
        Rectangle toClear = ViewportToScreen (rect);

        HashSet<Region> prevClip = Driver.Clip;

        Driver.Clip = [new (Region.Intersect (prevClip, ViewportToScreen (Viewport with { Location = new (0, 0) })))];

        Attribute prev = Driver.SetAttribute (new (color ?? GetNormalColor ().Background));
        Driver.FillRect (toClear);
        Driver.SetAttribute (prev);

        Driver.Clip = prevClip;
    }

    /// <summary>Sets the <see cref="ConsoleDriver"/>'s clip region to <see cref="Viewport"/>.</summary>
    /// <remarks>
    /// <para>
    ///     By default, the clip rectangle is set to the intersection of the current clip region and the
    ///     <see cref="Viewport"/>. This ensures that drawing is constrained to the viewport, but allows
    ///     content to be drawn beyond the viewport.
    /// </para>
    /// <para>
    ///     If <see cref="ViewportSettings"/> has <see cref="Gui.ViewportSettings.ClipContentOnly"/> set, clipping will be
    ///     applied to just the visible content area.
    /// </para>
    /// </remarks>
    /// <returns>
    ///     The current screen-relative clip region, which can be then re-applied by setting
    ///     <see cref="ConsoleDriver.Clip"/>.
    /// </returns>
    public HashSet<Region> SetClip ()
    {
        if (Driver is null)
        {
            return [new (Rectangle.Empty)];
        }

        HashSet<Region> previous = Driver.Clip;

        // Clamp the Clip to the entire visible area
        HashSet<Region> clip = [new (Region.Intersect (previous, ViewportToScreen (Viewport with { Location = Point.Empty })))];

        if (ViewportSettings.HasFlag (ViewportSettings.ClipContentOnly))
        {
            // Clamp the Clip to the just content area that is within the viewport
<<<<<<< HEAD
            Rectangle visibleContent = ViewportToScreen (new (new (-Viewport.X, -Viewport.Y), ContentSize));
            clip = [new (Region.Intersect (clip, visibleContent))];
=======
            Rectangle visibleContent = ViewportToScreen (new (new (-Viewport.X, -Viewport.Y), ContentSize.GetValueOrDefault ()));
            clip = Rectangle.Intersect (clip, visibleContent);
>>>>>>> 41056803
        }

        Driver.Clip = clip;

        return previous;
    }

    /// <summary>
    ///     Draws the view. Causes the following virtual methods to be called (along with their related events):
    ///     <see cref="OnDrawContent"/>, <see cref="OnDrawContentComplete"/>.
    /// </summary>
    /// <remarks>
    ///     <para>
    ///         Always use <see cref="Viewport"/> (view-relative) when calling <see cref="OnDrawContent(Rectangle)"/>, NOT
    ///         <see cref="Frame"/> (superview-relative).
    ///     </para>
    ///     <para>
    ///         Views should set the color that they want to use on entry, as otherwise this will inherit the last color that
    ///         was set globally on the driver.
    ///     </para>
    ///     <para>
    ///         Overrides of <see cref="OnDrawContent(Rectangle)"/> must ensure they do not set <c>Driver.Clip</c> to a clip
    ///         region larger than the <ref name="Viewport"/> property, as this will cause the driver to clip the entire
    ///         region.
    ///     </para>
    /// </remarks>
    public void Draw ()
    {
        if (!CanBeVisible (this))
        {
            return;
        }

        OnDrawAdornments ();

        if (ColorScheme is { })
        {
            //Driver.SetAttribute (HasFocus ? GetFocusColor () : GetNormalColor ());
            Driver?.SetAttribute (GetNormalColor ());
        }

        // By default, we clip to the viewport preventing drawing outside the viewport
        // We also clip to the content, but if a developer wants to draw outside the viewport, they can do
        // so via settings. SetClip honors the ViewportSettings.DisableVisibleContentClipping flag.
        HashSet<Region> prevClip = SetClip ();

        // Invoke DrawContentEvent
        var dev = new DrawEventArgs (Viewport, Rectangle.Empty);
        DrawContent?.Invoke (this, dev);

        if (!dev.Cancel)
        {
            OnDrawContent (Viewport);
        }

        if (Driver is { })
        {
            Driver.Clip = prevClip;
        }

        OnRenderLineCanvas ();

        // Invoke DrawContentCompleteEvent
        OnDrawContentComplete (Viewport);

        // BUGBUG: v2 - We should be able to use View.SetClip here and not have to resort to knowing Driver details.
        ClearLayoutNeeded ();
        ClearNeedsDisplay ();
    }

    /// <summary>Event invoked when the content area of the View is to be drawn.</summary>
    /// <remarks>
    ///     <para>Will be invoked before any subviews added with <see cref="Add(View)"/> have been drawn.</para>
    ///     <para>
    ///         Rect provides the view-relative rectangle describing the currently visible viewport into the
    ///         <see cref="View"/> .
    ///     </para>
    /// </remarks>
    public event EventHandler<DrawEventArgs> DrawContent;

    /// <summary>Event invoked when the content area of the View is completed drawing.</summary>
    /// <remarks>
    ///     <para>Will be invoked after any subviews removed with <see cref="Remove(View)"/> have been completed drawing.</para>
    ///     <para>
    ///         Rect provides the view-relative rectangle describing the currently visible viewport into the
    ///         <see cref="View"/> .
    ///     </para>
    /// </remarks>
    public event EventHandler<DrawEventArgs> DrawContentComplete;

    /// <summary>Utility function to draw strings that contain a hotkey.</summary>
    /// <param name="text">String to display, the hotkey specifier before a letter flags the next letter as the hotkey.</param>
    /// <param name="hotColor">Hot color.</param>
    /// <param name="normalColor">Normal color.</param>
    /// <remarks>
    ///     <para>
    ///         The hotkey is any character following the hotkey specifier, which is the underscore ('_') character by
    ///         default.
    ///     </para>
    ///     <para>The hotkey specifier can be changed via <see cref="HotKeySpecifier"/></para>
    /// </remarks>
    public void DrawHotString (string text, Attribute hotColor, Attribute normalColor)
    {
        Rune hotkeySpec = HotKeySpecifier == (Rune)0xffff ? (Rune)'_' : HotKeySpecifier;
        Application.Driver.SetAttribute (normalColor);

        foreach (Rune rune in text.EnumerateRunes ())
        {
            if (rune == new Rune (hotkeySpec.Value))
            {
                Application.Driver.SetAttribute (hotColor);

                continue;
            }

            Application.Driver.AddRune (rune);
            Application.Driver.SetAttribute (normalColor);
        }
    }

    /// <summary>
    ///     Utility function to draw strings that contains a hotkey using a <see cref="ColorScheme"/> and the "focused"
    ///     state.
    /// </summary>
    /// <param name="text">String to display, the underscore before a letter flags the next letter as the hotkey.</param>
    /// <param name="focused">
    ///     If set to <see langword="true"/> this uses the focused colors from the color scheme, otherwise
    ///     the regular ones.
    /// </param>
    /// <param name="scheme">The color scheme to use.</param>
    public void DrawHotString (string text, bool focused, ColorScheme scheme)
    {
        if (focused)
        {
            DrawHotString (text, scheme.HotFocus, scheme.Focus);
        }
        else
        {
            DrawHotString (
                           text,
                           Enabled ? scheme.HotNormal : scheme.Disabled,
                           Enabled ? scheme.Normal : scheme.Disabled
                          );
        }
    }

    /// <summary>Determines the current <see cref="ColorScheme"/> based on the <see cref="Enabled"/> value.</summary>
    /// <returns>
    ///     <see cref="ColorScheme.Focus"/> if <see cref="Enabled"/> is <see langword="true"/> or
    ///     <see cref="ColorScheme.Disabled"/> if <see cref="Enabled"/> is <see langword="false"/>. If it's
    ///     overridden can return other values.
    /// </returns>
    public virtual Attribute GetFocusColor ()
    {
        ColorScheme cs = ColorScheme;
        if (ColorScheme is null)
        {
            cs = new ();
        }

        return Enabled ? cs.Focus : cs.Disabled;
    }

    /// <summary>Determines the current <see cref="ColorScheme"/> based on the <see cref="Enabled"/> value.</summary>
    /// <returns>
    ///     <see cref="Terminal.Gui.ColorScheme.HotNormal"/> if <see cref="Enabled"/> is <see langword="true"/> or
    ///     <see cref="Terminal.Gui.ColorScheme.Disabled"/> if <see cref="Enabled"/> is <see langword="false"/>. If it's
    ///     overridden can return other values.
    /// </returns>
    public virtual Attribute GetHotNormalColor ()
    {
        ColorScheme cs = ColorScheme;

        if (ColorScheme is null)
        {
            cs = new ();
        }

        return Enabled ? cs.HotNormal : cs.Disabled;
    }

    /// <summary>Determines the current <see cref="ColorScheme"/> based on the <see cref="Enabled"/> value.</summary>
    /// <returns>
    ///     <see cref="Terminal.Gui.ColorScheme.Normal"/> if <see cref="Enabled"/> is <see langword="true"/> or
    ///     <see cref="Terminal.Gui.ColorScheme.Disabled"/> if <see cref="Enabled"/> is <see langword="false"/>. If it's
    ///     overridden can return other values.
    /// </returns>
    public virtual Attribute GetNormalColor ()
    {
        ColorScheme cs = ColorScheme;

        if (ColorScheme is null)
        {
            cs = new ();
        }

        return Enabled ? cs.Normal : cs.Disabled;
    }

    /// <summary>Moves the drawing cursor to the specified <see cref="Viewport"/>-relative location in the view.</summary>
    /// <remarks>
    ///     <para>
    ///         If the provided coordinates are outside the visible content area, this method does nothing.
    ///     </para>
    ///     <para>
    ///         The top-left corner of the visible content area is <c>ViewPort.Location</c>.
    ///     </para>
    /// </remarks>
    /// <param name="col">Column (viewport-relative).</param>
    /// <param name="row">Row (viewport-relative).</param>
    public bool Move (int col, int row)
    {
        if (Driver is null || Driver?.Rows == 0)
        {
            return false;
        }

        if (col < 0 || row < 0 || col >= Viewport.Width || row >= Viewport.Height)
        {
            return false;
        }

        Rectangle screen = ViewportToScreen (new (col, row, 0, 0));
        Driver?.Move (screen.X, screen.Y);

        return true;
    }

    // TODO: Make this cancelable
    /// <summary>
    ///     Prepares <see cref="View.LineCanvas"/>. If <see cref="SuperViewRendersLineCanvas"/> is true, only the
    ///     <see cref="LineCanvas"/> of this view's subviews will be rendered. If <see cref="SuperViewRendersLineCanvas"/> is
    ///     false (the default), this method will cause the <see cref="LineCanvas"/> be prepared to be rendered.
    /// </summary>
    /// <returns></returns>
    public virtual bool OnDrawAdornments ()
    {
        if (!IsInitialized)
        {
            return false;
        }

        // Each of these renders lines to either this View's LineCanvas 
        // Those lines will be finally rendered in OnRenderLineCanvas
        Margin?.OnDrawContent (Margin.Viewport);
        Border?.OnDrawContent (Border.Viewport);
        Padding?.OnDrawContent (Padding.Viewport);

        return true;
    }

    /// <summary>
    ///     Draws the view's content, including Subviews.
    /// </summary>
    /// <remarks>
    ///     <para>
    ///         The <paramref name="viewport"/> parameter is provided as a convenience; it has the same values as the
    ///         <see cref="Viewport"/> property.
    ///     </para>
    ///     <para>
    ///         The <see cref="Viewport"/> Location and Size indicate what part of the View's content, defined
    ///         by <see cref="ContentSize"/>, is visible and should be drawn. The coordinates taken by <see cref="Move"/> and
    ///         <see cref="AddRune"/> are relative to <see cref="Viewport"/>, thus if <c>ViewPort.Location.Y</c> is <c>5</c>
    ///         the 6th row of the content should be drawn using <c>MoveTo (x, 5)</c>.
    ///     </para>
    ///     <para>
    ///         If <see cref="ContentSize"/> is larger than <c>ViewPort.Size</c> drawing code should use <see cref="Viewport"/>
    ///         to constrain drawing for better performance.
    ///     </para>
    ///     <para>
    ///         The <see cref="ConsoleDriver.Clip"/> may define smaller area than <see cref="Viewport"/>; complex drawing code
    ///         can be more
    ///         efficient by using <see cref="ConsoleDriver.Clip"/> to constrain drawing for better performance.
    ///     </para>
    ///     <para>
    ///         Overrides should loop through the subviews and call <see cref="Draw"/>.
    ///     </para>
    /// </remarks>
    /// <param name="viewport">
    ///     The rectangle describing the currently visible viewport into the <see cref="View"/>; has the same value as
    ///     <see cref="Viewport"/>.
    /// </param>
    public virtual void OnDrawContent (Rectangle viewport)
    {
        if (NeedsDisplay)
        {
            if (SuperView is { })
            {
                Clear ();
            }

            if (!string.IsNullOrEmpty (TextFormatter.Text))
            {
                if (TextFormatter is { })
                {
                    TextFormatter.NeedsFormat = true;
                }
            }

            // This should NOT clear 
            // TODO: If the output is not in the Viewport, do nothing
            var drawRect = new Rectangle (ContentToScreen (Point.Empty), ContentSize.GetValueOrDefault ());

            TextFormatter?.Draw (
                                 drawRect,
                                 HasFocus ? GetFocusColor () : GetNormalColor (),
                                 HasFocus ? ColorScheme.HotFocus : GetHotNormalColor (),
                                 Rectangle.Empty
                                );
            SetSubViewNeedsDisplay ();
        }

        // TODO: Move drawing of subviews to a separate OnDrawSubviews virtual method
        // Draw subviews
        // TODO: Implement OnDrawSubviews (cancelable);
        if (_subviews is { } && SubViewNeedsDisplay)
        {
            IEnumerable<View> subviewsNeedingDraw = _subviews.Where (
                                                                     view => view.Visible
                                                                             && (view.NeedsDisplay || view.SubViewNeedsDisplay || view.LayoutNeeded)
                                                                    );
            foreach (View view in subviewsNeedingDraw)
            {
                if (view.LayoutNeeded)
                {
                    view.LayoutSubviews ();
                }
                view.Draw ();
            }
        }
    }

    /// <summary>
    ///     Called after <see cref="OnDrawContent"/> to enable overrides.
    /// </summary>
    /// <param name="viewport">
    ///     The viewport-relative rectangle describing the currently visible viewport into the
    ///     <see cref="View"/>
    /// </param>
    public virtual void OnDrawContentComplete (Rectangle viewport) { DrawContentComplete?.Invoke (this, new (viewport, Rectangle.Empty)); }

    // TODO: Make this cancelable
    /// <summary>
    ///     Renders <see cref="View.LineCanvas"/>. If <see cref="SuperViewRendersLineCanvas"/> is true, only the
    ///     <see cref="LineCanvas"/> of this view's subviews will be rendered. If <see cref="SuperViewRendersLineCanvas"/> is
    ///     false (the default), this method will cause the <see cref="LineCanvas"/> to be rendered.
    /// </summary>
    /// <returns></returns>
    public virtual bool OnRenderLineCanvas ()
    {
        if (!IsInitialized || Driver is null)
        {
            return false;
        }

        // If we have a SuperView, it'll render our frames.
        if (!SuperViewRendersLineCanvas && LineCanvas.Viewport != Rectangle.Empty)
        {
            foreach (KeyValuePair<Point, Cell> p in LineCanvas.GetCellMap ())
            {
                // Get the entire map
                Driver.SetAttribute (p.Value.Attribute ?? ColorScheme.Normal);
                Driver.Move (p.Key.X, p.Key.Y);

                // TODO: #2616 - Support combining sequences that don't normalize
                Driver.AddRune (p.Value.Rune);
            }

            LineCanvas.Clear ();
        }

        if (Subviews.Any (s => s.SuperViewRendersLineCanvas))
        {
            foreach (View subview in Subviews.Where (s => s.SuperViewRendersLineCanvas))
            {
                // Combine the LineCanvas'
                LineCanvas.Merge (subview.LineCanvas);
                subview.LineCanvas.Clear ();
            }

            foreach (KeyValuePair<Point, Cell> p in LineCanvas.GetCellMap ())
            {
                // Get the entire map
                Driver.SetAttribute (p.Value.Attribute ?? ColorScheme.Normal);
                Driver.Move (p.Key.X, p.Key.Y);

                // TODO: #2616 - Support combining sequences that don't normalize
                Driver.AddRune (p.Value.Rune);
            }

            LineCanvas.Clear ();
        }

        return true;
    }

    /// <summary>Sets the area of this view needing to be redrawn to <see cref="Viewport"/>.</summary>
    /// <remarks>
    ///     If the view has not been initialized (<see cref="IsInitialized"/> is <see langword="false"/>), this method
    ///     does nothing.
    /// </remarks>
    public void SetNeedsDisplay ()
    {
        SetNeedsDisplay (Viewport);
    }

    /// <summary>Expands the area of this view needing to be redrawn to include <paramref name="region"/>.</summary>
    /// <remarks>
    ///     <para>
    ///         The location of <paramref name="region"/> is relative to the View's content, bound by <c>Size.Empty</c> and
    ///         <see cref="ContentSize"/>.
    ///     </para>
    ///     <para>
    ///         If the view has not been initialized (<see cref="IsInitialized"/> is <see langword="false"/>), the area to be
    ///         redrawn will be the <paramref name="region"/>.
    ///     </para>
    /// </remarks>
    /// <param name="region">The content-relative region that needs to be redrawn.</param>
    public void SetNeedsDisplay (Rectangle region)
    {
        if (_needsDisplayRect.IsEmpty)
        {
            _needsDisplayRect = region;
        }
        else
        {
            int x = Math.Min (_needsDisplayRect.X, region.X);
            int y = Math.Min (_needsDisplayRect.Y, region.Y);
            int w = Math.Max (_needsDisplayRect.Width, region.Width);
            int h = Math.Max (_needsDisplayRect.Height, region.Height);
            _needsDisplayRect = new (x, y, w, h);
        }

        Margin?.SetNeedsDisplay ();
        Border?.SetNeedsDisplay ();
        Padding?.SetNeedsDisplay ();

        SuperView?.SetSubViewNeedsDisplay ();

        foreach (View subview in Subviews)
        {
            if (subview.Frame.IntersectsWith (region))
            {
                Rectangle subviewRegion = Rectangle.Intersect (subview.Frame, region);
                subviewRegion.X -= subview.Frame.X;
                subviewRegion.Y -= subview.Frame.Y;
                subview.SetNeedsDisplay (subviewRegion);
            }
        }
    }

    /// <summary>Sets <see cref="SubViewNeedsDisplay"/> to <see langword="true"/> for this View and all Superviews.</summary>
    public void SetSubViewNeedsDisplay ()
    {
        SubViewNeedsDisplay = true;

        if (SuperView is { SubViewNeedsDisplay: false })
        {
            SuperView.SetSubViewNeedsDisplay ();

            return;
        }

        if (this is Adornment adornment)
        {
            adornment.Parent?.SetSubViewNeedsDisplay ();
        }
    }

    /// <summary>Clears <see cref="NeedsDisplay"/> and <see cref="SubViewNeedsDisplay"/>.</summary>
    protected void ClearNeedsDisplay ()
    {
        _needsDisplayRect = Rectangle.Empty;
        SubViewNeedsDisplay = false;

        Margin?.ClearNeedsDisplay ();
        Border?.ClearNeedsDisplay ();
        Padding?.ClearNeedsDisplay ();

        foreach (View subview in Subviews)
        {
            subview.ClearNeedsDisplay ();
        }
    }
}<|MERGE_RESOLUTION|>--- conflicted
+++ resolved
@@ -172,13 +172,8 @@
         if (ViewportSettings.HasFlag (ViewportSettings.ClipContentOnly))
         {
             // Clamp the Clip to the just content area that is within the viewport
-<<<<<<< HEAD
-            Rectangle visibleContent = ViewportToScreen (new (new (-Viewport.X, -Viewport.Y), ContentSize));
+            Rectangle visibleContent = ViewportToScreen (new (new (-Viewport.X, -Viewport.Y), ContentSize.GetValueOrDefault ()));
             clip = [new (Region.Intersect (clip, visibleContent))];
-=======
-            Rectangle visibleContent = ViewportToScreen (new (new (-Viewport.X, -Viewport.Y), ContentSize.GetValueOrDefault ()));
-            clip = Rectangle.Intersect (clip, visibleContent);
->>>>>>> 41056803
         }
 
         Driver.Clip = clip;
