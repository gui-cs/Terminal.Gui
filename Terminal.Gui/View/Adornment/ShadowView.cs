﻿#nullable enable
using Microsoft.VisualBasic;
using System.Diagnostics;

namespace Terminal.Gui;

/// <summary>
///     Draws a shadow on the right or bottom of the view. Used internally by <see cref="Margin"/>.
/// </summary>
internal class ShadowView : View
{
    private ShadowStyle _shadowStyle;

    /// <inheritdoc/>
    public override Attribute GetNormalColor ()
    {
        if (SuperView is Adornment adornment)
        {
            var attr = Attribute.Default;

            if (adornment.Parent?.SuperView is { })
            {
                attr = adornment.Parent.SuperView.GetNormalColor ();
            }
            else if (Application.Top is { })
            {
                attr = Application.Top.GetNormalColor ();
            }

            return new (
                        new Attribute (
                                       ShadowStyle == ShadowStyle.Opaque ? Color.Black : attr.Foreground.GetDarkerColor (),
                                       ShadowStyle == ShadowStyle.Opaque ? attr.Background : attr.Background.GetDarkerColor ()));
        }

        return base.GetNormalColor ();
    }

    /// <inheritdoc/>
    public override void OnDrawContent (Rectangle viewport)
    {
        //base.OnDrawContent (viewport);
        switch (ShadowStyle)
        {
            case ShadowStyle.Opaque:
                if (Orientation == Orientation.Vertical)
                {
                    DrawVerticalShadowOpaque (viewport);
                }
                else
                {
                    DrawHorizontalShadowOpaque (viewport);
                }

                break;

            case ShadowStyle.Transparent:
                //Attribute prevAttr = Driver.GetAttribute ();
                //var attr = new Attribute (prevAttr.Foreground, prevAttr.Background);
                //Driver.SetAttribute (attr);

                if (Orientation == Orientation.Vertical)
                {
                    DrawVerticalShadowTransparent (viewport);
                }
                else
                {
                    DrawHorizontalShadowTransparent (viewport);
                }

                //Driver.SetAttribute (prevAttr);

                break;
        }
    }

    /// <summary>
    ///     Gets or sets the orientation of the shadow.
    /// </summary>
    public Orientation Orientation { get; set; }

    public override ShadowStyle ShadowStyle
    {
        get => _shadowStyle;
        set
        {
            Visible = value != ShadowStyle.None;
            _shadowStyle = value;
        }
    }

    private void DrawHorizontalShadowOpaque (Rectangle rectangle)
    {
        // Draw the start glyph
        AddRune (0, 0, Glyphs.ShadowHorizontalStart);

        // Fill the rest of the rectangle with the glyph - note we skip the last since vertical will draw it
        for (var i = 1; i < rectangle.Width - 1; i++)
        {
            AddRune (i, 0, Glyphs.ShadowHorizontal);
        }

        // Last is special
        AddRune (rectangle.Width - 1, 0, Glyphs.ShadowHorizontalEnd);
    }

    private void DrawHorizontalShadowTransparent (Rectangle viewport)
    {
        Rectangle screen = ViewportToScreen (viewport);

        // Fill the rest of the rectangle - note we skip the last since vertical will draw it
        for (int i = screen.X; i < screen.X + screen.Width - 1; i++)
        {
            Driver.Move (i, screen.Y);
<<<<<<< HEAD

            if (i < Driver.Contents.GetLength (1) && screen.Y < Driver.Contents.GetLength (0))
            {
                Driver.AddRune (Driver.Contents [screen.Y, i].Rune);
            }
=======
            Driver.AddRune (Driver.Contents! [screen.Y, i].Rune);
>>>>>>> 15e6b4ef
        }
    }

    private void DrawVerticalShadowOpaque (Rectangle viewport)
    {
        // Draw the start glyph
        AddRune (0, 0, Glyphs.ShadowVerticalStart);

        // Fill the rest of the rectangle with the glyph
        for (var i = 1; i < viewport.Height; i++)
        {
            AddRune (0, i, Glyphs.ShadowVertical);
        }
    }

    private void DrawVerticalShadowTransparent (Rectangle viewport)
    {
        Rectangle screen = ViewportToScreen (viewport);

        // Fill the rest of the rectangle
        for (int i = screen.Y; i < screen.Y + viewport.Height; i++)
        {
            Driver.Move (screen.X, i);
<<<<<<< HEAD

            if (screen.X < Driver.Contents.GetLength (1) && i < Driver.Contents.GetLength (0))
            {
                Driver.AddRune (Driver.Contents [i, screen.X].Rune);
            }
=======
            Driver.AddRune (Driver.Contents! [i, screen.X].Rune);
>>>>>>> 15e6b4ef
        }
    }
}<|MERGE_RESOLUTION|>--- conflicted
+++ resolved
@@ -112,15 +112,11 @@
         for (int i = screen.X; i < screen.X + screen.Width - 1; i++)
         {
             Driver.Move (i, screen.Y);
-<<<<<<< HEAD
 
             if (i < Driver.Contents.GetLength (1) && screen.Y < Driver.Contents.GetLength (0))
             {
                 Driver.AddRune (Driver.Contents [screen.Y, i].Rune);
             }
-=======
-            Driver.AddRune (Driver.Contents! [screen.Y, i].Rune);
->>>>>>> 15e6b4ef
         }
     }
 
@@ -144,15 +140,11 @@
         for (int i = screen.Y; i < screen.Y + viewport.Height; i++)
         {
             Driver.Move (screen.X, i);
-<<<<<<< HEAD
 
             if (screen.X < Driver.Contents.GetLength (1) && i < Driver.Contents.GetLength (0))
             {
                 Driver.AddRune (Driver.Contents [i, screen.X].Rune);
             }
-=======
-            Driver.AddRune (Driver.Contents! [i, screen.X].Rune);
->>>>>>> 15e6b4ef
         }
     }
 }