--- conflicted
+++ resolved
@@ -99,101 +99,6 @@
         set => _lineStyle = value;
     }
 
-<<<<<<< HEAD
-    /// <summary>Draws a frame in the current view, clipped by the boundary of this view</summary>
-    /// <param name="region">View-relative region for the frame to be drawn.</param>
-    /// <param name="clear">If set to <see langword="true"/> it clear the region.</param>
-    [Obsolete ("This method is obsolete in v2. Use use LineCanvas or Frame instead.", false)]
-    public void DrawFrame (Rectangle region, bool clear)
-    {
-        Rectangle savedClip = ClipToBounds ();
-        Rectangle screenBounds = BoundsToScreen (region);
-
-        if (clear)
-        {
-            Driver.FillRect (region);
-        }
-
-        var lc = new LineCanvas ();
-        bool drawTop = region.Width > 1 && region.Height > 1;
-        bool drawLeft = region.Width > 1 && region.Height > 1;
-        bool drawBottom = region.Width > 1 && region.Height > 1;
-        bool drawRight = region.Width > 1 && region.Height > 1;
-
-        if (drawTop)
-        {
-            lc.AddLine (screenBounds.Location, screenBounds.Width, Orientation.Horizontal, LineStyle);
-        }
-
-        if (drawLeft)
-        {
-            lc.AddLine (screenBounds.Location, screenBounds.Height, Orientation.Vertical, LineStyle);
-        }
-
-        if (drawBottom)
-        {
-            lc.AddLine (
-                        new Point (screenBounds.X, screenBounds.Y + screenBounds.Height - 1),
-                        screenBounds.Width,
-                        Orientation.Horizontal,
-                        LineStyle
-                       );
-        }
-
-        if (drawRight)
-        {
-            lc.AddLine (
-                        new Point (screenBounds.X + screenBounds.Width - 1, screenBounds.Y),
-                        screenBounds.Height,
-                        Orientation.Vertical,
-                        LineStyle
-                       );
-        }
-
-        foreach (KeyValuePair<Point, Rune> p in lc.GetMap ())
-        {
-            Driver.Move (p.Key.X, p.Key.Y);
-            Driver.AddRune (p.Value);
-        }
-
-        lc.Clear ();
-
-        // TODO: This should be moved to LineCanvas as a new BorderStyle.Ruler
-        if ((ConsoleDriver.Diagnostics & ConsoleDriver.DiagnosticFlags.FrameRuler)
-            == ConsoleDriver.DiagnosticFlags.FrameRuler)
-        {
-            // Top
-            var hruler = new Ruler { Length = screenBounds.Width, Orientation = Orientation.Horizontal };
-
-            if (drawTop)
-            {
-                hruler.Draw (new Point (screenBounds.X, screenBounds.Y));
-            }
-
-            //Left
-            var vruler = new Ruler { Length = screenBounds.Height - 2, Orientation = Orientation.Vertical };
-
-            if (drawLeft)
-            {
-                vruler.Draw (new Point (screenBounds.X, screenBounds.Y + 1), 1);
-            }
-
-            // Bottom
-            if (drawBottom)
-            {
-                hruler.Draw (new Point (screenBounds.X, screenBounds.Y + screenBounds.Height - 1));
-            }
-
-            // Right
-            if (drawRight)
-            {
-                vruler.Draw (new Point (screenBounds.X + screenBounds.Width - 1, screenBounds.Y + 1), 1);
-            }
-        }
-
-        Driver.Clip = savedClip;
-    }
-
     /// <inheritdoc/>
     public override Rectangle FrameToScreen ()
     {
@@ -216,8 +121,6 @@
         return new Thickness (left, top, right, bottom);
     }
 
-=======
->>>>>>> e026520b
     /// <inheritdoc/>
     public override void OnDrawContent (Rectangle contentArea)
     {
@@ -313,11 +216,7 @@
         if (canDrawBorder && Thickness.Top > 0 && maxTitleWidth > 0 && !string.IsNullOrEmpty (Parent?.Title))
         {
             Parent.TitleTextFormatter.Draw (
-<<<<<<< HEAD
-                                            new Rectangle (borderBounds.X + 2, titleY, maxTitleWidth, 1),
-=======
                                             new (borderBounds.X + 2, titleY, maxTitleWidth, 1),
->>>>>>> e026520b
                                             Parent.HasFocus ? Parent.GetFocusColor () : Parent.GetNormalColor (),
                                             Parent.HasFocus ? Parent.GetFocusColor () : Parent.GetHotNormalColor ());
         }
@@ -497,11 +396,7 @@
                 if (drawTop && maxTitleWidth > 0 && !string.IsNullOrEmpty (Parent?.Title))
                 {
                     Parent.TitleTextFormatter.Draw (
-<<<<<<< HEAD
-                                                    new Rectangle (borderBounds.X + 2, titleY, maxTitleWidth, 1),
-=======
                                                     new (borderBounds.X + 2, titleY, maxTitleWidth, 1),
->>>>>>> e026520b
                                                     Parent.HasFocus ? Parent.GetFocusColor () : Parent.GetNormalColor (),
                                                     Parent.HasFocus ? Parent.GetFocusColor () : Parent.GetNormalColor ());
                 }
