--- conflicted
+++ resolved
@@ -1,5 +1,8 @@
 #nullable enable
 using System.Diagnostics;
+using Terminal.Gui;
+using Attribute = System.Attribute;
+using Color = System.Drawing.Color;
 
 namespace Terminal.Gui;
 
@@ -283,7 +286,6 @@
             {
                 return false;
             }
-
             // Only start grabbing if the user clicks in the Thickness area
             // Adornment.Contains takes Parent SuperView=relative coords.
             if (Contains (new (mouseEvent.Position.X + Parent.Frame.X + Frame.X, mouseEvent.Position.Y + Parent.Frame.Y + Frame.Y)))
@@ -298,8 +300,7 @@
                 _dragPosition = mouseEvent.Position;
                 Application.GrabMouse (this);
 
-<<<<<<< HEAD
-                SetHighlight (HighlightStyle);
+                SetPressedHighlight (HighlightStyle);
 
                 // Arrange Mode -
                 // TODO: This code can be refactored to be more readable and maintainable.
@@ -428,9 +429,6 @@
                         return true;
                     }
                 }
-=======
-                SetPressedHighlight (HighlightStyle);
->>>>>>> 4445abe8
             }
 
             return true;
@@ -581,8 +579,6 @@
             _dragPosition = null;
             Application.UngrabMouse ();
             SetPressedHighlight (HighlightStyle.None);
-
-            EndArrangeMode ();
 
             return true;
         }
