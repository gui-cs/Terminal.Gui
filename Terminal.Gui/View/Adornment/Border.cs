#nullable enable
using System.Diagnostics;
<<<<<<< HEAD
=======
using Terminal.Gui;
using Attribute = System.Attribute;
using Color = System.Drawing.Color;
>>>>>>> 7346afbb

namespace Terminal.Gui;

/// <summary>The Border for a <see cref="View"/>. Accessed via <see cref="View.Border"/></summary>
/// <remarks>
///     <para>
///         Renders a border around the view with the <see cref="View.Title"/>. A border using <see cref="LineStyle"/>
///         will be drawn on the sides of <see cref="Thickness"/> that are greater than zero.
///     </para>
///     <para>
///         The <see cref="View.Title"/> of <see cref="Adornment.Parent"/> will be drawn based on the value of
///         <see cref="Thickness.Top"/>:
///     </para>
///     <para>
///         If <c>1</c>:
///         <code>
/// ┌┤1234├──┐
/// │        │
/// └────────┘
/// </code>
///     </para>
///     <para>
///         If <c>2</c>:
///         <code>
///  ┌────┐
/// ┌┤1234├──┐
/// │        │
/// └────────┘
/// </code>
///     </para>
///     <para>
///         If <c>3</c>:
///         <code>
///  ┌────┐
/// ┌┤1234├──┐
/// │└────┘  │
/// │        │
/// └────────┘
/// </code>
///     </para>
///     <para/>
///     <para>See the <see cref="Adornment"/> class.</para>
/// </remarks>
public class Border : Adornment
{
    private LineStyle? _lineStyle;

    /// <inheritdoc/>
    public Border ()
    { /* Do nothing; A parameter-less constructor is required to support all views unit tests. */
    }

    /// <inheritdoc/>
    public Border (View parent) : base (parent)
    {
        Parent = parent;
        CanFocus = false;
        TabStop = TabBehavior.TabGroup;

        Application.GrabbingMouse += Application_GrabbingMouse;
        Application.UnGrabbingMouse += Application_UnGrabbingMouse;

        HighlightStyle |= HighlightStyle.Pressed;
        Highlight += Border_Highlight;
    }

#if SUBVIEW_BASED_BORDER
    private Line _left;

    /// <summary>
    ///    The close button for the border. Set to <see cref="View.Visible"/>, to <see langword="true"/> to enable.
    /// </summary>
    public Button CloseButton { get; internal set; }
#endif

    /// <inheritdoc/>
    public override void BeginInit ()
    {
        base.BeginInit ();

#if SUBVIEW_BASED_BORDER
        if (Parent is { })
        {
            // Left
            _left = new ()
            {
                Orientation = Orientation.Vertical,
            };
            Add (_left);

            CloseButton = new Button ()
            {
                Text = "X",
                CanFocus = true,
                Visible = false,
            };
            CloseButton.Accept += (s, e) =>
            {
                e.Cancel = Parent.InvokeCommand (Command.QuitToplevel) == true;
            };
            Add (CloseButton);

            LayoutStarted += OnLayoutStarted;
    }
#endif
    }

#if SUBVIEW_BASED_BORDER
    private void OnLayoutStarted (object sender, LayoutEventArgs e)
    {
        _left.Border.LineStyle = LineStyle;

        _left.X = Thickness.Left - 1;
        _left.Y = Thickness.Top - 1;
        _left.Width = 1;
        _left.Height = Height;

        CloseButton.X = Pos.AnchorEnd (Thickness.Right / 2 + 1) -
                        (Pos.Right (CloseButton) -
                         Pos.Left (CloseButton));
        CloseButton.Y = 0;
}
#endif

    /// <summary>
    ///     The color scheme for the Border. If set to <see langword="null"/>, gets the <see cref="Adornment.Parent"/>
    ///     scheme. color scheme.
    /// </summary>
    public override ColorScheme? ColorScheme
    {
        get
        {
            if (base.ColorScheme is { })
            {
                return base.ColorScheme;
            }

            return Parent?.ColorScheme;
        }
        set
        {
            base.ColorScheme = value;
            Parent?.SetNeedsDisplay ();
        }
    }

    internal Rectangle GetBorderRectangle ()
    {
        Rectangle screenRect = ViewportToScreen (Viewport);

        return new (
                    screenRect.X + Math.Max (0, Thickness.Left - 1),
                    screenRect.Y + Math.Max (0, Thickness.Top - 1),
                    Math.Max (
                              0,
                              screenRect.Width
                              - Math.Max (
                                          0,
                                          Math.Max (0, Thickness.Left - 1)
                                          + Math.Max (0, Thickness.Right - 1)
                                         )
                             ),
                    Math.Max (
                              0,
                              screenRect.Height
                              - Math.Max (
                                          0,
                                          Math.Max (0, Thickness.Top - 1)
                                          + Math.Max (0, Thickness.Bottom - 1)
                                         )
                             )
                   );
    }

    /// <summary>
    ///     Sets the style of the border by changing the <see cref="Thickness"/>. This is a helper API for setting the
    ///     <see cref="Thickness"/> to <c>(1,1,1,1)</c> and setting the line style of the views that comprise the border. If
    ///     set to <see cref="LineStyle.None"/> no border will be drawn.
    /// </summary>
    public LineStyle LineStyle
    {
        get
        {
            if (_lineStyle.HasValue)
            {
                return _lineStyle.Value;
            }

            // TODO: Make Border.LineStyle inherit from the SuperView hierarchy
            // TODO: Right now, Window and FrameView use CM to set BorderStyle, which negates
            // TODO: all this.
            return Parent!.SuperView?.BorderStyle ?? LineStyle.None;
        }
        set => _lineStyle = value;
    }

    private BorderSettings _settings = BorderSettings.Title;

    /// <summary>
    ///     Gets or sets the settings for the border.
    /// </summary>
    public BorderSettings Settings
    {
        get => _settings;
        set
        {
            if (value == _settings)
            {
                return;
            }

            _settings = value;

            Parent?.SetNeedsDisplay ();
        }
    }

    #region Mouse Support

    private Color? _savedForeColor;

    private void Border_Highlight (object? sender, CancelEventArgs<HighlightStyle> e)
    {
        if (!Parent!.Arrangement.HasFlag (ViewArrangement.Movable))
        {
            e.Cancel = true;

            return;
        }

        if (e.NewValue.HasFlag (HighlightStyle.Pressed))
        {
            if (!_savedForeColor.HasValue)
            {
                _savedForeColor = ColorScheme!.Normal.Foreground;
            }

            var cs = new ColorScheme (ColorScheme)
            {
                Normal = new (ColorScheme!.Normal.Foreground.GetHighlightColor (), ColorScheme.Normal.Background)
            };
            ColorScheme = cs;
        }


        if (e.NewValue == HighlightStyle.None && _savedForeColor.HasValue)
        {
            var cs = new ColorScheme (ColorScheme)
            {
                Normal = new (_savedForeColor.Value, ColorScheme!.Normal.Background)
            };
            ColorScheme = cs;
        }

        Parent?.SetNeedsDisplay ();
        e.Cancel = true;
    }

    private Point? _dragPosition;
    private Point _startGrabPoint;

    /// <inheritdoc/>
    protected internal override bool OnMouseEvent (MouseEvent mouseEvent)
    {
        if (base.OnMouseEvent (mouseEvent))
        {
            return true;
        }

        // BUGBUG: See https://github.com/gui-cs/Terminal.Gui/issues/3312
        if (!_dragPosition.HasValue && mouseEvent.Flags.HasFlag (MouseFlags.Button1Pressed))
        {
            Parent!.SetFocus ();

            if (!Parent!.Arrangement.HasFlag (ViewArrangement.Movable)
                && !Parent!.Arrangement.HasFlag (ViewArrangement.BottomResizable)
                && !Parent!.Arrangement.HasFlag (ViewArrangement.TopResizable)
                && !Parent!.Arrangement.HasFlag (ViewArrangement.LeftResizable)
                && !Parent!.Arrangement.HasFlag (ViewArrangement.RightResizable)
               )
            {
                return false;
            }
<<<<<<< HEAD

=======
>>>>>>> 7346afbb
            // Only start grabbing if the user clicks in the Thickness area
            // Adornment.Contains takes Parent SuperView=relative coords.
            if (Contains (new (mouseEvent.Position.X + Parent.Frame.X + Frame.X, mouseEvent.Position.Y + Parent.Frame.Y + Frame.Y)))
            {
                if (_arranging != ViewArrangement.Fixed)
                {
                    EndArrangeMode ();
                }

                // Set the start grab point to the Frame coords
                _startGrabPoint = new (mouseEvent.Position.X + Frame.X, mouseEvent.Position.Y + Frame.Y);
                _dragPosition = mouseEvent.Position;
                Application.GrabMouse (this);

                SetPressedHighlight (HighlightStyle);

                // Arrange Mode -
                // TODO: This code can be refactored to be more readable and maintainable.

                // If not resizable, but movable: Drag anywhere is move
                // If resizable and movable: Drag on top is move, other 3 sides are size
                // If not movable, but resizable: Drag on any side sizes.

                // Get rectangle representing Thickness.Top
                // If mouse is in that rectangle, set _arranging to ViewArrangement.Movable
                Rectangle sideRect;

                // If mouse is in any other rectangle, set _arranging to ViewArrangement.<side>
                if (Parent!.Arrangement.HasFlag (ViewArrangement.LeftResizable))
                {
                    sideRect = new (Frame.X, Frame.Y + Thickness.Top, Thickness.Left, Frame.Height - Thickness.Top - Thickness.Bottom);

                    if (sideRect.Contains (_startGrabPoint))
                    {
                        EnterArrangeMode (ViewArrangement.LeftResizable);

                        return true;
                    }
                }

                if (Parent!.Arrangement.HasFlag (ViewArrangement.RightResizable))
                {
                    sideRect = new (
                                    Frame.X + Frame.Width - Thickness.Right,
                                    Frame.Y + Thickness.Top,
                                    Thickness.Right,
                                    Frame.Height - Thickness.Top - Thickness.Bottom);

                    if (sideRect.Contains (_startGrabPoint))
                    {
                        EnterArrangeMode (ViewArrangement.RightResizable);

                        return true;
                    }
                }

                if (Parent!.Arrangement.HasFlag (ViewArrangement.TopResizable) && !Parent!.Arrangement.HasFlag (ViewArrangement.Movable))
                {
                    sideRect = new (Frame.X + Thickness.Left, Frame.Y, Frame.Width - Thickness.Left - Thickness.Right, Thickness.Top);

                    if (sideRect.Contains (_startGrabPoint))
                    {
                        EnterArrangeMode (ViewArrangement.TopResizable);

                        return true;
                    }
                }

                if (Parent!.Arrangement.HasFlag (ViewArrangement.BottomResizable))
                {
                    sideRect = new (
                                    Frame.X + Thickness.Left,
                                    Frame.Y + Frame.Height - Thickness.Bottom,
                                    Frame.Width - Thickness.Left - Thickness.Right,
                                    Thickness.Bottom);

                    if (sideRect.Contains (_startGrabPoint))
                    {
                        EnterArrangeMode (ViewArrangement.BottomResizable);

                        return true;
                    }
                }

                if (Parent!.Arrangement.HasFlag (ViewArrangement.BottomResizable) && Parent!.Arrangement.HasFlag (ViewArrangement.LeftResizable))
                {
                    sideRect = new (Frame.X, Frame.Height - Thickness.Top, Thickness.Left, Thickness.Bottom);

                    if (sideRect.Contains (_startGrabPoint))
                    {
                        EnterArrangeMode (ViewArrangement.BottomResizable | ViewArrangement.LeftResizable);

                        return true;
                    }
                }

                if (Parent!.Arrangement.HasFlag (ViewArrangement.BottomResizable) && Parent!.Arrangement.HasFlag (ViewArrangement.RightResizable))
                {
                    sideRect = new (Frame.X + Frame.Width - Thickness.Right, Frame.Height - Thickness.Top, Thickness.Right, Thickness.Bottom);

                    if (sideRect.Contains (_startGrabPoint))
                    {
                        EnterArrangeMode (ViewArrangement.BottomResizable | ViewArrangement.RightResizable);

                        return true;
                    }
                }

                if (Parent!.Arrangement.HasFlag (ViewArrangement.TopResizable) && Parent!.Arrangement.HasFlag (ViewArrangement.RightResizable))
                {
                    sideRect = new (Frame.X + Frame.Width - Thickness.Right, Frame.Y, Thickness.Right, Thickness.Top);

                    if (sideRect.Contains (_startGrabPoint))
                    {
                        EnterArrangeMode (ViewArrangement.TopResizable | ViewArrangement.RightResizable);

                        return true;
                    }
                }

                if (Parent!.Arrangement.HasFlag (ViewArrangement.TopResizable) && Parent!.Arrangement.HasFlag (ViewArrangement.LeftResizable))
                {
                    sideRect = new (Frame.X, Frame.Y, Thickness.Left, Thickness.Top);

                    if (sideRect.Contains (_startGrabPoint))
                    {
                        EnterArrangeMode (ViewArrangement.TopResizable | ViewArrangement.LeftResizable);

                        return true;
                    }
                }

                if (Parent!.Arrangement.HasFlag (ViewArrangement.Movable))
                {
                    //sideRect = new (Frame.X + Thickness.Left, Frame.Y, Frame.Width - Thickness.Left - Thickness.Right, Thickness.Top);

                    //if (sideRect.Contains (_startGrabPoint))
                    {
                        EnterArrangeMode (ViewArrangement.Movable);

                        return true;
                    }
                }
            }

            return true;
        }

        if (mouseEvent.Flags is (MouseFlags.Button1Pressed | MouseFlags.ReportMousePosition) && Application.MouseGrabView == this)
        {
            if (_dragPosition.HasValue)
            {
                if (Parent!.SuperView is null)
                {
                    // Redraw the entire app window.
                    Application.Top!.SetNeedsDisplay ();
                }
                else
                {
                    Parent.SuperView.SetNeedsDisplay ();
                }

                _dragPosition = mouseEvent.Position;

                Point parentLoc = Parent.SuperView?.ScreenToViewport (new (mouseEvent.ScreenPosition.X, mouseEvent.ScreenPosition.Y))
                                  ?? mouseEvent.ScreenPosition;

                int minHeight = Thickness.Vertical + Parent!.Margin.Thickness.Bottom;
                int minWidth = Thickness.Horizontal + Parent!.Margin.Thickness.Right;

                // TODO: This code can be refactored to be more readable and maintainable.
                switch (_arranging)
                {
                    case ViewArrangement.Movable:

                        GetLocationEnsuringFullVisibility (
                                                           Parent,
                                                           parentLoc.X - _startGrabPoint.X,
                                                           parentLoc.Y - _startGrabPoint.Y,
                                                           out int nx,
                                                           out int ny,
                                                           out _
                                                          );

<<<<<<< HEAD
                        Parent.X = parentLoc.X - _startGrabPoint.X;
                        Parent.Y = parentLoc.Y - _startGrabPoint.Y;
=======
                        Parent.X = nx;
                        Parent.Y = ny;
>>>>>>> 7346afbb

                        break;

                    case ViewArrangement.TopResizable:
                        // Get how much the mouse has moved since the start of the drag
                        // and adjust the height of the parent by that amount
                        int deltaY = parentLoc.Y - Parent.Frame.Y;
                        int newHeight = Math.Max (minHeight, Parent.Frame.Height - deltaY);

                        if (newHeight != Parent.Frame.Height)
                        {
                            Parent.Height = newHeight;
                            Parent.Y = parentLoc.Y - _startGrabPoint.Y;
                        }

                        break;

                    case ViewArrangement.BottomResizable:
                        Parent.Height = Math.Max (minHeight, parentLoc.Y - Parent.Frame.Y + Parent!.Margin.Thickness.Bottom + 1);

                        break;

                    case ViewArrangement.LeftResizable:
                        // Get how much the mouse has moved since the start of the drag
                        // and adjust the height of the parent by that amount
                        int deltaX = parentLoc.X - Parent.Frame.X;
                        int newWidth = Math.Max (minWidth, Parent.Frame.Width - deltaX);
<<<<<<< HEAD

                        if (newWidth != Parent.Frame.Width)
                        {
                            Parent.Width = newWidth;
                            Parent.X = parentLoc.X - _startGrabPoint.X;
                        }

=======

                        if (newWidth != Parent.Frame.Width)
                        {
                            Parent.Width = newWidth;
                            Parent.X = parentLoc.X - _startGrabPoint.X;
                        }

>>>>>>> 7346afbb
                        break;

                    case ViewArrangement.RightResizable:
                        Parent.Width = Math.Max (minWidth, parentLoc.X - Parent.Frame.X + Parent!.Margin.Thickness.Right + 1);

                        break;

                    case ViewArrangement.BottomResizable | ViewArrangement.RightResizable:
                        Parent.Width = Math.Max (minWidth, parentLoc.X - Parent.Frame.X + Parent!.Margin.Thickness.Right + 1);
                        Parent.Height = Math.Max (minHeight, parentLoc.Y - Parent.Frame.Y + Parent!.Margin.Thickness.Bottom + 1);

                        break;

                    case ViewArrangement.BottomResizable | ViewArrangement.LeftResizable:
                        int dX = parentLoc.X - Parent.Frame.X;
                        int newW = Math.Max (minWidth, Parent.Frame.Width - dX);

                        if (newW != Parent.Frame.Width)
                        {
                            Parent.Width = newW;
                            Parent.X = parentLoc.X - _startGrabPoint.X;
                        }

                        Parent.Height = Math.Max (minHeight, parentLoc.Y - Parent.Frame.Y + Parent!.Margin.Thickness.Bottom + 1);

                        break;

                    case ViewArrangement.TopResizable | ViewArrangement.RightResizable:
                        int dY = parentLoc.Y - Parent.Frame.Y;
                        int newH = Math.Max (minHeight, Parent.Frame.Height - dY);

                        if (newH != Parent.Frame.Height)
                        {
                            Parent.Height = newH;
                            Parent.Y = parentLoc.Y - _startGrabPoint.Y;
                        }

                        Parent.Width = Math.Max (minWidth, parentLoc.X - Parent.Frame.X + Parent!.Margin.Thickness.Right + 1);

                        break;

                    case ViewArrangement.TopResizable | ViewArrangement.LeftResizable:
                        int dY2 = parentLoc.Y - Parent.Frame.Y;
                        int newH2 = Math.Max (minHeight, Parent.Frame.Height - dY2);

                        if (newH2 != Parent.Frame.Height)
                        {
                            Parent.Height = newH2;
                            Parent.Y = parentLoc.Y - _startGrabPoint.Y;
                        }

                        int dX2 = parentLoc.X - Parent.Frame.X;
                        int newW2 = Math.Max (minWidth, Parent.Frame.Width - dX2);

                        if (newW2 != Parent.Frame.Width)
                        {
                            Parent.Width = newW2;
                            Parent.X = parentLoc.X - _startGrabPoint.X;
                        }

                        break;
                }
                Application.Refresh ();

                return true;
            }
        }

        if (mouseEvent.Flags.HasFlag (MouseFlags.Button1Released) && _dragPosition.HasValue)
        {
            _dragPosition = null;
            Application.UngrabMouse ();
            SetPressedHighlight (HighlightStyle.None);
<<<<<<< HEAD

            EndArrangeMode ();
=======
>>>>>>> 7346afbb

            return true;
        }

        return false;
    }

    private void Application_GrabbingMouse (object? sender, GrabMouseEventArgs e)
    {
        if (Application.MouseGrabView == this && _dragPosition.HasValue)
        {
            e.Cancel = true;
        }
    }

    private void Application_UnGrabbingMouse (object? sender, GrabMouseEventArgs e)
    {
        if (Application.MouseGrabView == this && _dragPosition.HasValue)
        {
            e.Cancel = true;
        }
    }

    #endregion Mouse Support

    /// <inheritdoc/>
    public override void OnDrawContent (Rectangle viewport)
    {
        base.OnDrawContent (viewport);

        if (Thickness == Thickness.Empty)
        {
            return;
        }

        //Driver.SetAttribute (Colors.ColorSchemes ["Error"].Normal);
        Rectangle screenBounds = ViewportToScreen (viewport);

        //OnDrawSubviews (bounds); 

        // TODO: v2 - this will eventually be two controls: "BorderView" and "Label" (for the title)

        // The border adornment (and title) are drawn at the outermost edge of border;
        // For Border
        // ...thickness extends outward (border/title is always as far in as possible)
        // PERF: How about a call to Rectangle.Offset?

        Rectangle borderBounds = GetBorderRectangle ();
        int topTitleLineY = borderBounds.Y;
        int titleY = borderBounds.Y;
        var titleBarsLength = 0; // the little vertical thingies

        int maxTitleWidth = Math.Max (
                                      0,
                                      Math.Min (
                                                Parent!.TitleTextFormatter.FormatAndGetSize ().Width,
                                                Math.Min (screenBounds.Width - 4, borderBounds.Width - 4)
                                               )
                                     );

        Parent.TitleTextFormatter.ConstrainToSize = new (maxTitleWidth, 1);

        int sideLineLength = borderBounds.Height;
        bool canDrawBorder = borderBounds is { Width: > 0, Height: > 0 };

        LineStyle lineStyle = LineStyle;

        if (Settings.FastHasFlags (BorderSettings.Title))
        {
            if (Thickness.Top == 2)
            {
                topTitleLineY = borderBounds.Y - 1;
                titleY = topTitleLineY + 1;
                titleBarsLength = 2;
            }

            // ┌────┐
            //┌┘View└
            //│
            if (Thickness.Top == 3)
            {
                topTitleLineY = borderBounds.Y - (Thickness.Top - 1);
                titleY = topTitleLineY + 1;
                titleBarsLength = 3;
                sideLineLength++;
            }

            // ┌────┐
            //┌┘View└
            //│
            if (Thickness.Top > 3)
            {
                topTitleLineY = borderBounds.Y - 2;
                titleY = topTitleLineY + 1;
                titleBarsLength = 3;
                sideLineLength++;
            }
        }

        if (canDrawBorder && Thickness.Top > 0 && maxTitleWidth > 0 && Settings.FastHasFlags (BorderSettings.Title) && !string.IsNullOrEmpty (Parent?.Title))
        {
            Attribute focus = Parent.GetNormalColor ();

            if (Parent.SuperView is { } && Parent.SuperView?.Subviews!.Count (s => s.CanFocus) > 1)
            {
                // Only use focus color if there are multiple focusable views
                focus = Parent.GetFocusColor ();
            }

            Parent.TitleTextFormatter.Draw (
                                            new (borderBounds.X + 2, titleY, maxTitleWidth, 1),
                                            Parent.HasFocus ? focus : Parent.GetNormalColor (),
                                            Parent.HasFocus ? focus : Parent.GetHotNormalColor ());
        }

        if (canDrawBorder && LineStyle != LineStyle.None)
        {
            LineCanvas? lc = Parent?.LineCanvas;

            bool drawTop = Thickness.Top > 0 && Frame.Width > 1 && Frame.Height >= 1;
            bool drawLeft = Thickness.Left > 0 && (Frame.Height > 1 || Thickness.Top == 0);
            bool drawBottom = Thickness.Bottom > 0 && Frame.Width > 1 && Frame.Height > 1;
            bool drawRight = Thickness.Right > 0 && (Frame.Height > 1 || Thickness.Top == 0);

            Attribute prevAttr = Driver.GetAttribute ();

            if (ColorScheme is { })
            {
                Driver.SetAttribute (GetNormalColor ());
            }
            else
            {
                Driver.SetAttribute (Parent!.GetNormalColor ());
            }

            if (drawTop)
            {
                // ╔╡Title╞═════╗
                // ╔╡╞═════╗
                if (borderBounds.Width < 4 || !Settings.FastHasFlags (BorderSettings.Title) || string.IsNullOrEmpty (Parent?.Title))
                {
                    // ╔╡╞╗ should be ╔══╗
                    lc?.AddLine (
                                 new (borderBounds.Location.X, titleY),
                                 borderBounds.Width,
                                 Orientation.Horizontal,
                                 lineStyle,
                                 Driver.GetAttribute ()
                                );
                }
                else
                {
                    // ┌────┐
                    //┌┘View└
                    //│
                    if (Thickness.Top == 2)
                    {
                        lc?.AddLine (
                                     new (borderBounds.X + 1, topTitleLineY),
                                     Math.Min (borderBounds.Width - 2, maxTitleWidth + 2),
                                     Orientation.Horizontal,
                                     lineStyle,
                                     Driver.GetAttribute ()
                                    );
                    }

                    // ┌────┐
                    //┌┘View└
                    //│
                    if (borderBounds.Width >= 4 && Thickness.Top > 2)
                    {
                        lc?.AddLine (
                                     new (borderBounds.X + 1, topTitleLineY),
                                     Math.Min (borderBounds.Width - 2, maxTitleWidth + 2),
                                     Orientation.Horizontal,
                                     lineStyle,
                                     Driver.GetAttribute ()
                                    );

                        lc?.AddLine (
                                     new (borderBounds.X + 1, topTitleLineY + 2),
                                     Math.Min (borderBounds.Width - 2, maxTitleWidth + 2),
                                     Orientation.Horizontal,
                                     lineStyle,
                                     Driver.GetAttribute ()
                                    );
                    }

                    // ╔╡Title╞═════╗
                    // Add a short horiz line for ╔╡
                    lc?.AddLine (
                                 new (borderBounds.Location.X, titleY),
                                 2,
                                 Orientation.Horizontal,
                                 lineStyle,
                                 Driver.GetAttribute ()
                                );

                    // Add a vert line for ╔╡
                    lc?.AddLine (
                                 new (borderBounds.X + 1, topTitleLineY),
                                 titleBarsLength,
                                 Orientation.Vertical,
                                 LineStyle.Single,
                                 Driver.GetAttribute ()
                                );

                    // Add a vert line for ╞
                    lc?.AddLine (
                                 new (
                                      borderBounds.X
                                      + 1
                                      + Math.Min (borderBounds.Width - 2, maxTitleWidth + 2)
                                      - 1,
                                      topTitleLineY
                                     ),
                                 titleBarsLength,
                                 Orientation.Vertical,
                                 LineStyle.Single,
                                 Driver.GetAttribute ()
                                );

                    // Add the right hand line for ╞═════╗
                    lc?.AddLine (
                                 new (
                                      borderBounds.X
                                      + 1
                                      + Math.Min (borderBounds.Width - 2, maxTitleWidth + 2)
                                      - 1,
                                      titleY
                                     ),
                                 borderBounds.Width - Math.Min (borderBounds.Width - 2, maxTitleWidth + 2),
                                 Orientation.Horizontal,
                                 lineStyle,
                                 Driver.GetAttribute ()
                                );
                }
            }

#if !SUBVIEW_BASED_BORDER

            if (drawLeft)
            {
                lc?.AddLine (
                             new (borderBounds.Location.X, titleY),
                             sideLineLength,
                             Orientation.Vertical,
                             lineStyle,
                             Driver.GetAttribute ()
                            );
            }
#endif

            if (drawBottom)
            {
                lc?.AddLine (
                             new (borderBounds.X, borderBounds.Y + borderBounds.Height - 1),
                             borderBounds.Width,
                             Orientation.Horizontal,
                             lineStyle,
                             Driver.GetAttribute ()
                            );
            }

            if (drawRight)
            {
                lc?.AddLine (
                             new (borderBounds.X + borderBounds.Width - 1, titleY),
                             sideLineLength,
                             Orientation.Vertical,
                             lineStyle,
                             Driver.GetAttribute ()
                            );
            }

            Driver.SetAttribute (prevAttr);

            // TODO: This should be moved to LineCanvas as a new BorderStyle.Ruler
            if (Diagnostics.HasFlag (ViewDiagnosticFlags.Ruler))
            {
                // Top
                var hruler = new Ruler { Length = screenBounds.Width, Orientation = Orientation.Horizontal };

                if (drawTop)
                {
                    hruler.Draw (new (screenBounds.X, screenBounds.Y));
                }

                // Redraw title 
                if (drawTop && maxTitleWidth > 0 && Settings.FastHasFlags (BorderSettings.Title))
                {
                    Parent!.TitleTextFormatter.Draw (
                                                     new (borderBounds.X + 2, titleY, maxTitleWidth, 1),
                                                     Parent.HasFocus ? Parent.GetFocusColor () : Parent.GetNormalColor (),
                                                     Parent.HasFocus ? Parent.GetFocusColor () : Parent.GetNormalColor ());
                }

                //Left
                var vruler = new Ruler { Length = screenBounds.Height - 2, Orientation = Orientation.Vertical };

                if (drawLeft)
                {
                    vruler.Draw (new (screenBounds.X, screenBounds.Y + 1), 1);
                }

                // Bottom
                if (drawBottom)
                {
                    hruler.Draw (new (screenBounds.X, screenBounds.Y + screenBounds.Height - 1));
                }

                // Right
                if (drawRight)
                {
                    vruler.Draw (new (screenBounds.X + screenBounds.Width - 1, screenBounds.Y + 1), 1);
                }
            }

            // TODO: This should not be done on each draw?
            if (Settings.FastHasFlags (BorderSettings.Gradient))
            {
                SetupGradientLineCanvas (lc!, screenBounds);
            }
            else
            {
                lc!.Fill = null;
            }
        }
    }

    private void SetupGradientLineCanvas (LineCanvas lc, Rectangle rect)
    {
        GetAppealingGradientColors (out List<Color> stops, out List<int> steps);

        var g = new Gradient (stops, steps);

        var fore = new GradientFill (rect, g, GradientDirection.Diagonal);
        var back = new SolidFill (GetNormalColor ().Background);

        lc.Fill = new (fore, back);
    }

    private static void GetAppealingGradientColors (out List<Color> stops, out List<int> steps)
    {
        // Define the colors of the gradient stops with more appealing colors
        stops =
        [
            new (0, 128, 255), // Bright Blue
            new (0, 255, 128), // Bright Green
            new (255, 255), // Bright Yellow
            new (255, 128), // Bright Orange
            new (255, 0, 128)
        ];

        // Define the number of steps between each color for smoother transitions
        // If we pass only a single value then it will assume equal steps between all pairs
        steps = [15];
    }

    private ViewArrangement _arranging;

    private Button? _moveButton; // always top-left
    private Button? _allSizeButton;
    private Button? _leftSizeButton;
    private Button? _rightSizeButton;
    private Button? _topSizeButton;
    private Button? _bottomSizeButton;

    /// <summary>
    ///     Starts "Arrange Mode" where <see cref="Adornment.Parent"/> can be moved and/or resized using the mouse
    ///     or keyboard. If <paramref name="arrangement"/> is <see cref="ViewArrangement.Fixed"/> keyboard mode is enabled.
    /// </summary>
    /// <remarks>
    ///     Arrange Mode is exited by the user pressing <see cref="Application.ArrangeKey"/>, <see cref="Key.Esc"/>, or by
    ///     clicking
    ///     the mouse out of the <see cref="Adornment.Parent"/>'s Frame.
    /// </remarks>
    /// <returns></returns>
    public bool? EnterArrangeMode (ViewArrangement arrangement)
    {
        Debug.Assert (_arranging == ViewArrangement.Fixed);

        if (!Parent!.Arrangement.HasFlag (ViewArrangement.Movable)
            && !Parent!.Arrangement.HasFlag (ViewArrangement.BottomResizable)
            && !Parent!.Arrangement.HasFlag (ViewArrangement.TopResizable)
            && !Parent!.Arrangement.HasFlag (ViewArrangement.LeftResizable)
            && !Parent!.Arrangement.HasFlag (ViewArrangement.RightResizable)
           )
        {
            return false;
        }

        // Add Commands and Keybindigs - Note it's ok these get added each time. KeyBindings are cleared in EndArrange()
        AddArrangeModeKeyBindings ();

        Application.MouseEvent += ApplicationOnMouseEvent;

        // TODO: This code can be refactored to be more readable and maintainable.

        // Create buttons for resizing and moving
        if (Parent!.Arrangement.HasFlag (ViewArrangement.Movable))
        {
            Debug.Assert (_moveButton is null);

            _moveButton = new ()
            {
                Id = "moveButton",
                CanFocus = true,
                Width = 1,
                Height = 1,
                NoDecorations = true,
                NoPadding = true,
                ShadowStyle = ShadowStyle.None,
                Text = $"{Glyphs.Move}",
                Visible = false,
                Data = ViewArrangement.Movable
            };
            Add (_moveButton);
        }

        if (Parent!.Arrangement.HasFlag (ViewArrangement.Resizable))
        {
            Debug.Assert (_allSizeButton is null);

            _allSizeButton = new ()
            {
                Id = "allSizeButton",
                CanFocus = true,
                Width = 1,
                Height = 1,
                NoDecorations = true,
                NoPadding = true,
                ShadowStyle = ShadowStyle.None,
                Text = $"{Glyphs.SizeBottomRight}",
                X = Pos.AnchorEnd (),
                Y = Pos.AnchorEnd (),
                Visible = false,
                Data = ViewArrangement.Resizable
            };
            Add (_allSizeButton);
        }

        if (Parent!.Arrangement.HasFlag (ViewArrangement.TopResizable))
        {
            Debug.Assert (_topSizeButton is null);

            _topSizeButton = new ()
            {
                Id = "topSizeButton",
                CanFocus = true,
                Width = 1,
                Height = 1,
                NoDecorations = true,
                NoPadding = true,
                ShadowStyle = ShadowStyle.None,
                Text = $"{Glyphs.SizeVertical}",
                X = Pos.Center () + Parent!.Margin.Thickness.Horizontal,
                Y = 0,
                Visible = false,
                Data = ViewArrangement.TopResizable
            };
            Add (_topSizeButton);
        }

        if (Parent!.Arrangement.HasFlag (ViewArrangement.RightResizable))
        {
            Debug.Assert (_rightSizeButton is null);

            _rightSizeButton = new ()
            {
                Id = "rightSizeButton",
                CanFocus = true,
                Width = 1,
                Height = 1,
                NoDecorations = true,
                NoPadding = true,
                ShadowStyle = ShadowStyle.None,
                Text = $"{Glyphs.SizeHorizontal}",
                X = Pos.AnchorEnd (),
                Y = Pos.Center () + Parent!.Margin.Thickness.Vertical / 2,
                Visible = false,
                Data = ViewArrangement.RightResizable
            };
            Add (_rightSizeButton);
        }

        if (Parent!.Arrangement.HasFlag (ViewArrangement.LeftResizable))
        {
            Debug.Assert (_leftSizeButton is null);

            _leftSizeButton = new ()
            {
                Id = "leftSizeButton",
                CanFocus = true,
                Width = 1,
                Height = 1,
                NoDecorations = true,
                NoPadding = true,
                ShadowStyle = ShadowStyle.None,
                Text = $"{Glyphs.SizeHorizontal}",
                X = 0,
                Y = Pos.Center () + Parent!.Margin.Thickness.Vertical / 2,
                Visible = false,
                Data = ViewArrangement.LeftResizable
            };
            Add (_leftSizeButton);
        }

        if (Parent!.Arrangement.HasFlag (ViewArrangement.BottomResizable))
        {
            Debug.Assert (_bottomSizeButton is null);

            _bottomSizeButton = new ()
            {
                Id = "bottomSizeButton",
                CanFocus = true,
                Width = 1,
                Height = 1,
                NoDecorations = true,
                NoPadding = true,
                ShadowStyle = ShadowStyle.None,
                Text = $"{Glyphs.SizeVertical}",
                X = Pos.Center () + Parent!.Margin.Thickness.Horizontal / 2,
                Y = Pos.AnchorEnd (),
                Visible = false,
                Data = ViewArrangement.BottomResizable
            };
            Add (_bottomSizeButton);
        }

        if (arrangement == ViewArrangement.Fixed)
        {
            // Keyboard mode
            if (Parent!.Arrangement.HasFlag (ViewArrangement.Movable))
            {
                _moveButton!.Visible = true;
            }

            if (Parent!.Arrangement.HasFlag (ViewArrangement.Resizable))
            {
                _allSizeButton!.Visible = true;
            }

            _arranging = ViewArrangement.Movable;
            CanFocus = true;
            SetFocus ();
        }
        else
        {
            // Mouse mode
            _arranging = arrangement;

            switch (_arranging)
            {
                case ViewArrangement.Movable:
                    _moveButton!.Visible = true;

                    break;

                case ViewArrangement.RightResizable | ViewArrangement.BottomResizable:
                case ViewArrangement.Resizable:
                    _rightSizeButton!.Visible = true;
                    _bottomSizeButton!.Visible = true;

                    if (_allSizeButton is { })
                    {
                        _allSizeButton!.X = Pos.AnchorEnd ();
                        _allSizeButton!.Y = Pos.AnchorEnd ();
                        _allSizeButton!.Visible = true;
                    }

                    break;

                case ViewArrangement.LeftResizable:
                    _leftSizeButton!.Visible = true;

                    break;

                case ViewArrangement.RightResizable:
                    _rightSizeButton!.Visible = true;

                    break;

                case ViewArrangement.TopResizable:
                    _topSizeButton!.Visible = true;

                    break;

                case ViewArrangement.BottomResizable:
                    _bottomSizeButton!.Visible = true;

                    break;

                case ViewArrangement.LeftResizable | ViewArrangement.BottomResizable:
                    _rightSizeButton!.Visible = true;
                    _bottomSizeButton!.Visible = true;

                    if (_allSizeButton is { })
                    {
                        _allSizeButton.X = 0;
                        _allSizeButton.Y = Pos.AnchorEnd ();
                        _allSizeButton.Visible = true;
                    }

                    break;

                case ViewArrangement.LeftResizable | ViewArrangement.TopResizable:
                    _leftSizeButton!.Visible = true;
                    _topSizeButton!.Visible = true;

                    break;

                case ViewArrangement.RightResizable | ViewArrangement.TopResizable:
                    _rightSizeButton!.Visible = true;
                    _topSizeButton!.Visible = true;

                    if (_allSizeButton is { })
                    {
                        _allSizeButton.X = Pos.AnchorEnd ();
                        _allSizeButton.Y = 0;
                        _allSizeButton.Visible = true;
                    }

                    break;
            }
        }

        if (_arranging != ViewArrangement.Fixed)
        {
            if (arrangement == ViewArrangement.Fixed)
            {
                // Keyboard mode - enable nav
                // TODO: Keyboard mode only supports sizing from bottom/right.
                _arranging = (ViewArrangement)(Focused?.Data ?? ViewArrangement.Fixed);
            }

            return true;
        }

        // Hack for now
        EndArrangeMode ();

        return false;
    }

    private void AddArrangeModeKeyBindings ()
    {
        AddCommand (Command.Quit, EndArrangeMode);

        AddCommand (
                    Command.Up,
                    () =>
                    {
                        if (Parent is null)
                        {
                            return false;
                        }

                        if (_arranging == ViewArrangement.Movable)
                        {
                            Parent!.Y = Parent.Y - 1;
                        }

                        if (_arranging == ViewArrangement.Resizable)
                        {
                            if (Parent!.Viewport.Height > 0)
                            {
                                Parent!.Height = Parent.Height! - 1;
                            }
                        }

                        Application.Refresh ();

                        return true;
                    });

        AddCommand (
                    Command.Down,
                    () =>
                    {
                        if (Parent is null)
                        {
                            return false;
                        }

                        if (_arranging == ViewArrangement.Movable)
                        {
                            Parent!.Y = Parent.Y + 1;
                        }

                        if (_arranging == ViewArrangement.Resizable)
                        {
                            Parent!.Height = Parent.Height! + 1;
                        }

                        Application.Refresh ();

                        return true;
                    });

        AddCommand (
                    Command.Left,
                    () =>
                    {
                        if (Parent is null)
                        {
                            return false;
                        }

                        if (_arranging == ViewArrangement.Movable)
                        {
                            Parent!.X = Parent.X - 1;
                        }

                        if (_arranging == ViewArrangement.Resizable)
                        {
                            if (Parent!.Viewport.Width > 0)
                            {
                                Parent!.Width = Parent.Width! - 1;
                            }
                        }

                        Application.Refresh ();

                        return true;
                    });

        AddCommand (
                    Command.Right,
                    () =>
                    {
                        if (Parent is null)
                        {
                            return false;
                        }

                        if (_arranging == ViewArrangement.Movable)
                        {
                            Parent!.X = Parent.X + 1;
                        }

                        if (_arranging == ViewArrangement.Resizable)
                        {
                            Parent!.Width = Parent.Width! + 1;
                        }

                        Application.Refresh ();

                        return true;
                    });

        AddCommand (
                    Command.Tab,
                    () =>
                    {
                        // BUGBUG: If an arrangable view has only arrangable subviews, it's not possible to activate
                        // BUGBUG: ArrangeMode with keyboard for the superview.
                        // BUGBUG: AdvanceFocus should be wise to this and when in ArrangeMode, should move across
                        // BUGBUG: the view hierachy.

                        AdvanceFocus (NavigationDirection.Forward, TabBehavior.TabStop);
                        _arranging = (ViewArrangement)(Focused?.Data ?? ViewArrangement.Fixed);

                        return true; // Always eat
                    });

        AddCommand (
                    Command.BackTab,
                    () =>
                    {
                        AdvanceFocus (NavigationDirection.Backward, TabBehavior.TabStop);
                        _arranging = (ViewArrangement)(Focused?.Data ?? ViewArrangement.Fixed);

                        return true; // Always eat
                    });

        KeyBindings.Add (Key.Esc, KeyBindingScope.HotKey, Command.Quit);
        KeyBindings.Add (Application.ArrangeKey, KeyBindingScope.HotKey, Command.Quit);
        KeyBindings.Add (Key.CursorUp, KeyBindingScope.HotKey, Command.Up);
        KeyBindings.Add (Key.CursorDown, KeyBindingScope.HotKey, Command.Down);
        KeyBindings.Add (Key.CursorLeft, KeyBindingScope.HotKey, Command.Left);
        KeyBindings.Add (Key.CursorRight, KeyBindingScope.HotKey, Command.Right);

        KeyBindings.Add (Key.Tab, KeyBindingScope.HotKey, Command.Tab);
        KeyBindings.Add (Key.Tab.WithShift, KeyBindingScope.HotKey, Command.BackTab);
    }

    private void ApplicationOnMouseEvent (object? sender, MouseEvent e)
    {
        if (e.Flags != MouseFlags.Button1Clicked)
        {
            return;
        }

        // If mouse click is outside of Border.Thickness then exit Arrange Mode
        // e.Position is screen relative
        Point framePos = ScreenToFrame (e.ScreenPosition);

        if (!Thickness.Contains (Frame, framePos))
        {
            EndArrangeMode ();
        }
    }

    private bool? EndArrangeMode ()
    {
        // Debug.Assert (_arranging != ViewArrangement.Fixed);
        _arranging = ViewArrangement.Fixed;

        Application.MouseEvent -= ApplicationOnMouseEvent;

        if (Application.MouseGrabView == this && _dragPosition.HasValue)
        {
            Application.UngrabMouse ();
        }

        if (_moveButton is { })
        {
            Remove (_moveButton);
            _moveButton.Dispose ();
            _moveButton = null;
        }

        if (_allSizeButton is { })
        {
            Remove (_allSizeButton);
            _allSizeButton.Dispose ();
            _allSizeButton = null;
        }

        if (_leftSizeButton is { })
        {
            Remove (_leftSizeButton);
            _leftSizeButton.Dispose ();
            _leftSizeButton = null;
        }

        if (_rightSizeButton is { })
        {
            Remove (_rightSizeButton);
            _rightSizeButton.Dispose ();
            _rightSizeButton = null;
        }

        if (_topSizeButton is { })
        {
            Remove (_topSizeButton);
            _topSizeButton.Dispose ();
            _topSizeButton = null;
        }

        if (_bottomSizeButton is { })
        {
            Remove (_bottomSizeButton);
            _bottomSizeButton.Dispose ();
            _bottomSizeButton = null;
        }

        KeyBindings.Clear ();

        if (CanFocus)
        {
            CanFocus = false;
        }

        return true;
    }

    /// <inheritdoc/>
    protected override void Dispose (bool disposing)
    {
        Application.GrabbingMouse -= Application_GrabbingMouse;
        Application.UnGrabbingMouse -= Application_UnGrabbingMouse;

        _dragPosition = null;
        base.Dispose (disposing);
    }
}<|MERGE_RESOLUTION|>--- conflicted
+++ resolved
@@ -1,11 +1,8 @@
 #nullable enable
 using System.Diagnostics;
-<<<<<<< HEAD
-=======
 using Terminal.Gui;
 using Attribute = System.Attribute;
 using Color = System.Drawing.Color;
->>>>>>> 7346afbb
 
 namespace Terminal.Gui;
 
@@ -289,10 +286,6 @@
             {
                 return false;
             }
-<<<<<<< HEAD
-
-=======
->>>>>>> 7346afbb
             // Only start grabbing if the user clicks in the Thickness area
             // Adornment.Contains takes Parent SuperView=relative coords.
             if (Contains (new (mouseEvent.Position.X + Parent.Frame.X + Frame.X, mouseEvent.Position.Y + Parent.Frame.Y + Frame.Y)))
@@ -477,13 +470,8 @@
                                                            out _
                                                           );
 
-<<<<<<< HEAD
                         Parent.X = parentLoc.X - _startGrabPoint.X;
                         Parent.Y = parentLoc.Y - _startGrabPoint.Y;
-=======
-                        Parent.X = nx;
-                        Parent.Y = ny;
->>>>>>> 7346afbb
 
                         break;
 
@@ -511,7 +499,6 @@
                         // and adjust the height of the parent by that amount
                         int deltaX = parentLoc.X - Parent.Frame.X;
                         int newWidth = Math.Max (minWidth, Parent.Frame.Width - deltaX);
-<<<<<<< HEAD
 
                         if (newWidth != Parent.Frame.Width)
                         {
@@ -519,15 +506,6 @@
                             Parent.X = parentLoc.X - _startGrabPoint.X;
                         }
 
-=======
-
-                        if (newWidth != Parent.Frame.Width)
-                        {
-                            Parent.Width = newWidth;
-                            Parent.X = parentLoc.X - _startGrabPoint.X;
-                        }
-
->>>>>>> 7346afbb
                         break;
 
                     case ViewArrangement.RightResizable:
@@ -601,11 +579,6 @@
             _dragPosition = null;
             Application.UngrabMouse ();
             SetPressedHighlight (HighlightStyle.None);
-<<<<<<< HEAD
-
-            EndArrangeMode ();
-=======
->>>>>>> 7346afbb
 
             return true;
         }
