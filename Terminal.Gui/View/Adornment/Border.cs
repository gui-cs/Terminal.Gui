namespace Terminal.Gui;

/// <summary>The Border for a <see cref="View"/>.</summary>
/// <remarks>
///     <para>
///         Renders a border around the view with the <see cref="View.Title"/>. A border using <see cref="LineStyle"/>
///         will be drawn on the sides of <see cref="Thickness"/> that are greater than zero.
///     </para>
///     <para>
///         The <see cref="View.Title"/> of <see cref="Adornment.Parent"/> will be drawn based on the value of
///         <see cref="Thickness.Top"/>:
///     </para>
///     <para>
///         If <c>1</c>:
///         <code>
/// ┌┤1234├──┐
/// │        │
/// └────────┘
/// </code>
///     </para>
///     <para>
///         If <c>2</c>:
///         <code>
///  ┌────┐
/// ┌┤1234├──┐
/// │        │
/// └────────┘
/// </code>
///     </para>
///     <para>
///         If <c>3</c>:
///         <code>
///  ┌────┐
/// ┌┤1234├──┐
/// │└────┘  │
/// │        │
/// └────────┘
/// </code>
///     </para>
///     <para/>
///     <para>See the <see cref="Adornment"/> class.</para>
/// </remarks>
public class Border : Adornment
{
    private LineStyle? _lineStyle;

    /// <inheritdoc/>
    public Border ()
    { /* Do nothing; A parameter-less constructor is required to support all views unit tests. */
    }

    /// <inheritdoc/>
    public Border (View parent) : base (parent)
    {
        /* Do nothing; View.CreateAdornment requires a constructor that takes a parent */
        Parent = parent;
        Application.GrabbingMouse += Application_GrabbingMouse;
        Application.UnGrabbingMouse += Application_UnGrabbingMouse;

        HighlightStyle |= HighlightStyle.Pressed;
        Highlight += Border_Highlight;
    }

    public View TitleLabel { get; internal set; }

    /// <summary>
    ///    The close button for the border. Set to <see cref="View.Visible"/>, to <see langword="true"/> to enable.
    /// </summary>
    public Button CloseButton { get; internal set; }

    public Line TopLeft { get; internal set; }
    public Line TopRight { get; internal set; }
    public Line Left { get; internal set; }
    public Line Right { get; internal set; }
    public Line Bottom { get; internal set; }

    /// <inheritdoc/>
    public override void BeginInit ()
    {
#if HOVER
        // TOOD: Hack - make Arragnement overidable
        if ((Parent?.Arrangement & ViewArrangement.Movable) != 0)
        {
            HighlightStyle |= HighlightStyle.Hover;
        }   
#endif

        base.BeginInit ();

        SuperViewRendersLineCanvas = false;

        if (Parent is { })
        {
            TopLeft = new ()
            {
                Orientation = Orientation.Horizontal,
                SuperViewRendersLineCanvas = true,
                LineStyle = LineStyle
            };
            Add (TopLeft);

            TopRight = new ()
            {
                Orientation = Orientation.Horizontal,
                SuperViewRendersLineCanvas = true,
                LineStyle = LineStyle
            };
            Add (TopRight);

            Left = new ()
            {
                Orientation = Orientation.Vertical,
                SuperViewRendersLineCanvas = true,
                LineStyle = LineStyle,
            };
            Add (Left);

            Right = new ()
            {
                Orientation = Orientation.Vertical,
                SuperViewRendersLineCanvas = true,
                LineStyle = LineStyle,
            };

            Add (Right);

            Bottom = new ()
            {
                Orientation = Orientation.Horizontal,
                SuperViewRendersLineCanvas = true,
                LineStyle = LineStyle,
            };
            Add (Bottom);

            TitleLabel = new View ()
            {
                Id = "TitleLabel",
                Text = Parent.Title,
                CanFocus = false,
                SuperViewRendersLineCanvas = true,
                TextAlignment = TextAlignment.Centered,
                VerticalTextAlignment = VerticalTextAlignment.Middle,
            };
            //TitleLabel.Border.Thickness = new (1);
            //TitleLabel.Border.LineStyle = LineStyle.Dotted;
            Add (TitleLabel);

            CloseButton = new Button ()
            {
                Text = "X",
                CanFocus = true,
                Visible = false,
                NoPadding = true,
                NoDecorations = true,
                WantContinuousButtonPressed = true,
                SuperViewRendersLineCanvas = true,
            };

            CloseButton.Accept += (s, e) =>
            {
                e.Cancel = Parent.InvokeCommand (Command.QuitToplevel) == true;
            };
            Add (CloseButton);

            SetSubviewLayout ();
        }

        return;

        void SetSubviewLayout ()
        {
            TopLeft.X = Pos.Function (() => Thickness.Left / 2);
            TopLeft.Y = Pos.Function (() => Thickness.Top / 2);
            TopLeft.Width = 2;
            TopLeft.Height = 1;

            TopRight.X = Pos.Right (TitleLabel);
            TopRight.Y = Pos.Function (() => Thickness.Top / 2);
            TopRight.Width = Dim.Fill () - Dim.Function (() => Thickness.Right / 2);
            TopRight.Height = 1;

            Left.X = Pos.Function (() => Thickness.Left / 2);
            Left.Y = Pos.Top (TopRight);
            Left.Height = Dim.Fill () - Dim.Function (() => Thickness.Bottom / 2);
            Left.Width = 1;

            Right.X = Pos.Right (TopRight) - 1;
            Right.Y = Pos.Top (TopRight);
            Right.Height = Dim.Fill () - Dim.Function (() => Thickness.Bottom / 2);
            Right.Width = 1;

            Bottom.X = Pos.Function (() => Thickness.Left / 2);
            Bottom.Y = Pos.Bottom (Left) - 1;
            Bottom.Width = Dim.Fill () - Dim.Function (() => Thickness.Right / 2);
            Bottom.Height = 1;

            TitleLabel.X = Pos.Right (TopLeft);
            TitleLabel.Y = Pos.Function (() => Thickness.Top / 2 - TitleLabel.Frame.Height / 2);
            TitleLabel.Height = Thickness.Top;
            TitleLabel.Width = Dim.Function (() => TitleLabel.Text.GetColumns() + TitleLabel.GetAdornmentsThickness ().Horizontal);

            //if (Parent.Id == "TitleLabel")
            //{
            //    TitleLabel.Visible = false;
            //    TitleLabel.X = Pos.Right (TopLeft);
            //    TitleLabel.Width = 0;
            //}

            CloseButton.X = Pos.Left (Right) - 1;
            CloseButton.Y = Pos.Function (() => Thickness.Top / 2);
            CloseButton.Width = 1;
            CloseButton.Height = 1;
        }
    }


    /// <summary>
    ///     The color scheme for the Border. If set to <see langword="null"/>, gets the <see cref="Adornment.Parent"/>
    ///     scheme. color scheme.
    /// </summary>
    public override ColorScheme ColorScheme
    {
        get
        {
            if (base.ColorScheme is { })
            {
                return base.ColorScheme;
            }

            return Parent?.ColorScheme;
        }
        set
        {
            base.ColorScheme = value;
            if (IsInitialized)
            {
                TopLeft.ColorScheme = value;
                TopRight.ColorScheme = value;
                Left.ColorScheme = value;
                Right.ColorScheme = value;
                Bottom.ColorScheme = value;
                TitleLabel.ColorScheme = value;
            }
            Parent?.SetNeedsDisplay ();
        }
    }

    /// <summary>
    ///     Sets the style of the border by changing the <see cref="Thickness"/>. This is a helper API for setting the
    ///     <see cref="Thickness"/> to <c>(1,1,1,1)</c> and setting the line style of the views that comprise the border. If
    ///     set to <see cref="LineStyle.None"/> no border will be drawn.
    /// </summary>
    public LineStyle LineStyle
    {
        get
        {
            if (_lineStyle.HasValue)
            {
                return _lineStyle.Value;
            }

            // TODO: Make Border.LineStyle inherit from the SuperView hierarchy
            // TODO: Right now, Window and FrameView use CM to set BorderStyle, which negates
            // TODO: all this.
            return Parent.SuperView?.BorderStyle ?? LineStyle.None;
        }
        set
        {
            if (_lineStyle == value)
            {
                return;
            }

            _lineStyle = value;

            if (IsInitialized)
            {
                TopLeft.LineStyle = value;
                TopRight.LineStyle = value;
                Left.LineStyle = value;
                Right.LineStyle = value;
                Bottom.LineStyle = value;
            }
        }
    }

    private bool _showTitle = true;

    /// <summary>
    ///     Gets or sets whether the title should be shown. The default is <see langword="true"/>.
    /// </summary>
    public bool ShowTitle
    {
        get => _showTitle;
        set
        {
            if (value == _showTitle)
            {
                return;
            }
            _showTitle = value;

            Parent?.SetNeedsDisplay ();
        }
    }

    #region Mouse Support

    private Color? _savedForeColor;

    private void Border_Highlight (object sender, CancelEventArgs<HighlightStyle> e)
    {
        if (!Parent.Arrangement.HasFlag (ViewArrangement.Movable))
        {
            e.Cancel = true;
            return;
        }

        if (e.NewValue.HasFlag (HighlightStyle.Pressed))
        {
            if (!_savedForeColor.HasValue)
            {
                _savedForeColor = ColorScheme.Normal.Foreground;
            }

            ColorScheme cs = new ColorScheme (ColorScheme)
            {
                Normal = new Attribute (ColorScheme.Normal.Foreground.GetHighlightColor (), ColorScheme.Normal.Background)
            };
            ColorScheme = cs;
        }
#if HOVER
        else if (e.HighlightStyle.HasFlag (HighlightStyle.Hover))
        {
            if (!_savedHighlightLineStyle.HasValue)
            {
                _savedHighlightLineStyle = Parent?.BorderStyle ?? LineStyle;
            }
            LineStyle = LineStyle.Double;
        }
#endif

        if (e.NewValue == HighlightStyle.None && _savedForeColor.HasValue)
        {
            ColorScheme cs = new ColorScheme (ColorScheme)
            {
                Normal = new Attribute (_savedForeColor.Value, ColorScheme.Normal.Background)
            };
            ColorScheme = cs;
        }
        Parent?.SetNeedsDisplay ();
        e.Cancel = true;
    }

    private Point? _dragPosition;
    private Point _startGrabPoint;

    /// <inheritdoc />
    protected internal override bool OnMouseEvent (MouseEvent mouseEvent)
    {
        if (base.OnMouseEvent (mouseEvent))
        {
            return true;
        }

        if (!Parent.CanFocus)
        {
            return false;
        }

        if (!Parent.Arrangement.HasFlag (ViewArrangement.Movable))
        {
            return false;
        }

        // BUGBUG: See https://github.com/gui-cs/Terminal.Gui/issues/3312
        if (!_dragPosition.HasValue && mouseEvent.Flags.HasFlag (MouseFlags.Button1Pressed))
        {
            Parent.SetFocus ();
            Application.BringOverlappedTopToFront ();

            // Only start grabbing if the user clicks in the Thickness area
            // Adornment.Contains takes Parent SuperView=relative coords.
            if (Contains (new (mouseEvent.Position.X + Parent.Frame.X + Frame.X, mouseEvent.Position.Y + Parent.Frame.Y + Frame.Y)))
            {
                // Set the start grab point to the Frame coords
                _startGrabPoint = new (mouseEvent.Position.X + Frame.X, mouseEvent.Position.Y + Frame.Y);
                _dragPosition = mouseEvent.Position;
                Application.GrabMouse (this);

                SetHighlight (HighlightStyle);
            }

            return true;
        }

        if (mouseEvent.Flags is (MouseFlags.Button1Pressed | MouseFlags.ReportMousePosition))
        {
            if (Application.MouseGrabView == this && _dragPosition.HasValue)
            {
                if (Parent.SuperView is null)
                {
                    // Redraw the entire app window.
                    Application.Top.SetNeedsDisplay ();
                }
                else
                {
                    Parent.SuperView.SetNeedsDisplay ();
                }

                _dragPosition = mouseEvent.Position;

                Point parentLoc = Parent.SuperView?.ScreenToViewport (new (mouseEvent.ScreenPosition.X, mouseEvent.ScreenPosition.Y)) ?? mouseEvent.ScreenPosition;

                GetLocationEnsuringFullVisibility (
                                     Parent,
                                     parentLoc.X - _startGrabPoint.X,
                                     parentLoc.Y - _startGrabPoint.Y,
                                     out int nx,
                                     out int ny,
                                     out _
                                    );

                Parent.X = nx;
                Parent.Y = ny;

                return true;
            }
        }

        if (mouseEvent.Flags.HasFlag (MouseFlags.Button1Released) && _dragPosition.HasValue)
        {
            _dragPosition = null;
            Application.UngrabMouse ();
            SetHighlight (HighlightStyle.None);

            return true;
        }

        return false;
    }


    /// <inheritdoc/>
    protected override void Dispose (bool disposing)
    {
        Application.GrabbingMouse -= Application_GrabbingMouse;
        Application.UnGrabbingMouse -= Application_UnGrabbingMouse;

        _dragPosition = null;
        base.Dispose (disposing);
    }

    private void Application_GrabbingMouse (object sender, GrabMouseEventArgs e)
    {
        if (Application.MouseGrabView == this && _dragPosition.HasValue)
        {
            e.Cancel = true;
        }
    }

    private void Application_UnGrabbingMouse (object sender, GrabMouseEventArgs e)
    {
        if (Application.MouseGrabView == this && _dragPosition.HasValue)
        {
            e.Cancel = true;
        }
    }

    #endregion Mouse Support

    /// <inheritdoc/>
    public override void OnDrawContent (Rectangle viewport)
    {
        base.OnDrawContent (viewport);

<<<<<<< HEAD

        //// TODO: This should be moved to LineCanvas as a new BorderStyle.Ruler
        //if (View.Diagnostics.HasFlag (ViewDiagnosticFlags.Ruler))
        //{
        //    // Top
        //    var hruler = new Ruler { Length = screenBounds.Width, Orientation = Orientation.Horizontal };

        //    if (drawTop)
        //    {
        //        hruler.Draw (new (screenBounds.X, screenBounds.Y));
        //    }

        //    // Redraw title 
        //    if (drawTop && maxTitleWidth > 0 && !string.IsNullOrEmpty (Parent?.Title))
        //    {
        //        Parent.TitleTextFormatter.Draw (
        //                                        new (borderBounds.X + 2, titleY, maxTitleWidth, 1),
        //                                        Parent.HasFocus ? Parent.GetFocusColor () : Parent.GetNormalColor (),
        //                                        Parent.HasFocus ? Parent.GetFocusColor () : Parent.GetNormalColor ());
        //    }

        //    //Left
        //    var vruler = new Ruler { Length = screenBounds.Height - 2, Orientation = Orientation.Vertical };

        //    if (drawLeft)
        //    {
        //        vruler.Draw (new (screenBounds.X, screenBounds.Y + 1), 1);
        //    }

        //    // Bottom
        //    if (drawBottom)
        //    {
        //        hruler.Draw (new (screenBounds.X, screenBounds.Y + screenBounds.Height - 1));
        //    }

        //    // Right
        //    if (drawRight)
        //    {
        //        vruler.Draw (new (screenBounds.X + screenBounds.Width - 1, screenBounds.Y + 1), 1);
        //    }
        //}

=======
        if (Thickness == Thickness.Empty)
        {
            return;
        }

        //Driver.SetAttribute (Colors.ColorSchemes ["Error"].Normal);
        Rectangle screenBounds = ViewportToScreen (viewport);

        //OnDrawSubviews (bounds); 

        // TODO: v2 - this will eventually be two controls: "BorderView" and "Label" (for the title)

        // The border adornment (and title) are drawn at the outermost edge of border;
        // For Border
        // ...thickness extends outward (border/title is always as far in as possible)
        // PERF: How about a call to Rectangle.Offset?

        var borderBounds = GetBorderRectangle (screenBounds);
        int topTitleLineY = borderBounds.Y;
        int titleY = borderBounds.Y;
        var titleBarsLength = 0; // the little vertical thingies

        int maxTitleWidth = Math.Max (
                                      0,
                                      Math.Min (
                                                Parent.TitleTextFormatter.FormatAndGetSize ().Width,
                                                Math.Min (screenBounds.Width - 4, borderBounds.Width - 4)
                                               )
                                     );

        Parent.TitleTextFormatter.Size = new (maxTitleWidth, 1);

        int sideLineLength = borderBounds.Height;
        bool canDrawBorder = borderBounds is { Width: > 0, Height: > 0 };

        if (ShowTitle)
        {
            if (Thickness.Top == 2)
            {
                topTitleLineY = borderBounds.Y - 1;
                titleY = topTitleLineY + 1;
                titleBarsLength = 2;
            }

            // ┌────┐
            //┌┘View└
            //│
            if (Thickness.Top == 3)
            {
                topTitleLineY = borderBounds.Y - (Thickness.Top - 1);
                titleY = topTitleLineY + 1;
                titleBarsLength = 3;
                sideLineLength++;
            }

            // ┌────┐
            //┌┘View└
            //│
            if (Thickness.Top > 3)
            {
                topTitleLineY = borderBounds.Y - 2;
                titleY = topTitleLineY + 1;
                titleBarsLength = 3;
                sideLineLength++;
            }
        }

        if (canDrawBorder && Thickness.Top > 0 && maxTitleWidth > 0 && ShowTitle && !string.IsNullOrEmpty (Parent?.Title))
        {
            var focus = Parent.GetNormalColor ();
            if (Parent.SuperView is { } && Parent.SuperView?.Subviews!.Count (s => s.CanFocus) > 1)
            {
                // Only use focus color if there are multiple focusable views
                focus = Parent.GetFocusColor ();
            }

            Parent.TitleTextFormatter.Draw (
                                            new (borderBounds.X + 2, titleY, maxTitleWidth, 1),
                                            Parent.HasFocus ? focus : Parent.GetNormalColor (),
                                            Parent.HasFocus ? focus : Parent.GetHotNormalColor ());
        }

        if (canDrawBorder && LineStyle != LineStyle.None)
        {
            LineCanvas lc = Parent?.LineCanvas;

            bool drawTop = Thickness.Top > 0 && Frame.Width > 1 && Frame.Height >= 1;
            bool drawLeft = Thickness.Left > 0 && (Frame.Height > 1 || Thickness.Top == 0);
            bool drawBottom = Thickness.Bottom > 0 && Frame.Width > 1 && Frame.Height > 1;
            bool drawRight = Thickness.Right > 0 && (Frame.Height > 1 || Thickness.Top == 0);

            Attribute prevAttr = Driver.GetAttribute ();

            if (ColorScheme is { })
            {
                Driver.SetAttribute (GetNormalColor ());
            }
            else
            {
                Driver.SetAttribute (Parent.GetNormalColor ());
            }

            if (drawTop)
            {
                // ╔╡Title╞═════╗
                // ╔╡╞═════╗
                if (borderBounds.Width < 4 || !ShowTitle || string.IsNullOrEmpty (Parent?.Title))
                {
                    // ╔╡╞╗ should be ╔══╗
                    lc.AddLine (
                                new (borderBounds.Location.X, titleY),
                                borderBounds.Width,
                                Orientation.Horizontal,
                                LineStyle,
                                Driver.GetAttribute ()
                               );
                }
                else
                {
                    // ┌────┐
                    //┌┘View└
                    //│
                    if (Thickness.Top == 2)
                    {
                        lc.AddLine (
                                    new (borderBounds.X + 1, topTitleLineY),
                                    Math.Min (borderBounds.Width - 2, maxTitleWidth + 2),
                                    Orientation.Horizontal,
                                    LineStyle,
                                    Driver.GetAttribute ()
                                   );
                    }

                    // ┌────┐
                    //┌┘View└
                    //│
                    if (borderBounds.Width >= 4 && Thickness.Top > 2)
                    {
                        lc.AddLine (
                                    new (borderBounds.X + 1, topTitleLineY),
                                    Math.Min (borderBounds.Width - 2, maxTitleWidth + 2),
                                    Orientation.Horizontal,
                                    LineStyle,
                                    Driver.GetAttribute ()
                                   );

                        lc.AddLine (
                                    new (borderBounds.X + 1, topTitleLineY + 2),
                                    Math.Min (borderBounds.Width - 2, maxTitleWidth + 2),
                                    Orientation.Horizontal,
                                    LineStyle,
                                    Driver.GetAttribute ()
                                   );
                    }

                    // ╔╡Title╞═════╗
                    // Add a short horiz line for ╔╡
                    lc.AddLine (
                                new (borderBounds.Location.X, titleY),
                                2,
                                Orientation.Horizontal,
                                LineStyle,
                                Driver.GetAttribute ()
                               );

                    // Add a vert line for ╔╡
                    lc.AddLine (
                                new (borderBounds.X + 1, topTitleLineY),
                                titleBarsLength,
                                Orientation.Vertical,
                                LineStyle.Single,
                                Driver.GetAttribute ()
                               );

                    // Add a vert line for ╞
                    lc.AddLine (
                                new (
                                     borderBounds.X
                                     + 1
                                     + Math.Min (borderBounds.Width - 2, maxTitleWidth + 2)
                                     - 1,
                                     topTitleLineY
                                    ),
                                titleBarsLength,
                                Orientation.Vertical,
                                LineStyle.Single,
                                Driver.GetAttribute ()
                               );

                    // Add the right hand line for ╞═════╗
                    lc.AddLine (
                                new (
                                     borderBounds.X
                                     + 1
                                     + Math.Min (borderBounds.Width - 2, maxTitleWidth + 2)
                                     - 1,
                                     titleY
                                    ),
                                borderBounds.Width - Math.Min (borderBounds.Width - 2, maxTitleWidth + 2),
                                Orientation.Horizontal,
                                LineStyle,
                                Driver.GetAttribute ()
                               );
                }
            }

#if !SUBVIEW_BASED_BORDER

            if (drawLeft)
            {
                lc.AddLine (
                            new (borderBounds.Location.X, titleY),
                            sideLineLength,
                            Orientation.Vertical,
                            LineStyle,
                            Driver.GetAttribute ()
                           );
            }
#endif

            if (drawBottom)
            {
                lc.AddLine (
                            new (borderBounds.X, borderBounds.Y + borderBounds.Height - 1),
                            borderBounds.Width,
                            Orientation.Horizontal,
                            LineStyle,
                            Driver.GetAttribute ()
                           );
            }

            if (drawRight)
            {
                lc.AddLine (
                            new (borderBounds.X + borderBounds.Width - 1, titleY),
                            sideLineLength,
                            Orientation.Vertical,
                            LineStyle,
                            Driver.GetAttribute ()
                           );
            }

            Driver.SetAttribute (prevAttr);

            // TODO: This should be moved to LineCanvas as a new BorderStyle.Ruler
            if (View.Diagnostics.HasFlag (ViewDiagnosticFlags.Ruler))
            {
                // Top
                var hruler = new Ruler { Length = screenBounds.Width, Orientation = Orientation.Horizontal };

                if (drawTop)
                {
                    hruler.Draw (new (screenBounds.X, screenBounds.Y));
                }

                // Redraw title 
                if (drawTop && maxTitleWidth > 0 && ShowTitle)
                {
                    Parent.TitleTextFormatter.Draw (
                                                    new (borderBounds.X + 2, titleY, maxTitleWidth, 1),
                                                    Parent.HasFocus ? Parent.GetFocusColor () : Parent.GetNormalColor (),
                                                    Parent.HasFocus ? Parent.GetFocusColor () : Parent.GetNormalColor ());
                }

                //Left
                var vruler = new Ruler { Length = screenBounds.Height - 2, Orientation = Orientation.Vertical };

                if (drawLeft)
                {
                    vruler.Draw (new (screenBounds.X, screenBounds.Y + 1), 1);
                }

                // Bottom
                if (drawBottom)
                {
                    hruler.Draw (new (screenBounds.X, screenBounds.Y + screenBounds.Height - 1));
                }

                // Right
                if (drawRight)
                {
                    vruler.Draw (new (screenBounds.X + screenBounds.Width - 1, screenBounds.Y + 1), 1);
                }
            }
        }
>>>>>>> 9c192214
    }
}<|MERGE_RESOLUTION|>--- conflicted
+++ resolved
@@ -1,3 +1,4 @@
+#define SUBVIEW_BASED_BORDER 
 namespace Terminal.Gui;
 
 /// <summary>The Border for a <see cref="View"/>.</summary>
@@ -61,18 +62,20 @@
         Highlight += Border_Highlight;
     }
 
-    public View TitleLabel { get; internal set; }
-
-    /// <summary>
-    ///    The close button for the border. Set to <see cref="View.Visible"/>, to <see langword="true"/> to enable.
-    /// </summary>
-    public Button CloseButton { get; internal set; }
-
+#if SUBVIEW_BASED_BORDER
     public Line TopLeft { get; internal set; }
     public Line TopRight { get; internal set; }
     public Line Left { get; internal set; }
     public Line Right { get; internal set; }
     public Line Bottom { get; internal set; }
+    public View TitleLabel { get; internal set; }
+
+
+    /// <summary>
+    ///    The close button for the border. Set to <see cref="View.Visible"/>, to <see langword="true"/> to enable.
+    /// </summary>
+    public Button CloseButton { get; internal set; }
+#endif
 
     /// <inheritdoc/>
     public override void BeginInit ()
@@ -87,6 +90,7 @@
 
         base.BeginInit ();
 
+#if SUBVIEW_BASED_BORDER
         SuperViewRendersLineCanvas = false;
 
         if (Parent is { })
@@ -95,7 +99,7 @@
             {
                 Orientation = Orientation.Horizontal,
                 SuperViewRendersLineCanvas = true,
-                LineStyle = LineStyle
+                BorderStyle = LineStyle
             };
             Add (TopLeft);
 
@@ -103,7 +107,7 @@
             {
                 Orientation = Orientation.Horizontal,
                 SuperViewRendersLineCanvas = true,
-                LineStyle = LineStyle
+                BorderStyle = LineStyle
             };
             Add (TopRight);
 
@@ -111,7 +115,7 @@
             {
                 Orientation = Orientation.Vertical,
                 SuperViewRendersLineCanvas = true,
-                LineStyle = LineStyle,
+                BorderStyle = LineStyle,
             };
             Add (Left);
 
@@ -119,7 +123,7 @@
             {
                 Orientation = Orientation.Vertical,
                 SuperViewRendersLineCanvas = true,
-                LineStyle = LineStyle,
+                BorderStyle = LineStyle,
             };
 
             Add (Right);
@@ -128,7 +132,7 @@
             {
                 Orientation = Orientation.Horizontal,
                 SuperViewRendersLineCanvas = true,
-                LineStyle = LineStyle,
+                BorderStyle = LineStyle,
             };
             Add (Bottom);
 
@@ -138,11 +142,11 @@
                 Text = Parent.Title,
                 CanFocus = false,
                 SuperViewRendersLineCanvas = true,
-                TextAlignment = TextAlignment.Centered,
-                VerticalTextAlignment = VerticalTextAlignment.Middle,
+                TextAlignment = Alignment.Center,
+                VerticalTextAlignment = Alignment.Center,
             };
             //TitleLabel.Border.Thickness = new (1);
-            //TitleLabel.Border.LineStyle = LineStyle.Dotted;
+            //TitleLabel.Border.BorderStyle = BorderStyle.Dotted;
             Add (TitleLabel);
 
             CloseButton = new Button ()
@@ -158,46 +162,54 @@
 
             CloseButton.Accept += (s, e) =>
             {
-                e.Cancel = Parent.InvokeCommand (Command.QuitToplevel) == true;
+                e.Handled = Parent.InvokeCommand (Command.QuitToplevel) == true;
             };
             Add (CloseButton);
 
             SetSubviewLayout ();
         }
+#endif
 
         return;
 
+#if SUBVIEW_BASED_BORDER
+
         void SetSubviewLayout ()
         {
-            TopLeft.X = Pos.Function (() => Thickness.Left / 2);
-            TopLeft.Y = Pos.Function (() => Thickness.Top / 2);
+            TopLeft.X = Pos.Func (() => Thickness.Left / 2);
+            TopLeft.Y = Pos.Func (() => Thickness.Top / 2);
             TopLeft.Width = 2;
             TopLeft.Height = 1;
+            TopLeft.Visible = Thickness.Top > 0;
 
             TopRight.X = Pos.Right (TitleLabel);
-            TopRight.Y = Pos.Function (() => Thickness.Top / 2);
-            TopRight.Width = Dim.Fill () - Dim.Function (() => Thickness.Right / 2);
+            TopRight.Y = Pos.Func (() => Thickness.Top / 2);
+            TopRight.Width = Dim.Fill () - Dim.Func (() => Thickness.Right / 2);
             TopRight.Height = 1;
-
-            Left.X = Pos.Function (() => Thickness.Left / 2);
+            TopRight.Visible = Thickness.Top > 0;
+
+            Left.X = Pos.Func (() => Thickness.Left / 2);
             Left.Y = Pos.Top (TopRight);
-            Left.Height = Dim.Fill () - Dim.Function (() => Thickness.Bottom / 2);
+            Left.Height = Dim.Fill () - Dim.Func (() => Thickness.Bottom / 2);
             Left.Width = 1;
+            Left.Visible = Thickness.Left > 0;
 
             Right.X = Pos.Right (TopRight) - 1;
             Right.Y = Pos.Top (TopRight);
-            Right.Height = Dim.Fill () - Dim.Function (() => Thickness.Bottom / 2);
+            Right.Height = Dim.Fill () - Dim.Func (() => Thickness.Bottom / 2);
             Right.Width = 1;
-
-            Bottom.X = Pos.Function (() => Thickness.Left / 2);
+            Right.Visible = Thickness.Right > 0;
+
+            Bottom.X = Pos.Func (() => Thickness.Left / 2);
             Bottom.Y = Pos.Bottom (Left) - 1;
-            Bottom.Width = Dim.Fill () - Dim.Function (() => Thickness.Right / 2);
+            Bottom.Width = Dim.Fill () - Dim.Func (() => Thickness.Right / 2);
             Bottom.Height = 1;
+            Bottom.Visible = Thickness.Bottom > 0;
 
             TitleLabel.X = Pos.Right (TopLeft);
-            TitleLabel.Y = Pos.Function (() => Thickness.Top / 2 - TitleLabel.Frame.Height / 2);
+            TitleLabel.Y = Pos.Func (() => Thickness.Top / 2 - TitleLabel.Frame.Height / 2);
             TitleLabel.Height = Thickness.Top;
-            TitleLabel.Width = Dim.Function (() => TitleLabel.Text.GetColumns() + TitleLabel.GetAdornmentsThickness ().Horizontal);
+            TitleLabel.Width = Dim.Func (() => TitleLabel.Text.GetColumns () + TitleLabel.GetAdornmentsThickness ().Horizontal);
 
             //if (Parent.Id == "TitleLabel")
             //{
@@ -207,12 +219,31 @@
             //}
 
             CloseButton.X = Pos.Left (Right) - 1;
-            CloseButton.Y = Pos.Function (() => Thickness.Top / 2);
+            CloseButton.Y = Pos.Func (() => Thickness.Top / 2);
             CloseButton.Width = 1;
             CloseButton.Height = 1;
         }
-    }
-
+#endif
+    }
+
+
+//#if SUBVIEW_BASED_BORDER
+
+//    private void OnLayoutStarted (object sender, LayoutEventArgs e)
+//    {
+//        _left.Border.BorderStyle = BorderStyle;
+
+//        _left.X = Thickness.Left - 1;
+//        _left.Y = Thickness.Top - 1;
+//        _left.Width = 1;
+//        _left.Height = Height;
+
+//        CloseButton.X = Pos.AnchorEnd (Thickness.Right / 2 + 1) -
+//                        (Pos.Right (CloseButton) -
+//                         Pos.Left (CloseButton));
+//        CloseButton.Y = 0;
+//    }
+//#endif
 
     /// <summary>
     ///     The color scheme for the Border. If set to <see langword="null"/>, gets the <see cref="Adornment.Parent"/>
@@ -232,6 +263,7 @@
         set
         {
             base.ColorScheme = value;
+#if SUBVIEW_BASED_BORDER
             if (IsInitialized)
             {
                 TopLeft.ColorScheme = value;
@@ -241,10 +273,37 @@
                 Bottom.ColorScheme = value;
                 TitleLabel.ColorScheme = value;
             }
+#endif
             Parent?.SetNeedsDisplay ();
         }
     }
 
+
+    private Rectangle GetBorderRectangle (Rectangle screenRect)
+    {
+        return new (
+                                      screenRect.X + Math.Max (0, Thickness.Left - 1),
+                                      screenRect.Y + Math.Max (0, Thickness.Top - 1),
+                                      Math.Max (
+                                                0,
+                                                screenRect.Width
+                                                - Math.Max (
+                                                            0,
+                                                            Math.Max (0, Thickness.Left - 1)
+                                                            + Math.Max (0, Thickness.Right - 1)
+                                                           )
+                                               ),
+                                      Math.Max (
+                                                0,
+                                                screenRect.Height
+                                                - Math.Max (
+                                                            0,
+                                                            Math.Max (0, Thickness.Top - 1)
+                                                            + Math.Max (0, Thickness.Bottom - 1)
+                                                           )
+                                               )
+                                     );
+    }
     /// <summary>
     ///     Sets the style of the border by changing the <see cref="Thickness"/>. This is a helper API for setting the
     ///     <see cref="Thickness"/> to <c>(1,1,1,1)</c> and setting the line style of the views that comprise the border. If
@@ -272,15 +331,16 @@
             }
 
             _lineStyle = value;
-
-            if (IsInitialized)
-            {
-                TopLeft.LineStyle = value;
-                TopRight.LineStyle = value;
-                Left.LineStyle = value;
-                Right.LineStyle = value;
-                Bottom.LineStyle = value;
-            }
+#if SUBVIEW_BASED_BORDER
+            if (IsInitialized && Parent is {} && TopLeft is {})
+            {
+                TopLeft.BorderStyle = value;
+                TopRight.BorderStyle = value;
+                Left.BorderStyle = value;
+                Right.BorderStyle = value;
+                Bottom.BorderStyle = value;
+            }
+#endif
         }
     }
 
@@ -336,7 +396,7 @@
             {
                 _savedHighlightLineStyle = Parent?.BorderStyle ?? LineStyle;
             }
-            LineStyle = LineStyle.Double;
+            BorderStyle = BorderStyle.Double;
         }
 #endif
 
@@ -473,51 +533,7 @@
     public override void OnDrawContent (Rectangle viewport)
     {
         base.OnDrawContent (viewport);
-
-<<<<<<< HEAD
-
-        //// TODO: This should be moved to LineCanvas as a new BorderStyle.Ruler
-        //if (View.Diagnostics.HasFlag (ViewDiagnosticFlags.Ruler))
-        //{
-        //    // Top
-        //    var hruler = new Ruler { Length = screenBounds.Width, Orientation = Orientation.Horizontal };
-
-        //    if (drawTop)
-        //    {
-        //        hruler.Draw (new (screenBounds.X, screenBounds.Y));
-        //    }
-
-        //    // Redraw title 
-        //    if (drawTop && maxTitleWidth > 0 && !string.IsNullOrEmpty (Parent?.Title))
-        //    {
-        //        Parent.TitleTextFormatter.Draw (
-        //                                        new (borderBounds.X + 2, titleY, maxTitleWidth, 1),
-        //                                        Parent.HasFocus ? Parent.GetFocusColor () : Parent.GetNormalColor (),
-        //                                        Parent.HasFocus ? Parent.GetFocusColor () : Parent.GetNormalColor ());
-        //    }
-
-        //    //Left
-        //    var vruler = new Ruler { Length = screenBounds.Height - 2, Orientation = Orientation.Vertical };
-
-        //    if (drawLeft)
-        //    {
-        //        vruler.Draw (new (screenBounds.X, screenBounds.Y + 1), 1);
-        //    }
-
-        //    // Bottom
-        //    if (drawBottom)
-        //    {
-        //        hruler.Draw (new (screenBounds.X, screenBounds.Y + screenBounds.Height - 1));
-        //    }
-
-        //    // Right
-        //    if (drawRight)
-        //    {
-        //        vruler.Draw (new (screenBounds.X + screenBounds.Width - 1, screenBounds.Y + 1), 1);
-        //    }
-        //}
-
-=======
+#if !SUBVIEW_BASED_BORDER
         if (Thickness == Thickness.Empty)
         {
             return;
@@ -803,6 +819,6 @@
                 }
             }
         }
->>>>>>> 9c192214
+#endif
     }
 }