﻿namespace Terminal.Gui;

// TODO: v2 - Missing 3D effect - 3D effects will be drawn by a mechanism separate from Adornments
// TODO: v2 - If a Adornment has focus, navigation keys (e.g Command.NextView) should cycle through SubViews of the Adornments
// QUESTION: How does a user navigate out of an Adornment to another Adornment, or back into the Parent's SubViews?

/// <summary>
///     Adornments are a special form of <see cref="View"/> that appear outside of the <see cref="View.Bounds"/>:
///     <see cref="Margin"/>, <see cref="Border"/>, and <see cref="Padding"/>. They are defined using the
///     <see cref="Thickness"/> class, which specifies the thickness of the sides of a rectangle.
/// </summary>
/// <remarsk>
///     <para>
///         There is no prevision for creating additional subclasses of Adornment. It is not abstract to enable unit
///         testing.
///     </para>
///     <para>Each of <see cref="Margin"/>, <see cref="Border"/>, and <see cref="Padding"/> can be customized.</para>
/// </remarsk>
public class Adornment : View {
    private Thickness _thickness = Thickness.Empty;

    /// <inheritdoc/>
<<<<<<< HEAD
    public Adornment () { /* Do nothing; A parameter-less constructor is required to support all views unit tests. */
=======
    public Adornment () {
        /* Do nothing; A parameter-less constructor is required to support all views unit tests. */
>>>>>>> 2e95cec4
    }

    /// <summary>Constructs a new adornment for the view specified by <paramref name="parent"/>.</summary>
    /// <param name="parent"></param>
    public Adornment (View parent) { Parent = parent; }

    /// <summary>Gets the rectangle that describes the inner area of the Adornment. The Location is always (0,0).</summary>
    public override Rect Bounds {
        get => Thickness?.GetInside (new Rect (Point.Empty, Frame.Size)) ?? new Rect (Point.Empty, Frame.Size);
        set => throw new InvalidOperationException ("It makes no sense to set Bounds of a Thickness.");
    }

    /// <summary>The Parent of this Adornment (the View this Adornment surrounds).</summary>
    /// <remarks>
    ///     Adornments are distinguished from typical View classes in that they are not sub-views, but have a parent/child
    ///     relationship with their containing View.
    /// </remarks>
    public View Parent { get; set; }

    /// <summary>
    ///     Adornments cannot be used as sub-views (see <see cref="Parent"/>); this method always throws an
    ///     <see cref="InvalidOperationException"/>. TODO: Are we sure?
    /// </summary>
    public override View SuperView { get => null; set => throw new NotImplementedException (); }

    /// <summary>
    ///     Adornments only render to their <see cref="Parent"/>'s or Parent's SuperView's LineCanvas, so setting this
    ///     property throws an <see cref="InvalidOperationException"/>.
    /// </summary>
    public override bool SuperViewRendersLineCanvas {
        get => false; // throw new NotImplementedException ();
        set => throw new NotImplementedException ();
    }

    /// <summary>Defines the rectangle that the <see cref="Adornment"/> will use to draw its content.</summary>
    public Thickness Thickness {
        get => _thickness;
        set {
            Thickness prev = _thickness;
            _thickness = value;
            if (prev != _thickness) {
                Parent?.LayoutAdornments ();
                OnThicknessChanged (prev);
            }
        }
    }

    /// <inheritdoc/>
    public override void BoundsToScreen (int col, int row, out int rcol, out int rrow, bool clipped = true) {
        // Adornments are *Children* of a View, not SubViews. Thus View.BoundsToScreen will not work.
        // To get the screen-relative coordinates of a Adornment, we need to know who
        // the Parent is
        Rect parentFrame = Parent?.Frame ?? Frame;
        rrow = row + parentFrame.Y;
        rcol = col + parentFrame.X;

        // We now have rcol/rrow in coordinates relative to our View's SuperView. If our View's SuperView has
        // a SuperView, keep going...
        Parent?.SuperView?.BoundsToScreen (rcol, rrow, out rcol, out rrow, clipped);
    }

    /// <inheritdoc/>
    public override Rect FrameToScreen () {
        // Adornments are *Children* of a View, not SubViews. Thus View.FrameToScreen will not work.
        // To get the screen-relative coordinates of a Adornment, we need to know who
        // the Parent is
        Rect ret = Parent?.Frame ?? Frame;
        ret.Size = Frame.Size;

        ret.Location = Parent?.FrameToScreen ().Location ?? ret.Location;

        // We now have coordinates relative to our View. If our View's SuperView has
        // a SuperView, keep going...
        return ret;
    }

    /// <summary>Does nothing for Adornment</summary>
    /// <returns></returns>
    public override bool OnDrawAdornments () { return false; }

    /// <summary>Redraws the Adornments that comprise the <see cref="Adornment"/>.</summary>
    public override void OnDrawContent (Rect contentArea) {
        if (Thickness == Thickness.Empty) {
            return;
        }

        Rect screenBounds = BoundsToScreen (Frame);

        Attribute normalAttr = GetNormalColor ();

        // This just draws/clears the thickness, not the insides.
        Driver.SetAttribute (normalAttr);
        Thickness.Draw (screenBounds, (string)(Data ?? string.Empty));

        if (!string.IsNullOrEmpty (TextFormatter.Text)) {
            if (TextFormatter != null) {
                TextFormatter.Size = Frame.Size;
                TextFormatter.NeedsFormat = true;
            }
        }

<<<<<<< HEAD
        TextFormatter?.Draw (screenBounds, normalAttr, normalAttr, Rect.Empty, false);
=======
        TextFormatter?.Draw (screenBounds, normalAttr, normalAttr, Rect.Empty, TextFormatter.FillRemaining);
>>>>>>> 2e95cec4

        //base.OnDrawContent (contentArea);
    }

    /// <summary>Does nothing for Adornment</summary>
    /// <returns></returns>
    public override bool OnRenderLineCanvas () { return false; }

    /// <summary>Called whenever the <see cref="Thickness"/> property changes.</summary>
    public virtual void OnThicknessChanged (Thickness previousThickness) {
        ThicknessChanged?.Invoke (
                                  this,
                                  new ThicknessEventArgs
                                  { Thickness = Thickness, PreviousThickness = previousThickness });
    }

    /// <summary>Fired whenever the <see cref="Thickness"/> property changes.</summary>
    public event EventHandler<ThicknessEventArgs> ThicknessChanged;

    internal override Adornment CreateAdornment (Type adornmentType) {
        /* Do nothing - Adornments do not have Adornments */
        return null;
    }

    internal override void LayoutAdornments () {
        /* Do nothing - Adornments do not have Adornments */
    }
}<|MERGE_RESOLUTION|>--- conflicted
+++ resolved
@@ -5,6 +5,9 @@
 // QUESTION: How does a user navigate out of an Adornment to another Adornment, or back into the Parent's SubViews?
 
 /// <summary>
+///     Adornments are a special form of <see cref="View"/> that appear outside of the <see cref="View.Bounds"/>:
+///     <see cref="Margin"/>, <see cref="Border"/>, and <see cref="Padding"/>. They are defined using the
+///     <see cref="Thickness"/> class, which specifies the thickness of the sides of a rectangle.
 ///     Adornments are a special form of <see cref="View"/> that appear outside of the <see cref="View.Bounds"/>:
 ///     <see cref="Margin"/>, <see cref="Border"/>, and <see cref="Padding"/>. They are defined using the
 ///     <see cref="Thickness"/> class, which specifies the thickness of the sides of a rectangle.
@@ -15,17 +18,17 @@
 ///         testing.
 ///     </para>
 ///     <para>Each of <see cref="Margin"/>, <see cref="Border"/>, and <see cref="Padding"/> can be customized.</para>
+///     <para>
+///         There is no prevision for creating additional subclasses of Adornment. It is not abstract to enable unit
+///         testing.
+///     </para>
+///     <para>Each of <see cref="Margin"/>, <see cref="Border"/>, and <see cref="Padding"/> can be customized.</para>
 /// </remarsk>
 public class Adornment : View {
     private Thickness _thickness = Thickness.Empty;
 
     /// <inheritdoc/>
-<<<<<<< HEAD
     public Adornment () { /* Do nothing; A parameter-less constructor is required to support all views unit tests. */
-=======
-    public Adornment () {
-        /* Do nothing; A parameter-less constructor is required to support all views unit tests. */
->>>>>>> 2e95cec4
     }
 
     /// <summary>Constructs a new adornment for the view specified by <paramref name="parent"/>.</summary>
@@ -44,13 +47,42 @@
     ///     relationship with their containing View.
     /// </remarks>
     public View Parent { get; set; }
+    /// <summary>Constructs a new adornment for the view specified by <paramref name="parent"/>.</summary>
+    /// <param name="parent"></param>
+    public Adornment (View parent) { Parent = parent; }
+
+    /// <summary>Gets the rectangle that describes the inner area of the Adornment. The Location is always (0,0).</summary>
+    public override Rect Bounds {
+        get => Thickness?.GetInside (new Rect (Point.Empty, Frame.Size)) ?? new Rect (Point.Empty, Frame.Size);
+        set => throw new InvalidOperationException ("It makes no sense to set Bounds of a Thickness.");
+    }
+
+    /// <summary>The Parent of this Adornment (the View this Adornment surrounds).</summary>
+    /// <remarks>
+    ///     Adornments are distinguished from typical View classes in that they are not sub-views, but have a parent/child
+    ///     relationship with their containing View.
+    /// </remarks>
+    public View Parent { get; set; }
 
     /// <summary>
     ///     Adornments cannot be used as sub-views (see <see cref="Parent"/>); this method always throws an
     ///     <see cref="InvalidOperationException"/>. TODO: Are we sure?
     /// </summary>
     public override View SuperView { get => null; set => throw new NotImplementedException (); }
-
+    /// <summary>
+    ///     Adornments cannot be used as sub-views (see <see cref="Parent"/>); this method always throws an
+    ///     <see cref="InvalidOperationException"/>. TODO: Are we sure?
+    /// </summary>
+    public override View SuperView { get => null; set => throw new NotImplementedException (); }
+
+    /// <summary>
+    ///     Adornments only render to their <see cref="Parent"/>'s or Parent's SuperView's LineCanvas, so setting this
+    ///     property throws an <see cref="InvalidOperationException"/>.
+    /// </summary>
+    public override bool SuperViewRendersLineCanvas {
+        get => false; // throw new NotImplementedException ();
+        set => throw new NotImplementedException ();
+    }
     /// <summary>
     ///     Adornments only render to their <see cref="Parent"/>'s or Parent's SuperView's LineCanvas, so setting this
     ///     property throws an <see cref="InvalidOperationException"/>.
@@ -72,6 +104,18 @@
             }
         }
     }
+    /// <summary>Defines the rectangle that the <see cref="Adornment"/> will use to draw its content.</summary>
+    public Thickness Thickness {
+        get => _thickness;
+        set {
+            Thickness prev = _thickness;
+            _thickness = value;
+            if (prev != _thickness) {
+                Parent?.LayoutAdornments ();
+                OnThicknessChanged (prev);
+            }
+        }
+    }
 
     /// <inheritdoc/>
     public override void BoundsToScreen (int col, int row, out int rcol, out int rrow, bool clipped = true) {
@@ -81,7 +125,19 @@
         Rect parentFrame = Parent?.Frame ?? Frame;
         rrow = row + parentFrame.Y;
         rcol = col + parentFrame.X;
-
+    /// <inheritdoc/>
+    public override void BoundsToScreen (int col, int row, out int rcol, out int rrow, bool clipped = true) {
+        // Adornments are *Children* of a View, not SubViews. Thus View.BoundsToScreen will not work.
+        // To get the screen-relative coordinates of a Adornment, we need to know who
+        // the Parent is
+        Rect parentFrame = Parent?.Frame ?? Frame;
+        rrow = row + parentFrame.Y;
+        rcol = col + parentFrame.X;
+
+        // We now have rcol/rrow in coordinates relative to our View's SuperView. If our View's SuperView has
+        // a SuperView, keep going...
+        Parent?.SuperView?.BoundsToScreen (rcol, rrow, out rcol, out rrow, clipped);
+    }
         // We now have rcol/rrow in coordinates relative to our View's SuperView. If our View's SuperView has
         // a SuperView, keep going...
         Parent?.SuperView?.BoundsToScreen (rcol, rrow, out rcol, out rrow, clipped);
@@ -94,9 +150,21 @@
         // the Parent is
         Rect ret = Parent?.Frame ?? Frame;
         ret.Size = Frame.Size;
+    /// <inheritdoc/>
+    public override Rect FrameToScreen () {
+        // Adornments are *Children* of a View, not SubViews. Thus View.FrameToScreen will not work.
+        // To get the screen-relative coordinates of a Adornment, we need to know who
+        // the Parent is
+        Rect ret = Parent?.Frame ?? Frame;
+        ret.Size = Frame.Size;
 
         ret.Location = Parent?.FrameToScreen ().Location ?? ret.Location;
-
+        ret.Location = Parent?.FrameToScreen ().Location ?? ret.Location;
+
+        // We now have coordinates relative to our View. If our View's SuperView has
+        // a SuperView, keep going...
+        return ret;
+    }
         // We now have coordinates relative to our View. If our View's SuperView has
         // a SuperView, keep going...
         return ret;
@@ -111,11 +179,25 @@
         if (Thickness == Thickness.Empty) {
             return;
         }
+    /// <summary>Does nothing for Adornment</summary>
+    /// <returns></returns>
+    public override bool OnDrawAdornments () { return false; }
+
+    /// <summary>Redraws the Adornments that comprise the <see cref="Adornment"/>.</summary>
+    public override void OnDrawContent (Rect contentArea) {
+        if (Thickness == Thickness.Empty) {
+            return;
+        }
 
         Rect screenBounds = BoundsToScreen (Frame);
+        Rect screenBounds = BoundsToScreen (Frame);
 
         Attribute normalAttr = GetNormalColor ();
-
+        Attribute normalAttr = GetNormalColor ();
+
+        // This just draws/clears the thickness, not the insides.
+        Driver.SetAttribute (normalAttr);
+        Thickness.Draw (screenBounds, (string)(Data ?? string.Empty));
         // This just draws/clears the thickness, not the insides.
         Driver.SetAttribute (normalAttr);
         Thickness.Draw (screenBounds, (string)(Data ?? string.Empty));
@@ -126,12 +208,14 @@
                 TextFormatter.NeedsFormat = true;
             }
         }
-
-<<<<<<< HEAD
+        if (!string.IsNullOrEmpty (TextFormatter.Text)) {
+            if (TextFormatter != null) {
+                TextFormatter.Size = Frame.Size;
+                TextFormatter.NeedsFormat = true;
+            }
+        }
+
         TextFormatter?.Draw (screenBounds, normalAttr, normalAttr, Rect.Empty, false);
-=======
-        TextFormatter?.Draw (screenBounds, normalAttr, normalAttr, Rect.Empty, TextFormatter.FillRemaining);
->>>>>>> 2e95cec4
 
         //base.OnDrawContent (contentArea);
     }
@@ -159,4 +243,29 @@
     internal override void LayoutAdornments () {
         /* Do nothing - Adornments do not have Adornments */
     }
+}
+
+    /// <summary>Does nothing for Adornment</summary>
+    /// <returns></returns>
+    public override bool OnRenderLineCanvas () { return false; }
+
+    /// <summary>Called whenever the <see cref="Thickness"/> property changes.</summary>
+    public virtual void OnThicknessChanged (Thickness previousThickness) {
+        ThicknessChanged?.Invoke (
+                                  this,
+                                  new ThicknessEventArgs
+                                  { Thickness = Thickness, PreviousThickness = previousThickness });
+    }
+
+    /// <summary>Fired whenever the <see cref="Thickness"/> property changes.</summary>
+    public event EventHandler<ThicknessEventArgs> ThicknessChanged;
+
+    internal override Adornment CreateAdornment (Type adornmentType) {
+        /* Do nothing - Adornments do not have Adornments */
+        return null;
+    }
+
+    internal override void LayoutAdornments () {
+        /* Do nothing - Adornments do not have Adornments */
+    }
 }