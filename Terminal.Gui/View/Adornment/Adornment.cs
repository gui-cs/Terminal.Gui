--- conflicted
+++ resolved
@@ -1,11 +1,7 @@
 ﻿namespace Terminal.Gui;
 
 /// <summary>
-<<<<<<< HEAD
 ///     Adornments are a special form of <see cref="View"/> that appear outside of the <see cref="View.ContentArea"/>:
-=======
-///     Adornments are a special form of <see cref="View"/> that appear outside the <see cref="View.Bounds"/>:
->>>>>>> a5b1d683
 ///     <see cref="Margin"/>, <see cref="Border"/>, and <see cref="Padding"/>. They are defined using the
 ///     <see cref="Thickness"/> class, which specifies the thickness of the sides of a rectangle.
 /// </summary>
@@ -26,7 +22,6 @@
 
     /// <summary>Constructs a new adornment for the view specified by <paramref name="parent"/>.</summary>
     /// <param name="parent"></param>
-<<<<<<< HEAD
     public Adornment (View parent) { Parent = parent; }
 
     /// <summary>
@@ -34,9 +29,6 @@
     ///     The size is the size of the Frame
     /// </summary>
     public override Rectangle ContentArea
-=======
-    public Adornment (View parent)
->>>>>>> a5b1d683
     {
         Application.GrabbingMouse += Application_GrabbingMouse;
         Application.UnGrabbingMouse += Application_UnGrabbingMouse;
@@ -145,7 +137,6 @@
         return new (new (parent.X + Frame.X, parent.Y + Frame.Y), Frame.Size);
     }
 
-<<<<<<< HEAD
     /// <summary>
     ///     Gets the rectangle that describes the inner area of the Adornment. The Location is always (0,0).
     /// </summary>
@@ -153,10 +144,6 @@
     {
         return new Rectangle (Point.Empty, Frame.Size);
     }
-=======
-    /// <inheritdoc/>
-    public override Point ScreenToFrame (int x, int y) { return Parent.ScreenToFrame (x - Frame.X, y - Frame.Y); }
->>>>>>> a5b1d683
 
     /// <summary>Does nothing for Adornment</summary>
     /// <returns></returns>
@@ -188,16 +175,10 @@
 
         TextFormatter?.Draw (screenBounds, normalAttr, normalAttr, Rectangle.Empty);
 
-<<<<<<< HEAD
-        LayoutSubviews ();
-
-        base.OnDrawContent (contentArea);
-=======
         if (Subviews.Count > 0)
         {
             base.OnDrawContent (contentArea);
         }
->>>>>>> a5b1d683
 
         ClearLayoutNeeded ();
         ClearNeedsDisplay ();
