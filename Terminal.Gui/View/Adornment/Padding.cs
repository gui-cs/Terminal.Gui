﻿namespace Terminal.Gui;

/// <summary>The Padding for a <see cref="View"/>.</summary>
/// <remarks>
///     <para>See the <see cref="Adornment"/> class.</para>
/// </remarks>
public class Padding : Adornment
{
    /// <inheritdoc/>
    public Padding ()
    { /* Do nothing; A parameter-less constructor is required to support all views unit tests. */
    }

    /// <inheritdoc/>
    public Padding (View parent) : base (parent)
    {
        /* Do nothing; View.CreateAdornment requires a constructor that takes a parent */
    }

    /// <summary>
    ///     The color scheme for the Padding. If set to <see langword="null"/>, gets the <see cref="Adornment.Parent"/>
    ///     scheme. color scheme.
    /// </summary>
    public override ColorScheme ColorScheme
    {
        get
        {
            if (base.ColorScheme is { })
            {
                return base.ColorScheme;
            }

            return Parent?.ColorScheme;
        }
        set
        {
            base.ColorScheme = value;
            Parent?.SetNeedsDisplay ();
        }
    }

<<<<<<< HEAD
    /// <inheritdoc/>
    public override Thickness GetAdornmentsThickness () { return Parent.Margin.Thickness + Parent.Border.Thickness; }
=======
    /// <summary>Called when a mouse event occurs within the Padding.</summary>
    /// <remarks>
    /// <para>
    /// The coordinates are relative to <see cref="View.Bounds"/>.
    /// </para>
    /// <para>
    /// A mouse click on the Padding will cause the Parent to focus.
    /// </para>
    /// </remarks>
    /// <param name="mouseEvent"></param>
    /// <returns><see langword="true"/>, if the event was handled, <see langword="false"/> otherwise.</returns>
    protected internal override bool OnMouseEvent (MouseEvent mouseEvent)
    {
        if (mouseEvent.Flags.HasFlag (MouseFlags.Button1Clicked))
        {
            if (Parent.CanFocus && !Parent.HasFocus)
            {
                Parent.SetFocus ();
                Parent.SetNeedsDisplay ();
                return true;
            }
        }

        return false;
    }

>>>>>>> a5b1d683
}<|MERGE_RESOLUTION|>--- conflicted
+++ resolved
@@ -39,10 +39,6 @@
         }
     }
 
-<<<<<<< HEAD
-    /// <inheritdoc/>
-    public override Thickness GetAdornmentsThickness () { return Parent.Margin.Thickness + Parent.Border.Thickness; }
-=======
     /// <summary>Called when a mouse event occurs within the Padding.</summary>
     /// <remarks>
     /// <para>
@@ -69,5 +65,4 @@
         return false;
     }
 
->>>>>>> a5b1d683
 }