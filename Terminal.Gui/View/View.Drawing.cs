﻿#nullable enable
namespace Terminal.Gui;

public partial class View // Drawing APIs
{
    private ColorScheme? _colorScheme;

    /// <summary>The color scheme for this view, if it is not defined, it returns the <see cref="SuperView"/>'s color scheme.</summary>
    public virtual ColorScheme? ColorScheme
    {
        get
        {
            if (_colorScheme is null)
            {
                return SuperView?.ColorScheme;
            }

            return _colorScheme;
        }
        set
        {
            if (_colorScheme != value)
            {
                _colorScheme = value;

                if (Border is { } && Border.LineStyle != LineStyle.None && Border.ColorScheme is { })
                {
                    Border.ColorScheme = _colorScheme;
                }
                SetNeedsDisplay ();
            }
        }
    }

    /// <summary>The canvas that any line drawing that is to be shared by subviews of this view should add lines to.</summary>
    /// <remarks><see cref="Border"/> adds border lines to this LineCanvas.</remarks>
    public LineCanvas LineCanvas { get; } = new ();

    // The view-relative region that needs to be redrawn. Marked internal for unit tests.
    internal Rectangle _needsDisplayRect = Rectangle.Empty;

    /// <summary>Gets or sets whether the view needs to be redrawn.</summary>
    public bool NeedsDisplay
    {
        get => _needsDisplayRect != Rectangle.Empty;
        set
        {
            if (value)
            {
                SetNeedsDisplay ();
            }
            else
            {
                ClearNeedsDisplay ();
            }
        }
    }

    /// <summary>Gets whether any Subviews need to be redrawn.</summary>
    public bool SubViewNeedsDisplay { get; private set; }

    /// <summary>
    ///     Gets or sets whether this View will use it's SuperView's <see cref="LineCanvas"/> for rendering any
    ///     lines. If <see langword="true"/> the rendering of any borders drawn by this Frame will be done by its parent's
    ///     SuperView. If <see langword="false"/> (the default) this View's <see cref="OnDrawAdornments"/> method will be
    ///     called to render the borders.
    /// </summary>
    public virtual bool SuperViewRendersLineCanvas { get; set; } = false;

    /// <summary>Draws the specified character in the specified viewport-relative column and row of the View.</summary>
    /// <para>
    ///     If the provided coordinates are outside the visible content area, this method does nothing.
    /// </para>
    /// <remarks>
    ///     The top-left corner of the visible content area is <c>ViewPort.Location</c>.
    /// </remarks>
    /// <param name="col">Column (viewport-relative).</param>
    /// <param name="row">Row (viewport-relative).</param>
    /// <param name="rune">The Rune.</param>
    public void AddRune (int col, int row, Rune rune)
    {
        if (Move (col, row))
        {
            Driver.AddRune (rune);
        }
    }

    /// <summary>Clears <see cref="Viewport"/> with the normal background.</summary>
    /// <remarks>
    ///     <para>
    ///         If <see cref="ViewportSettings"/> has <see cref="Gui.ViewportSettings.ClearContentOnly"/> only
    ///         the portion of the content
    ///         area that is visible within the <see cref="View.Viewport"/> will be cleared. This is useful for views that have
    ///         a
    ///         content area larger than the Viewport (e.g. when <see cref="ViewportSettings.AllowNegativeLocation"/> is
    ///         enabled) and want
    ///         the area outside the content to be visually distinct.
    ///     </para>
    /// </remarks>
    public void Clear ()
    {
        if (Driver is null)
        {
            return;
        }

        // Get screen-relative coords
        Rectangle toClear = ViewportToScreen (Viewport with { Location = new (0, 0) });

        Rectangle prevClip = Driver.Clip;

        if (ViewportSettings.HasFlag (ViewportSettings.ClearContentOnly))
        {
            Rectangle visibleContent = ViewportToScreen (new Rectangle (new (-Viewport.X, -Viewport.Y), GetContentSize ()));
            toClear = Rectangle.Intersect (toClear, visibleContent);
        }

        Attribute prev = Driver.SetAttribute (GetNormalColor ());
        Driver.FillRect (toClear);
        Driver.SetAttribute (prev);

        Driver.Clip = prevClip;
    }

    /// <summary>Fills the specified <see cref="Viewport"/>-relative rectangle with the specified color.</summary>
    /// <param name="rect">The Viewport-relative rectangle to clear.</param>
    /// <param name="color">The color to use to fill the rectangle. If not provided, the Normal background color will be used.</param>
    public void FillRect (Rectangle rect, Color? color = null)
    {
        if (Driver is null)
        {
            return;
        }

        // Get screen-relative coords
        Rectangle toClear = ViewportToScreen (rect);

        Rectangle prevClip = Driver.Clip;

        Driver.Clip = Rectangle.Intersect (prevClip, ViewportToScreen (Viewport with { Location = new (0, 0) }));

        Attribute prev = Driver.SetAttribute (new (color ?? GetNormalColor ().Background));
        Driver.FillRect (toClear);
        Driver.SetAttribute (prev);

        Driver.Clip = prevClip;
    }

    /// <summary>Sets the <see cref="ConsoleDriver"/>'s clip region to <see cref="Viewport"/>.</summary>
    /// <remarks>
    ///     <para>
    ///         By default, the clip rectangle is set to the intersection of the current clip region and the
    ///         <see cref="Viewport"/>. This ensures that drawing is constrained to the viewport, but allows
    ///         content to be drawn beyond the viewport.
    ///     </para>
    ///     <para>
    ///         If <see cref="ViewportSettings"/> has <see cref="Gui.ViewportSettings.ClipContentOnly"/> set, clipping will be
    ///         applied to just the visible content area.
    ///     </para>
    /// </remarks>
    /// <returns>
    ///     The current screen-relative clip region, which can be then re-applied by setting
    ///     <see cref="ConsoleDriver.Clip"/>.
    /// </returns>
    public Rectangle SetClip ()
    {
        if (Driver is null)
        {
            return Rectangle.Empty;
        }

        Rectangle previous = Driver.Clip;

        // Clamp the Clip to the entire visible area
        Rectangle clip = Rectangle.Intersect (ViewportToScreen (Viewport with { Location = Point.Empty }), previous);

        if (ViewportSettings.HasFlag (ViewportSettings.ClipContentOnly))
        {
            // Clamp the Clip to the just content area that is within the viewport
            Rectangle visibleContent = ViewportToScreen (new Rectangle (new (-Viewport.X, -Viewport.Y), GetContentSize ()));
            clip = Rectangle.Intersect (clip, visibleContent);
        }

        Driver.Clip = clip;

        return previous;
    }

    /// <summary>
    ///     Draws the view if it needs to be drawn. Causes the following virtual methods to be called (along with their related events):
    ///     <see cref="OnDrawContent"/>, <see cref="OnDrawContentComplete"/>.
    /// </summary>
    /// <remarks>
    ///     <para>
    ///         The view will only be drawn if it is visible, and has any of <see cref="NeedsDisplay"/>, <see cref="SubViewNeedsDisplay"/>,
    ///         or <see cref="LayoutNeeded"/> set.
    ///     </para>
    ///     <para>
    ///         Always use <see cref="Viewport"/> (view-relative) when calling <see cref="OnDrawContent(Rectangle)"/>, NOT
    ///         <see cref="Frame"/> (superview-relative).
    ///     </para>
    ///     <para>
    ///         Views should set the color that they want to use on entry, as otherwise this will inherit the last color that
    ///         was set globally on the driver.
    ///     </para>
    ///     <para>
    ///         Overrides of <see cref="OnDrawContent(Rectangle)"/> must ensure they do not set <c>Driver.Clip</c> to a clip
    ///         region larger than the <ref name="Viewport"/> property, as this will cause the driver to clip the entire
    ///         region.
    ///     </para>
    /// </remarks>
    public void Draw ()
    {
        if (!CanBeVisible (this))
        {
            return;
        }

        // TODO: This ensures overlapped views are drawn correctly. However, this is inefficient.
        // TODO: The correct fix is to implement non-rectangular clip regions: https://github.com/gui-cs/Terminal.Gui/issues/3413
        if (Arrangement.HasFlag (ViewArrangement.Overlapped))
        {
            SetNeedsDisplay ();
        }

        if (!NeedsDisplay && !SubViewNeedsDisplay && !LayoutNeeded)
        {
            return;
        }

        OnDrawAdornments ();

        if (ColorScheme is { })
        {
            //Driver.SetAttribute (HasFocus ? GetFocusColor () : GetNormalColor ());
            Driver?.SetAttribute (GetNormalColor ());
        }

        // By default, we clip to the viewport preventing drawing outside the viewport
        // We also clip to the content, but if a developer wants to draw outside the viewport, they can do
        // so via settings. SetClip honors the ViewportSettings.DisableVisibleContentClipping flag.
        Rectangle prevClip = SetClip ();

        // Invoke DrawContentEvent
        var dev = new DrawEventArgs (Viewport, Rectangle.Empty);
        DrawContent?.Invoke (this, dev);

        if (!dev.Cancel)
        {
            OnDrawContent (Viewport);
        }

        if (Driver is { })
        {
            Driver.Clip = prevClip;
        }

        OnRenderLineCanvas ();

        // TODO: This is a hack to force the border subviews to draw.
        if (Border?.Subviews is { })
        {
            foreach (View view in Border.Subviews)
            {
                view.SetNeedsDisplay ();
                view.Draw ();
            }
        }

        // Invoke DrawContentCompleteEvent
        OnDrawContentComplete (Viewport);

        // BUGBUG: v2 - We should be able to use View.SetClip here and not have to resort to knowing Driver details.
        ClearLayoutNeeded ();
        ClearNeedsDisplay ();
    }

    /// <summary>Event invoked when the content area of the View is to be drawn.</summary>
    /// <remarks>
    ///     <para>Will be invoked before any subviews added with <see cref="Add(View)"/> have been drawn.</para>
    ///     <para>
    ///         Rect provides the view-relative rectangle describing the currently visible viewport into the
    ///         <see cref="View"/> .
    ///     </para>
    /// </remarks>
    public event EventHandler<DrawEventArgs>? DrawContent;

    /// <summary>Event invoked when the content area of the View is completed drawing.</summary>
    /// <remarks>
    ///     <para>Will be invoked after any subviews removed with <see cref="Remove(View)"/> have been completed drawing.</para>
    ///     <para>
    ///         Rect provides the view-relative rectangle describing the currently visible viewport into the
    ///         <see cref="View"/> .
    ///     </para>
    /// </remarks>
    public event EventHandler<DrawEventArgs>? DrawContentComplete;

    /// <summary>Utility function to draw strings that contain a hotkey.</summary>
    /// <param name="text">String to display, the hotkey specifier before a letter flags the next letter as the hotkey.</param>
    /// <param name="hotColor">Hot color.</param>
    /// <param name="normalColor">Normal color.</param>
    /// <remarks>
    ///     <para>
    ///         The hotkey is any character following the hotkey specifier, which is the underscore ('_') character by
    ///         default.
    ///     </para>
    ///     <para>The hotkey specifier can be changed via <see cref="HotKeySpecifier"/></para>
    /// </remarks>
    public void DrawHotString (string text, Attribute hotColor, Attribute normalColor)
    {
        Rune hotkeySpec = HotKeySpecifier == (Rune)0xffff ? (Rune)'_' : HotKeySpecifier;
        Application.Driver?.SetAttribute (normalColor);

        foreach (Rune rune in text.EnumerateRunes ())
        {
            if (rune == new Rune (hotkeySpec.Value))
            {
                Application.Driver?.SetAttribute (hotColor);

                continue;
            }

            Application.Driver?.AddRune (rune);
            Application.Driver?.SetAttribute (normalColor);
        }
    }

    /// <summary>
    ///     Utility function to draw strings that contains a hotkey using a <see cref="ColorScheme"/> and the "focused"
    ///     state.
    /// </summary>
    /// <param name="text">String to display, the underscore before a letter flags the next letter as the hotkey.</param>
    /// <param name="focused">
    ///     If set to <see langword="true"/> this uses the focused colors from the color scheme, otherwise
    ///     the regular ones.
    /// </param>
    public void DrawHotString (string text, bool focused)
    {
        if (focused)
        {
            DrawHotString (text, GetHotFocusColor (), GetFocusColor ());
        }
        else
        {
            DrawHotString (
                           text,
                           Enabled ? GetHotNormalColor () : ColorScheme.Disabled,
                           Enabled ? GetNormalColor () : ColorScheme.Disabled
                          );
        }
    }

    /// <summary>Determines the current <see cref="ColorScheme"/> based on the <see cref="Enabled"/> value.</summary>
    /// <returns>
    ///     <see cref="ColorScheme.Focus"/> if <see cref="Enabled"/> is <see langword="true"/> or
    ///     <see cref="ColorScheme.Disabled"/> if <see cref="Enabled"/> is <see langword="false"/>. If it's
    ///     overridden can return other values.
    /// </returns>
    public virtual Attribute GetFocusColor ()
    {
<<<<<<< HEAD
        ColorScheme? cs = ColorScheme;
=======
        ColorScheme cs = ColorScheme;
>>>>>>> 2042951e

        if (cs is null)
        {
            cs = new ();
        }

        return Enabled ? GetColor (cs.Focus) : cs.Disabled;
    }

    /// <summary>Determines the current <see cref="ColorScheme"/> based on the <see cref="Enabled"/> value.</summary>
    /// <returns>
    ///     <see cref="ColorScheme.Focus"/> if <see cref="Enabled"/> is <see langword="true"/> or
    ///     <see cref="ColorScheme.Disabled"/> if <see cref="Enabled"/> is <see langword="false"/>. If it's
    ///     overridden can return other values.
    /// </returns>
    public virtual Attribute GetHotFocusColor ()
    {
        ColorScheme cs = ColorScheme;

        if (cs is null)
        {
            cs = new ();
        }

        return Enabled ? GetColor (cs.HotFocus) : cs.Disabled;
    }

    /// <summary>Determines the current <see cref="ColorScheme"/> based on the <see cref="Enabled"/> value.</summary>
    /// <returns>
    ///     <see cref="Terminal.Gui.ColorScheme.HotNormal"/> if <see cref="Enabled"/> is <see langword="true"/> or
    ///     <see cref="Terminal.Gui.ColorScheme.Disabled"/> if <see cref="Enabled"/> is <see langword="false"/>. If it's
    ///     overridden can return other values.
    /// </returns>
    public virtual Attribute GetHotNormalColor ()
    {
        ColorScheme? cs = ColorScheme;

        if (cs is null)
        {
            cs = new ();
        }

        return Enabled ? GetColor (cs.HotNormal) : cs.Disabled;
    }

    /// <summary>Determines the current <see cref="ColorScheme"/> based on the <see cref="Enabled"/> value.</summary>
    /// <returns>
    ///     <see cref="Terminal.Gui.ColorScheme.Normal"/> if <see cref="Enabled"/> is <see langword="true"/> or
    ///     <see cref="Terminal.Gui.ColorScheme.Disabled"/> if <see cref="Enabled"/> is <see langword="false"/>. If it's
    ///     overridden can return other values.
    /// </returns>
    public virtual Attribute GetNormalColor ()
    {
        ColorScheme? cs = ColorScheme;

        if (cs is null)
        {
            cs = new ();
        }

        Attribute disabled = new (cs.Disabled.Foreground, cs.Disabled.Background);
        if (Diagnostics.HasFlag (ViewDiagnosticFlags.Hover) && _hovering)
        {
            disabled = new (disabled.Foreground.GetDarkerColor (), disabled.Background.GetDarkerColor ());
        }
        return Enabled ? GetColor (cs.Normal) : disabled;
    }

    private Attribute GetColor (Attribute inputAttribute)
    {
        Attribute attr = inputAttribute;
        if (Diagnostics.HasFlag (ViewDiagnosticFlags.Hover) && _hovering)
        {
            attr = new (attr.Foreground.GetDarkerColor (), attr.Background.GetDarkerColor ());
        }

        return attr;
    }

    /// <summary>Moves the drawing cursor to the specified <see cref="Viewport"/>-relative location in the view.</summary>
    /// <remarks>
    ///     <para>
    ///         If the provided coordinates are outside the visible content area, this method does nothing.
    ///     </para>
    ///     <para>
    ///         The top-left corner of the visible content area is <c>ViewPort.Location</c>.
    ///     </para>
    /// </remarks>
    /// <param name="col">Column (viewport-relative).</param>
    /// <param name="row">Row (viewport-relative).</param>
    public bool Move (int col, int row)
    {
        if (Driver is null || Driver?.Rows == 0)
        {
            return false;
        }

        if (col < 0 || row < 0 || col >= Viewport.Width || row >= Viewport.Height)
        {
            return false;
        }

        Point screen = ViewportToScreen (new Point (col, row));
        Driver?.Move (screen.X, screen.Y);

        return true;
    }

    // TODO: Make this cancelable
    /// <summary>
    ///     Prepares <see cref="View.LineCanvas"/>. If <see cref="SuperViewRendersLineCanvas"/> is true, only the
    ///     <see cref="LineCanvas"/> of this view's subviews will be rendered. If <see cref="SuperViewRendersLineCanvas"/> is
    ///     false (the default), this method will cause the <see cref="LineCanvas"/> be prepared to be rendered.
    /// </summary>
    /// <returns></returns>
    public virtual bool OnDrawAdornments ()
    {
        if (!IsInitialized)
        {
            return false;
        }

        // Each of these renders lines to either this View's LineCanvas 
        // Those lines will be finally rendered in OnRenderLineCanvas
        Margin?.OnDrawContent (Margin.Viewport);
        Border?.OnDrawContent (Border.Viewport);
        Padding?.OnDrawContent (Padding.Viewport);

        return true;
    }

    /// <summary>
    ///     Draws the view's content, including Subviews.
    /// </summary>
    /// <remarks>
    ///     <para>
    ///         The <paramref name="viewport"/> parameter is provided as a convenience; it has the same values as the
    ///         <see cref="Viewport"/> property.
    ///     </para>
    ///     <para>
    ///         The <see cref="Viewport"/> Location and Size indicate what part of the View's content, defined
    ///         by <see cref="GetContentSize ()"/>, is visible and should be drawn. The coordinates taken by <see cref="Move"/>
    ///         and
    ///         <see cref="AddRune"/> are relative to <see cref="Viewport"/>, thus if <c>ViewPort.Location.Y</c> is <c>5</c>
    ///         the 6th row of the content should be drawn using <c>MoveTo (x, 5)</c>.
    ///     </para>
    ///     <para>
    ///         If <see cref="GetContentSize ()"/> is larger than <c>ViewPort.Size</c> drawing code should use
    ///         <see cref="Viewport"/>
    ///         to constrain drawing for better performance.
    ///     </para>
    ///     <para>
    ///         The <see cref="ConsoleDriver.Clip"/> may define smaller area than <see cref="Viewport"/>; complex drawing code
    ///         can be more
    ///         efficient by using <see cref="ConsoleDriver.Clip"/> to constrain drawing for better performance.
    ///     </para>
    ///     <para>
    ///         Overrides should loop through the subviews and call <see cref="Draw"/>.
    ///     </para>
    /// </remarks>
    /// <param name="viewport">
    ///     The rectangle describing the currently visible viewport into the <see cref="View"/>; has the same value as
    ///     <see cref="Viewport"/>.
    /// </param>
    public virtual void OnDrawContent (Rectangle viewport)
    {
        if (NeedsDisplay)
        {
            if (!CanBeVisible (this))
            {
                return;
            }

            // BUGBUG: this clears way too frequently. Need to optimize this.
            if (SuperView is { } || Arrangement.HasFlag (ViewArrangement.Overlapped))
            {
                Clear ();
            }

            if (!string.IsNullOrEmpty (TextFormatter.Text))
            {
                if (TextFormatter is { })
                {
                    TextFormatter.NeedsFormat = true;
                }
            }

            // This should NOT clear 
            // TODO: If the output is not in the Viewport, do nothing
            var drawRect = new Rectangle (ContentToScreen (Point.Empty), GetContentSize ());

            TextFormatter?.Draw (
                                 drawRect,
                                 HasFocus ? GetFocusColor () : GetNormalColor (),
<<<<<<< HEAD
                                 HasFocus ? ColorScheme!.HotFocus : GetHotNormalColor (),
=======
                                 HasFocus ? GetHotFocusColor () : GetHotNormalColor (),
>>>>>>> 2042951e
                                 Rectangle.Empty
                                );
            SetSubViewNeedsDisplay ();
        }

        // TODO: Move drawing of subviews to a separate OnDrawSubviews virtual method
        // Draw subviews
        // TODO: Implement OnDrawSubviews (cancelable);
        if (_subviews is { } && SubViewNeedsDisplay)
        {
<<<<<<< HEAD
            IEnumerable<View> subviewsNeedingDraw = _subviews.Where (
                                                                     view => view.Visible
                                                                             && (view.NeedsDisplay
                                                                                 || view.SubViewNeedsDisplay
                                                                                 || view.LayoutNeeded
                                                                                 || view.Arrangement.HasFlag (ViewArrangement.Overlapped)
                                                                    ));
=======
            IEnumerable<View> subviewsNeedingDraw;
            if (TabStop == TabBehavior.TabGroup && _subviews.Count (v => v.Arrangement.HasFlag (ViewArrangement.Overlapped)) > 0)
            {
                // TODO: This is a temporary hack to make overlapped non-Toplevels have a zorder. See also View.SetFocus
                subviewsNeedingDraw = _subviews.Where (
                                                       view => view.Visible
                                                               && (view.NeedsDisplay || view.SubViewNeedsDisplay || view.LayoutNeeded)
                                                      ).Reverse ();

            }
            else
            {
                subviewsNeedingDraw = _subviews.Where (
                                                                         view => view.Visible
                                                                                 && (view.NeedsDisplay || view.SubViewNeedsDisplay || view.LayoutNeeded)
                                                                        );
>>>>>>> 2042951e

            foreach (View view in subviewsNeedingDraw)
            {
                if (view.LayoutNeeded)
                {
                    view.LayoutSubviews ();
                }

                // TODO: This ensures overlapped views are drawn correctly. However, this is inefficient.
                // TODO: The correct fix is to implement non-rectangular clip regions: https://github.com/gui-cs/Terminal.Gui/issues/3413
                if (view.Arrangement.HasFlag (ViewArrangement.Overlapped))
                {
                    view.SetNeedsDisplay ();
                }

                view.Draw ();
            }
        }
    }

    /// <summary>
    ///     Called after <see cref="OnDrawContent"/> to enable overrides.
    /// </summary>
    /// <param name="viewport">
    ///     The viewport-relative rectangle describing the currently visible viewport into the
    ///     <see cref="View"/>
    /// </param>
    public virtual void OnDrawContentComplete (Rectangle viewport) { DrawContentComplete?.Invoke (this, new (viewport, Rectangle.Empty)); }

    // TODO: Make this cancelable
    /// <summary>
    ///     Renders <see cref="View.LineCanvas"/>. If <see cref="SuperViewRendersLineCanvas"/> is true, only the
    ///     <see cref="LineCanvas"/> of this view's subviews will be rendered. If <see cref="SuperViewRendersLineCanvas"/> is
    ///     false (the default), this method will cause the <see cref="LineCanvas"/> to be rendered.
    /// </summary>
    /// <returns></returns>
    public virtual bool OnRenderLineCanvas ()
    {
        if (!IsInitialized || Driver is null)
        {
            return false;
        }

        // If we have a SuperView, it'll render our frames.
        if (!SuperViewRendersLineCanvas && LineCanvas.Viewport != Rectangle.Empty)
        {
            foreach (KeyValuePair<Point, Cell?> p in LineCanvas.GetCellMap ())
            {
                // Get the entire map
                if (p.Value is { })
                {
                    Driver.SetAttribute (p.Value.Value.Attribute ?? ColorScheme!.Normal);
                    Driver.Move (p.Key.X, p.Key.Y);

                    // TODO: #2616 - Support combining sequences that don't normalize
                    Driver.AddRune (p.Value.Value.Rune);
                }
            }

            LineCanvas.Clear ();
        }

        if (Subviews.Any (s => s.SuperViewRendersLineCanvas))
        {
            foreach (View subview in Subviews.Where (s => s.SuperViewRendersLineCanvas))
            {
                // Combine the LineCanvas'
                LineCanvas.Merge (subview.LineCanvas);
                subview.LineCanvas.Clear ();
            }

            foreach (KeyValuePair<Point, Cell?> p in LineCanvas.GetCellMap ())
            {
                // Get the entire map
                if (p.Value is { })
                {
                    Driver.SetAttribute (p.Value.Value.Attribute ?? ColorScheme!.Normal);
                    Driver.Move (p.Key.X, p.Key.Y);

                    // TODO: #2616 - Support combining sequences that don't normalize
                    Driver.AddRune (p.Value.Value.Rune);
                }
            }

            LineCanvas.Clear ();
        }

        return true;
    }

    /// <summary>Sets the area of this view needing to be redrawn to <see cref="Viewport"/>.</summary>
    /// <remarks>
    ///     If the view has not been initialized (<see cref="IsInitialized"/> is <see langword="false"/>), this method
    ///     does nothing.
    /// </remarks>
    public void SetNeedsDisplay () { SetNeedsDisplay (Viewport); }

    /// <summary>Expands the area of this view needing to be redrawn to include <paramref name="region"/>.</summary>
    /// <remarks>
    ///     <para>
    ///         The location of <paramref name="region"/> is relative to the View's content, bound by <c>Size.Empty</c> and
    ///         <see cref="GetContentSize ()"/>.
    ///     </para>
    ///     <para>
    ///         If the view has not been initialized (<see cref="IsInitialized"/> is <see langword="false"/>), the area to be
    ///         redrawn will be the <paramref name="region"/>.
    ///     </para>
    /// </remarks>
    /// <param name="region">The content-relative region that needs to be redrawn.</param>
    public void SetNeedsDisplay (Rectangle region)
    {
        if (_needsDisplayRect.IsEmpty)
        {
            _needsDisplayRect = region;
        }
        else
        {
            int x = Math.Min (_needsDisplayRect.X, region.X);
            int y = Math.Min (_needsDisplayRect.Y, region.Y);
            int w = Math.Max (_needsDisplayRect.Width, region.Width);
            int h = Math.Max (_needsDisplayRect.Height, region.Height);
            _needsDisplayRect = new (x, y, w, h);
        }

        Margin?.SetNeedsDisplay ();
        Border?.SetNeedsDisplay ();
        Padding?.SetNeedsDisplay ();

        SuperView?.SetSubViewNeedsDisplay ();

        foreach (View subview in Subviews)
        {
            if (subview.Frame.IntersectsWith (region))
            {
                Rectangle subviewRegion = Rectangle.Intersect (subview.Frame, region);
                subviewRegion.X -= subview.Frame.X;
                subviewRegion.Y -= subview.Frame.Y;
                subview.SetNeedsDisplay (subviewRegion);
            }
        }
    }

    /// <summary>Sets <see cref="SubViewNeedsDisplay"/> to <see langword="true"/> for this View and all Superviews.</summary>
    public void SetSubViewNeedsDisplay ()
    {
        SubViewNeedsDisplay = true;

        if (this is Adornment adornment)
        {
            adornment.Parent?.SetSubViewNeedsDisplay ();
        }

        if (SuperView is { SubViewNeedsDisplay: false })
        {
            SuperView.SetSubViewNeedsDisplay ();
        }
    }

    /// <summary>Clears <see cref="NeedsDisplay"/> and <see cref="SubViewNeedsDisplay"/>.</summary>
    protected void ClearNeedsDisplay ()
    {
        _needsDisplayRect = Rectangle.Empty;
        SubViewNeedsDisplay = false;

        Margin?.ClearNeedsDisplay ();
        Border?.ClearNeedsDisplay ();
        Padding?.ClearNeedsDisplay ();

        foreach (View subview in Subviews)
        {
            subview.ClearNeedsDisplay ();
        }
    }
}<|MERGE_RESOLUTION|>--- conflicted
+++ resolved
@@ -358,11 +358,7 @@
     /// </returns>
     public virtual Attribute GetFocusColor ()
     {
-<<<<<<< HEAD
         ColorScheme? cs = ColorScheme;
-=======
-        ColorScheme cs = ColorScheme;
->>>>>>> 2042951e
 
         if (cs is null)
         {
@@ -381,6 +377,7 @@
     public virtual Attribute GetHotFocusColor ()
     {
         ColorScheme cs = ColorScheme;
+
 
         if (cs is null)
         {
@@ -557,11 +554,7 @@
             TextFormatter?.Draw (
                                  drawRect,
                                  HasFocus ? GetFocusColor () : GetNormalColor (),
-<<<<<<< HEAD
-                                 HasFocus ? ColorScheme!.HotFocus : GetHotNormalColor (),
-=======
                                  HasFocus ? GetHotFocusColor () : GetHotNormalColor (),
->>>>>>> 2042951e
                                  Rectangle.Empty
                                 );
             SetSubViewNeedsDisplay ();
@@ -572,7 +565,6 @@
         // TODO: Implement OnDrawSubviews (cancelable);
         if (_subviews is { } && SubViewNeedsDisplay)
         {
-<<<<<<< HEAD
             IEnumerable<View> subviewsNeedingDraw = _subviews.Where (
                                                                      view => view.Visible
                                                                              && (view.NeedsDisplay
@@ -580,24 +572,6 @@
                                                                                  || view.LayoutNeeded
                                                                                  || view.Arrangement.HasFlag (ViewArrangement.Overlapped)
                                                                     ));
-=======
-            IEnumerable<View> subviewsNeedingDraw;
-            if (TabStop == TabBehavior.TabGroup && _subviews.Count (v => v.Arrangement.HasFlag (ViewArrangement.Overlapped)) > 0)
-            {
-                // TODO: This is a temporary hack to make overlapped non-Toplevels have a zorder. See also View.SetFocus
-                subviewsNeedingDraw = _subviews.Where (
-                                                       view => view.Visible
-                                                               && (view.NeedsDisplay || view.SubViewNeedsDisplay || view.LayoutNeeded)
-                                                      ).Reverse ();
-
-            }
-            else
-            {
-                subviewsNeedingDraw = _subviews.Where (
-                                                                         view => view.Visible
-                                                                                 && (view.NeedsDisplay || view.SubViewNeedsDisplay || view.LayoutNeeded)
-                                                                        );
->>>>>>> 2042951e
 
             foreach (View view in subviewsNeedingDraw)
             {
