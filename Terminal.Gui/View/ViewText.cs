namespace Terminal.Gui;

public partial class View
{
    private string _text;

    /// <summary>
    ///     Gets or sets whether trailing spaces at the end of word-wrapped lines are preserved
    ///     or not when <see cref="TextFormatter.WordWrap"/> is enabled.
    ///     If <see langword="true"/> trailing spaces at the end of wrapped lines will be removed when
    ///     <see cref="Text"/> is formatted for display. The default is <see langword="false"/>.
    /// </summary>
    public virtual bool PreserveTrailingSpaces
    {
        get => TextFormatter.PreserveTrailingSpaces;
        set
        {
            if (TextFormatter.PreserveTrailingSpaces != value)
            {
                TextFormatter.PreserveTrailingSpaces = value;
                TextFormatter.NeedsFormat = true;
            }
        }
    }

    /// <summary>
    ///     The text displayed by the <see cref="View"/>.
    /// </summary>
    /// <remarks>
    ///     <para>
    ///         The text will be drawn before any subviews are drawn.
    ///     </para>
    ///     <para>
    ///         The text will be drawn starting at the view origin (0, 0) and will be formatted according
    ///         to <see cref="TextAlignment"/> and <see cref="TextDirection"/>.
    ///     </para>
    ///     <para>
    ///         The text will word-wrap to additional lines if it does not fit horizontally. If <see cref="Viewport"/>'s height
    ///         is 1, the text will be clipped.
    ///     </para>
<<<<<<< HEAD
    ///     <para>If <see cref="AutoSize"/> is <c>true</c>, the <see cref="Viewport"/> will be adjusted to fit the text.</para>
    ///     <para>When the text changes, the <see cref="TextChanged"/> is fired.</para>
=======
    ///     <para>
    ///         Set the <see cref="HotKeySpecifier"/> to enable hotkey support. To disable hotkey support set
    ///         <see cref="HotKeySpecifier"/> to
    ///         <c>(Rune)0xffff</c>.
    ///     </para>
    ///     <para>
    ///         If <see cref="AutoSize"/> is <c>true</c>, the <see cref="Bounds"/> will be adjusted to fit the text.
    ///     </para>
>>>>>>> 843b7583
    /// </remarks>
    public virtual string Text
    {
        get => _text;
        set
        {
            if (value == _text)
            {
                return;
            }

            string old = _text;
            _text = value;
            UpdateTextFormatterText ();
            OnResizeNeeded ();
#if DEBUG
            if (_text is { } && string.IsNullOrEmpty (Id))
            {
                Id = _text;
            }
#endif
            OnTextChanged (old, Text);
        }
    }

    /// <summary>
    /// Called when the <see cref="Text"/> has changed. Fires the <see cref="TextChanged"/> event.
    /// </summary>
    /// <param name="oldValue"></param>
    /// <param name="newValue"></param>
    public void OnTextChanged (string oldValue, string newValue)
    {
        TextChanged?.Invoke (this, new StateEventArgs<string> (oldValue, newValue));
    }

    /// <summary>
    ///     Text changed event, raised when the text has changed.
    /// </summary>
    public event EventHandler<StateEventArgs<string>> TextChanged;

    /// <summary>
    ///     Gets or sets how the View's <see cref="Text"/> is aligned horizontally when drawn. Changing this property will
    ///     redisplay the <see cref="View"/>.
    /// </summary>
    /// <remarks>
<<<<<<< HEAD
    ///     <para>If <see cref="AutoSize"/> is <c>true</c>, the <see cref="Viewport"/> will be adjusted to fit the text.</para>
=======
    ///     <para>
    ///         If <see cref="AutoSize"/> is <c>true</c>, the <see cref="Bounds"/> will be adjusted to fit the text.
    ///     </para>
>>>>>>> 843b7583
    /// </remarks>
    /// <value>The text alignment.</value>
    public virtual TextAlignment TextAlignment
    {
        get => TextFormatter.Alignment;
        set
        {
            TextFormatter.Alignment = value;
            UpdateTextFormatterText ();
            OnResizeNeeded ();
        }
    }

    /// <summary>
    ///     Gets or sets the direction of the View's <see cref="Text"/>. Changing this property will redisplay the
    ///     <see cref="View"/>.
    /// </summary>
    /// <remarks>
<<<<<<< HEAD
    ///     <para>If <see cref="AutoSize"/> is <c>true</c>, the <see cref="Viewport"/> will be adjusted to fit the text.</para>
=======
    ///     <para>
    ///         If <see cref="AutoSize"/> is <c>true</c>, the <see cref="Bounds"/> will be adjusted to fit the text.
    ///     </para>
>>>>>>> 843b7583
    /// </remarks>
    /// <value>The text alignment.</value>
    public virtual TextDirection TextDirection
    {
        get => TextFormatter.Direction;
        set
        {
            UpdateTextDirection (value);
            TextFormatter.Direction = value;
        }
    }

    /// <summary>
    ///     Gets or sets the <see cref="Gui.TextFormatter"/> used to format <see cref="Text"/>.
    /// </summary>
    public TextFormatter TextFormatter { get; init; } = new ();

    /// <summary>
    ///     Gets or sets how the View's <see cref="Text"/> is aligned vertically when drawn. Changing this property will
    ///     redisplay
    ///     the <see cref="View"/>.
    /// </summary>
    /// <remarks>
<<<<<<< HEAD
    ///     <para>If <see cref="AutoSize"/> is <c>true</c>, the <see cref="Viewport"/> will be adjusted to fit the text.</para>
=======
    ///     <para>
    ///         If <see cref="AutoSize"/> is <c>true</c>, the <see cref="Bounds"/> will be adjusted to fit the text.
    ///     </para>
>>>>>>> 843b7583
    /// </remarks>
    /// <value>The text alignment.</value>
    public virtual VerticalTextAlignment VerticalTextAlignment
    {
        get => TextFormatter.VerticalAlignment;
        set
        {
            TextFormatter.VerticalAlignment = value;
            SetNeedsDisplay ();
        }
    }

    /// <summary>
<<<<<<< HEAD
    ///     Gets the Frame dimensions required to fit <see cref="Text"/> within <see cref="Viewport"/> using the text
    ///     <see cref="NavigationDirection"/> specified by the <see cref="TextFormatter"/> property and accounting for any
    ///     <see cref="HotKeySpecifier"/> characters.
=======
    ///     Gets the width or height of the <see cref="TextFormatter.HotKeySpecifier"/> characters
    ///     in the <see cref="Text"/> property.
>>>>>>> 843b7583
    /// </summary>
    /// <remarks>
    ///     Only the first HotKey specifier found in <see cref="Text"/> is supported.
    /// </remarks>
    /// <param name="isWidth">
    ///     If <see langword="true"/> (the default) the width required for the HotKey specifier is returned. Otherwise the
    ///     height
    ///     is returned.
    /// </param>
    /// <returns>
    ///     The number of characters required for the <see cref="TextFormatter.HotKeySpecifier"/>. If the text
    ///     direction specified
    ///     by <see cref="TextDirection"/> does not match the <paramref name="isWidth"/> parameter, <c>0</c> is returned.
    /// </returns>
    public int GetHotKeySpecifierLength (bool isWidth = true)
    {
        if (isWidth)
        {
            return TextFormatter.IsHorizontalDirection (TextDirection) && TextFormatter.Text?.Contains ((char)HotKeySpecifier.Value) == true
                       ? Math.Max (HotKeySpecifier.GetColumns (), 0)
                       : 0;
        }

        return TextFormatter.IsVerticalDirection (TextDirection) && TextFormatter.Text?.Contains ((char)HotKeySpecifier.Value) == true
                   ? Math.Max (HotKeySpecifier.GetColumns (), 0)
                   : 0;
    }

    // TODO: Refactor this to return the Bounds size, not Frame. Move code that accounts for
    // TODO: Thickness out to callers.
    /// <summary>
    ///     Gets the size of the <see cref="Frame"/> required to fit <see cref="Text"/> within <see cref="Bounds"/> using the
    ///     text
    ///     formatting settings of <see cref="View.TextFormatter"/> and accounting for <see cref="HotKeySpecifier"/>.
    /// </summary>
    /// <remarks>
    /// </remarks>
    /// <returns>The <see cref="Size"/> of the <see cref="Frame"/> required to fit the formatted text.</returns>
    public Size GetTextAutoSize ()
    {
        var x = 0;
        var y = 0;

        if (IsInitialized)
        {
            x = Viewport.X;
            y = Viewport.Y;
        }

        Rectangle rect = TextFormatter.CalcRect (x, y, TextFormatter.Text, TextFormatter.Direction);

        int newWidth = rect.Size.Width
                       - GetHotKeySpecifierLength ()
                       + (Margin == null ? 0 : Margin.Thickness.Horizontal + Border.Thickness.Horizontal + Padding.Thickness.Horizontal);

        int newHeight = rect.Size.Height
                        - GetHotKeySpecifierLength (false)
                        + (Margin == null ? 0 : Margin.Thickness.Vertical + Border.Thickness.Vertical + Padding.Thickness.Vertical);

        return new (newWidth, newHeight);
    }

    /// <summary>
    ///     Can be overridden if the <see cref="Terminal.Gui.TextFormatter.Text"/> has
    ///     different format than the default.
    /// </summary>
    protected virtual void UpdateTextFormatterText ()
    {
        if (TextFormatter is { })
        {
            TextFormatter.Text = _text;
        }
    }

    /// <summary>
    ///     Gets the dimensions required for <see cref="Text"/> ignoring a <see cref="TextFormatter.HotKeySpecifier"/>.
    /// </summary>
    /// <returns></returns>
    internal Size GetSizeNeededForTextWithoutHotKey ()
    {
        return new Size (
                         TextFormatter.Size.Width - GetHotKeySpecifierLength (),
                         TextFormatter.Size.Height - GetHotKeySpecifierLength (false));
    }

    /// <summary>
<<<<<<< HEAD
    ///     Internal API. Sets <see cref="TextFormatter"/>.Size to the current <see cref="Viewport"/> size, adjusted for
=======
    ///     Sets <see cref="TextFormatter"/>.Size to the current <see cref="Bounds"/> size, adjusted for
>>>>>>> 843b7583
    ///     <see cref="TextFormatter.HotKeySpecifier"/>.
    /// </summary>
    /// <remarks>
    ///     Use this API to set <see cref="TextFormatter.Size"/> when the view has changed such that the
    ///     size required to fit the text has changed.
    ///     changes.
    /// </remarks>
    /// <returns></returns>
    internal void SetTextFormatterSize ()
    {
        if (!IsInitialized)
        {
            TextFormatter.Size = Size.Empty;

            return;
        }

        if (string.IsNullOrEmpty (TextFormatter.Text))
        {
            TextFormatter.Size = ContentSize;

            return;
        }

<<<<<<< HEAD
        TextFormatter.Size = new (
                                  ContentSize.Width + GetHotKeySpecifierLength (),
                                  ContentSize.Height + GetHotKeySpecifierLength (false)
                                 );
=======
        int w = Bounds.Size.Width + GetHotKeySpecifierLength ();

        if (Width is Dim.DimAuto widthAuto && widthAuto._style != Dim.DimAutoStyle.Subviews)
        {
            if (Height is Dim.DimAuto)
            {
                // Both are auto. 
                TextFormatter.Size = new Size (SuperView?.Bounds.Width ?? 0, SuperView?.Bounds.Height ?? 0);
            }
            else
            {
                TextFormatter.Size = new Size (SuperView?.Bounds.Width ?? 0, Bounds.Size.Height + GetHotKeySpecifierLength ());
            }

            w = TextFormatter.FormatAndGetSize ().Width;
        }
        else
        {
            TextFormatter.Size = new Size (w, SuperView?.Bounds.Height ?? 0);
        }

        int h = Bounds.Size.Height + GetHotKeySpecifierLength ();

        if (Height is Dim.DimAuto heightAuto && heightAuto._style != Dim.DimAutoStyle.Subviews)
        {
            TextFormatter.NeedsFormat = true;
            h = TextFormatter.FormatAndGetSize ().Height;
        }

        TextFormatter.Size = new Size (w, h);
>>>>>>> 843b7583
    }

    private bool IsValidAutoSize (out Size autoSize)
    {
        Rectangle rect = TextFormatter.CalcRect (_frame.X, _frame.Y, TextFormatter.Text, TextDirection);

        autoSize = new Size (
                             rect.Size.Width - GetHotKeySpecifierLength (),
                             rect.Size.Height - GetHotKeySpecifierLength (false));

        return !((ValidatePosDim && (!(Width is Dim.DimAbsolute) || !(Height is Dim.DimAbsolute)))
                 || _frame.Size.Width != rect.Size.Width - GetHotKeySpecifierLength ()
                 || _frame.Size.Height != rect.Size.Height - GetHotKeySpecifierLength (false));
    }

    private bool IsValidAutoSizeHeight (Dim height)
    {
        Rectangle rect = TextFormatter.CalcRect (_frame.X, _frame.Y, TextFormatter.Text, TextDirection);
        int dimValue = height.Anchor (0);

        return !((ValidatePosDim && !(height is Dim.DimAbsolute)) || dimValue != rect.Size.Height - GetHotKeySpecifierLength (false));
    }

    private bool IsValidAutoSizeWidth (Dim width)
    {
        Rectangle rect = TextFormatter.CalcRect (_frame.X, _frame.Y, TextFormatter.Text, TextDirection);
        int dimValue = width.Anchor (0);

        return !((ValidatePosDim && !(width is Dim.DimAbsolute)) || dimValue != rect.Size.Width - GetHotKeySpecifierLength ());
    }

    /// <summary>
    ///     Sets the size of the View to the minimum width or height required to fit <see cref="Text"/>.
    /// </summary>
    /// <returns>
    ///     <see langword="true"/> if the size was changed; <see langword="false"/> if <see cref="AutoSize"/> ==
    ///     <see langword="true"/> or
    ///     <see cref="Text"/> will not fit.
    /// </returns>
    /// <remarks>
    ///     Always returns <see langword="false"/> if <see cref="AutoSize"/> is <see langword="true"/> or
    ///     if <see cref="Height"/> (Horizontal) or <see cref="Width"/> (Vertical) are not not set or zero.
    ///     Does not take into account word wrapping.
    /// </remarks>
    private bool SetFrameToFitText ()
    {
<<<<<<< HEAD
        if (AutoSize == false)
        {
            throw new InvalidOperationException ("SetFrameToFitText can only be called when AutoSize is true");
        }

        // BUGBUG: This API is broken - should not assume Frame.Height == Viewport.Height
=======
        // BUGBUG: This API is broken - should not assume Frame.Height == Bounds.Height
>>>>>>> 843b7583
        // <summary>
        // Gets the minimum dimensions required to fit the View's <see cref="Text"/>, factoring in <see cref="TextDirection"/>.
        // </summary>
        // <param name="sizeRequired">The minimum dimensions required.</param>
        // <returns><see langword="true"/> if the dimensions fit within the View's <see cref="Viewport"/>, <see langword="false"/> otherwise.</returns>
        // <remarks>
        // Always returns <see langword="false"/> if <see cref="AutoSize"/> is <see langword="true"/> or
        // if <see cref="Height"/> (Horizontal) or <see cref="Width"/> (Vertical) are not not set or zero.
        // Does not take into account word wrapping.
        // </remarks>
        bool GetMinimumSizeOfText (out Size sizeRequired)
        {
            if (!IsInitialized)
            {
                sizeRequired = Size.Empty;

                return false;
            }

            sizeRequired = ContentSize;

            if (AutoSize || string.IsNullOrEmpty (TextFormatter.Text))
            {
                return false;
            }

            switch (TextFormatter.IsVerticalDirection (TextDirection))
            {
                case true:
                    int colWidth = TextFormatter.GetSumMaxCharWidth (TextFormatter.Text, 0, 1);

                    // TODO: v2 - This uses frame.Width; it should only use Viewport
                    if (_frame.Width < colWidth
                        && (Width is null || (ContentSize.Width >= 0 && Width is Dim.DimAbsolute && Width.Anchor (0) >= 0 && Width.Anchor (0) < colWidth)))
                    {
                        sizeRequired = new (colWidth, ContentSize.Height);

                        return true;
                    }

                    break;
                default:
                    if (_frame.Height < 1 && (Height is null || (Height is Dim.DimAbsolute && Height.Anchor (0) == 0)))
                    {
                        sizeRequired = new (ContentSize.Width, 1);

                        return true;
                    }

                    break;
            }

            return false;
        }

        if (GetMinimumSizeOfText (out Size size))
        {
            // TODO: This is a hack.
            //_width  = size.Width;
            //_height = size.Height;
            SetFrame (new (_frame.Location, size));

            //throw new InvalidOperationException ("This is a hack.");
            return true;
        }

        return false;
    }

    private void UpdateTextDirection (TextDirection newDirection)
    {
        bool directionChanged = TextFormatter.IsHorizontalDirection (TextFormatter.Direction) != TextFormatter.IsHorizontalDirection (newDirection);
        TextFormatter.Direction = newDirection;

        bool isValidOldAutoSize = AutoSize && IsValidAutoSize (out Size _);

        UpdateTextFormatterText ();

        if ((!ValidatePosDim && directionChanged && AutoSize) || (ValidatePosDim && directionChanged && AutoSize && isValidOldAutoSize))
        {
            OnResizeNeeded ();
        }
        else if (directionChanged && IsAdded)
        {
<<<<<<< HEAD
            ResizeViewportToFit (Viewport.Size);
=======
            ResizeBoundsToFit (Bounds.Size);

            // BUGBUG: I think this call is redundant.
            SetFrameToFitText ();
        }
        else
        {
            SetFrameToFitText ();
>>>>>>> 843b7583
        }

        SetTextFormatterSize ();
        SetNeedsDisplay ();
    }
}<|MERGE_RESOLUTION|>--- conflicted
+++ resolved
@@ -38,19 +38,8 @@
     ///         The text will word-wrap to additional lines if it does not fit horizontally. If <see cref="Viewport"/>'s height
     ///         is 1, the text will be clipped.
     ///     </para>
-<<<<<<< HEAD
     ///     <para>If <see cref="AutoSize"/> is <c>true</c>, the <see cref="Viewport"/> will be adjusted to fit the text.</para>
     ///     <para>When the text changes, the <see cref="TextChanged"/> is fired.</para>
-=======
-    ///     <para>
-    ///         Set the <see cref="HotKeySpecifier"/> to enable hotkey support. To disable hotkey support set
-    ///         <see cref="HotKeySpecifier"/> to
-    ///         <c>(Rune)0xffff</c>.
-    ///     </para>
-    ///     <para>
-    ///         If <see cref="AutoSize"/> is <c>true</c>, the <see cref="Bounds"/> will be adjusted to fit the text.
-    ///     </para>
->>>>>>> 843b7583
     /// </remarks>
     public virtual string Text
     {
@@ -96,13 +85,7 @@
     ///     redisplay the <see cref="View"/>.
     /// </summary>
     /// <remarks>
-<<<<<<< HEAD
     ///     <para>If <see cref="AutoSize"/> is <c>true</c>, the <see cref="Viewport"/> will be adjusted to fit the text.</para>
-=======
-    ///     <para>
-    ///         If <see cref="AutoSize"/> is <c>true</c>, the <see cref="Bounds"/> will be adjusted to fit the text.
-    ///     </para>
->>>>>>> 843b7583
     /// </remarks>
     /// <value>The text alignment.</value>
     public virtual TextAlignment TextAlignment
@@ -121,13 +104,7 @@
     ///     <see cref="View"/>.
     /// </summary>
     /// <remarks>
-<<<<<<< HEAD
     ///     <para>If <see cref="AutoSize"/> is <c>true</c>, the <see cref="Viewport"/> will be adjusted to fit the text.</para>
-=======
-    ///     <para>
-    ///         If <see cref="AutoSize"/> is <c>true</c>, the <see cref="Bounds"/> will be adjusted to fit the text.
-    ///     </para>
->>>>>>> 843b7583
     /// </remarks>
     /// <value>The text alignment.</value>
     public virtual TextDirection TextDirection
@@ -151,13 +128,7 @@
     ///     the <see cref="View"/>.
     /// </summary>
     /// <remarks>
-<<<<<<< HEAD
     ///     <para>If <see cref="AutoSize"/> is <c>true</c>, the <see cref="Viewport"/> will be adjusted to fit the text.</para>
-=======
-    ///     <para>
-    ///         If <see cref="AutoSize"/> is <c>true</c>, the <see cref="Bounds"/> will be adjusted to fit the text.
-    ///     </para>
->>>>>>> 843b7583
     /// </remarks>
     /// <value>The text alignment.</value>
     public virtual VerticalTextAlignment VerticalTextAlignment
@@ -171,14 +142,8 @@
     }
 
     /// <summary>
-<<<<<<< HEAD
-    ///     Gets the Frame dimensions required to fit <see cref="Text"/> within <see cref="Viewport"/> using the text
-    ///     <see cref="NavigationDirection"/> specified by the <see cref="TextFormatter"/> property and accounting for any
-    ///     <see cref="HotKeySpecifier"/> characters.
-=======
     ///     Gets the width or height of the <see cref="TextFormatter.HotKeySpecifier"/> characters
     ///     in the <see cref="Text"/> property.
->>>>>>> 843b7583
     /// </summary>
     /// <remarks>
     ///     Only the first HotKey specifier found in <see cref="Text"/> is supported.
@@ -206,13 +171,10 @@
                    ? Math.Max (HotKeySpecifier.GetColumns (), 0)
                    : 0;
     }
-
-    // TODO: Refactor this to return the Bounds size, not Frame. Move code that accounts for
-    // TODO: Thickness out to callers.
-    /// <summary>
-    ///     Gets the size of the <see cref="Frame"/> required to fit <see cref="Text"/> within <see cref="Bounds"/> using the
-    ///     text
-    ///     formatting settings of <see cref="View.TextFormatter"/> and accounting for <see cref="HotKeySpecifier"/>.
+    /// <summary>
+    ///     Gets the Frame dimensions required to fit <see cref="Text"/> within <see cref="Viewport"/> using the text
+    ///     <see cref="NavigationDirection"/> specified by the <see cref="TextFormatter"/> property and accounting for any
+    ///     <see cref="HotKeySpecifier"/> characters.
     /// </summary>
     /// <remarks>
     /// </remarks>
@@ -265,11 +227,7 @@
     }
 
     /// <summary>
-<<<<<<< HEAD
     ///     Internal API. Sets <see cref="TextFormatter"/>.Size to the current <see cref="Viewport"/> size, adjusted for
-=======
-    ///     Sets <see cref="TextFormatter"/>.Size to the current <see cref="Bounds"/> size, adjusted for
->>>>>>> 843b7583
     ///     <see cref="TextFormatter.HotKeySpecifier"/>.
     /// </summary>
     /// <remarks>
@@ -294,43 +252,10 @@
             return;
         }
 
-<<<<<<< HEAD
         TextFormatter.Size = new (
                                   ContentSize.Width + GetHotKeySpecifierLength (),
                                   ContentSize.Height + GetHotKeySpecifierLength (false)
                                  );
-=======
-        int w = Bounds.Size.Width + GetHotKeySpecifierLength ();
-
-        if (Width is Dim.DimAuto widthAuto && widthAuto._style != Dim.DimAutoStyle.Subviews)
-        {
-            if (Height is Dim.DimAuto)
-            {
-                // Both are auto. 
-                TextFormatter.Size = new Size (SuperView?.Bounds.Width ?? 0, SuperView?.Bounds.Height ?? 0);
-            }
-            else
-            {
-                TextFormatter.Size = new Size (SuperView?.Bounds.Width ?? 0, Bounds.Size.Height + GetHotKeySpecifierLength ());
-            }
-
-            w = TextFormatter.FormatAndGetSize ().Width;
-        }
-        else
-        {
-            TextFormatter.Size = new Size (w, SuperView?.Bounds.Height ?? 0);
-        }
-
-        int h = Bounds.Size.Height + GetHotKeySpecifierLength ();
-
-        if (Height is Dim.DimAuto heightAuto && heightAuto._style != Dim.DimAutoStyle.Subviews)
-        {
-            TextFormatter.NeedsFormat = true;
-            h = TextFormatter.FormatAndGetSize ().Height;
-        }
-
-        TextFormatter.Size = new Size (w, h);
->>>>>>> 843b7583
     }
 
     private bool IsValidAutoSize (out Size autoSize)
@@ -377,16 +302,12 @@
     /// </remarks>
     private bool SetFrameToFitText ()
     {
-<<<<<<< HEAD
         if (AutoSize == false)
         {
             throw new InvalidOperationException ("SetFrameToFitText can only be called when AutoSize is true");
         }
 
         // BUGBUG: This API is broken - should not assume Frame.Height == Viewport.Height
-=======
-        // BUGBUG: This API is broken - should not assume Frame.Height == Bounds.Height
->>>>>>> 843b7583
         // <summary>
         // Gets the minimum dimensions required to fit the View's <see cref="Text"/>, factoring in <see cref="TextDirection"/>.
         // </summary>
@@ -471,18 +392,7 @@
         }
         else if (directionChanged && IsAdded)
         {
-<<<<<<< HEAD
             ResizeViewportToFit (Viewport.Size);
-=======
-            ResizeBoundsToFit (Bounds.Size);
-
-            // BUGBUG: I think this call is redundant.
-            SetFrameToFitText ();
-        }
-        else
-        {
-            SetFrameToFitText ();
->>>>>>> 843b7583
         }
 
         SetTextFormatterSize ();
