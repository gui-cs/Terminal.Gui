using System.Diagnostics;

namespace Terminal.Gui;

/// <summary>
///     <para>Indicates the LayoutStyle for the <see cref="View"/>.</para>
///     <para>
///         If Absolute, the <see cref="View.X"/>, <see cref="View.Y"/>, <see cref="View.Width"/>, and
///         <see cref="View.Height"/> objects are all absolute values and are not relative. The position and size of the
///         view is described by <see cref="View.Frame"/>.
///     </para>
///     <para>
///         If Computed, one or more of the <see cref="View.X"/>, <see cref="View.Y"/>, <see cref="View.Width"/>, or
///         <see cref="View.Height"/> objects are relative to the <see cref="View.SuperView"/> and are computed at layout
///         time.
///     </para>
/// </summary>
public enum LayoutStyle
{
    /// <summary>
    ///     Indicates the <see cref="View.X"/>, <see cref="View.Y"/>, <see cref="View.Width"/>, and
    ///     <see cref="View.Height"/> objects are all absolute values and are not relative. The position and size of the view
    ///     is described by <see cref="View.Frame"/>.
    /// </summary>
    Absolute,

    /// <summary>
    ///     Indicates one or more of the <see cref="View.X"/>, <see cref="View.Y"/>, <see cref="View.Width"/>, or
    ///     <see cref="View.Height"/> objects are relative to the <see cref="View.SuperView"/> and are computed at layout time.
    ///     The position and size of the view will be computed based on these objects at layout time. <see cref="View.Frame"/>
    ///     will provide the absolute computed values.
    /// </summary>
    Computed
}

public partial class View
{
    #region Frame

    private Rectangle _frame;

    /// <summary>Gets or sets the absolute location and dimension of the view.</summary>
    /// <value>
    ///     The rectangle describing absolute location and dimension of the view, in coordinates relative to the
    ///     <see cref="SuperView"/>'s <see cref="ContentArea"/>.
    /// </value>
    /// <remarks>
    ///     <para>Frame is relative to the <see cref="SuperView"/>'s <see cref="ContentArea"/>.</para>
    ///     <para>
    ///         Setting Frame will set <see cref="X"/>, <see cref="Y"/>, <see cref="Width"/>, and <see cref="Height"/> to the
    ///         values of the corresponding properties of the <paramref name="value"/> parameter.
    ///     </para>
    ///     <para>This causes <see cref="LayoutStyle"/> to be <see cref="LayoutStyle.Absolute"/>.</para>
    ///     <para>
    ///         Altering the Frame will eventually (when the view hierarchy is next laid out via  see
    ///         cref="LayoutSubviews"/>) cause <see cref="LayoutSubview(View, Rectangle)"/> and
    ///         <see cref="OnDrawContent(Rectangle)"/>
    ///         methods to be called.
    ///     </para>
    /// </remarks>
    public Rectangle Frame
    {
        get => _frame;
        set
        {
            _frame = value with { Width = Math.Max (value.Width, 0), Height = Math.Max (value.Height, 0) };

            // If Frame gets set, by definition, the View is now LayoutStyle.Absolute, so
            // set all Pos/Dim to Absolute values.
            _x = _frame.X;
            _y = _frame.Y;
            _width = _frame.Width;
            _height = _frame.Height;

            // TODO: Figure out if the below can be optimized.
            if (IsInitialized /*|| LayoutStyle == LayoutStyle.Absolute*/)
            {
                LayoutAdornments ();
                SetTextFormatterSize ();
                SetNeedsLayout ();
                SetNeedsDisplay ();
            }
        }
    }

    /// <summary>Gets the <see cref="Frame"/> with a screen-relative location.</summary>
    /// <returns>The location and size of the view in screen-relative coordinates.</returns>
    public virtual Rectangle FrameToScreen ()
    {
        Rectangle ret = Frame;
        View super = SuperView;

        while (super is { })
        {
            if (super is Adornment adornment)
            {
                // Adornments don't have SuperViews; use Adornment.FrameToScreen override
                ret = adornment.FrameToScreen ();
                ret.Offset (Frame.X, Frame.Y);

                return ret;
            }

            Point boundsOffset = super.GetBoundsOffset ();
            boundsOffset.Offset(super.Frame.X, super.Frame.Y);
            ret.X += boundsOffset.X;
            ret.Y += boundsOffset.Y;
            super = super.SuperView;
        }

        return ret;
    }

    /// <summary>
    ///     Converts a screen-relative coordinate to a Frame-relative coordinate. Frame-relative means relative to the
    ///     View's <see cref="SuperView"/>'s <see cref="ContentArea"/>.
    /// </summary>
    /// <returns>The coordinate relative to the <see cref="SuperView"/>'s <see cref="ContentArea"/>.</returns>
    /// <param name="x">Screen-relative column.</param>
    /// <param name="y">Screen-relative row.</param>
    public virtual Point ScreenToFrame (int x, int y)
    {
        Point superViewBoundsOffset = SuperView?.GetBoundsOffset () ?? Point.Empty;
        if (SuperView is null)
        {
            superViewBoundsOffset.Offset (x - Frame.X, y - Frame.Y);
            return superViewBoundsOffset;
        }

        var frame = SuperView.ScreenToFrame (x - superViewBoundsOffset.X, y - superViewBoundsOffset.Y);
        frame.Offset (-Frame.X, -Frame.Y);
        return frame;
    }

    private Pos _x = Pos.At (0);

    /// <summary>Gets or sets the X position for the view (the column).</summary>
    /// <value>The <see cref="Pos"/> object representing the X position.</value>
    /// <remarks>
    ///     <para>
    ///         If set to a relative value (e.g. <see cref="Pos.Center"/>) the value is indeterminate until the view has been
    ///         initialized ( <see cref="IsInitialized"/> is true) and <see cref="SetRelativeLayout(Rectangle)"/> has been
    ///         called.
    ///     </para>
    ///     <para>
    ///         Changing this property will eventually (when the view is next drawn) cause the
    ///         <see cref="LayoutSubview(View, Rectangle)"/> and <see cref="OnDrawContent(Rectangle)"/> methods to be called.
    ///     </para>
    ///     <para>
    ///         Changing this property will cause <see cref="Frame"/> to be updated. If the new value is not of type
    ///         <see cref="Pos.PosAbsolute"/> the <see cref="LayoutStyle"/> will change to <see cref="LayoutStyle.Computed"/>.
    ///     </para>
    ///     <para>The default value is <c>Pos.At (0)</c>.</para>
    /// </remarks>
    public Pos X
    {
        get => VerifyIsInitialized (_x, nameof (X));
        set
        {
            _x = value ?? throw new ArgumentNullException (nameof (value), @$"{nameof (X)} cannot be null");
            OnResizeNeeded ();
        }
    }

    private Pos _y = Pos.At (0);

    /// <summary>Gets or sets the Y position for the view (the row).</summary>
    /// <value>The <see cref="Pos"/> object representing the Y position.</value>
    /// <remarks>
    ///     <para>
    ///         If set to a relative value (e.g. <see cref="Pos.Center"/>) the value is indeterminate until the view has been
    ///         initialized ( <see cref="IsInitialized"/> is true) and <see cref="SetRelativeLayout(Rectangle)"/> has been
    ///         called.
    ///     </para>
    ///     <para>
    ///         Changing this property will eventually (when the view is next drawn) cause the
    ///         <see cref="LayoutSubview(View, Rectangle)"/> and <see cref="OnDrawContent(Rectangle)"/> methods to be called.
    ///     </para>
    ///     <para>
    ///         Changing this property will cause <see cref="Frame"/> to be updated. If the new value is not of type
    ///         <see cref="Pos.PosAbsolute"/> the <see cref="LayoutStyle"/> will change to <see cref="LayoutStyle.Computed"/>.
    ///     </para>
    ///     <para>The default value is <c>Pos.At (0)</c>.</para>
    /// </remarks>
    public Pos Y
    {
        get => VerifyIsInitialized (_y, nameof (Y));
        set
        {
            _y = value ?? throw new ArgumentNullException (nameof (value), @$"{nameof (Y)} cannot be null");
            OnResizeNeeded ();
        }
    }

    private Dim _height = Dim.Sized (0);

    /// <summary>Gets or sets the height dimension of the view.</summary>
    /// <value>The <see cref="Dim"/> object representing the height of the view (the number of rows).</value>
    /// <remarks>
    ///     <para>
    ///         If set to a relative value (e.g. <see cref="Dim.Fill(int)"/>) the value is indeterminate until the view has
    ///         been initialized ( <see cref="IsInitialized"/> is true) and <see cref="SetRelativeLayout(Rectangle)"/> has been
    ///         called.
    ///     </para>
    ///     <para>
    ///         Changing this property will eventually (when the view is next drawn) cause the
    ///         <see cref="LayoutSubview(View, Rectangle)"/> and <see cref="OnDrawContent(Rectangle)"/> methods to be called.
    ///     </para>
    ///     <para>
    ///         Changing this property will cause <see cref="Frame"/> to be updated. If the new value is not of type
    ///         <see cref="Dim.DimAbsolute"/> the <see cref="LayoutStyle"/> will change to <see cref="LayoutStyle.Computed"/>.
    ///     </para>
    ///     <para>The default value is <c>Dim.Sized (0)</c>.</para>
    /// </remarks>
    public Dim Height
    {
        get => VerifyIsInitialized (_height, nameof (Height));
        set
        {
            _height = value ?? throw new ArgumentNullException (nameof (value), @$"{nameof (Height)} cannot be null");

            if (AutoSize)
            {
                throw new InvalidOperationException (@$"Must set AutoSize to false before setting {nameof (Height)}.");
            }

            //if (ValidatePosDim) {
            bool isValidNewAutoSize = AutoSize && IsValidAutoSizeHeight (_height);

            if (IsAdded && AutoSize && !isValidNewAutoSize)
            {
                throw new InvalidOperationException (
                                                     @$"Must set AutoSize to false before setting the {nameof (Height)}."
                                                    );
            }

            //}
            OnResizeNeeded ();
        }
    }

    private Dim _width = Dim.Sized (0);

    /// <summary>Gets or sets the width dimension of the view.</summary>
    /// <value>The <see cref="Dim"/> object representing the width of the view (the number of columns).</value>
    /// <remarks>
    ///     <para>
    ///         If set to a relative value (e.g. <see cref="Dim.Fill(int)"/>) the value is indeterminate until the view has
    ///         been initialized ( <see cref="IsInitialized"/> is true) and <see cref="SetRelativeLayout(Rectangle)"/> has been
    ///         called.
    ///     </para>
    ///     <para>
    ///         Changing this property will eventually (when the view is next drawn) cause the
    ///         <see cref="LayoutSubview(View, Rectangle)"/> and <see cref="OnDrawContent(Rectangle)"/> methods to be called.
    ///     </para>
    ///     <para>
    ///         Changing this property will cause <see cref="Frame"/> to be updated. If the new value is not of type
    ///         <see cref="Dim.DimAbsolute"/> the <see cref="LayoutStyle"/> will change to <see cref="LayoutStyle.Computed"/>.
    ///     </para>
    ///     <para>The default value is <c>Dim.Sized (0)</c>.</para>
    /// </remarks>
    public Dim Width
    {
        get => VerifyIsInitialized (_width, nameof (Width));
        set
        {
            _width = value ?? throw new ArgumentNullException (nameof (value), @$"{nameof (Width)} cannot be null");

            if (AutoSize)
            {
                throw new InvalidOperationException (@$"Must set AutoSize to false before setting {nameof (Width)}.");
            }

            bool isValidNewAutoSize = AutoSize && IsValidAutoSizeWidth (_width);

            if (IsAdded && AutoSize && !isValidNewAutoSize)
            {
                throw new InvalidOperationException (@$"Must set AutoSize to false before setting {nameof (Width)}.");
            }

            OnResizeNeeded ();
        }
    }

    #endregion Frame

    #region Bounds

    /// <summary>
    ///     The bounds represent the View-relative rectangle used for this view; the area inside the view where
    ///     subviews and content are presented.
    /// </summary>
    /// <value>The rectangle describing the location and size of the area where the views' subviews and content are drawn.</value>
    /// <remarks>
    ///     <para>
    ///         If <see cref="LayoutStyle"/> is <see cref="LayoutStyle.Computed"/> the value of Bounds is indeterminate until
    ///         the view has been initialized ( <see cref="IsInitialized"/> is true) and <see cref="LayoutSubviews"/> has been
    ///         called.
    ///     </para>
    ///     <para>
    ///         Updates to the Bounds updates <see cref="Frame"/>, and has the same effect as updating the
    ///         <see cref="Frame"/>.
    ///     </para>
    ///     <para>
    ///         Altering the Bounds will eventually (when the view is next laid out) cause the
    ///         <see cref="LayoutSubview(View, Rectangle)"/> and <see cref="OnDrawContent(Rectangle)"/> methods to be called.
    ///     </para>
    ///     <para>
    ///         Because <see cref="ContentArea"/> coordinates are relative to the upper-left corner of the <see cref="View"/>,
    ///         the
    ///         coordinates of the upper-left corner of the rectangle returned by this property are (0,0) if
    ///         <see cref="UseContentOffset"/> is false.
    ///         If <see cref="UseContentOffset"/> is true can contains negative location given by the
    ///         <see cref="ContentOffset"/> which if it's negative will increment the respective width and height accordingly.
    ///         Use this property to obtain the size of the area of the view for tasks such as drawing the view's contents.
    ///     </para>
    /// </remarks>
    public virtual Rectangle ContentArea
    {
        get
        {
#if DEBUG
            if (LayoutStyle == LayoutStyle.Computed && !IsInitialized)
            {
                Debug.WriteLine (
                                 $"WARNING: Bounds is being accessed before the View has been initialized. This is likely a bug in {this}"
                                );
            }
#endif // DEBUG

            if (Margin is null || Border is null || Padding is null)
            {
                // CreateAdornments has not been called yet.
                return Rectangle.Empty with { Size = Frame.Size };
            }

            Thickness totalThickness = GetAdornmentsThickness ();
            int width;
            int height;

            if (UseContentOffset)
            {
                width = Math.Max (GetVisibleContentArea ().Width, ContentSize.Width);
                height = Math.Max (GetVisibleContentArea ().Height, ContentSize.Height);
            }
            else
            {
                width = Math.Max (0, Frame.Size.Width - totalThickness.Horizontal);
                height = Math.Max (0, Frame.Size.Height - totalThickness.Vertical);
            }

            return new (UseContentOffset ? ContentOffset : Point.Empty, new Size (width, height));
        }
        set
        {
            // TODO: Should we enforce Bounds.X/Y == 0? The code currently ignores value.X/Y which is
            // TODO: correct behavior, but is silent. Perhaps an exception?
#if DEBUG
            if (value.Location != Point.Empty)
            {
                Debug.WriteLine (
                                 $"WARNING: Bounds.Location must always be 0,0. Location ({value.Location}) is ignored. {this}"
                                );
            }
#endif // DEBUG
            Thickness totalThickness = GetAdornmentsThickness ();

            Frame = Frame with
            {
                Size = new (
                            value.Size.Width + totalThickness.Horizontal,
                            value.Size.Height + totalThickness.Vertical)
            };
        }
    }

    /// <summary>Converts a <see cref="ContentArea"/>-relative rectangle to a screen-relative rectangle.</summary>
    public Rectangle BoundsToScreen (in Rectangle bounds)
    {
        // Translate bounds to Frame (our SuperView's Bounds-relative coordinates)
        Rectangle screen = FrameToScreen ();
        Point boundsOffset = GetBoundsOffset ();
        screen.Offset (boundsOffset.X + bounds.X, boundsOffset.Y + bounds.Y);

        return new (screen.Location, bounds.Size);
    }

    /// <summary>Converts a screen-relative coordinate to a bounds-relative coordinate.</summary>
    /// <returns>The coordinate relative to this view's <see cref="ContentArea"/>.</returns>
    /// <param name="x">Screen-relative column.</param>
    /// <param name="y">Screen-relative row.</param>
    public Point ScreenToBounds (int x, int y)
    {
        Point boundsOffset = GetBoundsOffset ();
        Point screen = ScreenToFrame (x, y);
        screen.Offset (-boundsOffset.X, -boundsOffset.Y);

        return screen;
    }

    /// <summary>
    ///     Helper to get the X and Y offset of the Bounds from the Frame. This is the sum of the Left and Top properties
    ///     of <see cref="Margin"/>, <see cref="Border"/> and <see cref="Padding"/>.
    /// </summary>
    public Point GetBoundsOffset () { return Padding is null ? Point.Empty : Padding.Thickness.GetInside (Padding.Frame).Location; }

    #endregion Bounds

    #region AutoSize

    private bool _autoSize;

    /// <summary>
    ///     Gets or sets a flag that determines whether the View will be automatically resized to fit the <see cref="Text"/>
    ///     within <see cref="ContentArea"/>.
    ///     <para>
    ///         The default is <see langword="false"/>. Set to <see langword="true"/> to turn on AutoSize. If
    ///         <see langword="true"/> then <see cref="Width"/> and <see cref="Height"/> will be used if <see cref="Text"/> can
    ///         fit; if <see cref="Text"/> won't fit the view will be resized as needed.
    ///     </para>
    ///     <para>
    ///         If <see cref="AutoSize"/> is set to <see langword="true"/> then <see cref="Width"/> and <see cref="Height"/>
    ///         will be changed to <see cref="Dim.DimAbsolute"/> if they are not already.
    ///     </para>
    ///     <para>
    ///         If <see cref="AutoSize"/> is set to <see langword="false"/> then <see cref="Width"/> and <see cref="Height"/>
    ///         will left unchanged.
    ///     </para>
    /// </summary>
    public virtual bool AutoSize
    {
        get => _autoSize;
        set
        {
            if (Width != Dim.Sized (0) && Height != Dim.Sized (0))
            {
                Debug.WriteLine (
                                 $@"WARNING: {GetType ().Name} - Setting {nameof (AutoSize)} invalidates {nameof (Width)} and {nameof (Height)}."
                                );
            }

            bool v = ResizeView (value);
            TextFormatter.AutoSize = v;

            if (_autoSize != v)
            {
                _autoSize = v;
                TextFormatter.NeedsFormat = true;
                UpdateTextFormatterText ();
                OnResizeNeeded ();
            }
        }
    }

    /// <summary>If <paramref name="autoSize"/> is true, resizes the view.</summary>
    /// <param name="autoSize"></param>
    /// <returns></returns>
    private bool ResizeView (bool autoSize)
    {
        if (!autoSize)
        {
            return false;
        }

        var boundsChanged = true;
        Size newFrameSize = GetAutoSize ();

        if (IsInitialized && newFrameSize != Frame.Size)
        {
            if (ValidatePosDim)
            {
                // BUGBUG: This ain't right, obviously.  We need to figure out how to handle this.
                boundsChanged = ResizeBoundsToFit (newFrameSize);
            }
            else
            {
                Height = newFrameSize.Height;
                Width = newFrameSize.Width;
            }
        }

        return boundsChanged;
    }

    /// <summary>Determines if the View's <see cref="Height"/> can be set to a new value.</summary>
    /// <remarks>TrySetHeight can only be called when AutoSize is true (or being set to true).</remarks>
    /// <param name="desiredHeight"></param>
    /// <param name="resultHeight">
    ///     Contains the width that would result if <see cref="Height"/> were set to
    ///     <paramref name="desiredHeight"/>"/>
    /// </param>
    /// <returns>
    ///     <see langword="true"/> if the View's <see cref="Height"/> can be changed to the specified value. False
    ///     otherwise.
    /// </returns>
    internal bool TrySetHeight (int desiredHeight, out int resultHeight)
    {
        int h = desiredHeight;
        bool canSetHeight;

        switch (Height)
        {
            case Dim.DimCombine _:
            case Dim.DimView _:
            case Dim.DimFill _:
                // It's a Dim.DimCombine and so can't be assigned. Let it have it's height anchored.
                h = Height.Anchor (h);
                canSetHeight = !ValidatePosDim;

                break;
            case Dim.DimFactor factor:
                // Tries to get the SuperView height otherwise the view height.
                int sh = SuperView is { } ? SuperView.Frame.Height : h;

                if (factor.IsFromRemaining ())
                {
                    sh -= Frame.Y;
                }

                h = Height.Anchor (sh);
                canSetHeight = !ValidatePosDim;

                break;
            default:
                canSetHeight = true;

                break;
        }

        resultHeight = h;

        return canSetHeight;
    }

    /// <summary>Determines if the View's <see cref="Width"/> can be set to a new value.</summary>
    /// <remarks>TrySetWidth can only be called when AutoSize is true (or being set to true).</remarks>
    /// <param name="desiredWidth"></param>
    /// <param name="resultWidth">
    ///     Contains the width that would result if <see cref="Width"/> were set to
    ///     <paramref name="desiredWidth"/>"/>
    /// </param>
    /// <returns>
    ///     <see langword="true"/> if the View's <see cref="Width"/> can be changed to the specified value. False
    ///     otherwise.
    /// </returns>
    internal bool TrySetWidth (int desiredWidth, out int resultWidth)
    {
        int w = desiredWidth;
        bool canSetWidth;

        switch (Width)
        {
            case Dim.DimCombine _:
            case Dim.DimView _:
            case Dim.DimFill _:
                // It's a Dim.DimCombine and so can't be assigned. Let it have it's Width anchored.
                w = Width.Anchor (w);
                canSetWidth = !ValidatePosDim;

                break;
            case Dim.DimFactor factor:
                // Tries to get the SuperView Width otherwise the view Width.
                int sw = SuperView is { } ? SuperView.Frame.Width : w;

                if (factor.IsFromRemaining ())
                {
                    sw -= Frame.X;
                }

                w = Width.Anchor (sw);
                canSetWidth = !ValidatePosDim;

                break;
            default:
                canSetWidth = true;

                break;
        }

        resultWidth = w;

        return canSetWidth;
    }

    /// <summary>Resizes the View to fit the specified size. Factors in the HotKey.</summary>
    /// <remarks>ResizeBoundsToFit can only be called when AutoSize is true (or being set to true).</remarks>
    /// <param name="size"></param>
    /// <returns>whether the Bounds was changed or not</returns>
    private bool ResizeBoundsToFit (Size size)
    {
        //if (AutoSize == false) {
        //	throw new InvalidOperationException ("ResizeBoundsToFit can only be called when AutoSize is true");
        //}

        var boundsChanged = false;
        bool canSizeW = TrySetWidth (size.Width - GetHotKeySpecifierLength (), out int rW);
        bool canSizeH = TrySetHeight (size.Height - GetHotKeySpecifierLength (false), out int rH);

        if (canSizeW)
        {
            boundsChanged = true;
            _width = rW;
        }

        if (canSizeH)
        {
            boundsChanged = true;
            _height = rH;
        }

        if (boundsChanged)
        {
            ContentArea = new (ContentArea.X, ContentArea.Y, canSizeW ? rW : ContentArea.Width, canSizeH ? rH : ContentArea.Height);
        }

        return boundsChanged;
    }

    #endregion AutoSize

    #region Layout Engine

    /// <summary>
    ///     Controls how the View's <see cref="Frame"/> is computed during <see cref="LayoutSubviews"/>. If the style is
    ///     set to <see cref="LayoutStyle.Absolute"/>, LayoutSubviews does not change the <see cref="Frame"/>. If the style is
    ///     <see cref="LayoutStyle.Computed"/> the <see cref="Frame"/> is updated using the <see cref="X"/>, <see cref="Y"/>,
    ///     <see cref="Width"/>, and <see cref="Height"/> properties.
    /// </summary>
    /// <remarks>
    ///     <para>
    ///         Setting this property to <see cref="LayoutStyle.Absolute"/> will cause <see cref="Frame"/> to determine the
    ///         size and position of the view. <see cref="X"/> and <see cref="Y"/> will be set to <see cref="Dim.DimAbsolute"/>
    ///         using <see cref="Frame"/>.
    ///     </para>
    ///     <para>
    ///         Setting this property to <see cref="LayoutStyle.Computed"/> will cause the view to use the
    ///         <see cref="LayoutSubviews"/> method to size and position of the view. If either of the <see cref="X"/> and
    ///         <see cref="Y"/> properties are `null` they will be set to <see cref="Pos.PosAbsolute"/> using the current value
    ///         of <see cref="Frame"/>. If either of the <see cref="Width"/> and <see cref="Height"/> properties are `null`
    ///         they will be set to <see cref="Dim.DimAbsolute"/> using <see cref="Frame"/>.
    ///     </para>
    /// </remarks>
    /// <value>The layout style.</value>
    public LayoutStyle LayoutStyle
    {
        get
        {
            if (_x is Pos.PosAbsolute
                && _y is Pos.PosAbsolute
                && _width is Dim.DimAbsolute
                && _height is Dim.DimAbsolute)
            {
                return LayoutStyle.Absolute;
            }

            return LayoutStyle.Computed;
        }
    }

    #endregion Layout Engine

    internal bool LayoutNeeded { get; private set; } = true;

    /// <summary>
    /// Indicates whether the specified SuperView-relative coordinates are within the View's <see cref="Frame"/>.
    /// </summary>
    /// <param name="x">SuperView-relative X coordinate.</param>
    /// <param name="y">SuperView-relative Y coordinate.</param>
    /// <returns><see langword="true"/> if the specified SuperView-relative coordinates are within the View.</returns>
    public virtual bool Contains (int x, int y)
    {
        return Frame.Contains (x, y);
    }

#nullable enable
    /// <summary>Finds the first Subview of <paramref name="start"/> that is visible at the provided location.</summary>
    /// <remarks>
    /// <para>
    ///     Used to determine what view the mouse is over.
    /// </para>
    /// </remarks>
    /// <param name="start">The view to scope the search by.</param>
    /// <param name="x"><paramref name="start"/>.SuperView-relative X coordinate.</param>
    /// <param name="y"><paramref name="start"/>.SuperView-relative Y coordinate.</param>
    /// <returns>
    ///     The view that was found at the <paramref name="x"/> and <paramref name="y"/> coordinates.
    ///     <see langword="null"/> if no view was found.
    /// </returns>

    // CONCURRENCY: This method is not thread-safe. Undefined behavior and likely program crashes are exposed by unsynchronized access to InternalSubviews.
    internal static View? FindDeepestView (View? start, int x, int y)
    {
        if (start is null || !start.Visible || !start.Contains (x, y))
        {
            return null;
        }

        Adornment? found = null;

        if (start.Margin.Contains (x, y))
        {
            found = start.Margin;
        }
        else if (start.Border.Contains (x, y))
        {
            found = start.Border;
        }
        else if (start.Padding.Contains (x, y))
        {
            found = start.Padding;
        }

        Point boundsOffset = start.GetBoundsOffset ();

        if (found is { })
        {
            start = found;
            boundsOffset = found.Parent.Frame.Location;
        }

        if (start.InternalSubviews is { Count: > 0 })
        {
            int startOffsetX = x - (start.Frame.X + boundsOffset.X);
            int startOffsetY = y - (start.Frame.Y + boundsOffset.Y);

            for (int i = start.InternalSubviews.Count - 1; i >= 0; i--)
            {
                View nextStart = start.InternalSubviews [i];

                if (nextStart.Visible && nextStart.Contains (startOffsetX, startOffsetY))
                {
                    // TODO: Remove recursion
                    return FindDeepestView (nextStart, startOffsetX, startOffsetY) ?? nextStart;
                }
            }
        }

        return start;
    }
#nullable restore

    /// <summary>
    ///     Gets a new location of the <see cref="View"/> that is within the Bounds of the <paramref name="viewToMove"/>'s
    ///     <see cref="View.SuperView"/> (e.g. for dragging a Window). The `out` parameters are the new X and Y coordinates.
    /// </summary>
    /// <remarks>
    ///     If <paramref name="viewToMove"/> does not have a <see cref="View.SuperView"/> or it's SuperView is not
    ///     <see cref="Application.Top"/> the position will be bound by the <see cref="ConsoleDriver.Cols"/> and
    ///     <see cref="ConsoleDriver.Rows"/>.
    /// </remarks>
    /// <param name="viewToMove">The View that is to be moved.</param>
    /// <param name="targetX">The target x location.</param>
    /// <param name="targetY">The target y location.</param>
    /// <param name="nx">The new x location that will ensure <paramref name="viewToMove"/> will be fully visible.</param>
    /// <param name="ny">The new y location that will ensure <paramref name="viewToMove"/> will be fully visible.</param>
    /// <param name="statusBar">The new top most statusBar</param>
    /// <returns>
    ///     Either <see cref="Application.Top"/> (if <paramref name="viewToMove"/> does not have a Super View) or
    ///     <paramref name="viewToMove"/>'s SuperView. This can be used to ensure LayoutSubviews is called on the correct View.
    /// </returns>
    internal static View GetLocationEnsuringFullVisibility (
        View viewToMove,
        int targetX,
        int targetY,
        out int nx,
        out int ny,
        out StatusBar statusBar
    )
    {
        int maxDimension;
        View superView;

        if (viewToMove?.SuperView is null || viewToMove == Application.Top || viewToMove?.SuperView == Application.Top)
        {
            maxDimension = Driver.Cols;
            superView = Application.Top;
        }
        else
        {
            // Use the SuperView's Bounds, not Frame
            maxDimension = viewToMove.SuperView.ContentArea.Width;
            superView = viewToMove.SuperView;
        }

        if (superView.Margin is { } && superView == viewToMove.SuperView)
        {
            maxDimension -= superView.GetAdornmentsThickness ().Left + superView.GetAdornmentsThickness ().Right;
        }

        if (viewToMove.Frame.Width <= maxDimension)
        {
            nx = Math.Max (targetX, 0);
            nx = nx + viewToMove.Frame.Width > maxDimension ? Math.Max (maxDimension - viewToMove.Frame.Width, 0) : nx;

            if (nx > viewToMove.Frame.X + viewToMove.Frame.Width)
            {
                nx = Math.Max (viewToMove.Frame.Right, 0);
            }
        }
        else
        {
            nx = targetX;
        }

        //System.Diagnostics.Debug.WriteLine ($"nx:{nx}, rWidth:{rWidth}");
        bool menuVisible, statusVisible;

        if (viewToMove?.SuperView is null || viewToMove == Application.Top || viewToMove?.SuperView == Application.Top)
        {
            menuVisible = Application.Top.MenuBar?.Visible == true;
        }
        else
        {
            View t = viewToMove.SuperView;

            while (t is not Toplevel)
            {
                t = t.SuperView;
            }

            menuVisible = ((Toplevel)t).MenuBar?.Visible == true;
        }

        if (viewToMove?.SuperView is null || viewToMove == Application.Top || viewToMove?.SuperView == Application.Top)
        {
            maxDimension = menuVisible ? 1 : 0;
        }
        else
        {
            maxDimension = 0;
        }

        ny = Math.Max (targetY, maxDimension);

        if (viewToMove?.SuperView is null || viewToMove == Application.Top || viewToMove?.SuperView == Application.Top)
        {
            statusVisible = Application.Top.StatusBar?.Visible == true;
            statusBar = Application.Top.StatusBar;
        }
        else
        {
            View t = viewToMove.SuperView;

            while (t is not Toplevel)
            {
                t = t.SuperView;
            }

            statusVisible = ((Toplevel)t).StatusBar?.Visible == true;
            statusBar = ((Toplevel)t).StatusBar;
        }

        if (viewToMove?.SuperView is null || viewToMove == Application.Top || viewToMove?.SuperView == Application.Top)
        {
            maxDimension = statusVisible ? Driver.Rows - 1 : Driver.Rows;
        }
        else
        {
            maxDimension = statusVisible ? viewToMove.SuperView.Frame.Height - 1 : viewToMove.SuperView.Frame.Height;
        }

        if (superView.Margin is { } && superView == viewToMove.SuperView)
        {
            maxDimension -= superView.GetAdornmentsThickness ().Top + superView.GetAdornmentsThickness ().Bottom;
        }

        ny = Math.Min (ny, maxDimension);

        if (viewToMove.Frame.Height <= maxDimension)
        {
            ny = ny + viewToMove.Frame.Height > maxDimension
                     ? Math.Max (maxDimension - viewToMove.Frame.Height, menuVisible ? 1 : 0)
                     : ny;

            if (ny > viewToMove.Frame.Y + viewToMove.Frame.Height)
            {
                ny = Math.Max (viewToMove.Frame.Bottom, 0);
            }
        }

        //System.Diagnostics.Debug.WriteLine ($"ny:{ny}, rHeight:{rHeight}");

        return superView;
    }

    /// <summary>
    ///     Get the visible content area represent the View-relative rectangle used for this view. The area inside the view
    ///     where subviews and content are presented.The Location is always (0,0). It will be mainly used for clipping a region.
    /// </summary>
    public virtual Rectangle GetVisibleContentArea ()
    {
        {
            if (Margin == null || Border == null || Padding == null)
            {
                return new Rectangle (default (Point), Frame.Size);
            }

            int width = Math.Max (
                                  0,
                                  Frame.Size.Width - Margin.Thickness.Horizontal - Border.Thickness.Horizontal - Padding.Thickness.Horizontal);

            int height = Math.Max (
                                   0,
                                   Frame.Size.Height - Margin.Thickness.Vertical - Border.Thickness.Vertical - Padding.Thickness.Vertical);

            return new Rectangle (Point.Empty, new Size (width, height));
        }
    }

    /// <summary>Fired after the View's <see cref="LayoutSubviews"/> method has completed.</summary>
    /// <remarks>
    ///     Subscribe to this event to perform tasks when the <see cref="View"/> has been resized or the layout has
    ///     otherwise changed.
    /// </remarks>
    public event EventHandler<LayoutEventArgs> LayoutComplete;

    /// <summary>Fired after the View's <see cref="LayoutSubviews"/> method has completed.</summary>
    /// <remarks>
    ///     Subscribe to this event to perform tasks when the <see cref="View"/> has been resized or the layout has
    ///     otherwise changed.
    /// </remarks>
    public event EventHandler<LayoutEventArgs> LayoutStarted;

    /// <summary>
    ///     Invoked when a view starts executing or when the dimensions of the view have changed, for example in response
    ///     to the container view or terminal resizing.
    /// </summary>
    /// <remarks>
    ///     <para>
    ///         The position and dimensions of the view are indeterminate until the view has been initialized. Therefore, the
    ///         behavior of this method is indeterminate if <see cref="IsInitialized"/> is <see langword="false"/>.
    ///     </para>
    ///     <para>Raises the <see cref="LayoutComplete"/> event) before it returns.</para>
    /// </remarks>
    public virtual void LayoutSubviews ()
    {
        if (!IsInitialized)
        {
            Debug.WriteLine (
                             $"WARNING: LayoutSubviews called before view has been initialized. This is likely a bug in {this}"
                            );
        }

        if (!LayoutNeeded)
        {
            return;
        }

        LayoutAdornments ();

        Rectangle oldBounds = ContentArea;
        OnLayoutStarted (new() { OldBounds = oldBounds });

        SetTextFormatterSize ();

        // Sort out the dependencies of the X, Y, Width, Height properties
        HashSet<View> nodes = new ();
        HashSet<(View, View)> edges = new ();
        CollectAll (this, ref nodes, ref edges);
        List<View> ordered = TopologicalSort (SuperView, nodes, edges);

        Point boundsOffset = Point.Empty;

        if (UseContentOffset)
        {
            boundsOffset.Offset (ContentOffset.X, ContentOffset.Y);
        }

        foreach (View v in ordered)
        {
<<<<<<< HEAD
            LayoutSubview (v, new (boundsOffset, ContentArea.Size));
=======
            LayoutSubview (v, new (Point.Empty, Bounds.Size));
>>>>>>> 521cfcb7
        }

        // If the 'to' is rooted to 'from' and the layoutstyle is Computed it's a special-case.
        // Use LayoutSubview with the Frame of the 'from' 
        if (SuperView is { } && GetTopSuperView () is { } && LayoutNeeded && edges.Count > 0)
        {
            foreach ((View from, View to) in edges)
            {
                LayoutSubview (to, from.Frame);
            }
        }

        LayoutNeeded = false;

        OnLayoutComplete (new () { OldBounds = oldBounds });
    }

    /// <summary>Indicates that the view does not need to be laid out.</summary>
    protected void ClearLayoutNeeded () { LayoutNeeded = false; }

    /// <summary>
    ///     Raises the <see cref="LayoutComplete"/> event. Called from  <see cref="LayoutSubviews"/> before all sub-views
    ///     have been laid out.
    /// </summary>
    internal virtual void OnLayoutComplete (LayoutEventArgs args) { LayoutComplete?.Invoke (this, args); }

    /// <summary>
    ///     Raises the <see cref="LayoutStarted"/> event. Called from  <see cref="LayoutSubviews"/> before any subviews
    ///     have been laid out.
    /// </summary>
    internal virtual void OnLayoutStarted (LayoutEventArgs args) { LayoutStarted?.Invoke (this, args); }

    /// <summary>
    ///     Called whenever the view needs to be resized. This is called whenever <see cref="Frame"/>,
    ///     <see cref="View.X"/>, <see cref="View.Y"/>, <see cref="View.Width"/>, or <see cref="View.Height"/> changes.
    /// </summary>
    /// <remarks>
    ///     <para>
    ///         Determines the relative bounds of the <see cref="View"/> and its <see cref="Frame"/>s, and then calls
    ///         <see cref="SetRelativeLayout(Rectangle)"/> to update the view.
    ///     </para>
    /// </remarks>
    internal void OnResizeNeeded ()
    {
        // TODO: Identify a real-world use-case where this API should be virtual. 
        // TODO: Until then leave it `internal` and non-virtual
        // First try SuperView.Bounds, then Application.Top, then Driver.Bounds.
        // Finally, if none of those are valid, use int.MaxValue (for Unit tests).
        Rectangle relativeBounds = SuperView is { IsInitialized: true } ? SuperView.ContentArea :
                                   Application.Top is { } && Application.Top != this && Application.Top.IsInitialized ? Application.Top.ContentArea :
                                   Application.Driver?.Bounds ?? new Rectangle (0, 0, int.MaxValue, int.MaxValue);
        SetRelativeLayout (relativeBounds);

        // TODO: Determine what, if any of the below is actually needed here.
        if (IsInitialized)
        {
            if (AutoSize)
            {
                SetFrameToFitText ();
                SetTextFormatterSize ();
            }

            LayoutAdornments ();
            SetNeedsDisplay ();
            SetNeedsLayout ();
        }
    }

    /// <summary>
    ///     Sets the internal <see cref="LayoutNeeded"/> flag for this View and all of it's subviews and it's SuperView.
    ///     The main loop will call SetRelativeLayout and LayoutSubviews for any view with <see cref="LayoutNeeded"/> set.
    /// </summary>
    internal void SetNeedsLayout ()
    {
        if (LayoutNeeded)
        {
            return;
        }

        LayoutNeeded = true;

        foreach (View view in Subviews)
        {
            view.SetNeedsLayout ();
        }

        TextFormatter.NeedsFormat = true;
        SuperView?.SetNeedsLayout ();
    }

    /// <summary>
    ///     Applies the view's position (<see cref="X"/>, <see cref="Y"/>) and dimension (<see cref="Width"/>, and
    ///     <see cref="Height"/>) to <see cref="Frame"/>, given a rectangle describing the SuperView's Bounds (nominally the
    ///     same as <c>this.SuperView.Bounds</c>).
    /// </summary>
    /// <param name="superviewBounds">
    ///     The rectangle describing the SuperView's Bounds (nominally the same as
    ///     <c>this.SuperView.Bounds</c>).
    /// </param>
    internal void SetRelativeLayout (Rectangle superviewBounds)
    {
        Debug.Assert (_x is { });
        Debug.Assert (_y is { });
        Debug.Assert (_width is { });
        Debug.Assert (_height is { });

        int newX, newW, newY, newH;
        var autosize = Size.Empty;

        if (AutoSize)
        {
            // Note this is global to this function and used as such within the local functions defined
            // below. In v2 AutoSize will be re-factored to not need to be dealt with in this function.
            autosize = GetAutoSize ();
        }

        // TODO: Since GetNewLocationAndDimension does not depend on View, it can be moved into PosDim.cs
        // TODO: to make architecture more clean. Do this after DimAuto is implemented and the 
        // TODO: View.AutoSize stuff is removed.

        // Returns the new dimension (width or height) and location (x or y) for the View given
        //   the superview's Bounds
        //   the current Pos (View.X or View.Y)
        //   the current Dim (View.Width or View.Height)
        // This method is called recursively if pos is Pos.PosCombine
        (int newLocation, int newDimension) GetNewLocationAndDimension (
            bool width,
            Rectangle superviewBounds,
            Pos pos,
            Dim dim,
            int autosizeDimension,
            bool useSuperviewBoundsLocation = true
        )
        {
            // Gets the new dimension (width or height, dependent on `width`) of the given Dim given:
            //   location: the current location (x or y)
            //   dimension: the new dimension (width or height) (if relevant for Dim type)
            //   autosize: the size to use if autosize = true
            // This method is recursive if d is Dim.DimCombine
            int GetNewDimension (Dim d, int location, int dimension, int autosize)
            {
                int newDimension;

                switch (d)
                {
                    case Dim.DimCombine combine:
                        // TODO: Move combine logic into DimCombine?
                        int leftNewDim = GetNewDimension (combine._left, location, dimension, autosize);
                        int rightNewDim = GetNewDimension (combine._right, location, dimension, autosize);

                        if (combine._add)
                        {
                            newDimension = leftNewDim + rightNewDim;
                        }
                        else
                        {
                            newDimension = leftNewDim - rightNewDim;
                        }

                        newDimension = AutoSize && autosize > newDimension ? autosize : newDimension;

                        break;

                    case Dim.DimFactor factor when !factor.IsFromRemaining ():
                        newDimension = d.Anchor (dimension);
                        newDimension = AutoSize && autosize > newDimension ? autosize : newDimension;

                        break;

                    case Dim.DimAbsolute:
                        // DimAbsolute.Anchor (int width) ignores width and returns n
                        newDimension = Math.Max (d.Anchor (0), 0);

                        // BUGBUG: AutoSize does two things: makes text fit AND changes the view's dimensions
                        newDimension = AutoSize && autosize > newDimension ? autosize : newDimension;

                        break;

                    case Dim.DimFill:
                    default:
                        newDimension = Math.Max (d.Anchor (dimension - location), 0);
                        newDimension = AutoSize && autosize > newDimension ? autosize : newDimension;

                        break;
                }

                return newDimension;
            }

            int newDimension, newLocation;
            int superviewDimension = width ? superviewBounds.Width : superviewBounds.Height;
            int superviewLocation = useSuperviewBoundsLocation ? width ? superviewBounds.X : superviewBounds.Y : 0;

            // Determine new location
            switch (pos)
            {
                case Pos.PosCenter posCenter:
                    // For Center, the dimension is dependent on location, but we need to force getting the dimension first
                    // using a location of 0
                    newDimension = Math.Max (GetNewDimension (dim, 0, superviewDimension, autosizeDimension), 0);
                    newLocation = posCenter.Anchor (superviewDimension - newDimension) + superviewLocation;

                    newDimension = Math.Max (
                                             GetNewDimension (dim, newLocation, superviewDimension, autosizeDimension),
                                             0
                                            );

                    break;

                case Pos.PosCombine combine:
                    // TODO: Move combine logic into PosCombine?
                    int left, right;

                    (left, newDimension) = GetNewLocationAndDimension (
                                                                       width,
                                                                       superviewBounds,
                                                                       combine._left,
                                                                       dim,
                                                                       autosizeDimension
                                                                      );

                    (right, newDimension) = GetNewLocationAndDimension (
                                                                        width,
                                                                        superviewBounds,
                                                                        combine._right,
                                                                        dim,
                                                                        autosizeDimension,
                                                                        false
                                                                       );

                    if (combine._add)
                    {
                        newLocation = left + right;
                    }
                    else
                    {
                        newLocation = left - right;
                    }

                    newDimension = Math.Max (
                                             GetNewDimension (dim, newLocation, superviewDimension, autosizeDimension),
                                             0
                                            );

                    break;

                case Pos.PosView:
                    newLocation = (pos?.Anchor (superviewDimension) ?? 0);

                    newDimension = Math.Max (
                                             GetNewDimension (dim, newLocation, superviewDimension, autosizeDimension),
                                             0
                                            );

                    break;

                case Pos.PosAnchorEnd:
                case Pos.PosAbsolute:
                case Pos.PosFactor:
                case Pos.PosFunc:
                default:
                    newLocation = (pos?.Anchor (superviewDimension) ?? 0) + superviewLocation;

                    newDimension = Math.Max (
                                             GetNewDimension (dim, newLocation, superviewDimension, autosizeDimension),
                                             0
                                            );

                    if (dim is Dim.DimFill || pos is Pos.PosFunc)
                    {
                        newDimension = Math.Max (Math.Min (newDimension, superviewDimension - newLocation + superviewLocation), 0);
                    }

                    if (pos is Pos.PosFunc)
                    {
                        newLocation = Math.Max (newLocation, superviewLocation);
                    }
                    break;
            }

            return (newLocation, newDimension);
        }

        // horizontal/width
        (newX, newW) = GetNewLocationAndDimension (true, superviewBounds, _x, _width, autosize.Width);

        // vertical/height
        (newY, newH) = GetNewLocationAndDimension (false, superviewBounds, _y, _height, autosize.Height);

        Rectangle r = new (newX, newY, newW, newH);

        if (Frame != r)
        {
            // Set the frame. Do NOT use `Frame` as it overwrites X, Y, Width, and Height, making
            // the view LayoutStyle.Absolute.
            _frame = r;

            //if (_x is Pos.PosAbsolute)
            //{
            //    _x = Frame.X;
            //}

            //if (_y is Pos.PosAbsolute)
            //{
            //    _y = Frame.Y;
            //}

            if (_width is Dim.DimAbsolute)
            {
                _width = Frame.Width;
            }

            if (_height is Dim.DimAbsolute)
            {
                _height = Frame.Height;
            }

            SetNeedsLayout ();
            SetNeedsDisplay ();
        }

        if (AutoSize)
        {
            if (autosize.Width == 0 || autosize.Height == 0)
            {
                // Set the frame. Do NOT use `Frame` as it overwrites X, Y, Width, and Height, making
                // the view LayoutStyle.Absolute.
                _frame = _frame with { Size = autosize };

                if (autosize.Width == 0)
                {
                    _width = 0;
                }

                if (autosize.Height == 0)
                {
                    _height = 0;
                }
            }
            else if (!SetFrameToFitText ())
            {
                SetTextFormatterSize ();
            }

            SetNeedsLayout ();
            SetNeedsDisplay ();
        }
    }

    internal void CollectAll (View from, ref HashSet<View> nNodes, ref HashSet<(View, View)> nEdges)
    {
        // BUGBUG: This should really only work on initialized subviews
        foreach (View v in from.InternalSubviews /*.Where(v => v.IsInitialized)*/)
        {
            nNodes.Add (v);

            if (v.LayoutStyle != LayoutStyle.Computed)
            {
                continue;
            }

            CollectPos (v.X, v, ref nNodes, ref nEdges);
            CollectPos (v.Y, v, ref nNodes, ref nEdges);
            CollectDim (v.Width, v, ref nNodes, ref nEdges);
            CollectDim (v.Height, v, ref nNodes, ref nEdges);
        }
    }

    internal void CollectDim (Dim dim, View from, ref HashSet<View> nNodes, ref HashSet<(View, View)> nEdges)
    {
        switch (dim)
        {
            case Dim.DimView dv:
                // See #2461
                //if (!from.InternalSubviews.Contains (dv.Target)) {
                //	throw new InvalidOperationException ($"View {dv.Target} is not a subview of {from}");
                //}
                if (dv.Target != this)
                {
                    nEdges.Add ((dv.Target, from));
                }

                return;
            case Dim.DimCombine dc:
                CollectDim (dc._left, from, ref nNodes, ref nEdges);
                CollectDim (dc._right, from, ref nNodes, ref nEdges);

                break;
        }
    }

    internal void CollectPos (Pos pos, View from, ref HashSet<View> nNodes, ref HashSet<(View, View)> nEdges)
    {
        switch (pos)
        {
            case Pos.PosView pv:
                // See #2461
                //if (!from.InternalSubviews.Contains (pv.Target)) {
                //	throw new InvalidOperationException ($"View {pv.Target} is not a subview of {from}");
                //}
                if (pv.Target != this)
                {
                    nEdges.Add ((pv.Target, from));
                }

                return;
            case Pos.PosCombine pc:
                CollectPos (pc._left, from, ref nNodes, ref nEdges);
                CollectPos (pc._right, from, ref nNodes, ref nEdges);

                break;
        }
    }

    // https://en.wikipedia.org/wiki/Topological_sorting
    internal static List<View> TopologicalSort (
        View superView,
        IEnumerable<View> nodes,
        ICollection<(View From, View To)> edges
    )
    {
        List<View> result = new ();

        // Set of all nodes with no incoming edges
        HashSet<View> noEdgeNodes = new (nodes.Where (n => edges.All (e => !e.To.Equals (n))));

        while (noEdgeNodes.Any ())
        {
            //  remove a node n from S
            View n = noEdgeNodes.First ();
            noEdgeNodes.Remove (n);

            // add n to tail of L
            if (n != superView)
            {
                result.Add (n);
            }

            // for each node m with an edge e from n to m do
            foreach ((View From, View To) e in edges.Where (e => e.From.Equals (n)).ToArray ())
            {
                View m = e.To;

                // remove edge e from the graph
                edges.Remove (e);

                // if m has no other incoming edges then
                if (edges.All (me => !me.To.Equals (m)) && m != superView)
                {
                    // insert m into S
                    noEdgeNodes.Add (m);
                }
            }
        }

        if (!edges.Any ())
        {
            return result;
        }

        foreach ((View from, View to) in edges)
        {
            if (from == to)
            {
                // if not yet added to the result, add it and remove from edge
                if (result.Find (v => v == from) is null)
                {
                    result.Add (from);
                }

                edges.Remove ((from, to));
            }
            else if (from.SuperView == to.SuperView)
            {
                // if 'from' is not yet added to the result, add it
                if (result.Find (v => v == from) is null)
                {
                    result.Add (from);
                }

                // if 'to' is not yet added to the result, add it
                if (result.Find (v => v == to) is null)
                {
                    result.Add (to);
                }

                // remove from edge
                edges.Remove ((from, to));
            }
            else if (from != superView?.GetTopSuperView (to, from) && !ReferenceEquals (from, to))
            {
                if (ReferenceEquals (from.SuperView, to))
                {
                    throw new InvalidOperationException (
                                                         $"ComputedLayout for \"{superView}\": \"{to}\" references a SubView (\"{from}\")."
                                                        );
                }

                throw new InvalidOperationException (
                                                     $"ComputedLayout for \"{superView}\": \"{from}\" linked with \"{to}\" was not found. Did you forget to add it to {superView}?"
                                                    );
            }
        }

        // return L (a topologically sorted order)
        return result;
    } // TopologicalSort

    private void LayoutSubview (View v, Rectangle contentArea)
    {
        //if (v.LayoutStyle == LayoutStyle.Computed) {
        v.SetRelativeLayout (contentArea);

        //}

        v.LayoutSubviews ();
        v.LayoutNeeded = false;
    }

    #region Diagnostics

    // Diagnostics to highlight when Width or Height is read before the view has been initialized
    private Dim VerifyIsInitialized (Dim dim, string member)
    {
#if DEBUG
        if (LayoutStyle == LayoutStyle.Computed && !IsInitialized)
        {
            Debug.WriteLine (
                             $"WARNING: \"{this}\" has not been initialized; {member} is indeterminate: {dim}. This is potentially a bug."
                            );
        }
#endif // DEBUG		
        return dim;
    }

    // Diagnostics to highlight when X or Y is read before the view has been initialized
    private Pos VerifyIsInitialized (Pos pos, string member)
    {
#if DEBUG
        if (LayoutStyle == LayoutStyle.Computed && !IsInitialized)
        {
            Debug.WriteLine (
                             $"WARNING: \"{this}\" has not been initialized; {member} is indeterminate {pos}. This is potentially a bug."
                            );
        }
#endif // DEBUG
        return pos;
    }

    /// <summary>Gets or sets whether validation of <see cref="Pos"/> and <see cref="Dim"/> occurs.</summary>
    /// <remarks>
    ///     Setting this to <see langword="true"/> will enable validation of <see cref="X"/>, <see cref="Y"/>,
    ///     <see cref="Width"/>, and <see cref="Height"/> during set operations and in <see cref="LayoutSubviews"/>. If invalid
    ///     settings are discovered exceptions will be thrown indicating the error. This will impose a performance penalty and
    ///     thus should only be used for debugging.
    /// </remarks>
    public bool ValidatePosDim { get; set; }

    #endregion
}<|MERGE_RESOLUTION|>--- conflicted
+++ resolved
@@ -968,11 +968,7 @@
 
         foreach (View v in ordered)
         {
-<<<<<<< HEAD
             LayoutSubview (v, new (boundsOffset, ContentArea.Size));
-=======
-            LayoutSubview (v, new (Point.Empty, Bounds.Size));
->>>>>>> 521cfcb7
         }
 
         // If the 'to' is rooted to 'from' and the layoutstyle is Computed it's a special-case.
