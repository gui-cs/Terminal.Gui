--- conflicted
+++ resolved
@@ -209,7 +209,20 @@
 	///         objects are relative to the <see cref="View.SuperView"/> and are computed at layout time.
 	///         </para>
 	/// </summary>
-<<<<<<< HEAD
+	/// <returns>A thickness that describes the sum of the Frames' thicknesses.</returns>
+	public Thickness GetFramesThickness ()
+	{
+		int left = Margin.Thickness.Left + Border.Thickness.Left + Padding.Thickness.Left;
+		int top = Margin.Thickness.Top + Border.Thickness.Top + Padding.Thickness.Top;
+		int right = Margin.Thickness.Right + Border.Thickness.Right + Padding.Thickness.Right;
+		int bottom = Margin.Thickness.Bottom + Border.Thickness.Bottom + Padding.Thickness.Bottom;
+		return new Thickness (left, top, right, bottom);
+	}
+
+	/// <summary>
+	/// Helper to get the X and Y offset of the Bounds from the Frame. This is the sum of the Left and Top properties of
+	/// <see cref="Margin"/>, <see cref="Border"/> and <see cref="Padding"/>.
+	/// </summary>
 	public Point GetBoundsOffset () => new (Padding?.Thickness.GetInside (Padding.Frame).X ?? 0, Padding?.Thickness.GetInside (Padding.Frame).Y ?? 0);
 
 	/// <summary>
@@ -274,8 +287,6 @@
 	/// If either of the <see cref="Width"/> and <see cref="Height"/> properties are `null` they will be set to <see cref="Dim.DimAbsolute"/> using <see cref="Frame"/>.
 	/// </para>
 	/// </remarks>
-=======
->>>>>>> 7ee17d8b
 	/// <value>The layout style.</value>
 	public LayoutStyle LayoutStyle {
 		get {
@@ -536,68 +547,7 @@
 	/// initialized.
 	/// </summary>
 	public event EventHandler Initialized;
-
-	/// <summary>
-	/// Helper to get the total thickness of the <see cref="Margin"/>, <see cref="Border"/>, and <see cref="Padding"/>.
-	/// </summary>
-	/// <returns>A thickness that describes the sum of the Frames' thicknesses.</returns>
-	public Thickness GetFramesThickness ()
-	{
-		var left = Margin.Thickness.Left + Border.Thickness.Left + Padding.Thickness.Left;
-		var top = Margin.Thickness.Top + Border.Thickness.Top + Padding.Thickness.Top;
-		var right = Margin.Thickness.Right + Border.Thickness.Right + Padding.Thickness.Right;
-		var bottom = Margin.Thickness.Bottom + Border.Thickness.Bottom + Padding.Thickness.Bottom;
-		return new Thickness (left, top, right, bottom);
-	}
-
-	/// <summary>
-	/// Helper to get the X and Y offset of the Bounds from the Frame. This is the sum of the Left and Top properties of
-	/// <see cref="Margin"/>, <see cref="Border"/> and <see cref="Padding"/>.
-	/// </summary>
-	public Point GetBoundsOffset () => new (Padding?.Thickness.GetInside (Padding.Frame).X ?? 0, Padding?.Thickness.GetInside (Padding.Frame).Y ?? 0);
-
-	/// <summary>
-	/// Creates the view's <see cref="Frame"/> objects. This internal method is overridden by Frame to do nothing
-	/// to prevent recursion during View construction.
-	/// </summary>
-	internal virtual void CreateFrames ()
-	{
-		void ThicknessChangedHandler (object sender, EventArgs e)
-		{
-			if (IsInitialized) {
-				LayoutFrames ();
-			}
-			SetNeedsLayout ();
-			SetNeedsDisplay ();
-		}
-
-		if (Margin != null) {
-			Margin.ThicknessChanged -= ThicknessChangedHandler;
-			Margin.Dispose ();
-		}
-		Margin = new Frame { Id = "Margin", Thickness = new Thickness (0) };
-		Margin.ThicknessChanged += ThicknessChangedHandler;
-		Margin.Parent = this;
-
-		if (Border != null) {
-			Border.ThicknessChanged -= ThicknessChangedHandler;
-			Border.Dispose ();
-		}
-		Border = new Frame { Id = "Border", Thickness = new Thickness (0) };
-		Border.ThicknessChanged += ThicknessChangedHandler;
-		Border.Parent = this;
-
-		// TODO: Create View.AddAdornment
-
-		if (Padding != null) {
-			Padding.ThicknessChanged -= ThicknessChangedHandler;
-			Padding.Dispose ();
-		}
-		Padding = new Frame { Id = "Padding", Thickness = new Thickness (0) };
-		Padding.ThicknessChanged += ThicknessChangedHandler;
-		Padding.Parent = this;
-	}
-
+	
 	Rect FrameGetInsideBounds ()
 	{
 		if (Margin == null || Border == null || Padding == null) {
