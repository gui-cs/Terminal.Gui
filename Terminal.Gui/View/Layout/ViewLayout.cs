--- conflicted
+++ resolved
@@ -205,11 +205,7 @@
                                    - Padding.Thickness.Vertical
                                    - (UseContentOffset ? ContentOffset.Y : 0));
 
-<<<<<<< HEAD
-            return new Rectangle (UseContentOffset ? ContentOffset : Point.Empty, new Size (width, height));
-=======
-            return Rectangle.Empty with { Size = new (width, height) };
->>>>>>> 7fd4223f
+            return new (UseContentOffset ? ContentOffset : Point.Empty, new Size (width, height));
         }
         set
         {
@@ -223,109 +219,6 @@
                                 );
             }
 #endif // DEBUG
-<<<<<<< HEAD
-
-            Frame = new Rectangle (
-                                   Frame.Location,
-                                   new Size (
-                                             value.Size.Width
-                                             + Margin.Thickness.Horizontal
-                                             + Border.Thickness.Horizontal
-                                             + Padding.Thickness.Horizontal,
-                                             value.Size.Height
-                                             + Margin.Thickness.Vertical
-                                             + Border.Thickness.Vertical
-                                             + Padding.Thickness.Vertical
-                                            )
-                                  );
-        }
-    }
-
-    /// <summary>
-    ///     Represent the content offset if <see cref="UseContentOffset"/> is true.
-    /// </summary>
-    public virtual Point ContentOffset
-    {
-        get => _contentOffset;
-        set
-        {
-            _contentOffset = value;
-
-            if (_scrollBar is null)
-            {
-                return;
-            }
-
-            if (_scrollBar.Orientation == Orientation.Horizontal && _scrollBar.Position != -_contentOffset.X)
-            {
-                _scrollBar.Position = -_contentOffset.X;
-            }
-            else if (_scrollBar is { OtherScrollBarView.Orientation: Orientation.Horizontal } && _scrollBar?.OtherScrollBarView.Position != -_contentOffset.X)
-            {
-                _scrollBar!.OtherScrollBarView.Position = -_contentOffset.X;
-            }
-
-            if (_scrollBar.Orientation == Orientation.Vertical && _scrollBar.Position != -_contentOffset.Y)
-            {
-                _scrollBar.Position = -_contentOffset.Y;
-            }
-            else if (_scrollBar is { OtherScrollBarView.Orientation: Orientation.Vertical } && _scrollBar?.OtherScrollBarView.Position != -_contentOffset.Y)
-            {
-                _scrollBar!.OtherScrollBarView.Position = -_contentOffset.Y;
-            }
-        }
-    }
-
-    /// <summary>
-    ///     Represents the contents size of the data shown inside the <see cref="ContentArea"/>.
-    /// </summary>
-    public Size ContentSize
-    {
-        get => _contentSize;
-        set
-        {
-            if (_contentSize != value)
-            {
-                _contentSize = value;
-                SetNeedsDisplay ();
-            }
-
-            if (_scrollBar is null)
-            {
-                return;
-            }
-
-            if (_scrollBar.Orientation == Orientation.Vertical)
-            {
-                if (_scrollBar.Size != ContentSize.Height)
-                {
-                    _scrollBar.Size = ContentSize.Height;
-                }
-
-                if (_scrollBar.OtherScrollBarView is { })
-                {
-                    if (_scrollBar.OtherScrollBarView.Size != ContentSize.Width)
-                    {
-                        _scrollBar.OtherScrollBarView.Size = ContentSize.Width;
-                    }
-                }
-            }
-            else
-            {
-                if (_scrollBar.Size != ContentSize.Width)
-                {
-                    _scrollBar.Size = ContentSize.Width;
-                }
-
-                if (_scrollBar.OtherScrollBarView is { })
-                {
-                    if (_scrollBar.OtherScrollBarView.Size != ContentSize.Height)
-                    {
-                        _scrollBar.OtherScrollBarView.Size = ContentSize.Height;
-                    }
-                }
-            }
-=======
             Frame = Frame with
             {
                 Size =
@@ -340,7 +233,93 @@
                      + Padding.Thickness.Vertical
                     )
             };
->>>>>>> 7fd4223f
+        }
+    }
+
+    /// <summary>
+    ///     Represent the content offset if <see cref="UseContentOffset"/> is true.
+    /// </summary>
+    public virtual Point ContentOffset
+    {
+        get => _contentOffset;
+        set
+        {
+            _contentOffset = value;
+
+            if (_scrollBar is null)
+            {
+                return;
+            }
+
+            if (_scrollBar.Orientation == Orientation.Horizontal && _scrollBar.Position != -_contentOffset.X)
+            {
+                _scrollBar.Position = -_contentOffset.X;
+            }
+            else if (_scrollBar is { OtherScrollBarView.Orientation: Orientation.Horizontal } && _scrollBar?.OtherScrollBarView.Position != -_contentOffset.X)
+            {
+                _scrollBar!.OtherScrollBarView.Position = -_contentOffset.X;
+            }
+
+            if (_scrollBar.Orientation == Orientation.Vertical && _scrollBar.Position != -_contentOffset.Y)
+            {
+                _scrollBar.Position = -_contentOffset.Y;
+            }
+            else if (_scrollBar is { OtherScrollBarView.Orientation: Orientation.Vertical } && _scrollBar?.OtherScrollBarView.Position != -_contentOffset.Y)
+            {
+                _scrollBar!.OtherScrollBarView.Position = -_contentOffset.Y;
+            }
+        }
+    }
+
+    /// <summary>
+    ///     Represents the contents size of the data shown inside the <see cref="ContentArea"/>.
+    /// </summary>
+    public Size ContentSize
+    {
+        get => _contentSize;
+        set
+        {
+            if (_contentSize != value)
+            {
+                _contentSize = value;
+                SetNeedsDisplay ();
+            }
+
+            if (_scrollBar is null)
+            {
+                return;
+            }
+
+            if (_scrollBar.Orientation == Orientation.Vertical)
+            {
+                if (_scrollBar.Size != ContentSize.Height)
+                {
+                    _scrollBar.Size = ContentSize.Height;
+                }
+
+                if (_scrollBar.OtherScrollBarView is { })
+                {
+                    if (_scrollBar.OtherScrollBarView.Size != ContentSize.Width)
+                    {
+                        _scrollBar.OtherScrollBarView.Size = ContentSize.Width;
+                    }
+                }
+            }
+            else
+            {
+                if (_scrollBar.Size != ContentSize.Width)
+                {
+                    _scrollBar.Size = ContentSize.Width;
+                }
+
+                if (_scrollBar.OtherScrollBarView is { })
+                {
+                    if (_scrollBar.OtherScrollBarView.Size != ContentSize.Height)
+                    {
+                        _scrollBar.OtherScrollBarView.Size = ContentSize.Height;
+                    }
+                }
+            }
         }
     }
 
@@ -854,11 +833,7 @@
 
         foreach (View v in ordered)
         {
-<<<<<<< HEAD
-            LayoutSubview (v, new Rectangle (GetBoundsOffset (), ContentArea.Size));
-=======
-            LayoutSubview (v, new (GetBoundsOffset (), Bounds.Size));
->>>>>>> 7fd4223f
+            LayoutSubview (v, new (GetBoundsOffset (), ContentArea.Size));
         }
 
         // If the 'to' is rooted to 'from' and the layoutstyle is Computed it's a special-case.
@@ -1626,11 +1601,7 @@
 
         if (boundsChanged)
         {
-<<<<<<< HEAD
-            ContentArea = new Rectangle (ContentArea.X, ContentArea.Y, canSizeW ? rW : ContentArea.Width, canSizeH ? rH : ContentArea.Height);
-=======
-            Bounds = new (Bounds.X, Bounds.Y, canSizeW ? rW : Bounds.Width, canSizeH ? rH : Bounds.Height);
->>>>>>> 7fd4223f
+            ContentArea = new (ContentArea.X, ContentArea.Y, canSizeW ? rW : ContentArea.Width, canSizeH ? rH : ContentArea.Height);
         }
 
         return boundsChanged;
