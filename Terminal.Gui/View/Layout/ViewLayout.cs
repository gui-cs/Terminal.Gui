using System.Diagnostics;

namespace Terminal.Gui;

/// <summary>
///     <para>Indicates the LayoutStyle for the <see cref="View"/>.</para>
///     <para>
///         If Absolute, the <see cref="View.X"/>, <see cref="View.Y"/>, <see cref="View.Width"/>, and
///         <see cref="View.Height"/> objects are all absolute values and are not relative. The position and size of the
///         view is described by <see cref="View.Frame"/>.
///     </para>
///     <para>
///         If Computed, one or more of the <see cref="View.X"/>, <see cref="View.Y"/>, <see cref="View.Width"/>, or
///         <see cref="View.Height"/> objects are relative to the <see cref="View.SuperView"/> and are computed at layout
///         time.
///     </para>
/// </summary>
public enum LayoutStyle
{
    /// <summary>
    ///     Indicates the <see cref="View.X"/>, <see cref="View.Y"/>, <see cref="View.Width"/>, and
    ///     <see cref="View.Height"/> objects are all absolute values and are not relative. The position and size of the view
    ///     is described by <see cref="View.Frame"/>.
    /// </summary>
    Absolute,

    /// <summary>
    ///     Indicates one or more of the <see cref="View.X"/>, <see cref="View.Y"/>, <see cref="View.Width"/>, or
    ///     <see cref="View.Height"/> objects are relative to the <see cref="View.SuperView"/> and are computed at layout time.
    ///     The position and size of the view will be computed based on these objects at layout time. <see cref="View.Frame"/>
    ///     will provide the absolute computed values.
    /// </summary>
    Computed
}

public partial class View
{
<<<<<<< HEAD
    private bool _autoSize;
    private Point _contentOffset;
    private Size _contentSize;
=======
    #region Frame

>>>>>>> a5b1d683
    private Rectangle _frame;

<<<<<<< HEAD
    /// <summary>
    ///     Gets or sets a flag that determines whether the View will be automatically resized to fit the <see cref="Text"/>
    ///     within <see cref="ContentArea"/>.
    ///     <para>
    ///         The default is <see langword="false"/>. Set to <see langword="true"/> to turn on AutoSize. If
    ///         <see langword="true"/> then <see cref="Width"/> and <see cref="Height"/> will be used if <see cref="Text"/> can
    ///         fit; if <see cref="Text"/> won't fit the view will be resized as needed.
    ///     </para>
=======
    /// <summary>Gets or sets the absolute location and dimension of the view.</summary>
    /// <value>
    ///     The rectangle describing absolute location and dimension of the view, in coordinates relative to the
    ///     <see cref="SuperView"/>'s <see cref="Bounds"/>.
    /// </value>
    /// <remarks>
    ///     <para>Frame is relative to the <see cref="SuperView"/>'s <see cref="Bounds"/>.</para>
>>>>>>> a5b1d683
    ///     <para>
    ///         Setting Frame will set <see cref="X"/>, <see cref="Y"/>, <see cref="Width"/>, and <see cref="Height"/> to the
    ///         values of the corresponding properties of the <paramref name="value"/> parameter.
    ///     </para>
    ///     <para>This causes <see cref="LayoutStyle"/> to be <see cref="LayoutStyle.Absolute"/>.</para>
    ///     <para>
    ///         Altering the Frame will eventually (when the view hierarchy is next laid out via  see
    ///         cref="LayoutSubviews"/>) cause <see cref="LayoutSubview(View, Rectangle)"/> and
    ///         <see cref="OnDrawContent(Rectangle)"/>
    ///         methods to be called.
    ///     </para>
    /// </remarks>
    public Rectangle Frame
    {
        get => _frame;
        set
        {
            _frame = value with { Width = Math.Max (value.Width, 0), Height = Math.Max (value.Height, 0) };

            // If Frame gets set, by definition, the View is now LayoutStyle.Absolute, so
            // set all Pos/Dim to Absolute values.
            _x = _frame.X;
            _y = _frame.Y;
            _width = _frame.Width;
            _height = _frame.Height;

            // TODO: Figure out if the below can be optimized.
            if (IsInitialized /*|| LayoutStyle == LayoutStyle.Absolute*/)
            {
                LayoutAdornments ();
                SetTextFormatterSize ();
                SetNeedsLayout ();
                SetNeedsDisplay ();
            }
        }
    }

    /// <summary>Gets the <see cref="Frame"/> with a screen-relative location.</summary>
    /// <returns>The location and size of the view in screen-relative coordinates.</returns>
    public virtual Rectangle FrameToScreen ()
    {
        Rectangle ret = Frame;
        View super = SuperView;

        while (super is { })
        {
            if (super is Adornment adornment)
            {
                // Adornments don't have SuperViews; use Adornment.FrameToScreen override
                ret = adornment.FrameToScreen ();
                ret.Offset (Frame.X, Frame.Y);

                return ret;
            }

            Point boundsOffset = super.GetBoundsOffset ();
            boundsOffset.Offset(super.Frame.X, super.Frame.Y);
            ret.X += boundsOffset.X;
            ret.Y += boundsOffset.Y;
            super = super.SuperView;
        }

        return ret;
    }

    /// <summary>
<<<<<<< HEAD
    ///     The <see cref="Adornment"/> that offsets the <see cref="ContentArea"/> from the <see cref="Margin"/>.
    ///     The Border provides the space for a visual border (drawn using
    ///     line-drawing glyphs) and the Title. The Border expands inward; in other words if `Border.Thickness.Top == 2` the
    ///     border and title will take up the first row and the second row will be filled with spaces.
=======
    ///     Converts a screen-relative coordinate to a Frame-relative coordinate. Frame-relative means relative to the
    ///     View's <see cref="SuperView"/>'s <see cref="Bounds"/>.
>>>>>>> a5b1d683
    /// </summary>
    /// <returns>The coordinate relative to the <see cref="SuperView"/>'s <see cref="Bounds"/>.</returns>
    /// <param name="x">Screen-relative column.</param>
    /// <param name="y">Screen-relative row.</param>
    public virtual Point ScreenToFrame (int x, int y)
    {
        Point superViewBoundsOffset = SuperView?.GetBoundsOffset () ?? Point.Empty;
        if (SuperView is null)
        {
            superViewBoundsOffset.Offset (x - Frame.X, y - Frame.Y);
            return superViewBoundsOffset;
        }

        var frame = SuperView.ScreenToFrame (x - superViewBoundsOffset.X, y - superViewBoundsOffset.Y);
        frame.Offset (-Frame.X, -Frame.Y);
        return frame;
    }

    private Pos _x = Pos.At (0);

    /// <summary>Gets or sets the X position for the view (the column).</summary>
    /// <value>The <see cref="Pos"/> object representing the X position.</value>
    /// <remarks>
    ///     <para>
    ///         If set to a relative value (e.g. <see cref="Pos.Center"/>) the value is indeterminate until the view has been
    ///         initialized ( <see cref="IsInitialized"/> is true) and <see cref="SetRelativeLayout(Rectangle)"/> has been
    ///         called.
    ///     </para>
    ///     <para>
    ///         Changing this property will eventually (when the view is next drawn) cause the
    ///         <see cref="LayoutSubview(View, Rectangle)"/> and <see cref="OnDrawContent(Rectangle)"/> methods to be called.
    ///     </para>
    ///     <para>
    ///         Changing this property will cause <see cref="Frame"/> to be updated. If the new value is not of type
    ///         <see cref="Pos.PosAbsolute"/> the <see cref="LayoutStyle"/> will change to <see cref="LayoutStyle.Computed"/>.
    ///     </para>
    ///     <para>The default value is <c>Pos.At (0)</c>.</para>
    /// </remarks>
    public Pos X
    {
        get => VerifyIsInitialized (_x, nameof (X));
        set
        {
            _x = value ?? throw new ArgumentNullException (nameof (value), @$"{nameof (X)} cannot be null");
            OnResizeNeeded ();
        }
    }

    private Pos _y = Pos.At (0);

    /// <summary>Gets or sets the Y position for the view (the row).</summary>
    /// <value>The <see cref="Pos"/> object representing the Y position.</value>
    /// <remarks>
    ///     <para>
    ///         If set to a relative value (e.g. <see cref="Pos.Center"/>) the value is indeterminate until the view has been
    ///         initialized ( <see cref="IsInitialized"/> is true) and <see cref="SetRelativeLayout(Rectangle)"/> has been
    ///         called.
    ///     </para>
    ///     <para>
    ///         Changing this property will eventually (when the view is next drawn) cause the
    ///         <see cref="LayoutSubview(View, Rectangle)"/> and <see cref="OnDrawContent(Rectangle)"/> methods to be called.
    ///     </para>
    ///     <para>
    ///         Changing this property will cause <see cref="Frame"/> to be updated. If the new value is not of type
    ///         <see cref="Pos.PosAbsolute"/> the <see cref="LayoutStyle"/> will change to <see cref="LayoutStyle.Computed"/>.
    ///     </para>
    ///     <para>The default value is <c>Pos.At (0)</c>.</para>
    /// </remarks>
    public Pos Y
    {
        get => VerifyIsInitialized (_y, nameof (Y));
        set
        {
            _y = value ?? throw new ArgumentNullException (nameof (value), @$"{nameof (Y)} cannot be null");
            OnResizeNeeded ();
        }
    }

    private Dim _height = Dim.Sized (0);

    /// <summary>Gets or sets the height dimension of the view.</summary>
    /// <value>The <see cref="Dim"/> object representing the height of the view (the number of rows).</value>
    /// <remarks>
    ///     <para>
    ///         If set to a relative value (e.g. <see cref="Dim.Fill(int)"/>) the value is indeterminate until the view has
    ///         been initialized ( <see cref="IsInitialized"/> is true) and <see cref="SetRelativeLayout(Rectangle)"/> has been
    ///         called.
    ///     </para>
    ///     <para>
    ///         Changing this property will eventually (when the view is next drawn) cause the
    ///         <see cref="LayoutSubview(View, Rectangle)"/> and <see cref="OnDrawContent(Rectangle)"/> methods to be called.
    ///     </para>
    ///     <para>
    ///         Changing this property will cause <see cref="Frame"/> to be updated. If the new value is not of type
    ///         <see cref="Dim.DimAbsolute"/> the <see cref="LayoutStyle"/> will change to <see cref="LayoutStyle.Computed"/>.
    ///     </para>
    ///     <para>The default value is <c>Dim.Sized (0)</c>.</para>
    /// </remarks>
    public Dim Height
    {
        get => VerifyIsInitialized (_height, nameof (Height));
        set
        {
            _height = value ?? throw new ArgumentNullException (nameof (value), @$"{nameof (Height)} cannot be null");

            if (AutoSize)
            {
                throw new InvalidOperationException (@$"Must set AutoSize to false before setting {nameof (Height)}.");
            }

            //if (ValidatePosDim) {
            bool isValidNewAutoSize = AutoSize && IsValidAutoSizeHeight (_height);

            if (IsAdded && AutoSize && !isValidNewAutoSize)
            {
                throw new InvalidOperationException (
                                                     @$"Must set AutoSize to false before setting the {nameof (Height)}."
                                                    );
            }

            //}
            OnResizeNeeded ();
        }
    }

    private Dim _width = Dim.Sized (0);

    /// <summary>Gets or sets the width dimension of the view.</summary>
    /// <value>The <see cref="Dim"/> object representing the width of the view (the number of columns).</value>
    /// <remarks>
    ///     <para>
    ///         If set to a relative value (e.g. <see cref="Dim.Fill(int)"/>) the value is indeterminate until the view has
    ///         been initialized ( <see cref="IsInitialized"/> is true) and <see cref="SetRelativeLayout(Rectangle)"/> has been
    ///         called.
    ///     </para>
    ///     <para>
    ///         Changing this property will eventually (when the view is next drawn) cause the
    ///         <see cref="LayoutSubview(View, Rectangle)"/> and <see cref="OnDrawContent(Rectangle)"/> methods to be called.
    ///     </para>
    ///     <para>
    ///         Changing this property will cause <see cref="Frame"/> to be updated. If the new value is not of type
    ///         <see cref="Dim.DimAbsolute"/> the <see cref="LayoutStyle"/> will change to <see cref="LayoutStyle.Computed"/>.
    ///     </para>
    ///     <para>The default value is <c>Dim.Sized (0)</c>.</para>
    /// </remarks>
    public Dim Width
    {
        get => VerifyIsInitialized (_width, nameof (Width));
        set
        {
            _width = value ?? throw new ArgumentNullException (nameof (value), @$"{nameof (Width)} cannot be null");

            if (AutoSize)
            {
                throw new InvalidOperationException (@$"Must set AutoSize to false before setting {nameof (Width)}.");
            }

            bool isValidNewAutoSize = AutoSize && IsValidAutoSizeWidth (_width);

            if (IsAdded && AutoSize && !isValidNewAutoSize)
            {
                throw new InvalidOperationException (@$"Must set AutoSize to false before setting {nameof (Width)}.");
            }

            OnResizeNeeded ();
        }
    }

    #endregion Frame

    #region Bounds

    /// <summary>
    ///     The bounds represent the View-relative rectangle used for this view; the area inside the view where
    ///     subviews and content are presented.
    /// </summary>
    /// <value>The rectangle describing the location and size of the area where the views' subviews and content are drawn.</value>
    /// <remarks>
    ///     <para>
    ///         If <see cref="LayoutStyle"/> is <see cref="LayoutStyle.Computed"/> the value of Bounds is indeterminate until
    ///         the view has been initialized ( <see cref="IsInitialized"/> is true) and <see cref="LayoutSubviews"/> has been
    ///         called.
    ///     </para>
    ///     <para>
    ///         Updates to the Bounds updates <see cref="Frame"/>, and has the same effect as updating the
    ///         <see cref="Frame"/>.
    ///     </para>
    ///     <para>
    ///         Altering the Bounds will eventually (when the view is next laid out) cause the
    ///         <see cref="LayoutSubview(View, Rectangle)"/> and <see cref="OnDrawContent(Rectangle)"/> methods to be called.
    ///     </para>
    ///     <para>
    ///         Because <see cref="ContentArea"/> coordinates are relative to the upper-left corner of the <see cref="View"/>,
    ///         the
    ///         coordinates of the upper-left corner of the rectangle returned by this property are (0,0) if
    ///         <see cref="UseContentOffset"/> is false.
    ///         If <see cref="UseContentOffset"/> is true can contains negative location given by the
    ///         <see cref="ContentOffset"/> which if it's negative will increment the respective width and height accordingly.
    ///         Use this property to obtain the size of the area of the view for tasks such as drawing the view's contents.
    ///     </para>
    /// </remarks>
    public virtual Rectangle ContentArea
    {
        get
        {
#if DEBUG
            if (LayoutStyle == LayoutStyle.Computed && !IsInitialized)
            {
                Debug.WriteLine (
                                 $"WARNING: Bounds is being accessed before the View has been initialized. This is likely a bug in {this}"
                                );
            }
#endif // DEBUG

            if (Margin is null || Border is null || Padding is null)
            {
                // CreateAdornments has not been called yet.
                return Rectangle.Empty with { Size = Frame.Size };
            }

            Thickness totalThickness = GetAdornmentsThickness ();
<<<<<<< HEAD
            int width = Math.Max (0, Frame.Size.Width - totalThickness.Horizontal - (UseContentOffset ? ContentOffset.X : 0));
            int height = Math.Max (0, Frame.Size.Height - totalThickness.Vertical - (UseContentOffset ? ContentOffset.Y : 0));

            return new (UseContentOffset ? ContentOffset : Point.Empty, new Size (width, height));
=======

            return Rectangle.Empty with
            {
                Size = new (
                            Math.Max (0, Frame.Size.Width - totalThickness.Horizontal),
                            Math.Max (0, Frame.Size.Height - totalThickness.Vertical))
            };
>>>>>>> a5b1d683
        }
        set
        {
            // TODO: Should we enforce Bounds.X/Y == 0? The code currently ignores value.X/Y which is
            // TODO: correct behavior, but is silent. Perhaps an exception?
#if DEBUG
            if (value.Location != Point.Empty)
            {
                Debug.WriteLine (
                                 $"WARNING: Bounds.Location must always be 0,0. Location ({value.Location}) is ignored. {this}"
                                );
            }
#endif // DEBUG
            Thickness totalThickness = GetAdornmentsThickness ();

            Frame = Frame with
            {
                Size = new (
                            value.Size.Width + totalThickness.Horizontal,
                            value.Size.Height + totalThickness.Vertical)
            };
        }
    }

<<<<<<< HEAD
    /// <summary>Gets or sets the absolute location and dimension of the view.</summary>
    /// <value>
    ///     The rectangle describing absolute location and dimension of the view, in coordinates relative to the
    ///     <see cref="SuperView"/>'s <see cref="ContentArea"/>.
    /// </value>
    /// <remarks>
    ///     <para>Frame is relative to the <see cref="SuperView"/>'s <see cref="ContentArea"/>.</para>
    ///     <para>
    ///         Setting Frame will set <see cref="X"/>, <see cref="Y"/>, <see cref="Width"/>, and <see cref="Height"/> to the
    ///         values of the corresponding properties of the <paramref name="value"/> parameter.
    ///     </para>
    ///     <para>This causes <see cref="LayoutStyle"/> to be <see cref="LayoutStyle.Absolute"/>.</para>
    ///     <para>
    ///         Altering the Frame will eventually (when the view hierarchy is next laid out via  see
    ///         cref="LayoutSubviews"/>) cause <see cref="LayoutSubview(View, Rectangle)"/> and
    ///         <see cref="OnDrawContent(Rectangle)"/>
    ///         methods to be called.
    ///     </para>
    /// </remarks>
    public Rectangle Frame
=======
    /// <summary>Converts a <see cref="Bounds"/>-relative rectangle to a screen-relative rectangle.</summary>
    public Rectangle BoundsToScreen (in Rectangle bounds)
>>>>>>> a5b1d683
    {
        // Translate bounds to Frame (our SuperView's Bounds-relative coordinates)
        Rectangle screen = FrameToScreen ();
        Point boundsOffset = GetBoundsOffset ();
        screen.Offset (boundsOffset.X + bounds.X, boundsOffset.Y + bounds.Y);

        return new (screen.Location, bounds.Size);
    }

    /// <summary>Converts a screen-relative coordinate to a bounds-relative coordinate.</summary>
    /// <returns>The coordinate relative to this view's <see cref="Bounds"/>.</returns>
    /// <param name="x">Screen-relative column.</param>
    /// <param name="y">Screen-relative row.</param>
    public Point ScreenToBounds (int x, int y)
    {
        Point boundsOffset = GetBoundsOffset ();
        Point screen = ScreenToFrame (x, y);
        screen.Offset (-boundsOffset.X, -boundsOffset.Y);

        return screen;
    }

    /// <summary>
    ///     Helper to get the X and Y offset of the Bounds from the Frame. This is the sum of the Left and Top properties
    ///     of <see cref="Margin"/>, <see cref="Border"/> and <see cref="Padding"/>.
    /// </summary>
    public Point GetBoundsOffset () { return Padding is null ? Point.Empty : Padding.Thickness.GetInside (Padding.Frame).Location; }

    #endregion Bounds

    #region AutoSize

    private bool _autoSize;

    /// <summary>
    ///     Gets or sets a flag that determines whether the View will be automatically resized to fit the <see cref="Text"/>
    ///     within <see cref="Bounds"/>.
    ///     <para>
    ///         The default is <see langword="false"/>. Set to <see langword="true"/> to turn on AutoSize. If
    ///         <see langword="true"/> then <see cref="Width"/> and <see cref="Height"/> will be used if <see cref="Text"/> can
    ///         fit; if <see cref="Text"/> won't fit the view will be resized as needed.
    ///     </para>
    ///     <para>
    ///         If <see cref="AutoSize"/> is set to <see langword="true"/> then <see cref="Width"/> and <see cref="Height"/>
    ///         will be changed to <see cref="Dim.DimAbsolute"/> if they are not already.
    ///     </para>
    ///     <para>
    ///         If <see cref="AutoSize"/> is set to <see langword="false"/> then <see cref="Width"/> and <see cref="Height"/>
    ///         will left unchanged.
    ///     </para>
    /// </summary>
    public virtual bool AutoSize
    {
        get => _autoSize;
        set
        {
            if (Width != Dim.Sized (0) && Height != Dim.Sized (0))
            {
                Debug.WriteLine (
                                 $@"WARNING: {GetType ().Name} - Setting {nameof (AutoSize)} invalidates {nameof (Width)} and {nameof (Height)}."
                                );
            }

            bool v = ResizeView (value);
            TextFormatter.AutoSize = v;

            if (_autoSize != v)
            {
                _autoSize = v;
                TextFormatter.NeedsFormat = true;
                UpdateTextFormatterText ();
                OnResizeNeeded ();
            }
        }
    }

    /// <summary>If <paramref name="autoSize"/> is true, resizes the view.</summary>
    /// <param name="autoSize"></param>
    /// <returns></returns>
    private bool ResizeView (bool autoSize)
    {
        if (!autoSize)
        {
            return false;
        }

        var boundsChanged = true;
        Size newFrameSize = GetAutoSize ();

        if (IsInitialized && newFrameSize != Frame.Size)
        {
            if (ValidatePosDim)
            {
                // BUGBUG: This ain't right, obviously.  We need to figure out how to handle this.
                boundsChanged = ResizeBoundsToFit (newFrameSize);
            }
            else
            {
                Height = newFrameSize.Height;
                Width = newFrameSize.Width;
            }
        }

        return boundsChanged;
    }

<<<<<<< HEAD
    /// <summary>
    ///     The <see cref="Adornment"/> that enables separation of a View from other SubViews of the same
    ///     SuperView. The margin offsets the <see cref="ContentArea"/> from the <see cref="Frame"/>.
    /// </summary>
    /// <remarks>
    ///     <para>
    ///         The adornments (<see cref="Margin"/>, <see cref="Border"/>, and <see cref="Padding"/>) are not part of the
    ///         View's content and are not clipped by the View's Clip Area.
    ///     </para>
    ///     <para>
    ///         Changing the size of an adornment (<see cref="Margin"/>, <see cref="Border"/>, or <see cref="Padding"/>) will
    ///         change the size of <see cref="Frame"/> and trigger <see cref="LayoutSubviews"/> to update the layout of the
    ///         <see cref="SuperView"/> and its <see cref="Subviews"/>.
    ///     </para>
    /// </remarks>
    public Margin Margin { get; private set; }

    /// <summary>
    ///     The <see cref="Adornment"/> inside of the view that offsets the <see cref="ContentArea"/>
    ///     from the <see cref="Border"/>.
    /// </summary>
    /// <remarks>
    ///     <para>
    ///         The adornments (<see cref="Margin"/>, <see cref="Border"/>, and <see cref="Padding"/>) are not part of the
    ///         View's content and are not clipped by the View's Clip Area.
    ///     </para>
    ///     <para>
    ///         Changing the size of a frame (<see cref="Margin"/>, <see cref="Border"/>, or <see cref="Padding"/>) will
    ///         change the size of the <see cref="Frame"/> and trigger <see cref="LayoutSubviews"/> to update the layout of the
    ///         <see cref="SuperView"/> and its <see cref="Subviews"/>.
    ///     </para>
    /// </remarks>
    public Padding Padding { get; private set; }
=======
    /// <summary>Determines if the View's <see cref="Height"/> can be set to a new value.</summary>
    /// <remarks>TrySetHeight can only be called when AutoSize is true (or being set to true).</remarks>
    /// <param name="desiredHeight"></param>
    /// <param name="resultHeight">
    ///     Contains the width that would result if <see cref="Height"/> were set to
    ///     <paramref name="desiredHeight"/>"/>
    /// </param>
    /// <returns>
    ///     <see langword="true"/> if the View's <see cref="Height"/> can be changed to the specified value. False
    ///     otherwise.
    /// </returns>
    internal bool TrySetHeight (int desiredHeight, out int resultHeight)
    {
        int h = desiredHeight;
        bool canSetHeight;

        switch (Height)
        {
            case Dim.DimCombine _:
            case Dim.DimView _:
            case Dim.DimFill _:
                // It's a Dim.DimCombine and so can't be assigned. Let it have it's height anchored.
                h = Height.Anchor (h);
                canSetHeight = !ValidatePosDim;
>>>>>>> a5b1d683

                break;
            case Dim.DimFactor factor:
                // Tries to get the SuperView height otherwise the view height.
                int sh = SuperView is { } ? SuperView.Frame.Height : h;

                if (factor.IsFromRemaining ())
                {
                    sh -= Frame.Y;
                }

                h = Height.Anchor (sh);
                canSetHeight = !ValidatePosDim;

                break;
            default:
                canSetHeight = true;

                break;
        }

        resultHeight = h;

        return canSetHeight;
    }

    /// <summary>Determines if the View's <see cref="Width"/> can be set to a new value.</summary>
    /// <remarks>TrySetWidth can only be called when AutoSize is true (or being set to true).</remarks>
    /// <param name="desiredWidth"></param>
    /// <param name="resultWidth">
    ///     Contains the width that would result if <see cref="Width"/> were set to
    ///     <paramref name="desiredWidth"/>"/>
    /// </param>
    /// <returns>
    ///     <see langword="true"/> if the View's <see cref="Width"/> can be changed to the specified value. False
    ///     otherwise.
    /// </returns>
    internal bool TrySetWidth (int desiredWidth, out int resultWidth)
    {
        int w = desiredWidth;
        bool canSetWidth;

        switch (Width)
        {
            case Dim.DimCombine _:
            case Dim.DimView _:
            case Dim.DimFill _:
                // It's a Dim.DimCombine and so can't be assigned. Let it have it's Width anchored.
                w = Width.Anchor (w);
                canSetWidth = !ValidatePosDim;

                break;
            case Dim.DimFactor factor:
                // Tries to get the SuperView Width otherwise the view Width.
                int sw = SuperView is { } ? SuperView.Frame.Width : w;

                if (factor.IsFromRemaining ())
                {
                    sw -= Frame.X;
                }

                w = Width.Anchor (sw);
                canSetWidth = !ValidatePosDim;

                break;
            default:
                canSetWidth = true;

                break;
        }

        resultWidth = w;

        return canSetWidth;
    }

    /// <summary>Resizes the View to fit the specified size. Factors in the HotKey.</summary>
    /// <remarks>ResizeBoundsToFit can only be called when AutoSize is true (or being set to true).</remarks>
    /// <param name="size"></param>
    /// <returns>whether the Bounds was changed or not</returns>
    private bool ResizeBoundsToFit (Size size)
    {
        //if (AutoSize == false) {
        //	throw new InvalidOperationException ("ResizeBoundsToFit can only be called when AutoSize is true");
        //}

        var boundsChanged = false;
        bool canSizeW = TrySetWidth (size.Width - GetHotKeySpecifierLength (), out int rW);
        bool canSizeH = TrySetHeight (size.Height - GetHotKeySpecifierLength (false), out int rH);

        if (canSizeW)
        {
            boundsChanged = true;
            _width = rW;
        }

        if (canSizeH)
        {
            boundsChanged = true;
            _height = rH;
        }

        if (boundsChanged)
        {
            Bounds = new (Bounds.X, Bounds.Y, canSizeW ? rW : Bounds.Width, canSizeH ? rH : Bounds.Height);
        }

        return boundsChanged;
    }

    #endregion AutoSize

    #region Layout Engine

    /// <summary>
    ///     Controls how the View's <see cref="Frame"/> is computed during <see cref="LayoutSubviews"/>. If the style is
    ///     set to <see cref="LayoutStyle.Absolute"/>, LayoutSubviews does not change the <see cref="Frame"/>. If the style is
    ///     <see cref="LayoutStyle.Computed"/> the <see cref="Frame"/> is updated using the <see cref="X"/>, <see cref="Y"/>,
    ///     <see cref="Width"/>, and <see cref="Height"/> properties.
    /// </summary>
    /// <remarks>
    ///     <para>
    ///         Setting this property to <see cref="LayoutStyle.Absolute"/> will cause <see cref="Frame"/> to determine the
    ///         size and position of the view. <see cref="X"/> and <see cref="Y"/> will be set to <see cref="Dim.DimAbsolute"/>
    ///         using <see cref="Frame"/>.
    ///     </para>
    ///     <para>
    ///         Setting this property to <see cref="LayoutStyle.Computed"/> will cause the view to use the
    ///         <see cref="LayoutSubviews"/> method to size and position of the view. If either of the <see cref="X"/> and
    ///         <see cref="Y"/> properties are `null` they will be set to <see cref="Pos.PosAbsolute"/> using the current value
    ///         of <see cref="Frame"/>. If either of the <see cref="Width"/> and <see cref="Height"/> properties are `null`
    ///         they will be set to <see cref="Dim.DimAbsolute"/> using <see cref="Frame"/>.
    ///     </para>
    /// </remarks>
    /// <value>The layout style.</value>
    public LayoutStyle LayoutStyle
    {
        get
        {
            if (_x is Pos.PosAbsolute
                && _y is Pos.PosAbsolute
                && _width is Dim.DimAbsolute
                && _height is Dim.DimAbsolute)
            {
                return LayoutStyle.Absolute;
            }

            return LayoutStyle.Computed;
        }
    }

    #endregion Layout Engine

    internal bool LayoutNeeded { get; private set; } = true;

    /// <summary>
    /// Indicates whether the specified SuperView-relative coordinates are within the View's <see cref="Frame"/>.
    /// </summary>
<<<<<<< HEAD
    public event EventHandler Initialized;

    /// <summary>Converts a <see cref="ContentArea"/>-relative rectangle to a screen-relative rectangle.</summary>
    public Rectangle BoundsToScreen (in Rectangle bounds)
=======
    /// <param name="x">SuperView-relative X coordinate.</param>
    /// <param name="y">SuperView-relative Y coordinate.</param>
    /// <returns><see langword="true"/> if the specified SuperView-relative coordinates are within the View.</returns>
    public virtual bool Contains (int x, int y)
>>>>>>> a5b1d683
    {
        return Frame.Contains (x, y);
    }

#nullable enable
<<<<<<< HEAD
    /// <summary>Finds which view that belong to the <paramref name="start"/> superview at the provided location.</summary>
    /// <param name="start">The superview where to look for.</param>
    /// <param name="x">The column location in the superview.</param>
    /// <param name="y">The row location in the superview.</param>
=======
    /// <summary>Finds the first Subview of <paramref name="start"/> that is visible at the provided location.</summary>
    /// <remarks>
    /// <para>
    ///     Used to determine what view the mouse is over.
    /// </para>
    /// </remarks>
    /// <param name="start">The view to scope the search by.</param>
    /// <param name="x"><paramref name="start"/>.SuperView-relative X coordinate.</param>
    /// <param name="y"><paramref name="start"/>.SuperView-relative Y coordinate.</param>
>>>>>>> a5b1d683
    /// <returns>
    ///     The view that was found at the <paramref name="x"/> and <paramref name="y"/> coordinates.
    ///     <see langword="null"/> if no view was found.
    /// </returns>

<<<<<<< HEAD
    // CONCURRENCY: This method is not thread-safe.
    // Undefined behavior and likely program crashes are exposed by unsynchronized access to InternalSubviews.
    public static View? FindDeepestView (View? start, int x, int y)
=======
    // CONCURRENCY: This method is not thread-safe. Undefined behavior and likely program crashes are exposed by unsynchronized access to InternalSubviews.
    internal static View? FindDeepestView (View? start, int x, int y)
>>>>>>> a5b1d683
    {
        if (start is null || !start.Visible || !start.Contains (x, y))
        {
            return null;
        }

<<<<<<< HEAD
        if (start is Adornment adornment)
        {
            if (!adornment.FrameToScreen().Contains(x, y))
            {
                return null;
            }
=======
        Adornment? found = null;

        if (start.Margin.Contains (x, y))
        {
            found = start.Margin;
        }
        else if (start.Border.Contains (x, y))
        {
            found = start.Border;
        }
        else if (start.Padding.Contains (x, y))
        {
            found = start.Padding;
        }

        Point boundsOffset = start.GetBoundsOffset ();

        if (found is { })
        {
            start = found;
            boundsOffset = found.Parent.Frame.Location;
>>>>>>> a5b1d683
        }
        else if (!start.Frame.Contains (x, y))
        {
            return null;
        }

        if (start.InternalSubviews is { Count: > 0 })
        {
<<<<<<< HEAD
            Point boundsOffset = start.GetBoundsOffset ();
            int rx = x - (start is Adornment ? start.FrameToScreen().X : start.Frame.X + boundsOffset.X);
            int ry = y - (start is Adornment ? start.FrameToScreen().Y : start.Frame.Y + boundsOffset.Y);
=======
            int startOffsetX = x - (start.Frame.X + boundsOffset.X);
            int startOffsetY = y - (start.Frame.Y + boundsOffset.Y);
>>>>>>> a5b1d683

            for (int i = start.InternalSubviews.Count - 1; i >= 0; i--)
            {
                View nextStart = start.InternalSubviews [i];

                if (nextStart.Visible && nextStart.Contains (startOffsetX, startOffsetY))
                {
<<<<<<< HEAD
                    View? deep = FindDeepestView (v, rx, ry);

                    return deep ?? v;
=======
                    // TODO: Remove recursion
                    return FindDeepestView (nextStart, startOffsetX, startOffsetY) ?? nextStart;
>>>>>>> a5b1d683
                }
            }
        }

        return start;
    }
#nullable restore

    /// <summary>
    ///     Gets a new location of the <see cref="View"/> that is within the Bounds of the <paramref name="viewToMove"/>'s
    ///     <see cref="View.SuperView"/> (e.g. for dragging a Window). The `out` parameters are the new X and Y coordinates.
    /// </summary>
    /// <remarks>
    ///     If <paramref name="viewToMove"/> does not have a <see cref="View.SuperView"/> or it's SuperView is not
    ///     <see cref="Application.Top"/> the position will be bound by the <see cref="ConsoleDriver.Cols"/> and
    ///     <see cref="ConsoleDriver.Rows"/>.
    /// </remarks>
    /// <param name="viewToMove">The View that is to be moved.</param>
    /// <param name="targetX">The target x location.</param>
    /// <param name="targetY">The target y location.</param>
    /// <param name="nx">The new x location that will ensure <paramref name="viewToMove"/> will be fully visible.</param>
    /// <param name="ny">The new y location that will ensure <paramref name="viewToMove"/> will be fully visible.</param>
    /// <param name="statusBar">The new top most statusBar</param>
    /// <returns>
    ///     Either <see cref="Application.Top"/> (if <paramref name="viewToMove"/> does not have a Super View) or
    ///     <paramref name="viewToMove"/>'s SuperView. This can be used to ensure LayoutSubviews is called on the correct View.
    /// </returns>
    internal static View GetLocationEnsuringFullVisibility (
        View viewToMove,
        int targetX,
        int targetY,
        out int nx,
        out int ny,
        out StatusBar statusBar
    )
    {
        int maxDimension;
        View superView;

        if (viewToMove?.SuperView is null || viewToMove == Application.Top || viewToMove?.SuperView == Application.Top)
        {
<<<<<<< HEAD
            Point boundsOffset = super.GetBoundsOffset ();

            if (super is Adornment adornment)
            {
                boundsOffset = super.FrameToScreen ().Location;
                Thickness thickness = adornment.GetAdornmentsThickness ();
                boundsOffset.Offset (-thickness.Left, -thickness.Top);
            }
            ret.X += super.Frame.X + boundsOffset.X;
            ret.Y += super.Frame.Y + boundsOffset.Y;
            super = super.SuperView;
=======
            maxDimension = Driver.Cols;
            superView = Application.Top;
        }
        else
        {
            // Use the SuperView's Bounds, not Frame
            maxDimension = viewToMove.SuperView.Bounds.Width;
            superView = viewToMove.SuperView;
>>>>>>> a5b1d683
        }

        if (superView.Margin is { } && superView == viewToMove.SuperView)
        {
            maxDimension -= superView.GetAdornmentsThickness ().Left + superView.GetAdornmentsThickness ().Right;
        }

<<<<<<< HEAD
    /// <summary>
    ///     <para>Gets the thickness describing the sum of the Adornments' thicknesses.</para>
    /// </summary>
    /// <returns>A thickness that describes the sum of the Adornments' thicknesses.</returns>
    public virtual Thickness GetAdornmentsThickness () { return Margin.Thickness + Border.Thickness + Padding.Thickness; }
=======
        if (viewToMove.Frame.Width <= maxDimension)
        {
            nx = Math.Max (targetX, 0);
            nx = nx + viewToMove.Frame.Width > maxDimension ? Math.Max (maxDimension - viewToMove.Frame.Width, 0) : nx;
>>>>>>> a5b1d683

            if (nx > viewToMove.Frame.X + viewToMove.Frame.Width)
            {
                nx = Math.Max (viewToMove.Frame.Right, 0);
            }
        }
        else
        {
            nx = targetX;
        }

        //System.Diagnostics.Debug.WriteLine ($"nx:{nx}, rWidth:{rWidth}");
        bool menuVisible, statusVisible;

        if (viewToMove?.SuperView is null || viewToMove == Application.Top || viewToMove?.SuperView == Application.Top)
        {
            menuVisible = Application.Top.MenuBar?.Visible == true;
        }
        else
        {
            View t = viewToMove.SuperView;

            while (t is not Toplevel)
            {
                t = t.SuperView;
            }

            menuVisible = ((Toplevel)t).MenuBar?.Visible == true;
        }

        if (viewToMove?.SuperView is null || viewToMove == Application.Top || viewToMove?.SuperView == Application.Top)
        {
            maxDimension = menuVisible ? 1 : 0;
        }
        else
        {
            maxDimension = 0;
        }

        ny = Math.Max (targetY, maxDimension);

        if (viewToMove?.SuperView is null || viewToMove == Application.Top || viewToMove?.SuperView == Application.Top)
        {
            statusVisible = Application.Top.StatusBar?.Visible == true;
            statusBar = Application.Top.StatusBar;
        }
        else
        {
            View t = viewToMove.SuperView;

            while (t is not Toplevel)
            {
                t = t.SuperView;
            }

            statusVisible = ((Toplevel)t).StatusBar?.Visible == true;
            statusBar = ((Toplevel)t).StatusBar;
        }

        if (viewToMove?.SuperView is null || viewToMove == Application.Top || viewToMove?.SuperView == Application.Top)
        {
            maxDimension = statusVisible ? Driver.Rows - 1 : Driver.Rows;
        }
        else
        {
            maxDimension = statusVisible ? viewToMove.SuperView.Frame.Height - 1 : viewToMove.SuperView.Frame.Height;
        }

        if (superView.Margin is { } && superView == viewToMove.SuperView)
        {
            maxDimension -= superView.GetAdornmentsThickness ().Top + superView.GetAdornmentsThickness ().Bottom;
        }

        ny = Math.Min (ny, maxDimension);

        if (viewToMove.Frame.Height <= maxDimension)
        {
            ny = ny + viewToMove.Frame.Height > maxDimension
                     ? Math.Max (maxDimension - viewToMove.Frame.Height, menuVisible ? 1 : 0)
                     : ny;

            if (ny > viewToMove.Frame.Y + viewToMove.Frame.Height)
            {
                ny = Math.Max (viewToMove.Frame.Bottom, 0);
            }
        }

        //System.Diagnostics.Debug.WriteLine ($"ny:{ny}, rHeight:{rHeight}");

        return superView;
    }

    /// <summary>
    ///     Get the visible content area represent the View-relative rectangle used for this view. The area inside the view
    ///     where subviews and content are presented.The Location is always (0,0). It will be mainly used for clipping a region.
    /// </summary>
    public virtual Rectangle GetVisibleContentArea ()
    {
        {
            if (Margin == null || Border == null || Padding == null)
            {
                return new Rectangle (default (Point), Frame.Size);
            }

            int width = Math.Max (
                                  0,
                                  Frame.Size.Width - Margin.Thickness.Horizontal - Border.Thickness.Horizontal - Padding.Thickness.Horizontal);

            int height = Math.Max (
                                   0,
                                   Frame.Size.Height - Margin.Thickness.Vertical - Border.Thickness.Vertical - Padding.Thickness.Vertical);

            return new Rectangle (Point.Empty, new Size (width, height));
        }
    }

    /// <summary>Fired after the View's <see cref="LayoutSubviews"/> method has completed.</summary>
    /// <remarks>
    ///     Subscribe to this event to perform tasks when the <see cref="View"/> has been resized or the layout has
    ///     otherwise changed.
    /// </remarks>
    public event EventHandler<LayoutEventArgs> LayoutComplete;

    /// <summary>Fired after the View's <see cref="LayoutSubviews"/> method has completed.</summary>
    /// <remarks>
    ///     Subscribe to this event to perform tasks when the <see cref="View"/> has been resized or the layout has
    ///     otherwise changed.
    /// </remarks>
    public event EventHandler<LayoutEventArgs> LayoutStarted;

    /// <summary>
    ///     Invoked when a view starts executing or when the dimensions of the view have changed, for example in response
    ///     to the container view or terminal resizing.
    /// </summary>
    /// <remarks>
    ///     <para>
    ///         The position and dimensions of the view are indeterminate until the view has been initialized. Therefore, the
    ///         behavior of this method is indeterminate if <see cref="IsInitialized"/> is <see langword="false"/>.
    ///     </para>
    ///     <para>Raises the <see cref="LayoutComplete"/> event) before it returns.</para>
    /// </remarks>
    public virtual void LayoutSubviews ()
    {
        if (!IsInitialized)
        {
            Debug.WriteLine (
                             $"WARNING: LayoutSubviews called before view has been initialized. This is likely a bug in {this}"
                            );
        }

        if (!LayoutNeeded)
        {
            return;
        }

        LayoutAdornments ();

<<<<<<< HEAD
        Rectangle oldBounds = ContentArea;
        OnLayoutStarted (new() { OldBounds = oldBounds });
=======
        Rectangle oldBounds = Bounds;
        OnLayoutStarted (new () { OldBounds = oldBounds });
>>>>>>> a5b1d683

        SetTextFormatterSize ();

        // Sort out the dependencies of the X, Y, Width, Height properties
        HashSet<View> nodes = new ();
        HashSet<(View, View)> edges = new ();
        CollectAll (this, ref nodes, ref edges);
        List<View> ordered = TopologicalSort (SuperView, nodes, edges);

        foreach (View v in ordered)
<<<<<<< HEAD
        {
            LayoutSubview (v, new (GetBoundsOffset (), ContentArea.Size));
        }

        // If the 'to' is rooted to 'from' and the layoutstyle is Computed it's a special-case.
        // Use LayoutSubview with the Frame of the 'from' 
        if (SuperView is { } && GetTopSuperView () is { } && LayoutNeeded && edges.Count > 0)
        {
            foreach ((View from, View to) in edges)
            {
                LayoutSubview (to, from.Frame);
            }
        }

        LayoutNeeded = false;

        OnLayoutComplete (new() { OldBounds = oldBounds });
    }

    /// <summary>Converts a screen-relative coordinate to a bounds-relative coordinate.</summary>
    /// <returns>The coordinate relative to this view's <see cref="ContentArea"/>.</returns>
    /// <param name="x">Screen-relative column.</param>
    /// <param name="y">Screen-relative row.</param>
    public Point ScreenToBounds (int x, int y)
    {
        Point screen = ScreenToFrame (x, y);
        Point boundsOffset = GetBoundsOffset ();

        return new (screen.X - boundsOffset.X, screen.Y - boundsOffset.Y);
    }

    /// <summary>
    ///     Converts a screen-relative coordinate to a Frame-relative coordinate. Frame-relative means relative to the
    ///     View's <see cref="SuperView"/>'s <see cref="ContentArea"/>.
    /// </summary>
    /// <returns>The coordinate relative to the <see cref="SuperView"/>'s <see cref="ContentArea"/>.</returns>
    /// <param name="x">Screen-relative column.</param>
    /// <param name="y">Screen-relative row.</param>
    public Point ScreenToFrame (int x, int y)
    {
        Point superViewBoundsOffset = SuperView?.GetBoundsOffset () ?? Point.Empty;
        var ret = new Point (x - Frame.X - superViewBoundsOffset.X, y - Frame.Y - superViewBoundsOffset.Y);

        if (SuperView is { })
        {
            Point superFrame = SuperView.ScreenToFrame (x - superViewBoundsOffset.X, y - superViewBoundsOffset.Y);
            ret = new (superFrame.X - Frame.X, superFrame.Y - Frame.Y);
        }

        return ret;
    }

    /// <summary>Indicates that the view does not need to be laid out.</summary>
    protected void ClearLayoutNeeded ()
    {
        LayoutNeeded = false;
    }

    internal void CollectAll (View from, ref HashSet<View> nNodes, ref HashSet<(View, View)> nEdges)
    {
        // BUGBUG: This should really only work on initialized subviews
        foreach (View v in from.InternalSubviews /*.Where(v => v.IsInitialized)*/)
        {
            nNodes.Add (v);

            if (v.LayoutStyle != LayoutStyle.Computed)
            {
                continue;
            }

            CollectPos (v.X, v, ref nNodes, ref nEdges);
            CollectPos (v.Y, v, ref nNodes, ref nEdges);
            CollectDim (v.Width, v, ref nNodes, ref nEdges);
            CollectDim (v.Height, v, ref nNodes, ref nEdges);
        }
    }

    internal void CollectDim (Dim dim, View from, ref HashSet<View> nNodes, ref HashSet<(View, View)> nEdges)
    {
        switch (dim)
        {
            case Dim.DimView dv:
                // See #2461
                //if (!from.InternalSubviews.Contains (dv.Target)) {
                //	throw new InvalidOperationException ($"View {dv.Target} is not a subview of {from}");
                //}
                if (dv.Target != this)
                {
                    nEdges.Add ((dv.Target, from));
                }

                return;
            case Dim.DimCombine dc:
                CollectDim (dc._left, from, ref nNodes, ref nEdges);
                CollectDim (dc._right, from, ref nNodes, ref nEdges);

                break;
        }
    }

    internal void CollectPos (Pos pos, View from, ref HashSet<View> nNodes, ref HashSet<(View, View)> nEdges)
    {
        switch (pos)
        {
            case Pos.PosView pv:
                // See #2461
                //if (!from.InternalSubviews.Contains (pv.Target)) {
                //	throw new InvalidOperationException ($"View {pv.Target} is not a subview of {from}");
                //}
                if (pv.Target != this)
                {
                    nEdges.Add ((pv.Target, from));
                }

                return;
            case Pos.PosCombine pc:
                CollectPos (pc._left, from, ref nNodes, ref nEdges);
                CollectPos (pc._right, from, ref nNodes, ref nEdges);

                break;
        }
    }

    /// <summary>
    ///     This internal method is overridden by Adornment to do nothing to prevent recursion during View construction.
    ///     And, because Adornments don't have Adornments. It's internal to support unit tests.
    /// </summary>
    /// <param name="adornmentType"></param>
    /// <exception cref="ArgumentNullException"></exception>
    /// <exception cref="ArgumentException"></exception>
    internal virtual Adornment CreateAdornment (Type adornmentType)
    {
        void ThicknessChangedHandler (object sender, EventArgs e)
        {
            if (IsInitialized)
            {
                LayoutAdornments ();
            }

            SetNeedsLayout ();
            SetNeedsDisplay ();
        }

        Adornment adornment;

        adornment = Activator.CreateInstance (adornmentType, this) as Adornment;
        adornment.ThicknessChanged += ThicknessChangedHandler;

        return adornment;
    }

    /// <summary>Overriden by <see cref="Adornment"/> to do nothing, as the <see cref="Adornment"/> does not have adornments.</summary>
    internal virtual void LayoutAdornments ()
    {
        if (Margin is null)
        {
            return; // CreateAdornments () has not been called yet
        }

        if (Margin.Frame.Size != Frame.Size)
=======
>>>>>>> a5b1d683
        {
            LayoutSubview (v, new (GetBoundsOffset (), Bounds.Size));
        }

        // If the 'to' is rooted to 'from' and the layoutstyle is Computed it's a special-case.
        // Use LayoutSubview with the Frame of the 'from' 
        if (SuperView is { } && GetTopSuperView () is { } && LayoutNeeded && edges.Count > 0)
        {
            foreach ((View from, View to) in edges)
            {
                LayoutSubview (to, from.Frame);
            }
        }

        LayoutNeeded = false;

        OnLayoutComplete (new () { OldBounds = oldBounds });
    }

    /// <summary>Indicates that the view does not need to be laid out.</summary>
    protected void ClearLayoutNeeded () { LayoutNeeded = false; }

    /// <summary>
    ///     Raises the <see cref="LayoutComplete"/> event. Called from  <see cref="LayoutSubviews"/> before all sub-views
    ///     have been laid out.
    /// </summary>
    internal virtual void OnLayoutComplete (LayoutEventArgs args) { LayoutComplete?.Invoke (this, args); }

    /// <summary>
    ///     Raises the <see cref="LayoutStarted"/> event. Called from  <see cref="LayoutSubviews"/> before any subviews
    ///     have been laid out.
    /// </summary>
    internal virtual void OnLayoutStarted (LayoutEventArgs args) { LayoutStarted?.Invoke (this, args); }

    /// <summary>
    ///     Called whenever the view needs to be resized. This is called whenever <see cref="Frame"/>,
    ///     <see cref="View.X"/>, <see cref="View.Y"/>, <see cref="View.Width"/>, or <see cref="View.Height"/> changes.
    /// </summary>
    /// <remarks>
    ///     <para>
    ///         Determines the relative bounds of the <see cref="View"/> and its <see cref="Frame"/>s, and then calls
    ///         <see cref="SetRelativeLayout(Rectangle)"/> to update the view.
    ///     </para>
    /// </remarks>
    internal void OnResizeNeeded ()
    {
        // TODO: Identify a real-world use-case where this API should be virtual. 
        // TODO: Until then leave it `internal` and non-virtual
        // First try SuperView.Bounds, then Application.Top, then Driver.Bounds.
        // Finally, if none of those are valid, use int.MaxValue (for Unit tests).
        Rectangle relativeBounds = SuperView is { IsInitialized: true } ? SuperView.ContentArea :
                                   Application.Top is { } && Application.Top.IsInitialized ? Application.Top.ContentArea :
                                   Application.Driver?.Bounds ?? new Rectangle (0, 0, int.MaxValue, int.MaxValue);
        SetRelativeLayout (relativeBounds);

        // TODO: Determine what, if any of the below is actually needed here.
        if (IsInitialized)
        {
            if (AutoSize)
            {
                SetFrameToFitText ();
                SetTextFormatterSize ();
            }

            LayoutAdornments ();
            SetNeedsDisplay ();
            SetNeedsLayout ();
        }
    }

    /// <summary>
    ///     Sets the internal <see cref="LayoutNeeded"/> flag for this View and all of it's subviews and it's SuperView.
    ///     The main loop will call SetRelativeLayout and LayoutSubviews for any view with <see cref="LayoutNeeded"/> set.
    /// </summary>
    internal void SetNeedsLayout ()
    {
        if (LayoutNeeded)
        {
            return;
        }

        LayoutNeeded = true;

        foreach (View view in Subviews)
        {
            view.SetNeedsLayout ();
        }

        if (Margin != null)
        {
            for (var i = 0; i < 3; i++)
            {
                Adornment adornment = i switch
                                      {
                                          0 => Margin,
                                          1 => Border,
                                          2 => Padding,
                                          _ => null
                                      };

                if (adornment != null)
                {
                    adornment.SetNeedsLayout ();

                    foreach (View view in adornment.Subviews)
                    {
                        view.SetNeedsLayout ();
                    }
                }
            }
        }

        TextFormatter.NeedsFormat = true;
        SuperView?.SetNeedsLayout ();
    }

    /// <summary>
    ///     Applies the view's position (<see cref="X"/>, <see cref="Y"/>) and dimension (<see cref="Width"/>, and
    ///     <see cref="Height"/>) to <see cref="Frame"/>, given a rectangle describing the SuperView's Bounds (nominally the
    ///     same as <c>this.SuperView.Bounds</c>).
    /// </summary>
    /// <param name="superviewBounds">
    ///     The rectangle describing the SuperView's Bounds (nominally the same as
    ///     <c>this.SuperView.Bounds</c>).
    /// </param>
    internal void SetRelativeLayout (Rectangle superviewBounds)
    {
        Debug.Assert (_x is { });
        Debug.Assert (_y is { });
        Debug.Assert (_width is { });
        Debug.Assert (_height is { });

        int newX, newW, newY, newH;
        var autosize = Size.Empty;

        if (AutoSize)
        {
            // Note this is global to this function and used as such within the local functions defined
            // below. In v2 AutoSize will be re-factored to not need to be dealt with in this function.
            autosize = GetAutoSize ();
        }

        // TODO: Since GetNewLocationAndDimension does not depend on View, it can be moved into PosDim.cs
        // TODO: to make architecture more clean. Do this after DimAuto is implemented and the 
        // TODO: View.AutoSize stuff is removed.

        // Returns the new dimension (width or height) and location (x or y) for the View given
        //   the superview's Bounds
        //   the current Pos (View.X or View.Y)
        //   the current Dim (View.Width or View.Height)
        // This method is called recursively if pos is Pos.PosCombine
        (int newLocation, int newDimension) GetNewLocationAndDimension (
            bool width,
            Rectangle superviewBounds,
            Pos pos,
            Dim dim,
            int autosizeDimension
        )
        {
            // Gets the new dimension (width or height, dependent on `width`) of the given Dim given:
            //   location: the current location (x or y)
            //   dimension: the new dimension (width or height) (if relevant for Dim type)
            //   autosize: the size to use if autosize = true
            // This method is recursive if d is Dim.DimCombine
            int GetNewDimension (Dim d, int location, int dimension, int autosize)
            {
                int newDimension;

                switch (d)
                {
                    case Dim.DimCombine combine:
                        // TODO: Move combine logic into DimCombine?
                        int leftNewDim = GetNewDimension (combine._left, location, dimension, autosize);
                        int rightNewDim = GetNewDimension (combine._right, location, dimension, autosize);

                        if (combine._add)
                        {
                            newDimension = leftNewDim + rightNewDim;
                        }
                        else
                        {
                            newDimension = leftNewDim - rightNewDim;
                        }

                        newDimension = AutoSize && autosize > newDimension ? autosize : newDimension;

                        break;

                    case Dim.DimFactor factor when !factor.IsFromRemaining ():
                        newDimension = d.Anchor (dimension);
                        newDimension = AutoSize && autosize > newDimension ? autosize : newDimension;

                        break;

                    case Dim.DimAbsolute:
                        // DimAbsolute.Anchor (int width) ignores width and returns n
                        newDimension = Math.Max (d.Anchor (0), 0);

                        // BUGBUG: AutoSize does two things: makes text fit AND changes the view's dimensions
                        newDimension = AutoSize && autosize > newDimension ? autosize : newDimension;

                        break;

                    case Dim.DimFill:
                    default:
                        newDimension = Math.Max (d.Anchor (dimension - location), 0);
                        newDimension = AutoSize && autosize > newDimension ? autosize : newDimension;

                        break;
                }

                return newDimension;
            }

            int newDimension, newLocation;
            int superviewDimension = width ? superviewBounds.Width : superviewBounds.Height;

            // Determine new location
            switch (pos)
            {
                case Pos.PosCenter posCenter:
                    // For Center, the dimension is dependent on location, but we need to force getting the dimension first
                    // using a location of 0
                    newDimension = Math.Max (GetNewDimension (dim, 0, superviewDimension, autosizeDimension), 0);
                    newLocation = posCenter.Anchor (superviewDimension - newDimension);

                    newDimension = Math.Max (
                                             GetNewDimension (dim, newLocation, superviewDimension, autosizeDimension),
                                             0
                                            );

                    break;

                case Pos.PosCombine combine:
                    // TODO: Move combine logic into PosCombine?
                    int left, right;

                    (left, newDimension) = GetNewLocationAndDimension (
                                                                       width,
                                                                       superviewBounds,
                                                                       combine._left,
                                                                       dim,
                                                                       autosizeDimension
                                                                      );

                    (right, newDimension) = GetNewLocationAndDimension (
                                                                        width,
                                                                        superviewBounds,
                                                                        combine._right,
                                                                        dim,
                                                                        autosizeDimension
                                                                       );

                    if (combine._add)
                    {
                        newLocation = left + right;
                    }
                    else
                    {
                        newLocation = left - right;
                    }

                    newDimension = Math.Max (
                                             GetNewDimension (dim, newLocation, superviewDimension, autosizeDimension),
                                             0
                                            );

                    break;

                case Pos.PosAnchorEnd:
                case Pos.PosAbsolute:
                case Pos.PosFactor:
                case Pos.PosFunc:
                case Pos.PosView:
                default:
                    newLocation = pos?.Anchor (superviewDimension) ?? 0;

                    newDimension = Math.Max (
                                             GetNewDimension (dim, newLocation, superviewDimension, autosizeDimension),
                                             0
                                            );

                    break;
            }

            return (newLocation, newDimension);
        }

        // horizontal/width
        (newX, newW) = GetNewLocationAndDimension (true, superviewBounds, _x, _width, autosize.Width);

        // vertical/height
        (newY, newH) = GetNewLocationAndDimension (false, superviewBounds, _y, _height, autosize.Height);

        Rectangle r = new (newX, newY, newW, newH);

        if (Frame != r)
        {
            // Set the frame. Do NOT use `Frame` as it overwrites X, Y, Width, and Height, making
            // the view LayoutStyle.Absolute.
            _frame = r;

            if (_x is Pos.PosAbsolute)
            {
                _x = Frame.X;
            }

            if (_y is Pos.PosAbsolute)
            {
                _y = Frame.Y;
            }

            if (_width is Dim.DimAbsolute)
            {
                _width = Frame.Width;
            }

            if (_height is Dim.DimAbsolute)
            {
                _height = Frame.Height;
            }

            SetNeedsLayout ();
            SetNeedsDisplay ();
        }

        if (AutoSize)
        {
            if (autosize.Width == 0 || autosize.Height == 0)
            {
                // Set the frame. Do NOT use `Frame` as it overwrites X, Y, Width, and Height, making
                // the view LayoutStyle.Absolute.
                _frame = _frame with { Size = autosize };

                if (autosize.Width == 0)
                {
                    _width = 0;
                }

                if (autosize.Height == 0)
                {
                    _height = 0;
                }
            }
            else if (!SetFrameToFitText ())
            {
                SetTextFormatterSize ();
            }

            SetNeedsLayout ();
            SetNeedsDisplay ();
        }
    }

    internal void CollectAll (View from, ref HashSet<View> nNodes, ref HashSet<(View, View)> nEdges)
    {
        // BUGBUG: This should really only work on initialized subviews
        foreach (View v in from.InternalSubviews /*.Where(v => v.IsInitialized)*/)
        {
            nNodes.Add (v);

            if (v.LayoutStyle != LayoutStyle.Computed)
            {
                continue;
            }

            CollectPos (v.X, v, ref nNodes, ref nEdges);
            CollectPos (v.Y, v, ref nNodes, ref nEdges);
            CollectDim (v.Width, v, ref nNodes, ref nEdges);
            CollectDim (v.Height, v, ref nNodes, ref nEdges);
        }
    }

    internal void CollectDim (Dim dim, View from, ref HashSet<View> nNodes, ref HashSet<(View, View)> nEdges)
    {
        switch (dim)
        {
            case Dim.DimView dv:
                // See #2461
                //if (!from.InternalSubviews.Contains (dv.Target)) {
                //	throw new InvalidOperationException ($"View {dv.Target} is not a subview of {from}");
                //}
                if (dv.Target != this)
                {
                    nEdges.Add ((dv.Target, from));
                }

                return;
            case Dim.DimCombine dc:
                CollectDim (dc._left, from, ref nNodes, ref nEdges);
                CollectDim (dc._right, from, ref nNodes, ref nEdges);

                break;
        }
    }

    internal void CollectPos (Pos pos, View from, ref HashSet<View> nNodes, ref HashSet<(View, View)> nEdges)
    {
        switch (pos)
        {
            case Pos.PosView pv:
                // See #2461
                //if (!from.InternalSubviews.Contains (pv.Target)) {
                //	throw new InvalidOperationException ($"View {pv.Target} is not a subview of {from}");
                //}
                if (pv.Target != this)
                {
                    nEdges.Add ((pv.Target, from));
                }

                return;
            case Pos.PosCombine pc:
                CollectPos (pc._left, from, ref nNodes, ref nEdges);
                CollectPos (pc._right, from, ref nNodes, ref nEdges);

                break;
        }
    }

    // https://en.wikipedia.org/wiki/Topological_sorting
    internal static List<View> TopologicalSort (
        View superView,
        IEnumerable<View> nodes,
        ICollection<(View From, View To)> edges
    )
    {
        List<View> result = new ();

        // Set of all nodes with no incoming edges
        HashSet<View> noEdgeNodes = new (nodes.Where (n => edges.All (e => !e.To.Equals (n))));

        while (noEdgeNodes.Any ())
        {
            //  remove a node n from S
            View n = noEdgeNodes.First ();
            noEdgeNodes.Remove (n);

            // add n to tail of L
            if (n != superView)
            {
                result.Add (n);
            }

            // for each node m with an edge e from n to m do
            foreach ((View From, View To) e in edges.Where (e => e.From.Equals (n)).ToArray ())
            {
                View m = e.To;

                // remove edge e from the graph
                edges.Remove (e);

                // if m has no other incoming edges then
                if (edges.All (me => !me.To.Equals (m)) && m != superView)
                {
                    // insert m into S
                    noEdgeNodes.Add (m);
                }
            }
        }

        if (!edges.Any ())
        {
            return result;
        }

        foreach ((View from, View to) in edges)
        {
            if (from == to)
            {
                // if not yet added to the result, add it and remove from edge
                if (result.Find (v => v == from) is null)
                {
                    result.Add (from);
                }

                edges.Remove ((from, to));
            }
            else if (from.SuperView == to.SuperView)
            {
                // if 'from' is not yet added to the result, add it
                if (result.Find (v => v == from) is null)
                {
                    result.Add (from);
                }

                // if 'to' is not yet added to the result, add it
                if (result.Find (v => v == to) is null)
                {
                    result.Add (to);
                }

                // remove from edge
                edges.Remove ((from, to));
            }
            else if (from != superView?.GetTopSuperView (to, from) && !ReferenceEquals (from, to))
            {
                if (ReferenceEquals (from.SuperView, to))
                {
                    throw new InvalidOperationException (
                                                         $"ComputedLayout for \"{superView}\": \"{to}\" references a SubView (\"{from}\")."
                                                        );
                }

                throw new InvalidOperationException (
                                                     $"ComputedLayout for \"{superView}\": \"{from}\" linked with \"{to}\" was not found. Did you forget to add it to {superView}?"
                                                    );
            }
        }

        // return L (a topologically sorted order)
        return result;
    } // TopologicalSort

    private void LayoutSubview (View v, Rectangle contentArea)
    {
        //if (v.LayoutStyle == LayoutStyle.Computed) {
        v.SetRelativeLayout (contentArea);

        //}

        v.LayoutSubviews ();
        v.LayoutNeeded = false;
    }

<<<<<<< HEAD
    /// <summary>Resizes the View to fit the specified size. Factors in the HotKey.</summary>
    /// <remarks>ResizeBoundsToFit can only be called when AutoSize is true (or being set to true).</remarks>
    /// <param name="size"></param>
    /// <returns>whether the Bounds was changed or not</returns>
    private bool ResizeBoundsToFit (Size size)
    {
        //if (AutoSize == false) {
        //	throw new InvalidOperationException ("ResizeBoundsToFit can only be called when AutoSize is true");
        //}

        var boundsChanged = false;
        bool canSizeW = TrySetWidth (size.Width - GetHotKeySpecifierLength (), out int rW);
        bool canSizeH = TrySetHeight (size.Height - GetHotKeySpecifierLength (false), out int rH);

        if (canSizeW)
        {
            boundsChanged = true;
            _width = rW;
        }

        if (canSizeH)
        {
            boundsChanged = true;
            _height = rH;
        }

        if (boundsChanged)
        {
            ContentArea = new (ContentArea.X, ContentArea.Y, canSizeW ? rW : ContentArea.Width, canSizeH ? rH : ContentArea.Height);
        }

        return boundsChanged;
    }

    /// <summary>If <paramref name="autoSize"/> is true, resizes the view.</summary>
    /// <param name="autoSize"></param>
    /// <returns></returns>
    private bool ResizeView (bool autoSize)
    {
        if (!autoSize)
        {
            return false;
        }

        var boundsChanged = true;
        Size newFrameSize = GetAutoSize ();

        if (IsInitialized && newFrameSize != Frame.Size)
        {
            if (ValidatePosDim)
            {
                // BUGBUG: This ain't right, obviously.  We need to figure out how to handle this.
                boundsChanged = ResizeBoundsToFit (newFrameSize);
            }
            else
            {
                Height = newFrameSize.Height;
                Width = newFrameSize.Width;
            }
        }

        return boundsChanged;
    }
=======
    #region Diagnostics
>>>>>>> a5b1d683

    // Diagnostics to highlight when Width or Height is read before the view has been initialized
    private Dim VerifyIsInitialized (Dim dim, string member)
    {
#if DEBUG
        if (LayoutStyle == LayoutStyle.Computed && !IsInitialized)
        {
            Debug.WriteLine (
                             $"WARNING: \"{this}\" has not been initialized; {member} is indeterminate: {dim}. This is potentially a bug."
                            );
        }
#endif // DEBUG		
        return dim;
    }

    // Diagnostics to highlight when X or Y is read before the view has been initialized
    private Pos VerifyIsInitialized (Pos pos, string member)
    {
#if DEBUG
        if (LayoutStyle == LayoutStyle.Computed && !IsInitialized)
        {
            Debug.WriteLine (
                             $"WARNING: \"{this}\" has not been initialized; {member} is indeterminate {pos}. This is potentially a bug."
                            );
        }
#endif // DEBUG
        return pos;
    }

    /// <summary>Gets or sets whether validation of <see cref="Pos"/> and <see cref="Dim"/> occurs.</summary>
    /// <remarks>
    ///     Setting this to <see langword="true"/> will enable validation of <see cref="X"/>, <see cref="Y"/>,
    ///     <see cref="Width"/>, and <see cref="Height"/> during set operations and in <see cref="LayoutSubviews"/>. If invalid
    ///     settings are discovered exceptions will be thrown indicating the error. This will impose a performance penalty and
    ///     thus should only be used for debugging.
    /// </remarks>
    public bool ValidatePosDim { get; set; }

    #endregion
}<|MERGE_RESOLUTION|>--- conflicted
+++ resolved
@@ -35,26 +35,10 @@
 
 public partial class View
 {
-<<<<<<< HEAD
-    private bool _autoSize;
-    private Point _contentOffset;
-    private Size _contentSize;
-=======
     #region Frame
 
->>>>>>> a5b1d683
     private Rectangle _frame;
 
-<<<<<<< HEAD
-    /// <summary>
-    ///     Gets or sets a flag that determines whether the View will be automatically resized to fit the <see cref="Text"/>
-    ///     within <see cref="ContentArea"/>.
-    ///     <para>
-    ///         The default is <see langword="false"/>. Set to <see langword="true"/> to turn on AutoSize. If
-    ///         <see langword="true"/> then <see cref="Width"/> and <see cref="Height"/> will be used if <see cref="Text"/> can
-    ///         fit; if <see cref="Text"/> won't fit the view will be resized as needed.
-    ///     </para>
-=======
     /// <summary>Gets or sets the absolute location and dimension of the view.</summary>
     /// <value>
     ///     The rectangle describing absolute location and dimension of the view, in coordinates relative to the
@@ -62,7 +46,6 @@
     /// </value>
     /// <remarks>
     ///     <para>Frame is relative to the <see cref="SuperView"/>'s <see cref="Bounds"/>.</para>
->>>>>>> a5b1d683
     ///     <para>
     ///         Setting Frame will set <see cref="X"/>, <see cref="Y"/>, <see cref="Width"/>, and <see cref="Height"/> to the
     ///         values of the corresponding properties of the <paramref name="value"/> parameter.
@@ -129,15 +112,8 @@
     }
 
     /// <summary>
-<<<<<<< HEAD
-    ///     The <see cref="Adornment"/> that offsets the <see cref="ContentArea"/> from the <see cref="Margin"/>.
-    ///     The Border provides the space for a visual border (drawn using
-    ///     line-drawing glyphs) and the Title. The Border expands inward; in other words if `Border.Thickness.Top == 2` the
-    ///     border and title will take up the first row and the second row will be filled with spaces.
-=======
     ///     Converts a screen-relative coordinate to a Frame-relative coordinate. Frame-relative means relative to the
     ///     View's <see cref="SuperView"/>'s <see cref="Bounds"/>.
->>>>>>> a5b1d683
     /// </summary>
     /// <returns>The coordinate relative to the <see cref="SuperView"/>'s <see cref="Bounds"/>.</returns>
     /// <param name="x">Screen-relative column.</param>
@@ -359,20 +335,10 @@
             }
 
             Thickness totalThickness = GetAdornmentsThickness ();
-<<<<<<< HEAD
             int width = Math.Max (0, Frame.Size.Width - totalThickness.Horizontal - (UseContentOffset ? ContentOffset.X : 0));
             int height = Math.Max (0, Frame.Size.Height - totalThickness.Vertical - (UseContentOffset ? ContentOffset.Y : 0));
 
             return new (UseContentOffset ? ContentOffset : Point.Empty, new Size (width, height));
-=======
-
-            return Rectangle.Empty with
-            {
-                Size = new (
-                            Math.Max (0, Frame.Size.Width - totalThickness.Horizontal),
-                            Math.Max (0, Frame.Size.Height - totalThickness.Vertical))
-            };
->>>>>>> a5b1d683
         }
         set
         {
@@ -397,31 +363,8 @@
         }
     }
 
-<<<<<<< HEAD
-    /// <summary>Gets or sets the absolute location and dimension of the view.</summary>
-    /// <value>
-    ///     The rectangle describing absolute location and dimension of the view, in coordinates relative to the
-    ///     <see cref="SuperView"/>'s <see cref="ContentArea"/>.
-    /// </value>
-    /// <remarks>
-    ///     <para>Frame is relative to the <see cref="SuperView"/>'s <see cref="ContentArea"/>.</para>
-    ///     <para>
-    ///         Setting Frame will set <see cref="X"/>, <see cref="Y"/>, <see cref="Width"/>, and <see cref="Height"/> to the
-    ///         values of the corresponding properties of the <paramref name="value"/> parameter.
-    ///     </para>
-    ///     <para>This causes <see cref="LayoutStyle"/> to be <see cref="LayoutStyle.Absolute"/>.</para>
-    ///     <para>
-    ///         Altering the Frame will eventually (when the view hierarchy is next laid out via  see
-    ///         cref="LayoutSubviews"/>) cause <see cref="LayoutSubview(View, Rectangle)"/> and
-    ///         <see cref="OnDrawContent(Rectangle)"/>
-    ///         methods to be called.
-    ///     </para>
-    /// </remarks>
-    public Rectangle Frame
-=======
     /// <summary>Converts a <see cref="Bounds"/>-relative rectangle to a screen-relative rectangle.</summary>
     public Rectangle BoundsToScreen (in Rectangle bounds)
->>>>>>> a5b1d683
     {
         // Translate bounds to Frame (our SuperView's Bounds-relative coordinates)
         Rectangle screen = FrameToScreen ();
@@ -528,41 +471,6 @@
         return boundsChanged;
     }
 
-<<<<<<< HEAD
-    /// <summary>
-    ///     The <see cref="Adornment"/> that enables separation of a View from other SubViews of the same
-    ///     SuperView. The margin offsets the <see cref="ContentArea"/> from the <see cref="Frame"/>.
-    /// </summary>
-    /// <remarks>
-    ///     <para>
-    ///         The adornments (<see cref="Margin"/>, <see cref="Border"/>, and <see cref="Padding"/>) are not part of the
-    ///         View's content and are not clipped by the View's Clip Area.
-    ///     </para>
-    ///     <para>
-    ///         Changing the size of an adornment (<see cref="Margin"/>, <see cref="Border"/>, or <see cref="Padding"/>) will
-    ///         change the size of <see cref="Frame"/> and trigger <see cref="LayoutSubviews"/> to update the layout of the
-    ///         <see cref="SuperView"/> and its <see cref="Subviews"/>.
-    ///     </para>
-    /// </remarks>
-    public Margin Margin { get; private set; }
-
-    /// <summary>
-    ///     The <see cref="Adornment"/> inside of the view that offsets the <see cref="ContentArea"/>
-    ///     from the <see cref="Border"/>.
-    /// </summary>
-    /// <remarks>
-    ///     <para>
-    ///         The adornments (<see cref="Margin"/>, <see cref="Border"/>, and <see cref="Padding"/>) are not part of the
-    ///         View's content and are not clipped by the View's Clip Area.
-    ///     </para>
-    ///     <para>
-    ///         Changing the size of a frame (<see cref="Margin"/>, <see cref="Border"/>, or <see cref="Padding"/>) will
-    ///         change the size of the <see cref="Frame"/> and trigger <see cref="LayoutSubviews"/> to update the layout of the
-    ///         <see cref="SuperView"/> and its <see cref="Subviews"/>.
-    ///     </para>
-    /// </remarks>
-    public Padding Padding { get; private set; }
-=======
     /// <summary>Determines if the View's <see cref="Height"/> can be set to a new value.</summary>
     /// <remarks>TrySetHeight can only be called when AutoSize is true (or being set to true).</remarks>
     /// <param name="desiredHeight"></param>
@@ -587,7 +495,6 @@
                 // It's a Dim.DimCombine and so can't be assigned. Let it have it's height anchored.
                 h = Height.Anchor (h);
                 canSetHeight = !ValidatePosDim;
->>>>>>> a5b1d683
 
                 break;
             case Dim.DimFactor factor:
@@ -746,28 +653,15 @@
     /// <summary>
     /// Indicates whether the specified SuperView-relative coordinates are within the View's <see cref="Frame"/>.
     /// </summary>
-<<<<<<< HEAD
-    public event EventHandler Initialized;
-
-    /// <summary>Converts a <see cref="ContentArea"/>-relative rectangle to a screen-relative rectangle.</summary>
-    public Rectangle BoundsToScreen (in Rectangle bounds)
-=======
     /// <param name="x">SuperView-relative X coordinate.</param>
     /// <param name="y">SuperView-relative Y coordinate.</param>
     /// <returns><see langword="true"/> if the specified SuperView-relative coordinates are within the View.</returns>
     public virtual bool Contains (int x, int y)
->>>>>>> a5b1d683
     {
         return Frame.Contains (x, y);
     }
 
 #nullable enable
-<<<<<<< HEAD
-    /// <summary>Finds which view that belong to the <paramref name="start"/> superview at the provided location.</summary>
-    /// <param name="start">The superview where to look for.</param>
-    /// <param name="x">The column location in the superview.</param>
-    /// <param name="y">The row location in the superview.</param>
-=======
     /// <summary>Finds the first Subview of <paramref name="start"/> that is visible at the provided location.</summary>
     /// <remarks>
     /// <para>
@@ -777,34 +671,19 @@
     /// <param name="start">The view to scope the search by.</param>
     /// <param name="x"><paramref name="start"/>.SuperView-relative X coordinate.</param>
     /// <param name="y"><paramref name="start"/>.SuperView-relative Y coordinate.</param>
->>>>>>> a5b1d683
     /// <returns>
     ///     The view that was found at the <paramref name="x"/> and <paramref name="y"/> coordinates.
     ///     <see langword="null"/> if no view was found.
     /// </returns>
 
-<<<<<<< HEAD
-    // CONCURRENCY: This method is not thread-safe.
-    // Undefined behavior and likely program crashes are exposed by unsynchronized access to InternalSubviews.
-    public static View? FindDeepestView (View? start, int x, int y)
-=======
     // CONCURRENCY: This method is not thread-safe. Undefined behavior and likely program crashes are exposed by unsynchronized access to InternalSubviews.
     internal static View? FindDeepestView (View? start, int x, int y)
->>>>>>> a5b1d683
     {
         if (start is null || !start.Visible || !start.Contains (x, y))
         {
             return null;
         }
 
-<<<<<<< HEAD
-        if (start is Adornment adornment)
-        {
-            if (!adornment.FrameToScreen().Contains(x, y))
-            {
-                return null;
-            }
-=======
         Adornment? found = null;
 
         if (start.Margin.Contains (x, y))
@@ -826,23 +705,12 @@
         {
             start = found;
             boundsOffset = found.Parent.Frame.Location;
->>>>>>> a5b1d683
-        }
-        else if (!start.Frame.Contains (x, y))
-        {
-            return null;
         }
 
         if (start.InternalSubviews is { Count: > 0 })
         {
-<<<<<<< HEAD
-            Point boundsOffset = start.GetBoundsOffset ();
-            int rx = x - (start is Adornment ? start.FrameToScreen().X : start.Frame.X + boundsOffset.X);
-            int ry = y - (start is Adornment ? start.FrameToScreen().Y : start.Frame.Y + boundsOffset.Y);
-=======
             int startOffsetX = x - (start.Frame.X + boundsOffset.X);
             int startOffsetY = y - (start.Frame.Y + boundsOffset.Y);
->>>>>>> a5b1d683
 
             for (int i = start.InternalSubviews.Count - 1; i >= 0; i--)
             {
@@ -850,14 +718,8 @@
 
                 if (nextStart.Visible && nextStart.Contains (startOffsetX, startOffsetY))
                 {
-<<<<<<< HEAD
-                    View? deep = FindDeepestView (v, rx, ry);
-
-                    return deep ?? v;
-=======
                     // TODO: Remove recursion
                     return FindDeepestView (nextStart, startOffsetX, startOffsetY) ?? nextStart;
->>>>>>> a5b1d683
                 }
             }
         }
@@ -899,19 +761,6 @@
 
         if (viewToMove?.SuperView is null || viewToMove == Application.Top || viewToMove?.SuperView == Application.Top)
         {
-<<<<<<< HEAD
-            Point boundsOffset = super.GetBoundsOffset ();
-
-            if (super is Adornment adornment)
-            {
-                boundsOffset = super.FrameToScreen ().Location;
-                Thickness thickness = adornment.GetAdornmentsThickness ();
-                boundsOffset.Offset (-thickness.Left, -thickness.Top);
-            }
-            ret.X += super.Frame.X + boundsOffset.X;
-            ret.Y += super.Frame.Y + boundsOffset.Y;
-            super = super.SuperView;
-=======
             maxDimension = Driver.Cols;
             superView = Application.Top;
         }
@@ -920,7 +769,6 @@
             // Use the SuperView's Bounds, not Frame
             maxDimension = viewToMove.SuperView.Bounds.Width;
             superView = viewToMove.SuperView;
->>>>>>> a5b1d683
         }
 
         if (superView.Margin is { } && superView == viewToMove.SuperView)
@@ -928,18 +776,10 @@
             maxDimension -= superView.GetAdornmentsThickness ().Left + superView.GetAdornmentsThickness ().Right;
         }
 
-<<<<<<< HEAD
-    /// <summary>
-    ///     <para>Gets the thickness describing the sum of the Adornments' thicknesses.</para>
-    /// </summary>
-    /// <returns>A thickness that describes the sum of the Adornments' thicknesses.</returns>
-    public virtual Thickness GetAdornmentsThickness () { return Margin.Thickness + Border.Thickness + Padding.Thickness; }
-=======
         if (viewToMove.Frame.Width <= maxDimension)
         {
             nx = Math.Max (targetX, 0);
             nx = nx + viewToMove.Frame.Width > maxDimension ? Math.Max (maxDimension - viewToMove.Frame.Width, 0) : nx;
->>>>>>> a5b1d683
 
             if (nx > viewToMove.Frame.X + viewToMove.Frame.Width)
             {
@@ -1097,13 +937,8 @@
 
         LayoutAdornments ();
 
-<<<<<<< HEAD
         Rectangle oldBounds = ContentArea;
         OnLayoutStarted (new() { OldBounds = oldBounds });
-=======
-        Rectangle oldBounds = Bounds;
-        OnLayoutStarted (new () { OldBounds = oldBounds });
->>>>>>> a5b1d683
 
         SetTextFormatterSize ();
 
@@ -1114,7 +949,6 @@
         List<View> ordered = TopologicalSort (SuperView, nodes, edges);
 
         foreach (View v in ordered)
-<<<<<<< HEAD
         {
             LayoutSubview (v, new (GetBoundsOffset (), ContentArea.Size));
         }
@@ -1131,40 +965,7 @@
 
         LayoutNeeded = false;
 
-        OnLayoutComplete (new() { OldBounds = oldBounds });
-    }
-
-    /// <summary>Converts a screen-relative coordinate to a bounds-relative coordinate.</summary>
-    /// <returns>The coordinate relative to this view's <see cref="ContentArea"/>.</returns>
-    /// <param name="x">Screen-relative column.</param>
-    /// <param name="y">Screen-relative row.</param>
-    public Point ScreenToBounds (int x, int y)
-    {
-        Point screen = ScreenToFrame (x, y);
-        Point boundsOffset = GetBoundsOffset ();
-
-        return new (screen.X - boundsOffset.X, screen.Y - boundsOffset.Y);
-    }
-
-    /// <summary>
-    ///     Converts a screen-relative coordinate to a Frame-relative coordinate. Frame-relative means relative to the
-    ///     View's <see cref="SuperView"/>'s <see cref="ContentArea"/>.
-    /// </summary>
-    /// <returns>The coordinate relative to the <see cref="SuperView"/>'s <see cref="ContentArea"/>.</returns>
-    /// <param name="x">Screen-relative column.</param>
-    /// <param name="y">Screen-relative row.</param>
-    public Point ScreenToFrame (int x, int y)
-    {
-        Point superViewBoundsOffset = SuperView?.GetBoundsOffset () ?? Point.Empty;
-        var ret = new Point (x - Frame.X - superViewBoundsOffset.X, y - Frame.Y - superViewBoundsOffset.Y);
-
-        if (SuperView is { })
-        {
-            Point superFrame = SuperView.ScreenToFrame (x - superViewBoundsOffset.X, y - superViewBoundsOffset.Y);
-            ret = new (superFrame.X - Frame.X, superFrame.Y - Frame.Y);
-        }
-
-        return ret;
+        OnLayoutComplete (new () { OldBounds = oldBounds });
     }
 
     /// <summary>Indicates that the view does not need to be laid out.</summary>
@@ -1172,132 +973,6 @@
     {
         LayoutNeeded = false;
     }
-
-    internal void CollectAll (View from, ref HashSet<View> nNodes, ref HashSet<(View, View)> nEdges)
-    {
-        // BUGBUG: This should really only work on initialized subviews
-        foreach (View v in from.InternalSubviews /*.Where(v => v.IsInitialized)*/)
-        {
-            nNodes.Add (v);
-
-            if (v.LayoutStyle != LayoutStyle.Computed)
-            {
-                continue;
-            }
-
-            CollectPos (v.X, v, ref nNodes, ref nEdges);
-            CollectPos (v.Y, v, ref nNodes, ref nEdges);
-            CollectDim (v.Width, v, ref nNodes, ref nEdges);
-            CollectDim (v.Height, v, ref nNodes, ref nEdges);
-        }
-    }
-
-    internal void CollectDim (Dim dim, View from, ref HashSet<View> nNodes, ref HashSet<(View, View)> nEdges)
-    {
-        switch (dim)
-        {
-            case Dim.DimView dv:
-                // See #2461
-                //if (!from.InternalSubviews.Contains (dv.Target)) {
-                //	throw new InvalidOperationException ($"View {dv.Target} is not a subview of {from}");
-                //}
-                if (dv.Target != this)
-                {
-                    nEdges.Add ((dv.Target, from));
-                }
-
-                return;
-            case Dim.DimCombine dc:
-                CollectDim (dc._left, from, ref nNodes, ref nEdges);
-                CollectDim (dc._right, from, ref nNodes, ref nEdges);
-
-                break;
-        }
-    }
-
-    internal void CollectPos (Pos pos, View from, ref HashSet<View> nNodes, ref HashSet<(View, View)> nEdges)
-    {
-        switch (pos)
-        {
-            case Pos.PosView pv:
-                // See #2461
-                //if (!from.InternalSubviews.Contains (pv.Target)) {
-                //	throw new InvalidOperationException ($"View {pv.Target} is not a subview of {from}");
-                //}
-                if (pv.Target != this)
-                {
-                    nEdges.Add ((pv.Target, from));
-                }
-
-                return;
-            case Pos.PosCombine pc:
-                CollectPos (pc._left, from, ref nNodes, ref nEdges);
-                CollectPos (pc._right, from, ref nNodes, ref nEdges);
-
-                break;
-        }
-    }
-
-    /// <summary>
-    ///     This internal method is overridden by Adornment to do nothing to prevent recursion during View construction.
-    ///     And, because Adornments don't have Adornments. It's internal to support unit tests.
-    /// </summary>
-    /// <param name="adornmentType"></param>
-    /// <exception cref="ArgumentNullException"></exception>
-    /// <exception cref="ArgumentException"></exception>
-    internal virtual Adornment CreateAdornment (Type adornmentType)
-    {
-        void ThicknessChangedHandler (object sender, EventArgs e)
-        {
-            if (IsInitialized)
-            {
-                LayoutAdornments ();
-            }
-
-            SetNeedsLayout ();
-            SetNeedsDisplay ();
-        }
-
-        Adornment adornment;
-
-        adornment = Activator.CreateInstance (adornmentType, this) as Adornment;
-        adornment.ThicknessChanged += ThicknessChangedHandler;
-
-        return adornment;
-    }
-
-    /// <summary>Overriden by <see cref="Adornment"/> to do nothing, as the <see cref="Adornment"/> does not have adornments.</summary>
-    internal virtual void LayoutAdornments ()
-    {
-        if (Margin is null)
-        {
-            return; // CreateAdornments () has not been called yet
-        }
-
-        if (Margin.Frame.Size != Frame.Size)
-=======
->>>>>>> a5b1d683
-        {
-            LayoutSubview (v, new (GetBoundsOffset (), Bounds.Size));
-        }
-
-        // If the 'to' is rooted to 'from' and the layoutstyle is Computed it's a special-case.
-        // Use LayoutSubview with the Frame of the 'from' 
-        if (SuperView is { } && GetTopSuperView () is { } && LayoutNeeded && edges.Count > 0)
-        {
-            foreach ((View from, View to) in edges)
-            {
-                LayoutSubview (to, from.Frame);
-            }
-        }
-
-        LayoutNeeded = false;
-
-        OnLayoutComplete (new () { OldBounds = oldBounds });
-    }
-
-    /// <summary>Indicates that the view does not need to be laid out.</summary>
-    protected void ClearLayoutNeeded () { LayoutNeeded = false; }
 
     /// <summary>
     ///     Raises the <see cref="LayoutComplete"/> event. Called from  <see cref="LayoutSubviews"/> before all sub-views
@@ -1801,73 +1476,7 @@
         v.LayoutNeeded = false;
     }
 
-<<<<<<< HEAD
-    /// <summary>Resizes the View to fit the specified size. Factors in the HotKey.</summary>
-    /// <remarks>ResizeBoundsToFit can only be called when AutoSize is true (or being set to true).</remarks>
-    /// <param name="size"></param>
-    /// <returns>whether the Bounds was changed or not</returns>
-    private bool ResizeBoundsToFit (Size size)
-    {
-        //if (AutoSize == false) {
-        //	throw new InvalidOperationException ("ResizeBoundsToFit can only be called when AutoSize is true");
-        //}
-
-        var boundsChanged = false;
-        bool canSizeW = TrySetWidth (size.Width - GetHotKeySpecifierLength (), out int rW);
-        bool canSizeH = TrySetHeight (size.Height - GetHotKeySpecifierLength (false), out int rH);
-
-        if (canSizeW)
-        {
-            boundsChanged = true;
-            _width = rW;
-        }
-
-        if (canSizeH)
-        {
-            boundsChanged = true;
-            _height = rH;
-        }
-
-        if (boundsChanged)
-        {
-            ContentArea = new (ContentArea.X, ContentArea.Y, canSizeW ? rW : ContentArea.Width, canSizeH ? rH : ContentArea.Height);
-        }
-
-        return boundsChanged;
-    }
-
-    /// <summary>If <paramref name="autoSize"/> is true, resizes the view.</summary>
-    /// <param name="autoSize"></param>
-    /// <returns></returns>
-    private bool ResizeView (bool autoSize)
-    {
-        if (!autoSize)
-        {
-            return false;
-        }
-
-        var boundsChanged = true;
-        Size newFrameSize = GetAutoSize ();
-
-        if (IsInitialized && newFrameSize != Frame.Size)
-        {
-            if (ValidatePosDim)
-            {
-                // BUGBUG: This ain't right, obviously.  We need to figure out how to handle this.
-                boundsChanged = ResizeBoundsToFit (newFrameSize);
-            }
-            else
-            {
-                Height = newFrameSize.Height;
-                Width = newFrameSize.Width;
-            }
-        }
-
-        return boundsChanged;
-    }
-=======
     #region Diagnostics
->>>>>>> a5b1d683
 
     // Diagnostics to highlight when Width or Height is read before the view has been initialized
     private Dim VerifyIsInitialized (Dim dim, string member)
