--- conflicted
+++ resolved
@@ -1,9 +1,6 @@
-<<<<<<< HEAD
 #nullable enable
-=======
 using System.ComponentModel;
 
->>>>>>> f3617463
 namespace Terminal.Gui;
 
 /// <summary>
@@ -31,19 +28,15 @@
 ///             </listheader>
 ///             <item>
 ///                 <term>
-<<<<<<< HEAD
+///                     <see cref="Pos.Align"/>
+///                 </term>
+///                 <description>
+///                     Creates a <see cref="Pos"/> object that aligns a set of views.
+///                 </description>
+///             </item>
+///             <item>
+///                 <term>
 ///                     <see cref="Func"/>
-=======
-///                     <see cref="Pos.Align"/>
-///                 </term>
-///                 <description>
-///                     Creates a <see cref="Pos"/> object that aligns a set of views.
-///                 </description>
-///             </item>
-///             <item>
-///                 <term>
-///                     <see cref="Pos.Function(Func{int})"/>
->>>>>>> f3617463
 ///                 </term>
 ///                 <description>
 ///                     Creates a <see cref="Pos"/> object that computes the position by executing the provided
@@ -142,14 +135,6 @@
 /// </remarks>
 public abstract class Pos
 {
-<<<<<<< HEAD
-    #region static Pos creation methods
-
-    /// <summary>Creates a <see cref="Pos"/> object that is an absolute position based on the specified integer value.</summary>
-    /// <returns>The Absolute <see cref="Pos"/>.</returns>
-    /// <param name="position">The value to convert to the <see cref="Pos"/>.</param>
-    public static Pos Absolute (int position) { return new PosAbsolute (position); }
-=======
 
     /// <summary>
     ///     Creates a <see cref="Pos"/> object that aligns a set of views according to the specified alignment setting.
@@ -161,7 +146,6 @@
     /// </param>
     /// <returns></returns>
     public static Pos Align (Alignment alignment, int groupId = 0) { return new PosAlign (alignment, groupId); }
->>>>>>> f3617463
 
     /// <summary>
     ///     Creates a <see cref="Pos"/> object that is anchored to the end (right side or
@@ -334,167 +318,6 @@
     /// </summary>
     /// <returns></returns>
     internal virtual bool ReferencesOtherViews () { return false; }
-<<<<<<< HEAD
-=======
-}
-
-
-/// <summary>
-///     Enables alignment of a set of views.
-/// </summary>
-/// <remarks>
-///     <para>
-///         The Group ID is used to identify a set of views that should be alignment together. When only a single
-///         set of views is aligned, setting the Group ID is not needed because it defaults to 0.
-///     </para>
-///     <para>
-///         The first view added to the Superview with a given Group ID is used to determine the alignment of the group.
-///         The alignment is applied to all views with the same Group ID.
-///     </para>
-/// </remarks>
-public class PosAlign : Pos
-{
-    // BUGBUG: PosAlign should be internal like all other Pos classes. It is public because the PosAlign Scenario uses it. Refactor that Scenario.
-    /// <summary>
-    ///     The cached location. Used to store the calculated location to avoid recalculating it.
-    /// </summary>
-    private int? _location;
-
-    /// <summary>
-    ///     Gets the identifier of a set of views that should be aligned together. When only a single
-    ///     set of views is aligned, setting the <see cref="_groupId"/> is not needed because it defaults to 0.
-    /// </summary>
-    private readonly int _groupId;
-
-    /// <summary>
-    ///     Gets the alignment settings.
-    /// </summary>
-    public Aligner Aligner { get; } = new ();
-
-    /// <summary>
-    ///     Aligns the views in <paramref name="views"/> that have the same group ID as <paramref name="groupId"/>.
-    /// </summary>
-    /// <param name="groupId"></param>
-    /// <param name="views"></param>
-    /// <param name="dimension"></param>
-    /// <param name="size"></param>
-    private static void AlignGroup (int groupId, IList<View> views, Dimension dimension, int size)
-    {
-        if (views is null)
-        {
-            return;
-        }
-
-        Aligner firstInGroup = null;
-        List<int> dimensionsList = new ();
-
-        List<View> viewsInGroup = views.Where (
-                                               v =>
-                                               {
-                                                   if (dimension == Dimension.Width && v.X is PosAlign alignX)
-                                                   {
-                                                       return alignX._groupId == groupId;
-                                                   }
-
-                                                   if (dimension == Dimension.Height && v.Y is PosAlign alignY)
-                                                   {
-                                                       return alignY._groupId == groupId;
-                                                   }
-
-                                                   return false;
-                                               })
-                                       .ToList ();
-
-        if (viewsInGroup.Count == 0)
-        {
-            return;
-        }
-
-        foreach (View view in viewsInGroup)
-        {
-            PosAlign posAlign = dimension == Dimension.Width ? view.X as PosAlign : view.Y as PosAlign;
-
-            if (posAlign is { })
-            {
-                if (firstInGroup is null)
-                {
-                    firstInGroup = posAlign.Aligner;
-                }
-
-                dimensionsList.Add (dimension == Dimension.Width ? view.Frame.Width : view.Frame.Height);
-            }
-        }
-
-        if (firstInGroup is null)
-        {
-            return;
-        }
-
-        firstInGroup.ContainerSize = size;
-        int [] locations = firstInGroup.Align (dimensionsList.ToArray ());
-
-        for (var index = 0; index < viewsInGroup.Count; index++)
-        {
-            View view = viewsInGroup [index];
-            PosAlign align = dimension == Dimension.Width ? view.X as PosAlign : view.Y as PosAlign;
-
-            if (align is { })
-            {
-                align._location = locations [index];
-            }
-        }
-    }
-
-    /// <summary>
-    ///     Enables alignment of a set of views.
-    /// </summary>
-    /// <param name="alignment"></param>
-    /// <param name="groupId">The unique identifier for the set of views to align according to <paramref name="alignment"/>.</param>
-    public PosAlign (Alignment alignment, int groupId = 0)
-    {
-        Aligner.SpaceBetweenItems = true;
-        Aligner.Alignment = alignment;
-        _groupId = groupId;
-        Aligner.PropertyChanged += Aligner_PropertyChanged;
-    }
-
-    private void Aligner_PropertyChanged (object sender, PropertyChangedEventArgs e) { _location = null; }
-
-    /// <inheritdoc/>
-    public override bool Equals (object other)
-    {
-        return other is PosAlign align && _groupId == align._groupId && _location == align._location && align.Aligner.Alignment == Aligner.Alignment;
-    }
-
-    /// <inheritdoc/>
-    public override int GetHashCode () { return Aligner.GetHashCode () ^ _groupId.GetHashCode (); }
-
-    /// <inheritdoc/>
-    public override string ToString () { return $"Align(groupId={_groupId}, alignment={Aligner.Alignment})"; }
-
-    internal override int Anchor (int width) { return _location ?? 0 - width; }
-
-    internal override int Calculate (int superviewDimension, Dim dim, View us, Dimension dimension)
-    {
-        if (_location.HasValue && Aligner.ContainerSize == superviewDimension)
-        {
-            return _location.Value;
-        }
-
-        if (us?.SuperView is null)
-        {
-            return 0;
-        }
-
-        AlignGroup (_groupId, us.SuperView.Subviews, dimension, superviewDimension);
-
-        if (_location.HasValue)
-        {
-            return _location.Value;
-        }
-
-        return 0;
-    }
 }
 
 /// <summary>
@@ -516,21 +339,64 @@
 
     /// <inheritdoc />
     public override bool Equals (object other) { return other is PosAbsolute abs && abs.Position == Position; }
->>>>>>> f3617463
-
-    #endregion virtual methods
-
-    #region operators
-
-    /// <summary>Adds a <see cref="Terminal.Gui.Pos"/> to a <see cref="Terminal.Gui.Pos"/>, yielding a new <see cref="Pos"/>.</summary>
-    /// <param name="left">The first <see cref="Terminal.Gui.Pos"/> to add.</param>
-    /// <param name="right">The second <see cref="Terminal.Gui.Pos"/> to add.</param>
-    /// <returns>The <see cref="Pos"/> that is the sum of the values of <c>left</c> and <c>right</c>.</returns>
-    public static Pos operator + (Pos left, Pos right)
+
+    /// <inheritdoc />
+    public override int GetHashCode () { return Position.GetHashCode (); }
+
+    /// <inheritdoc />
+    public override string ToString () { return $"Absolute({Position})"; }
+
+    internal override int Anchor (int width) { return Position; }
+}
+
+/// <summary>
+///     Represents a position anchored to the end (right side or bottom).
+/// </summary>
+/// <remarks>
+///     <para>
+///     This is a low-level API that is typically used internally by the layout system. Use the various static
+///     methods on the <see cref="Pos"/> class to create <see cref="Pos"/> objects instead.
+///     </para>
+/// </remarks>
+public class PosAnchorEnd : Pos
+{
+    /// <summary>
+    /// Gets the offset of the position from the right/bottom.
+    /// </summary>
+    public int Offset { get; }
+
+    /// <summary>
+    ///     Constructs a new position anchored to the end (right side or bottom) of the SuperView,
+    ///     minus the respective dimension of the View. This is equivalent to using <see cref="PosAnchorEnd(int)"/>,
+    ///     with an offset equivalent to the View's respective dimension.
+    /// </summary>
+    public PosAnchorEnd () { UseDimForOffset = true; }
+
+    /// <summary>
+    ///     Constructs a new position anchored to the end (right side or bottom) of the SuperView,
+    /// </summary>
+    /// <param name="offset"></param>
+    public PosAnchorEnd (int offset) { Offset = offset; }
+
+    /// <inheritdoc />
+    public override bool Equals (object other) { return other is PosAnchorEnd anchorEnd && anchorEnd.Offset == Offset; }
+
+    /// <inheritdoc />
+    public override int GetHashCode () { return Offset.GetHashCode (); }
+
+    /// <summary>
+    ///     If true, the offset is the width of the view, if false, the offset is the offset value.
+    /// </summary>
+    public bool UseDimForOffset { get; }
+
+    /// <inheritdoc />
+    public override string ToString () { return UseDimForOffset ? "AnchorEnd()" : $"AnchorEnd({Offset})"; }
+
+    internal override int Anchor (int width)
     {
-        if (left is PosAbsolute && right is PosAbsolute)
-        {
-            return new PosAbsolute (left.GetAnchor (0) + right.GetAnchor (0));
+        if (UseDimForOffset)
+        {
+            return width;
         }
 
         var newPos = new PosCombine (AddOrSubtract.Add, left, right);
