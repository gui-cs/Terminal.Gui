﻿namespace Terminal.Gui;

/// <summary>
///     Describes the position of a <see cref="View"/> which can be an absolute value, a percentage, centered, or
///     relative to the ending dimension. Integer values are implicitly convertible to an absolute <see cref="Pos"/>. These
///     objects are created using the static methods Percent, AnchorEnd, and Center. The <see cref="Pos"/> objects can be
///     combined with the addition and subtraction operators.
/// </summary>
/// <remarks>
///     <para>Use the <see cref="Pos"/> objects on the X or Y properties of a view to control the position.</para>
///     <para>
///         These can be used to set the absolute position, when merely assigning an integer value (via the implicit
///         integer to <see cref="Pos"/> conversion), and they can be combined to produce more useful layouts, like:
///         Pos.Center - 3, which would shift the position of the <see cref="View"/> 3 characters to the left after
///         centering for example.
///     </para>
///     <para>
///         Reference coordinates of another view by using the methods Left(View), Right(View), Bottom(View), Top(View).
///         The X(View) and Y(View) are aliases to Left(View) and Top(View) respectively.
///     </para>
///     <para>
///         <list type="table">
///             <listheader>
///                 <term>Pos Object</term> <description>Description</description>
///             </listheader>
///             <item>
///                 <term>
///                     <see cref="Pos.Function(Func{int})"/>
///                 </term>
///                 <description>
///                     Creates a <see cref="Pos"/> object that computes the position by executing the provided
///                     function. The function will be called every time the position is needed.
///                 </description>
///             </item>
///             <item>
///                 <term>
///                     <see cref="Pos.Percent(float)"/>
///                 </term>
///                 <description>
///                     Creates a <see cref="Pos"/> object that is a percentage of the width or height of the
///                     SuperView.
///                 </description>
///             </item>
///             <item>
///                 <term>
///                     <see cref="Pos.Anchor(int)"/>
///                 </term>
///                 <description>
///                     Creates a <see cref="Pos"/> object that is anchored to the end (right side or bottom) of
///                     the dimension, useful to flush the layout from the right or bottom.
///                 </description>
///             </item>
///             <item>
///                 <term>
///                     <see cref="Pos.Center"/>
///                 </term>
///                 <description>Creates a <see cref="Pos"/> object that can be used to center the <see cref="View"/>.</description>
///             </item>
///             <item>
///                 <term>
///                     <see cref="Pos.At(int)"/>
///                 </term>
///                 <description>
///                     Creates a <see cref="Pos"/> object that is an absolute position based on the specified
///                     integer value.
///                 </description>
///             </item>
///             <item>
///                 <term>
///                     <see cref="Pos.Left"/>
///                 </term>
///                 <description>
///                     Creates a <see cref="Pos"/> object that tracks the Left (X) position of the specified
///                     <see cref="View"/>.
///                 </description>
///             </item>
///             <item>
///                 <term>
///                     <see cref="Pos.X(View)"/>
///                 </term>
///                 <description>
///                     Creates a <see cref="Pos"/> object that tracks the Left (X) position of the specified
///                     <see cref="View"/>.
///                 </description>
///             </item>
///             <item>
///                 <term>
///                     <see cref="Pos.Top(View)"/>
///                 </term>
///                 <description>
///                     Creates a <see cref="Pos"/> object that tracks the Top (Y) position of the specified
///                     <see cref="View"/>.
///                 </description>
///             </item>
///             <item>
///                 <term>
///                     <see cref="Pos.Y(View)"/>
///                 </term>
///                 <description>
///                     Creates a <see cref="Pos"/> object that tracks the Top (Y) position of the specified
///                     <see cref="View"/>.
///                 </description>
///             </item>
///             <item>
///                 <term>
///                     <see cref="Pos.Right(View)"/>
///                 </term>
///                 <description>
///                     Creates a <see cref="Pos"/> object that tracks the Right (X+Width) coordinate of the
///                     specified <see cref="View"/>.
///                 </description>
///             </item>
///             <item>
///                 <term>
///                     <see cref="Pos.Bottom(View)"/>
///                 </term>
///                 <description>
///                     Creates a <see cref="Pos"/> object that tracks the Bottom (Y+Height) coordinate of the
///                     specified <see cref="View"/>
///                 </description>
///             </item>
<<<<<<< HEAD
/// 
=======
>>>>>>> 2e95cec4
///         </list>
///     </para>
/// </remarks>
public class Pos {
    /// <summary>
    ///     Creates a <see cref="Pos"/> object that is anchored to the end (right side or bottom) of the dimension, useful
    ///     to flush the layout from the right or bottom.
    /// </summary>
    /// <returns>The <see cref="Pos"/> object anchored to the end (the bottom or the right side).</returns>
    /// <param name="offset">The view will be shifted left or up by the amount specified.</param>
    /// <example>
    ///     This sample shows how align a <see cref="Button"/> to the bottom-right of a <see cref="View"/>.
    ///     <code>
    /// // See Issue #502 
    /// anchorButton.X = Pos.AnchorEnd () - (Pos.Right (anchorButton) - Pos.Left (anchorButton));
    /// anchorButton.Y = Pos.AnchorEnd (1);
    /// </code>
    /// </example>
    public static Pos AnchorEnd (int offset = 0) {
        if (offset < 0) {
            throw new ArgumentException (@"Must be positive", nameof (offset));
        }

        return new PosAnchorEnd (offset);
    }

    /// <summary>Creates a <see cref="Pos"/> object that is an absolute position based on the specified integer value.</summary>
    /// <returns>The Absolute <see cref="Pos"/>.</returns>
    /// <param name="n">The value to convert to the <see cref="Pos"/>.</param>
    public static Pos At (int n) { return new PosAbsolute (n); }

    /// <summary>
    ///     Creates a <see cref="Pos"/> object that tracks the Bottom (Y+Height) coordinate of the specified
    ///     <see cref="View"/>
    /// </summary>
    /// <returns>The <see cref="Pos"/> that depends on the other view.</returns>
    /// <param name="view">The <see cref="View"/>  that will be tracked.</param>
    public static Pos Bottom (View view) { return new PosView (view, 3); }

    /// <summary>Creates a <see cref="Pos"/> object that can be used to center the <see cref="View"/>.</summary>
    /// <returns>The center Pos.</returns>
    /// <example>
    ///     This creates a <see cref="TextField"/>that is centered horizontally, is 50% of the way down, is 30% the height, and
    ///     is 80% the width of the <see cref="View"/> it added to.
    ///     <code>
<<<<<<< HEAD
    ///  var textView = new TextView () {
=======
    ///  var textView = new TextView {
>>>>>>> 2e95cec4
    /// 	X = Pos.Center (),
    /// 	Y = Pos.Percent (50),
    /// 	Width = Dim.Percent (80),
    ///  	Height = Dim.Percent (30),
    ///  };
    ///  </code>
    /// </example>
    public static Pos Center () { return new PosCenter (); }

    /// <summary>Determines whether the specified object is equal to the current object.</summary>
    /// <param name="other">The object to compare with the current object. </param>
    /// <returns>
    ///     <see langword="true"/> if the specified object  is equal to the current object; otherwise,
    ///     <see langword="false"/>.
    /// </returns>
    public override bool Equals (object other) { return other is Pos abs && abs == this; }

    /// <summary>
    ///     Creates a <see cref="Pos"/> object that computes the position by executing the provided function. The function
    ///     will be called every time the position is needed.
    /// </summary>
    /// <param name="function">The function to be executed.</param>
    /// <returns>The <see cref="Pos"/> returned from the function.</returns>
    public static Pos Function (Func<int> function) { return new PosFunc (function); }

    /// <summary>Serves as the default hash function. </summary>
    /// <returns>A hash code for the current object.</returns>
    public override int GetHashCode () { return Anchor (0).GetHashCode (); }

    /// <summary>Creates a <see cref="Pos"/> object that tracks the Left (X) position of the specified <see cref="View"/>.</summary>
    /// <returns>The <see cref="Pos"/> that depends on the other view.</returns>
    /// <param name="view">The <see cref="View"/>  that will be tracked.</param>
    public static Pos Left (View view) { return new PosView (view, 0); }

    /// <summary>Adds a <see cref="Terminal.Gui.Pos"/> to a <see cref="Terminal.Gui.Pos"/>, yielding a new <see cref="Pos"/>.</summary>
    /// <param name="left">The first <see cref="Terminal.Gui.Pos"/> to add.</param>
    /// <param name="right">The second <see cref="Terminal.Gui.Pos"/> to add.</param>
    /// <returns>The <see cref="Pos"/> that is the sum of the values of <c>left</c> and <c>right</c>.</returns>
    public static Pos operator + (Pos left, Pos right) {
        if (left is PosAbsolute && right is PosAbsolute) {
            return new PosAbsolute (left.Anchor (0) + right.Anchor (0));
        }

        var newPos = new PosCombine (true, left, right);
        SetPosCombine (left, newPos);

        return newPos;
    }

    /// <summary>Creates an Absolute <see cref="Pos"/> from the specified integer value.</summary>
    /// <returns>The Absolute <see cref="Pos"/>.</returns>
    /// <param name="n">The value to convert to the <see cref="Pos"/> .</param>
    public static implicit operator Pos (int n) { return new PosAbsolute (n); }

    /// <summary>
    ///     Subtracts a <see cref="Terminal.Gui.Pos"/> from a <see cref="Terminal.Gui.Pos"/>, yielding a new
    ///     <see cref="Pos"/>.
    /// </summary>
    /// <param name="left">The <see cref="Terminal.Gui.Pos"/> to subtract from (the minuend).</param>
    /// <param name="right">The <see cref="Terminal.Gui.Pos"/> to subtract (the subtrahend).</param>
    /// <returns>The <see cref="Pos"/> that is the <c>left</c> minus <c>right</c>.</returns>
    public static Pos operator - (Pos left, Pos right) {
        if (left is PosAbsolute && right is PosAbsolute) {
            return new PosAbsolute (left.Anchor (0) - right.Anchor (0));
        }

        var newPos = new PosCombine (false, left, right);
        SetPosCombine (left, newPos);

        return newPos;
    }

    /// <summary>Creates a percentage <see cref="Pos"/> object</summary>
    /// <returns>The percent <see cref="Pos"/> object.</returns>
    /// <param name="n">A value between 0 and 100 representing the percentage.</param>
    /// <example>
    ///     This creates a <see cref="TextField"/>that is centered horizontally, is 50% of the way down, is 30% the height, and
    ///     is 80% the width of the <see cref="View"/> it added to.
    ///     <code>
<<<<<<< HEAD
    ///  var textView = new TextView () {
=======
    ///  var textView = new TextView {
>>>>>>> 2e95cec4
    /// 	X = Pos.Center (),
    /// 	Y = Pos.Percent (50),
    /// 	Width = Dim.Percent (80),
    ///  	Height = Dim.Percent (30),
    ///  };
    ///  </code>
    /// </example>
    public static Pos Percent (float n) {
        if (n is < 0 or > 100) {
            throw new ArgumentException ("Percent value must be between 0 and 100");
        }

        return new PosFactor (n / 100);
    }

    /// <summary>
    ///     Creates a <see cref="Pos"/> object that tracks the Right (X+Width) coordinate of the specified
    ///     <see cref="View"/>.
    /// </summary>
    /// <returns>The <see cref="Pos"/> that depends on the other view.</returns>
    /// <param name="view">The <see cref="View"/>  that will be tracked.</param>
    public static Pos Right (View view) { return new PosView (view, 2); }

    /// <summary>Creates a <see cref="Pos"/> object that tracks the Top (Y) position of the specified <see cref="View"/>.</summary>
    /// <returns>The <see cref="Pos"/> that depends on the other view.</returns>
    /// <param name="view">The <see cref="View"/>  that will be tracked.</param>
    public static Pos Top (View view) { return new PosView (view, 1); }

    /// <summary>Creates a <see cref="Pos"/> object that tracks the Left (X) position of the specified <see cref="View"/>.</summary>
    /// <returns>The <see cref="Pos"/> that depends on the other view.</returns>
    /// <param name="view">The <see cref="View"/>  that will be tracked.</param>
    public static Pos X (View view) { return new PosView (view, 0); }

    /// <summary>Creates a <see cref="Pos"/> object that tracks the Top (Y) position of the specified <see cref="View"/>.</summary>
    /// <returns>The <see cref="Pos"/> that depends on the other view.</returns>
    /// <param name="view">The <see cref="View"/>  that will be tracked.</param>
    public static Pos Y (View view) { return new PosView (view, 1); }

    internal virtual int Anchor (int width) { return 0; }

    private static void SetPosCombine (Pos left, PosCombine newPos) {
        var view = left as PosView;
        if (view != null) {
            view.Target.SetNeedsLayout ();
        }
    }

    internal class PosAbsolute : Pos {
        private readonly int _n;
        public PosAbsolute (int n) { _n = n; }
        public override bool Equals (object other) { return other is PosAbsolute abs && abs._n == _n; }
        public override int GetHashCode () { return _n.GetHashCode (); }
        public override string ToString () { return $"Absolute({_n})"; }
        internal override int Anchor (int width) { return _n; }
    }

    internal class PosAnchorEnd : Pos {
        private readonly int _offset;
        public PosAnchorEnd (int offset) { _offset = offset; }

        public override bool Equals (object other) {
            return other is PosAnchorEnd anchorEnd && anchorEnd._offset == _offset;
        }

        public override int GetHashCode () { return _offset.GetHashCode (); }
        public override string ToString () { return $"AnchorEnd({_offset})"; }
        internal override int Anchor (int width) { return width - _offset; }
    }

    internal class PosCenter : Pos {
        public override string ToString () { return "Center"; }
        internal override int Anchor (int width) { return width / 2; }
    }

    internal class PosCombine : Pos {
        internal bool _add;
        internal Pos _left, _right;

        public PosCombine (bool add, Pos left, Pos right) {
            _left = left;
            _right = right;
            _add = add;
        }

        public override string ToString () { return $"Combine({_left}{(_add ? '+' : '-')}{_right})"; }

        internal override int Anchor (int width) {
            int la = _left.Anchor (width);
            int ra = _right.Anchor (width);
            if (_add) {
                return la + ra;
            }

            return la - ra;
        }
    }

    internal class PosFactor : Pos {
        private readonly float _factor;
        public PosFactor (float n) { _factor = n; }
        public override bool Equals (object other) { return other is PosFactor f && f._factor == _factor; }
        public override int GetHashCode () { return _factor.GetHashCode (); }
        public override string ToString () { return $"Factor({_factor})"; }
        internal override int Anchor (int width) { return (int)(width * _factor); }
    }

    // Helper class to provide dynamic value by the execution of a function that returns an integer.
    internal class PosFunc : Pos {
        private readonly Func<int> _function;
        public PosFunc (Func<int> n) { _function = n; }
        public override bool Equals (object other) { return other is PosFunc f && f._function () == _function (); }
        public override int GetHashCode () { return _function.GetHashCode (); }
        public override string ToString () { return $"PosFunc({_function ()})"; }
        internal override int Anchor (int width) { return _function (); }
    }

    internal class PosView : Pos {
<<<<<<< HEAD
        private readonly int side;
=======
        private readonly int _side;
>>>>>>> 2e95cec4
        public readonly View Target;

        public PosView (View view, int side) {
            Target = view;
<<<<<<< HEAD
            this.side = side;
=======
            _side = side;
>>>>>>> 2e95cec4
        }

        public override bool Equals (object other) { return other is PosView abs && abs.Target == Target; }
        public override int GetHashCode () { return Target.GetHashCode (); }

        public override string ToString () {
            string tside;
<<<<<<< HEAD
            switch (side) {
=======
            switch (_side) {
>>>>>>> 2e95cec4
                case 0:
                    tside = "x";

                    break;
                case 1:
                    tside = "y";

                    break;
                case 2:
                    tside = "right";

                    break;
                case 3:
                    tside = "bottom";

                    break;
                default:
                    tside = "unknown";

                    break;
            }

            if (Target == null) {
                throw new NullReferenceException (nameof (Target));
            }

            return $"View(side={tside},target={Target})";
        }

        internal override int Anchor (int width) {
<<<<<<< HEAD
            switch (side) {
=======
            switch (_side) {
>>>>>>> 2e95cec4
                case 0: return Target.Frame.X;
                case 1: return Target.Frame.Y;
                case 2: return Target.Frame.Right;
                case 3: return Target.Frame.Bottom;
                default:
                    return 0;
            }
        }
    }
}

/// <summary>
///     <para>
///         A Dim object describes the dimensions of a <see cref="View"/>. Dim is the type of the
///         <see cref="View.Width"/> and <see cref="View.Height"/> properties of <see cref="View"/>. Dim objects enable
///         Computed Layout (see <see cref="LayoutStyle.Computed"/>) to automatically manage the dimensions of a view.
///     </para>
///     <para>
///         Integer values are implicitly convertible to an absolute <see cref="Dim"/>. These objects are created using
///         the static methods described below. The <see cref="Dim"/> objects can be combined with the addition and
///         subtraction operators.
///     </para>
/// </summary>
/// <remarks>
///     <para>
///         <list type="table">
///             <listheader>
///                 <term>Dim Object</term> <description>Description</description>
///             </listheader>
///             <item>
///                 <term>
///                     <see cref="Dim.Function(Func{int})"/>
///                 </term>
///                 <description>
///                     Creates a <see cref="Dim"/> object that computes the dimension by executing the provided
///                     function. The function will be called every time the dimension is needed.
///                 </description>
///             </item>
///             <item>
///                 <term>
///                     <see cref="Dim.Percent(float, bool)"/>
///                 </term>
///                 <description>
///                     Creates a <see cref="Dim"/> object that is a percentage of the width or height of the
///                     SuperView.
///                 </description>
///             </item>
///             <item>
///                 <term>
///                     <see cref="Dim.Fill(int)"/>
///                 </term>
///                 <description>
///                     Creates a <see cref="Dim"/> object that fills the dimension, leaving the specified number
///                     of columns for a margin.
///                 </description>
///             </item>
///             <item>
///                 <term>
///                     <see cref="Dim.Width(View)"/>
///                 </term>
///                 <description>
///                     Creates a <see cref="Dim"/> object that tracks the Width of the specified
///                     <see cref="View"/>.
///                 </description>
///             </item>
///             <item>
///                 <term>
///                     <see cref="Dim.Height(View)"/>
///                 </term>
///                 <description>
///                     Creates a <see cref="Dim"/> object that tracks the Height of the specified
///                     <see cref="View"/>.
///                 </description>
///             </item>
///         </list>
///     </para>
///     <para></para>
/// </remarks>
public class Dim {
    /// <summary>Determines whether the specified object is equal to the current object.</summary>
    /// <param name="other">The object to compare with the current object. </param>
    /// <returns>
    ///     <see langword="true"/> if the specified object  is equal to the current object; otherwise,
    ///     <see langword="false"/>.
    /// </returns>
    public override bool Equals (object other) { return other is Dim abs && abs == this; }

    /// <summary>
    ///     Creates a <see cref="Dim"/> object that fills the dimension, leaving the specified number of columns for a
    ///     margin.
    /// </summary>
    /// <returns>The Fill dimension.</returns>
    /// <param name="margin">Margin to use.</param>
    public static Dim Fill (int margin = 0) { return new DimFill (margin); }

    /// <summary>
    ///     Creates a function <see cref="Dim"/> object that computes the dimension by executing the provided function.
    ///     The function will be called every time the dimension is needed.
    /// </summary>
    /// <param name="function">The function to be executed.</param>
    /// <returns>The <see cref="Dim"/> returned from the function.</returns>
    public static Dim Function (Func<int> function) { return new DimFunc (function); }

    /// <summary>Serves as the default hash function. </summary>
    /// <returns>A hash code for the current object.</returns>
    public override int GetHashCode () { return Anchor (0).GetHashCode (); }

    /// <summary>Creates a <see cref="Dim"/> object that tracks the Height of the specified <see cref="View"/>.</summary>
    /// <returns>The height <see cref="Dim"/> of the other <see cref="View"/>.</returns>
    /// <param name="view">The view that will be tracked.</param>
    public static Dim Height (View view) { return new DimView (view, 0); }

    /// <summary>Adds a <see cref="Terminal.Gui.Dim"/> to a <see cref="Terminal.Gui.Dim"/>, yielding a new <see cref="Dim"/>.</summary>
    /// <param name="left">The first <see cref="Terminal.Gui.Dim"/> to add.</param>
    /// <param name="right">The second <see cref="Terminal.Gui.Dim"/> to add.</param>
    /// <returns>The <see cref="Dim"/> that is the sum of the values of <c>left</c> and <c>right</c>.</returns>
    public static Dim operator + (Dim left, Dim right) {
        if (left is DimAbsolute && right is DimAbsolute) {
            return new DimAbsolute (left.Anchor (0) + right.Anchor (0));
        }

        var newDim = new DimCombine (true, left, right);
        SetDimCombine (left, newDim);

        return newDim;
    }

    /// <summary>Creates an Absolute <see cref="Dim"/> from the specified integer value.</summary>
    /// <returns>The Absolute <see cref="Dim"/>.</returns>
    /// <param name="n">The value to convert to the pos.</param>
    public static implicit operator Dim (int n) { return new DimAbsolute (n); }

    /// <summary>
    ///     Subtracts a <see cref="Terminal.Gui.Dim"/> from a <see cref="Terminal.Gui.Dim"/>, yielding a new
    ///     <see cref="Dim"/>.
    /// </summary>
    /// <param name="left">The <see cref="Terminal.Gui.Dim"/> to subtract from (the minuend).</param>
    /// <param name="right">The <see cref="Terminal.Gui.Dim"/> to subtract (the subtrahend).</param>
    /// <returns>The <see cref="Dim"/> that is the <c>left</c> minus <c>right</c>.</returns>
    public static Dim operator - (Dim left, Dim right) {
        if (left is DimAbsolute && right is DimAbsolute) {
            return new DimAbsolute (left.Anchor (0) - right.Anchor (0));
        }

        var newDim = new DimCombine (false, left, right);
        SetDimCombine (left, newDim);

        return newDim;
    }

    /// <summary>Creates a percentage <see cref="Dim"/> object that is a percentage of the width or height of the SuperView.</summary>
    /// <returns>The percent <see cref="Dim"/> object.</returns>
    /// <param name="n">A value between 0 and 100 representing the percentage.</param>
    /// <param name="r">
    ///     If <c>true</c> the Percent is computed based on the remaining space after the X/Y anchor positions. If
    ///     <c>false</c> is computed based on the whole original space.
    /// </param>
    /// <example>
<<<<<<< HEAD
    ///     This initializes a <see cref="TextField"/>that is centered horizontally, is 50% of the way down, is 30% the height,
    ///     and is 80% the width of the <see cref="View"/> it added to.
    ///     <code>
    ///  var textView = new TextView () {
=======
    ///     This initializes a <see cref="TextView"/>that is centered horizontally, is 50% of the way down, is 30% the height,
    ///     and is 80% the width of the <see cref="View"/> it added to.
    ///     <code>
    ///  var textView = new TextView {
>>>>>>> 2e95cec4
    /// 	X = Pos.Center (),
    /// 	Y = Pos.Percent (50),
    /// 	Width = Dim.Percent (80),
    ///  	Height = Dim.Percent (30),
    ///  };
    ///  </code>
    /// </example>
    public static Dim Percent (float n, bool r = false) {
        if (n is < 0 or > 100) {
            throw new ArgumentException ("Percent value must be between 0 and 100");
        }

        return new DimFactor (n / 100, r);
    }

    /// <summary>Creates an Absolute <see cref="Dim"/> from the specified integer value.</summary>
    /// <returns>The Absolute <see cref="Dim"/>.</returns>
    /// <param name="n">The value to convert to the <see cref="Dim"/>.</param>
    public static Dim Sized (int n) { return new DimAbsolute (n); }

    /// <summary>Creates a <see cref="Dim"/> object that tracks the Width of the specified <see cref="View"/>.</summary>
    /// <returns>The width <see cref="Dim"/> of the other <see cref="View"/>.</returns>
    /// <param name="view">The view that will be tracked.</param>
    public static Dim Width (View view) { return new DimView (view, 1); }

    internal virtual int Anchor (int width) { return 0; }

    // BUGBUG: newPos is never used.
    private static void SetDimCombine (Dim left, DimCombine newPos) { (left as DimView)?.Target.SetNeedsLayout (); }

    internal class DimAbsolute : Dim {
        private readonly int _n;
        public DimAbsolute (int n) { _n = n; }
        public override bool Equals (object other) { return other is DimAbsolute abs && abs._n == _n; }
        public override int GetHashCode () { return _n.GetHashCode (); }
        public override string ToString () { return $"Absolute({_n})"; }
        internal override int Anchor (int width) { return _n; }
    }

    internal class DimCombine : Dim {
        internal bool _add;
        internal Dim _left, _right;

        public DimCombine (bool add, Dim left, Dim right) {
            _left = left;
            _right = right;
            _add = add;
        }

        public override string ToString () { return $"Combine({_left}{(_add ? '+' : '-')}{_right})"; }

        internal override int Anchor (int width) {
            int la = _left.Anchor (width);
            int ra = _right.Anchor (width);
            if (_add) {
                return la + ra;
            }

            return la - ra;
        }
    }

    internal class DimFactor : Dim {
        private readonly float _factor;
        private readonly bool _remaining;

        public DimFactor (float n, bool r = false) {
            _factor = n;
            _remaining = r;
        }

        public override bool Equals (object other) {
            return other is DimFactor f && f._factor == _factor && f._remaining == _remaining;
        }

        public override int GetHashCode () { return _factor.GetHashCode (); }
        public bool IsFromRemaining () { return _remaining; }
        public override string ToString () { return $"Factor({_factor},{_remaining})"; }
        internal override int Anchor (int width) { return (int)(width * _factor); }
    }

    internal class DimFill : Dim {
        private readonly int _margin;
        public DimFill (int margin) { _margin = margin; }
        public override bool Equals (object other) { return other is DimFill fill && fill._margin == _margin; }
        public override int GetHashCode () { return _margin.GetHashCode (); }
        public override string ToString () { return $"Fill({_margin})"; }
        internal override int Anchor (int width) { return width - _margin; }
    }

    // Helper class to provide dynamic value by the execution of a function that returns an integer.
    internal class DimFunc : Dim {
        private readonly Func<int> _function;
        public DimFunc (Func<int> n) { _function = n; }
        public override bool Equals (object other) { return other is DimFunc f && f._function () == _function (); }
        public override int GetHashCode () { return _function.GetHashCode (); }
        public override string ToString () { return $"DimFunc({_function ()})"; }
        internal override int Anchor (int width) { return _function (); }
    }

    internal class DimView : Dim {
        private readonly int _side;

        public DimView (View view, int side) {
            Target = view;
            _side = side;
        }

        public View Target { get; init; }

        public override bool Equals (object other) { return other is DimView abs && abs.Target == Target; }
        public override int GetHashCode () { return Target.GetHashCode (); }

        public override string ToString () {
            if (Target == null) {
                throw new NullReferenceException ();
            }

            string tside = _side switch {
                               0 => "Height",
                               1 => "Width",
                               _ => "unknown"
                           };

            return $"View({tside},{Target})";
        }

        internal override int Anchor (int width) {
            return _side switch {
                       0 => Target.Frame.Height,
                       1 => Target.Frame.Width,
                       _ => 0
                   };
        }
    }
}<|MERGE_RESOLUTION|>--- conflicted
+++ resolved
@@ -1,12 +1,24 @@
 ﻿namespace Terminal.Gui;
 
 /// <summary>
+///     Describes the position of a <see cref="View"/> which can be an absolute value, a percentage, centered, or
+///     relative to the ending dimension. Integer values are implicitly convertible to an absolute <see cref="Pos"/>. These
+///     objects are created using the static methods Percent, AnchorEnd, and Center. The <see cref="Pos"/> objects can be
+///     combined with the addition and subtraction operators.
 ///     Describes the position of a <see cref="View"/> which can be an absolute value, a percentage, centered, or
 ///     relative to the ending dimension. Integer values are implicitly convertible to an absolute <see cref="Pos"/>. These
 ///     objects are created using the static methods Percent, AnchorEnd, and Center. The <see cref="Pos"/> objects can be
 ///     combined with the addition and subtraction operators.
 /// </summary>
 /// <remarks>
+///     <para>Use the <see cref="Pos"/> objects on the X or Y properties of a view to control the position.</para>
+///     <para>
+///         These can be used to set the absolute position, when merely assigning an integer value (via the implicit
+///         integer to <see cref="Pos"/> conversion), and they can be combined to produce more useful layouts, like:
+///         Pos.Center - 3, which would shift the position of the <see cref="View"/> 3 characters to the left after
+///         centering for example.
+///     </para>
+///     <para>
 ///     <para>Use the <see cref="Pos"/> objects on the X or Y properties of a view to control the position.</para>
 ///     <para>
 ///         These can be used to set the absolute position, when merely assigning an integer value (via the implicit
@@ -119,10 +131,7 @@
 ///                     specified <see cref="View"/>
 ///                 </description>
 ///             </item>
-<<<<<<< HEAD
 /// 
-=======
->>>>>>> 2e95cec4
 ///         </list>
 ///     </para>
 /// </remarks>
@@ -145,6 +154,24 @@
         if (offset < 0) {
             throw new ArgumentException (@"Must be positive", nameof (offset));
         }
+    /// <summary>
+    ///     Creates a <see cref="Pos"/> object that is anchored to the end (right side or bottom) of the dimension, useful
+    ///     to flush the layout from the right or bottom.
+    /// </summary>
+    /// <returns>The <see cref="Pos"/> object anchored to the end (the bottom or the right side).</returns>
+    /// <param name="offset">The view will be shifted left or up by the amount specified.</param>
+    /// <example>
+    ///     This sample shows how align a <see cref="Button"/> to the bottom-right of a <see cref="View"/>.
+    ///     <code>
+    /// // See Issue #502 
+    /// anchorButton.X = Pos.AnchorEnd () - (Pos.Right (anchorButton) - Pos.Left (anchorButton));
+    /// anchorButton.Y = Pos.AnchorEnd (1);
+    /// </code>
+    /// </example>
+    public static Pos AnchorEnd (int offset = 0) {
+        if (offset < 0) {
+            throw new ArgumentException (@"Must be positive", nameof (offset));
+        }
 
         return new PosAnchorEnd (offset);
     }
@@ -168,11 +195,7 @@
     ///     This creates a <see cref="TextField"/>that is centered horizontally, is 50% of the way down, is 30% the height, and
     ///     is 80% the width of the <see cref="View"/> it added to.
     ///     <code>
-<<<<<<< HEAD
     ///  var textView = new TextView () {
-=======
-    ///  var textView = new TextView {
->>>>>>> 2e95cec4
     /// 	X = Pos.Center (),
     /// 	Y = Pos.Percent (50),
     /// 	Width = Dim.Percent (80),
@@ -226,7 +249,60 @@
     /// <returns>The Absolute <see cref="Pos"/>.</returns>
     /// <param name="n">The value to convert to the <see cref="Pos"/> .</param>
     public static implicit operator Pos (int n) { return new PosAbsolute (n); }
-
+    /// <summary>
+    ///     Creates a <see cref="Pos"/> object that computes the position by executing the provided function. The function
+    ///     will be called every time the position is needed.
+    /// </summary>
+    /// <param name="function">The function to be executed.</param>
+    /// <returns>The <see cref="Pos"/> returned from the function.</returns>
+    public static Pos Function (Func<int> function) { return new PosFunc (function); }
+
+    /// <summary>Serves as the default hash function. </summary>
+    /// <returns>A hash code for the current object.</returns>
+    public override int GetHashCode () { return Anchor (0).GetHashCode (); }
+
+    /// <summary>Creates a <see cref="Pos"/> object that tracks the Left (X) position of the specified <see cref="View"/>.</summary>
+    /// <returns>The <see cref="Pos"/> that depends on the other view.</returns>
+    /// <param name="view">The <see cref="View"/>  that will be tracked.</param>
+    public static Pos Left (View view) { return new PosView (view, 0); }
+
+    /// <summary>Adds a <see cref="Terminal.Gui.Pos"/> to a <see cref="Terminal.Gui.Pos"/>, yielding a new <see cref="Pos"/>.</summary>
+    /// <param name="left">The first <see cref="Terminal.Gui.Pos"/> to add.</param>
+    /// <param name="right">The second <see cref="Terminal.Gui.Pos"/> to add.</param>
+    /// <returns>The <see cref="Pos"/> that is the sum of the values of <c>left</c> and <c>right</c>.</returns>
+    public static Pos operator + (Pos left, Pos right) {
+        if (left is PosAbsolute && right is PosAbsolute) {
+            return new PosAbsolute (left.Anchor (0) + right.Anchor (0));
+        }
+
+        var newPos = new PosCombine (true, left, right);
+        SetPosCombine (left, newPos);
+
+        return newPos;
+    }
+
+    /// <summary>Creates an Absolute <see cref="Pos"/> from the specified integer value.</summary>
+    /// <returns>The Absolute <see cref="Pos"/>.</returns>
+    /// <param name="n">The value to convert to the <see cref="Pos"/> .</param>
+    public static implicit operator Pos (int n) { return new PosAbsolute (n); }
+
+    /// <summary>
+    ///     Subtracts a <see cref="Terminal.Gui.Pos"/> from a <see cref="Terminal.Gui.Pos"/>, yielding a new
+    ///     <see cref="Pos"/>.
+    /// </summary>
+    /// <param name="left">The <see cref="Terminal.Gui.Pos"/> to subtract from (the minuend).</param>
+    /// <param name="right">The <see cref="Terminal.Gui.Pos"/> to subtract (the subtrahend).</param>
+    /// <returns>The <see cref="Pos"/> that is the <c>left</c> minus <c>right</c>.</returns>
+    public static Pos operator - (Pos left, Pos right) {
+        if (left is PosAbsolute && right is PosAbsolute) {
+            return new PosAbsolute (left.Anchor (0) - right.Anchor (0));
+        }
+
+        var newPos = new PosCombine (false, left, right);
+        SetPosCombine (left, newPos);
+
+        return newPos;
+    }
     /// <summary>
     ///     Subtracts a <see cref="Terminal.Gui.Pos"/> from a <see cref="Terminal.Gui.Pos"/>, yielding a new
     ///     <see cref="Pos"/>.
@@ -252,11 +328,7 @@
     ///     This creates a <see cref="TextField"/>that is centered horizontally, is 50% of the way down, is 30% the height, and
     ///     is 80% the width of the <see cref="View"/> it added to.
     ///     <code>
-<<<<<<< HEAD
     ///  var textView = new TextView () {
-=======
-    ///  var textView = new TextView {
->>>>>>> 2e95cec4
     /// 	X = Pos.Center (),
     /// 	Y = Pos.Percent (50),
     /// 	Width = Dim.Percent (80),
@@ -279,12 +351,27 @@
     /// <returns>The <see cref="Pos"/> that depends on the other view.</returns>
     /// <param name="view">The <see cref="View"/>  that will be tracked.</param>
     public static Pos Right (View view) { return new PosView (view, 2); }
+    /// <summary>
+    ///     Creates a <see cref="Pos"/> object that tracks the Right (X+Width) coordinate of the specified
+    ///     <see cref="View"/>.
+    /// </summary>
+    /// <returns>The <see cref="Pos"/> that depends on the other view.</returns>
+    /// <param name="view">The <see cref="View"/>  that will be tracked.</param>
+    public static Pos Right (View view) { return new PosView (view, 2); }
 
     /// <summary>Creates a <see cref="Pos"/> object that tracks the Top (Y) position of the specified <see cref="View"/>.</summary>
     /// <returns>The <see cref="Pos"/> that depends on the other view.</returns>
     /// <param name="view">The <see cref="View"/>  that will be tracked.</param>
     public static Pos Top (View view) { return new PosView (view, 1); }
-
+    /// <summary>Creates a <see cref="Pos"/> object that tracks the Top (Y) position of the specified <see cref="View"/>.</summary>
+    /// <returns>The <see cref="Pos"/> that depends on the other view.</returns>
+    /// <param name="view">The <see cref="View"/>  that will be tracked.</param>
+    public static Pos Top (View view) { return new PosView (view, 1); }
+
+    /// <summary>Creates a <see cref="Pos"/> object that tracks the Left (X) position of the specified <see cref="View"/>.</summary>
+    /// <returns>The <see cref="Pos"/> that depends on the other view.</returns>
+    /// <param name="view">The <see cref="View"/>  that will be tracked.</param>
+    public static Pos X (View view) { return new PosView (view, 0); }
     /// <summary>Creates a <see cref="Pos"/> object that tracks the Left (X) position of the specified <see cref="View"/>.</summary>
     /// <returns>The <see cref="Pos"/> that depends on the other view.</returns>
     /// <param name="view">The <see cref="View"/>  that will be tracked.</param>
@@ -312,6 +399,28 @@
         public override string ToString () { return $"Absolute({_n})"; }
         internal override int Anchor (int width) { return _n; }
     }
+    /// <summary>Creates a <see cref="Pos"/> object that tracks the Top (Y) position of the specified <see cref="View"/>.</summary>
+    /// <returns>The <see cref="Pos"/> that depends on the other view.</returns>
+    /// <param name="view">The <see cref="View"/>  that will be tracked.</param>
+    public static Pos Y (View view) { return new PosView (view, 1); }
+
+    internal virtual int Anchor (int width) { return 0; }
+
+    private static void SetPosCombine (Pos left, PosCombine newPos) {
+        var view = left as PosView;
+        if (view != null) {
+            view.Target.SetNeedsLayout ();
+        }
+    }
+
+    internal class PosAbsolute : Pos {
+        private readonly int _n;
+        public PosAbsolute (int n) { _n = n; }
+        public override bool Equals (object other) { return other is PosAbsolute abs && abs._n == _n; }
+        public override int GetHashCode () { return _n.GetHashCode (); }
+        public override string ToString () { return $"Absolute({_n})"; }
+        internal override int Anchor (int width) { return _n; }
+    }
 
     internal class PosAnchorEnd : Pos {
         private readonly int _offset;
@@ -325,16 +434,40 @@
         public override string ToString () { return $"AnchorEnd({_offset})"; }
         internal override int Anchor (int width) { return width - _offset; }
     }
+    internal class PosAnchorEnd : Pos {
+        private readonly int _offset;
+        public PosAnchorEnd (int offset) { _offset = offset; }
+
+        public override bool Equals (object other) {
+            return other is PosAnchorEnd anchorEnd && anchorEnd._offset == _offset;
+        }
+
+        public override int GetHashCode () { return _offset.GetHashCode (); }
+        public override string ToString () { return $"AnchorEnd({_offset})"; }
+        internal override int Anchor (int width) { return width - _offset; }
+    }
 
     internal class PosCenter : Pos {
         public override string ToString () { return "Center"; }
         internal override int Anchor (int width) { return width / 2; }
     }
+    internal class PosCenter : Pos {
+        public override string ToString () { return "Center"; }
+        internal override int Anchor (int width) { return width / 2; }
+    }
 
     internal class PosCombine : Pos {
         internal bool _add;
         internal Pos _left, _right;
-
+    internal class PosCombine : Pos {
+        internal bool _add;
+        internal Pos _left, _right;
+
+        public PosCombine (bool add, Pos left, Pos right) {
+            _left = left;
+            _right = right;
+            _add = add;
+        }
         public PosCombine (bool add, Pos left, Pos right) {
             _left = left;
             _right = right;
@@ -372,22 +505,45 @@
         public override string ToString () { return $"PosFunc({_function ()})"; }
         internal override int Anchor (int width) { return _function (); }
     }
+        public override string ToString () { return $"Combine({_left}{(_add ? '+' : '-')}{_right})"; }
+
+        internal override int Anchor (int width) {
+            int la = _left.Anchor (width);
+            int ra = _right.Anchor (width);
+            if (_add) {
+                return la + ra;
+            }
+
+            return la - ra;
+        }
+    }
+
+    internal class PosFactor : Pos {
+        private readonly float _factor;
+        public PosFactor (float n) { _factor = n; }
+        public override bool Equals (object other) { return other is PosFactor f && f._factor == _factor; }
+        public override int GetHashCode () { return _factor.GetHashCode (); }
+        public override string ToString () { return $"Factor({_factor})"; }
+        internal override int Anchor (int width) { return (int)(width * _factor); }
+    }
+
+    // Helper class to provide dynamic value by the execution of a function that returns an integer.
+    internal class PosFunc : Pos {
+        private readonly Func<int> _function;
+        public PosFunc (Func<int> n) { _function = n; }
+        public override bool Equals (object other) { return other is PosFunc f && f._function () == _function (); }
+        public override int GetHashCode () { return _function.GetHashCode (); }
+        public override string ToString () { return $"PosFunc({_function ()})"; }
+        internal override int Anchor (int width) { return _function (); }
+    }
 
     internal class PosView : Pos {
-<<<<<<< HEAD
         private readonly int side;
-=======
-        private readonly int _side;
->>>>>>> 2e95cec4
         public readonly View Target;
 
         public PosView (View view, int side) {
             Target = view;
-<<<<<<< HEAD
             this.side = side;
-=======
-            _side = side;
->>>>>>> 2e95cec4
         }
 
         public override bool Equals (object other) { return other is PosView abs && abs.Target == Target; }
@@ -395,11 +551,7 @@
 
         public override string ToString () {
             string tside;
-<<<<<<< HEAD
             switch (side) {
-=======
-            switch (_side) {
->>>>>>> 2e95cec4
                 case 0:
                     tside = "x";
 
@@ -430,11 +582,7 @@
         }
 
         internal override int Anchor (int width) {
-<<<<<<< HEAD
             switch (side) {
-=======
-            switch (_side) {
->>>>>>> 2e95cec4
                 case 0: return Target.Frame.X;
                 case 1: return Target.Frame.Y;
                 case 2: return Target.Frame.Right;
@@ -447,6 +595,16 @@
 }
 
 /// <summary>
+///     <para>
+///         A Dim object describes the dimensions of a <see cref="View"/>. Dim is the type of the
+///         <see cref="View.Width"/> and <see cref="View.Height"/> properties of <see cref="View"/>. Dim objects enable
+///         Computed Layout (see <see cref="LayoutStyle.Computed"/>) to automatically manage the dimensions of a view.
+///     </para>
+///     <para>
+///         Integer values are implicitly convertible to an absolute <see cref="Dim"/>. These objects are created using
+///         the static methods described below. The <see cref="Dim"/> objects can be combined with the addition and
+///         subtraction operators.
+///     </para>
 ///     <para>
 ///         A Dim object describes the dimensions of a <see cref="View"/>. Dim is the type of the
 ///         <see cref="View.Width"/> and <see cref="View.Height"/> properties of <see cref="View"/>. Dim objects enable
@@ -512,6 +670,59 @@
 ///         </list>
 ///     </para>
 ///     <para></para>
+///     <para>
+///         <list type="table">
+///             <listheader>
+///                 <term>Dim Object</term> <description>Description</description>
+///             </listheader>
+///             <item>
+///                 <term>
+///                     <see cref="Dim.Function(Func{int})"/>
+///                 </term>
+///                 <description>
+///                     Creates a <see cref="Dim"/> object that computes the dimension by executing the provided
+///                     function. The function will be called every time the dimension is needed.
+///                 </description>
+///             </item>
+///             <item>
+///                 <term>
+///                     <see cref="Dim.Percent(float, bool)"/>
+///                 </term>
+///                 <description>
+///                     Creates a <see cref="Dim"/> object that is a percentage of the width or height of the
+///                     SuperView.
+///                 </description>
+///             </item>
+///             <item>
+///                 <term>
+///                     <see cref="Dim.Fill(int)"/>
+///                 </term>
+///                 <description>
+///                     Creates a <see cref="Dim"/> object that fills the dimension, leaving the specified number
+///                     of columns for a margin.
+///                 </description>
+///             </item>
+///             <item>
+///                 <term>
+///                     <see cref="Dim.Width(View)"/>
+///                 </term>
+///                 <description>
+///                     Creates a <see cref="Dim"/> object that tracks the Width of the specified
+///                     <see cref="View"/>.
+///                 </description>
+///             </item>
+///             <item>
+///                 <term>
+///                     <see cref="Dim.Height(View)"/>
+///                 </term>
+///                 <description>
+///                     Creates a <see cref="Dim"/> object that tracks the Height of the specified
+///                     <see cref="View"/>.
+///                 </description>
+///             </item>
+///         </list>
+///     </para>
+///     <para></para>
 /// </remarks>
 public class Dim {
     /// <summary>Determines whether the specified object is equal to the current object.</summary>
@@ -529,7 +740,58 @@
     /// <returns>The Fill dimension.</returns>
     /// <param name="margin">Margin to use.</param>
     public static Dim Fill (int margin = 0) { return new DimFill (margin); }
-
+    /// <summary>Determines whether the specified object is equal to the current object.</summary>
+    /// <param name="other">The object to compare with the current object. </param>
+    /// <returns>
+    ///     <see langword="true"/> if the specified object  is equal to the current object; otherwise,
+    ///     <see langword="false"/>.
+    /// </returns>
+    public override bool Equals (object other) { return other is Dim abs && abs == this; }
+
+    /// <summary>
+    ///     Creates a <see cref="Dim"/> object that fills the dimension, leaving the specified number of columns for a
+    ///     margin.
+    /// </summary>
+    /// <returns>The Fill dimension.</returns>
+    /// <param name="margin">Margin to use.</param>
+    public static Dim Fill (int margin = 0) { return new DimFill (margin); }
+
+    /// <summary>
+    ///     Creates a function <see cref="Dim"/> object that computes the dimension by executing the provided function.
+    ///     The function will be called every time the dimension is needed.
+    /// </summary>
+    /// <param name="function">The function to be executed.</param>
+    /// <returns>The <see cref="Dim"/> returned from the function.</returns>
+    public static Dim Function (Func<int> function) { return new DimFunc (function); }
+
+    /// <summary>Serves as the default hash function. </summary>
+    /// <returns>A hash code for the current object.</returns>
+    public override int GetHashCode () { return Anchor (0).GetHashCode (); }
+
+    /// <summary>Creates a <see cref="Dim"/> object that tracks the Height of the specified <see cref="View"/>.</summary>
+    /// <returns>The height <see cref="Dim"/> of the other <see cref="View"/>.</returns>
+    /// <param name="view">The view that will be tracked.</param>
+    public static Dim Height (View view) { return new DimView (view, 0); }
+
+    /// <summary>Adds a <see cref="Terminal.Gui.Dim"/> to a <see cref="Terminal.Gui.Dim"/>, yielding a new <see cref="Dim"/>.</summary>
+    /// <param name="left">The first <see cref="Terminal.Gui.Dim"/> to add.</param>
+    /// <param name="right">The second <see cref="Terminal.Gui.Dim"/> to add.</param>
+    /// <returns>The <see cref="Dim"/> that is the sum of the values of <c>left</c> and <c>right</c>.</returns>
+    public static Dim operator + (Dim left, Dim right) {
+        if (left is DimAbsolute && right is DimAbsolute) {
+            return new DimAbsolute (left.Anchor (0) + right.Anchor (0));
+        }
+
+        var newDim = new DimCombine (true, left, right);
+        SetDimCombine (left, newDim);
+
+        return newDim;
+    }
+
+    /// <summary>Creates an Absolute <see cref="Dim"/> from the specified integer value.</summary>
+    /// <returns>The Absolute <see cref="Dim"/>.</returns>
+    /// <param name="n">The value to convert to the pos.</param>
+    public static implicit operator Dim (int n) { return new DimAbsolute (n); }
     /// <summary>
     ///     Creates a function <see cref="Dim"/> object that computes the dimension by executing the provided function.
     ///     The function will be called every time the dimension is needed.
@@ -593,17 +855,10 @@
     ///     <c>false</c> is computed based on the whole original space.
     /// </param>
     /// <example>
-<<<<<<< HEAD
     ///     This initializes a <see cref="TextField"/>that is centered horizontally, is 50% of the way down, is 30% the height,
     ///     and is 80% the width of the <see cref="View"/> it added to.
     ///     <code>
     ///  var textView = new TextView () {
-=======
-    ///     This initializes a <see cref="TextView"/>that is centered horizontally, is 50% of the way down, is 30% the height,
-    ///     and is 80% the width of the <see cref="View"/> it added to.
-    ///     <code>
-    ///  var textView = new TextView {
->>>>>>> 2e95cec4
     /// 	X = Pos.Center (),
     /// 	Y = Pos.Percent (50),
     /// 	Width = Dim.Percent (80),
@@ -618,7 +873,23 @@
 
         return new DimFactor (n / 100, r);
     }
-
+        return new DimFactor (n / 100, r);
+    }
+
+    /// <summary>Creates an Absolute <see cref="Dim"/> from the specified integer value.</summary>
+    /// <returns>The Absolute <see cref="Dim"/>.</returns>
+    /// <param name="n">The value to convert to the <see cref="Dim"/>.</param>
+    public static Dim Sized (int n) { return new DimAbsolute (n); }
+
+    /// <summary>Creates a <see cref="Dim"/> object that tracks the Width of the specified <see cref="View"/>.</summary>
+    /// <returns>The width <see cref="Dim"/> of the other <see cref="View"/>.</returns>
+    /// <param name="view">The view that will be tracked.</param>
+    public static Dim Width (View view) { return new DimView (view, 1); }
+
+    internal virtual int Anchor (int width) { return 0; }
+
+    // BUGBUG: newPos is never used.
+    private static void SetDimCombine (Dim left, DimCombine newPos) { (left as DimView)?.Target.SetNeedsLayout (); }
     /// <summary>Creates an Absolute <see cref="Dim"/> from the specified integer value.</summary>
     /// <returns>The Absolute <see cref="Dim"/>.</returns>
     /// <param name="n">The value to convert to the <see cref="Dim"/>.</param>
@@ -642,11 +913,27 @@
         public override string ToString () { return $"Absolute({_n})"; }
         internal override int Anchor (int width) { return _n; }
     }
+    internal class DimAbsolute : Dim {
+        private readonly int _n;
+        public DimAbsolute (int n) { _n = n; }
+        public override bool Equals (object other) { return other is DimAbsolute abs && abs._n == _n; }
+        public override int GetHashCode () { return _n.GetHashCode (); }
+        public override string ToString () { return $"Absolute({_n})"; }
+        internal override int Anchor (int width) { return _n; }
+    }
 
     internal class DimCombine : Dim {
         internal bool _add;
         internal Dim _left, _right;
-
+    internal class DimCombine : Dim {
+        internal bool _add;
+        internal Dim _left, _right;
+
+        public DimCombine (bool add, Dim left, Dim right) {
+            _left = left;
+            _right = right;
+            _add = add;
+        }
         public DimCombine (bool add, Dim left, Dim right) {
             _left = left;
             _right = right;
@@ -703,7 +990,59 @@
         public override string ToString () { return $"DimFunc({_function ()})"; }
         internal override int Anchor (int width) { return _function (); }
     }
-
+        public override string ToString () { return $"Combine({_left}{(_add ? '+' : '-')}{_right})"; }
+
+        internal override int Anchor (int width) {
+            int la = _left.Anchor (width);
+            int ra = _right.Anchor (width);
+            if (_add) {
+                return la + ra;
+            }
+
+            return la - ra;
+        }
+    }
+
+    internal class DimFactor : Dim {
+        private readonly float _factor;
+        private readonly bool _remaining;
+
+        public DimFactor (float n, bool r = false) {
+            _factor = n;
+            _remaining = r;
+        }
+
+        public override bool Equals (object other) {
+            return other is DimFactor f && f._factor == _factor && f._remaining == _remaining;
+        }
+
+        public override int GetHashCode () { return _factor.GetHashCode (); }
+        public bool IsFromRemaining () { return _remaining; }
+        public override string ToString () { return $"Factor({_factor},{_remaining})"; }
+        internal override int Anchor (int width) { return (int)(width * _factor); }
+    }
+
+    internal class DimFill : Dim {
+        private readonly int _margin;
+        public DimFill (int margin) { _margin = margin; }
+        public override bool Equals (object other) { return other is DimFill fill && fill._margin == _margin; }
+        public override int GetHashCode () { return _margin.GetHashCode (); }
+        public override string ToString () { return $"Fill({_margin})"; }
+        internal override int Anchor (int width) { return width - _margin; }
+    }
+
+    // Helper class to provide dynamic value by the execution of a function that returns an integer.
+    internal class DimFunc : Dim {
+        private readonly Func<int> _function;
+        public DimFunc (Func<int> n) { _function = n; }
+        public override bool Equals (object other) { return other is DimFunc f && f._function () == _function (); }
+        public override int GetHashCode () { return _function.GetHashCode (); }
+        public override string ToString () { return $"DimFunc({_function ()})"; }
+        internal override int Anchor (int width) { return _function (); }
+    }
+
+    internal class DimView : Dim {
+        private readonly int _side;
     internal class DimView : Dim {
         private readonly int _side;
 
@@ -711,9 +1050,30 @@
             Target = view;
             _side = side;
         }
+        public DimView (View view, int side) {
+            Target = view;
+            _side = side;
+        }
 
         public View Target { get; init; }
-
+        public View Target { get; init; }
+
+        public override bool Equals (object other) { return other is DimView abs && abs.Target == Target; }
+        public override int GetHashCode () { return Target.GetHashCode (); }
+
+        public override string ToString () {
+            if (Target == null) {
+                throw new NullReferenceException ();
+            }
+
+            string tside = _side switch {
+                               0 => "Height",
+                               1 => "Width",
+                               _ => "unknown"
+                           };
+
+            return $"View({tside},{Target})";
+        }
         public override bool Equals (object other) { return other is DimView abs && abs.Target == Target; }
         public override int GetHashCode () { return Target.GetHashCode (); }
 
@@ -739,4 +1099,12 @@
                    };
         }
     }
-}+        internal override int Anchor (int width) {
+            return _side switch {
+                       0 => Target.Frame.Height,
+                       1 => Target.Frame.Width,
+                       _ => 0
+                   };
+        }
+    }
+}
