﻿using static Terminal.Gui.Dialog;

namespace Terminal.Gui;
<<<<<<< HEAD

/// <summary>Determines the horizontal alignment of Views.</summary>
public enum ViewAlignments
{
    /// <summary>Center-aligns the buttons (the default).</summary>
    Center = 0,

    /// <summary>Justifies the buttons</summary>
    Justify,

    /// <summary>Left-aligns the buttons</summary>
    Left,

    /// <summary>Right-aligns the buttons</summary>
    Right
}
=======
>>>>>>> c1cac729

/// <summary>
///     Describes the position of a <see cref="View"/> which can be an absolute value, a percentage, centered, or
///     relative to the ending dimension. Integer values are implicitly convertible to an absolute <see cref="Pos"/>. These
///     objects are created using the static methods Percent, AnchorEnd, and Center. The <see cref="Pos"/> objects can be
///     combined with the addition and subtraction operators.
/// </summary>
/// <remarks>
///     <para>Use the <see cref="Pos"/> objects on the X or Y properties of a view to control the position.</para>
///     <para>
///         These can be used to set the absolute position, when merely assigning an integer value (via the implicit
///         integer to <see cref="Pos"/> conversion), and they can be combined to produce more useful layouts, like:
///         Pos.Center - 3, which would shift the position of the <see cref="View"/> 3 characters to the left after
///         centering for example.
///     </para>
///     <para>
///         Reference coordinates of another view by using the methods Left(View), Right(View), Bottom(View), Top(View).
///         The X(View) and Y(View) are aliases to Left(View) and Top(View) respectively.
///     </para>
///     <para>
///         <list type="table">
///             <listheader>
///                 <term>Pos Object</term> <description>Description</description>
///             </listheader>
///             <item>
///                 <term>
///                     <see cref="Pos.Function(Func{int})"/>
///                 </term>
///                 <description>
///                     Creates a <see cref="Pos"/> object that computes the position by executing the provided
///                     function. The function will be called every time the position is needed.
///                 </description>
///             </item>
///             <item>
///                 <term>
///                     <see cref="Pos.Percent(float)"/>
///                 </term>
///                 <description>
///                     Creates a <see cref="Pos"/> object that is a percentage of the width or height of the
///                     SuperView.
///                 </description>
///             </item>
///             <item>
///                 <term>
///                     <see cref="Pos.AnchorEnd()"/>
///                 </term>
///                 <description>
///                     Creates a <see cref="Pos"/> object that is anchored to the end (right side or bottom) of
///                     the dimension, useful to flush the layout from the right or bottom.
///                 </description>
///             </item>
///             <item>
///                 <term>
///                     <see cref="Pos.Center"/>
///                 </term>
///                 <description>Creates a <see cref="Pos"/> object that can be used to center the <see cref="View"/>.</description>
///             </item>
///             <item>
///                 <term>
///                     <see cref="Pos.At(int)"/>
///                 </term>
///                 <description>
///                     Creates a <see cref="Pos"/> object that is an absolute position based on the specified
///                     integer value.
///                 </description>
///             </item>
///             <item>
///                 <term>
///                     <see cref="Pos.Left"/>
///                 </term>
///                 <description>
///                     Creates a <see cref="Pos"/> object that tracks the Left (X) position of the specified
///                     <see cref="View"/>.
///                 </description>
///             </item>
///             <item>
///                 <term>
///                     <see cref="Pos.X(View)"/>
///                 </term>
///                 <description>
///                     Creates a <see cref="Pos"/> object that tracks the Left (X) position of the specified
///                     <see cref="View"/>.
///                 </description>
///             </item>
///             <item>
///                 <term>
///                     <see cref="Pos.Top(View)"/>
///                 </term>
///                 <description>
///                     Creates a <see cref="Pos"/> object that tracks the Top (Y) position of the specified
///                     <see cref="View"/>.
///                 </description>
///             </item>
///             <item>
///                 <term>
///                     <see cref="Pos.Y(View)"/>
///                 </term>
///                 <description>
///                     Creates a <see cref="Pos"/> object that tracks the Top (Y) position of the specified
///                     <see cref="View"/>.
///                 </description>
///             </item>
///             <item>
///                 <term>
///                     <see cref="Pos.Right(View)"/>
///                 </term>
///                 <description>
///                     Creates a <see cref="Pos"/> object that tracks the Right (X+Width) coordinate of the
///                     specified <see cref="View"/>.
///                 </description>
///             </item>
///             <item>
///                 <term>
///                     <see cref="Pos.Bottom(View)"/>
///                 </term>
///                 <description>
///                     Creates a <see cref="Pos"/> object that tracks the Bottom (Y+Height) coordinate of the
///                     specified <see cref="View"/>
///                 </description>
///             </item>
///         </list>
///     </para>
/// </remarks>
public class Pos
{
    /// <summary>
    ///     Creates a <see cref="Pos"/> object that is anchored to the end (right side or
    ///     bottom) of the SuperView, minus the respective dimension of the View. This is equivalent to using
    ///     <see cref="Pos.AnchorEnd(int)"/>,
    ///     with an offset equivalent to the View's respective dimension.
    /// </summary>
    /// <returns>The <see cref="Pos"/> object anchored to the end (the bottom or the right side) minus the View's dimension.</returns>
    /// <example>
    ///     This sample shows how align a <see cref="Button"/> to the bottom-right the SuperView.
    ///     <code>
    /// anchorButton.X = Pos.AnchorEnd ();
    /// anchorButton.Y = Pos.AnchorEnd ();
    /// </code>
    /// </example>
    public static Pos AnchorEnd () { return new PosAnchorEnd (); }

    /// <summary>
    ///     Creates a <see cref="Pos"/> object that is anchored to the end (right side or bottom) of the SuperView,
    ///     useful to flush the layout from the right or bottom. See also <see cref="Pos.AnchorEnd()"/>, which uses the view
    ///     dimension to ensure the view is fully visible.
    /// </summary>
    /// <returns>The <see cref="Pos"/> object anchored to the end (the bottom or the right side).</returns>
    /// <param name="offset">The view will be shifted left or up by the amount specified.</param>
    /// <example>
    ///     This sample shows how align a 10 column wide <see cref="Button"/> to the bottom-right the SuperView.
    ///     <code>
    /// anchorButton.X = Pos.AnchorEnd (10);
    /// anchorButton.Y = 1
    /// </code>
    /// </example>
    public static Pos AnchorEnd (int offset)
    {
        if (offset < 0)
        {
            throw new ArgumentException (@"Must be positive", nameof (offset));
        }

        return new PosAnchorEnd (offset);
    }

    /// <summary>Creates a <see cref="Pos"/> object that is an absolute position based on the specified integer value.</summary>
    /// <returns>The Absolute <see cref="Pos"/>.</returns>
    /// <param name="n">The value to convert to the <see cref="Pos"/>.</param>
    public static Pos At (int n) { return new PosAbsolute (n); }

    /// <summary>Creates a <see cref="Pos"/> object that can be used to center the <see cref="View"/>.</summary>
    /// <returns>The center Pos.</returns>
    /// <example>
    ///     This creates a <see cref="TextView"/> centered horizontally, is 50% of the way down, is 30% the height, and
    ///     is 80% the width of the <see cref="View"/> it added to.
    ///     <code>
    ///  var textView = new TextView () {
    ///     X = Pos.Center (),
    ///     Y = Pos.Percent (50),
    ///     Width = Dim.Percent (80),
    ///     Height = Dim.Percent (30),
    ///  };
    ///  </code>
    /// </example>
    public static Pos Center () { return new PosCenter (); }

    public static Pos Justify (View[] views, ViewAlignments alignment)
    {
        return new PosJustify (views, alignment);
    }


    /// <summary>Determines whether the specified object is equal to the current object.</summary>
    /// <param name="other">The object to compare with the current object. </param>
    /// <returns>
    ///     <see langword="true"/> if the specified object  is equal to the current object; otherwise,
    ///     <see langword="false"/>.
    /// </returns>
    public override bool Equals (object other) { return other is Pos abs && abs == this; }

    /// <summary>
    ///     Creates a <see cref="Pos"/> object that computes the position by executing the provided function. The function
    ///     will be called every time the position is needed.
    /// </summary>
    /// <param name="function">The function to be executed.</param>
    /// <returns>The <see cref="Pos"/> returned from the function.</returns>
    public static Pos Function (Func<int> function) { return new PosFunc (function); }

    /// <summary>Serves as the default hash function. </summary>
    /// <returns>A hash code for the current object.</returns>
    public override int GetHashCode () { return Anchor (0).GetHashCode (); }

    /// <summary>Adds a <see cref="Terminal.Gui.Pos"/> to a <see cref="Terminal.Gui.Pos"/>, yielding a new <see cref="Pos"/>.</summary>
    /// <param name="left">The first <see cref="Terminal.Gui.Pos"/> to add.</param>
    /// <param name="right">The second <see cref="Terminal.Gui.Pos"/> to add.</param>
    /// <returns>The <see cref="Pos"/> that is the sum of the values of <c>left</c> and <c>right</c>.</returns>
    public static Pos operator + (Pos left, Pos right)
    {
        if (left is PosAbsolute && right is PosAbsolute)
        {
            return new PosAbsolute (left.Anchor (0) + right.Anchor (0));
        }

        var newPos = new PosCombine (true, left, right);

        if (left is PosView view)
        {
            view.Target.SetNeedsLayout ();
        }

        return newPos;
    }

    /// <summary>Creates an Absolute <see cref="Pos"/> from the specified integer value.</summary>
    /// <returns>The Absolute <see cref="Pos"/>.</returns>
    /// <param name="n">The value to convert to the <see cref="Pos"/> .</param>
    public static implicit operator Pos (int n) { return new PosAbsolute (n); }

    /// <summary>
    ///     Subtracts a <see cref="Terminal.Gui.Pos"/> from a <see cref="Terminal.Gui.Pos"/>, yielding a new
    ///     <see cref="Pos"/>.
    /// </summary>
    /// <param name="left">The <see cref="Terminal.Gui.Pos"/> to subtract from (the minuend).</param>
    /// <param name="right">The <see cref="Terminal.Gui.Pos"/> to subtract (the subtrahend).</param>
    /// <returns>The <see cref="Pos"/> that is the <c>left</c> minus <c>right</c>.</returns>
    public static Pos operator - (Pos left, Pos right)
    {
        if (left is PosAbsolute && right is PosAbsolute)
        {
            return new PosAbsolute (left.Anchor (0) - right.Anchor (0));
        }

        var newPos = new PosCombine (false, left, right);

        if (left is PosView view)
        {
            view.Target.SetNeedsLayout ();
        }

        return newPos;
    }

    /// <summary>Creates a percentage <see cref="Pos"/> object</summary>
    /// <returns>The percent <see cref="Pos"/> object.</returns>
    /// <param name="percent">A value between 0 and 100 representing the percentage.</param>
    /// <example>
    ///     This creates a <see cref="TextField"/> centered horizontally, is 50% of the way down, is 30% the height, and
    ///     is 80% the width of the <see cref="View"/> it added to.
    ///     <code>
    ///  var textView = new TextField {
    ///      X = Pos.Center (),
    ///      Y = Pos.Percent (50),
    ///      Width = Dim.Percent (80),
    ///      Height = Dim.Percent (30),
    ///  };
    ///  </code>
    /// </example>
    public static Pos Percent (float percent)
    {
        if (percent is < 0 or > 100)
        {
            throw new ArgumentException ("Percent value must be between 0 and 100.");
        }

        return new PosFactor (percent / 100);
    }

    /// <summary>Creates a <see cref="Pos"/> object that tracks the Top (Y) position of the specified <see cref="View"/>.</summary>
    /// <returns>The <see cref="Pos"/> that depends on the other view.</returns>
    /// <param name="view">The <see cref="View"/>  that will be tracked.</param>
<<<<<<< HEAD
    public static Pos Top (View view) { return new PosView (view, Side.Y); }
=======
    public static Pos Top (View view) { return new PosView (view, Side.Top); }
>>>>>>> c1cac729

    /// <summary>Creates a <see cref="Pos"/> object that tracks the Top (Y) position of the specified <see cref="View"/>.</summary>
    /// <returns>The <see cref="Pos"/> that depends on the other view.</returns>
    /// <param name="view">The <see cref="View"/>  that will be tracked.</param>
<<<<<<< HEAD
    public static Pos Y (View view) { return new PosView (view, Side.Y); }

    /// <summary>Creates a <see cref="Pos"/> object that tracks the Left (X) position of the specified <see cref="View"/>.</summary>
    /// <returns>The <see cref="Pos"/> that depends on the other view.</returns>
    /// <param name="view">The <see cref="View"/>  that will be tracked.</param>
    public static Pos Left (View view) { return new PosView (view, Side.X); }
=======
    public static Pos Y (View view) { return new PosView (view, Side.Top); }
>>>>>>> c1cac729

    /// <summary>Creates a <see cref="Pos"/> object that tracks the Left (X) position of the specified <see cref="View"/>.</summary>
    /// <returns>The <see cref="Pos"/> that depends on the other view.</returns>
    /// <param name="view">The <see cref="View"/>  that will be tracked.</param>
    public static Pos Left (View view) { return new PosView (view, Side.Left); }

<<<<<<< HEAD
    /// <summary>
    ///     Creates a <see cref="Pos"/> object that tracks the Bottom (Y+Height) coordinate of the specified
    ///     <see cref="View"/>
    /// </summary>
    /// <returns>The <see cref="Pos"/> that depends on the other view.</returns>
    /// <param name="view">The <see cref="View"/>  that will be tracked.</param>
=======
    /// <summary>Creates a <see cref="Pos"/> object that tracks the Left (X) position of the specified <see cref="View"/>.</summary>
    /// <returns>The <see cref="Pos"/> that depends on the other view.</returns>
    /// <param name="view">The <see cref="View"/>  that will be tracked.</param>
    public static Pos X (View view) { return new PosView (view, Side.Left); }

    /// <summary>
    ///     Creates a <see cref="Pos"/> object that tracks the Bottom (Y+Height) coordinate of the specified
    ///     <see cref="View"/>
    /// </summary>
    /// <returns>The <see cref="Pos"/> that depends on the other view.</returns>
    /// <param name="view">The <see cref="View"/>  that will be tracked.</param>
>>>>>>> c1cac729
    public static Pos Bottom (View view) { return new PosView (view, Side.Bottom); }

    /// <summary>
    ///     Creates a <see cref="Pos"/> object that tracks the Right (X+Width) coordinate of the specified
    ///     <see cref="View"/>.
    /// </summary>
    /// <returns>The <see cref="Pos"/> that depends on the other view.</returns>
    /// <param name="view">The <see cref="View"/>  that will be tracked.</param>
    public static Pos Right (View view) { return new PosView (view, Side.Right); }

    /// <summary>
    ///     Gets a position that is anchored to a certain point in the layout. This method is typically used
    ///     internally by the layout system to determine where a View should be positioned.
    /// </summary>
    /// <param name="width">The width of the area where the View is being positioned (Superview.ContentSize).</param>
    /// <returns>
    ///     An integer representing the calculated position. The way this position is calculated depends on the specific
    ///     subclass of Pos that is used. For example, PosAbsolute returns a fixed position, PosAnchorEnd returns a
    ///     position that is anchored to the end of the layout, and so on.
    /// </returns>
    internal virtual int Anchor (int width) { return 0; }

    /// <summary>
    ///     Calculates and returns the position of a <see cref="View"/> object. It takes into account the dimension of the
    ///     superview and the dimension of the view itself.
    /// </summary>
    /// <param name="superviewDimension">
    ///     The dimension of the superview. This could be the width for x-coordinate calculation or the
    ///     height for y-coordinate calculation.
    /// </param>
    /// <param name="dim">The dimension of the View. It could be the current width or height.</param>
    /// <param name="autosize">Obsolete; to be deprecated.</param>
    /// <param name="autoSize">Obsolete; to be deprecated.</param>
    /// <returns>
    ///     The calculated position of the View. The way this position is calculated depends on the specific subclass of Pos
    ///     that
    ///     is used.
    /// </returns>
    internal virtual int Calculate (int superviewDimension, Dim dim, int autosize, bool autoSize) { return Anchor (superviewDimension); }

    internal class PosAbsolute (int n) : Pos
    {
        private readonly int _n = n;
        public override bool Equals (object other) { return other is PosAbsolute abs && abs._n == _n; }
        public override int GetHashCode () { return _n.GetHashCode (); }
        public override string ToString () { return $"Absolute({_n})"; }
        internal override int Anchor (int width) { return _n; }
    }

    internal class PosAnchorEnd : Pos
    {
        private readonly int _offset;
        public PosAnchorEnd () { UseDimForOffset = true; }
        public PosAnchorEnd (int offset) { _offset = offset; }
        public override bool Equals (object other) { return other is PosAnchorEnd anchorEnd && anchorEnd._offset == _offset; }
        public override int GetHashCode () { return _offset.GetHashCode (); }

        /// <summary>
        ///     If true, the offset is the width of the view, if false, the offset is the offset value.
        /// </summary>
        internal bool UseDimForOffset { get; set; }

        public override string ToString () { return UseDimForOffset ? "AnchorEnd()" : $"AnchorEnd({_offset})"; }

        internal override int Anchor (int width)
        {
            if (UseDimForOffset)
            {
                return width;
            }

            return width - _offset;
        }

        internal override int Calculate (int superviewDimension, Dim dim, int autosize, bool autoSize)
        {
            int newLocation = Anchor (superviewDimension);

            if (UseDimForOffset)
            {
                newLocation -= dim.Anchor (superviewDimension);
            }

            return newLocation;
        }
    }

    internal class PosCenter : Pos
    {
        public override string ToString () { return "Center"; }
        internal override int Anchor (int width) { return width / 2; }

        internal override int Calculate (int superviewDimension, Dim dim, int autosize, bool autoSize)
        {
            int newDimension = Math.Max (dim.Calculate (0, superviewDimension, autosize, autoSize), 0);

            return Anchor (superviewDimension - newDimension);
        }
    }

    internal class PosCombine (bool add, Pos left, Pos right) : Pos
    {
        internal bool _add = add;
        internal Pos _left = left, _right = right;

        public override string ToString () { return $"Combine({_left}{(_add ? '+' : '-')}{_right})"; }

        internal override int Anchor (int width)
        {
            int la = _left.Anchor (width);
            int ra = _right.Anchor (width);

            if (_add)
            {
                return la + ra;
            }

            return la - ra;
        }

        internal override int Calculate (int superviewDimension, Dim dim, int autosize, bool autoSize)
        {
            int newDimension = dim.Calculate (0, superviewDimension, autosize, autoSize);
            int left = _left.Calculate (superviewDimension, dim, autosize, autoSize);
            int right = _right.Calculate (superviewDimension, dim, autosize, autoSize);

            if (_add)
            {
                return left + right;
            }

            return left - right;
        }
    }

    internal class PosFactor (float factor) : Pos
    {
        private readonly float _factor = factor;
        public override bool Equals (object other) { return other is PosFactor f && f._factor == _factor; }
        public override int GetHashCode () { return _factor.GetHashCode (); }
        public override string ToString () { return $"Factor({_factor})"; }
        internal override int Anchor (int width) { return (int)(width * _factor); }
    }

    // Helper class to provide dynamic value by the execution of a function that returns an integer.
    internal class PosFunc (Func<int> n) : Pos
    {
        private readonly Func<int> _function = n;
        public override bool Equals (object other) { return other is PosFunc f && f._function () == _function (); }
        public override int GetHashCode () { return _function.GetHashCode (); }
        public override string ToString () { return $"PosFunc({_function ()})"; }
        internal override int Anchor (int width) { return _function (); }
    }

<<<<<<< HEAD
=======
    /// <summary>
    /// Describes which side of the view to use for the position.
    /// </summary>
>>>>>>> c1cac729
    public enum Side
    {
        /// <summary>
        /// The left (X) side of the view.
        /// </summary>
        Left = 0,

        /// <summary>
        /// The top (Y) side of the view.
        /// </summary>
        Top = 1,

        /// <summary>
        /// The right (X + Width) side of the view.
        /// </summary>
        Right = 2,

        /// <summary>
        /// The bottom (Y + Height) side of the view.
        /// </summary>
        Bottom = 3
    }

    internal class PosView (View view, Side side) : Pos
    {
        public readonly View Target = view;

        public override bool Equals (object other) { return other is PosView abs && abs.Target == Target; }
        public override int GetHashCode () { return Target.GetHashCode (); }

        public override string ToString ()
        {
            string sideString = side switch
            {
<<<<<<< HEAD
                Side.X => "x",
                Side.Y => "y",
=======
                Side.Left => "left",
                Side.Top => "top",
>>>>>>> c1cac729
                Side.Right => "right",
                Side.Bottom => "bottom",
                _ => "unknown"
            };

            if (Target == null)
            {
                throw new NullReferenceException (nameof (Target));
            }

            return $"View(side={sideString},target={Target})";
        }

        internal override int Anchor (int width)
        {
            return side switch
            {
<<<<<<< HEAD
                Side.X => Target.Frame.X,
                Side.Y => Target.Frame.Y,
=======
                Side.Left => Target.Frame.X,
                Side.Top => Target.Frame.Y,
>>>>>>> c1cac729
                Side.Right => Target.Frame.Right,
                Side.Bottom => Target.Frame.Bottom,
                _ => 0
            };
<<<<<<< HEAD
        }
    }


    /// <summary>
    /// Enables justification of a set of views. 
    /// </summary>
    public class PosJustify : Pos
    {
        private readonly View [] _views;
        private readonly ViewAlignments _alignment;

        /// <summary>
        /// Enables justification of a set of views.
        /// </summary>
        /// <param name="views">The set of views to justify according to <paramref name="alignment"/>.</param>
        /// <param name="alignment"></param>
        public PosJustify (View [] views, ViewAlignments alignment)
        {
            _alignment = alignment;
            _views = views;
=======
>>>>>>> c1cac729
        }

        public override bool Equals (object other)
        {
            return other is PosJustify justify && justify._views == _views && justify._alignment == _alignment;
        }

        public override int GetHashCode () { return _views.GetHashCode (); }


        public override string ToString ()
        {
            return $"Justify(views={_views},alignment={_alignment})";
        }

        internal override int Anchor (int width)
        {
            if (_views.Length == 0 || !_views [0].IsInitialized)
            {
                return 0;
            }
            int spacing = 0;
            switch (_alignment)
            {
                case ViewAlignments.Center:
                    // Center spacing is sum of the widths of the views - width / number of views
                    spacing = (width - _views.Select (v => v.Frame.Width).Sum ()) / _views.Length;
                    
                    // How do I know which view we are?
                    View us = _views.Where (v => v.X.Equals (this)).First();

                    if (_views [0] == us)
                    {
                        return spacing;
                    }
                    // Calculate the position of the previous (left or above us) view
                    int previous = _views.Where (v => v.X.Equals (us)).First().Frame.Left;

                    return previous + spacing;
                //case ViewAlignments.Left:
                //    return Left (width);
                //case ViewAlignments.Right:
                //    return Right (width);
                //case ViewAlignments.Justify:
                //    return Justify (width);
                default:
                    return 0;

            }
        }

        //internal override int Calculate (int superviewDimension, Dim dim, int autosize, bool autoSize)
        //{
        //    // Assuming autosize is the size that the View would have if it were to automatically adjust its size based on its content
        //    // and autoSize is a boolean value that indicates whether the View should automatically adjust its size based on its content
        //    if (autoSize)
        //    {
        //        return autosize;
        //    }
        //    else
        //    {
        //        // Assuming dim.Calculate returns the calculated size of the View
        //        return dim.Calculate (_views.Frame.Left, _views.Frame.Width, autosize, autoSize);
        //    }
        //}

    }
}

/// <summary>
///     <para>
///         A Dim object describes the dimensions of a <see cref="View"/>. Dim is the type of the
///         <see cref="View.Width"/> and <see cref="View.Height"/> properties of <see cref="View"/>. Dim objects enable
///         Computed Layout (see <see cref="LayoutStyle.Computed"/>) to automatically manage the dimensions of a view.
///     </para>
///     <para>
///         Integer values are implicitly convertible to an absolute <see cref="Dim"/>. These objects are created using
///         the static methods described below. The <see cref="Dim"/> objects can be combined with the addition and
///         subtraction operators.
///     </para>
/// </summary>
/// <remarks>
///     <para>
///         <list type="table">
///             <listheader>
///                 <term>Dim Object</term> <description>Description</description>
///             </listheader>
///             <item>
///                 <term>
///                     <see cref="Dim.Function(Func{int})"/>
///                 </term>
///                 <description>
///                     Creates a <see cref="Dim"/> object that computes the dimension by executing the provided
///                     function. The function will be called every time the dimension is needed.
///                 </description>
///             </item>
///             <item>
///                 <term>
///                     <see cref="Dim.Percent(float, bool)"/>
///                 </term>
///                 <description>
///                     Creates a <see cref="Dim"/> object that is a percentage of the width or height of the
///                     SuperView.
///                 </description>
///             </item>
///             <item>
///                 <term>
///                     <see cref="Dim.Fill(int)"/>
///                 </term>
///                 <description>
///                     Creates a <see cref="Dim"/> object that fills the dimension from the View's X position
///                     to the end of the super view's width, leaving the specified number of columns for a margin.
///                 </description>
///             </item>
///             <item>
///                 <term>
///                     <see cref="Dim.Width(View)"/>
///                 </term>
///                 <description>
///                     Creates a <see cref="Dim"/> object that tracks the Width of the specified
///                     <see cref="View"/>.
///                 </description>
///             </item>
///             <item>
///                 <term>
///                     <see cref="Dim.Height(View)"/>
///                 </term>
///                 <description>
///                     Creates a <see cref="Dim"/> object that tracks the Height of the specified
///                     <see cref="View"/>.
///                 </description>
///             </item>
///         </list>
///     </para>
///     <para></para>
/// </remarks>
public class Dim
{
    /// <summary>Determines whether the specified object is equal to the current object.</summary>
    /// <param name="other">The object to compare with the current object. </param>
    /// <returns>
    ///     <see langword="true"/> if the specified object  is equal to the current object; otherwise,
    ///     <see langword="false"/>.
    /// </returns>
    public override bool Equals (object other) { return other is Dim abs && abs == this; }

    /// <summary>
    ///     Creates a <see cref="Dim"/> object that fills the dimension, leaving the specified number of columns for a
    ///     margin.
    /// </summary>
    /// <returns>The Fill dimension.</returns>
    /// <param name="margin">Margin to use.</param>
    public static Dim Fill (int margin = 0) { return new DimFill (margin); }

    /// <summary>
    ///     Creates a function <see cref="Dim"/> object that computes the dimension by executing the provided function.
    ///     The function will be called every time the dimension is needed.
    /// </summary>
    /// <param name="function">The function to be executed.</param>
    /// <returns>The <see cref="Dim"/> returned from the function.</returns>
    public static Dim Function (Func<int> function) { return new DimFunc (function); }

    /// <summary>Serves as the default hash function. </summary>
    /// <returns>A hash code for the current object.</returns>
    public override int GetHashCode () { return Anchor (0).GetHashCode (); }

    /// <summary>Creates a <see cref="Dim"/> object that tracks the Height of the specified <see cref="View"/>.</summary>
    /// <returns>The height <see cref="Dim"/> of the other <see cref="View"/>.</returns>
    /// <param name="view">The view that will be tracked.</param>
    public static Dim Height (View view) { return new DimView (view, Dimension.Height); }

    /// <summary>Adds a <see cref="Dim"/> to a <see cref="Dim"/>, yielding a new <see cref="Dim"/>.</summary>
    /// <param name="left">The first <see cref="Dim"/> to add.</param>
    /// <param name="right">The second <see cref="Dim"/> to add.</param>
    /// <returns>The <see cref="Dim"/> that is the sum of the values of <c>left</c> and <c>right</c>.</returns>
    public static Dim operator + (Dim left, Dim right)
    {
        if (left is DimAbsolute && right is DimAbsolute)
        {
            return new DimAbsolute (left.Anchor (0) + right.Anchor (0));
        }

        var newDim = new DimCombine (true, left, right);
        (left as DimView)?.Target.SetNeedsLayout ();

        return newDim;
    }

    /// <summary>Creates an Absolute <see cref="Dim"/> from the specified integer value.</summary>
    /// <returns>The Absolute <see cref="Dim"/>.</returns>
    /// <param name="n">The value to convert to the pos.</param>
    public static implicit operator Dim (int n) { return new DimAbsolute (n); }

    /// <summary>
    ///     Subtracts a <see cref="Dim"/> from a <see cref="Dim"/>, yielding a new
    ///     <see cref="Dim"/>.
    /// </summary>
    /// <param name="left">The <see cref="Dim"/> to subtract from (the minuend).</param>
    /// <param name="right">The <see cref="Dim"/> to subtract (the subtrahend).</param>
    /// <returns>The <see cref="Dim"/> that is the <c>left</c> minus <c>right</c>.</returns>
    public static Dim operator - (Dim left, Dim right)
    {
        if (left is DimAbsolute && right is DimAbsolute)
        {
            return new DimAbsolute (left.Anchor (0) - right.Anchor (0));
        }

        var newDim = new DimCombine (false, left, right);
        (left as DimView)?.Target.SetNeedsLayout ();

        return newDim;
    }

    /// <summary>Creates a percentage <see cref="Dim"/> object that is a percentage of the width or height of the SuperView.</summary>
    /// <returns>The percent <see cref="Dim"/> object.</returns>
    /// <param name="percent">A value between 0 and 100 representing the percentage.</param>
    /// <param name="usePosition">
    ///     If <see langword="true"/> the dimension is computed using the View's position (<see cref="View.X"/> or
    ///     <see cref="View.Y"/>).
    ///     If <see langword="false"/> the dimension is computed using the View's <see cref="View.ContentSize"/>.
    /// </param>
    /// <example>
    ///     This initializes a <see cref="TextField"/> that will be centered horizontally, is 50% of the way down, is 30% the
    ///     height,
    ///     and is 80% the width of the SuperView.
    ///     <code>
    ///  var textView = new TextField {
    ///     X = Pos.Center (),
    ///     Y = Pos.Percent (50),
    ///     Width = Dim.Percent (80),
    ///     Height = Dim.Percent (30),
    ///  };
    ///  </code>
    /// </example>
    public static Dim Percent (float percent, bool usePosition = false)
    {
        if (percent is < 0 or > 100)
        {
            throw new ArgumentException ("Percent value must be between 0 and 100");
        }

        return new DimFactor (percent / 100, usePosition);
    }

    /// <summary>Creates an Absolute <see cref="Dim"/> from the specified integer value.</summary>
    /// <returns>The Absolute <see cref="Dim"/>.</returns>
    /// <param name="n">The value to convert to the <see cref="Dim"/>.</param>
    public static Dim Sized (int n) { return new DimAbsolute (n); }

    /// <summary>Creates a <see cref="Dim"/> object that tracks the Width of the specified <see cref="View"/>.</summary>
    /// <returns>The width <see cref="Dim"/> of the other <see cref="View"/>.</returns>
    /// <param name="view">The view that will be tracked.</param>
    public static Dim Width (View view) { return new DimView (view, Dimension.Width); }

    /// <summary>
    ///     Gets a dimension that is anchored to a certain point in the layout.
    ///     This method is typically used internally by the layout system to determine the size of a View.
    /// </summary>
    /// <param name="width">The width of the area where the View is being sized (Superview.ContentSize).</param>
    /// <returns>
    ///     An integer representing the calculated dimension. The way this dimension is calculated depends on the specific
    ///     subclass of Dim that is used. For example, DimAbsolute returns a fixed dimension, DimFactor returns a
    ///     dimension that is a certain percentage of the super view's size, and so on.
    /// </returns>
    internal virtual int Anchor (int width) { return 0; }

    /// <summary>
    ///     Calculates and returns the dimension of a <see cref="View"/> object. It takes into account the location of the
    ///     <see cref="View"/>, its current size, and whether it should automatically adjust its size based on its content.
    /// </summary>
    /// <param name="location">
    ///     The starting point from where the size calculation begins. It could be the left edge for width calculation or the
    ///     top edge for height calculation.
    /// </param>
    /// <param name="dimension">The current size of the View. It could be the current width or height.</param>
    /// <param name="autosize">Obsolete; To be deprecated.</param>
    /// <param name="autoSize">Obsolete; To be deprecated.</param>
    /// <returns>
    ///     The calculated size of the View. The way this size is calculated depends on the specific subclass of Dim that
    ///     is used.
    /// </returns>
    internal virtual int Calculate (int location, int dimension, int autosize, bool autoSize)
    {
        int newDimension = Math.Max (Anchor (dimension - location), 0);

        return autoSize && autosize > newDimension ? autosize : newDimension;
    }

    internal class DimAbsolute (int n) : Dim
    {
        private readonly int _n = n;
        public override bool Equals (object other) { return other is DimAbsolute abs && abs._n == _n; }
        public override int GetHashCode () { return _n.GetHashCode (); }
        public override string ToString () { return $"Absolute({_n})"; }
        internal override int Anchor (int width) { return _n; }

        internal override int Calculate (int location, int dimension, int autosize, bool autoSize)
        {
            // DimAbsolute.Anchor (int width) ignores width and returns n
            int newDimension = Math.Max (Anchor (0), 0);

            return autoSize && autosize > newDimension ? autosize : newDimension;
        }
    }

    internal class DimCombine (bool add, Dim left, Dim right) : Dim
    {
        internal bool _add = add;
        internal Dim _left = left, _right = right;

        public override string ToString () { return $"Combine({_left}{(_add ? '+' : '-')}{_right})"; }

        internal override int Anchor (int width)
        {
            int la = _left.Anchor (width);
            int ra = _right.Anchor (width);

            if (_add)
            {
                return la + ra;
            }

            return la - ra;
        }

        internal override int Calculate (int location, int dimension, int autosize, bool autoSize)
        {
            int leftNewDim = _left.Calculate (location, dimension, autosize, autoSize);
            int rightNewDim = _right.Calculate (location, dimension, autosize, autoSize);

            int newDimension;

            if (_add)
            {
                newDimension = leftNewDim + rightNewDim;
            }
            else
            {
                newDimension = Math.Max (0, leftNewDim - rightNewDim);
            }

            return autoSize && autosize > newDimension ? autosize : newDimension;
        }
    }

    internal class DimFactor (float factor, bool remaining = false) : Dim
    {
        private readonly float _factor = factor;
        private readonly bool _remaining = remaining;

        public override bool Equals (object other) { return other is DimFactor f && f._factor == _factor && f._remaining == _remaining; }
        public override int GetHashCode () { return _factor.GetHashCode (); }
        public bool IsFromRemaining () { return _remaining; }
        public override string ToString () { return $"Factor({_factor},{_remaining})"; }
        internal override int Anchor (int width) { return (int)(width * _factor); }

        internal override int Calculate (int location, int dimension, int autosize, bool autoSize)
        {
            int newDimension = _remaining ? Math.Max (Anchor (dimension - location), 0) : Anchor (dimension);

            return autoSize && autosize > newDimension ? autosize : newDimension;
        }
    }

    internal class DimFill (int margin) : Dim
    {
        private readonly int _margin = margin;
        public override bool Equals (object other) { return other is DimFill fill && fill._margin == _margin; }
        public override int GetHashCode () { return _margin.GetHashCode (); }
        public override string ToString () { return $"Fill({_margin})"; }
        internal override int Anchor (int width) { return width - _margin; }
    }

    // Helper class to provide dynamic value by the execution of a function that returns an integer.
    internal class DimFunc (Func<int> n) : Dim
    {
        private readonly Func<int> _function = n;
        public override bool Equals (object other) { return other is DimFunc f && f._function () == _function (); }
        public override int GetHashCode () { return _function.GetHashCode (); }
        public override string ToString () { return $"DimFunc({_function ()})"; }
        internal override int Anchor (int width) { return _function (); }
    }

<<<<<<< HEAD
    public enum Side
=======
    /// <summary>
    /// 
    /// </summary>
    public enum Dimension
>>>>>>> c1cac729
    {
        /// <summary>
        /// The height dimension.
        /// </summary>
        Height = 0,

        /// <summary>
        /// The width dimension.
        /// </summary>
        Width = 1
    }

    internal class DimView : Dim
    {
        private readonly Dimension _side;

        internal DimView (View view, Dimension side)
        {
            Target = view;
            _side = side;
        }

        public View Target { get; init; }
        public override bool Equals (object other) { return other is DimView abs && abs.Target == Target; }
        public override int GetHashCode () { return Target.GetHashCode (); }

        public override string ToString ()
        {
            if (Target == null)
            {
                throw new NullReferenceException ();
            }

            string sideString = _side switch
            {
<<<<<<< HEAD
                Side.Height => "Height",
                Side.Width => "Width",
=======
                Dimension.Height => "Height",
                Dimension.Width => "Width",
>>>>>>> c1cac729
                _ => "unknown"
            };

            return $"View({sideString},{Target})";
        }

        internal override int Anchor (int width)
        {
            return _side switch
            {
<<<<<<< HEAD
                Side.Height => Target.Frame.Height,
                Side.Width => Target.Frame.Width,
=======
                Dimension.Height => Target.Frame.Height,
                Dimension.Width => Target.Frame.Width,
>>>>>>> c1cac729
                _ => 0
            };
        }
    }
}<|MERGE_RESOLUTION|>--- conflicted
+++ resolved
@@ -1,7 +1,6 @@
-﻿using static Terminal.Gui.Dialog;
+using static Terminal.Gui.Dialog;
 
 namespace Terminal.Gui;
-<<<<<<< HEAD
 
 /// <summary>Determines the horizontal alignment of Views.</summary>
 public enum ViewAlignments
@@ -18,8 +17,6 @@
     /// <summary>Right-aligns the buttons</summary>
     Right
 }
-=======
->>>>>>> c1cac729
 
 /// <summary>
 ///     Describes the position of a <see cref="View"/> which can be an absolute value, a percentage, centered, or
@@ -310,51 +307,29 @@
     /// <summary>Creates a <see cref="Pos"/> object that tracks the Top (Y) position of the specified <see cref="View"/>.</summary>
     /// <returns>The <see cref="Pos"/> that depends on the other view.</returns>
     /// <param name="view">The <see cref="View"/>  that will be tracked.</param>
-<<<<<<< HEAD
     public static Pos Top (View view) { return new PosView (view, Side.Y); }
-=======
-    public static Pos Top (View view) { return new PosView (view, Side.Top); }
->>>>>>> c1cac729
 
     /// <summary>Creates a <see cref="Pos"/> object that tracks the Top (Y) position of the specified <see cref="View"/>.</summary>
     /// <returns>The <see cref="Pos"/> that depends on the other view.</returns>
     /// <param name="view">The <see cref="View"/>  that will be tracked.</param>
-<<<<<<< HEAD
     public static Pos Y (View view) { return new PosView (view, Side.Y); }
 
     /// <summary>Creates a <see cref="Pos"/> object that tracks the Left (X) position of the specified <see cref="View"/>.</summary>
     /// <returns>The <see cref="Pos"/> that depends on the other view.</returns>
     /// <param name="view">The <see cref="View"/>  that will be tracked.</param>
     public static Pos Left (View view) { return new PosView (view, Side.X); }
-=======
-    public static Pos Y (View view) { return new PosView (view, Side.Top); }
->>>>>>> c1cac729
 
     /// <summary>Creates a <see cref="Pos"/> object that tracks the Left (X) position of the specified <see cref="View"/>.</summary>
     /// <returns>The <see cref="Pos"/> that depends on the other view.</returns>
     /// <param name="view">The <see cref="View"/>  that will be tracked.</param>
-    public static Pos Left (View view) { return new PosView (view, Side.Left); }
-
-<<<<<<< HEAD
+    public static Pos X (View view) { return new PosView (view, Side.X); }
+
     /// <summary>
     ///     Creates a <see cref="Pos"/> object that tracks the Bottom (Y+Height) coordinate of the specified
     ///     <see cref="View"/>
     /// </summary>
     /// <returns>The <see cref="Pos"/> that depends on the other view.</returns>
     /// <param name="view">The <see cref="View"/>  that will be tracked.</param>
-=======
-    /// <summary>Creates a <see cref="Pos"/> object that tracks the Left (X) position of the specified <see cref="View"/>.</summary>
-    /// <returns>The <see cref="Pos"/> that depends on the other view.</returns>
-    /// <param name="view">The <see cref="View"/>  that will be tracked.</param>
-    public static Pos X (View view) { return new PosView (view, Side.Left); }
-
-    /// <summary>
-    ///     Creates a <see cref="Pos"/> object that tracks the Bottom (Y+Height) coordinate of the specified
-    ///     <see cref="View"/>
-    /// </summary>
-    /// <returns>The <see cref="Pos"/> that depends on the other view.</returns>
-    /// <param name="view">The <see cref="View"/>  that will be tracked.</param>
->>>>>>> c1cac729
     public static Pos Bottom (View view) { return new PosView (view, Side.Bottom); }
 
     /// <summary>
@@ -509,32 +484,11 @@
         internal override int Anchor (int width) { return _function (); }
     }
 
-<<<<<<< HEAD
-=======
-    /// <summary>
-    /// Describes which side of the view to use for the position.
-    /// </summary>
->>>>>>> c1cac729
     public enum Side
     {
-        /// <summary>
-        /// The left (X) side of the view.
-        /// </summary>
-        Left = 0,
-
-        /// <summary>
-        /// The top (Y) side of the view.
-        /// </summary>
-        Top = 1,
-
-        /// <summary>
-        /// The right (X + Width) side of the view.
-        /// </summary>
+        X = 0,
+        Y = 1,
         Right = 2,
-
-        /// <summary>
-        /// The bottom (Y + Height) side of the view.
-        /// </summary>
         Bottom = 3
     }
 
@@ -549,13 +503,8 @@
         {
             string sideString = side switch
             {
-<<<<<<< HEAD
                 Side.X => "x",
                 Side.Y => "y",
-=======
-                Side.Left => "left",
-                Side.Top => "top",
->>>>>>> c1cac729
                 Side.Right => "right",
                 Side.Bottom => "bottom",
                 _ => "unknown"
@@ -573,18 +522,12 @@
         {
             return side switch
             {
-<<<<<<< HEAD
                 Side.X => Target.Frame.X,
                 Side.Y => Target.Frame.Y,
-=======
-                Side.Left => Target.Frame.X,
-                Side.Top => Target.Frame.Y,
->>>>>>> c1cac729
                 Side.Right => Target.Frame.Right,
                 Side.Bottom => Target.Frame.Bottom,
                 _ => 0
             };
-<<<<<<< HEAD
         }
     }
 
@@ -606,8 +549,6 @@
         {
             _alignment = alignment;
             _views = views;
-=======
->>>>>>> c1cac729
         }
 
         public override bool Equals (object other)
@@ -777,7 +718,7 @@
     /// <summary>Creates a <see cref="Dim"/> object that tracks the Height of the specified <see cref="View"/>.</summary>
     /// <returns>The height <see cref="Dim"/> of the other <see cref="View"/>.</returns>
     /// <param name="view">The view that will be tracked.</param>
-    public static Dim Height (View view) { return new DimView (view, Dimension.Height); }
+    public static Dim Height (View view) { return new DimView (view, Side.Height); }
 
     /// <summary>Adds a <see cref="Dim"/> to a <see cref="Dim"/>, yielding a new <see cref="Dim"/>.</summary>
     /// <param name="left">The first <see cref="Dim"/> to add.</param>
@@ -860,7 +801,7 @@
     /// <summary>Creates a <see cref="Dim"/> object that tracks the Width of the specified <see cref="View"/>.</summary>
     /// <returns>The width <see cref="Dim"/> of the other <see cref="View"/>.</returns>
     /// <param name="view">The view that will be tracked.</param>
-    public static Dim Width (View view) { return new DimView (view, Dimension.Width); }
+    public static Dim Width (View view) { return new DimView (view, Side.Width); }
 
     /// <summary>
     ///     Gets a dimension that is anchored to a certain point in the layout.
@@ -991,31 +932,17 @@
         internal override int Anchor (int width) { return _function (); }
     }
 
-<<<<<<< HEAD
     public enum Side
-=======
-    /// <summary>
-    /// 
-    /// </summary>
-    public enum Dimension
->>>>>>> c1cac729
-    {
-        /// <summary>
-        /// The height dimension.
-        /// </summary>
+    {
         Height = 0,
-
-        /// <summary>
-        /// The width dimension.
-        /// </summary>
         Width = 1
     }
 
     internal class DimView : Dim
     {
-        private readonly Dimension _side;
-
-        internal DimView (View view, Dimension side)
+        private readonly Side _side;
+
+        internal DimView (View view, Side side)
         {
             Target = view;
             _side = side;
@@ -1034,13 +961,8 @@
 
             string sideString = _side switch
             {
-<<<<<<< HEAD
                 Side.Height => "Height",
                 Side.Width => "Width",
-=======
-                Dimension.Height => "Height",
-                Dimension.Width => "Width",
->>>>>>> c1cac729
                 _ => "unknown"
             };
 
@@ -1051,13 +973,8 @@
         {
             return _side switch
             {
-<<<<<<< HEAD
                 Side.Height => Target.Frame.Height,
                 Side.Width => Target.Frame.Width,
-=======
-                Dimension.Height => Target.Frame.Height,
-                Dimension.Width => Target.Frame.Width,
->>>>>>> c1cac729
                 _ => 0
             };
         }
