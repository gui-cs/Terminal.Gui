﻿using System;
using System.Collections.Generic;
using System.ComponentModel;
using System.Diagnostics;
using System.Linq;
using System.Reflection;
using NStack;


namespace Terminal.Gui {
	/// <summary>
	/// Determines the LayoutStyle for a <see cref="View"/>, if Absolute, during <see cref="View.LayoutSubviews"/>, the
	/// value from the <see cref="View.Frame"/> will be used, if the value is Computed, then <see cref="View.Frame"/>
	/// will be updated from the X, Y <see cref="Pos"/> objects and the Width and Height <see cref="Dim"/> objects.
	/// </summary>
	public enum LayoutStyle {
		/// <summary>
		/// The position and size of the view are based <see cref="View.Frame"/>. 
		/// </summary>
		Absolute,

		/// <summary>
		/// The position and size of the view will be computed based on 
		/// <see cref="View.X"/>, <see cref="View.Y"/>, <see cref="View.Width"/>, and <see cref="View.Height"/>. <see cref="View.Frame"/> will
		/// provide the absolute computed values.
		/// </summary>
		Computed
	}

	/// <summary>
	/// View is the base class for all views on the screen and represents a visible element that can render itself and 
	/// contains zero or more nested views, called SubViews.
	/// </summary>
	/// <remarks>
	/// <para>
	///    The View defines the base functionality for user interface elements in Terminal.Gui. Views
	///    can contain one or more subviews, can respond to user input and render themselves on the screen.
	/// </para>
	/// <para>
	///    Views supports two layout styles: <see cref="LayoutStyle.Absolute"/> or <see cref="LayoutStyle.Computed"/>. 
	///    The choice as to which layout style is used by the View 
	///    is determined when the View is initialized. To create a View using Absolute layout, call a constructor that takes a
	///    Rect parameter to specify the absolute position and size (the View.<see cref="View.Frame "/>). To create a View 
	///    using Computed layout use a constructor that does not take a Rect parameter and set the X, Y, Width and Height 
	///    properties on the view. Both approaches use coordinates that are relative to the container they are being added to. 
	/// </para>
	/// <para>
	///    To switch between Absolute and Computed layout, use the <see cref="LayoutStyle"/> property. 
	/// </para>
	/// <para>
	///    Computed layout is more flexible and supports dynamic console apps where controls adjust layout
	///    as the terminal resizes or other Views change size or position. The X, Y, Width and Height 
	///    properties are Dim and Pos objects that dynamically update the position of a view.
	///    The X and Y properties are of type <see cref="Pos"/>
	///    and you can use either absolute positions, percentages or anchor
	///    points. The Width and Height properties are of type
	///    <see cref="Dim"/> and can use absolute position,
	///    percentages and anchors. These are useful as they will take
	///    care of repositioning views when view's frames are resized or
	///    if the terminal size changes.
	/// </para>
	/// <para>
	///    Absolute layout requires specifying coordinates and sizes of Views explicitly, and the
	///    View will typically stay in a fixed position and size. To change the position and size use the
	///    <see cref="Frame"/> property.
	/// </para>
	/// <para>
	///    Subviews (child views) can be added to a View by calling the <see cref="Add(View)"/> method. 
	///    The container of a View can be accessed with the <see cref="SuperView"/> property.
	/// </para>
	/// <para>
	///    To flag a region of the View's <see cref="Bounds"/> to be redrawn call <see cref="SetNeedsDisplay(Rect)"/>. 
	///    To flag the entire view for redraw call <see cref="SetNeedsDisplay()"/>.
	/// </para>
	/// <para>
	///    Views have a <see cref="ColorScheme"/> property that defines the default colors that subviews
	///    should use for rendering. This ensures that the views fit in the context where
	///    they are being used, and allows for themes to be plugged in. For example, the
	///    default colors for windows and toplevels uses a blue background, while it uses
	///    a white background for dialog boxes and a red background for errors.
	/// </para>
	/// <para>
	///    Subclasses should not rely on <see cref="ColorScheme"/> being
	///    set at construction time. If a <see cref="ColorScheme"/> is not set on a view, the view will inherit the
	///    value from its <see cref="SuperView"/> and the value might only be valid once a view has been
	///    added to a SuperView. 
	/// </para>
	/// <para>
	///    By using  <see cref="ColorScheme"/> applications will work both
	///    in color as well as black and white displays.
	/// </para>
	/// <para>
	///    Views that are focusable should implement the <see cref="PositionCursor"/> to make sure that
	///    the cursor is placed in a location that makes sense. Unix terminals do not have
	///    a way of hiding the cursor, so it can be distracting to have the cursor left at
	///    the last focused view. So views should make sure that they place the cursor
	///    in a visually sensible place.
	/// </para>
	/// <para>
	///    The <see cref="LayoutSubviews"/> method is invoked when the size or layout of a view has
	///    changed. The default processing system will keep the size and dimensions
	///    for views that use the <see cref="LayoutStyle.Absolute"/>, and will recompute the
	///    frames for the vies that use <see cref="LayoutStyle.Computed"/>.
	/// </para>
	/// <para>
	///     Views can also opt-in to more sophisticated initialization
	///     by implementing overrides to <see cref="ISupportInitialize.BeginInit"/> and
	///     <see cref="ISupportInitialize.EndInit"/> which will be called
	///     when the view is added to a <see cref="SuperView"/>. 
	/// </para>
	/// <para>
	///     If first-run-only initialization is preferred, overrides to <see cref="ISupportInitializeNotification"/>
	///     can be implemented, in which case the <see cref="ISupportInitialize"/>
	///     methods will only be called if <see cref="ISupportInitializeNotification.IsInitialized"/>
	///     is <see langword="false"/>. This allows proper <see cref="View"/> inheritance hierarchies
	///     to override base class layout code optimally by doing so only on first run,
	///     instead of on every run.
	///   </para>
	/// </remarks>
	public partial class View : Responder, ISupportInitializeNotification {
		internal enum Direction {
			Forward,
			Backward
		}

		View _superView = null;
		View _focused = null;
		Direction _focusDirection;
		bool _autoSize;
		ShortcutHelper _shortcutHelper;

		/// <summary>
		/// Event fired when this view is added to another.
		/// </summary>
		public event EventHandler<SuperViewChangedEventArgs> Added;

		/// <summary>
		/// Event fired when this view is removed from another.
		/// </summary>
		public event EventHandler<SuperViewChangedEventArgs> Removed;

		/// <summary>
		/// Event fired when the view gets focus.
		/// </summary>
		public event EventHandler<FocusEventArgs> Enter;

		/// <summary>
		/// Event fired when the view looses focus.
		/// </summary>
		public event EventHandler<FocusEventArgs> Leave;

		/// <summary>
		/// Event fired when the view receives the mouse event for the first time.
		/// </summary>
		public event EventHandler<MouseEventEventArgs> MouseEnter;

		/// <summary>
		/// Event fired when the view receives a mouse event for the last time.
		/// </summary>
		public event EventHandler<MouseEventEventArgs> MouseLeave;

		/// <summary>
		/// Event fired when a mouse event is generated.
		/// </summary>
		public event EventHandler<MouseEventEventArgs> MouseClick;

		/// <summary>
		/// Event fired when the <see cref="CanFocus"/> value is being changed.
		/// </summary>
		public event EventHandler CanFocusChanged;

		/// <summary>
		/// Event fired when the <see cref="Enabled"/> value is being changed.
		/// </summary>
		public event EventHandler EnabledChanged;

		/// <summary>
		/// Event fired when the <see cref="Visible"/> value is being changed.
		/// </summary>
		public event EventHandler VisibleChanged;

		/// <summary>
		/// Event invoked when the <see cref="HotKey"/> is changed.
		/// </summary>
		public event EventHandler<KeyChangedEventArgs> HotKeyChanged;

		Key _hotKey = Key.Null;

		/// <summary>
		/// Gets or sets the HotKey defined for this view. A user pressing HotKey on the keyboard while this view has focus will cause the Clicked event to fire.
		/// </summary>
		public virtual Key HotKey {
			get => _hotKey;
			set {
				if (_hotKey != value) {
					var v = value == Key.Unknown ? Key.Null : value;
					if (_hotKey != Key.Null && ContainsKeyBinding (Key.Space | _hotKey)) {
						if (v == Key.Null) {
							ClearKeybinding (Key.Space | _hotKey);
						} else {
							ReplaceKeyBinding (Key.Space | _hotKey, Key.Space | v);
						}
					} else if (v != Key.Null) {
						AddKeyBinding (Key.Space | v, Command.Accept);
					}
					_hotKey = TextFormatter.HotKey = v;
				}
			}
		}

		/// <summary>
		/// Gets or sets the specifier character for the hotkey (e.g. '_'). Set to '\xffff' to disable hotkey support for this View instance. The default is '\xffff'. 
		/// </summary>
		public virtual Rune HotKeySpecifier {
			get {
				if (TextFormatter != null) {
					return TextFormatter.HotKeySpecifier;
				} else {
					return new Rune ('\xFFFF');
				}
			}
			set {
				TextFormatter.HotKeySpecifier = value;
				SetHotKey ();
			}
		}

		/// <summary>
		/// This is the global setting that can be used as a global shortcut to invoke an action if provided.
		/// </summary>
		public Key Shortcut {
			get => _shortcutHelper.Shortcut;
			set {
				if (_shortcutHelper.Shortcut != value && (ShortcutHelper.PostShortcutValidation (value) || value == Key.Null)) {
					_shortcutHelper.Shortcut = value;
				}
			}
		}

		/// <summary>
		/// The keystroke combination used in the <see cref="Shortcut"/> as string.
		/// </summary>
		public ustring ShortcutTag => ShortcutHelper.GetShortcutTag (_shortcutHelper.Shortcut);

		/// <summary>
		/// The action to run if the <see cref="Shortcut"/> is defined.
		/// </summary>
		public virtual Action ShortcutAction { get; set; }

		/// <summary>
		/// Gets or sets arbitrary data for the view.
		/// </summary>
		/// <remarks>This property is not used internally.</remarks>
		public object Data { get; set; }

		internal Direction FocusDirection {
			get => SuperView?.FocusDirection ?? _focusDirection;
			set {
				if (SuperView != null)
					SuperView.FocusDirection = value;
				else
					_focusDirection = value;
			}
		}

		/// <summary>
		/// Points to the current driver in use by the view, it is a convenience property
		/// for simplifying the development of new views.
		/// </summary>
		public static ConsoleDriver Driver => Application.Driver;

		static readonly IList<View> _empty = new List<View> (0).AsReadOnly ();

		// This is null, and allocated on demand.
		List<View> _subviews;

		/// <summary>
		/// This returns a list of the subviews contained by this view.
		/// </summary>
		/// <value>The subviews.</value>
		public IList<View> Subviews => _subviews?.AsReadOnly () ?? _empty;

		// Internally, we use InternalSubviews rather than subviews, as we do not expect us
		// to make the same mistakes our users make when they poke at the Subviews.
		internal IList<View> InternalSubviews => _subviews ?? _empty;

		// This is null, and allocated on demand.
		List<View> _tabIndexes;

		/// <summary>
		/// Configurable keybindings supported by the control
		/// </summary>
		private Dictionary<Key, Command []> KeyBindings { get; set; } = new Dictionary<Key, Command []> ();
		private Dictionary<Command, Func<bool?>> CommandImplementations { get; set; } = new Dictionary<Command, Func<bool?>> ();

		/// <summary>
		/// This returns a tab index list of the subviews contained by this view.
		/// </summary>
		/// <value>The tabIndexes.</value>
		public IList<View> TabIndexes => _tabIndexes?.AsReadOnly () ?? _empty;

		int _tabIndex = -1;

		/// <summary>
		/// Indicates the index of the current <see cref="View"/> from the <see cref="TabIndexes"/> list.
		/// </summary>
		public int TabIndex {
			get { return _tabIndex; }
			set {
				if (!CanFocus) {
					_tabIndex = -1;
					return;
				} else if (SuperView?._tabIndexes == null || SuperView?._tabIndexes.Count == 1) {
					_tabIndex = 0;
					return;
				} else if (_tabIndex == value) {
					return;
				}
				_tabIndex = value > SuperView._tabIndexes.Count - 1 ? SuperView._tabIndexes.Count - 1 : value < 0 ? 0 : value;
				_tabIndex = GetTabIndex (_tabIndex);
				if (SuperView._tabIndexes.IndexOf (this) != _tabIndex) {
					SuperView._tabIndexes.Remove (this);
					SuperView._tabIndexes.Insert (_tabIndex, this);
					SetTabIndex ();
				}
			}
		}

		int GetTabIndex (int idx)
		{
			var i = 0;
			foreach (var v in SuperView._tabIndexes) {
				if (v._tabIndex == -1 || v == this) {
					continue;
				}
				i++;
			}
			return Math.Min (i, idx);
		}

		void SetTabIndex ()
		{
			var i = 0;
			foreach (var v in SuperView._tabIndexes) {
				if (v._tabIndex == -1) {
					continue;
				}
				v._tabIndex = i;
				i++;
			}
		}

		bool _tabStop = true;

		/// <summary>
		/// This only be <see langword="true"/> if the <see cref="CanFocus"/> is also <see langword="true"/> 
		/// and the focus can be avoided by setting this to <see langword="false"/>
		/// </summary>
		public bool TabStop {
			get => _tabStop;
			set {
				if (_tabStop == value) {
					return;
				}
				_tabStop = CanFocus && value;
			}
		}

		bool _oldCanFocus;
		int _oldTabIndex;

		/// <inheritdoc/>
		public override bool CanFocus {
			get => base.CanFocus;
			set {
				if (!_addingView && IsInitialized && SuperView?.CanFocus == false && value) {
					throw new InvalidOperationException ("Cannot set CanFocus to true if the SuperView CanFocus is false!");
				}
				if (base.CanFocus != value) {
					base.CanFocus = value;

					switch (value) {
					case false when _tabIndex > -1:
						TabIndex = -1;
						break;
					case true when SuperView?.CanFocus == false && _addingView:
						SuperView.CanFocus = true;
						break;
					}

					if (value && _tabIndex == -1) {
						TabIndex = SuperView != null ? SuperView._tabIndexes.IndexOf (this) : -1;
					}
					TabStop = value;

					if (!value && SuperView?.Focused == this) {
						SuperView._focused = null;
					}
					if (!value && HasFocus) {
						SetHasFocus (false, this);
						SuperView?.EnsureFocus ();
						if (SuperView != null && SuperView.Focused == null) {
							SuperView.FocusNext ();
							if (SuperView.Focused == null) {
								Application.Current.FocusNext ();
							}
							Application.EnsuresTopOnFront ();
						}
					}
					if (_subviews != null && IsInitialized) {
						foreach (var view in _subviews) {
							if (view.CanFocus != value) {
								if (!value) {
									view._oldCanFocus = view.CanFocus;
									view._oldTabIndex = view._tabIndex;
									view.CanFocus = false;
									view._tabIndex = -1;
								} else {
									if (_addingView) {
										view._addingView = true;
									}
									view.CanFocus = view._oldCanFocus;
									view._tabIndex = view._oldTabIndex;
									view._addingView = false;
								}
							}
						}
					}
					OnCanFocusChanged ();
					SetNeedsDisplay ();
				}
			}
		}

		// The frame for the object. Superview relative.
		Rect _frame;

		/// <summary>
		/// Gets or sets an identifier for the view;
		/// </summary>
		/// <value>The identifier.</value>
		/// <remarks>The id should be unique across all Views that share a SuperView.</remarks>
		public string Id { get; set; } = "";

		/// <summary>
		/// Returns a value indicating if this View is currently on Top (Active)
		/// </summary>
		public bool IsCurrentTop => Application.Current == this;

		/// <summary>
		/// Gets or sets a value indicating whether this <see cref="View"/> wants mouse position reports.
		/// </summary>
		/// <value><see langword="true"/> if want mouse position reports; otherwise, <see langword="false"/>.</value>
		public virtual bool WantMousePositionReports { get; set; }

		/// <summary>
		/// Gets or sets a value indicating whether this <see cref="View"/> want continuous button pressed event.
		/// </summary>
		public virtual bool WantContinuousButtonPressed { get; set; }

		/// <summary>
		/// Gets or sets the frame for the view. The frame is relative to the view's container (<see cref="SuperView"/>).
		/// </summary>
		/// <value>The frame.</value>
		/// <remarks>
		/// <para>
		///    Change the Frame when using the <see cref="Terminal.Gui.LayoutStyle.Absolute"/> layout style to move or resize views. 
		/// </para>
		/// <para>
		///    Altering the Frame of a view will trigger the redrawing of the
		///    view as well as the redrawing of the affected regions of the <see cref="SuperView"/>.
		/// </para>
		/// </remarks>
		public virtual Rect Frame {
			get => _frame;
			set {
				_frame = new Rect (value.X, value.Y, Math.Max (value.Width, 0), Math.Max (value.Height, 0));
				if (IsInitialized || LayoutStyle == LayoutStyle.Absolute) {
					LayoutFrames ();
					TextFormatter.Size = GetSizeNeededForTextAndHotKey ();
					SetNeedsLayout ();
					SetNeedsDisplay ();
				}
			}
		}

		/// <summary>
		/// The Thickness that separates a View from other SubViews of the same SuperView. 
		/// The Margin is not part of the View's content and is not clipped by the View's Clip Area. 
		/// </summary>
		public Frame Margin { get; private set; }

		/// <summary>
		///  Thickness where a visual border (drawn using line-drawing glyphs) and the Title are drawn. 
		///  The Border expands inward; in other words if `Border.Thickness.Top == 2` the border and 
		///  title will take up the first row and the second row will be filled with spaces. 
		///  The Border is not part of the View's content and is not clipped by the View's `ClipArea`.
		/// </summary>
		/// <remarks>
		/// <see cref="BorderStyle"/> provides a simple helper for turning a simple border frame on or off.
		/// </remarks>
		public Frame Border { get; private set; }

		/// <summary>
		/// Means the Thickness inside of an element that offsets the `Content` from the Border. 
		/// Padding is `{0, 0, 0, 0}` by default. Padding is not part of the View's content and is not clipped by the View's `ClipArea`.
		/// </summary>
		/// <remarks>
		/// (NOTE: in v1 `Padding` is OUTSIDE of the `Border`). 
		/// </remarks>
		public Frame Padding { get; private set; }

		/// <summary>
		/// Helper to get the total thickness of the <see cref="Margin"/>, <see cref="Border"/>, and <see cref="Padding"/>. 
		/// </summary>
		/// <returns>A thickness that describes the sum of the Frames' thicknesses.</returns>
		public Thickness GetFramesThickness ()
		{
			var left = Margin.Thickness.Left + Border.Thickness.Left + Padding.Thickness.Left;
			var top = Margin.Thickness.Top + Border.Thickness.Top + Padding.Thickness.Top;
			var right = Margin.Thickness.Right + Border.Thickness.Right + Padding.Thickness.Right;
			var bottom = Margin.Thickness.Bottom + Border.Thickness.Bottom + Padding.Thickness.Bottom;
			return new Thickness (left, top, right, bottom);
		}

		/// <summary>
		/// Helper to get the X and Y offset of the Bounds from the Frame. This is the sum of the Left and Top properties of
		/// <see cref="Margin"/>, <see cref="Border"/> and <see cref="Padding"/>.
		/// </summary>
		public Point GetBoundsOffset () => new Point (Padding?.Thickness.GetInside (Padding.Frame).X ?? 0, Padding?.Thickness.GetInside (Padding.Frame).Y ?? 0);

		/// <summary>
		/// Creates the view's <see cref="Frame"/> objects. This internal method is overridden by Frame to do nothing
		/// to prevent recursion during View construction.
		/// </summary>
		internal virtual void CreateFrames ()
		{
			void ThicknessChangedHandler (object sender, EventArgs e)
			{
				SetNeedsLayout ();
				SetNeedsDisplay ();
			}

			if (Margin != null) {
				Margin.ThicknessChanged -= ThicknessChangedHandler;
				Margin.Dispose ();
			}
			Margin = new Frame () { Id = "Margin", Thickness = new Thickness (0) };
			Margin.ThicknessChanged += ThicknessChangedHandler;
			Margin.Parent = this;

			if (Border != null) {
				Border.ThicknessChanged -= ThicknessChangedHandler;
				Border.Dispose ();
			}
			Border = new Frame () { Id = "Border", Thickness = new Thickness (0) };
			Border.ThicknessChanged += ThicknessChangedHandler;
			Border.Parent = this;

			// TODO: Create View.AddAdornment

			if (Padding != null) {
				Padding.ThicknessChanged -= ThicknessChangedHandler;
				Padding.Dispose ();
			}
			Padding = new Frame () { Id = "Padding", Thickness = new Thickness (0) };
			Padding.ThicknessChanged += ThicknessChangedHandler;
			Padding.Parent = this;
		}

		ustring _title = ustring.Empty;

		/// <summary>
		/// The title to be displayed for this <see cref="View"/>. The title will be displayed if <see cref="Border"/>.<see cref="Thickness.Top"/>
		/// is greater than 0.
		/// </summary>
		/// <value>The title.</value>
		public ustring Title {
			get => _title;
			set {
				if (!OnTitleChanging (_title, value)) {
					var old = _title;
					_title = value;
					SetNeedsDisplay ();
#if DEBUG
					if (_title != null && string.IsNullOrEmpty (Id)) {
						Id = _title.ToString ();
					}
#endif // DEBUG
					OnTitleChanged (old, _title);
				}
			}
		}

		/// <summary>
		/// Called before the <see cref="View.Title"/> changes. Invokes the <see cref="TitleChanging"/> event, which can be cancelled.
		/// </summary>
		/// <param name="oldTitle">The <see cref="View.Title"/> that is/has been replaced.</param>
		/// <param name="newTitle">The new <see cref="View.Title"/> to be replaced.</param>
		/// <returns>`true` if an event handler canceled the Title change.</returns>
		public virtual bool OnTitleChanging (ustring oldTitle, ustring newTitle)
		{
			var args = new TitleEventArgs (oldTitle, newTitle);
			TitleChanging?.Invoke (this, args);
			return args.Cancel;
		}

		/// <summary>
		/// Event fired when the <see cref="View.Title"/> is changing. Set <see cref="TitleEventArgs.Cancel"/> to 
		/// `true` to cancel the Title change.
		/// </summary>
		public event EventHandler<TitleEventArgs> TitleChanging;

		/// <summary>
		/// Called when the <see cref="View.Title"/> has been changed. Invokes the <see cref="TitleChanged"/> event.
		/// </summary>
		/// <param name="oldTitle">The <see cref="View.Title"/> that is/has been replaced.</param>
		/// <param name="newTitle">The new <see cref="View.Title"/> to be replaced.</param>
		public virtual void OnTitleChanged (ustring oldTitle, ustring newTitle)
		{
			var args = new TitleEventArgs (oldTitle, newTitle);
			TitleChanged?.Invoke (this, args);
		}

		/// <summary>
		/// Event fired after the <see cref="View.Title"/> has been changed. 
		/// </summary>
		public event EventHandler<TitleEventArgs> TitleChanged;


		LayoutStyle _layoutStyle;

		/// <summary>
		/// Controls how the View's <see cref="Frame"/> is computed during the LayoutSubviews method, if the style is set to
		/// <see cref="Terminal.Gui.LayoutStyle.Absolute"/>, 
		/// LayoutSubviews does not change the <see cref="Frame"/>. If the style is <see cref="Terminal.Gui.LayoutStyle.Computed"/>
		/// the <see cref="Frame"/> is updated using
		/// the <see cref="X"/>, <see cref="Y"/>, <see cref="Width"/>, and <see cref="Height"/> properties.
		/// </summary>
		/// <value>The layout style.</value>
		public LayoutStyle LayoutStyle {
			get => _layoutStyle;
			set {
				_layoutStyle = value;
				SetNeedsLayout ();
			}
		}

		/// <summary>
		/// The View-relative rectangle where View content is displayed. SubViews are positioned relative to 
		/// Bounds.<see cref="Rect.Location">Location</see> (which is always (0, 0)) and <see cref="Redraw(Rect)"/> clips drawing to 
		/// Bounds.<see cref="Rect.Size">Size</see>.
		/// </summary>
		/// <value>The bounds.</value>
		/// <remarks>
		/// <para>
		/// The <see cref="Rect.Location"/> of Bounds is always (0, 0). To obtain the offset of the Bounds from the Frame use 
		/// <see cref="GetBoundsOffset"/>.
		/// </para>
		/// </remarks>
		public virtual Rect Bounds {
			get {
#if DEBUG
				if (LayoutStyle == LayoutStyle.Computed && !IsInitialized) {
					Debug.WriteLine ($"WARNING: Bounds is being accessed before the View has been initialized. This is likely a bug. View: {this}");
				}
#endif // DEBUG
				var frameRelativeBounds = Padding?.Thickness.GetInside (Padding.Frame) ?? new Rect (default, Frame.Size);
				return new Rect (default, frameRelativeBounds.Size);
			}
			set {
				// BUGBUG: Margin etc.. can be null (if typeof(Frame))
				Frame = new Rect (Frame.Location,
					new Size (
						value.Size.Width + Margin.Thickness.Horizontal + Border.Thickness.Horizontal + Padding.Thickness.Horizontal,
						value.Size.Height + Margin.Thickness.Vertical + Border.Thickness.Vertical + Padding.Thickness.Vertical
						)
					);
			}
		}

		// Diagnostics to highlight when X or Y is read before the view has been initialized
		private Pos VerifyIsIntialized (Pos pos)
		{
#if DEBUG
			if (LayoutStyle == LayoutStyle.Computed && (!IsInitialized)) {
				Debug.WriteLine ($"WARNING: \"{this}\" has not been initialized; position is indeterminate {pos}. This is likely a bug.");
			}
#endif // DEBUG
			return pos;
		}

		// Diagnostics to highlight when Width or Height is read before the view has been initialized
		private Dim VerifyIsIntialized (Dim dim)
		{
#if DEBUG
			if (LayoutStyle == LayoutStyle.Computed && (!IsInitialized)) {
				Debug.WriteLine ($"WARNING: \"{this}\" has not been initialized; dimension is indeterminate: {dim}. This is likely a bug.");
			}
#endif // DEBUG		
			return dim;
		}

		Pos _x, _y;

		/// <summary>
		/// Gets or sets the X position for the view (the column). Only used if the <see cref="LayoutStyle"/> is <see cref="Terminal.Gui.LayoutStyle.Computed"/>.
		/// </summary>
		/// <value>The X Position.</value>
		/// <remarks>
		/// If <see cref="LayoutStyle"/> is <see cref="Terminal.Gui.LayoutStyle.Absolute"/> changing this property has no effect and its value is indeterminate. 
		/// </remarks>
		public Pos X {
			get => VerifyIsIntialized (_x);
			set {
				if (ForceValidatePosDim && !ValidatePosDim (_x, value)) {
					throw new ArgumentException ();
				}

				_x = value;

				OnResizeNeeded ();
			}
		}

		/// <summary>
		/// Gets or sets the Y position for the view (the row). Only used if the <see cref="LayoutStyle"/> is <see cref="Terminal.Gui.LayoutStyle.Computed"/>.
		/// </summary>
		/// <value>The y position (line).</value>
		/// <remarks>
		/// If <see cref="LayoutStyle"/> is <see cref="Terminal.Gui.LayoutStyle.Absolute"/> changing this property has no effect and its value is indeterminate. 
		/// </remarks>
		public Pos Y {
			get => VerifyIsIntialized (_y);
			set {
				if (ForceValidatePosDim && !ValidatePosDim (_y, value)) {
					throw new ArgumentException ();
				}

				_y = value;

				OnResizeNeeded ();
			}
		}
		Dim _width, _height;

		/// <summary>
		/// Gets or sets the width of the view. Only used the <see cref="LayoutStyle"/> is <see cref="Terminal.Gui.LayoutStyle.Computed"/>.
		/// </summary>
		/// <value>The width.</value>
		/// <remarks>
		/// If <see cref="LayoutStyle"/> is <see cref="Terminal.Gui.LayoutStyle.Absolute"/> changing this property has no effect and its value is indeterminate. 
		/// </remarks>
		public Dim Width {
			get => VerifyIsIntialized (_width);
			set {
				if (ForceValidatePosDim && !ValidatePosDim (_width, value)) {
					throw new ArgumentException ("ForceValidatePosDim is enabled", nameof (Width));
				}

				_width = value;

				if (ForceValidatePosDim) {
					var isValidNewAutSize = AutoSize && IsValidAutoSizeWidth (_width);

					if (IsAdded && AutoSize && !isValidNewAutSize) {
						throw new InvalidOperationException ("Must set AutoSize to false before set the Width.");
					}
				}
				OnResizeNeeded ();
			}
		}

		/// <summary>
		/// Gets or sets the height of the view. Only used the <see cref="LayoutStyle"/> is <see cref="Terminal.Gui.LayoutStyle.Computed"/>.
		/// </summary>
		/// <value>The height.</value>
		/// If <see cref="LayoutStyle"/> is <see cref="Terminal.Gui.LayoutStyle.Absolute"/> changing this property has no effect and its value is indeterminate. 
		public Dim Height {
			get => VerifyIsIntialized (_height);
			set {
				if (ForceValidatePosDim && !ValidatePosDim (_height, value)) {
					throw new ArgumentException ("ForceValidatePosDim is enabled", nameof (Height));
				}

				_height = value;

				if (ForceValidatePosDim) {
					var isValidNewAutSize = AutoSize && IsValidAutoSizeHeight (_height);

					if (IsAdded && AutoSize && !isValidNewAutSize) {
						throw new InvalidOperationException ("Must set AutoSize to false before set the Height.");
					}
				}
				OnResizeNeeded ();
			}
		}

		/// <summary>
		/// Forces validation with <see cref="Terminal.Gui.LayoutStyle.Computed"/> layout
		///  to avoid breaking the <see cref="Pos"/> and <see cref="Dim"/> settings.
		/// </summary>
		public bool ForceValidatePosDim { get; set; }

		bool ValidatePosDim (object oldValue, object newValue)
		{
			if (!IsInitialized || _layoutStyle == LayoutStyle.Absolute || oldValue == null || oldValue.GetType () == newValue.GetType () || this is Toplevel) {
				return true;
			}
			if (_layoutStyle == LayoutStyle.Computed) {
				if (oldValue.GetType () != newValue.GetType () && !(newValue is Pos.PosAbsolute || newValue is Dim.DimAbsolute)) {
					return true;
				}
			}
			return false;
		}

		// BUGBUG: This API is broken - It should be renamed to `GetMinimumBoundsForFrame and 
		// should not assume Frame.Height == Bounds.Height
		/// <summary>
		/// Gets the minimum dimensions required to fit the View's <see cref="Text"/>, factoring in <see cref="TextDirection"/>.
		/// </summary>
		/// <param name="size">The minimum dimensions required.</param>
		/// <returns><see langword="true"/> if the dimensions fit within the View's <see cref="Bounds"/>, <see langword="false"/> otherwise.</returns>
		/// <remarks>
		/// Always returns <see langword="false"/> if <see cref="AutoSize"/> is <see langword="true"/> or
		/// if <see cref="Height"/> (Horizontal) or <see cref="Width"/> (Vertical) are not not set or zero.
		/// Does not take into account word wrapping.
		/// </remarks>
		public bool GetMinimumBounds (out Size size)
		{
			size = Bounds.Size;

			if (!AutoSize && !ustring.IsNullOrEmpty (TextFormatter.Text)) {
				switch (TextFormatter.IsVerticalDirection (TextDirection)) {
				case true:
					var colWidth = TextFormatter.GetSumMaxCharWidth (new List<ustring> { TextFormatter.Text }, 0, 1);
					// TODO: v2 - This uses frame.Width; it should only use Bounds
					if (_frame.Width < colWidth &&
						(Width == null ||
							(Bounds.Width >= 0 &&
								Width is Dim.DimAbsolute &&
								Width.Anchor (0) >= 0 &&
								Width.Anchor (0) < colWidth))) {
						size = new Size (colWidth, Bounds.Height);
						return true;
					}
					break;
				default:
					if (_frame.Height < 1 &&
						(Height == null ||
							(Height is Dim.DimAbsolute &&
								Height.Anchor (0) == 0))) {
						size = new Size (Bounds.Width, 1);
						return true;
					}
					break;
				}
			}
			return false;
		}

		// BUGBUG - v2 - Should be renamed "SetBoundsToFitFrame"
		/// <summary>
		/// Sets the size of the View to the minimum width or height required to fit <see cref="Text"/> (see <see cref="GetMinimumBounds(out Size)"/>.
		/// </summary>
		/// <returns><see langword="true"/> if the size was changed, <see langword="false"/> if <see cref="Text"/>
		/// will not fit.</returns>
		public bool SetMinWidthHeight ()
		{
			if (GetMinimumBounds (out Size size)) {
				_frame = new Rect (_frame.Location, size);
				return true;
			}
			return false;
		}

		/// <summary>
		/// Gets or sets the <see cref="Gui.TextFormatter"/> used to format <see cref="Text"/>.
		/// </summary>
		public TextFormatter TextFormatter { get; set; }

		/// <summary>
		/// Returns the container for this view, or null if this view has not been added to a container.
		/// </summary>
		/// <value>The super view.</value>
		public virtual View SuperView {
			get {
				return _superView;
			}
			set {
				throw new NotImplementedException ();
			}
		}

		/// <summary>
		/// Initializes a new instance of a <see cref="Terminal.Gui.LayoutStyle.Absolute"/> <see cref="View"/> class with the absolute
		/// dimensions specified in the <paramref name="frame"/> parameter. 
		/// </summary>
		/// <param name="frame">The region covered by this view.</param>
		/// <remarks>
		/// This constructor initialize a View with a <see cref="LayoutStyle"/> of <see cref="Terminal.Gui.LayoutStyle.Absolute"/>.
		/// Use <see cref="View"/> to initialize a View with  <see cref="LayoutStyle"/> of <see cref="Terminal.Gui.LayoutStyle.Computed"/> 
		/// </remarks>
		public View (Rect frame) : this (frame, null) { }

		/// <summary>
		///   Initializes a new instance of <see cref="View"/> using <see cref="Terminal.Gui.LayoutStyle.Computed"/> layout.
		/// </summary>
		/// <remarks>
		/// <para>
		///   Use <see cref="X"/>, <see cref="Y"/>, <see cref="Width"/>, and <see cref="Height"/> properties to dynamically control the size and location of the view.
		///   The <see cref="View"/> will be created using <see cref="Terminal.Gui.LayoutStyle.Computed"/>
		///   coordinates. The initial size (<see cref="View.Frame"/>) will be 
		///   adjusted to fit the contents of <see cref="Text"/>, including newlines ('\n') for multiple lines. 
		/// </para>
		/// <para>
		///   If <see cref="Height"/> is greater than one, word wrapping is provided.
		/// </para>
		/// <para>
		///   This constructor initialize a View with a <see cref="LayoutStyle"/> of <see cref="Terminal.Gui.LayoutStyle.Computed"/>. 
		///   Use <see cref="X"/>, <see cref="Y"/>, <see cref="Width"/>, and <see cref="Height"/> properties to dynamically control the size and location of the view.
		/// </para>
		/// </remarks>
		public View () : this (text: string.Empty, direction: TextDirection.LeftRight_TopBottom) { }

		/// <summary>
		///   Initializes a new instance of <see cref="View"/> using <see cref="Terminal.Gui.LayoutStyle.Absolute"/> layout.
		/// </summary>
		/// <remarks>
		/// <para>
		///   The <see cref="View"/> will be created at the given
		///   coordinates with the given string. The size (<see cref="View.Frame"/>) will be 
		///   adjusted to fit the contents of <see cref="Text"/>, including newlines ('\n') for multiple lines. 
		/// </para>
		/// <para>
		///   No line wrapping is provided.
		/// </para>
		/// </remarks>
		/// <param name="x">column to locate the View.</param>
		/// <param name="y">row to locate the View.</param>
		/// <param name="text">text to initialize the <see cref="Text"/> property with.</param>
		public View (int x, int y, ustring text) : this (TextFormatter.CalcRect (x, y, text), text) { }

		/// <summary>
		///   Initializes a new instance of <see cref="View"/> using <see cref="Terminal.Gui.LayoutStyle.Absolute"/> layout.
		/// </summary>
		/// <remarks>
		/// <para>
		///   The <see cref="View"/> will be created at the given
		///   coordinates with the given string. The initial size (<see cref="View.Frame"/>) will be 
		///   adjusted to fit the contents of <see cref="Text"/>, including newlines ('\n') for multiple lines. 
		/// </para>
		/// <para>
		///   If <c>rect.Height</c> is greater than one, word wrapping is provided.
		/// </para>
		/// </remarks>
		/// <param name="rect">Location.</param>
		/// <param name="text">text to initialize the <see cref="Text"/> property with.</param>
		public View (Rect rect, ustring text)
		{
			SetInitialProperties (text, rect, LayoutStyle.Absolute, TextDirection.LeftRight_TopBottom);
		}

		/// <summary>
		///   Initializes a new instance of <see cref="View"/> using <see cref="Terminal.Gui.LayoutStyle.Computed"/> layout.
		/// </summary>
		/// <remarks>
		/// <para>
		///   The <see cref="View"/> will be created using <see cref="Terminal.Gui.LayoutStyle.Computed"/>
		///   coordinates with the given string. The initial size (<see cref="View.Frame"/>) will be 
		///   adjusted to fit the contents of <see cref="Text"/>, including newlines ('\n') for multiple lines. 
		/// </para>
		/// <para>
		///   If <see cref="Height"/> is greater than one, word wrapping is provided.
		/// </para>
		/// </remarks>
		/// <param name="text">text to initialize the <see cref="Text"/> property with.</param>
		/// <param name="direction">The text direction.</param>
		public View (ustring text, TextDirection direction = TextDirection.LeftRight_TopBottom)
		{
			SetInitialProperties (text, Rect.Empty, LayoutStyle.Computed, direction);
		}

		// TODO: v2 - Remove constructors with parameters
		/// <summary>
		/// Private helper to set the initial properties of the View that were provided via constructors.
		/// </summary>
		/// <param name="text"></param>
		/// <param name="rect"></param>
		/// <param name="layoutStyle"></param>
		/// <param name="direction"></param>
		void SetInitialProperties (ustring text, Rect rect, LayoutStyle layoutStyle = LayoutStyle.Computed,
		    TextDirection direction = TextDirection.LeftRight_TopBottom)
		{
			TextFormatter = new TextFormatter ();
			TextFormatter.HotKeyChanged += TextFormatter_HotKeyChanged;
			TextDirection = direction;

			_shortcutHelper = new ShortcutHelper ();
			CanFocus = false;
			TabIndex = -1;
			TabStop = false;
			LayoutStyle = layoutStyle;

			Text = text == null ? ustring.Empty : text;
			LayoutStyle = layoutStyle;
			Frame = rect.IsEmpty ? TextFormatter.CalcRect (0, 0, text, direction) : rect;
			OnResizeNeeded ();

			CreateFrames ();

			LayoutFrames ();
		}

		/// <summary>
		/// Can be overridden if the <see cref="Terminal.Gui.TextFormatter.Text"/> has
		///  different format than the default.
		/// </summary>
		protected virtual void UpdateTextFormatterText ()
		{
			if (TextFormatter != null) {
				TextFormatter.Text = _text;
			}
		}

		/// <summary>
		/// Called whenever the view needs to be resized. Sets <see cref="Frame"/> and
		/// triggers a <see cref="LayoutSubviews()"/> call.		/// 
		/// </summary>
		/// <remarks>
		/// Can be overridden if the view resize behavior is different than the default.
		/// </remarks>
		protected virtual void OnResizeNeeded ()
		{
			var actX = _x is Pos.PosAbsolute ? _x.Anchor (0) : _frame.X;
			var actY = _y is Pos.PosAbsolute ? _y.Anchor (0) : _frame.Y;

			if (AutoSize) {
				//if (TextAlignment == TextAlignment.Justified) {
				//	throw new InvalidOperationException ("TextAlignment.Justified cannot be used with AutoSize");
				//}
				var s = GetAutoSize ();
				var w = _width is Dim.DimAbsolute && _width.Anchor (0) > s.Width ? _width.Anchor (0) : s.Width;
				var h = _height is Dim.DimAbsolute && _height.Anchor (0) > s.Height ? _height.Anchor (0) : s.Height;
				_frame = new Rect (new Point (actX, actY), new Size (w, h)); // Set frame, not Frame!
			} else {
				var w = _width is Dim.DimAbsolute ? _width.Anchor (0) : _frame.Width;
				var h = _height is Dim.DimAbsolute ? _height.Anchor (0) : _frame.Height;
				// BUGBUG: v2 - ? - If layoutstyle is absolute, this overwrites the current frame h/w with 0. Hmmm...
				// This is needed for DimAbsolute values by setting the frame before LayoutSubViews.
				_frame = new Rect (new Point (actX, actY), new Size (w, h)); // Set frame, not Frame!
			}
			//// BUGBUG: I think these calls are redundant or should be moved into just the AutoSize case
			if (IsInitialized || LayoutStyle == LayoutStyle.Absolute) {
				SetMinWidthHeight ();
				LayoutFrames ();
				TextFormatter.Size = GetSizeNeededForTextAndHotKey ();
				SetNeedsLayout ();
				SetNeedsDisplay ();
			}
		}

		void TextFormatter_HotKeyChanged (object sender, KeyChangedEventArgs e)
		{
			HotKeyChanged?.Invoke (this, e);
		}

		internal bool LayoutNeeded { get; private set; } = true;

		internal void SetNeedsLayout ()
		{
			if (LayoutNeeded)
				return;
			LayoutNeeded = true;
			if (SuperView == null)
				return;
			SuperView.SetNeedsLayout ();
			foreach (var view in Subviews) {
				view.SetNeedsLayout ();
			}
			TextFormatter.NeedsFormat = true;
		}

		/// <summary>
		/// Removes the <see cref="SetNeedsLayout"/> setting on this view.
		/// </summary>
		protected void ClearLayoutNeeded ()
		{
			LayoutNeeded = false;
		}

		// The view-relative region that needs to be redrawn
		internal Rect _needsDisplay { get; private set; } = Rect.Empty;

		/// <summary>
		/// Sets a flag indicating this view needs to be redisplayed because its state has changed.
		/// </summary>
		public void SetNeedsDisplay ()
		{
			if (!IsInitialized) return;
			SetNeedsDisplay (Bounds);
		}

		/// <summary>
		/// Flags the view-relative region on this View as needing to be redrawn.
		/// </summary>
		/// <param name="region">The view-relative region that needs to be redrawn.</param>
		public void SetNeedsDisplay (Rect region)
		{
			if (_needsDisplay.IsEmpty)
				_needsDisplay = region;
			else {
				var x = Math.Min (_needsDisplay.X, region.X);
				var y = Math.Min (_needsDisplay.Y, region.Y);
				var w = Math.Max (_needsDisplay.Width, region.Width);
				var h = Math.Max (_needsDisplay.Height, region.Height);
				_needsDisplay = new Rect (x, y, w, h);
			}
			_superView?.SetSubViewNeedsDisplay ();

			if (_subviews == null)
				return;

			foreach (var view in _subviews)
				if (view.Frame.IntersectsWith (region)) {
					var childRegion = Rect.Intersect (view.Frame, region);
					childRegion.X -= view.Frame.X;
					childRegion.Y -= view.Frame.Y;
					view.SetNeedsDisplay (childRegion);
				}
		}

		private Rect GetNeedsDisplayRectScreen (Rect containerBounds)
		{
			Rect rect = ViewToScreen (_needsDisplay);
			if (!containerBounds.IsEmpty) {
				rect.Width = Math.Min (_needsDisplay.Width, containerBounds.Width);
				rect.Height = Math.Min (_needsDisplay.Height, containerBounds.Height);
			}

			return rect;
		}


		internal bool _childNeedsDisplay { get; private set; }

		/// <summary>
		/// Indicates that any Subviews (in the <see cref="Subviews"/> list) need to be repainted.
		/// </summary>
		public void SetSubViewNeedsDisplay ()
		{
			if (_childNeedsDisplay) {
				return;
			}
			_childNeedsDisplay = true;
			if (_superView != null && !_superView._childNeedsDisplay)
				_superView.SetSubViewNeedsDisplay ();
		}

		internal bool _addingView;

		/// <summary>
		///   Adds a subview (child) to this view.
		/// </summary>
		/// <remarks>
		/// The Views that have been added to this view can be retrieved via the <see cref="Subviews"/> property. 
		/// See also <seealso cref="Remove(View)"/> <seealso cref="RemoveAll"/> 
		/// </remarks>
		public virtual void Add (View view)
		{
			if (view == null) {
				return;
			}
			if (_subviews == null) {
				_subviews = new List<View> ();
			}
			if (_tabIndexes == null) {
				_tabIndexes = new List<View> ();
			}
			_subviews.Add (view);
			_tabIndexes.Add (view);
			view._superView = this;
			if (view.CanFocus) {
				_addingView = true;
				if (SuperView?.CanFocus == false) {
					SuperView._addingView = true;
					SuperView.CanFocus = true;
					SuperView._addingView = false;
				}
				CanFocus = true;
				view._tabIndex = _tabIndexes.IndexOf (view);
				_addingView = false;
			}
			if (view.Enabled && !Enabled) {
				view._oldEnabled = true;
				view.Enabled = false;
			}
			SetNeedsLayout ();
			SetNeedsDisplay ();


			OnAdded (new SuperViewChangedEventArgs (this, view));
			if (IsInitialized && !view.IsInitialized) {
				view.BeginInit ();
				view.EndInit ();
			}
		}

		/// <summary>
		/// Adds the specified views (children) to the view.
		/// </summary>
		/// <param name="views">Array of one or more views (can be optional parameter).</param>
		/// <remarks>
		/// The Views that have been added to this view can be retrieved via the <see cref="Subviews"/> property. 
		/// See also <seealso cref="Remove(View)"/> <seealso cref="RemoveAll"/> 
		/// </remarks>
		public void Add (params View [] views)
		{
			if (views == null) {
				return;
			}
			foreach (var view in views) {
				Add (view);
			}
		}

		/// <summary>
		///   Removes all subviews (children) added via <see cref="Add(View)"/> or <see cref="Add(View[])"/> from this View.
		/// </summary>
		public virtual void RemoveAll ()
		{
			if (_subviews == null) {
				return;
			}

			while (_subviews.Count > 0) {
				Remove (_subviews [0]);
			}
		}

		/// <summary>
		///   Removes a subview added via <see cref="Add(View)"/> or <see cref="Add(View[])"/> from this View.
		/// </summary>
		/// <remarks>
		/// </remarks>
		public virtual void Remove (View view)
		{
			if (view == null || _subviews == null) return;

			var touched = view.Frame;
			_subviews.Remove (view);
			_tabIndexes.Remove (view);
			view._superView = null;
			view._tabIndex = -1;
			SetNeedsLayout ();
			SetNeedsDisplay ();

			foreach (var v in _subviews) {
				if (v.Frame.IntersectsWith (touched))
					view.SetNeedsDisplay ();
			}
			OnRemoved (new SuperViewChangedEventArgs (this, view));
			if (_focused == view) {
				_focused = null;
			}
		}

		void PerformActionForSubview (View subview, Action<View> action)
		{
			if (_subviews.Contains (subview)) {
				action (subview);
			}

			SetNeedsDisplay ();
			subview.SetNeedsDisplay ();
		}

		/// <summary>
		/// Brings the specified subview to the front so it is drawn on top of any other views.
		/// </summary>
		/// <param name="subview">The subview to send to the front</param>
		/// <remarks>
		///   <seealso cref="SendSubviewToBack"/>.
		/// </remarks>
		public void BringSubviewToFront (View subview)
		{
			PerformActionForSubview (subview, x => {
				_subviews.Remove (x);
				_subviews.Add (x);
			});
		}

		/// <summary>
		/// Sends the specified subview to the front so it is the first view drawn
		/// </summary>
		/// <param name="subview">The subview to send to the front</param>
		/// <remarks>
		///   <seealso cref="BringSubviewToFront(View)"/>.
		/// </remarks>
		public void SendSubviewToBack (View subview)
		{
			PerformActionForSubview (subview, x => {
				_subviews.Remove (x);
				_subviews.Insert (0, subview);
			});
		}

		/// <summary>
		/// Moves the subview backwards in the hierarchy, only one step
		/// </summary>
		/// <param name="subview">The subview to send backwards</param>
		/// <remarks>
		/// If you want to send the view all the way to the back use SendSubviewToBack.
		/// </remarks>
		public void SendSubviewBackwards (View subview)
		{
			PerformActionForSubview (subview, x => {
				var idx = _subviews.IndexOf (x);
				if (idx > 0) {
					_subviews.Remove (x);
					_subviews.Insert (idx - 1, x);
				}
			});
		}

		/// <summary>
		/// Moves the subview backwards in the hierarchy, only one step
		/// </summary>
		/// <param name="subview">The subview to send backwards</param>
		/// <remarks>
		/// If you want to send the view all the way to the back use SendSubviewToBack.
		/// </remarks>
		public void BringSubviewForward (View subview)
		{
			PerformActionForSubview (subview, x => {
				var idx = _subviews.IndexOf (x);
				if (idx + 1 < _subviews.Count) {
					_subviews.Remove (x);
					_subviews.Insert (idx + 1, x);
				}
			});
		}

		/// <summary>
		///   Clears the view region with the current color.
		/// </summary>
		/// <remarks>
		///   <para>
		///     This clears the entire region used by this view.
		///   </para>
		/// </remarks>
		public void Clear ()
		{
			var h = Frame.Height;
			var w = Frame.Width;
			for (var line = 0; line < h; line++) {
				Move (0, line);
				for (var col = 0; col < w; col++)
					Driver.AddRune (' ');
			}
		}


		// BUGBUG: Stupid that this takes screen-relative. We should have a tenet that says 
		// "View APIs only deal with View-relative coords". 
		/// <summary>
		///   Clears the specified region with the current color. 
		/// </summary>
		/// <remarks>
		/// </remarks>
		/// <param name="regionScreen">The screen-relative region to clear.</param>
		public void Clear (Rect regionScreen)
		{
			var h = regionScreen.Height;
			var w = regionScreen.Width;
			for (var line = regionScreen.Y; line < regionScreen.Y + h; line++) {
				Driver.Move (regionScreen.X, line);
				for (var col = 0; col < w; col++)
					Driver.AddRune (' ');
			}
		}

		/// <summary>
		/// Converts a point from screen-relative coordinates to view-relative coordinates.
		/// </summary>
		/// <returns>The mapped point.</returns>
		/// <param name="x">X screen-coordinate point.</param>
		/// <param name="y">Y screen-coordinate point.</param>
		public Point ScreenToView (int x, int y)
		{
			if (SuperView == null) {
				return new Point (x - Frame.X, y - _frame.Y);
			} else {
				var parent = SuperView.ScreenToView (x, y);
				return new Point (parent.X - _frame.X, parent.Y - _frame.Y);
			}
		}

		/// <summary>
		/// Converts a point from screen-relative coordinates to bounds-relative coordinates.
		/// </summary>
		/// <returns>The mapped point.</returns>
		/// <param name="x">X screen-coordinate point.</param>
		/// <param name="y">Y screen-coordinate point.</param>
		public Point ScreenToBounds (int x, int y)
		{
			if (SuperView == null) {
				var boundsOffset = GetBoundsOffset ();
				return new Point (x - Frame.X + boundsOffset.X, y - Frame.Y + boundsOffset.Y);
			} else {
				var parent = SuperView.ScreenToView (x, y);
				return new Point (parent.X - _frame.X, parent.Y - _frame.Y);
			}
		}

		/// <summary>
		/// Converts a view-relative location to a screen-relative location (col,row). The output is optionally clamped to the screen dimensions.
		/// </summary>
		/// <param name="col">View-relative column.</param>
		/// <param name="row">View-relative row.</param>
		/// <param name="rcol">Absolute column; screen-relative.</param>
		/// <param name="rrow">Absolute row; screen-relative.</param>
		/// <param name="clamped">If <see langword="true"/>, <paramref name="rcol"/> and <paramref name="rrow"/> will be clamped to the 
		/// screen dimensions (they never be negative and will always be less than to <see cref="ConsoleDriver.Cols"/> and
		/// <see cref="ConsoleDriver.Rows"/>, respectively.</param>
		public virtual void ViewToScreen (int col, int row, out int rcol, out int rrow, bool clamped = true)
		{
			var boundsOffset = GetBoundsOffset ();
			rcol = col + Frame.X + boundsOffset.X;
			rrow = row + Frame.Y + boundsOffset.Y;

			var super = SuperView;
			while (super != null) {
				boundsOffset = super.GetBoundsOffset ();
				rcol += super.Frame.X + boundsOffset.X;
				rrow += super.Frame.Y + boundsOffset.Y;
				super = super.SuperView;
			}

			// The following ensures that the cursor is always in the screen boundaries.
			if (clamped) {
				rrow = Math.Min (rrow, Driver.Rows - 1);
				rcol = Math.Min (rcol, Driver.Cols - 1);
			}
		}

		/// <summary>
		/// Converts a region in view-relative coordinates to screen-relative coordinates.
		/// </summary>
		internal Rect ViewToScreen (Rect region)
		{
			ViewToScreen (region.X, region.Y, out var x, out var y, clamped: false);
			return new Rect (x, y, region.Width, region.Height);
		}

		// Clips a rectangle in screen coordinates to the dimensions currently available on the screen
		internal Rect ScreenClip (Rect regionScreen)
		{
			var x = regionScreen.X < 0 ? 0 : regionScreen.X;
			var y = regionScreen.Y < 0 ? 0 : regionScreen.Y;
			var w = regionScreen.X + regionScreen.Width >= Driver.Cols ? Driver.Cols - regionScreen.X : regionScreen.Width;
			var h = regionScreen.Y + regionScreen.Height >= Driver.Rows ? Driver.Rows - regionScreen.Y : regionScreen.Height;

			return new Rect (x, y, w, h);
		}

		/// <summary>
		/// Sets the <see cref="ConsoleDriver"/>'s clip region to <see cref="Bounds"/>.
		/// </summary>
		/// <returns>The current screen-relative clip region, which can be then re-applied by setting <see cref="ConsoleDriver.Clip"/>.</returns>
		/// <remarks>
		/// <para>
		/// <see cref="Bounds"/> is View-relative.
		/// </para>
		/// <para>
		/// If <see cref="ConsoleDriver.Clip"/> and <see cref="Bounds"/> do not intersect, the clip region will be set to <see cref="Rect.Empty"/>.
		/// </para>
		/// </remarks>
		public Rect ClipToBounds ()
		{
			var clip = Bounds;


			return SetClip (clip);
		}

		// BUGBUG: v2 - SetClip should return VIEW-relative so that it can be used to reset it; using Driver.Clip directly should not be necessary. 
		/// <summary>
		/// Sets the clip region to the specified view-relative region.
		/// </summary>
		/// <returns>The current screen-relative clip region, which can be then re-applied by setting <see cref="ConsoleDriver.Clip"/>.</returns>
		/// <param name="region">View-relative clip region.</param>
		/// <remarks>
		/// If <see cref="ConsoleDriver.Clip"/> and <paramref name="region"/> do not intersect, the clip region will be set to <see cref="Rect.Empty"/>.
		/// </remarks>
		public Rect SetClip (Rect region)
		{
			var previous = Driver.Clip;
			Driver.Clip = Rect.Intersect (previous, ViewToScreen (region));
			return previous;
		}

		/// <summary>
		/// Utility function to draw strings that contain a hotkey.
		/// </summary>
		/// <param name="text">String to display, the hotkey specifier before a letter flags the next letter as the hotkey.</param>
		/// <param name="hotColor">Hot color.</param>
		/// <param name="normalColor">Normal color.</param>
		/// <remarks>
		/// <para>The hotkey is any character following the hotkey specifier, which is the underscore ('_') character by default.</para>
		/// <para>The hotkey specifier can be changed via <see cref="HotKeySpecifier"/></para>
		/// </remarks>
		public void DrawHotString (ustring text, Attribute hotColor, Attribute normalColor)
		{
			var hotkeySpec = HotKeySpecifier == (Rune)0xffff ? (Rune)'_' : HotKeySpecifier;
			Application.Driver.SetAttribute (normalColor);
			foreach (var rune in text) {
				if (rune == hotkeySpec) {
					Application.Driver.SetAttribute (hotColor);
					continue;
				}
				Application.Driver.AddRune (rune);
				Application.Driver.SetAttribute (normalColor);
			}
		}

		/// <summary>
		/// Utility function to draw strings that contains a hotkey using a <see cref="ColorScheme"/> and the "focused" state.
		/// </summary>
		/// <param name="text">String to display, the underscore before a letter flags the next letter as the hotkey.</param>
		/// <param name="focused">If set to <see langword="true"/> this uses the focused colors from the color scheme, otherwise the regular ones.</param>
		/// <param name="scheme">The color scheme to use.</param>
		public void DrawHotString (ustring text, bool focused, ColorScheme scheme)
		{
			if (focused)
				DrawHotString (text, scheme.HotFocus, scheme.Focus);
			else
				DrawHotString (text, Enabled ? scheme.HotNormal : scheme.Disabled, Enabled ? scheme.Normal : scheme.Disabled);
		}

		/// <summary>
		/// This moves the cursor to the specified column and row in the view.
		/// </summary>
		/// <returns>The move.</returns>
		/// <param name="col">The column to move to, in view-relative coordinates.</param>
		/// <param name="row">the row to move to, in view-relative coordinates.</param>
		/// <param name="clipped">Whether to clip the result of the ViewToScreen method,
		///  If  <see langword="true"/>, the <paramref name="col"/> and <paramref name="row"/> values are clamped to the screen (terminal) dimensions (0..TerminalDim-1).</param>
		public void Move (int col, int row, bool clipped = true)
		{
			if (Driver.Rows == 0) {
				return;
			}

			ViewToScreen (col, row, out var rCol, out var rRow, clipped);
			Driver.Move (rCol, rRow);
		}

		/// <summary>
		///   Positions the cursor in the right position based on the currently focused view in the chain.
		/// </summary>
		///    Views that are focusable should override <see cref="PositionCursor"/> to ensure
		///    the cursor is placed in a location that makes sense. Unix terminals do not have
		///    a way of hiding the cursor, so it can be distracting to have the cursor left at
		///    the last focused view. Views should make sure that they place the cursor
		///    in a visually sensible place.
		public virtual void PositionCursor ()
		{
			if (!CanBeVisible (this) || !Enabled) {
				return;
			}

			// BUGBUG: v2 - This needs to support children of Frames too

			if (_focused == null && SuperView != null) {
				SuperView.EnsureFocus ();
			} else if (_focused?.Visible == true && _focused?.Enabled == true && _focused?.Frame.Width > 0 && _focused.Frame.Height > 0) {
				_focused.PositionCursor ();
			} else if (_focused?.Visible == true && _focused?.Enabled == false) {
				_focused = null;
			} else if (CanFocus && HasFocus && Visible && Frame.Width > 0 && Frame.Height > 0) {
				Move (TextFormatter.HotKeyPos == -1 ? 0 : TextFormatter.CursorPosition, 0);
			} else {
				Move (_frame.X, _frame.Y);
			}
		}

		// BUGBUG: v2 - Seems weird that this is in View and not Responder.
		bool _hasFocus;

		/// <inheritdoc/>
		public override bool HasFocus => _hasFocus;

		void SetHasFocus (bool value, View view, bool force = false)
		{
			if (_hasFocus != value || force) {
				_hasFocus = value;
				if (value) {
					OnEnter (view);
				} else {
					OnLeave (view);
				}
				SetNeedsDisplay ();
			}

			// Remove focus down the chain of subviews if focus is removed
			if (!value && _focused != null) {
				var f = _focused;
				f.OnLeave (view);
				f.SetHasFocus (false, view);
				_focused = null;
			}
		}

		/// <summary>
		/// Method invoked when a subview is being added to this view.
		/// </summary>
		/// <param name="e">Event where <see cref="ViewEventArgs.View"/> is the subview being added.</param>
		public virtual void OnAdded (SuperViewChangedEventArgs e)
		{
			var view = e.Child;
			view.IsAdded = true;
			view.OnResizeNeeded ();
			view._x ??= view._frame.X;
			view._y ??= view._frame.Y;
			view._width ??= view._frame.Width;
			view._height ??= view._frame.Height;

			view.Added?.Invoke (this, e);
		}

		/// <summary>
		/// Method invoked when a subview is being removed from this view.
		/// </summary>
		/// <param name="e">Event args describing the subview being removed.</param>
		public virtual void OnRemoved (SuperViewChangedEventArgs e)
		{
			var view = e.Child;
			view.IsAdded = false;
			view.Removed?.Invoke (this, e);
		}

		/// <inheritdoc/>
		public override bool OnEnter (View view)
		{
			var args = new FocusEventArgs (view);
			Enter?.Invoke (this, args);
			if (args.Handled)
				return true;
			if (base.OnEnter (view))
				return true;

			return false;
		}

		/// <inheritdoc/>
		public override bool OnLeave (View view)
		{
			var args = new FocusEventArgs (view);
			Leave?.Invoke (this, args);
			if (args.Handled)
				return true;
			if (base.OnLeave (view))
				return true;

			return false;
		}

		/// <summary>
		/// Returns the currently focused view inside this view, or null if nothing is focused.
		/// </summary>
		/// <value>The focused.</value>
		public View Focused => _focused;

		/// <summary>
		/// Returns the most focused view in the chain of subviews (the leaf view that has the focus).
		/// </summary>
		/// <value>The most focused View.</value>
		public View MostFocused {
			get {
				if (Focused == null)
					return null;
				var most = Focused.MostFocused;
				if (most != null)
					return most;
				return Focused;
			}
		}

		ColorScheme _colorScheme;

		/// <summary>
		/// The color scheme for this view, if it is not defined, it returns the <see cref="SuperView"/>'s
		/// color scheme.
		/// </summary>
		public virtual ColorScheme ColorScheme {
			get {
				if (_colorScheme == null) {
					return SuperView?.ColorScheme;
				}
				return _colorScheme;
			}
			set {
				if (_colorScheme != value) {
					_colorScheme = value;
					SetNeedsDisplay ();
				}
			}
		}

		/// <summary>
		/// Displays the specified character in the specified column and row of the View.
		/// </summary>
		/// <param name="col">Column (view-relative).</param>
		/// <param name="row">Row (view-relative).</param>
		/// <param name="ch">Ch.</param>
		public void AddRune (int col, int row, Rune ch)
		{
			if (row < 0 || col < 0)
				return;
			if (row > _frame.Height - 1 || col > _frame.Width - 1)
				return;
			Move (col, row);
			Driver.AddRune (ch);
		}

		/// <summary>
		/// Removes the <see cref="_needsDisplay"/> and the <see cref="_childNeedsDisplay"/> setting on this view.
		/// </summary>
		protected void ClearNeedsDisplay ()
		{
			_needsDisplay = Rect.Empty;
			_childNeedsDisplay = false;
		}

		/// <summary>
		/// The canvas that any line drawing that is to be shared by subviews of this view should add lines to.
		/// </summary>
		/// <remarks><see cref="Border"/> adds border lines to this LineCanvas.</remarks>
		public virtual LineCanvas LineCanvas { get; set; } = new LineCanvas ();

		/// <summary>
		/// Gets or sets whether this View will use it's SuperView's <see cref="LineCanvas"/> for
		/// rendering any border lines. If <see langword="true"/> the rendering of any borders drawn
		/// by this Frame will be done by it's parent's SuperView. If <see langword="false"/> (the default)
		/// this View's <see cref="OnDrawFrames()"/> method will be called to render the borders.
		/// </summary>
		public virtual bool UseSuperViewLineCanvas { get; set; } = false;

		// TODO: Make this cancelable
		/// <summary>
		/// 
		/// </summary>
		/// <returns></returns>
		public virtual bool OnDrawFrames ()
		{
			if (!IsInitialized) {
				return false;
			}

			var prevClip = Driver.Clip;
			var screenBounds = ViewToScreen (Frame);
			//if (SuperView != null) {
			Driver.Clip = new Rect (0, 0, Driver.Cols, Driver.Rows);// screenBounds;// SuperView.ClipToBounds ();
										//}

			// Each of these renders to either this View's LineCanvas or
			// this View's SuperView.LineCanvas depending on if this View has
			// a SuperView or not
			Margin?.Redraw (Margin.Frame);
			Border?.Redraw (Border.Frame);
			Padding?.Redraw (Padding.Frame);

			//Driver.SetAttribute (new Attribute(Color.White, Color.Black));

			// If we have a SuperView, it'll draw render our frames.
			if (UseSuperViewLineCanvas && LineCanvas.Bounds != Rect.Empty) {
				foreach (var p in LineCanvas.GetMap ()) { // Get the entire map
					Driver.Move (p.Key.X, p.Key.Y);
					Driver.AddRune (p.Value);
				}
				LineCanvas.Clear ();
			}

			Driver.Clip = prevClip;

			return true;
		}

		/// <summary>
		/// Redraws this view and its subviews; only redraws the views that have been flagged for a re-display.
		/// </summary>
		/// <param name="bounds">The bounds (view-relative region) to redraw.</param>
		/// <remarks>
		/// <para>
		///    Always use <see cref="Bounds"/> (view-relative) when calling <see cref="Redraw(Rect)"/>, NOT <see cref="Frame"/> (superview-relative).
		/// </para>
		/// <para>
		///    Views should set the color that they want to use on entry, as otherwise this will inherit
		///    the last color that was set globally on the driver.
		/// </para>
		/// <para>
		///    Overrides of <see cref="Redraw"/> must ensure they do not set <c>Driver.Clip</c> to a clip region
		///    larger than the <ref name="bounds"/> parameter, as this will cause the driver to clip the entire region.
		/// </para>
		/// </remarks>
		public virtual void Redraw (Rect bounds)
		{
			if (!CanBeVisible (this)) {
				return;
			}

			var prevClip = ClipToBounds ();

			// TODO: Implement complete event
			// OnDrawFramesComplete (Frame)

			if (ColorScheme != null) {
				//Driver.SetAttribute (HasFocus ? GetFocusColor () : GetNormalColor ());
				Driver.SetAttribute (GetNormalColor ());
			}

			if (SuperView != null) {
				Clear (ViewToScreen (bounds));
			}

			// Invoke DrawContentEvent
			OnDrawContent (bounds);

			// Draw subviews
			// TODO: Implement OnDrawSubviews (cancelable);
			if (_subviews != null) {
				foreach (var view in _subviews) {
					if (view.Visible) { //!view._needsDisplay.IsEmpty || view._childNeedsDisplay || view.LayoutNeeded) {
						if (true) { //view.Frame.IntersectsWith (bounds)) { // && (view.Frame.IntersectsWith (bounds) || bounds.X < 0 || bounds.Y < 0)) {
							if (view.LayoutNeeded) {
								view.LayoutSubviews ();
							}

							// Draw the subview
							// Use the view's bounds (view-relative; Location will always be (0,0)
							//if (view.Visible && view.Frame.Width > 0 && view.Frame.Height > 0) {
							view.Redraw (view.Bounds);
							//}
						}
						view.ClearNeedsDisplay ();
					}
				}
			}

			// Invoke DrawContentCompleteEvent
			OnDrawContentComplete (bounds);

			OnDrawFrames ();

			// BUGBUG: v2 - We should be able to use View.SetClip here and not have to resort to knowing Driver details.
			Driver.Clip = prevClip;
			ClearLayoutNeeded ();
			ClearNeedsDisplay ();
		}

		/// <summary>
		/// Event invoked when the content area of the View is to be drawn.
		/// </summary>
		/// <remarks>
		/// <para>
		/// Will be invoked before any subviews added with <see cref="Add(View)"/> have been drawn.
		/// </para>
		/// <para>
		/// Rect provides the view-relative rectangle describing the currently visible viewport into the <see cref="View"/>.
		/// </para>
		/// </remarks>
		public event EventHandler<DrawEventArgs> DrawContent;

		/// <summary>
		/// Enables overrides to draw infinitely scrolled content and/or a background behind added controls. 
		/// </summary>
		/// <param name="contentArea">The view-relative rectangle describing the currently visible viewport into the <see cref="View"/></param>
		/// <remarks>
		/// This method will be called before any subviews added with <see cref="Add(View)"/> have been drawn. 
		/// </remarks>
		public virtual void OnDrawContent (Rect contentArea)
		{
			// TODO: Make DrawContent a cancelable event
			// if (!DrawContent?.Invoke(this, new DrawEventArgs (viewport)) {
			DrawContent?.Invoke (this, new DrawEventArgs (contentArea));

			if (!ustring.IsNullOrEmpty (TextFormatter.Text)) {
				if (TextFormatter != null) {
					TextFormatter.NeedsFormat = true;
				}
				TextFormatter?.Draw (ViewToScreen (contentArea), HasFocus ? GetFocusColor () : GetNormalColor (),
				    HasFocus ? ColorScheme.HotFocus : GetHotNormalColor (),
				    new Rect (ViewToScreen (contentArea).Location, Bounds.Size), true);
				SetSubViewNeedsDisplay ();
			}
		}

		/// <summary>
		/// Event invoked when the content area of the View is completed drawing.
		/// </summary>
		/// <remarks>
		/// <para>
		/// Will be invoked after any subviews removed with <see cref="Remove(View)"/> have been completed drawing.
		/// </para>
		/// <para>
		/// Rect provides the view-relative rectangle describing the currently visible viewport into the <see cref="View"/>.
		/// </para>
		/// </remarks>
		public event EventHandler<DrawEventArgs> DrawContentComplete;

		/// <summary>
		/// Enables overrides after completed drawing infinitely scrolled content and/or a background behind removed controls.
		/// </summary>
		/// <param name="viewport">The view-relative rectangle describing the currently visible viewport into the <see cref="View"/></param>
		/// <remarks>
		/// This method will be called after any subviews removed with <see cref="Remove(View)"/> have been completed drawing.
		/// </remarks>
		public virtual void OnDrawContentComplete (Rect viewport)
		{
			DrawContentComplete?.Invoke (this, new DrawEventArgs (viewport));
		}

		/// <summary>
		/// Causes the specified subview to have focus.
		/// </summary>
		/// <param name="view">View.</param>
		void SetFocus (View view)
		{
			if (view == null) {
				return;
			}
			//Console.WriteLine ($"Request to focus {view}");
			if (!view.CanFocus || !view.Visible || !view.Enabled) {
				return;
			}
			if (_focused?._hasFocus == true && _focused == view) {
				return;
			}
			if ((_focused?._hasFocus == true && _focused?.SuperView == view) || view == this) {

				if (!view._hasFocus) {
					view._hasFocus = true;
				}
				return;
			}
			// Make sure that this view is a subview
			View c;
			for (c = view._superView; c != null; c = c._superView)
				if (c == this)
					break;
			if (c == null)
				throw new ArgumentException ("the specified view is not part of the hierarchy of this view");

			if (_focused != null)
				_focused.SetHasFocus (false, view);

			var f = _focused;
			_focused = view;
			_focused.SetHasFocus (true, f);
			_focused.EnsureFocus ();

			// Send focus upwards
			if (SuperView != null) {
				SuperView.SetFocus (this);
			} else {
				SetFocus (this);
			}
		}

		/// <summary>
		/// Causes the specified view and the entire parent hierarchy to have the focused order updated.
		/// </summary>
		public void SetFocus ()
		{
			if (!CanBeVisible (this) || !Enabled) {
				if (HasFocus) {
					SetHasFocus (false, this);
				}
				return;
			}

			if (SuperView != null) {
				SuperView.SetFocus (this);
			} else {
				SetFocus (this);
			}
		}

		/// <summary>
		/// Invoked when a character key is pressed and occurs after the key up event.
		/// </summary>
		public event EventHandler<KeyEventEventArgs> KeyPress;

		/// <inheritdoc/>
		public override bool ProcessKey (KeyEvent keyEvent)
		{
			if (!Enabled) {
				return false;
			}

			var args = new KeyEventEventArgs (keyEvent);
			KeyPress?.Invoke (this, args);
			if (args.Handled)
				return true;
			if (Focused?.Enabled == true) {
				Focused?.KeyPress?.Invoke (this, args);
				if (args.Handled)
					return true;
			}

			return Focused?.Enabled == true && Focused?.ProcessKey (keyEvent) == true;
		}

		/// <summary>
		/// Invokes any binding that is registered on this <see cref="View"/>
		/// and matches the <paramref name="keyEvent"/>
		/// </summary>
		/// <param name="keyEvent">The key event passed.</param>
		protected bool? InvokeKeybindings (KeyEvent keyEvent)
		{
			bool? toReturn = null;

			if (KeyBindings.ContainsKey (keyEvent.Key)) {

				foreach (var command in KeyBindings [keyEvent.Key]) {

					if (!CommandImplementations.ContainsKey (command)) {
						throw new NotSupportedException ($"A KeyBinding was set up for the command {command} ({keyEvent.Key}) but that command is not supported by this View ({GetType ().Name})");
					}

					// each command has its own return value
					var thisReturn = CommandImplementations [command] ();

					// if we haven't got anything yet, the current command result should be used
					if (toReturn == null) {
						toReturn = thisReturn;
					}

					// if ever see a true then that's what we will return
					if (thisReturn ?? false) {
						toReturn = true;
					}
				}
			}

			return toReturn;
		}


		/// <summary>
		/// <para>Adds a new key combination that will trigger the given <paramref name="command"/>
		/// (if supported by the View - see <see cref="GetSupportedCommands"/>)
		/// </para>
		/// <para>If the key is already bound to a different <see cref="Command"/> it will be
		/// rebound to this one</para>
		/// <remarks>Commands are only ever applied to the current <see cref="View"/>(i.e. this feature
		/// cannot be used to switch focus to another view and perform multiple commands there) </remarks>
		/// </summary>
		/// <param name="key"></param>
		/// <param name="command">The command(s) to run on the <see cref="View"/> when <paramref name="key"/> is pressed.
		/// When specifying multiple commands, all commands will be applied in sequence. The bound <paramref name="key"/> strike
		/// will be consumed if any took effect.</param>
		public void AddKeyBinding (Key key, params Command [] command)
		{
			if (command.Length == 0) {
				throw new ArgumentException ("At least one command must be specified", nameof (command));
			}

			if (KeyBindings.ContainsKey (key)) {
				KeyBindings [key] = command;
			} else {
				KeyBindings.Add (key, command);
			}
		}

		/// <summary>
		/// Replaces a key combination already bound to <see cref="Command"/>.
		/// </summary>
		/// <param name="fromKey">The key to be replaced.</param>
		/// <param name="toKey">The new key to be used.</param>
		protected void ReplaceKeyBinding (Key fromKey, Key toKey)
		{
			if (KeyBindings.ContainsKey (fromKey)) {
				var value = KeyBindings [fromKey];
				KeyBindings.Remove (fromKey);
				KeyBindings [toKey] = value;
			}
		}

		/// <summary>
		/// Checks if the key binding already exists.
		/// </summary>
		/// <param name="key">The key to check.</param>
		/// <returns><see langword="true"/> If the key already exist, <see langword="false"/> otherwise.</returns>
		public bool ContainsKeyBinding (Key key)
		{
			return KeyBindings.ContainsKey (key);
		}

		/// <summary>
		/// Removes all bound keys from the View and resets the default bindings.
		/// </summary>
		public void ClearKeybindings ()
		{
			KeyBindings.Clear ();
		}

		/// <summary>
		/// Clears the existing keybinding (if any) for the given <paramref name="key"/>.
		/// </summary>
		/// <param name="key"></param>
		public void ClearKeybinding (Key key)
		{
			KeyBindings.Remove (key);
		}

		/// <summary>
		/// Removes all key bindings that trigger the given command. Views can have multiple different
		/// keys bound to the same command and this method will clear all of them.
		/// </summary>
		/// <param name="command"></param>
		public void ClearKeybinding (params Command [] command)
		{
			foreach (var kvp in KeyBindings.Where (kvp => kvp.Value.SequenceEqual (command)).ToArray ()) {
				KeyBindings.Remove (kvp.Key);
			}
		}

		/// <summary>
		/// <para>States that the given <see cref="View"/> supports a given <paramref name="command"/>
		/// and what <paramref name="f"/> to perform to make that command happen
		/// </para>
		/// <para>If the <paramref name="command"/> already has an implementation the <paramref name="f"/>
		/// will replace the old one</para>
		/// </summary>
		/// <param name="command">The command.</param>
		/// <param name="f">The function.</param>
		protected void AddCommand (Command command, Func<bool?> f)
		{
			// if there is already an implementation of this command
			if (CommandImplementations.ContainsKey (command)) {
				// replace that implementation
				CommandImplementations [command] = f;
			} else {
				// else record how to perform the action (this should be the normal case)
				CommandImplementations.Add (command, f);
			}
		}

		/// <summary>
		/// Returns all commands that are supported by this <see cref="View"/>.
		/// </summary>
		/// <returns></returns>
		public IEnumerable<Command> GetSupportedCommands ()
		{
			return CommandImplementations.Keys;
		}

		/// <summary>
		/// Gets the key used by a command.
		/// </summary>
		/// <param name="command">The command to search.</param>
		/// <returns>The <see cref="Key"/> used by a <see cref="Command"/></returns>
		public Key GetKeyFromCommand (params Command [] command)
		{
			return KeyBindings.First (kb => kb.Value.SequenceEqual (command)).Key;
		}

		/// <inheritdoc/>
		public override bool ProcessHotKey (KeyEvent keyEvent)
		{
			if (!Enabled) {
				return false;
			}

			var args = new KeyEventEventArgs (keyEvent);
			if (MostFocused?.Enabled == true) {
				MostFocused?.KeyPress?.Invoke (this, args);
				if (args.Handled)
					return true;
			}
			if (MostFocused?.Enabled == true && MostFocused?.ProcessKey (keyEvent) == true)
				return true;
			if (_subviews == null || _subviews.Count == 0)
				return false;

			foreach (var view in _subviews)
				if (view.Enabled && view.ProcessHotKey (keyEvent))
					return true;
			return false;
		}

		/// <inheritdoc/>
		public override bool ProcessColdKey (KeyEvent keyEvent)
		{
			if (!Enabled) {
				return false;
			}

			var args = new KeyEventEventArgs (keyEvent);
			KeyPress?.Invoke (this, args);
			if (args.Handled)
				return true;
			if (MostFocused?.Enabled == true) {
				MostFocused?.KeyPress?.Invoke (this, args);
				if (args.Handled)
					return true;
			}
			if (MostFocused?.Enabled == true && MostFocused?.ProcessKey (keyEvent) == true)
				return true;
			if (_subviews == null || _subviews.Count == 0)
				return false;

			foreach (var view in _subviews)
				if (view.Enabled && view.ProcessColdKey (keyEvent))
					return true;
			return false;
		}

		/// <summary>
		/// Invoked when a key is pressed.
		/// </summary>
		public event EventHandler<KeyEventEventArgs> KeyDown;

		/// <inheritdoc/>
		public override bool OnKeyDown (KeyEvent keyEvent)
		{
			if (!Enabled) {
				return false;
			}

			var args = new KeyEventEventArgs (keyEvent);
			KeyDown?.Invoke (this, args);
			if (args.Handled) {
				return true;
			}
			if (Focused?.Enabled == true) {
				Focused.KeyDown?.Invoke (this, args);
				if (args.Handled) {
					return true;
				}
				if (Focused?.OnKeyDown (keyEvent) == true) {
					return true;
				}
			}

			return false;
		}

		/// <summary>
		/// Invoked when a key is released.
		/// </summary>
		public event EventHandler<KeyEventEventArgs> KeyUp;

		/// <inheritdoc/>
		public override bool OnKeyUp (KeyEvent keyEvent)
		{
			if (!Enabled) {
				return false;
			}

			var args = new KeyEventEventArgs (keyEvent);
			KeyUp?.Invoke (this, args);
			if (args.Handled) {
				return true;
			}
			if (Focused?.Enabled == true) {
				Focused.KeyUp?.Invoke (this, args);
				if (args.Handled) {
					return true;
				}
				if (Focused?.OnKeyUp (keyEvent) == true) {
					return true;
				}
			}

			return false;
		}

		/// <summary>
		/// Finds the first view in the hierarchy that wants to get the focus if nothing is currently focused, otherwise, does nothing.
		/// </summary>
		public void EnsureFocus ()
		{
			if (_focused == null && _subviews?.Count > 0) {
				if (FocusDirection == Direction.Forward) {
					FocusFirst ();
				} else {
					FocusLast ();
				}
			}
		}

		/// <summary>
		/// Focuses the first focusable subview if one exists.
		/// </summary>
		public void FocusFirst ()
		{
			if (!CanBeVisible (this)) {
				return;
			}

			if (_tabIndexes == null) {
				SuperView?.SetFocus (this);
				return;
			}

			foreach (var view in _tabIndexes) {
				if (view.CanFocus && view._tabStop && view.Visible && view.Enabled) {
					SetFocus (view);
					return;
				}
			}
		}

		/// <summary>
		/// Focuses the last focusable subview if one exists.
		/// </summary>
		public void FocusLast ()
		{
			if (!CanBeVisible (this)) {
				return;
			}

			if (_tabIndexes == null) {
				SuperView?.SetFocus (this);
				return;
			}

			for (var i = _tabIndexes.Count; i > 0;) {
				i--;

				var v = _tabIndexes [i];
				if (v.CanFocus && v._tabStop && v.Visible && v.Enabled) {
					SetFocus (v);
					return;
				}
			}
		}

		/// <summary>
		/// Focuses the previous view.
		/// </summary>
		/// <returns><see langword="true"/> if previous was focused, <see langword="false"/> otherwise.</returns>
		public bool FocusPrev ()
		{
			if (!CanBeVisible (this)) {
				return false;
			}

			FocusDirection = Direction.Backward;
			if (_tabIndexes == null || _tabIndexes.Count == 0)
				return false;

			if (_focused == null) {
				FocusLast ();
				return _focused != null;
			}

			var focusedIdx = -1;
			for (var i = _tabIndexes.Count; i > 0;) {
				i--;
				var w = _tabIndexes [i];

				if (w.HasFocus) {
					if (w.FocusPrev ())
						return true;
					focusedIdx = i;
					continue;
				}
				if (w.CanFocus && focusedIdx != -1 && w._tabStop && w.Visible && w.Enabled) {
					_focused.SetHasFocus (false, w);

					if (w.CanFocus && w._tabStop && w.Visible && w.Enabled)
						w.FocusLast ();

					SetFocus (w);
					return true;
				}
			}
			if (_focused != null) {
				_focused.SetHasFocus (false, this);
				_focused = null;
			}
			return false;
		}

		/// <summary>
		/// Focuses the next view.
		/// </summary>
		/// <returns><see langword="true"/> if next was focused, <see langword="false"/> otherwise.</returns>
		public bool FocusNext ()
		{
			if (!CanBeVisible (this)) {
				return false;
			}

			FocusDirection = Direction.Forward;
			if (_tabIndexes == null || _tabIndexes.Count == 0)
				return false;

			if (_focused == null) {
				FocusFirst ();
				return _focused != null;
			}
			var focusedIdx = -1;
			for (var i = 0; i < _tabIndexes.Count; i++) {
				var w = _tabIndexes [i];

				if (w.HasFocus) {
					if (w.FocusNext ())
						return true;
					focusedIdx = i;
					continue;
				}
				if (w.CanFocus && focusedIdx != -1 && w._tabStop && w.Visible && w.Enabled) {
					_focused.SetHasFocus (false, w);

					if (w.CanFocus && w._tabStop && w.Visible && w.Enabled)
						w.FocusFirst ();

					SetFocus (w);
					return true;
				}
			}
			if (_focused != null) {
				_focused.SetHasFocus (false, this);
				_focused = null;
			}
			return false;
		}

		View GetMostFocused (View view)
		{
			if (view == null) {
				return null;
			}

			return view._focused != null ? GetMostFocused (view._focused) : view;
		}

		/// <summary>
		/// Sets the View's <see cref="Frame"/> to the frame-relative coordinates if its container. The
		/// container size and location are specified by <paramref name="superviewFrame"/> and are relative to the
		/// View's superview.
		/// </summary>
		/// <param name="superviewFrame">The supserview-relative rectangle describing View's container (nominally the 
		/// same as <c>this.SuperView.Frame</c>).</param>
		internal void SetRelativeLayout (Rect superviewFrame)
		{
			int newX, newW, newY, newH;
			var autosize = Size.Empty;

			if (AutoSize) {
				// Note this is global to this function and used as such within the local functions defined
				// below. In v2 AutoSize will be re-factored to not need to be dealt with in this function.
				autosize = GetAutoSize ();
			}

			// Returns the new dimension (width or height) and location (x or y) for the View given
			//   the superview's Frame.X or Frame.Y
			//   the superview's width or height
			//   the current Pos (View.X or View.Y)
			//   the current Dim (View.Width or View.Height)
			(int newLocation, int newDimension) GetNewLocationAndDimension (int superviewLocation, int superviewDimension, Pos pos, Dim dim, int autosizeDimension)
			{
				int newDimension, newLocation;

				switch (pos) {
				case Pos.PosCenter:
					if (dim == null) {
						newDimension = AutoSize ? autosizeDimension : superviewDimension;
					} else {
						newDimension = dim.Anchor (superviewDimension);
						newDimension = AutoSize && autosizeDimension > newDimension ? autosizeDimension : newDimension;
					}
					newLocation = pos.Anchor (superviewDimension - newDimension);
					break;

				case Pos.PosCombine combine:
					int left, right;
					(left, newDimension) = GetNewLocationAndDimension (superviewLocation, superviewDimension, combine.left, dim, autosizeDimension);
					(right, newDimension) = GetNewLocationAndDimension (superviewLocation, superviewDimension, combine.right, dim, autosizeDimension);
					if (combine.add) {
						newLocation = left + right;
					} else {
						newLocation = left - right;
					}
					newDimension = Math.Max (CalculateNewDimension (dim, newLocation, superviewDimension, autosizeDimension), 0);
					break;

				case Pos.PosAbsolute:
				case Pos.PosAnchorEnd:
				case Pos.PosFactor:
				case Pos.PosFunc:
				case Pos.PosView:
				default:
					newLocation = pos?.Anchor (superviewDimension) ?? 0;
					newDimension = Math.Max (CalculateNewDimension (dim, newLocation, superviewDimension, autosizeDimension), 0);
					break;
				}
				return (newLocation, newDimension);
			}

			// Recursively calculates the new dimension (width or height) of the given Dim given:
			//   the current location (x or y)
			//   the current dimension (width or height)
			int CalculateNewDimension (Dim d, int location, int dimension, int autosize)
			{
				int newDimension;
				switch (d) {
				case null:
					newDimension = AutoSize ? autosize : dimension;
					break;
				case Dim.DimCombine combine:
					int leftNewDim = CalculateNewDimension (combine.left, location, dimension, autosize);
					int rightNewDim = CalculateNewDimension (combine.right, location, dimension, autosize);
					if (combine.add) {
						newDimension = leftNewDim + rightNewDim;
					} else {
						newDimension = leftNewDim - rightNewDim;
					}
					newDimension = AutoSize && autosize > newDimension ? autosize : newDimension;
					break;

				case Dim.DimFactor factor when !factor.IsFromRemaining ():
					newDimension = d.Anchor (dimension);
					newDimension = AutoSize && autosize > newDimension ? autosize : newDimension;
					break;

				case Dim.DimFill:
				default:
					newDimension = Math.Max (d.Anchor (dimension - location), 0);
					newDimension = AutoSize && autosize > newDimension ? autosize : newDimension;
					break;
				}

				return newDimension;
			}


			// horizontal
			(newX, newW) = GetNewLocationAndDimension (superviewFrame.X, superviewFrame.Width, _x, _width, autosize.Width);

			// vertical
			(newY, newH) = GetNewLocationAndDimension (superviewFrame.Y, superviewFrame.Height, _y, _height, autosize.Height);

			var r = new Rect (newX, newY, newW, newH);
			if (Frame != r) {
				Frame = r;
				// BUGBUG: Why is this AFTER setting Frame? Seems duplicative.
				if (!SetMinWidthHeight ()) {
					TextFormatter.Size = GetSizeNeededForTextAndHotKey ();
				}
			}
		}

		/// <summary>
		/// Fired after the View's <see cref="LayoutSubviews"/> method has completed. 
		/// </summary>
		/// <remarks>
		/// Subscribe to this event to perform tasks when the <see cref="View"/> has been resized or the layout has otherwise changed.
		/// </remarks>
		public event EventHandler<LayoutEventArgs> LayoutStarted;

		/// <summary>
		/// Raises the <see cref="LayoutStarted"/> event. Called from  <see cref="LayoutSubviews"/> before any subviews have been laid out.
		/// </summary>
		internal virtual void OnLayoutStarted (LayoutEventArgs args)
		{
			LayoutStarted?.Invoke (this, args);
		}

		/// <summary>
		/// Fired after the View's <see cref="LayoutSubviews"/> method has completed. 
		/// </summary>
		/// <remarks>
		/// Subscribe to this event to perform tasks when the <see cref="View"/> has been resized or the layout has otherwise changed.
		/// </remarks>
		public event EventHandler<LayoutEventArgs> LayoutComplete;

		/// <summary>
		/// Event called only once when the <see cref="View"/> is being initialized for the first time.
		/// Allows configurations and assignments to be performed before the <see cref="View"/> being shown.
		/// This derived from <see cref="ISupportInitializeNotification"/> to allow notify all the views that are being initialized.
		/// </summary>
		public event EventHandler Initialized;

		/// <summary>
		/// Raises the <see cref="LayoutComplete"/> event. Called from  <see cref="LayoutSubviews"/> before all sub-views have been laid out.
		/// </summary>
		internal virtual void OnLayoutComplete (LayoutEventArgs args)
		{
			LayoutComplete?.Invoke (this, args);
		}

		internal void CollectPos (Pos pos, View from, ref HashSet<View> nNodes, ref HashSet<(View, View)> nEdges)
		{
			switch (pos) {
			case Pos.PosView pv:
				// See #2461
				//if (!from.InternalSubviews.Contains (pv.Target)) {
				//	throw new InvalidOperationException ($"View {pv.Target} is not a subview of {from}");
				//}
				if (pv.Target != this) {
					nEdges.Add ((pv.Target, from));
				}
				return;
			case Pos.PosCombine pc:
				CollectPos (pc.left, from, ref nNodes, ref nEdges);
				CollectPos (pc.right, from, ref nNodes, ref nEdges);
				break;
			}
		}

		internal void CollectDim (Dim dim, View from, ref HashSet<View> nNodes, ref HashSet<(View, View)> nEdges)
		{
			switch (dim) {
			case Dim.DimView dv:
				// See #2461
				//if (!from.InternalSubviews.Contains (dv.Target)) {
				//	throw new InvalidOperationException ($"View {dv.Target} is not a subview of {from}");
				//}
				if (dv.Target != this) {
					nEdges.Add ((dv.Target, from));
				}
				return;
			case Dim.DimCombine dc:
				CollectDim (dc.left, from, ref nNodes, ref nEdges);
				CollectDim (dc.right, from, ref nNodes, ref nEdges);
				break;
			}
		}

		internal void CollectAll (View from, ref HashSet<View> nNodes, ref HashSet<(View, View)> nEdges)
		{
			foreach (var v in from.InternalSubviews) {
				nNodes.Add (v);
				if (v._layoutStyle != LayoutStyle.Computed) {
					continue;
				}
				CollectPos (v.X, v, ref nNodes, ref nEdges);
				CollectPos (v.Y, v, ref nNodes, ref nEdges);
				CollectDim (v.Width, v, ref nNodes, ref nEdges);
				CollectDim (v.Height, v, ref nNodes, ref nEdges);
			}
		}

		// https://en.wikipedia.org/wiki/Topological_sorting
		internal static List<View> TopologicalSort (View superView, IEnumerable<View> nodes, ICollection<(View From, View To)> edges)
		{
			var result = new List<View> ();

			// Set of all nodes with no incoming edges
			var noEdgeNodes = new HashSet<View> (nodes.Where (n => edges.All (e => !e.To.Equals (n))));


			while (noEdgeNodes.Any ()) {
				//  remove a node n from S
				var n = noEdgeNodes.First ();
				noEdgeNodes.Remove (n);

				// add n to tail of L
				if (n != superView)
					result.Add (n);

				// for each node m with an edge e from n to m do
				foreach (var e in edges.Where (e => e.From.Equals (n)).ToArray ()) {
					var m = e.To;

					// remove edge e from the graph
					edges.Remove (e);

					// if m has no other incoming edges then
					if (edges.All (me => !me.To.Equals (m)) && m != superView) {
						// insert m into S
						noEdgeNodes.Add (m);
					}
				}
			}

			if (edges.Any ()) {
				foreach ((var from, var to) in edges) {
					if (from == to) {
						// if not yet added to the result, add it and remove from edge
						if (result.Find (v => v == from) == null) {
							result.Add (from);
						}
						edges.Remove ((from, to));
					} else if (from.SuperView == to.SuperView) {
						// if 'from' is not yet added to the result, add it
						if (result.Find (v => v == from) == null) {
							result.Add (from);
						}
						// if 'to' is not yet added to the result, add it
						if (result.Find (v => v == to) == null) {
							result.Add (to);
						}
						// remove from edge
						edges.Remove ((from, to));
					} else if (from != superView?.GetTopSuperView (to, from) && !ReferenceEquals (from, to)) {
						if (ReferenceEquals (from.SuperView, to)) {
							throw new InvalidOperationException ($"ComputedLayout for \"{superView}\": \"{to}\" references a SubView (\"{from}\").");
						} else {
							throw new InvalidOperationException ($"ComputedLayout for \"{superView}\": \"{from}\" linked with \"{to}\" was not found. Did you forget to add it to {superView}?");
						}
					}
				}
			}
			// return L (a topologically sorted order)
			return result;
		} // TopologicalSort

		/// <summary>
		/// Overriden by <see cref="Frame"/> to do nothing, as the <see cref="Frame"/> does not have frames.
		/// </summary>
		internal virtual void LayoutFrames ()
		{
			if (Margin == null) return; // CreateFrames() has not been called yet

			if (Margin.Frame.Size != Frame.Size) {
				Margin._frame = new Rect (Point.Empty, Frame.Size);
				Margin.X = 0;
				Margin.Y = 0;
				Margin.Width = Frame.Size.Width;
				Margin.Height = Frame.Size.Height;
				Margin.SetNeedsLayout ();
				Margin.LayoutSubviews ();
				Margin.SetNeedsDisplay ();
			}

			var border = Margin.Thickness.GetInside (Margin.Frame);
<<<<<<< HEAD
			if (border != Border.Frame) {
				Border.X = border.Location.X;
				Border.Y = border.Location.Y;
				Border.Width = border.Size.Width;
				Border.Height = border.Size.Height;
				Border.SetNeedsLayout ();
				Border.LayoutSubviews ();
				Border.SetNeedsDisplay ();
=======
			if (border != BorderFrame.Frame) {
				BorderFrame._frame = new Rect (new Point (border.Location.X, border.Location.Y), border.Size);
				BorderFrame.X = border.Location.X;
				BorderFrame.Y = border.Location.Y;
				BorderFrame.Width = border.Size.Width;
				BorderFrame.Height = border.Size.Height;
				BorderFrame.SetNeedsLayout ();
				BorderFrame.LayoutSubviews ();
				BorderFrame.SetNeedsDisplay ();
>>>>>>> 43458d54
			}

			var padding = Border.Thickness.GetInside (Border.Frame);
			if (padding != Padding.Frame) {
				Padding._frame = new Rect (new Point (padding.Location.X, padding.Location.Y), padding.Size);
				Padding.X = padding.Location.X;
				Padding.Y = padding.Location.Y;
				Padding.Width = padding.Size.Width;
				Padding.Height = padding.Size.Height;
				Padding.SetNeedsLayout ();
				Padding.LayoutSubviews ();
				Padding.SetNeedsDisplay ();
			}
		}

		/// <summary>
		/// Invoked when a view starts executing or when the dimensions of the view have changed, for example in
		/// response to the container view or terminal resizing.
		/// </summary>
		/// <remarks>
		/// Calls <see cref="OnLayoutComplete"/> (which raises the <see cref="LayoutComplete"/> event) before it returns.
		/// </remarks>
		public virtual void LayoutSubviews ()
		{
			if (!LayoutNeeded) {
				return;
			}

			LayoutFrames ();

			var oldBounds = Bounds;
			OnLayoutStarted (new LayoutEventArgs () { OldBounds = oldBounds });

			TextFormatter.Size = GetSizeNeededForTextAndHotKey ();

			// Sort out the dependencies of the X, Y, Width, Height properties
			var nodes = new HashSet<View> ();
			var edges = new HashSet<(View, View)> ();
			CollectAll (this, ref nodes, ref edges);
			var ordered = View.TopologicalSort (SuperView, nodes, edges);
			foreach (var v in ordered) {
				LayoutSubview (v, new Rect (GetBoundsOffset (), Bounds.Size));
			}

			// If the 'to' is rooted to 'from' and the layoutstyle is Computed it's a special-case.
			// Use LayoutSubview with the Frame of the 'from' 
			if (SuperView != null && GetTopSuperView () != null && LayoutNeeded && edges.Count > 0) {
				foreach ((var from, var to) in edges) {
					LayoutSubview (to, from.Frame);
				}
			}

			LayoutNeeded = false;

			OnLayoutComplete (new LayoutEventArgs () { OldBounds = oldBounds });
		}

		private void LayoutSubview (View v, Rect contentArea)
		{
			if (v.LayoutStyle == LayoutStyle.Computed) {
				v.SetRelativeLayout (contentArea);
			}

			v.LayoutSubviews ();
			v.LayoutNeeded = false;
		}

		ustring _text;

		/// <summary>
		///   The text displayed by the <see cref="View"/>.
		/// </summary>
		/// <remarks>
		/// <para>
		///  The text will be drawn before any subviews are drawn.
		/// </para>
		/// <para>
		///  The text will be drawn starting at the view origin (0, 0) and will be formatted according
		///  to <see cref="TextAlignment"/> and <see cref="TextDirection"/>. 
		/// </para>
		/// <para>
		///  The text will word-wrap to additional lines if it does not fit horizontally. If <see cref="Bounds"/>'s height
		///  is 1, the text will be clipped.	
		///  </para>
		/// <para>
		///  Set the <see cref="HotKeySpecifier"/> to enable hotkey support. To disable hotkey support set <see cref="HotKeySpecifier"/> to
		///  <c>(Rune)0xffff</c>.
		/// </para>
		/// </remarks>
		public virtual ustring Text {
			get => _text;
			set {
				_text = value;
				SetHotKey ();
				UpdateTextFormatterText ();
				//TextFormatter.Format ();
				OnResizeNeeded ();

#if DEBUG
				if (_text != null && string.IsNullOrEmpty (Id)) {
					Id = _text.ToString ();
				}
#endif
			}
		}

		/// <summary>
		/// Gets or sets a flag that determines whether the View will be automatically resized to fit the <see cref="Text"/> 
		/// within <see cref="Bounds"/>
		/// <para>
		/// The default is <see langword="false"/>. Set to <see langword="true"/> to turn on AutoSize. If <see langword="true"/> then
		/// <see cref="Width"/> and <see cref="Height"/> will be used if <see cref="Text"/> can fit; 
		/// if <see cref="Text"/> won't fit the view will be resized as needed.
		/// </para>
		/// <para>
		/// In addition, if <see cref="ForceValidatePosDim"/> is <see langword="true"/> the new values of <see cref="Width"/> and
		/// <see cref="Height"/> must be of the same types of the existing one to avoid breaking the <see cref="Dim"/> settings.
		/// </para>
		/// </summary>
		public virtual bool AutoSize {
			get => _autoSize;
			set {
				var v = ResizeView (value);
				TextFormatter.AutoSize = v;
				if (_autoSize != v) {
					_autoSize = v;
					TextFormatter.NeedsFormat = true;
					UpdateTextFormatterText ();
					OnResizeNeeded ();
				}
			}
		}

		/// <summary>
		/// Gets or sets whether trailing spaces at the end of word-wrapped lines are preserved
		/// or not when <see cref="TextFormatter.WordWrap"/> is enabled. 
		/// If <see langword="true"/> trailing spaces at the end of wrapped lines will be removed when 
		/// <see cref="Text"/> is formatted for display. The default is <see langword="false"/>.
		/// </summary>
		public virtual bool PreserveTrailingSpaces {
			get => TextFormatter.PreserveTrailingSpaces;
			set {
				if (TextFormatter.PreserveTrailingSpaces != value) {
					TextFormatter.PreserveTrailingSpaces = value;
					TextFormatter.NeedsFormat = true;
				}
			}
		}

		/// <summary>
		/// Gets or sets how the View's <see cref="Text"/> is aligned horizontally when drawn. Changing this property will redisplay the <see cref="View"/>.
		/// </summary>
		/// <value>The text alignment.</value>
		public virtual TextAlignment TextAlignment {
			get => TextFormatter.Alignment;
			set {
				TextFormatter.Alignment = value;
				UpdateTextFormatterText ();
				OnResizeNeeded ();
			}
		}

		/// <summary>
		/// Gets or sets how the View's <see cref="Text"/> is aligned vertically when drawn. Changing this property will redisplay the <see cref="View"/>.
		/// </summary>
		/// <value>The text alignment.</value>
		public virtual VerticalTextAlignment VerticalTextAlignment {
			get => TextFormatter.VerticalAlignment;
			set {
				TextFormatter.VerticalAlignment = value;
				SetNeedsDisplay ();
			}
		}

		/// <summary>
		/// Gets or sets the direction of the View's <see cref="Text"/>. Changing this property will redisplay the <see cref="View"/>.
		/// </summary>
		/// <value>The text alignment.</value>
		public virtual TextDirection TextDirection {
			get => TextFormatter.Direction;
			set {
				UpdateTextDirection (value);
				TextFormatter.Direction = value;
			}
		}

		private void UpdateTextDirection (TextDirection newDirection)
		{
			var directionChanged = TextFormatter.IsHorizontalDirection (TextFormatter.Direction)
			    != TextFormatter.IsHorizontalDirection (newDirection);
			TextFormatter.Direction = newDirection;

			var isValidOldAutoSize = AutoSize && IsValidAutoSize (out var _);

			UpdateTextFormatterText ();

			if ((!ForceValidatePosDim && directionChanged && AutoSize)
			    || (ForceValidatePosDim && directionChanged && AutoSize && isValidOldAutoSize)) {
				OnResizeNeeded ();
			} else if (directionChanged && IsAdded) {
				SetWidthHeight (Bounds.Size);
				SetMinWidthHeight ();
			} else {
				SetMinWidthHeight ();
			}
			TextFormatter.Size = GetSizeNeededForTextAndHotKey ();
			SetNeedsDisplay ();
		}

		/// <summary>
		/// Get or sets if  the <see cref="View"/> has been initialized (via <see cref="ISupportInitialize.BeginInit"/> 
		/// and <see cref="ISupportInitialize.EndInit"/>).
		/// </summary>
		/// <para>
		///     If first-run-only initialization is preferred, overrides to <see cref="ISupportInitializeNotification.IsInitialized"/>
		///     can be implemented, in which case the <see cref="ISupportInitialize"/>
		///     methods will only be called if <see cref="ISupportInitializeNotification.IsInitialized"/>
		///     is <see langword="false"/>. This allows proper <see cref="View"/> inheritance hierarchies
		///     to override base class layout code optimally by doing so only on first run,
		///     instead of on every run.
		///   </para>
		public virtual bool IsInitialized { get; set; }

		/// <summary>
		/// Gets information if the view was already added to the <see cref="SuperView"/>.
		/// </summary>
		public bool IsAdded { get; private set; }

		bool _oldEnabled;

		/// <inheritdoc/>
		public override bool Enabled {
			get => base.Enabled;
			set {
				if (base.Enabled != value) {
					if (value) {
						if (SuperView == null || SuperView?.Enabled == true) {
							base.Enabled = value;
						}
					} else {
						base.Enabled = value;
					}
					if (!value && HasFocus) {
						SetHasFocus (false, this);
					}
					OnEnabledChanged ();
					SetNeedsDisplay ();

					if (_subviews != null) {
						foreach (var view in _subviews) {
							if (!value) {
								view._oldEnabled = view.Enabled;
								view.Enabled = false;
							} else {
								view.Enabled = view._oldEnabled;
								view._addingView = false;
							}
						}
					}
				}
			}
		}

		/// <summary>
		/// Gets or sets whether a view is cleared if the <see cref="Visible"/> property is <see langword="false"/>.
		/// </summary>
		public bool ClearOnVisibleFalse { get; set; } = true;

		/// <inheritdoc/>>
		public override bool Visible {
			get => base.Visible;
			set {
				if (base.Visible != value) {
					base.Visible = value;
					if (!value) {
						if (HasFocus) {
							SetHasFocus (false, this);
						}
						if (ClearOnVisibleFalse) {
							Clear ();
						}
					}
					OnVisibleChanged ();
					SetNeedsDisplay ();
				}
			}
		}

		/// <summary>
		/// Gets or sets whether the view has a one row/col thick border.
		/// </summary>
		/// <remarks>
		/// <para>
		/// This is a helper for manipulating the view's <see cref="Border"/>. Setting this property to any value other than
		/// <see cref="LineStyle.None"/> is equivalent to setting <see cref="Border"/>'s <see cref="Frame.Thickness"/> 
		/// to `1` and <see cref="BorderStyle"/> to the value. 
		/// </para>
		/// <para>
		/// Setting this property to <see cref="LineStyle.None"/> is equivalent to setting <see cref="Border"/>'s <see cref="Frame.Thickness"/> 
		/// to `0` and <see cref="BorderStyle"/> to <see cref="LineStyle.None"/>. 
		/// </para>
		/// <para>
		/// For more advanced customization of the view's border, manipulate see <see cref="Border"/> directly.
		/// </para>
		/// </remarks>
		public LineStyle BorderStyle {
			get {
				return Border?.BorderStyle ?? LineStyle.None;
			}
			set {
				if (Border == null) {
					throw new InvalidOperationException ("Border is null; this is likely a bug.");
				}
				if (value != LineStyle.None) {
					Border.Thickness = new Thickness (1);
				} else {
					Border.Thickness = new Thickness (0);
				}
				Border.BorderStyle = value;
				LayoutFrames ();
				SetNeedsLayout ();
			}
		}

		/// <summary>
		/// Pretty prints the View
		/// </summary>
		/// <returns></returns>
		public override string ToString ()
		{
			return $"{GetType ().Name}({Id})({Frame})";
		}

		void SetHotKey ()
		{
			if (TextFormatter == null) {
				return; // throw new InvalidOperationException ("Can't set HotKey unless a TextFormatter has been created");
			}
			TextFormatter.FindHotKey (_text, HotKeySpecifier, true, out _, out var hk);
			if (_hotKey != hk) {
				HotKey = hk;
			}
		}

		bool ResizeView (bool autoSize)
		{
			if (!autoSize) {
				return false;
			}

			var aSize = true;
			var nBoundsSize = GetAutoSize ();
			if (nBoundsSize != Bounds.Size) {
				if (ForceValidatePosDim) {
					aSize = SetWidthHeight (nBoundsSize);
				} else {
					Height = nBoundsSize.Height;
					Width = nBoundsSize.Width; // = new Rect (Bounds.X, Bounds.Y, nBoundsSize.Width, nBoundsSize.Height);
				}
			}
			// BUGBUG: This call may be redundant
			TextFormatter.Size = GetSizeNeededForTextAndHotKey ();
			return aSize;
		}

		/// <summary>
		/// Resizes the View to fit the specified <see cref="Bounds"/> size.
		/// </summary>
		/// <param name="nBounds"></param>
		/// <returns></returns>
		bool SetWidthHeight (Size nBounds)
		{
			var aSize = false;
			var canSizeW = TrySetWidth (nBounds.Width - GetHotKeySpecifierLength (), out var rW);
			var canSizeH = TrySetHeight (nBounds.Height - GetHotKeySpecifierLength (false), out var rH);
			if (canSizeW) {
				aSize = true;
				_width = rW;
			}
			if (canSizeH) {
				aSize = true;
				_height = rH;
			}
			if (aSize) {
				Bounds = new Rect (Bounds.X, Bounds.Y, canSizeW ? rW : Bounds.Width, canSizeH ? rH : Bounds.Height);
			}

			return aSize;
		}

		/// <summary>
		/// Gets the Frame dimensions required to fit <see cref="Text"/> using the text <see cref="Direction"/> specified by the
		/// <see cref="TextFormatter"/> property and accounting for any <see cref="HotKeySpecifier"/> characters.
		/// </summary>
		/// <returns>The <see cref="Size"/> required to fit the text.</returns>
		public Size GetAutoSize ()
		{
			var rect = TextFormatter.CalcRect (Bounds.X, Bounds.Y, TextFormatter.Text, TextFormatter.Direction);
			var newWidth = rect.Size.Width - GetHotKeySpecifierLength () + Margin.Thickness.Horizontal + Border.Thickness.Horizontal + Padding.Thickness.Horizontal;
			var newHeight = rect.Size.Height - GetHotKeySpecifierLength (false) + Margin.Thickness.Vertical + Border.Thickness.Vertical + Padding.Thickness.Vertical;
			return new Size (newWidth, newHeight);
		}

		bool IsValidAutoSize (out Size autoSize)
		{
			var rect = TextFormatter.CalcRect (_frame.X, _frame.Y, TextFormatter.Text, TextDirection);
			autoSize = new Size (rect.Size.Width - GetHotKeySpecifierLength (),
			    rect.Size.Height - GetHotKeySpecifierLength (false));
			return !(ForceValidatePosDim && (!(Width is Dim.DimAbsolute) || !(Height is Dim.DimAbsolute))
			    || _frame.Size.Width != rect.Size.Width - GetHotKeySpecifierLength ()
			    || _frame.Size.Height != rect.Size.Height - GetHotKeySpecifierLength (false));
		}

		bool IsValidAutoSizeWidth (Dim width)
		{
			var rect = TextFormatter.CalcRect (_frame.X, _frame.Y, TextFormatter.Text, TextDirection);
			var dimValue = width.Anchor (0);
			return !(ForceValidatePosDim && (!(width is Dim.DimAbsolute)) || dimValue != rect.Size.Width
			    - GetHotKeySpecifierLength ());
		}

		bool IsValidAutoSizeHeight (Dim height)
		{
			var rect = TextFormatter.CalcRect (_frame.X, _frame.Y, TextFormatter.Text, TextDirection);
			var dimValue = height.Anchor (0);
			return !(ForceValidatePosDim && (!(height is Dim.DimAbsolute)) || dimValue != rect.Size.Height
			    - GetHotKeySpecifierLength (false));
		}

		/// <summary>
		/// Gets the width or height of the <see cref="Terminal.Gui.TextFormatter.HotKeySpecifier"/> characters 
		/// in the <see cref="Text"/> property.
		/// </summary>
		/// <remarks>
		/// Only the first hotkey specifier found in <see cref="Text"/> is supported.
		/// </remarks>
		/// <param name="isWidth">If <see langword="true"/> (the default) the width required for the hotkey specifier is returned. Otherwise the height is returned.</param>
		/// <returns>The number of characters required for the <see cref="Terminal.Gui.TextFormatter.HotKeySpecifier"/>. If the text direction specified
		/// by <see cref="TextDirection"/> does not match the <paramref name="isWidth"/> parameter, <c>0</c> is returned.</returns>
		public int GetHotKeySpecifierLength (bool isWidth = true)
		{
			if (isWidth) {
				return TextFormatter.IsHorizontalDirection (TextDirection) &&
				    TextFormatter.Text?.Contains (HotKeySpecifier) == true
				    ? Math.Max (Rune.ColumnWidth (HotKeySpecifier), 0) : 0;
			} else {
				return TextFormatter.IsVerticalDirection (TextDirection) &&
				    TextFormatter.Text?.Contains (HotKeySpecifier) == true
				    ? Math.Max (Rune.ColumnWidth (HotKeySpecifier), 0) : 0;
			}
		}

		/// <summary>
		/// Gets the dimensions required for <see cref="Text"/> ignoring a <see cref="Terminal.Gui.TextFormatter.HotKeySpecifier"/>.
		/// </summary>
		/// <returns></returns>
		public Size GetSizeNeededForTextWithoutHotKey ()
		{
			return new Size (TextFormatter.Size.Width - GetHotKeySpecifierLength (),
			    TextFormatter.Size.Height - GetHotKeySpecifierLength (false));
		}

		/// <summary>
		/// Gets the dimensions required for <see cref="Text"/> accounting for a <see cref="Terminal.Gui.TextFormatter.HotKeySpecifier"/> .
		/// </summary>
		/// <returns></returns>
		public Size GetSizeNeededForTextAndHotKey ()
		{
			if (ustring.IsNullOrEmpty (TextFormatter.Text)) {

				if (!IsInitialized) return Size.Empty;

				return Bounds.Size;
			}

			// BUGBUG: This IGNORES what Text is set to, using on only the current View size. This doesn't seem to make sense.
			// BUGBUG: This uses Frame; in v2 it should be Bounds
			return new Size (_frame.Size.Width + GetHotKeySpecifierLength (),
					 _frame.Size.Height + GetHotKeySpecifierLength (false));
		}

		/// <inheritdoc/>
		public override bool OnMouseEnter (MouseEvent mouseEvent)
		{
			if (!Enabled) {
				return true;
			}

			if (!CanBeVisible (this)) {
				return false;
			}

			var args = new MouseEventEventArgs (mouseEvent);
			MouseEnter?.Invoke (this, args);

			return args.Handled || base.OnMouseEnter (mouseEvent);
		}

		/// <inheritdoc/>
		public override bool OnMouseLeave (MouseEvent mouseEvent)
		{
			if (!Enabled) {
				return true;
			}

			if (!CanBeVisible (this)) {
				return false;
			}

			var args = new MouseEventEventArgs (mouseEvent);
			MouseLeave?.Invoke (this, args);

			return args.Handled || base.OnMouseLeave (mouseEvent);
		}

		/// <summary>
		/// Method invoked when a mouse event is generated
		/// </summary>
		/// <param name="mouseEvent"></param>
		/// <returns><see langword="true"/>, if the event was handled, <see langword="false"/> otherwise.</returns>
		public virtual bool OnMouseEvent (MouseEvent mouseEvent)
		{
			if (!Enabled) {
				return true;
			}

			if (!CanBeVisible (this)) {
				return false;
			}

			var args = new MouseEventEventArgs (mouseEvent);
			if (OnMouseClick (args))
				return true;
			if (MouseEvent (mouseEvent))
				return true;

			if (mouseEvent.Flags == MouseFlags.Button1Clicked) {
				if (CanFocus && !HasFocus && SuperView != null) {
					SuperView.SetFocus (this);
					SetNeedsDisplay ();
				}

				return true;
			}
			return false;
		}

		/// <summary>
		/// Invokes the MouseClick event.
		/// </summary>
		protected bool OnMouseClick (MouseEventEventArgs args)
		{
			if (!Enabled) {
				return true;
			}

			MouseClick?.Invoke (this, args);
			return args.Handled;
		}

		/// <inheritdoc/>
		public override void OnCanFocusChanged () => CanFocusChanged?.Invoke (this, EventArgs.Empty);

		/// <inheritdoc/>
		public override void OnEnabledChanged () => EnabledChanged?.Invoke (this, EventArgs.Empty);

		/// <inheritdoc/>
		public override void OnVisibleChanged () => VisibleChanged?.Invoke (this, EventArgs.Empty);

		/// <inheritdoc/>
		protected override void Dispose (bool disposing)
		{
			Margin?.Dispose ();
			Margin = null;
<<<<<<< HEAD
			Border?.Dispose ();
=======
			BorderFrame?.Dispose ();
			BorderFrame = null;
>>>>>>> 43458d54
			Padding?.Dispose ();
			Padding = null;

			for (var i = InternalSubviews.Count - 1; i >= 0; i--) {
				var subview = InternalSubviews [i];
				Remove (subview);
				subview.Dispose ();
			}
			base.Dispose (disposing);
		}

		/// <summary>
		///  Signals the View that initialization is starting. See <see cref="ISupportInitialize"/>.
		/// </summary>
		/// <remarks>
		/// <para>
		///     Views can opt-in to more sophisticated initialization
		///     by implementing overrides to <see cref="ISupportInitialize.BeginInit"/> and
		///     <see cref="ISupportInitialize.EndInit"/> which will be called
		///     when the view is added to a <see cref="SuperView"/>. 
		/// </para>
		/// <para>
		///     If first-run-only initialization is preferred, overrides to <see cref="ISupportInitializeNotification"/>
		///     can be implemented too, in which case the <see cref="ISupportInitialize"/>
		///     methods will only be called if <see cref="ISupportInitializeNotification.IsInitialized"/>
		///     is <see langword="false"/>. This allows proper <see cref="View"/> inheritance hierarchies
		///     to override base class layout code optimally by doing so only on first run,
		///     instead of on every run.
		///   </para>
		/// </remarks>
		public virtual void BeginInit ()
		{
			if (!IsInitialized) {
				_oldCanFocus = CanFocus;
				_oldTabIndex = _tabIndex;

				UpdateTextDirection (TextDirection);
				UpdateTextFormatterText ();
				SetHotKey ();

				// TODO: Figure out why ScrollView and other tests fail if this call is put here 
				// instead of the constructor.
				//InitializeFrames ();

			} else {
				//throw new InvalidOperationException ("The view is already initialized.");

			}

			if (_subviews?.Count > 0) {
				foreach (var view in _subviews) {
					if (!view.IsInitialized) {
						view.BeginInit ();
					}
				}
			}
		}

		/// <summary>
		///  Signals the View that initialization is ending. See <see cref="ISupportInitialize"/>.
		/// </summary>
		public void EndInit ()
		{
			IsInitialized = true;
			OnResizeNeeded ();
			if (_subviews != null) {
				foreach (var view in _subviews) {
					if (!view.IsInitialized) {
						view.EndInit ();
					}
				}
			}
			Initialized?.Invoke (this, EventArgs.Empty);
		}

		bool CanBeVisible (View view)
		{
			if (!view.Visible) {
				return false;
			}
			for (var c = view.SuperView; c != null; c = c.SuperView) {
				if (!c.Visible) {
					return false;
				}
			}

			return true;
		}

		/// <summary>
		/// Determines if the View's <see cref="Width"/> can be set to a new value.
		/// </summary>
		/// <param name="desiredWidth"></param>
		/// <param name="resultWidth">Contains the width that would result if <see cref="Width"/> were set to <paramref name="desiredWidth"/>"/> </param>
		/// <returns><see langword="true"/> if the View's <see cref="Width"/> can be changed to the specified value. False otherwise.</returns>
		internal bool TrySetWidth (int desiredWidth, out int resultWidth)
		{
			var w = desiredWidth;
			bool canSetWidth;
			switch (Width) {
			case Dim.DimCombine _:
			case Dim.DimView _:
			case Dim.DimFill _:
				// It's a Dim.DimCombine and so can't be assigned. Let it have it's Width anchored.
				w = Width.Anchor (w);
				canSetWidth = !ForceValidatePosDim;
				break;
			case Dim.DimFactor factor:
				// Tries to get the SuperView Width otherwise the view Width.
				var sw = SuperView != null ? SuperView.Frame.Width : w;
				if (factor.IsFromRemaining ()) {
					sw -= Frame.X;
				}
				w = Width.Anchor (sw);
				canSetWidth = !ForceValidatePosDim;
				break;
			default:
				canSetWidth = true;
				break;
			}
			resultWidth = w;

			return canSetWidth;
		}

		/// <summary>
		/// Determines if the View's <see cref="Height"/> can be set to a new value.
		/// </summary>
		/// <param name="desiredHeight"></param>
		/// <param name="resultHeight">Contains the width that would result if <see cref="Height"/> were set to <paramref name="desiredHeight"/>"/> </param>
		/// <returns><see langword="true"/> if the View's <see cref="Height"/> can be changed to the specified value. False otherwise.</returns>
		internal bool TrySetHeight (int desiredHeight, out int resultHeight)
		{
			var h = desiredHeight;
			bool canSetHeight;
			switch (Height) {
			case Dim.DimCombine _:
			case Dim.DimView _:
			case Dim.DimFill _:
				// It's a Dim.DimCombine and so can't be assigned. Let it have it's height anchored.
				h = Height.Anchor (h);
				canSetHeight = !ForceValidatePosDim;
				break;
			case Dim.DimFactor factor:
				// Tries to get the SuperView height otherwise the view height.
				var sh = SuperView != null ? SuperView.Frame.Height : h;
				if (factor.IsFromRemaining ()) {
					sh -= Frame.Y;
				}
				h = Height.Anchor (sh);
				canSetHeight = !ForceValidatePosDim;
				break;
			default:
				canSetHeight = true;
				break;
			}
			resultHeight = h;

			return canSetHeight;
		}

		/// <summary>
		/// Determines the current <see cref="ColorScheme"/> based on the <see cref="Enabled"/> value.
		/// </summary>
		/// <returns><see cref="Terminal.Gui.ColorScheme.Normal"/> if <see cref="Enabled"/> is <see langword="true"/>
		/// or <see cref="Terminal.Gui.ColorScheme.Disabled"/> if <see cref="Enabled"/> is <see langword="false"/>.
		/// If it's overridden can return other values.</returns>
		public virtual Attribute GetNormalColor ()
		{
			return Enabled ? ColorScheme.Normal : ColorScheme.Disabled;
		}

		/// <summary>
		/// Determines the current <see cref="ColorScheme"/> based on the <see cref="Enabled"/> value.
		/// </summary>
		/// <returns><see cref="Terminal.Gui.ColorScheme.Focus"/> if <see cref="Enabled"/> is <see langword="true"/>
		/// or <see cref="Terminal.Gui.ColorScheme.Disabled"/> if <see cref="Enabled"/> is <see langword="false"/>.
		/// If it's overridden can return other values.</returns>
		public virtual Attribute GetFocusColor ()
		{
			return Enabled ? ColorScheme.Focus : ColorScheme.Disabled;
		}

		/// <summary>
		/// Determines the current <see cref="ColorScheme"/> based on the <see cref="Enabled"/> value.
		/// </summary>
		/// <returns><see cref="Terminal.Gui.ColorScheme.HotNormal"/> if <see cref="Enabled"/> is <see langword="true"/>
		/// or <see cref="Terminal.Gui.ColorScheme.Disabled"/> if <see cref="Enabled"/> is <see langword="false"/>.
		/// If it's overridden can return other values.</returns>
		public virtual Attribute GetHotNormalColor ()
		{
			return Enabled ? ColorScheme.HotNormal : ColorScheme.Disabled;
		}

		/// <summary>
		/// Get the top superview of a given <see cref="View"/>.
		/// </summary>
		/// <returns>The superview view.</returns>
		public View GetTopSuperView (View view = null, View superview = null)
		{
			View top = superview ?? Application.Top;
			for (var v = view?.SuperView ?? (this?.SuperView); v != null; v = v.SuperView) {
				top = v;
				if (top == superview) {
					break;
				}
			}

			return top;
		}

		/// <summary>
		/// Finds which view that belong to the <paramref name="start"/> superview at the provided location.
		/// </summary>
		/// <param name="start">The superview where to look for.</param>
		/// <param name="x">The column location in the superview.</param>
		/// <param name="y">The row location in the superview.</param>
		/// <param name="resx">The found view screen relative column location.</param>
		/// <param name="resy">The found view screen relative row location.</param>
		/// <returns>
		///  The view that was found at the <praramref name="x"/> and <praramref name="y"/> coordinates.
		///  <see langword="null"/> if no view was found.
		/// </returns>
		public static View FindDeepestView (View start, int x, int y, out int resx, out int resy)
		{
			var startFrame = start.Frame;

			if (!startFrame.Contains (x, y)) {
				resx = 0;
				resy = 0;
				return null;
			}
			if (start.InternalSubviews != null) {
				int count = start.InternalSubviews.Count;
				if (count > 0) {
					var boundsOffset = start.GetBoundsOffset ();
					var rx = x - (startFrame.X + boundsOffset.X);
					var ry = y - (startFrame.Y + boundsOffset.Y);
					for (int i = count - 1; i >= 0; i--) {
						View v = start.InternalSubviews [i];
						if (v.Visible && v.Frame.Contains (rx, ry)) {
							var deep = FindDeepestView (v, rx, ry, out resx, out resy);
							if (deep == null)
								return v;
							return deep;
						}
					}
				}
			}
			resx = x - startFrame.X;
			resy = y - startFrame.Y;
			return start;
		}
	}
}<|MERGE_RESOLUTION|>--- conflicted
+++ resolved
@@ -2732,16 +2732,6 @@
 			}
 
 			var border = Margin.Thickness.GetInside (Margin.Frame);
-<<<<<<< HEAD
-			if (border != Border.Frame) {
-				Border.X = border.Location.X;
-				Border.Y = border.Location.Y;
-				Border.Width = border.Size.Width;
-				Border.Height = border.Size.Height;
-				Border.SetNeedsLayout ();
-				Border.LayoutSubviews ();
-				Border.SetNeedsDisplay ();
-=======
 			if (border != BorderFrame.Frame) {
 				BorderFrame._frame = new Rect (new Point (border.Location.X, border.Location.Y), border.Size);
 				BorderFrame.X = border.Location.X;
@@ -2751,7 +2741,6 @@
 				BorderFrame.SetNeedsLayout ();
 				BorderFrame.LayoutSubviews ();
 				BorderFrame.SetNeedsDisplay ();
->>>>>>> 43458d54
 			}
 
 			var padding = Border.Thickness.GetInside (Border.Frame);
@@ -3326,12 +3315,8 @@
 		{
 			Margin?.Dispose ();
 			Margin = null;
-<<<<<<< HEAD
-			Border?.Dispose ();
-=======
 			BorderFrame?.Dispose ();
 			BorderFrame = null;
->>>>>>> 43458d54
 			Padding?.Dispose ();
 			Padding = null;
 
