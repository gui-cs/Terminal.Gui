﻿using System;
using System.Collections.Generic;
using System.ComponentModel;
using System.Linq;
using NStack;

namespace Terminal.Gui {
	#region API Docs
	/// <summary>
	/// View is the base class for all views on the screen and represents a visible element that can render itself and 
	/// contains zero or more nested views, called SubViews.
	/// </summary>
	/// <remarks>
	/// <para>
	///    The View defines the base functionality for user interface elements in Terminal.Gui. Views
	///    can contain one or more subviews, can respond to user input and render themselves on the screen.
	/// </para>
	/// <para>
	/// SubView - A View that is contained in another view and will be rendered as part of the containing view's ContentArea. 
	/// SubViews are added to another view via the <see cref="View.Add(View)"/>` method. A View may only be a SubView of a single View. 
	/// </para>
	/// <para>
	/// SuperView - The View that is a container for SubViews. 
	/// </para>
	/// <para>
	/// Focus is a concept that is used to describe which Responder is currently receiving user input. Only views that are
	/// <see cref="Enabled"/>, <see cref="Visible"/>, and <see cref="CanFocus"/> will receive focus.
	/// </para>
	/// <para>
	///    Views that are focusable should implement the <see cref="PositionCursor"/> to make sure that
	///    the cursor is placed in a location that makes sense. Unix terminals do not have
	///    a way of hiding the cursor, so it can be distracting to have the cursor left at
	///    the last focused view. So views should make sure that they place the cursor
	///    in a visually sensible place.
	/// </para>
	/// <para>
	///    The View defines the base functionality for user interface elements in Terminal.Gui. Views
	///    can contain one or more subviews, can respond to user input and render themselves on the screen.
	/// </para>
	/// <para>
	///    Views supports two layout styles: <see cref="LayoutStyle.Absolute"/> or <see cref="LayoutStyle.Computed"/>. 
	///    The choice as to which layout style is used by the View 
	///    is determined when the View is initialized. To create a View using Absolute layout, call a constructor that takes a
	///    Rect parameter to specify the absolute position and size (the View.<see cref="View.Frame "/>). To create a View 
	///    using Computed layout use a constructor that does not take a Rect parameter and set the X, Y, Width and Height 
	///    properties on the view. Both approaches use coordinates that are relative to the container they are being added to. 
	/// </para>
	/// <para>
	///    To switch between Absolute and Computed layout, use the <see cref="LayoutStyle"/> property. 
	/// </para>
	/// <para>
	///    Computed layout is more flexible and supports dynamic console apps where controls adjust layout
	///    as the terminal resizes or other Views change size or position. The X, Y, Width and Height 
	///    properties are Dim and Pos objects that dynamically update the position of a view.
	///    The X and Y properties are of type <see cref="Pos"/>
	///    and you can use either absolute positions, percentages or anchor
	///    points. The Width and Height properties are of type
	///    <see cref="Dim"/> and can use absolute position,
	///    percentages and anchors. These are useful as they will take
	///    care of repositioning views when view's frames are resized or
	///    if the terminal size changes.
	/// </para>
	/// <para>
	///    Absolute layout requires specifying coordinates and sizes of Views explicitly, and the
	///    View will typically stay in a fixed position and size. To change the position and size use the
	///    <see cref="Frame"/> property.
	/// </para>
	/// <para>
	///    Subviews (child views) can be added to a View by calling the <see cref="Add(View)"/> method. 
	///    The container of a View can be accessed with the <see cref="SuperView"/> property.
	/// </para>
	/// <para>
	///    To flag a region of the View's <see cref="Bounds"/> to be redrawn call <see cref="SetNeedsDisplay(Rect)"/>. 
	///    To flag the entire view for redraw call <see cref="SetNeedsDisplay()"/>.
	/// </para>
	/// <para>
	///    The <see cref="LayoutSubviews"/> method is invoked when the size or layout of a view has
	///    changed. The default processing system will keep the size and dimensions
	///    for views that use the <see cref="LayoutStyle.Absolute"/>, and will recompute the
	///    frames for the vies that use <see cref="LayoutStyle.Computed"/>.
	/// </para>
	/// <para>
	///    Views have a <see cref="ColorScheme"/> property that defines the default colors that subviews
	///    should use for rendering. This ensures that the views fit in the context where
	///    they are being used, and allows for themes to be plugged in. For example, the
	///    default colors for windows and Toplevels uses a blue background, while it uses
	///    a white background for dialog boxes and a red background for errors.
	/// </para>
	/// <para>
	///    Subclasses should not rely on <see cref="ColorScheme"/> being
	///    set at construction time. If a <see cref="ColorScheme"/> is not set on a view, the view will inherit the
	///    value from its <see cref="SuperView"/> and the value might only be valid once a view has been
	///    added to a SuperView. 
	/// </para>
	/// <para>
	///    By using  <see cref="ColorScheme"/> applications will work both
	///    in color as well as black and white displays.
	/// </para>
	/// <para>
	///     Views can also opt-in to more sophisticated initialization
	///     by implementing overrides to <see cref="ISupportInitialize.BeginInit"/> and
	///     <see cref="ISupportInitialize.EndInit"/> which will be called
	///     when the view is added to a <see cref="SuperView"/>. 
	/// </para>
	/// <para>
	///     If first-run-only initialization is preferred, overrides to <see cref="ISupportInitializeNotification"/>
	///     can be implemented, in which case the <see cref="ISupportInitialize"/>
	///     methods will only be called if <see cref="ISupportInitializeNotification.IsInitialized"/>
	///     is <see langword="false"/>. This allows proper <see cref="View"/> inheritance hierarchies
	///     to override base class layout code optimally by doing so only on first run,
	///     instead of on every run.
	///   </para>
	/// </remarks>
	#endregion API Docs
	public partial class View : Responder, ISupportInitializeNotification {

		#region Constructors and Initialization

		/// <summary>
		/// Initializes a new instance of a <see cref="Terminal.Gui.LayoutStyle.Absolute"/> <see cref="View"/> class with the absolute
		/// dimensions specified in the <paramref name="frame"/> parameter. 
		/// </summary>
		/// <param name="frame">The region covered by this view.</param>
		/// <remarks>
		/// This constructor initialize a View with a <see cref="LayoutStyle"/> of <see cref="Terminal.Gui.LayoutStyle.Absolute"/>.
		/// Use <see cref="View"/> to initialize a View with  <see cref="LayoutStyle"/> of <see cref="Terminal.Gui.LayoutStyle.Computed"/> 
		/// </remarks>
		public View (Rect frame) : this (frame, null) { }

		/// <summary>
		///   Initializes a new instance of <see cref="View"/> using <see cref="Terminal.Gui.LayoutStyle.Computed"/> layout.
		/// </summary>
		/// <remarks>
		/// <para>
		///   Use <see cref="X"/>, <see cref="Y"/>, <see cref="Width"/>, and <see cref="Height"/> properties to dynamically control the size and location of the view.
		///   The <see cref="View"/> will be created using <see cref="Terminal.Gui.LayoutStyle.Computed"/>
		///   coordinates. The initial size (<see cref="View.Frame"/>) will be 
		///   adjusted to fit the contents of <see cref="Text"/>, including newlines ('\n') for multiple lines. 
		/// </para>
		/// <para>
		///   If <see cref="Height"/> is greater than one, word wrapping is provided.
		/// </para>
		/// <para>
		///   This constructor initialize a View with a <see cref="LayoutStyle"/> of <see cref="Terminal.Gui.LayoutStyle.Computed"/>. 
		///   Use <see cref="X"/>, <see cref="Y"/>, <see cref="Width"/>, and <see cref="Height"/> properties to dynamically control the size and location of the view.
		/// </para>
		/// </remarks>
		public View () : this (text: string.Empty, direction: TextDirection.LeftRight_TopBottom) { }

		/// <summary>
		///   Initializes a new instance of <see cref="View"/> using <see cref="Terminal.Gui.LayoutStyle.Absolute"/> layout.
		/// </summary>
		/// <remarks>
		/// <para>
		///   The <see cref="View"/> will be created at the given
		///   coordinates with the given string. The size (<see cref="View.Frame"/>) will be 
		///   adjusted to fit the contents of <see cref="Text"/>, including newlines ('\n') for multiple lines. 
		/// </para>
		/// <para>
		///   No line wrapping is provided.
		/// </para>
		/// </remarks>
		/// <param name="x">column to locate the View.</param>
		/// <param name="y">row to locate the View.</param>
		/// <param name="text">text to initialize the <see cref="Text"/> property with.</param>
		public View (int x, int y, ustring text) : this (TextFormatter.CalcRect (x, y, text), text) { }

		/// <summary>
		///   Initializes a new instance of <see cref="View"/> using <see cref="Terminal.Gui.LayoutStyle.Absolute"/> layout.
		/// </summary>
		/// <remarks>
		/// <para>
		///   The <see cref="View"/> will be created at the given
		///   coordinates with the given string. The initial size (<see cref="View.Frame"/>) will be 
		///   adjusted to fit the contents of <see cref="Text"/>, including newlines ('\n') for multiple lines. 
		/// </para>
		/// <para>
		///   If <c>rect.Height</c> is greater than one, word wrapping is provided.
		/// </para>
		/// </remarks>
		/// <param name="rect">Location.</param>
		/// <param name="text">text to initialize the <see cref="Text"/> property with.</param>
		public View (Rect rect, ustring text)
		{
			SetInitialProperties (text, rect, LayoutStyle.Absolute, TextDirection.LeftRight_TopBottom);
		}

		/// <summary>
		///   Initializes a new instance of <see cref="View"/> using <see cref="Terminal.Gui.LayoutStyle.Computed"/> layout.
		/// </summary>
		/// <remarks>
		/// <para>
		///   The <see cref="View"/> will be created using <see cref="Terminal.Gui.LayoutStyle.Computed"/>
		///   coordinates with the given string. The initial size (<see cref="View.Frame"/>) will be 
		///   adjusted to fit the contents of <see cref="Text"/>, including newlines ('\n') for multiple lines. 
		/// </para>
		/// <para>
		///   If <see cref="Height"/> is greater than one, word wrapping is provided.
		/// </para>
		/// </remarks>
		/// <param name="text">text to initialize the <see cref="Text"/> property with.</param>
		/// <param name="direction">The text direction.</param>
		public View (ustring text, TextDirection direction = TextDirection.LeftRight_TopBottom)
		{
			SetInitialProperties (text, Rect.Empty, LayoutStyle.Computed, direction);
		}

		// TODO: v2 - Remove constructors with parameters
		/// <summary>
		/// Private helper to set the initial properties of the View that were provided via constructors.
		/// </summary>
		/// <param name="text"></param>
		/// <param name="rect"></param>
		/// <param name="layoutStyle"></param>
		/// <param name="direction"></param>
		void SetInitialProperties (ustring text, Rect rect, LayoutStyle layoutStyle = LayoutStyle.Computed,
		    TextDirection direction = TextDirection.LeftRight_TopBottom)
		{
			TextFormatter = new TextFormatter ();
			TextFormatter.HotKeyChanged += TextFormatter_HotKeyChanged;
			TextDirection = direction;

			_shortcutHelper = new ShortcutHelper ();
			CanFocus = false;
			TabIndex = -1;
			TabStop = false;
			LayoutStyle = layoutStyle;

			Text = text == null ? ustring.Empty : text;
			LayoutStyle = layoutStyle;
			Frame = rect.IsEmpty ? TextFormatter.CalcRect (0, 0, text, direction) : rect;
			OnResizeNeeded ();

			CreateFrames ();

			LayoutFrames ();
		}

		/// <summary>
		/// Get or sets if  the <see cref="View"/> has been initialized (via <see cref="ISupportInitialize.BeginInit"/> 
		/// and <see cref="ISupportInitialize.EndInit"/>).
		/// </summary>
		/// <para>
		///     If first-run-only initialization is preferred, overrides to <see cref="ISupportInitializeNotification.IsInitialized"/>
		///     can be implemented, in which case the <see cref="ISupportInitialize"/>
		///     methods will only be called if <see cref="ISupportInitializeNotification.IsInitialized"/>
		///     is <see langword="false"/>. This allows proper <see cref="View"/> inheritance hierarchies
		///     to override base class layout code optimally by doing so only on first run,
		///     instead of on every run.
		///   </para>
		public virtual bool IsInitialized { get; set; }

		/// <summary>
		///  Signals the View that initialization is starting. See <see cref="ISupportInitialize"/>.
		/// </summary>
		/// <remarks>
		/// <para>
		///     Views can opt-in to more sophisticated initialization
		///     by implementing overrides to <see cref="ISupportInitialize.BeginInit"/> and
		///     <see cref="ISupportInitialize.EndInit"/> which will be called
		///     when the view is added to a <see cref="SuperView"/>. 
		/// </para>
		/// <para>
		///     If first-run-only initialization is preferred, overrides to <see cref="ISupportInitializeNotification"/>
		///     can be implemented too, in which case the <see cref="ISupportInitialize"/>
		///     methods will only be called if <see cref="ISupportInitializeNotification.IsInitialized"/>
		///     is <see langword="false"/>. This allows proper <see cref="View"/> inheritance hierarchies
		///     to override base class layout code optimally by doing so only on first run,
		///     instead of on every run.
		///   </para>
		/// </remarks>
		public virtual void BeginInit ()
		{
			if (!IsInitialized) {
				_oldCanFocus = CanFocus;
				_oldTabIndex = _tabIndex;

				UpdateTextDirection (TextDirection);
				UpdateTextFormatterText ();
				SetHotKey ();

				// TODO: Figure out why ScrollView and other tests fail if this call is put here 
				// instead of the constructor.
				//InitializeFrames ();

			} else {
				//throw new InvalidOperationException ("The view is already initialized.");

			}

			if (_subviews?.Count > 0) {
				foreach (var view in _subviews) {
					if (!view.IsInitialized) {
						view.BeginInit ();
					}
				}
			}
		}

		/// <summary>
		///  Signals the View that initialization is ending. See <see cref="ISupportInitialize"/>.
		/// </summary>
		public void EndInit ()
		{
			IsInitialized = true;
			OnResizeNeeded ();
			if (_subviews != null) {
				foreach (var view in _subviews) {
					if (!view.IsInitialized) {
						view.EndInit ();
					}
				}
			}
			Initialized?.Invoke (this, EventArgs.Empty);
		}
		#endregion Constructors and Initialization

		/// <summary>
		/// Points to the current driver in use by the view, it is a convenience property
		/// for simplifying the development of new views.
		/// </summary>
		public static ConsoleDriver Driver => Application.Driver;

		/// <summary>
		/// Gets or sets arbitrary data for the view.
		/// </summary>
		/// <remarks>This property is not used internally.</remarks>
		public object Data { get; set; }

		/// <summary>
		/// Gets or sets an identifier for the view;
		/// </summary>
		/// <value>The identifier.</value>
		/// <remarks>The id should be unique across all Views that share a SuperView.</remarks>
		public string Id { get; set; } = "";

		ustring _title = ustring.Empty;
		/// <summary>
		/// The title to be displayed for this <see cref="View"/>. The title will be displayed if <see cref="Border"/>.<see cref="Thickness.Top"/>
		/// is greater than 0.
		/// </summary>
		/// <value>The title.</value>
		public ustring Title {
			get => _title;
			set {
<<<<<<< HEAD
				if (SuperView != null)
					SuperView.FocusDirection = value;
				else
					_focusDirection = value;
			}
		}

		/// <summary>
		/// Points to the current driver in use by the view, it is a convenience property
		/// for simplifying the development of new views.
		/// </summary>
		public static ConsoleDriver Driver => Application.Driver;

		static readonly IList<View> _empty = new List<View> (0).AsReadOnly ();

		// This is null, and allocated on demand.
		List<View> _subviews;

		/// <summary>
		/// This returns a list of the subviews contained by this view.
		/// </summary>
		/// <value>The subviews.</value>
		public IList<View> Subviews => _subviews?.AsReadOnly () ?? _empty;

		// Internally, we use InternalSubviews rather than subviews, as we do not expect us
		// to make the same mistakes our users make when they poke at the Subviews.
		internal IList<View> InternalSubviews => _subviews ?? _empty;

		// This is null, and allocated on demand.
		List<View> _tabIndexes;

		/// <summary>
		/// Configurable keybindings supported by the control
		/// </summary>
		private Dictionary<Key, Command []> KeyBindings { get; set; } = new Dictionary<Key, Command []> ();
		private Dictionary<Command, Func<bool?>> CommandImplementations { get; set; } = new Dictionary<Command, Func<bool?>> ();

		/// <summary>
		/// This returns a tab index list of the subviews contained by this view.
		/// </summary>
		/// <value>The tabIndexes.</value>
		public IList<View> TabIndexes => _tabIndexes?.AsReadOnly () ?? _empty;

		int _tabIndex = -1;

		/// <summary>
		/// Indicates the index of the current <see cref="View"/> from the <see cref="TabIndexes"/> list.
		/// </summary>
		public int TabIndex {
			get { return _tabIndex; }
			set {
				if (!CanFocus) {
					_tabIndex = -1;
					return;
				} else if (SuperView?._tabIndexes == null || SuperView?._tabIndexes.Count == 1) {
					_tabIndex = 0;
					return;
				} else if (_tabIndex == value) {
					return;
				}
				_tabIndex = value > SuperView._tabIndexes.Count - 1 ? SuperView._tabIndexes.Count - 1 : value < 0 ? 0 : value;
				_tabIndex = GetTabIndex (_tabIndex);
				if (SuperView._tabIndexes.IndexOf (this) != _tabIndex) {
					SuperView._tabIndexes.Remove (this);
					SuperView._tabIndexes.Insert (_tabIndex, this);
					SetTabIndex ();
				}
			}
		}

		int GetTabIndex (int idx)
		{
			var i = 0;
			foreach (var v in SuperView._tabIndexes) {
				if (v._tabIndex == -1 || v == this) {
					continue;
				}
				i++;
			}
			return Math.Min (i, idx);
		}

		void SetTabIndex ()
		{
			var i = 0;
			foreach (var v in SuperView._tabIndexes) {
				if (v._tabIndex == -1) {
					continue;
				}
				v._tabIndex = i;
				i++;
			}
		}

		bool _tabStop = true;

		/// <summary>
		/// This only be <see langword="true"/> if the <see cref="CanFocus"/> is also <see langword="true"/> 
		/// and the focus can be avoided by setting this to <see langword="false"/>
		/// </summary>
		public bool TabStop {
			get => _tabStop;
			set {
				if (_tabStop == value) {
					return;
				}
				_tabStop = CanFocus && value;
			}
		}

		bool _oldCanFocus;
		int _oldTabIndex;

		/// <inheritdoc/>
		public override bool CanFocus {
			get => base.CanFocus;
			set {
				if (!_addingView && IsInitialized && SuperView?.CanFocus == false && value) {
					throw new InvalidOperationException ("Cannot set CanFocus to true if the SuperView CanFocus is false!");
				}
				if (base.CanFocus != value) {
					base.CanFocus = value;

					switch (value) {
					case false when _tabIndex > -1:
						TabIndex = -1;
						break;
					case true when SuperView?.CanFocus == false && _addingView:
						SuperView.CanFocus = true;
						break;
					}

					if (value && _tabIndex == -1) {
						TabIndex = SuperView != null ? SuperView._tabIndexes.IndexOf (this) : -1;
					}
					TabStop = value;

					if (!value && SuperView?.Focused == this) {
						SuperView._focused = null;
					}
					if (!value && HasFocus) {
						SetHasFocus (false, this);
						SuperView?.EnsureFocus ();
						if (SuperView != null && SuperView.Focused == null) {
							SuperView.FocusNext ();
							if (SuperView.Focused == null) {
								Application.Current.FocusNext ();
							}
							Application.EnsuresTopOnFront ();
						}
					}
					if (_subviews != null && IsInitialized) {
						foreach (var view in _subviews) {
							if (view.CanFocus != value) {
								if (!value) {
									view._oldCanFocus = view.CanFocus;
									view._oldTabIndex = view._tabIndex;
									view.CanFocus = false;
									view._tabIndex = -1;
								} else {
									if (_addingView) {
										view._addingView = true;
									}
									view.CanFocus = view._oldCanFocus;
									view._tabIndex = view._oldTabIndex;
									view._addingView = false;
								}
							}
						}
					}
					OnCanFocusChanged ();
					SetNeedsDisplay ();
				}
			}
		}

		// The frame for the object. Superview relative.
		Rect _frame;

		/// <summary>
		/// Gets or sets an identifier for the view;
		/// </summary>
		/// <value>The identifier.</value>
		/// <remarks>The id should be unique across all Views that share a SuperView.</remarks>
		public string Id { get; set; } = "";

		/// <summary>
		/// Returns a value indicating if this View is currently on Top (Active)
		/// </summary>
		public bool IsCurrentTop => Application.Current == this;

		/// <summary>
		/// Gets or sets a value indicating whether this <see cref="View"/> wants mouse position reports.
		/// </summary>
		/// <value><see langword="true"/> if want mouse position reports; otherwise, <see langword="false"/>.</value>
		public virtual bool WantMousePositionReports { get; set; }

		/// <summary>
		/// Gets or sets a value indicating whether this <see cref="View"/> want continuous button pressed event.
		/// </summary>
		public virtual bool WantContinuousButtonPressed { get; set; }

		/// <summary>
		/// Gets or sets the frame for the view. The frame is relative to the view's container (<see cref="SuperView"/>).
		/// </summary>
		/// <value>The frame.</value>
		/// <remarks>
		/// <para>
		///    Change the Frame when using the <see cref="Terminal.Gui.LayoutStyle.Absolute"/> layout style to move or resize views. 
		/// </para>
		/// <para>
		///    Altering the Frame of a view will trigger the redrawing of the
		///    view as well as the redrawing of the affected regions of the <see cref="SuperView"/>.
		/// </para>
		/// </remarks>
		public virtual Rect Frame {
			get => _frame;
			set {
				_frame = new Rect (value.X, value.Y, Math.Max (value.Width, 0), Math.Max (value.Height, 0));
				if (IsInitialized || LayoutStyle == LayoutStyle.Absolute) {
					LayoutFrames ();
					TextFormatter.Size = GetSizeNeededForTextAndHotKey ();
					SetNeedsLayout ();
					SetNeedsDisplay ();
				}
			}
		}

		/// <summary>
		/// The Thickness that separates a View from other SubViews of the same SuperView. 
		/// The Margin is not part of the View's content and is not clipped by the View's Clip Area. 
		/// </summary>
		public Frame Margin { get; private set; }

		// TODO: Rename BorderFrame to Border
		/// <summary>
		///  Thickness where a visual border (drawn using line-drawing glyphs) and the Title are drawn. 
		///  The Border expands inward; in other words if `Border.Thickness.Top == 2` the border and 
		///  title will take up the first row and the second row will be filled with spaces. 
		///  The Border is not part of the View's content and is not clipped by the View's `ClipArea`.
		/// </summary>
		/// <remarks>
		/// <see cref="BorderStyle"/> provides a simple helper for turning a simple border frame on or off.
		/// </remarks>
		public Frame BorderFrame { get; private set; }

		/// <summary>
		/// Means the Thickness inside of an element that offsets the `Content` from the Border. 
		/// Padding is `{0, 0, 0, 0}` by default. Padding is not part of the View's content and is not clipped by the View's `ClipArea`.
		/// </summary>
		/// <remarks>
		/// (NOTE: in v1 `Padding` is OUTSIDE of the `Border`). 
		/// </remarks>
		public Frame Padding { get; private set; }

		/// <summary>
		/// Helper to get the total thickness of the <see cref="Margin"/>, <see cref="BorderFrame"/>, and <see cref="Padding"/>. 
		/// </summary>
		/// <returns>A thickness that describes the sum of the Frames' thicknesses.</returns>
		public Thickness GetFramesThickness ()
		{
			var left = Margin.Thickness.Left + BorderFrame.Thickness.Left + Padding.Thickness.Left;
			var top = Margin.Thickness.Top + BorderFrame.Thickness.Top + Padding.Thickness.Top;
			var right = Margin.Thickness.Right + BorderFrame.Thickness.Right + Padding.Thickness.Right;
			var bottom = Margin.Thickness.Bottom + BorderFrame.Thickness.Bottom + Padding.Thickness.Bottom;
			return new Thickness (left, top, right, bottom);
		}

		/// <summary>
		/// Helper to get the X and Y offset of the Bounds from the Frame. This is the sum of the Left and Top properties of
		/// <see cref="Margin"/>, <see cref="BorderFrame"/> and <see cref="Padding"/>.
		/// </summary>
		public Point GetBoundsOffset () => new Point (Padding?.Thickness.GetInside (Padding.Frame).X ?? 0, Padding?.Thickness.GetInside (Padding.Frame).Y ?? 0);

		/// <summary>
		/// Creates the view's <see cref="Frame"/> objects. This internal method is overridden by Frame to do nothing
		/// to prevent recursion during View construction.
		/// </summary>
		internal virtual void CreateFrames ()
		{
			void ThicknessChangedHandler (object sender, EventArgs e)
			{
				SetNeedsLayout ();
			}

			if (Margin != null) {
				Margin.ThicknessChanged -= ThicknessChangedHandler;
				Margin.Dispose ();
			}
			Margin = new Frame () { Id = "Margin", Thickness = new Thickness (0) };
			Margin.ThicknessChanged += ThicknessChangedHandler;
			Margin.Parent = this;

			if (BorderFrame != null) {
				BorderFrame.ThicknessChanged -= ThicknessChangedHandler;
				BorderFrame.Dispose ();
			}
			BorderFrame = new Frame () { Id = "BorderFrame", Thickness = new Thickness (0) };
			BorderFrame.ThicknessChanged += ThicknessChangedHandler;
			BorderFrame.Parent = this;

			// TODO: Create View.AddAdornment

			if (Padding != null) {
				Padding.ThicknessChanged -= ThicknessChangedHandler;
				Padding.Dispose ();
			}
			Padding = new Frame () { Id = "Padding", Thickness = new Thickness (0) };
			Padding.ThicknessChanged += ThicknessChangedHandler;
			Padding.Parent = this;
		}

		ustring _title = ustring.Empty;

		/// <summary>
		/// The title to be displayed for this <see cref="View"/>. The title will be displayed if <see cref="BorderFrame"/>.<see cref="Thickness.Top"/>
		/// is greater than 0.
		/// </summary>
		/// <value>The title.</value>
		public ustring Title {
			get => _title;
			set {
=======
>>>>>>> b4552ee1
				if (!OnTitleChanging (_title, value)) {
					var old = _title;
					_title = value;
					SetNeedsDisplay ();
#if DEBUG
					if (_title != null && string.IsNullOrEmpty (Id)) {
						Id = _title.ToString ();
					}
#endif // DEBUG
					OnTitleChanged (old, _title);
				}
			}
		}

		/// <summary>
		/// Called before the <see cref="View.Title"/> changes. Invokes the <see cref="TitleChanging"/> event, which can be cancelled.
		/// </summary>
		/// <param name="oldTitle">The <see cref="View.Title"/> that is/has been replaced.</param>
		/// <param name="newTitle">The new <see cref="View.Title"/> to be replaced.</param>
		/// <returns>`true` if an event handler canceled the Title change.</returns>
		public virtual bool OnTitleChanging (ustring oldTitle, ustring newTitle)
		{
			var args = new TitleEventArgs (oldTitle, newTitle);
			TitleChanging?.Invoke (this, args);
			return args.Cancel;
<<<<<<< HEAD
		}

		/// <summary>
		/// Event fired when the <see cref="View.Title"/> is changing. Set <see cref="TitleEventArgs.Cancel"/> to 
		/// `true` to cancel the Title change.
		/// </summary>
		public event EventHandler<TitleEventArgs> TitleChanging;

		/// <summary>
		/// Called when the <see cref="View.Title"/> has been changed. Invokes the <see cref="TitleChanged"/> event.
		/// </summary>
		/// <param name="oldTitle">The <see cref="View.Title"/> that is/has been replaced.</param>
		/// <param name="newTitle">The new <see cref="View.Title"/> to be replaced.</param>
		public virtual void OnTitleChanged (ustring oldTitle, ustring newTitle)
		{
			var args = new TitleEventArgs (oldTitle, newTitle);
			TitleChanged?.Invoke (this, args);
		}

		/// <summary>
		/// Event fired after the <see cref="View.Title"/> has been changed. 
		/// </summary>
		public event EventHandler<TitleEventArgs> TitleChanged;


		LayoutStyle _layoutStyle;

		/// <summary>
		/// Controls how the View's <see cref="Frame"/> is computed during the LayoutSubviews method, if the style is set to
		/// <see cref="Terminal.Gui.LayoutStyle.Absolute"/>, 
		/// LayoutSubviews does not change the <see cref="Frame"/>. If the style is <see cref="Terminal.Gui.LayoutStyle.Computed"/>
		/// the <see cref="Frame"/> is updated using
		/// the <see cref="X"/>, <see cref="Y"/>, <see cref="Width"/>, and <see cref="Height"/> properties.
		/// </summary>
		/// <value>The layout style.</value>
		public LayoutStyle LayoutStyle {
			get => _layoutStyle;
			set {
				_layoutStyle = value;
				SetNeedsLayout ();
			}
		}

		/// <summary>
		/// The View-relative rectangle where View content is displayed. SubViews are positioned relative to 
		/// Bounds.<see cref="Rect.Location">Location</see> (which is always (0, 0)) and <see cref="Redraw(Rect)"/> clips drawing to 
		/// Bounds.<see cref="Rect.Size">Size</see>.
		/// </summary>
		/// <value>The bounds.</value>
		/// <remarks>
		/// <para>
		/// The <see cref="Rect.Location"/> of Bounds is always (0, 0). To obtain the offset of the Bounds from the Frame use 
		/// <see cref="GetBoundsOffset"/>.
		/// </para>
		/// </remarks>
		public virtual Rect Bounds {
			get {
#if DEBUG
				if (LayoutStyle == LayoutStyle.Computed && !IsInitialized) {
					Debug.WriteLine ($"WARNING: Bounds is being accessed before the View has been initialized. This is likely a bug. View: {this}");
				}
#endif // DEBUG
				var frameRelativeBounds = Padding?.Thickness.GetInside (Padding.Frame) ?? new Rect (default, Frame.Size);
				return new Rect (default, frameRelativeBounds.Size);
			}
			set {
				// BUGBUG: Margin etc.. can be null (if typeof(Frame))
				Frame = new Rect (Frame.Location,
					new Size (
						value.Size.Width + Margin.Thickness.Horizontal + BorderFrame.Thickness.Horizontal + Padding.Thickness.Horizontal,
						value.Size.Height + Margin.Thickness.Vertical + BorderFrame.Thickness.Vertical + Padding.Thickness.Vertical
						)
					);
			}
		}

		// Diagnostics to highlight when X or Y is read before the view has been initialized
		private Pos VerifyIsIntialized (Pos pos)
		{
#if DEBUG
			if (LayoutStyle == LayoutStyle.Computed && (!IsInitialized)) {
				Debug.WriteLine ($"WARNING: \"{this}\" has not been initialized; position is indeterminate {pos}. This is likely a bug.");
			}
#endif // DEBUG
			return pos;
		}

		// Diagnostics to highlight when Width or Height is read before the view has been initialized
		private Dim VerifyIsIntialized (Dim dim)
		{
#if DEBUG
			if (LayoutStyle == LayoutStyle.Computed && (!IsInitialized)) {
				Debug.WriteLine ($"WARNING: \"{this}\" has not been initialized; dimension is indeterminate: {dim}. This is likely a bug.");
			}
#endif // DEBUG		
			return dim;
		}

		Pos _x, _y;

		/// <summary>
		/// Gets or sets the X position for the view (the column). Only used if the <see cref="LayoutStyle"/> is <see cref="Terminal.Gui.LayoutStyle.Computed"/>.
		/// </summary>
		/// <value>The X Position.</value>
		/// <remarks>
		/// If <see cref="LayoutStyle"/> is <see cref="Terminal.Gui.LayoutStyle.Absolute"/> changing this property has no effect and its value is indeterminate. 
		/// </remarks>
		public Pos X {
			get => VerifyIsIntialized (_x);
			set {
				if (ForceValidatePosDim && !ValidatePosDim (_x, value)) {
					throw new ArgumentException ();
				}

				_x = value;

				OnResizeNeeded ();
			}
		}

		/// <summary>
		/// Gets or sets the Y position for the view (the row). Only used if the <see cref="LayoutStyle"/> is <see cref="Terminal.Gui.LayoutStyle.Computed"/>.
		/// </summary>
		/// <value>The y position (line).</value>
		/// <remarks>
		/// If <see cref="LayoutStyle"/> is <see cref="Terminal.Gui.LayoutStyle.Absolute"/> changing this property has no effect and its value is indeterminate. 
		/// </remarks>
		public Pos Y {
			get => VerifyIsIntialized (_y);
			set {
				if (ForceValidatePosDim && !ValidatePosDim (_y, value)) {
					throw new ArgumentException ();
				}

				_y = value;

				OnResizeNeeded ();
			}
		}
		Dim _width, _height;

		/// <summary>
		/// Gets or sets the width of the view. Only used the <see cref="LayoutStyle"/> is <see cref="Terminal.Gui.LayoutStyle.Computed"/>.
		/// </summary>
		/// <value>The width.</value>
		/// <remarks>
		/// If <see cref="LayoutStyle"/> is <see cref="Terminal.Gui.LayoutStyle.Absolute"/> changing this property has no effect and its value is indeterminate. 
		/// </remarks>
		public Dim Width {
			get => VerifyIsIntialized (_width);
			set {
				if (ForceValidatePosDim && !ValidatePosDim (_width, value)) {
					throw new ArgumentException ("ForceValidatePosDim is enabled", nameof (Width));
				}

				_width = value;

				if (ForceValidatePosDim) {
					var isValidNewAutSize = AutoSize && IsValidAutoSizeWidth (_width);

					if (IsAdded && AutoSize && !isValidNewAutSize) {
						throw new InvalidOperationException ("Must set AutoSize to false before set the Width.");
					}
				}
				OnResizeNeeded ();
			}
		}

		/// <summary>
		/// Gets or sets the height of the view. Only used the <see cref="LayoutStyle"/> is <see cref="Terminal.Gui.LayoutStyle.Computed"/>.
		/// </summary>
		/// <value>The height.</value>
		/// If <see cref="LayoutStyle"/> is <see cref="Terminal.Gui.LayoutStyle.Absolute"/> changing this property has no effect and its value is indeterminate. 
		public Dim Height {
			get => VerifyIsIntialized (_height);
			set {
				if (ForceValidatePosDim && !ValidatePosDim (_height, value)) {
					throw new ArgumentException ("ForceValidatePosDim is enabled", nameof (Height));
				}

				_height = value;

				if (ForceValidatePosDim) {
					var isValidNewAutSize = AutoSize && IsValidAutoSizeHeight (_height);

					if (IsAdded && AutoSize && !isValidNewAutSize) {
						throw new InvalidOperationException ("Must set AutoSize to false before set the Height.");
					}
				}
				OnResizeNeeded ();
			}
		}

		/// <summary>
		/// Forces validation with <see cref="Terminal.Gui.LayoutStyle.Computed"/> layout
		///  to avoid breaking the <see cref="Pos"/> and <see cref="Dim"/> settings.
		/// </summary>
		public bool ForceValidatePosDim { get; set; }

		bool ValidatePosDim (object oldValue, object newValue)
		{
			if (!IsInitialized || _layoutStyle == LayoutStyle.Absolute || oldValue == null || oldValue.GetType () == newValue.GetType () || this is Toplevel) {
				return true;
			}
			if (_layoutStyle == LayoutStyle.Computed) {
				if (oldValue.GetType () != newValue.GetType () && !(newValue is Pos.PosAbsolute || newValue is Dim.DimAbsolute)) {
					return true;
				}
			}
			return false;
		}

		// BUGBUG: This API is broken - It should be renamed to `GetMinimumBoundsForFrame and 
		// should not assume Frame.Height == Bounds.Height
		/// <summary>
		/// Gets the minimum dimensions required to fit the View's <see cref="Text"/>, factoring in <see cref="TextDirection"/>.
		/// </summary>
		/// <param name="size">The minimum dimensions required.</param>
		/// <returns><see langword="true"/> if the dimensions fit within the View's <see cref="Bounds"/>, <see langword="false"/> otherwise.</returns>
		/// <remarks>
		/// Always returns <see langword="false"/> if <see cref="AutoSize"/> is <see langword="true"/> or
		/// if <see cref="Height"/> (Horizontal) or <see cref="Width"/> (Vertical) are not not set or zero.
		/// Does not take into account word wrapping.
		/// </remarks>
		public bool GetMinimumBounds (out Size size)
		{
			size = Bounds.Size;

			if (!AutoSize && !ustring.IsNullOrEmpty (TextFormatter.Text)) {
				switch (TextFormatter.IsVerticalDirection (TextDirection)) {
				case true:
					var colWidth = TextFormatter.GetSumMaxCharWidth (new List<ustring> { TextFormatter.Text }, 0, 1);
					// TODO: v2 - This uses frame.Width; it should only use Bounds
					if (_frame.Width < colWidth &&
						(Width == null ||
							(Bounds.Width >= 0 &&
								Width is Dim.DimAbsolute &&
								Width.Anchor (0) >= 0 &&
								Width.Anchor (0) < colWidth))) {
						size = new Size (colWidth, Bounds.Height);
						return true;
					}
					break;
				default:
					if (_frame.Height < 1 &&
						(Height == null ||
							(Height is Dim.DimAbsolute &&
								Height.Anchor (0) == 0))) {
						size = new Size (Bounds.Width, 1);
						return true;
					}
					break;
				}
			}
			return false;
		}

		// BUGBUG - v2 - Should be renamed "SetBoundsToFitFrame"
		/// <summary>
		/// Sets the size of the View to the minimum width or height required to fit <see cref="Text"/> (see <see cref="GetMinimumBounds(out Size)"/>.
		/// </summary>
		/// <returns><see langword="true"/> if the size was changed, <see langword="false"/> if <see cref="Text"/>
		/// will not fit.</returns>
		public bool SetMinWidthHeight ()
		{
			if (GetMinimumBounds (out Size size)) {
				_frame = new Rect (_frame.Location, size);
				return true;
			}
			return false;
		}

		/// <summary>
		/// Gets or sets the <see cref="Gui.TextFormatter"/> used to format <see cref="Text"/>.
		/// </summary>
		public TextFormatter TextFormatter { get; set; }

		/// <summary>
		/// Returns the container for this view, or null if this view has not been added to a container.
		/// </summary>
		/// <value>The super view.</value>
		public virtual View SuperView {
			get {
				return _superView;
			}
			set {
				throw new NotImplementedException ();
			}
		}

		/// <summary>
		/// Initializes a new instance of a <see cref="Terminal.Gui.LayoutStyle.Absolute"/> <see cref="View"/> class with the absolute
		/// dimensions specified in the <paramref name="frame"/> parameter. 
		/// </summary>
		/// <param name="frame">The region covered by this view.</param>
		/// <remarks>
		/// This constructor initialize a View with a <see cref="LayoutStyle"/> of <see cref="Terminal.Gui.LayoutStyle.Absolute"/>.
		/// Use <see cref="View"/> to initialize a View with  <see cref="LayoutStyle"/> of <see cref="Terminal.Gui.LayoutStyle.Computed"/> 
		/// </remarks>
		public View (Rect frame) : this (frame, null) { }

		/// <summary>
		///   Initializes a new instance of <see cref="View"/> using <see cref="Terminal.Gui.LayoutStyle.Computed"/> layout.
		/// </summary>
		/// <remarks>
		/// <para>
		///   Use <see cref="X"/>, <see cref="Y"/>, <see cref="Width"/>, and <see cref="Height"/> properties to dynamically control the size and location of the view.
		///   The <see cref="View"/> will be created using <see cref="Terminal.Gui.LayoutStyle.Computed"/>
		///   coordinates. The initial size (<see cref="View.Frame"/>) will be 
		///   adjusted to fit the contents of <see cref="Text"/>, including newlines ('\n') for multiple lines. 
		/// </para>
		/// <para>
		///   If <see cref="Height"/> is greater than one, word wrapping is provided.
		/// </para>
		/// <para>
		///   This constructor initialize a View with a <see cref="LayoutStyle"/> of <see cref="Terminal.Gui.LayoutStyle.Computed"/>. 
		///   Use <see cref="X"/>, <see cref="Y"/>, <see cref="Width"/>, and <see cref="Height"/> properties to dynamically control the size and location of the view.
		/// </para>
		/// </remarks>
		public View () : this (text: string.Empty, direction: TextDirection.LeftRight_TopBottom) { }

		/// <summary>
		///   Initializes a new instance of <see cref="View"/> using <see cref="Terminal.Gui.LayoutStyle.Absolute"/> layout.
		/// </summary>
		/// <remarks>
		/// <para>
		///   The <see cref="View"/> will be created at the given
		///   coordinates with the given string. The size (<see cref="View.Frame"/>) will be 
		///   adjusted to fit the contents of <see cref="Text"/>, including newlines ('\n') for multiple lines. 
		/// </para>
		/// <para>
		///   No line wrapping is provided.
		/// </para>
		/// </remarks>
		/// <param name="x">column to locate the View.</param>
		/// <param name="y">row to locate the View.</param>
		/// <param name="text">text to initialize the <see cref="Text"/> property with.</param>
		public View (int x, int y, ustring text) : this (TextFormatter.CalcRect (x, y, text), text) { }

		/// <summary>
		///   Initializes a new instance of <see cref="View"/> using <see cref="Terminal.Gui.LayoutStyle.Absolute"/> layout.
		/// </summary>
		/// <remarks>
		/// <para>
		///   The <see cref="View"/> will be created at the given
		///   coordinates with the given string. The initial size (<see cref="View.Frame"/>) will be 
		///   adjusted to fit the contents of <see cref="Text"/>, including newlines ('\n') for multiple lines. 
		/// </para>
		/// <para>
		///   If <c>rect.Height</c> is greater than one, word wrapping is provided.
		/// </para>
		/// </remarks>
		/// <param name="rect">Location.</param>
		/// <param name="text">text to initialize the <see cref="Text"/> property with.</param>
		public View (Rect rect, ustring text)
		{
			SetInitialProperties (text, rect, LayoutStyle.Absolute, TextDirection.LeftRight_TopBottom);
		}

		/// <summary>
		///   Initializes a new instance of <see cref="View"/> using <see cref="Terminal.Gui.LayoutStyle.Computed"/> layout.
		/// </summary>
		/// <remarks>
		/// <para>
		///   The <see cref="View"/> will be created using <see cref="Terminal.Gui.LayoutStyle.Computed"/>
		///   coordinates with the given string. The initial size (<see cref="View.Frame"/>) will be 
		///   adjusted to fit the contents of <see cref="Text"/>, including newlines ('\n') for multiple lines. 
		/// </para>
		/// <para>
		///   If <see cref="Height"/> is greater than one, word wrapping is provided.
		/// </para>
		/// </remarks>
		/// <param name="text">text to initialize the <see cref="Text"/> property with.</param>
		/// <param name="direction">The text direction.</param>
		public View (ustring text, TextDirection direction = TextDirection.LeftRight_TopBottom)
		{
			SetInitialProperties (text, Rect.Empty, LayoutStyle.Computed, direction);
		}

		// TODO: v2 - Remove constructors with parameters
		/// <summary>
		/// Private helper to set the initial properties of the View that were provided via constructors.
		/// </summary>
		/// <param name="text"></param>
		/// <param name="rect"></param>
		/// <param name="layoutStyle"></param>
		/// <param name="direction"></param>
		void SetInitialProperties (ustring text, Rect rect, LayoutStyle layoutStyle = LayoutStyle.Computed,
		    TextDirection direction = TextDirection.LeftRight_TopBottom)
		{
			TextFormatter = new TextFormatter ();
			TextFormatter.HotKeyChanged += TextFormatter_HotKeyChanged;
			TextDirection = direction;

			_shortcutHelper = new ShortcutHelper ();
			CanFocus = false;
			TabIndex = -1;
			TabStop = false;
			LayoutStyle = layoutStyle;

			Text = text == null ? ustring.Empty : text;
			LayoutStyle = layoutStyle;
			Frame = rect.IsEmpty ? TextFormatter.CalcRect (0, 0, text, direction) : rect;
			OnResizeNeeded ();

			CreateFrames ();

			LayoutFrames ();
		}

		/// <summary>
		/// Can be overridden if the <see cref="Terminal.Gui.TextFormatter.Text"/> has
		///  different format than the default.
		/// </summary>
		protected virtual void UpdateTextFormatterText ()
		{
			if (TextFormatter != null) {
				TextFormatter.Text = _text;
			}
		}

		/// <summary>
		/// Called whenever the view needs to be resized. Sets <see cref="Frame"/> and
		/// triggers a <see cref="LayoutSubviews()"/> call.		/// 
		/// </summary>
		/// <remarks>
		/// Can be overridden if the view resize behavior is different than the default.
		/// </remarks>
		protected virtual void OnResizeNeeded ()
		{
			var actX = _x is Pos.PosAbsolute ? _x.Anchor (0) : _frame.X;
			var actY = _y is Pos.PosAbsolute ? _y.Anchor (0) : _frame.Y;

			if (AutoSize) {
				//if (TextAlignment == TextAlignment.Justified) {
				//	throw new InvalidOperationException ("TextAlignment.Justified cannot be used with AutoSize");
				//}
				var s = GetAutoSize ();
				var w = _width is Dim.DimAbsolute && _width.Anchor (0) > s.Width ? _width.Anchor (0) : s.Width;
				var h = _height is Dim.DimAbsolute && _height.Anchor (0) > s.Height ? _height.Anchor (0) : s.Height;
				_frame = new Rect (new Point (actX, actY), new Size (w, h)); // Set frame, not Frame!
			} else {
				var w = _width is Dim.DimAbsolute ? _width.Anchor (0) : _frame.Width;
				var h = _height is Dim.DimAbsolute ? _height.Anchor (0) : _frame.Height;
				// BUGBUG: v2 - ? - If layoutstyle is absolute, this overwrites the current frame h/w with 0. Hmmm...
				// This is needed for DimAbsolute values by setting the frame before LayoutSubViews.
				_frame = new Rect (new Point (actX, actY), new Size (w, h)); // Set frame, not Frame!
			}
			//// BUGBUG: I think these calls are redundant or should be moved into just the AutoSize case
			if (IsInitialized || LayoutStyle == LayoutStyle.Absolute) {
				SetMinWidthHeight ();
				LayoutFrames ();
				TextFormatter.Size = GetSizeNeededForTextAndHotKey ();
				SetNeedsLayout ();
				SetNeedsDisplay ();
			}
		}

		void TextFormatter_HotKeyChanged (object sender, KeyChangedEventArgs e)
		{
			HotKeyChanged?.Invoke (this, e);
		}

		internal bool LayoutNeeded { get; private set; } = true;

		internal void SetNeedsLayout ()
		{
			if (LayoutNeeded)
				return;
			LayoutNeeded = true;
			if (SuperView == null)
				return;
			SuperView.SetNeedsLayout ();
			foreach (var view in Subviews) {
				view.SetNeedsLayout ();
			}
			TextFormatter.NeedsFormat = true;
		}

		/// <summary>
		/// Removes the <see cref="SetNeedsLayout"/> setting on this view.
		/// </summary>
		protected void ClearLayoutNeeded ()
		{
			LayoutNeeded = false;
		}

		// The view-relative region that needs to be redrawn
		internal Rect _needsDisplay { get; private set; } = Rect.Empty;

		/// <summary>
		/// Sets a flag indicating this view needs to be redisplayed because its state has changed.
		/// </summary>
		public void SetNeedsDisplay ()
		{
			if (!IsInitialized) return;
			SetNeedsDisplay (Bounds);
		}

		/// <summary>
		/// Flags the view-relative region on this View as needing to be redrawn.
		/// </summary>
		/// <param name="region">The view-relative region that needs to be redrawn.</param>
		public void SetNeedsDisplay (Rect region)
		{
			if (_needsDisplay.IsEmpty)
				_needsDisplay = region;
			else {
				var x = Math.Min (_needsDisplay.X, region.X);
				var y = Math.Min (_needsDisplay.Y, region.Y);
				var w = Math.Max (_needsDisplay.Width, region.Width);
				var h = Math.Max (_needsDisplay.Height, region.Height);
				_needsDisplay = new Rect (x, y, w, h);
			}
			_superView?.SetSubViewNeedsDisplay ();

			if (_subviews == null)
				return;

			foreach (var view in _subviews)
				if (view.Frame.IntersectsWith (region)) {
					var childRegion = Rect.Intersect (view.Frame, region);
					childRegion.X -= view.Frame.X;
					childRegion.Y -= view.Frame.Y;
					view.SetNeedsDisplay (childRegion);
				}
		}

		private Rect GetNeedsDisplayRectScreen (Rect containerBounds)
		{
			Rect rect = ViewToScreen (_needsDisplay);
			if (!containerBounds.IsEmpty) {
				rect.Width = Math.Min (_needsDisplay.Width, containerBounds.Width);
				rect.Height = Math.Min (_needsDisplay.Height, containerBounds.Height);
			}

			return rect;
		}


		internal bool _childNeedsDisplay { get; private set; }

		/// <summary>
		/// Indicates that any Subviews (in the <see cref="Subviews"/> list) need to be repainted.
		/// </summary>
		public void SetSubViewNeedsDisplay ()
		{
			if (_childNeedsDisplay) {
				return;
			}
			_childNeedsDisplay = true;
			if (_superView != null && !_superView._childNeedsDisplay)
				_superView.SetSubViewNeedsDisplay ();
		}

		internal bool _addingView;

		/// <summary>
		///   Adds a subview (child) to this view.
		/// </summary>
		/// <remarks>
		/// The Views that have been added to this view can be retrieved via the <see cref="Subviews"/> property. 
		/// See also <seealso cref="Remove(View)"/> <seealso cref="RemoveAll"/> 
		/// </remarks>
		public virtual void Add (View view)
		{
			if (view == null) {
				return;
			}
			if (_subviews == null) {
				_subviews = new List<View> ();
			}
			if (_tabIndexes == null) {
				_tabIndexes = new List<View> ();
			}
			_subviews.Add (view);
			_tabIndexes.Add (view);
			view._superView = this;
			if (view.CanFocus) {
				_addingView = true;
				if (SuperView?.CanFocus == false) {
					SuperView._addingView = true;
					SuperView.CanFocus = true;
					SuperView._addingView = false;
				}
				CanFocus = true;
				view._tabIndex = _tabIndexes.IndexOf (view);
				_addingView = false;
			}
			if (view.Enabled && !Enabled) {
				view._oldEnabled = true;
				view.Enabled = false;
			}
			SetNeedsLayout ();
			SetNeedsDisplay ();


			OnAdded (new SuperViewChangedEventArgs (this, view));
			if (IsInitialized && !view.IsInitialized) {
				view.BeginInit ();
				view.EndInit ();
			}
		}

		/// <summary>
		/// Adds the specified views (children) to the view.
		/// </summary>
		/// <param name="views">Array of one or more views (can be optional parameter).</param>
		/// <remarks>
		/// The Views that have been added to this view can be retrieved via the <see cref="Subviews"/> property. 
		/// See also <seealso cref="Remove(View)"/> <seealso cref="RemoveAll"/> 
		/// </remarks>
		public void Add (params View [] views)
		{
			if (views == null) {
				return;
			}
			foreach (var view in views) {
				Add (view);
			}
		}

		/// <summary>
		///   Removes all subviews (children) added via <see cref="Add(View)"/> or <see cref="Add(View[])"/> from this View.
		/// </summary>
		public virtual void RemoveAll ()
		{
			if (_subviews == null) {
				return;
			}

			while (_subviews.Count > 0) {
				Remove (_subviews [0]);
			}
		}

		/// <summary>
		///   Removes a subview added via <see cref="Add(View)"/> or <see cref="Add(View[])"/> from this View.
		/// </summary>
		/// <remarks>
		/// </remarks>
		public virtual void Remove (View view)
		{
			if (view == null || _subviews == null) return;

			var touched = view.Frame;
			_subviews.Remove (view);
			_tabIndexes.Remove (view);
			view._superView = null;
			view._tabIndex = -1;
			SetNeedsLayout ();
			SetNeedsDisplay ();

			foreach (var v in _subviews) {
				if (v.Frame.IntersectsWith (touched))
					view.SetNeedsDisplay ();
			}
			OnRemoved (new SuperViewChangedEventArgs (this, view));
			if (_focused == view) {
				_focused = null;
			}
		}

		void PerformActionForSubview (View subview, Action<View> action)
		{
			if (_subviews.Contains (subview)) {
				action (subview);
			}

			SetNeedsDisplay ();
			subview.SetNeedsDisplay ();
		}

		/// <summary>
		/// Brings the specified subview to the front so it is drawn on top of any other views.
		/// </summary>
		/// <param name="subview">The subview to send to the front</param>
		/// <remarks>
		///   <seealso cref="SendSubviewToBack"/>.
		/// </remarks>
		public void BringSubviewToFront (View subview)
		{
			PerformActionForSubview (subview, x => {
				_subviews.Remove (x);
				_subviews.Add (x);
			});
		}

		/// <summary>
		/// Sends the specified subview to the front so it is the first view drawn
		/// </summary>
		/// <param name="subview">The subview to send to the front</param>
		/// <remarks>
		///   <seealso cref="BringSubviewToFront(View)"/>.
		/// </remarks>
		public void SendSubviewToBack (View subview)
		{
			PerformActionForSubview (subview, x => {
				_subviews.Remove (x);
				_subviews.Insert (0, subview);
			});
		}

		/// <summary>
		/// Moves the subview backwards in the hierarchy, only one step
		/// </summary>
		/// <param name="subview">The subview to send backwards</param>
		/// <remarks>
		/// If you want to send the view all the way to the back use SendSubviewToBack.
		/// </remarks>
		public void SendSubviewBackwards (View subview)
		{
			PerformActionForSubview (subview, x => {
				var idx = _subviews.IndexOf (x);
				if (idx > 0) {
					_subviews.Remove (x);
					_subviews.Insert (idx - 1, x);
				}
			});
		}

		/// <summary>
		/// Moves the subview backwards in the hierarchy, only one step
		/// </summary>
		/// <param name="subview">The subview to send backwards</param>
		/// <remarks>
		/// If you want to send the view all the way to the back use SendSubviewToBack.
		/// </remarks>
		public void BringSubviewForward (View subview)
		{
			PerformActionForSubview (subview, x => {
				var idx = _subviews.IndexOf (x);
				if (idx + 1 < _subviews.Count) {
					_subviews.Remove (x);
					_subviews.Insert (idx + 1, x);
				}
			});
		}

		/// <summary>
		///   Clears the view region with the current color.
		/// </summary>
		/// <remarks>
		///   <para>
		///     This clears the entire region used by this view.
		///   </para>
		/// </remarks>
		public void Clear ()
		{
			var h = Frame.Height;
			var w = Frame.Width;
			for (var line = 0; line < h; line++) {
				Move (0, line);
				for (var col = 0; col < w; col++)
					Driver.AddRune (' ');
			}
		}


		// BUGBUG: Stupid that this takes screen-relative. We should have a tenet that says 
		// "View APIs only deal with View-relative coords". 
		/// <summary>
		///   Clears the specified region with the current color. 
		/// </summary>
		/// <remarks>
		/// </remarks>
		/// <param name="regionScreen">The screen-relative region to clear.</param>
		public void Clear (Rect regionScreen)
		{
			var h = regionScreen.Height;
			var w = regionScreen.Width;
			for (var line = regionScreen.Y; line < regionScreen.Y + h; line++) {
				Driver.Move (regionScreen.X, line);
				for (var col = 0; col < w; col++)
					Driver.AddRune (' ');
			}
		}

		/// <summary>
		/// Converts a point from screen-relative coordinates to view-relative coordinates.
		/// </summary>
		/// <returns>The mapped point.</returns>
		/// <param name="x">X screen-coordinate point.</param>
		/// <param name="y">Y screen-coordinate point.</param>
		public Point ScreenToView (int x, int y)
		{
			if (SuperView == null) {
				return new Point (x - Frame.X, y - _frame.Y);
			} else {
				var parent = SuperView.ScreenToView (x, y);
				return new Point (parent.X - _frame.X, parent.Y - _frame.Y);
			}
		}

		/// <summary>
		/// Converts a point from screen-relative coordinates to bounds-relative coordinates.
		/// </summary>
		/// <returns>The mapped point.</returns>
		/// <param name="x">X screen-coordinate point.</param>
		/// <param name="y">Y screen-coordinate point.</param>
		public Point ScreenToBounds (int x, int y)
		{
			if (SuperView == null) {
				var boundsOffset = GetBoundsOffset ();
				return new Point (x - Frame.X + boundsOffset.X, y - Frame.Y + boundsOffset.Y);
			} else {
				var parent = SuperView.ScreenToView (x, y);
				return new Point (parent.X - _frame.X, parent.Y - _frame.Y);
			}
		}

		/// <summary>
		/// Converts a view-relative location to a screen-relative location (col,row). The output is optionally clamped to the screen dimensions.
		/// </summary>
		/// <param name="col">View-relative column.</param>
		/// <param name="row">View-relative row.</param>
		/// <param name="rcol">Absolute column; screen-relative.</param>
		/// <param name="rrow">Absolute row; screen-relative.</param>
		/// <param name="clamped">If <see langword="true"/>, <paramref name="rcol"/> and <paramref name="rrow"/> will be clamped to the 
		/// screen dimensions (they never be negative and will always be less than to <see cref="ConsoleDriver.Cols"/> and
		/// <see cref="ConsoleDriver.Rows"/>, respectively.</param>
		public virtual void ViewToScreen (int col, int row, out int rcol, out int rrow, bool clamped = true)
		{
			var boundsOffset = GetBoundsOffset ();
			rcol = col + Frame.X + boundsOffset.X;
			rrow = row + Frame.Y + boundsOffset.Y;

			var super = SuperView;
			while (super != null) {
				boundsOffset = super.GetBoundsOffset ();
				rcol += super.Frame.X + boundsOffset.X;
				rrow += super.Frame.Y + boundsOffset.Y;
				super = super.SuperView;
			}

			// The following ensures that the cursor is always in the screen boundaries.
			if (clamped) {
				rrow = Math.Min (rrow, Driver.Rows - 1);
				rcol = Math.Min (rcol, Driver.Cols - 1);
			}
		}

		/// <summary>
		/// Converts a region in view-relative coordinates to screen-relative coordinates.
		/// </summary>
		internal Rect ViewToScreen (Rect region)
		{
			ViewToScreen (region.X, region.Y, out var x, out var y, clamped: false);
			return new Rect (x, y, region.Width, region.Height);
		}

		// Clips a rectangle in screen coordinates to the dimensions currently available on the screen
		internal Rect ScreenClip (Rect regionScreen)
		{
			var x = regionScreen.X < 0 ? 0 : regionScreen.X;
			var y = regionScreen.Y < 0 ? 0 : regionScreen.Y;
			var w = regionScreen.X + regionScreen.Width >= Driver.Cols ? Driver.Cols - regionScreen.X : regionScreen.Width;
			var h = regionScreen.Y + regionScreen.Height >= Driver.Rows ? Driver.Rows - regionScreen.Y : regionScreen.Height;

			return new Rect (x, y, w, h);
		}

		/// <summary>
		/// Sets the <see cref="ConsoleDriver"/>'s clip region to <see cref="Bounds"/>.
		/// </summary>
		/// <returns>The current screen-relative clip region, which can be then re-applied by setting <see cref="ConsoleDriver.Clip"/>.</returns>
		/// <remarks>
		/// <para>
		/// <see cref="Bounds"/> is View-relative.
		/// </para>
		/// <para>
		/// If <see cref="ConsoleDriver.Clip"/> and <see cref="Bounds"/> do not intersect, the clip region will be set to <see cref="Rect.Empty"/>.
		/// </para>
		/// </remarks>
		public Rect ClipToBounds ()
		{
			var clip = Bounds;


			return SetClip (clip);
		}

		// BUGBUG: v2 - SetClip should return VIEW-relative so that it can be used to reset it; using Driver.Clip directly should not be necessary. 
		/// <summary>
		/// Sets the clip region to the specified view-relative region.
		/// </summary>
		/// <returns>The current screen-relative clip region, which can be then re-applied by setting <see cref="ConsoleDriver.Clip"/>.</returns>
		/// <param name="region">View-relative clip region.</param>
		/// <remarks>
		/// If <see cref="ConsoleDriver.Clip"/> and <paramref name="region"/> do not intersect, the clip region will be set to <see cref="Rect.Empty"/>.
		/// </remarks>
		public Rect SetClip (Rect region)
		{
			var previous = Driver.Clip;
			Driver.Clip = Rect.Intersect (previous, ViewToScreen (region));
			return previous;
		}

		/// <summary>
		/// Draws a frame in the current view, clipped by the boundary of this view
		/// </summary>
		/// <param name="region">View-relative region for the frame to be drawn.</param>
		/// <param name="padding">The padding to add around the outside of the drawn frame.</param>
		/// <param name="fill">If set to <see langword="true"/> it fill will the contents.</param>
		[ObsoleteAttribute ("This method is obsolete in v2. Use use LineCanvas or Frame instead.", false)]
		public void DrawFrame (Rect region, int padding = 0, bool fill = false)
		{
			var scrRect = ViewToScreen (region);
			var savedClip = ClipToBounds ();
			Driver.DrawWindowFrame (scrRect, padding + 1, padding + 1, padding + 1, padding + 1, border: true, fill: fill);
			Driver.Clip = savedClip;
		}

		/// <summary>
		/// Utility function to draw strings that contain a hotkey.
		/// </summary>
		/// <param name="text">String to display, the hotkey specifier before a letter flags the next letter as the hotkey.</param>
		/// <param name="hotColor">Hot color.</param>
		/// <param name="normalColor">Normal color.</param>
		/// <remarks>
		/// <para>The hotkey is any character following the hotkey specifier, which is the underscore ('_') character by default.</para>
		/// <para>The hotkey specifier can be changed via <see cref="HotKeySpecifier"/></para>
		/// </remarks>
		public void DrawHotString (ustring text, Attribute hotColor, Attribute normalColor)
		{
			var hotkeySpec = HotKeySpecifier == (Rune)0xffff ? (Rune)'_' : HotKeySpecifier;
			Application.Driver.SetAttribute (normalColor);
			foreach (var rune in text) {
				if (rune == hotkeySpec) {
					Application.Driver.SetAttribute (hotColor);
					continue;
				}
				Application.Driver.AddRune (rune);
				Application.Driver.SetAttribute (normalColor);
			}
		}

		/// <summary>
		/// Utility function to draw strings that contains a hotkey using a <see cref="ColorScheme"/> and the "focused" state.
		/// </summary>
		/// <param name="text">String to display, the underscore before a letter flags the next letter as the hotkey.</param>
		/// <param name="focused">If set to <see langword="true"/> this uses the focused colors from the color scheme, otherwise the regular ones.</param>
		/// <param name="scheme">The color scheme to use.</param>
		public void DrawHotString (ustring text, bool focused, ColorScheme scheme)
		{
			if (focused)
				DrawHotString (text, scheme.HotFocus, scheme.Focus);
			else
				DrawHotString (text, Enabled ? scheme.HotNormal : scheme.Disabled, Enabled ? scheme.Normal : scheme.Disabled);
		}

		/// <summary>
		/// This moves the cursor to the specified column and row in the view.
		/// </summary>
		/// <returns>The move.</returns>
		/// <param name="col">The column to move to, in view-relative coordinates.</param>
		/// <param name="row">the row to move to, in view-relative coordinates.</param>
		/// <param name="clipped">Whether to clip the result of the ViewToScreen method,
		///  If  <see langword="true"/>, the <paramref name="col"/> and <paramref name="row"/> values are clamped to the screen (terminal) dimensions (0..TerminalDim-1).</param>
		public void Move (int col, int row, bool clipped = true)
		{
			if (Driver.Rows == 0) {
				return;
			}

			ViewToScreen (col, row, out var rCol, out var rRow, clipped);
			Driver.Move (rCol, rRow);
		}

		/// <summary>
		///   Positions the cursor in the right position based on the currently focused view in the chain.
		/// </summary>
		///    Views that are focusable should override <see cref="PositionCursor"/> to ensure
		///    the cursor is placed in a location that makes sense. Unix terminals do not have
		///    a way of hiding the cursor, so it can be distracting to have the cursor left at
		///    the last focused view. Views should make sure that they place the cursor
		///    in a visually sensible place.
		public virtual void PositionCursor ()
		{
			if (!CanBeVisible (this) || !Enabled) {
				return;
			}

			// BUGBUG: v2 - This needs to support children of Frames too

			if (_focused == null && SuperView != null) {
				SuperView.EnsureFocus ();
			} else if (_focused?.Visible == true && _focused?.Enabled == true && _focused?.Frame.Width > 0 && _focused.Frame.Height > 0) {
				_focused.PositionCursor ();
			} else if (_focused?.Visible == true && _focused?.Enabled == false) {
				_focused = null;
			} else if (CanFocus && HasFocus && Visible && Frame.Width > 0 && Frame.Height > 0) {
				Move (TextFormatter.HotKeyPos == -1 ? 0 : TextFormatter.CursorPosition, 0);
			} else {
				Move (_frame.X, _frame.Y);
			}
		}

		// BUGBUG: v2 - Seems weird that this is in View and not Responder.
		bool _hasFocus;

		/// <inheritdoc/>
		public override bool HasFocus => _hasFocus;

		void SetHasFocus (bool value, View view, bool force = false)
		{
			if (_hasFocus != value || force) {
				_hasFocus = value;
				if (value) {
					OnEnter (view);
				} else {
					OnLeave (view);
				}
				SetNeedsDisplay ();
			}

			// Remove focus down the chain of subviews if focus is removed
			if (!value && _focused != null) {
				var f = _focused;
				f.OnLeave (view);
				f.SetHasFocus (false, view);
				_focused = null;
			}
		}

		/// <summary>
		/// Method invoked when a subview is being added to this view.
		/// </summary>
		/// <param name="e">Event where <see cref="ViewEventArgs.View"/> is the subview being added.</param>
		public virtual void OnAdded (SuperViewChangedEventArgs e)
		{
			var view = e.Child;
			view.IsAdded = true;
			view.OnResizeNeeded ();
			view._x ??= view._frame.X;
			view._y ??= view._frame.Y;
			view._width ??= view._frame.Width;
			view._height ??= view._frame.Height;

			view.Added?.Invoke (this, e);
		}

		/// <summary>
		/// Method invoked when a subview is being removed from this view.
		/// </summary>
		/// <param name="e">Event args describing the subview being removed.</param>
		public virtual void OnRemoved (SuperViewChangedEventArgs e)
		{
			var view = e.Child;
			view.IsAdded = false;
			view.Removed?.Invoke (this, e);
		}

		/// <inheritdoc/>
		public override bool OnEnter (View view)
		{
			var args = new FocusEventArgs (view);
			Enter?.Invoke (this, args);
			if (args.Handled)
				return true;
			if (base.OnEnter (view))
				return true;

			return false;
		}

		/// <inheritdoc/>
		public override bool OnLeave (View view)
		{
			var args = new FocusEventArgs (view);
			Leave?.Invoke (this, args);
			if (args.Handled)
				return true;
			if (base.OnLeave (view))
				return true;

			return false;
		}

		/// <summary>
		/// Returns the currently focused view inside this view, or null if nothing is focused.
		/// </summary>
		/// <value>The focused.</value>
		public View Focused => _focused;

		/// <summary>
		/// Returns the most focused view in the chain of subviews (the leaf view that has the focus).
		/// </summary>
		/// <value>The most focused View.</value>
		public View MostFocused {
			get {
				if (Focused == null)
					return null;
				var most = Focused.MostFocused;
				if (most != null)
					return most;
				return Focused;
			}
		}

		ColorScheme _colorScheme;

		/// <summary>
		/// The color scheme for this view, if it is not defined, it returns the <see cref="SuperView"/>'s
		/// color scheme.
		/// </summary>
		public virtual ColorScheme ColorScheme {
			get {
				if (_colorScheme == null) {
					return SuperView?.ColorScheme;
				}
				return _colorScheme;
			}
			set {
				if (_colorScheme != value) {
					_colorScheme = value;
					SetNeedsDisplay ();
				}
			}
		}

		/// <summary>
		/// Displays the specified character in the specified column and row of the View.
		/// </summary>
		/// <param name="col">Column (view-relative).</param>
		/// <param name="row">Row (view-relative).</param>
		/// <param name="ch">Ch.</param>
		public void AddRune (int col, int row, Rune ch)
		{
			if (row < 0 || col < 0)
				return;
			if (row > _frame.Height - 1 || col > _frame.Width - 1)
				return;
			Move (col, row);
			Driver.AddRune (ch);
		}

		/// <summary>
		/// Removes the <see cref="_needsDisplay"/> and the <see cref="_childNeedsDisplay"/> setting on this view.
		/// </summary>
		protected void ClearNeedsDisplay ()
		{
			_needsDisplay = Rect.Empty;
			_childNeedsDisplay = false;
		}

		// TODO: Make this cancelable
		/// <summary>
		/// 
		/// </summary>
		/// <returns></returns>
		public virtual bool OnDrawFrames (Rect bounds)
		{
			var prevClip = Driver.Clip;
			if (SuperView != null) {
				Driver.Clip = SuperView.ClipToBounds ();
			}

			Margin?.Redraw (Margin.Frame);
			BorderFrame?.Redraw (BorderFrame.Frame);
			Padding?.Redraw (Padding.Frame);

			Driver.Clip = prevClip;

			return true;
		}

		/// <summary>
		/// Redraws this view and its subviews; only redraws the views that have been flagged for a re-display.
		/// </summary>
		/// <param name="bounds">The bounds (view-relative region) to redraw.</param>
		/// <remarks>
		/// <para>
		///    Always use <see cref="Bounds"/> (view-relative) when calling <see cref="Redraw(Rect)"/>, NOT <see cref="Frame"/> (superview-relative).
		/// </para>
		/// <para>
		///    Views should set the color that they want to use on entry, as otherwise this will inherit
		///    the last color that was set globally on the driver.
		/// </para>
		/// <para>
		///    Overrides of <see cref="Redraw"/> must ensure they do not set <c>Driver.Clip</c> to a clip region
		///    larger than the <ref name="bounds"/> parameter, as this will cause the driver to clip the entire region.
		/// </para>
		/// </remarks>
		public virtual void Redraw (Rect bounds)
		{
			if (!CanBeVisible (this)) {
				return;
			}

			OnDrawFrames (Frame);

			var prevClip = ClipToBounds ();

			// TODO: Implement complete event
			// OnDrawFramesComplete (Frame)

			if (ColorScheme != null) {
				//Driver.SetAttribute (HasFocus ? GetFocusColor () : GetNormalColor ());
				Driver.SetAttribute (GetNormalColor ());
			}

			if (SuperView != null) {
				Clear (ViewToScreen (bounds));
			}

			// Invoke DrawContentEvent
			OnDrawContent (bounds);

			// Draw subviews
			// TODO: Implement OnDrawSubviews (cancelable);
			if (_subviews != null) {
				foreach (var view in _subviews) {
					if (view.Visible) { //!view._needsDisplay.IsEmpty || view._childNeedsDisplay || view.LayoutNeeded) {
						if (true) { //view.Frame.IntersectsWith (bounds)) { // && (view.Frame.IntersectsWith (bounds) || bounds.X < 0 || bounds.Y < 0)) {
							if (view.LayoutNeeded) {
								view.LayoutSubviews ();
							}

							// Draw the subview
							// Use the view's bounds (view-relative; Location will always be (0,0)
							//if (view.Visible && view.Frame.Width > 0 && view.Frame.Height > 0) {
							view.Redraw (view.Bounds);
							//}
						}
						view.ClearNeedsDisplay ();
					}
				}
			}

			// Invoke DrawContentCompleteEvent
			OnDrawContentComplete (bounds);

			// BUGBUG: v2 - We should be able to use View.SetClip here and not have to resort to knowing Driver details.
			Driver.Clip = prevClip;
			ClearLayoutNeeded ();
			ClearNeedsDisplay ();
		}

		/// <summary>
		/// Event invoked when the content area of the View is to be drawn.
		/// </summary>
		/// <remarks>
		/// <para>
		/// Will be invoked before any subviews added with <see cref="Add(View)"/> have been drawn.
		/// </para>
		/// <para>
		/// Rect provides the view-relative rectangle describing the currently visible viewport into the <see cref="View"/>.
		/// </para>
		/// </remarks>
		public event EventHandler<DrawEventArgs> DrawContent;

		/// <summary>
		/// Enables overrides to draw infinitely scrolled content and/or a background behind added controls. 
		/// </summary>
		/// <param name="contentArea">The view-relative rectangle describing the currently visible viewport into the <see cref="View"/></param>
		/// <remarks>
		/// This method will be called before any subviews added with <see cref="Add(View)"/> have been drawn. 
		/// </remarks>
		public virtual void OnDrawContent (Rect contentArea)
		{
			// TODO: Make DrawContent a cancelable event
			// if (!DrawContent?.Invoke(this, new DrawEventArgs (viewport)) {
			DrawContent?.Invoke (this, new DrawEventArgs (contentArea));

			if (!ustring.IsNullOrEmpty (TextFormatter.Text)) {
				if (TextFormatter != null) {
					TextFormatter.NeedsFormat = true;
				}
				TextFormatter?.Draw (ViewToScreen (contentArea), HasFocus ? GetFocusColor () : GetNormalColor (),
				    HasFocus ? ColorScheme.HotFocus : GetHotNormalColor (),
				    new Rect (ViewToScreen (contentArea).Location, Bounds.Size), true);
				SetSubViewNeedsDisplay ();
			}
		}

		/// <summary>
		/// Event invoked when the content area of the View is completed drawing.
		/// </summary>
		/// <remarks>
		/// <para>
		/// Will be invoked after any subviews removed with <see cref="Remove(View)"/> have been completed drawing.
		/// </para>
		/// <para>
		/// Rect provides the view-relative rectangle describing the currently visible viewport into the <see cref="View"/>.
		/// </para>
		/// </remarks>
		public event EventHandler<DrawEventArgs> DrawContentComplete;

		/// <summary>
		/// Enables overrides after completed drawing infinitely scrolled content and/or a background behind removed controls.
		/// </summary>
		/// <param name="viewport">The view-relative rectangle describing the currently visible viewport into the <see cref="View"/></param>
		/// <remarks>
		/// This method will be called after any subviews removed with <see cref="Remove(View)"/> have been completed drawing.
		/// </remarks>
		public virtual void OnDrawContentComplete (Rect viewport)
		{
			DrawContentComplete?.Invoke (this, new DrawEventArgs (viewport));
		}

		/// <summary>
		/// Causes the specified subview to have focus.
		/// </summary>
		/// <param name="view">View.</param>
		void SetFocus (View view)
		{
			if (view == null) {
				return;
			}
			//Console.WriteLine ($"Request to focus {view}");
			if (!view.CanFocus || !view.Visible || !view.Enabled) {
				return;
			}
			if (_focused?._hasFocus == true && _focused == view) {
				return;
			}
			if ((_focused?._hasFocus == true && _focused?.SuperView == view) || view == this) {

				if (!view._hasFocus) {
					view._hasFocus = true;
				}
				return;
			}
			// Make sure that this view is a subview
			View c;
			for (c = view._superView; c != null; c = c._superView)
				if (c == this)
					break;
			if (c == null)
				throw new ArgumentException ("the specified view is not part of the hierarchy of this view");

			if (_focused != null)
				_focused.SetHasFocus (false, view);

			var f = _focused;
			_focused = view;
			_focused.SetHasFocus (true, f);
			_focused.EnsureFocus ();

			// Send focus upwards
			if (SuperView != null) {
				SuperView.SetFocus (this);
			} else {
				SetFocus (this);
			}
		}

		/// <summary>
		/// Causes the specified view and the entire parent hierarchy to have the focused order updated.
		/// </summary>
		public void SetFocus ()
		{
			if (!CanBeVisible (this) || !Enabled) {
				if (HasFocus) {
					SetHasFocus (false, this);
				}
				return;
			}

			if (SuperView != null) {
				SuperView.SetFocus (this);
			} else {
				SetFocus (this);
			}
		}

		/// <summary>
		/// Invoked when a character key is pressed and occurs after the key up event.
		/// </summary>
		public event EventHandler<KeyEventEventArgs> KeyPress;

		/// <inheritdoc/>
		public override bool ProcessKey (KeyEvent keyEvent)
		{
			if (!Enabled) {
				return false;
			}

			var args = new KeyEventEventArgs (keyEvent);
			KeyPress?.Invoke (this, args);
			if (args.Handled)
				return true;
			if (Focused?.Enabled == true) {
				Focused?.KeyPress?.Invoke (this, args);
				if (args.Handled)
					return true;
			}

			return Focused?.Enabled == true && Focused?.ProcessKey (keyEvent) == true;
		}

		/// <summary>
		/// Invokes any binding that is registered on this <see cref="View"/>
		/// and matches the <paramref name="keyEvent"/>
		/// </summary>
		/// <param name="keyEvent">The key event passed.</param>
		protected bool? InvokeKeybindings (KeyEvent keyEvent)
		{
			bool? toReturn = null;

			if (KeyBindings.ContainsKey (keyEvent.Key)) {

				foreach (var command in KeyBindings [keyEvent.Key]) {

					if (!CommandImplementations.ContainsKey (command)) {
						throw new NotSupportedException ($"A KeyBinding was set up for the command {command} ({keyEvent.Key}) but that command is not supported by this View ({GetType ().Name})");
					}

					// each command has its own return value
					var thisReturn = CommandImplementations [command] ();

					// if we haven't got anything yet, the current command result should be used
					if (toReturn == null) {
						toReturn = thisReturn;
					}

					// if ever see a true then that's what we will return
					if (thisReturn ?? false) {
						toReturn = true;
					}
				}
			}

			return toReturn;
		}


		/// <summary>
		/// <para>Adds a new key combination that will trigger the given <paramref name="command"/>
		/// (if supported by the View - see <see cref="GetSupportedCommands"/>)
		/// </para>
		/// <para>If the key is already bound to a different <see cref="Command"/> it will be
		/// rebound to this one</para>
		/// <remarks>Commands are only ever applied to the current <see cref="View"/>(i.e. this feature
		/// cannot be used to switch focus to another view and perform multiple commands there) </remarks>
		/// </summary>
		/// <param name="key"></param>
		/// <param name="command">The command(s) to run on the <see cref="View"/> when <paramref name="key"/> is pressed.
		/// When specifying multiple commands, all commands will be applied in sequence. The bound <paramref name="key"/> strike
		/// will be consumed if any took effect.</param>
		public void AddKeyBinding (Key key, params Command [] command)
		{
			if (command.Length == 0) {
				throw new ArgumentException ("At least one command must be specified", nameof (command));
			}

			if (KeyBindings.ContainsKey (key)) {
				KeyBindings [key] = command;
			} else {
				KeyBindings.Add (key, command);
			}
		}

		/// <summary>
		/// Replaces a key combination already bound to <see cref="Command"/>.
		/// </summary>
		/// <param name="fromKey">The key to be replaced.</param>
		/// <param name="toKey">The new key to be used.</param>
		protected void ReplaceKeyBinding (Key fromKey, Key toKey)
		{
			if (KeyBindings.ContainsKey (fromKey)) {
				var value = KeyBindings [fromKey];
				KeyBindings.Remove (fromKey);
				KeyBindings [toKey] = value;
			}
		}

		/// <summary>
		/// Checks if the key binding already exists.
		/// </summary>
		/// <param name="key">The key to check.</param>
		/// <returns><see langword="true"/> If the key already exist, <see langword="false"/> otherwise.</returns>
		public bool ContainsKeyBinding (Key key)
		{
			return KeyBindings.ContainsKey (key);
		}

		/// <summary>
		/// Removes all bound keys from the View and resets the default bindings.
		/// </summary>
		public void ClearKeybindings ()
		{
			KeyBindings.Clear ();
		}

		/// <summary>
		/// Clears the existing keybinding (if any) for the given <paramref name="key"/>.
		/// </summary>
		/// <param name="key"></param>
		public void ClearKeybinding (Key key)
		{
			KeyBindings.Remove (key);
		}

		/// <summary>
		/// Removes all key bindings that trigger the given command. Views can have multiple different
		/// keys bound to the same command and this method will clear all of them.
		/// </summary>
		/// <param name="command"></param>
		public void ClearKeybinding (params Command [] command)
		{
			foreach (var kvp in KeyBindings.Where (kvp => kvp.Value.SequenceEqual (command)).ToArray ()) {
				KeyBindings.Remove (kvp.Key);
			}
		}

		/// <summary>
		/// <para>States that the given <see cref="View"/> supports a given <paramref name="command"/>
		/// and what <paramref name="f"/> to perform to make that command happen
		/// </para>
		/// <para>If the <paramref name="command"/> already has an implementation the <paramref name="f"/>
		/// will replace the old one</para>
		/// </summary>
		/// <param name="command">The command.</param>
		/// <param name="f">The function.</param>
		protected void AddCommand (Command command, Func<bool?> f)
		{
			// if there is already an implementation of this command
			if (CommandImplementations.ContainsKey (command)) {
				// replace that implementation
				CommandImplementations [command] = f;
			} else {
				// else record how to perform the action (this should be the normal case)
				CommandImplementations.Add (command, f);
			}
		}

		/// <summary>
		/// Returns all commands that are supported by this <see cref="View"/>.
		/// </summary>
		/// <returns></returns>
		public IEnumerable<Command> GetSupportedCommands ()
		{
			return CommandImplementations.Keys;
		}

		/// <summary>
		/// Gets the key used by a command.
		/// </summary>
		/// <param name="command">The command to search.</param>
		/// <returns>The <see cref="Key"/> used by a <see cref="Command"/></returns>
		public Key GetKeyFromCommand (params Command [] command)
		{
			return KeyBindings.First (kb => kb.Value.SequenceEqual (command)).Key;
		}

		/// <inheritdoc/>
		public override bool ProcessHotKey (KeyEvent keyEvent)
		{
			if (!Enabled) {
				return false;
			}

			var args = new KeyEventEventArgs (keyEvent);
			if (MostFocused?.Enabled == true) {
				MostFocused?.KeyPress?.Invoke (this, args);
				if (args.Handled)
					return true;
			}
			if (MostFocused?.Enabled == true && MostFocused?.ProcessKey (keyEvent) == true)
				return true;
			if (_subviews == null || _subviews.Count == 0)
				return false;

			foreach (var view in _subviews)
				if (view.Enabled && view.ProcessHotKey (keyEvent))
					return true;
			return false;
		}

		/// <inheritdoc/>
		public override bool ProcessColdKey (KeyEvent keyEvent)
		{
			if (!Enabled) {
				return false;
			}

			var args = new KeyEventEventArgs (keyEvent);
			KeyPress?.Invoke (this, args);
			if (args.Handled)
				return true;
			if (MostFocused?.Enabled == true) {
				MostFocused?.KeyPress?.Invoke (this, args);
				if (args.Handled)
					return true;
			}
			if (MostFocused?.Enabled == true && MostFocused?.ProcessKey (keyEvent) == true)
				return true;
			if (_subviews == null || _subviews.Count == 0)
				return false;

			foreach (var view in _subviews)
				if (view.Enabled && view.ProcessColdKey (keyEvent))
					return true;
			return false;
		}

		/// <summary>
		/// Invoked when a key is pressed.
		/// </summary>
		public event EventHandler<KeyEventEventArgs> KeyDown;

		/// <inheritdoc/>
		public override bool OnKeyDown (KeyEvent keyEvent)
		{
			if (!Enabled) {
				return false;
			}

			var args = new KeyEventEventArgs (keyEvent);
			KeyDown?.Invoke (this, args);
			if (args.Handled) {
				return true;
			}
			if (Focused?.Enabled == true) {
				Focused.KeyDown?.Invoke (this, args);
				if (args.Handled) {
					return true;
				}
				if (Focused?.OnKeyDown (keyEvent) == true) {
					return true;
				}
			}

			return false;
		}

		/// <summary>
		/// Invoked when a key is released.
		/// </summary>
		public event EventHandler<KeyEventEventArgs> KeyUp;

		/// <inheritdoc/>
		public override bool OnKeyUp (KeyEvent keyEvent)
		{
			if (!Enabled) {
				return false;
			}

			var args = new KeyEventEventArgs (keyEvent);
			KeyUp?.Invoke (this, args);
			if (args.Handled) {
				return true;
			}
			if (Focused?.Enabled == true) {
				Focused.KeyUp?.Invoke (this, args);
				if (args.Handled) {
					return true;
				}
				if (Focused?.OnKeyUp (keyEvent) == true) {
					return true;
				}
			}

			return false;
		}

		/// <summary>
		/// Finds the first view in the hierarchy that wants to get the focus if nothing is currently focused, otherwise, does nothing.
		/// </summary>
		public void EnsureFocus ()
		{
			if (_focused == null && _subviews?.Count > 0) {
				if (FocusDirection == Direction.Forward) {
					FocusFirst ();
				} else {
					FocusLast ();
				}
			}
		}

		/// <summary>
		/// Focuses the first focusable subview if one exists.
		/// </summary>
		public void FocusFirst ()
		{
			if (!CanBeVisible (this)) {
				return;
			}

			if (_tabIndexes == null) {
				SuperView?.SetFocus (this);
				return;
			}

			foreach (var view in _tabIndexes) {
				if (view.CanFocus && view._tabStop && view.Visible && view.Enabled) {
					SetFocus (view);
					return;
				}
			}
		}

		/// <summary>
		/// Focuses the last focusable subview if one exists.
		/// </summary>
		public void FocusLast ()
		{
			if (!CanBeVisible (this)) {
				return;
			}

			if (_tabIndexes == null) {
				SuperView?.SetFocus (this);
				return;
			}

			for (var i = _tabIndexes.Count; i > 0;) {
				i--;

				var v = _tabIndexes [i];
				if (v.CanFocus && v._tabStop && v.Visible && v.Enabled) {
					SetFocus (v);
					return;
				}
			}
		}

		/// <summary>
		/// Focuses the previous view.
		/// </summary>
		/// <returns><see langword="true"/> if previous was focused, <see langword="false"/> otherwise.</returns>
		public bool FocusPrev ()
		{
			if (!CanBeVisible (this)) {
				return false;
			}

			FocusDirection = Direction.Backward;
			if (_tabIndexes == null || _tabIndexes.Count == 0)
				return false;

			if (_focused == null) {
				FocusLast ();
				return _focused != null;
			}

			var focusedIdx = -1;
			for (var i = _tabIndexes.Count; i > 0;) {
				i--;
				var w = _tabIndexes [i];

				if (w.HasFocus) {
					if (w.FocusPrev ())
						return true;
					focusedIdx = i;
					continue;
				}
				if (w.CanFocus && focusedIdx != -1 && w._tabStop && w.Visible && w.Enabled) {
					_focused.SetHasFocus (false, w);

					if (w.CanFocus && w._tabStop && w.Visible && w.Enabled)
						w.FocusLast ();

					SetFocus (w);
					return true;
				}
			}
			if (_focused != null) {
				_focused.SetHasFocus (false, this);
				_focused = null;
			}
			return false;
		}

		/// <summary>
		/// Focuses the next view.
		/// </summary>
		/// <returns><see langword="true"/> if next was focused, <see langword="false"/> otherwise.</returns>
		public bool FocusNext ()
		{
			if (!CanBeVisible (this)) {
				return false;
			}

			FocusDirection = Direction.Forward;
			if (_tabIndexes == null || _tabIndexes.Count == 0)
				return false;

			if (_focused == null) {
				FocusFirst ();
				return _focused != null;
			}
			var focusedIdx = -1;
			for (var i = 0; i < _tabIndexes.Count; i++) {
				var w = _tabIndexes [i];

				if (w.HasFocus) {
					if (w.FocusNext ())
						return true;
					focusedIdx = i;
					continue;
				}
				if (w.CanFocus && focusedIdx != -1 && w._tabStop && w.Visible && w.Enabled) {
					_focused.SetHasFocus (false, w);

					if (w.CanFocus && w._tabStop && w.Visible && w.Enabled)
						w.FocusFirst ();

					SetFocus (w);
					return true;
				}
			}
			if (_focused != null) {
				_focused.SetHasFocus (false, this);
				_focused = null;
			}
			return false;
		}

		View GetMostFocused (View view)
		{
			if (view == null) {
				return null;
			}

			return view._focused != null ? GetMostFocused (view._focused) : view;
		}

		/// <summary>
		/// Sets the View's <see cref="Frame"/> to the frame-relative coordinates if its container. The
		/// container size and location are specified by <paramref name="superviewFrame"/> and are relative to the
		/// View's superview.
		/// </summary>
		/// <param name="superviewFrame">The supserview-relative rectangle describing View's container (nominally the 
		/// same as <c>this.SuperView.Frame</c>).</param>
		internal void SetRelativeLayout (Rect superviewFrame)
		{
			int newX, newW, newY, newH;
			var autosize = Size.Empty;

			if (AutoSize) {
				// Note this is global to this function and used as such within the local functions defined
				// below. In v2 AutoSize will be re-factored to not need to be dealt with in this function.
				autosize = GetAutoSize ();
			}

			// Returns the new dimension (width or height) and location (x or y) for the View given
			//   the superview's Frame.X or Frame.Y
			//   the superview's width or height
			//   the current Pos (View.X or View.Y)
			//   the current Dim (View.Width or View.Height)
			(int newLocation, int newDimension) GetNewLocationAndDimension (int superviewLocation, int superviewDimension, Pos pos, Dim dim, int autosizeDimension)
			{
				int newDimension, newLocation;

				switch (pos) {
				case Pos.PosCenter:
					if (dim == null) {
						newDimension = AutoSize ? autosizeDimension : superviewDimension;
					} else {
						newDimension = dim.Anchor (superviewDimension);
						newDimension = AutoSize && autosizeDimension > newDimension ? autosizeDimension : newDimension;
					}
					newLocation = pos.Anchor (superviewDimension - newDimension);
					break;

				case Pos.PosCombine combine:
					int left, right;
					(left, newDimension) = GetNewLocationAndDimension (superviewLocation, superviewDimension, combine.left, dim, autosizeDimension);
					(right, newDimension) = GetNewLocationAndDimension (superviewLocation, superviewDimension, combine.right, dim, autosizeDimension);
					if (combine.add) {
						newLocation = left + right;
					} else {
						newLocation = left - right;
					}
					newDimension = Math.Max (CalculateNewDimension (dim, newLocation, superviewDimension, autosizeDimension), 0);
					break;

				case Pos.PosAbsolute:
				case Pos.PosAnchorEnd:
				case Pos.PosFactor:
				case Pos.PosFunc:
				case Pos.PosView:
				default:
					newLocation = pos?.Anchor (superviewDimension) ?? 0;
					newDimension = Math.Max (CalculateNewDimension (dim, newLocation, superviewDimension, autosizeDimension), 0);
					break;
				}
				return (newLocation, newDimension);
			}

			// Recursively calculates the new dimension (width or height) of the given Dim given:
			//   the current location (x or y)
			//   the current dimension (width or height)
			int CalculateNewDimension (Dim d, int location, int dimension, int autosize)
			{
				int newDimension;
				switch (d) {
				case null:
					newDimension = AutoSize ? autosize : dimension;
					break;
				case Dim.DimCombine combine:
					int leftNewDim = CalculateNewDimension (combine.left, location, dimension, autosize);
					int rightNewDim = CalculateNewDimension (combine.right, location, dimension, autosize);
					if (combine.add) {
						newDimension = leftNewDim + rightNewDim;
					} else {
						newDimension = leftNewDim - rightNewDim;
					}
					newDimension = AutoSize && autosize > newDimension ? autosize : newDimension;
					break;

				case Dim.DimFactor factor when !factor.IsFromRemaining ():
					newDimension = d.Anchor (dimension);
					newDimension = AutoSize && autosize > newDimension ? autosize : newDimension;
					break;

				case Dim.DimFill:
				default:
					newDimension = Math.Max (d.Anchor (dimension - location), 0);
					newDimension = AutoSize && autosize > newDimension ? autosize : newDimension;
					break;
				}

				return newDimension;
			}


			// horizontal
			(newX, newW) = GetNewLocationAndDimension (superviewFrame.X, superviewFrame.Width, _x, _width, autosize.Width);

			// vertical
			(newY, newH) = GetNewLocationAndDimension (superviewFrame.Y, superviewFrame.Height, _y, _height, autosize.Height);

			var r = new Rect (newX, newY, newW, newH);
			if (Frame != r) {
				Frame = r;
				// BUGBUG: Why is this AFTER setting Frame? Seems duplicative.
				if (!SetMinWidthHeight ()) {
					TextFormatter.Size = GetSizeNeededForTextAndHotKey ();
				}
			}
		}

		/// <summary>
		/// Fired after the View's <see cref="LayoutSubviews"/> method has completed. 
		/// </summary>
		/// <remarks>
		/// Subscribe to this event to perform tasks when the <see cref="View"/> has been resized or the layout has otherwise changed.
		/// </remarks>
		public event EventHandler<LayoutEventArgs> LayoutStarted;

		/// <summary>
		/// Raises the <see cref="LayoutStarted"/> event. Called from  <see cref="LayoutSubviews"/> before any subviews have been laid out.
		/// </summary>
		internal virtual void OnLayoutStarted (LayoutEventArgs args)
		{
			LayoutStarted?.Invoke (this, args);
		}

		/// <summary>
		/// Fired after the View's <see cref="LayoutSubviews"/> method has completed. 
		/// </summary>
		/// <remarks>
		/// Subscribe to this event to perform tasks when the <see cref="View"/> has been resized or the layout has otherwise changed.
		/// </remarks>
		public event EventHandler<LayoutEventArgs> LayoutComplete;

		/// <summary>
		/// Event called only once when the <see cref="View"/> is being initialized for the first time.
		/// Allows configurations and assignments to be performed before the <see cref="View"/> being shown.
		/// This derived from <see cref="ISupportInitializeNotification"/> to allow notify all the views that are being initialized.
		/// </summary>
		public event EventHandler Initialized;

		/// <summary>
		/// Raises the <see cref="LayoutComplete"/> event. Called from  <see cref="LayoutSubviews"/> before all sub-views have been laid out.
		/// </summary>
		internal virtual void OnLayoutComplete (LayoutEventArgs args)
		{
			LayoutComplete?.Invoke (this, args);
		}

		internal void CollectPos (Pos pos, View from, ref HashSet<View> nNodes, ref HashSet<(View, View)> nEdges)
		{
			switch (pos) {
			case Pos.PosView pv:
				// See #2461
				//if (!from.InternalSubviews.Contains (pv.Target)) {
				//	throw new InvalidOperationException ($"View {pv.Target} is not a subview of {from}");
				//}
				if (pv.Target != this) {
					nEdges.Add ((pv.Target, from));
				}
				return;
			case Pos.PosCombine pc:
				CollectPos (pc.left, from, ref nNodes, ref nEdges);
				CollectPos (pc.right, from, ref nNodes, ref nEdges);
				break;
			}
		}

		internal void CollectDim (Dim dim, View from, ref HashSet<View> nNodes, ref HashSet<(View, View)> nEdges)
		{
			switch (dim) {
			case Dim.DimView dv:
				// See #2461
				//if (!from.InternalSubviews.Contains (dv.Target)) {
				//	throw new InvalidOperationException ($"View {dv.Target} is not a subview of {from}");
				//}
				if (dv.Target != this) {
					nEdges.Add ((dv.Target, from));
				}
				return;
			case Dim.DimCombine dc:
				CollectDim (dc.left, from, ref nNodes, ref nEdges);
				CollectDim (dc.right, from, ref nNodes, ref nEdges);
				break;
			}
		}

		internal void CollectAll (View from, ref HashSet<View> nNodes, ref HashSet<(View, View)> nEdges)
		{
			foreach (var v in from.InternalSubviews) {
				nNodes.Add (v);
				if (v._layoutStyle != LayoutStyle.Computed) {
					continue;
				}
				CollectPos (v.X, v, ref nNodes, ref nEdges);
				CollectPos (v.Y, v, ref nNodes, ref nEdges);
				CollectDim (v.Width, v, ref nNodes, ref nEdges);
				CollectDim (v.Height, v, ref nNodes, ref nEdges);
			}
		}

		// https://en.wikipedia.org/wiki/Topological_sorting
		internal static List<View> TopologicalSort (View superView, IEnumerable<View> nodes, ICollection<(View From, View To)> edges)
		{
			var result = new List<View> ();

			// Set of all nodes with no incoming edges
			var noEdgeNodes = new HashSet<View> (nodes.Where (n => edges.All (e => !e.To.Equals (n))));


			while (noEdgeNodes.Any ()) {
				//  remove a node n from S
				var n = noEdgeNodes.First ();
				noEdgeNodes.Remove (n);

				// add n to tail of L
				if (n != superView)
					result.Add (n);

				// for each node m with an edge e from n to m do
				foreach (var e in edges.Where (e => e.From.Equals (n)).ToArray ()) {
					var m = e.To;

					// remove edge e from the graph
					edges.Remove (e);

					// if m has no other incoming edges then
					if (edges.All (me => !me.To.Equals (m)) && m != superView) {
						// insert m into S
						noEdgeNodes.Add (m);
					}
				}
			}

			if (edges.Any ()) {
				foreach ((var from, var to) in edges) {
					if (from == to) {
						// if not yet added to the result, add it and remove from edge
						if (result.Find (v => v == from) == null) {
							result.Add (from);
						}
						edges.Remove ((from, to));
					} else if (from.SuperView == to.SuperView) {
						// if 'from' is not yet added to the result, add it
						if (result.Find (v => v == from) == null) {
							result.Add (from);
						}
						// if 'to' is not yet added to the result, add it
						if (result.Find (v => v == to) == null) {
							result.Add (to);
						}
						// remove from edge
						edges.Remove ((from, to));
					} else if (from != superView?.GetTopSuperView (to, from) && !ReferenceEquals (from, to)) {
						if (ReferenceEquals (from.SuperView, to)) {
							throw new InvalidOperationException ($"ComputedLayout for \"{superView}\": \"{to}\" references a SubView (\"{from}\").");
						} else {
							throw new InvalidOperationException ($"ComputedLayout for \"{superView}\": \"{from}\" linked with \"{to}\" was not found. Did you forget to add it to {superView}?");
						}
					}
				}
			}
			// return L (a topologically sorted order)
			return result;
		} // TopologicalSort

		/// <summary>
		/// Overriden by <see cref="Frame"/> to do nothing, as the <see cref="Frame"/> does not have frames.
		/// </summary>
		internal virtual void LayoutFrames ()
		{
			if (Margin == null) return; // CreateFrames() has not been called yet

			if (Margin.Frame.Size != Frame.Size) {
				Margin._frame = new Rect (Point.Empty, Frame.Size);
				Margin.X = 0;
				Margin.Y = 0;
				Margin.Width = Frame.Size.Width;
				Margin.Height = Frame.Size.Height;
				Margin.SetNeedsLayout ();
				Margin.LayoutSubviews ();
				Margin.SetNeedsDisplay ();
			}

			var border = Margin.Thickness.GetInside (Margin.Frame);
			if (border != BorderFrame.Frame) {
				BorderFrame._frame = new Rect (new Point (border.Location.X, border.Location.Y), border.Size);
				BorderFrame.X = border.Location.X;
				BorderFrame.Y = border.Location.Y;
				BorderFrame.Width = border.Size.Width;
				BorderFrame.Height = border.Size.Height;
				BorderFrame.SetNeedsLayout ();
				BorderFrame.LayoutSubviews ();
				BorderFrame.SetNeedsDisplay ();
			}

			var padding = BorderFrame.Thickness.GetInside (BorderFrame.Frame);
			if (padding != Padding.Frame) {
				Padding._frame = new Rect (new Point (padding.Location.X, padding.Location.Y), padding.Size);
				Padding.X = padding.Location.X;
				Padding.Y = padding.Location.Y;
				Padding.Width = padding.Size.Width;
				Padding.Height = padding.Size.Height;
				Padding.SetNeedsLayout ();
				Padding.LayoutSubviews ();
				Padding.SetNeedsDisplay ();
			}
		}

		/// <summary>
		/// Invoked when a view starts executing or when the dimensions of the view have changed, for example in
		/// response to the container view or terminal resizing.
		/// </summary>
		/// <remarks>
		/// Calls <see cref="OnLayoutComplete"/> (which raises the <see cref="LayoutComplete"/> event) before it returns.
		/// </remarks>
		public virtual void LayoutSubviews ()
		{
			if (!LayoutNeeded) {
				return;
			}

			LayoutFrames ();

			var oldBounds = Bounds;
			OnLayoutStarted (new LayoutEventArgs () { OldBounds = oldBounds });

			TextFormatter.Size = GetSizeNeededForTextAndHotKey ();

			// Sort out the dependencies of the X, Y, Width, Height properties
			var nodes = new HashSet<View> ();
			var edges = new HashSet<(View, View)> ();
			CollectAll (this, ref nodes, ref edges);
			var ordered = View.TopologicalSort (SuperView, nodes, edges);
			foreach (var v in ordered) {
				LayoutSubview (v, new Rect (GetBoundsOffset (), Bounds.Size));
			}

			// If the 'to' is rooted to 'from' and the layoutstyle is Computed it's a special-case.
			// Use LayoutSubview with the Frame of the 'from' 
			if (SuperView != null && GetTopSuperView () != null && LayoutNeeded && edges.Count > 0) {
				foreach ((var from, var to) in edges) {
					LayoutSubview (to, from.Frame);
				}
			}

			LayoutNeeded = false;

			OnLayoutComplete (new LayoutEventArgs () { OldBounds = oldBounds });
		}

		private void LayoutSubview (View v, Rect contentArea)
		{
			if (v.LayoutStyle == LayoutStyle.Computed) {
				v.SetRelativeLayout (contentArea);
			}

			v.LayoutSubviews ();
			v.LayoutNeeded = false;
		}

		ustring _text;

		/// <summary>
		///   The text displayed by the <see cref="View"/>.
		/// </summary>
		/// <remarks>
		/// <para>
		///  The text will be drawn before any subviews are drawn.
		/// </para>
		/// <para>
		///  The text will be drawn starting at the view origin (0, 0) and will be formatted according
		///  to <see cref="TextAlignment"/> and <see cref="TextDirection"/>. 
		/// </para>
		/// <para>
		///  The text will word-wrap to additional lines if it does not fit horizontally. If <see cref="Bounds"/>'s height
		///  is 1, the text will be clipped.	
		///  </para>
		/// <para>
		///  Set the <see cref="HotKeySpecifier"/> to enable hotkey support. To disable hotkey support set <see cref="HotKeySpecifier"/> to
		///  <c>(Rune)0xffff</c>.
		/// </para>
		/// </remarks>
		public virtual ustring Text {
			get => _text;
			set {
				_text = value;
				SetHotKey ();
				UpdateTextFormatterText ();
				//TextFormatter.Format ();
				OnResizeNeeded ();

#if DEBUG
				if (_text != null && string.IsNullOrEmpty (Id)) {
					Id = _text.ToString ();
				}
#endif
			}
		}

		/// <summary>
		/// Gets or sets a flag that determines whether the View will be automatically resized to fit the <see cref="Text"/> 
		/// within <see cref="Bounds"/>
		/// <para>
		/// The default is <see langword="false"/>. Set to <see langword="true"/> to turn on AutoSize. If <see langword="true"/> then
		/// <see cref="Width"/> and <see cref="Height"/> will be used if <see cref="Text"/> can fit; 
		/// if <see cref="Text"/> won't fit the view will be resized as needed.
		/// </para>
		/// <para>
		/// In addition, if <see cref="ForceValidatePosDim"/> is <see langword="true"/> the new values of <see cref="Width"/> and
		/// <see cref="Height"/> must be of the same types of the existing one to avoid breaking the <see cref="Dim"/> settings.
		/// </para>
		/// </summary>
		public virtual bool AutoSize {
			get => _autoSize;
			set {
				var v = ResizeView (value);
				TextFormatter.AutoSize = v;
				if (_autoSize != v) {
					_autoSize = v;
					TextFormatter.NeedsFormat = true;
					UpdateTextFormatterText ();
					OnResizeNeeded ();
				}
			}
		}

		/// <summary>
		/// Gets or sets whether trailing spaces at the end of word-wrapped lines are preserved
		/// or not when <see cref="TextFormatter.WordWrap"/> is enabled. 
		/// If <see langword="true"/> trailing spaces at the end of wrapped lines will be removed when 
		/// <see cref="Text"/> is formatted for display. The default is <see langword="false"/>.
		/// </summary>
		public virtual bool PreserveTrailingSpaces {
			get => TextFormatter.PreserveTrailingSpaces;
			set {
				if (TextFormatter.PreserveTrailingSpaces != value) {
					TextFormatter.PreserveTrailingSpaces = value;
					TextFormatter.NeedsFormat = true;
				}
			}
		}

		/// <summary>
		/// Gets or sets how the View's <see cref="Text"/> is aligned horizontally when drawn. Changing this property will redisplay the <see cref="View"/>.
		/// </summary>
		/// <value>The text alignment.</value>
		public virtual TextAlignment TextAlignment {
			get => TextFormatter.Alignment;
			set {
				TextFormatter.Alignment = value;
				UpdateTextFormatterText ();
				OnResizeNeeded ();
			}
		}

		/// <summary>
		/// Gets or sets how the View's <see cref="Text"/> is aligned vertically when drawn. Changing this property will redisplay the <see cref="View"/>.
		/// </summary>
		/// <value>The text alignment.</value>
		public virtual VerticalTextAlignment VerticalTextAlignment {
			get => TextFormatter.VerticalAlignment;
			set {
				TextFormatter.VerticalAlignment = value;
				SetNeedsDisplay ();
			}
		}

		/// <summary>
		/// Gets or sets the direction of the View's <see cref="Text"/>. Changing this property will redisplay the <see cref="View"/>.
		/// </summary>
		/// <value>The text alignment.</value>
		public virtual TextDirection TextDirection {
			get => TextFormatter.Direction;
			set {
				UpdateTextDirection (value);
				TextFormatter.Direction = value;
			}
		}

		private void UpdateTextDirection (TextDirection newDirection)
		{
			var directionChanged = TextFormatter.IsHorizontalDirection (TextFormatter.Direction)
			    != TextFormatter.IsHorizontalDirection (newDirection);
			TextFormatter.Direction = newDirection;

			var isValidOldAutoSize = AutoSize && IsValidAutoSize (out var _);

			UpdateTextFormatterText ();

			if ((!ForceValidatePosDim && directionChanged && AutoSize)
			    || (ForceValidatePosDim && directionChanged && AutoSize && isValidOldAutoSize)) {
				OnResizeNeeded ();
			} else if (directionChanged && IsAdded) {
				SetWidthHeight (Bounds.Size);
				SetMinWidthHeight ();
			} else {
				SetMinWidthHeight ();
			}
			TextFormatter.Size = GetSizeNeededForTextAndHotKey ();
			SetNeedsDisplay ();
		}

		/// <summary>
		/// Get or sets if  the <see cref="View"/> has been initialized (via <see cref="ISupportInitialize.BeginInit"/> 
		/// and <see cref="ISupportInitialize.EndInit"/>).
		/// </summary>
		/// <para>
		///     If first-run-only initialization is preferred, overrides to <see cref="ISupportInitializeNotification.IsInitialized"/>
		///     can be implemented, in which case the <see cref="ISupportInitialize"/>
		///     methods will only be called if <see cref="ISupportInitializeNotification.IsInitialized"/>
		///     is <see langword="false"/>. This allows proper <see cref="View"/> inheritance hierarchies
		///     to override base class layout code optimally by doing so only on first run,
		///     instead of on every run.
		///   </para>
		public virtual bool IsInitialized { get; set; }

		/// <summary>
		/// Gets information if the view was already added to the <see cref="SuperView"/>.
		/// </summary>
		public bool IsAdded { get; private set; }

		bool _oldEnabled;

		/// <inheritdoc/>
		public override bool Enabled {
			get => base.Enabled;
			set {
				if (base.Enabled != value) {
					if (value) {
						if (SuperView == null || SuperView?.Enabled == true) {
							base.Enabled = value;
						}
					} else {
						base.Enabled = value;
					}
					if (!value && HasFocus) {
						SetHasFocus (false, this);
					}
					OnEnabledChanged ();
					SetNeedsDisplay ();

					if (_subviews != null) {
						foreach (var view in _subviews) {
							if (!value) {
								view._oldEnabled = view.Enabled;
								view.Enabled = false;
							} else {
								view.Enabled = view._oldEnabled;
								view._addingView = false;
							}
						}
					}
				}
			}
		}

		/// <summary>
		/// Gets or sets whether a view is cleared if the <see cref="Visible"/> property is <see langword="false"/>.
		/// </summary>
		public bool ClearOnVisibleFalse { get; set; } = true;

		/// <inheritdoc/>>
		public override bool Visible {
			get => base.Visible;
			set {
				if (base.Visible != value) {
					base.Visible = value;
					if (!value) {
						if (HasFocus) {
							SetHasFocus (false, this);
						}
						if (ClearOnVisibleFalse) {
							Clear ();
						}
					}
					OnVisibleChanged ();
					SetNeedsDisplay ();
				}
			}
		}

		/// <summary>
		/// Gets or sets whether the view has a one row/col thick border.
		/// </summary>
		/// <remarks>
		/// <para>
		/// This is a helper for manipulating the view's <see cref="BorderFrame"/>. Setting this property to any value other than
		/// <see cref="LineStyle.None"/> is equivalent to setting <see cref="BorderFrame"/>'s <see cref="Frame.Thickness"/> 
		/// to `1` and <see cref="BorderStyle"/> to the value. 
		/// </para>
		/// <para>
		/// Setting this property to <see cref="LineStyle.None"/> is equivalent to setting <see cref="BorderFrame"/>'s <see cref="Frame.Thickness"/> 
		/// to `0` and <see cref="BorderStyle"/> to <see cref="LineStyle.None"/>. 
		/// </para>
		/// <para>
		/// For more advanced customization of the view's border, manipulate see <see cref="BorderFrame"/> directly.
		/// </para>
		/// </remarks>
		public LineStyle BorderStyle {
			get {
				return BorderFrame?.BorderStyle ?? LineStyle.None;
			}
			set {
				if (BorderFrame == null) {
					throw new InvalidOperationException ("BorderFrame is null; this is likely a bug.");
				}
				if (value != LineStyle.None) {
					BorderFrame.Thickness = new Thickness (1);
				} else {
					BorderFrame.Thickness = new Thickness (0);
				}
				BorderFrame.BorderStyle = value;
				LayoutFrames ();
				SetNeedsLayout ();
			}
		}

		/// <summary>
		/// Pretty prints the View
		/// </summary>
		/// <returns></returns>
		public override string ToString ()
		{
			return $"{GetType ().Name}({Id})({Frame})";
		}

		void SetHotKey ()
		{
			if (TextFormatter == null) {
				return; // throw new InvalidOperationException ("Can't set HotKey unless a TextFormatter has been created");
			}
			TextFormatter.FindHotKey (_text, HotKeySpecifier, true, out _, out var hk);
			if (_hotKey != hk) {
				HotKey = hk;
			}
		}

		bool ResizeView (bool autoSize)
		{
			if (!autoSize) {
				return false;
			}

			var aSize = true;
			var nBoundsSize = GetAutoSize ();
			if (nBoundsSize != Bounds.Size) {
				if (ForceValidatePosDim) {
					aSize = SetWidthHeight (nBoundsSize);
				} else {
					Height = nBoundsSize.Height;
					Width = nBoundsSize.Width; // = new Rect (Bounds.X, Bounds.Y, nBoundsSize.Width, nBoundsSize.Height);
				}
			}
			// BUGBUG: This call may be redundant
			TextFormatter.Size = GetSizeNeededForTextAndHotKey ();
			return aSize;
		}

		/// <summary>
		/// Resizes the View to fit the specified <see cref="Bounds"/> size.
		/// </summary>
		/// <param name="nBounds"></param>
		/// <returns></returns>
		bool SetWidthHeight (Size nBounds)
		{
			var aSize = false;
			var canSizeW = TrySetWidth (nBounds.Width - GetHotKeySpecifierLength (), out var rW);
			var canSizeH = TrySetHeight (nBounds.Height - GetHotKeySpecifierLength (false), out var rH);
			if (canSizeW) {
				aSize = true;
				_width = rW;
			}
			if (canSizeH) {
				aSize = true;
				_height = rH;
			}
			if (aSize) {
				Bounds = new Rect (Bounds.X, Bounds.Y, canSizeW ? rW : Bounds.Width, canSizeH ? rH : Bounds.Height);
			}

			return aSize;
=======
>>>>>>> b4552ee1
		}

		/// <summary>
		/// Event fired when the <see cref="View.Title"/> is changing. Set <see cref="TitleEventArgs.Cancel"/> to 
		/// `true` to cancel the Title change.
		/// </summary>
		public event EventHandler<TitleEventArgs> TitleChanging;

		/// <summary>
		/// Called when the <see cref="View.Title"/> has been changed. Invokes the <see cref="TitleChanged"/> event.
		/// </summary>
		/// <param name="oldTitle">The <see cref="View.Title"/> that is/has been replaced.</param>
		/// <param name="newTitle">The new <see cref="View.Title"/> to be replaced.</param>
		public virtual void OnTitleChanged (ustring oldTitle, ustring newTitle)
		{
			var args = new TitleEventArgs (oldTitle, newTitle);
			TitleChanged?.Invoke (this, args);
		}

		/// <summary>
		/// Event fired after the <see cref="View.Title"/> has been changed. 
		/// </summary>
		public event EventHandler<TitleEventArgs> TitleChanged;

		/// <summary>
		/// Event fired when the <see cref="Enabled"/> value is being changed.
		/// </summary>
		public event EventHandler EnabledChanged;

		/// <inheritdoc/>
		public override void OnEnabledChanged () => EnabledChanged?.Invoke (this, EventArgs.Empty);

		bool _oldEnabled;

		/// <inheritdoc/>
		public override bool Enabled {
			get => base.Enabled;
			set {
				if (base.Enabled != value) {
					if (value) {
						if (SuperView == null || SuperView?.Enabled == true) {
							base.Enabled = value;
						}
					} else {
						base.Enabled = value;
					}
					if (!value && HasFocus) {
						SetHasFocus (false, this);
					}
					OnEnabledChanged ();
					SetNeedsDisplay ();

					if (_subviews != null) {
						foreach (var view in _subviews) {
							if (!value) {
								view._oldEnabled = view.Enabled;
								view.Enabled = false;
							} else {
								view.Enabled = view._oldEnabled;
								view._addingView = false;
							}
						}
					}
				}
			}
		}
		
		/// <summary>
		/// Event fired when the <see cref="Visible"/> value is being changed.
		/// </summary>
		public event EventHandler VisibleChanged;

		/// <inheritdoc/>
		public override void OnVisibleChanged () => VisibleChanged?.Invoke (this, EventArgs.Empty);

<<<<<<< HEAD
		/// <inheritdoc/>
		protected override void Dispose (bool disposing)
		{
			Margin?.Dispose ();
			Margin = null;
			BorderFrame?.Dispose ();
			BorderFrame = null;
			Padding?.Dispose ();
			Padding = null;

			for (var i = InternalSubviews.Count - 1; i >= 0; i--) {
				var subview = InternalSubviews [i];
				Remove (subview);
				subview.Dispose ();
			}
			base.Dispose (disposing);
		}

=======
>>>>>>> b4552ee1
		/// <summary>
		/// Gets or sets whether a view is cleared if the <see cref="Visible"/> property is <see langword="false"/>.
		/// </summary>
<<<<<<< HEAD
		/// <remarks>
		/// <para>
		///     Views can opt-in to more sophisticated initialization
		///     by implementing overrides to <see cref="ISupportInitialize.BeginInit"/> and
		///     <see cref="ISupportInitialize.EndInit"/> which will be called
		///     when the view is added to a <see cref="SuperView"/>. 
		/// </para>
		/// <para>
		///     If first-run-only initialization is preferred, overrides to <see cref="ISupportInitializeNotification"/>
		///     can be implemented too, in which case the <see cref="ISupportInitialize"/>
		///     methods will only be called if <see cref="ISupportInitializeNotification.IsInitialized"/>
		///     is <see langword="false"/>. This allows proper <see cref="View"/> inheritance hierarchies
		///     to override base class layout code optimally by doing so only on first run,
		///     instead of on every run.
		///   </para>
		/// </remarks>
		public virtual void BeginInit ()
		{
			if (!IsInitialized) {
				_oldCanFocus = CanFocus;
				_oldTabIndex = _tabIndex;

				UpdateTextDirection (TextDirection);
				UpdateTextFormatterText ();
				SetHotKey ();

				// TODO: Figure out why ScrollView and other tests fail if this call is put here 
				// instead of the constructor.
				//InitializeFrames ();

			} else {
				//throw new InvalidOperationException ("The view is already initialized.");

			}

			if (_subviews?.Count > 0) {
				foreach (var view in _subviews) {
					if (!view.IsInitialized) {
						view.BeginInit ();
					}
				}
			}
		}

		/// <summary>
		///  Signals the View that initialization is ending. See <see cref="ISupportInitialize"/>.
		/// </summary>
		public void EndInit ()
		{
			IsInitialized = true;
			OnResizeNeeded ();
			if (_subviews != null) {
				foreach (var view in _subviews) {
					if (!view.IsInitialized) {
						view.EndInit ();
=======
		public bool ClearOnVisibleFalse { get; set; } = true;

		/// <inheritdoc/>>
		public override bool Visible {
			get => base.Visible;
			set {
				if (base.Visible != value) {
					base.Visible = value;
					if (!value) {
						if (HasFocus) {
							SetHasFocus (false, this);
						}
						if (ClearOnVisibleFalse) {
							Clear ();
						}
>>>>>>> b4552ee1
					}
					OnVisibleChanged ();
					SetNeedsDisplay ();
				}
			}
		}

		bool CanBeVisible (View view)
		{
			if (!view.Visible) {
				return false;
			}
			for (var c = view.SuperView; c != null; c = c.SuperView) {
				if (!c.Visible) {
					return false;
				}
			}

			return true;
		}
		
		/// <summary>
		/// Pretty prints the View
		/// </summary>
		/// <returns></returns>
		public override string ToString ()
		{
			return $"{GetType ().Name}({Id})({Frame})";
		}

		/// <inheritdoc/>
		protected override void Dispose (bool disposing)
		{
			Margin?.Dispose ();
			Margin = null;
			Border?.Dispose ();
			Border = null;
			Padding?.Dispose ();
			Padding = null;

			for (var i = InternalSubviews.Count - 1; i >= 0; i--) {
				var subview = InternalSubviews [i];
				Remove (subview);
				subview.Dispose ();
			}
			base.Dispose (disposing);
		}
	}
}<|MERGE_RESOLUTION|>--- conflicted
+++ resolved
@@ -343,331 +343,6 @@
 		public ustring Title {
 			get => _title;
 			set {
-<<<<<<< HEAD
-				if (SuperView != null)
-					SuperView.FocusDirection = value;
-				else
-					_focusDirection = value;
-			}
-		}
-
-		/// <summary>
-		/// Points to the current driver in use by the view, it is a convenience property
-		/// for simplifying the development of new views.
-		/// </summary>
-		public static ConsoleDriver Driver => Application.Driver;
-
-		static readonly IList<View> _empty = new List<View> (0).AsReadOnly ();
-
-		// This is null, and allocated on demand.
-		List<View> _subviews;
-
-		/// <summary>
-		/// This returns a list of the subviews contained by this view.
-		/// </summary>
-		/// <value>The subviews.</value>
-		public IList<View> Subviews => _subviews?.AsReadOnly () ?? _empty;
-
-		// Internally, we use InternalSubviews rather than subviews, as we do not expect us
-		// to make the same mistakes our users make when they poke at the Subviews.
-		internal IList<View> InternalSubviews => _subviews ?? _empty;
-
-		// This is null, and allocated on demand.
-		List<View> _tabIndexes;
-
-		/// <summary>
-		/// Configurable keybindings supported by the control
-		/// </summary>
-		private Dictionary<Key, Command []> KeyBindings { get; set; } = new Dictionary<Key, Command []> ();
-		private Dictionary<Command, Func<bool?>> CommandImplementations { get; set; } = new Dictionary<Command, Func<bool?>> ();
-
-		/// <summary>
-		/// This returns a tab index list of the subviews contained by this view.
-		/// </summary>
-		/// <value>The tabIndexes.</value>
-		public IList<View> TabIndexes => _tabIndexes?.AsReadOnly () ?? _empty;
-
-		int _tabIndex = -1;
-
-		/// <summary>
-		/// Indicates the index of the current <see cref="View"/> from the <see cref="TabIndexes"/> list.
-		/// </summary>
-		public int TabIndex {
-			get { return _tabIndex; }
-			set {
-				if (!CanFocus) {
-					_tabIndex = -1;
-					return;
-				} else if (SuperView?._tabIndexes == null || SuperView?._tabIndexes.Count == 1) {
-					_tabIndex = 0;
-					return;
-				} else if (_tabIndex == value) {
-					return;
-				}
-				_tabIndex = value > SuperView._tabIndexes.Count - 1 ? SuperView._tabIndexes.Count - 1 : value < 0 ? 0 : value;
-				_tabIndex = GetTabIndex (_tabIndex);
-				if (SuperView._tabIndexes.IndexOf (this) != _tabIndex) {
-					SuperView._tabIndexes.Remove (this);
-					SuperView._tabIndexes.Insert (_tabIndex, this);
-					SetTabIndex ();
-				}
-			}
-		}
-
-		int GetTabIndex (int idx)
-		{
-			var i = 0;
-			foreach (var v in SuperView._tabIndexes) {
-				if (v._tabIndex == -1 || v == this) {
-					continue;
-				}
-				i++;
-			}
-			return Math.Min (i, idx);
-		}
-
-		void SetTabIndex ()
-		{
-			var i = 0;
-			foreach (var v in SuperView._tabIndexes) {
-				if (v._tabIndex == -1) {
-					continue;
-				}
-				v._tabIndex = i;
-				i++;
-			}
-		}
-
-		bool _tabStop = true;
-
-		/// <summary>
-		/// This only be <see langword="true"/> if the <see cref="CanFocus"/> is also <see langword="true"/> 
-		/// and the focus can be avoided by setting this to <see langword="false"/>
-		/// </summary>
-		public bool TabStop {
-			get => _tabStop;
-			set {
-				if (_tabStop == value) {
-					return;
-				}
-				_tabStop = CanFocus && value;
-			}
-		}
-
-		bool _oldCanFocus;
-		int _oldTabIndex;
-
-		/// <inheritdoc/>
-		public override bool CanFocus {
-			get => base.CanFocus;
-			set {
-				if (!_addingView && IsInitialized && SuperView?.CanFocus == false && value) {
-					throw new InvalidOperationException ("Cannot set CanFocus to true if the SuperView CanFocus is false!");
-				}
-				if (base.CanFocus != value) {
-					base.CanFocus = value;
-
-					switch (value) {
-					case false when _tabIndex > -1:
-						TabIndex = -1;
-						break;
-					case true when SuperView?.CanFocus == false && _addingView:
-						SuperView.CanFocus = true;
-						break;
-					}
-
-					if (value && _tabIndex == -1) {
-						TabIndex = SuperView != null ? SuperView._tabIndexes.IndexOf (this) : -1;
-					}
-					TabStop = value;
-
-					if (!value && SuperView?.Focused == this) {
-						SuperView._focused = null;
-					}
-					if (!value && HasFocus) {
-						SetHasFocus (false, this);
-						SuperView?.EnsureFocus ();
-						if (SuperView != null && SuperView.Focused == null) {
-							SuperView.FocusNext ();
-							if (SuperView.Focused == null) {
-								Application.Current.FocusNext ();
-							}
-							Application.EnsuresTopOnFront ();
-						}
-					}
-					if (_subviews != null && IsInitialized) {
-						foreach (var view in _subviews) {
-							if (view.CanFocus != value) {
-								if (!value) {
-									view._oldCanFocus = view.CanFocus;
-									view._oldTabIndex = view._tabIndex;
-									view.CanFocus = false;
-									view._tabIndex = -1;
-								} else {
-									if (_addingView) {
-										view._addingView = true;
-									}
-									view.CanFocus = view._oldCanFocus;
-									view._tabIndex = view._oldTabIndex;
-									view._addingView = false;
-								}
-							}
-						}
-					}
-					OnCanFocusChanged ();
-					SetNeedsDisplay ();
-				}
-			}
-		}
-
-		// The frame for the object. Superview relative.
-		Rect _frame;
-
-		/// <summary>
-		/// Gets or sets an identifier for the view;
-		/// </summary>
-		/// <value>The identifier.</value>
-		/// <remarks>The id should be unique across all Views that share a SuperView.</remarks>
-		public string Id { get; set; } = "";
-
-		/// <summary>
-		/// Returns a value indicating if this View is currently on Top (Active)
-		/// </summary>
-		public bool IsCurrentTop => Application.Current == this;
-
-		/// <summary>
-		/// Gets or sets a value indicating whether this <see cref="View"/> wants mouse position reports.
-		/// </summary>
-		/// <value><see langword="true"/> if want mouse position reports; otherwise, <see langword="false"/>.</value>
-		public virtual bool WantMousePositionReports { get; set; }
-
-		/// <summary>
-		/// Gets or sets a value indicating whether this <see cref="View"/> want continuous button pressed event.
-		/// </summary>
-		public virtual bool WantContinuousButtonPressed { get; set; }
-
-		/// <summary>
-		/// Gets or sets the frame for the view. The frame is relative to the view's container (<see cref="SuperView"/>).
-		/// </summary>
-		/// <value>The frame.</value>
-		/// <remarks>
-		/// <para>
-		///    Change the Frame when using the <see cref="Terminal.Gui.LayoutStyle.Absolute"/> layout style to move or resize views. 
-		/// </para>
-		/// <para>
-		///    Altering the Frame of a view will trigger the redrawing of the
-		///    view as well as the redrawing of the affected regions of the <see cref="SuperView"/>.
-		/// </para>
-		/// </remarks>
-		public virtual Rect Frame {
-			get => _frame;
-			set {
-				_frame = new Rect (value.X, value.Y, Math.Max (value.Width, 0), Math.Max (value.Height, 0));
-				if (IsInitialized || LayoutStyle == LayoutStyle.Absolute) {
-					LayoutFrames ();
-					TextFormatter.Size = GetSizeNeededForTextAndHotKey ();
-					SetNeedsLayout ();
-					SetNeedsDisplay ();
-				}
-			}
-		}
-
-		/// <summary>
-		/// The Thickness that separates a View from other SubViews of the same SuperView. 
-		/// The Margin is not part of the View's content and is not clipped by the View's Clip Area. 
-		/// </summary>
-		public Frame Margin { get; private set; }
-
-		// TODO: Rename BorderFrame to Border
-		/// <summary>
-		///  Thickness where a visual border (drawn using line-drawing glyphs) and the Title are drawn. 
-		///  The Border expands inward; in other words if `Border.Thickness.Top == 2` the border and 
-		///  title will take up the first row and the second row will be filled with spaces. 
-		///  The Border is not part of the View's content and is not clipped by the View's `ClipArea`.
-		/// </summary>
-		/// <remarks>
-		/// <see cref="BorderStyle"/> provides a simple helper for turning a simple border frame on or off.
-		/// </remarks>
-		public Frame BorderFrame { get; private set; }
-
-		/// <summary>
-		/// Means the Thickness inside of an element that offsets the `Content` from the Border. 
-		/// Padding is `{0, 0, 0, 0}` by default. Padding is not part of the View's content and is not clipped by the View's `ClipArea`.
-		/// </summary>
-		/// <remarks>
-		/// (NOTE: in v1 `Padding` is OUTSIDE of the `Border`). 
-		/// </remarks>
-		public Frame Padding { get; private set; }
-
-		/// <summary>
-		/// Helper to get the total thickness of the <see cref="Margin"/>, <see cref="BorderFrame"/>, and <see cref="Padding"/>. 
-		/// </summary>
-		/// <returns>A thickness that describes the sum of the Frames' thicknesses.</returns>
-		public Thickness GetFramesThickness ()
-		{
-			var left = Margin.Thickness.Left + BorderFrame.Thickness.Left + Padding.Thickness.Left;
-			var top = Margin.Thickness.Top + BorderFrame.Thickness.Top + Padding.Thickness.Top;
-			var right = Margin.Thickness.Right + BorderFrame.Thickness.Right + Padding.Thickness.Right;
-			var bottom = Margin.Thickness.Bottom + BorderFrame.Thickness.Bottom + Padding.Thickness.Bottom;
-			return new Thickness (left, top, right, bottom);
-		}
-
-		/// <summary>
-		/// Helper to get the X and Y offset of the Bounds from the Frame. This is the sum of the Left and Top properties of
-		/// <see cref="Margin"/>, <see cref="BorderFrame"/> and <see cref="Padding"/>.
-		/// </summary>
-		public Point GetBoundsOffset () => new Point (Padding?.Thickness.GetInside (Padding.Frame).X ?? 0, Padding?.Thickness.GetInside (Padding.Frame).Y ?? 0);
-
-		/// <summary>
-		/// Creates the view's <see cref="Frame"/> objects. This internal method is overridden by Frame to do nothing
-		/// to prevent recursion during View construction.
-		/// </summary>
-		internal virtual void CreateFrames ()
-		{
-			void ThicknessChangedHandler (object sender, EventArgs e)
-			{
-				SetNeedsLayout ();
-			}
-
-			if (Margin != null) {
-				Margin.ThicknessChanged -= ThicknessChangedHandler;
-				Margin.Dispose ();
-			}
-			Margin = new Frame () { Id = "Margin", Thickness = new Thickness (0) };
-			Margin.ThicknessChanged += ThicknessChangedHandler;
-			Margin.Parent = this;
-
-			if (BorderFrame != null) {
-				BorderFrame.ThicknessChanged -= ThicknessChangedHandler;
-				BorderFrame.Dispose ();
-			}
-			BorderFrame = new Frame () { Id = "BorderFrame", Thickness = new Thickness (0) };
-			BorderFrame.ThicknessChanged += ThicknessChangedHandler;
-			BorderFrame.Parent = this;
-
-			// TODO: Create View.AddAdornment
-
-			if (Padding != null) {
-				Padding.ThicknessChanged -= ThicknessChangedHandler;
-				Padding.Dispose ();
-			}
-			Padding = new Frame () { Id = "Padding", Thickness = new Thickness (0) };
-			Padding.ThicknessChanged += ThicknessChangedHandler;
-			Padding.Parent = this;
-		}
-
-		ustring _title = ustring.Empty;
-
-		/// <summary>
-		/// The title to be displayed for this <see cref="View"/>. The title will be displayed if <see cref="BorderFrame"/>.<see cref="Thickness.Top"/>
-		/// is greater than 0.
-		/// </summary>
-		/// <value>The title.</value>
-		public ustring Title {
-			get => _title;
-			set {
-=======
->>>>>>> b4552ee1
 				if (!OnTitleChanging (_title, value)) {
 					var old = _title;
 					_title = value;
@@ -693,7 +368,6 @@
 			var args = new TitleEventArgs (oldTitle, newTitle);
 			TitleChanging?.Invoke (this, args);
 			return args.Cancel;
-<<<<<<< HEAD
 		}
 
 		/// <summary>
@@ -718,2329 +392,13 @@
 		/// </summary>
 		public event EventHandler<TitleEventArgs> TitleChanged;
 
-
-		LayoutStyle _layoutStyle;
-
-		/// <summary>
-		/// Controls how the View's <see cref="Frame"/> is computed during the LayoutSubviews method, if the style is set to
-		/// <see cref="Terminal.Gui.LayoutStyle.Absolute"/>, 
-		/// LayoutSubviews does not change the <see cref="Frame"/>. If the style is <see cref="Terminal.Gui.LayoutStyle.Computed"/>
-		/// the <see cref="Frame"/> is updated using
-		/// the <see cref="X"/>, <see cref="Y"/>, <see cref="Width"/>, and <see cref="Height"/> properties.
-		/// </summary>
-		/// <value>The layout style.</value>
-		public LayoutStyle LayoutStyle {
-			get => _layoutStyle;
-			set {
-				_layoutStyle = value;
-				SetNeedsLayout ();
-			}
-		}
-
-		/// <summary>
-		/// The View-relative rectangle where View content is displayed. SubViews are positioned relative to 
-		/// Bounds.<see cref="Rect.Location">Location</see> (which is always (0, 0)) and <see cref="Redraw(Rect)"/> clips drawing to 
-		/// Bounds.<see cref="Rect.Size">Size</see>.
-		/// </summary>
-		/// <value>The bounds.</value>
-		/// <remarks>
-		/// <para>
-		/// The <see cref="Rect.Location"/> of Bounds is always (0, 0). To obtain the offset of the Bounds from the Frame use 
-		/// <see cref="GetBoundsOffset"/>.
-		/// </para>
-		/// </remarks>
-		public virtual Rect Bounds {
-			get {
-#if DEBUG
-				if (LayoutStyle == LayoutStyle.Computed && !IsInitialized) {
-					Debug.WriteLine ($"WARNING: Bounds is being accessed before the View has been initialized. This is likely a bug. View: {this}");
-				}
-#endif // DEBUG
-				var frameRelativeBounds = Padding?.Thickness.GetInside (Padding.Frame) ?? new Rect (default, Frame.Size);
-				return new Rect (default, frameRelativeBounds.Size);
-			}
-			set {
-				// BUGBUG: Margin etc.. can be null (if typeof(Frame))
-				Frame = new Rect (Frame.Location,
-					new Size (
-						value.Size.Width + Margin.Thickness.Horizontal + BorderFrame.Thickness.Horizontal + Padding.Thickness.Horizontal,
-						value.Size.Height + Margin.Thickness.Vertical + BorderFrame.Thickness.Vertical + Padding.Thickness.Vertical
-						)
-					);
-			}
-		}
-
-		// Diagnostics to highlight when X or Y is read before the view has been initialized
-		private Pos VerifyIsIntialized (Pos pos)
-		{
-#if DEBUG
-			if (LayoutStyle == LayoutStyle.Computed && (!IsInitialized)) {
-				Debug.WriteLine ($"WARNING: \"{this}\" has not been initialized; position is indeterminate {pos}. This is likely a bug.");
-			}
-#endif // DEBUG
-			return pos;
-		}
-
-		// Diagnostics to highlight when Width or Height is read before the view has been initialized
-		private Dim VerifyIsIntialized (Dim dim)
-		{
-#if DEBUG
-			if (LayoutStyle == LayoutStyle.Computed && (!IsInitialized)) {
-				Debug.WriteLine ($"WARNING: \"{this}\" has not been initialized; dimension is indeterminate: {dim}. This is likely a bug.");
-			}
-#endif // DEBUG		
-			return dim;
-		}
-
-		Pos _x, _y;
-
-		/// <summary>
-		/// Gets or sets the X position for the view (the column). Only used if the <see cref="LayoutStyle"/> is <see cref="Terminal.Gui.LayoutStyle.Computed"/>.
-		/// </summary>
-		/// <value>The X Position.</value>
-		/// <remarks>
-		/// If <see cref="LayoutStyle"/> is <see cref="Terminal.Gui.LayoutStyle.Absolute"/> changing this property has no effect and its value is indeterminate. 
-		/// </remarks>
-		public Pos X {
-			get => VerifyIsIntialized (_x);
-			set {
-				if (ForceValidatePosDim && !ValidatePosDim (_x, value)) {
-					throw new ArgumentException ();
-				}
-
-				_x = value;
-
-				OnResizeNeeded ();
-			}
-		}
-
-		/// <summary>
-		/// Gets or sets the Y position for the view (the row). Only used if the <see cref="LayoutStyle"/> is <see cref="Terminal.Gui.LayoutStyle.Computed"/>.
-		/// </summary>
-		/// <value>The y position (line).</value>
-		/// <remarks>
-		/// If <see cref="LayoutStyle"/> is <see cref="Terminal.Gui.LayoutStyle.Absolute"/> changing this property has no effect and its value is indeterminate. 
-		/// </remarks>
-		public Pos Y {
-			get => VerifyIsIntialized (_y);
-			set {
-				if (ForceValidatePosDim && !ValidatePosDim (_y, value)) {
-					throw new ArgumentException ();
-				}
-
-				_y = value;
-
-				OnResizeNeeded ();
-			}
-		}
-		Dim _width, _height;
-
-		/// <summary>
-		/// Gets or sets the width of the view. Only used the <see cref="LayoutStyle"/> is <see cref="Terminal.Gui.LayoutStyle.Computed"/>.
-		/// </summary>
-		/// <value>The width.</value>
-		/// <remarks>
-		/// If <see cref="LayoutStyle"/> is <see cref="Terminal.Gui.LayoutStyle.Absolute"/> changing this property has no effect and its value is indeterminate. 
-		/// </remarks>
-		public Dim Width {
-			get => VerifyIsIntialized (_width);
-			set {
-				if (ForceValidatePosDim && !ValidatePosDim (_width, value)) {
-					throw new ArgumentException ("ForceValidatePosDim is enabled", nameof (Width));
-				}
-
-				_width = value;
-
-				if (ForceValidatePosDim) {
-					var isValidNewAutSize = AutoSize && IsValidAutoSizeWidth (_width);
-
-					if (IsAdded && AutoSize && !isValidNewAutSize) {
-						throw new InvalidOperationException ("Must set AutoSize to false before set the Width.");
-					}
-				}
-				OnResizeNeeded ();
-			}
-		}
-
-		/// <summary>
-		/// Gets or sets the height of the view. Only used the <see cref="LayoutStyle"/> is <see cref="Terminal.Gui.LayoutStyle.Computed"/>.
-		/// </summary>
-		/// <value>The height.</value>
-		/// If <see cref="LayoutStyle"/> is <see cref="Terminal.Gui.LayoutStyle.Absolute"/> changing this property has no effect and its value is indeterminate. 
-		public Dim Height {
-			get => VerifyIsIntialized (_height);
-			set {
-				if (ForceValidatePosDim && !ValidatePosDim (_height, value)) {
-					throw new ArgumentException ("ForceValidatePosDim is enabled", nameof (Height));
-				}
-
-				_height = value;
-
-				if (ForceValidatePosDim) {
-					var isValidNewAutSize = AutoSize && IsValidAutoSizeHeight (_height);
-
-					if (IsAdded && AutoSize && !isValidNewAutSize) {
-						throw new InvalidOperationException ("Must set AutoSize to false before set the Height.");
-					}
-				}
-				OnResizeNeeded ();
-			}
-		}
-
-		/// <summary>
-		/// Forces validation with <see cref="Terminal.Gui.LayoutStyle.Computed"/> layout
-		///  to avoid breaking the <see cref="Pos"/> and <see cref="Dim"/> settings.
-		/// </summary>
-		public bool ForceValidatePosDim { get; set; }
-
-		bool ValidatePosDim (object oldValue, object newValue)
-		{
-			if (!IsInitialized || _layoutStyle == LayoutStyle.Absolute || oldValue == null || oldValue.GetType () == newValue.GetType () || this is Toplevel) {
-				return true;
-			}
-			if (_layoutStyle == LayoutStyle.Computed) {
-				if (oldValue.GetType () != newValue.GetType () && !(newValue is Pos.PosAbsolute || newValue is Dim.DimAbsolute)) {
-					return true;
-				}
-			}
-			return false;
-		}
-
-		// BUGBUG: This API is broken - It should be renamed to `GetMinimumBoundsForFrame and 
-		// should not assume Frame.Height == Bounds.Height
-		/// <summary>
-		/// Gets the minimum dimensions required to fit the View's <see cref="Text"/>, factoring in <see cref="TextDirection"/>.
-		/// </summary>
-		/// <param name="size">The minimum dimensions required.</param>
-		/// <returns><see langword="true"/> if the dimensions fit within the View's <see cref="Bounds"/>, <see langword="false"/> otherwise.</returns>
-		/// <remarks>
-		/// Always returns <see langword="false"/> if <see cref="AutoSize"/> is <see langword="true"/> or
-		/// if <see cref="Height"/> (Horizontal) or <see cref="Width"/> (Vertical) are not not set or zero.
-		/// Does not take into account word wrapping.
-		/// </remarks>
-		public bool GetMinimumBounds (out Size size)
-		{
-			size = Bounds.Size;
-
-			if (!AutoSize && !ustring.IsNullOrEmpty (TextFormatter.Text)) {
-				switch (TextFormatter.IsVerticalDirection (TextDirection)) {
-				case true:
-					var colWidth = TextFormatter.GetSumMaxCharWidth (new List<ustring> { TextFormatter.Text }, 0, 1);
-					// TODO: v2 - This uses frame.Width; it should only use Bounds
-					if (_frame.Width < colWidth &&
-						(Width == null ||
-							(Bounds.Width >= 0 &&
-								Width is Dim.DimAbsolute &&
-								Width.Anchor (0) >= 0 &&
-								Width.Anchor (0) < colWidth))) {
-						size = new Size (colWidth, Bounds.Height);
-						return true;
-					}
-					break;
-				default:
-					if (_frame.Height < 1 &&
-						(Height == null ||
-							(Height is Dim.DimAbsolute &&
-								Height.Anchor (0) == 0))) {
-						size = new Size (Bounds.Width, 1);
-						return true;
-					}
-					break;
-				}
-			}
-			return false;
-		}
-
-		// BUGBUG - v2 - Should be renamed "SetBoundsToFitFrame"
-		/// <summary>
-		/// Sets the size of the View to the minimum width or height required to fit <see cref="Text"/> (see <see cref="GetMinimumBounds(out Size)"/>.
-		/// </summary>
-		/// <returns><see langword="true"/> if the size was changed, <see langword="false"/> if <see cref="Text"/>
-		/// will not fit.</returns>
-		public bool SetMinWidthHeight ()
-		{
-			if (GetMinimumBounds (out Size size)) {
-				_frame = new Rect (_frame.Location, size);
-				return true;
-			}
-			return false;
-		}
-
-		/// <summary>
-		/// Gets or sets the <see cref="Gui.TextFormatter"/> used to format <see cref="Text"/>.
-		/// </summary>
-		public TextFormatter TextFormatter { get; set; }
-
-		/// <summary>
-		/// Returns the container for this view, or null if this view has not been added to a container.
-		/// </summary>
-		/// <value>The super view.</value>
-		public virtual View SuperView {
-			get {
-				return _superView;
-			}
-			set {
-				throw new NotImplementedException ();
-			}
-		}
-
-		/// <summary>
-		/// Initializes a new instance of a <see cref="Terminal.Gui.LayoutStyle.Absolute"/> <see cref="View"/> class with the absolute
-		/// dimensions specified in the <paramref name="frame"/> parameter. 
-		/// </summary>
-		/// <param name="frame">The region covered by this view.</param>
-		/// <remarks>
-		/// This constructor initialize a View with a <see cref="LayoutStyle"/> of <see cref="Terminal.Gui.LayoutStyle.Absolute"/>.
-		/// Use <see cref="View"/> to initialize a View with  <see cref="LayoutStyle"/> of <see cref="Terminal.Gui.LayoutStyle.Computed"/> 
-		/// </remarks>
-		public View (Rect frame) : this (frame, null) { }
-
-		/// <summary>
-		///   Initializes a new instance of <see cref="View"/> using <see cref="Terminal.Gui.LayoutStyle.Computed"/> layout.
-		/// </summary>
-		/// <remarks>
-		/// <para>
-		///   Use <see cref="X"/>, <see cref="Y"/>, <see cref="Width"/>, and <see cref="Height"/> properties to dynamically control the size and location of the view.
-		///   The <see cref="View"/> will be created using <see cref="Terminal.Gui.LayoutStyle.Computed"/>
-		///   coordinates. The initial size (<see cref="View.Frame"/>) will be 
-		///   adjusted to fit the contents of <see cref="Text"/>, including newlines ('\n') for multiple lines. 
-		/// </para>
-		/// <para>
-		///   If <see cref="Height"/> is greater than one, word wrapping is provided.
-		/// </para>
-		/// <para>
-		///   This constructor initialize a View with a <see cref="LayoutStyle"/> of <see cref="Terminal.Gui.LayoutStyle.Computed"/>. 
-		///   Use <see cref="X"/>, <see cref="Y"/>, <see cref="Width"/>, and <see cref="Height"/> properties to dynamically control the size and location of the view.
-		/// </para>
-		/// </remarks>
-		public View () : this (text: string.Empty, direction: TextDirection.LeftRight_TopBottom) { }
-
-		/// <summary>
-		///   Initializes a new instance of <see cref="View"/> using <see cref="Terminal.Gui.LayoutStyle.Absolute"/> layout.
-		/// </summary>
-		/// <remarks>
-		/// <para>
-		///   The <see cref="View"/> will be created at the given
-		///   coordinates with the given string. The size (<see cref="View.Frame"/>) will be 
-		///   adjusted to fit the contents of <see cref="Text"/>, including newlines ('\n') for multiple lines. 
-		/// </para>
-		/// <para>
-		///   No line wrapping is provided.
-		/// </para>
-		/// </remarks>
-		/// <param name="x">column to locate the View.</param>
-		/// <param name="y">row to locate the View.</param>
-		/// <param name="text">text to initialize the <see cref="Text"/> property with.</param>
-		public View (int x, int y, ustring text) : this (TextFormatter.CalcRect (x, y, text), text) { }
-
-		/// <summary>
-		///   Initializes a new instance of <see cref="View"/> using <see cref="Terminal.Gui.LayoutStyle.Absolute"/> layout.
-		/// </summary>
-		/// <remarks>
-		/// <para>
-		///   The <see cref="View"/> will be created at the given
-		///   coordinates with the given string. The initial size (<see cref="View.Frame"/>) will be 
-		///   adjusted to fit the contents of <see cref="Text"/>, including newlines ('\n') for multiple lines. 
-		/// </para>
-		/// <para>
-		///   If <c>rect.Height</c> is greater than one, word wrapping is provided.
-		/// </para>
-		/// </remarks>
-		/// <param name="rect">Location.</param>
-		/// <param name="text">text to initialize the <see cref="Text"/> property with.</param>
-		public View (Rect rect, ustring text)
-		{
-			SetInitialProperties (text, rect, LayoutStyle.Absolute, TextDirection.LeftRight_TopBottom);
-		}
-
-		/// <summary>
-		///   Initializes a new instance of <see cref="View"/> using <see cref="Terminal.Gui.LayoutStyle.Computed"/> layout.
-		/// </summary>
-		/// <remarks>
-		/// <para>
-		///   The <see cref="View"/> will be created using <see cref="Terminal.Gui.LayoutStyle.Computed"/>
-		///   coordinates with the given string. The initial size (<see cref="View.Frame"/>) will be 
-		///   adjusted to fit the contents of <see cref="Text"/>, including newlines ('\n') for multiple lines. 
-		/// </para>
-		/// <para>
-		///   If <see cref="Height"/> is greater than one, word wrapping is provided.
-		/// </para>
-		/// </remarks>
-		/// <param name="text">text to initialize the <see cref="Text"/> property with.</param>
-		/// <param name="direction">The text direction.</param>
-		public View (ustring text, TextDirection direction = TextDirection.LeftRight_TopBottom)
-		{
-			SetInitialProperties (text, Rect.Empty, LayoutStyle.Computed, direction);
-		}
-
-		// TODO: v2 - Remove constructors with parameters
-		/// <summary>
-		/// Private helper to set the initial properties of the View that were provided via constructors.
-		/// </summary>
-		/// <param name="text"></param>
-		/// <param name="rect"></param>
-		/// <param name="layoutStyle"></param>
-		/// <param name="direction"></param>
-		void SetInitialProperties (ustring text, Rect rect, LayoutStyle layoutStyle = LayoutStyle.Computed,
-		    TextDirection direction = TextDirection.LeftRight_TopBottom)
-		{
-			TextFormatter = new TextFormatter ();
-			TextFormatter.HotKeyChanged += TextFormatter_HotKeyChanged;
-			TextDirection = direction;
-
-			_shortcutHelper = new ShortcutHelper ();
-			CanFocus = false;
-			TabIndex = -1;
-			TabStop = false;
-			LayoutStyle = layoutStyle;
-
-			Text = text == null ? ustring.Empty : text;
-			LayoutStyle = layoutStyle;
-			Frame = rect.IsEmpty ? TextFormatter.CalcRect (0, 0, text, direction) : rect;
-			OnResizeNeeded ();
-
-			CreateFrames ();
-
-			LayoutFrames ();
-		}
-
-		/// <summary>
-		/// Can be overridden if the <see cref="Terminal.Gui.TextFormatter.Text"/> has
-		///  different format than the default.
-		/// </summary>
-		protected virtual void UpdateTextFormatterText ()
-		{
-			if (TextFormatter != null) {
-				TextFormatter.Text = _text;
-			}
-		}
-
-		/// <summary>
-		/// Called whenever the view needs to be resized. Sets <see cref="Frame"/> and
-		/// triggers a <see cref="LayoutSubviews()"/> call.		/// 
-		/// </summary>
-		/// <remarks>
-		/// Can be overridden if the view resize behavior is different than the default.
-		/// </remarks>
-		protected virtual void OnResizeNeeded ()
-		{
-			var actX = _x is Pos.PosAbsolute ? _x.Anchor (0) : _frame.X;
-			var actY = _y is Pos.PosAbsolute ? _y.Anchor (0) : _frame.Y;
-
-			if (AutoSize) {
-				//if (TextAlignment == TextAlignment.Justified) {
-				//	throw new InvalidOperationException ("TextAlignment.Justified cannot be used with AutoSize");
-				//}
-				var s = GetAutoSize ();
-				var w = _width is Dim.DimAbsolute && _width.Anchor (0) > s.Width ? _width.Anchor (0) : s.Width;
-				var h = _height is Dim.DimAbsolute && _height.Anchor (0) > s.Height ? _height.Anchor (0) : s.Height;
-				_frame = new Rect (new Point (actX, actY), new Size (w, h)); // Set frame, not Frame!
-			} else {
-				var w = _width is Dim.DimAbsolute ? _width.Anchor (0) : _frame.Width;
-				var h = _height is Dim.DimAbsolute ? _height.Anchor (0) : _frame.Height;
-				// BUGBUG: v2 - ? - If layoutstyle is absolute, this overwrites the current frame h/w with 0. Hmmm...
-				// This is needed for DimAbsolute values by setting the frame before LayoutSubViews.
-				_frame = new Rect (new Point (actX, actY), new Size (w, h)); // Set frame, not Frame!
-			}
-			//// BUGBUG: I think these calls are redundant or should be moved into just the AutoSize case
-			if (IsInitialized || LayoutStyle == LayoutStyle.Absolute) {
-				SetMinWidthHeight ();
-				LayoutFrames ();
-				TextFormatter.Size = GetSizeNeededForTextAndHotKey ();
-				SetNeedsLayout ();
-				SetNeedsDisplay ();
-			}
-		}
-
-		void TextFormatter_HotKeyChanged (object sender, KeyChangedEventArgs e)
-		{
-			HotKeyChanged?.Invoke (this, e);
-		}
-
-		internal bool LayoutNeeded { get; private set; } = true;
-
-		internal void SetNeedsLayout ()
-		{
-			if (LayoutNeeded)
-				return;
-			LayoutNeeded = true;
-			if (SuperView == null)
-				return;
-			SuperView.SetNeedsLayout ();
-			foreach (var view in Subviews) {
-				view.SetNeedsLayout ();
-			}
-			TextFormatter.NeedsFormat = true;
-		}
-
-		/// <summary>
-		/// Removes the <see cref="SetNeedsLayout"/> setting on this view.
-		/// </summary>
-		protected void ClearLayoutNeeded ()
-		{
-			LayoutNeeded = false;
-		}
-
-		// The view-relative region that needs to be redrawn
-		internal Rect _needsDisplay { get; private set; } = Rect.Empty;
-
-		/// <summary>
-		/// Sets a flag indicating this view needs to be redisplayed because its state has changed.
-		/// </summary>
-		public void SetNeedsDisplay ()
-		{
-			if (!IsInitialized) return;
-			SetNeedsDisplay (Bounds);
-		}
-
-		/// <summary>
-		/// Flags the view-relative region on this View as needing to be redrawn.
-		/// </summary>
-		/// <param name="region">The view-relative region that needs to be redrawn.</param>
-		public void SetNeedsDisplay (Rect region)
-		{
-			if (_needsDisplay.IsEmpty)
-				_needsDisplay = region;
-			else {
-				var x = Math.Min (_needsDisplay.X, region.X);
-				var y = Math.Min (_needsDisplay.Y, region.Y);
-				var w = Math.Max (_needsDisplay.Width, region.Width);
-				var h = Math.Max (_needsDisplay.Height, region.Height);
-				_needsDisplay = new Rect (x, y, w, h);
-			}
-			_superView?.SetSubViewNeedsDisplay ();
-
-			if (_subviews == null)
-				return;
-
-			foreach (var view in _subviews)
-				if (view.Frame.IntersectsWith (region)) {
-					var childRegion = Rect.Intersect (view.Frame, region);
-					childRegion.X -= view.Frame.X;
-					childRegion.Y -= view.Frame.Y;
-					view.SetNeedsDisplay (childRegion);
-				}
-		}
-
-		private Rect GetNeedsDisplayRectScreen (Rect containerBounds)
-		{
-			Rect rect = ViewToScreen (_needsDisplay);
-			if (!containerBounds.IsEmpty) {
-				rect.Width = Math.Min (_needsDisplay.Width, containerBounds.Width);
-				rect.Height = Math.Min (_needsDisplay.Height, containerBounds.Height);
-			}
-
-			return rect;
-		}
-
-
-		internal bool _childNeedsDisplay { get; private set; }
-
-		/// <summary>
-		/// Indicates that any Subviews (in the <see cref="Subviews"/> list) need to be repainted.
-		/// </summary>
-		public void SetSubViewNeedsDisplay ()
-		{
-			if (_childNeedsDisplay) {
-				return;
-			}
-			_childNeedsDisplay = true;
-			if (_superView != null && !_superView._childNeedsDisplay)
-				_superView.SetSubViewNeedsDisplay ();
-		}
-
-		internal bool _addingView;
-
-		/// <summary>
-		///   Adds a subview (child) to this view.
-		/// </summary>
-		/// <remarks>
-		/// The Views that have been added to this view can be retrieved via the <see cref="Subviews"/> property. 
-		/// See also <seealso cref="Remove(View)"/> <seealso cref="RemoveAll"/> 
-		/// </remarks>
-		public virtual void Add (View view)
-		{
-			if (view == null) {
-				return;
-			}
-			if (_subviews == null) {
-				_subviews = new List<View> ();
-			}
-			if (_tabIndexes == null) {
-				_tabIndexes = new List<View> ();
-			}
-			_subviews.Add (view);
-			_tabIndexes.Add (view);
-			view._superView = this;
-			if (view.CanFocus) {
-				_addingView = true;
-				if (SuperView?.CanFocus == false) {
-					SuperView._addingView = true;
-					SuperView.CanFocus = true;
-					SuperView._addingView = false;
-				}
-				CanFocus = true;
-				view._tabIndex = _tabIndexes.IndexOf (view);
-				_addingView = false;
-			}
-			if (view.Enabled && !Enabled) {
-				view._oldEnabled = true;
-				view.Enabled = false;
-			}
-			SetNeedsLayout ();
-			SetNeedsDisplay ();
-
-
-			OnAdded (new SuperViewChangedEventArgs (this, view));
-			if (IsInitialized && !view.IsInitialized) {
-				view.BeginInit ();
-				view.EndInit ();
-			}
-		}
-
-		/// <summary>
-		/// Adds the specified views (children) to the view.
-		/// </summary>
-		/// <param name="views">Array of one or more views (can be optional parameter).</param>
-		/// <remarks>
-		/// The Views that have been added to this view can be retrieved via the <see cref="Subviews"/> property. 
-		/// See also <seealso cref="Remove(View)"/> <seealso cref="RemoveAll"/> 
-		/// </remarks>
-		public void Add (params View [] views)
-		{
-			if (views == null) {
-				return;
-			}
-			foreach (var view in views) {
-				Add (view);
-			}
-		}
-
-		/// <summary>
-		///   Removes all subviews (children) added via <see cref="Add(View)"/> or <see cref="Add(View[])"/> from this View.
-		/// </summary>
-		public virtual void RemoveAll ()
-		{
-			if (_subviews == null) {
-				return;
-			}
-
-			while (_subviews.Count > 0) {
-				Remove (_subviews [0]);
-			}
-		}
-
-		/// <summary>
-		///   Removes a subview added via <see cref="Add(View)"/> or <see cref="Add(View[])"/> from this View.
-		/// </summary>
-		/// <remarks>
-		/// </remarks>
-		public virtual void Remove (View view)
-		{
-			if (view == null || _subviews == null) return;
-
-			var touched = view.Frame;
-			_subviews.Remove (view);
-			_tabIndexes.Remove (view);
-			view._superView = null;
-			view._tabIndex = -1;
-			SetNeedsLayout ();
-			SetNeedsDisplay ();
-
-			foreach (var v in _subviews) {
-				if (v.Frame.IntersectsWith (touched))
-					view.SetNeedsDisplay ();
-			}
-			OnRemoved (new SuperViewChangedEventArgs (this, view));
-			if (_focused == view) {
-				_focused = null;
-			}
-		}
-
-		void PerformActionForSubview (View subview, Action<View> action)
-		{
-			if (_subviews.Contains (subview)) {
-				action (subview);
-			}
-
-			SetNeedsDisplay ();
-			subview.SetNeedsDisplay ();
-		}
-
-		/// <summary>
-		/// Brings the specified subview to the front so it is drawn on top of any other views.
-		/// </summary>
-		/// <param name="subview">The subview to send to the front</param>
-		/// <remarks>
-		///   <seealso cref="SendSubviewToBack"/>.
-		/// </remarks>
-		public void BringSubviewToFront (View subview)
-		{
-			PerformActionForSubview (subview, x => {
-				_subviews.Remove (x);
-				_subviews.Add (x);
-			});
-		}
-
-		/// <summary>
-		/// Sends the specified subview to the front so it is the first view drawn
-		/// </summary>
-		/// <param name="subview">The subview to send to the front</param>
-		/// <remarks>
-		///   <seealso cref="BringSubviewToFront(View)"/>.
-		/// </remarks>
-		public void SendSubviewToBack (View subview)
-		{
-			PerformActionForSubview (subview, x => {
-				_subviews.Remove (x);
-				_subviews.Insert (0, subview);
-			});
-		}
-
-		/// <summary>
-		/// Moves the subview backwards in the hierarchy, only one step
-		/// </summary>
-		/// <param name="subview">The subview to send backwards</param>
-		/// <remarks>
-		/// If you want to send the view all the way to the back use SendSubviewToBack.
-		/// </remarks>
-		public void SendSubviewBackwards (View subview)
-		{
-			PerformActionForSubview (subview, x => {
-				var idx = _subviews.IndexOf (x);
-				if (idx > 0) {
-					_subviews.Remove (x);
-					_subviews.Insert (idx - 1, x);
-				}
-			});
-		}
-
-		/// <summary>
-		/// Moves the subview backwards in the hierarchy, only one step
-		/// </summary>
-		/// <param name="subview">The subview to send backwards</param>
-		/// <remarks>
-		/// If you want to send the view all the way to the back use SendSubviewToBack.
-		/// </remarks>
-		public void BringSubviewForward (View subview)
-		{
-			PerformActionForSubview (subview, x => {
-				var idx = _subviews.IndexOf (x);
-				if (idx + 1 < _subviews.Count) {
-					_subviews.Remove (x);
-					_subviews.Insert (idx + 1, x);
-				}
-			});
-		}
-
-		/// <summary>
-		///   Clears the view region with the current color.
-		/// </summary>
-		/// <remarks>
-		///   <para>
-		///     This clears the entire region used by this view.
-		///   </para>
-		/// </remarks>
-		public void Clear ()
-		{
-			var h = Frame.Height;
-			var w = Frame.Width;
-			for (var line = 0; line < h; line++) {
-				Move (0, line);
-				for (var col = 0; col < w; col++)
-					Driver.AddRune (' ');
-			}
-		}
-
-
-		// BUGBUG: Stupid that this takes screen-relative. We should have a tenet that says 
-		// "View APIs only deal with View-relative coords". 
-		/// <summary>
-		///   Clears the specified region with the current color. 
-		/// </summary>
-		/// <remarks>
-		/// </remarks>
-		/// <param name="regionScreen">The screen-relative region to clear.</param>
-		public void Clear (Rect regionScreen)
-		{
-			var h = regionScreen.Height;
-			var w = regionScreen.Width;
-			for (var line = regionScreen.Y; line < regionScreen.Y + h; line++) {
-				Driver.Move (regionScreen.X, line);
-				for (var col = 0; col < w; col++)
-					Driver.AddRune (' ');
-			}
-		}
-
-		/// <summary>
-		/// Converts a point from screen-relative coordinates to view-relative coordinates.
-		/// </summary>
-		/// <returns>The mapped point.</returns>
-		/// <param name="x">X screen-coordinate point.</param>
-		/// <param name="y">Y screen-coordinate point.</param>
-		public Point ScreenToView (int x, int y)
-		{
-			if (SuperView == null) {
-				return new Point (x - Frame.X, y - _frame.Y);
-			} else {
-				var parent = SuperView.ScreenToView (x, y);
-				return new Point (parent.X - _frame.X, parent.Y - _frame.Y);
-			}
-		}
-
-		/// <summary>
-		/// Converts a point from screen-relative coordinates to bounds-relative coordinates.
-		/// </summary>
-		/// <returns>The mapped point.</returns>
-		/// <param name="x">X screen-coordinate point.</param>
-		/// <param name="y">Y screen-coordinate point.</param>
-		public Point ScreenToBounds (int x, int y)
-		{
-			if (SuperView == null) {
-				var boundsOffset = GetBoundsOffset ();
-				return new Point (x - Frame.X + boundsOffset.X, y - Frame.Y + boundsOffset.Y);
-			} else {
-				var parent = SuperView.ScreenToView (x, y);
-				return new Point (parent.X - _frame.X, parent.Y - _frame.Y);
-			}
-		}
-
-		/// <summary>
-		/// Converts a view-relative location to a screen-relative location (col,row). The output is optionally clamped to the screen dimensions.
-		/// </summary>
-		/// <param name="col">View-relative column.</param>
-		/// <param name="row">View-relative row.</param>
-		/// <param name="rcol">Absolute column; screen-relative.</param>
-		/// <param name="rrow">Absolute row; screen-relative.</param>
-		/// <param name="clamped">If <see langword="true"/>, <paramref name="rcol"/> and <paramref name="rrow"/> will be clamped to the 
-		/// screen dimensions (they never be negative and will always be less than to <see cref="ConsoleDriver.Cols"/> and
-		/// <see cref="ConsoleDriver.Rows"/>, respectively.</param>
-		public virtual void ViewToScreen (int col, int row, out int rcol, out int rrow, bool clamped = true)
-		{
-			var boundsOffset = GetBoundsOffset ();
-			rcol = col + Frame.X + boundsOffset.X;
-			rrow = row + Frame.Y + boundsOffset.Y;
-
-			var super = SuperView;
-			while (super != null) {
-				boundsOffset = super.GetBoundsOffset ();
-				rcol += super.Frame.X + boundsOffset.X;
-				rrow += super.Frame.Y + boundsOffset.Y;
-				super = super.SuperView;
-			}
-
-			// The following ensures that the cursor is always in the screen boundaries.
-			if (clamped) {
-				rrow = Math.Min (rrow, Driver.Rows - 1);
-				rcol = Math.Min (rcol, Driver.Cols - 1);
-			}
-		}
-
-		/// <summary>
-		/// Converts a region in view-relative coordinates to screen-relative coordinates.
-		/// </summary>
-		internal Rect ViewToScreen (Rect region)
-		{
-			ViewToScreen (region.X, region.Y, out var x, out var y, clamped: false);
-			return new Rect (x, y, region.Width, region.Height);
-		}
-
-		// Clips a rectangle in screen coordinates to the dimensions currently available on the screen
-		internal Rect ScreenClip (Rect regionScreen)
-		{
-			var x = regionScreen.X < 0 ? 0 : regionScreen.X;
-			var y = regionScreen.Y < 0 ? 0 : regionScreen.Y;
-			var w = regionScreen.X + regionScreen.Width >= Driver.Cols ? Driver.Cols - regionScreen.X : regionScreen.Width;
-			var h = regionScreen.Y + regionScreen.Height >= Driver.Rows ? Driver.Rows - regionScreen.Y : regionScreen.Height;
-
-			return new Rect (x, y, w, h);
-		}
-
-		/// <summary>
-		/// Sets the <see cref="ConsoleDriver"/>'s clip region to <see cref="Bounds"/>.
-		/// </summary>
-		/// <returns>The current screen-relative clip region, which can be then re-applied by setting <see cref="ConsoleDriver.Clip"/>.</returns>
-		/// <remarks>
-		/// <para>
-		/// <see cref="Bounds"/> is View-relative.
-		/// </para>
-		/// <para>
-		/// If <see cref="ConsoleDriver.Clip"/> and <see cref="Bounds"/> do not intersect, the clip region will be set to <see cref="Rect.Empty"/>.
-		/// </para>
-		/// </remarks>
-		public Rect ClipToBounds ()
-		{
-			var clip = Bounds;
-
-
-			return SetClip (clip);
-		}
-
-		// BUGBUG: v2 - SetClip should return VIEW-relative so that it can be used to reset it; using Driver.Clip directly should not be necessary. 
-		/// <summary>
-		/// Sets the clip region to the specified view-relative region.
-		/// </summary>
-		/// <returns>The current screen-relative clip region, which can be then re-applied by setting <see cref="ConsoleDriver.Clip"/>.</returns>
-		/// <param name="region">View-relative clip region.</param>
-		/// <remarks>
-		/// If <see cref="ConsoleDriver.Clip"/> and <paramref name="region"/> do not intersect, the clip region will be set to <see cref="Rect.Empty"/>.
-		/// </remarks>
-		public Rect SetClip (Rect region)
-		{
-			var previous = Driver.Clip;
-			Driver.Clip = Rect.Intersect (previous, ViewToScreen (region));
-			return previous;
-		}
-
-		/// <summary>
-		/// Draws a frame in the current view, clipped by the boundary of this view
-		/// </summary>
-		/// <param name="region">View-relative region for the frame to be drawn.</param>
-		/// <param name="padding">The padding to add around the outside of the drawn frame.</param>
-		/// <param name="fill">If set to <see langword="true"/> it fill will the contents.</param>
-		[ObsoleteAttribute ("This method is obsolete in v2. Use use LineCanvas or Frame instead.", false)]
-		public void DrawFrame (Rect region, int padding = 0, bool fill = false)
-		{
-			var scrRect = ViewToScreen (region);
-			var savedClip = ClipToBounds ();
-			Driver.DrawWindowFrame (scrRect, padding + 1, padding + 1, padding + 1, padding + 1, border: true, fill: fill);
-			Driver.Clip = savedClip;
-		}
-
-		/// <summary>
-		/// Utility function to draw strings that contain a hotkey.
-		/// </summary>
-		/// <param name="text">String to display, the hotkey specifier before a letter flags the next letter as the hotkey.</param>
-		/// <param name="hotColor">Hot color.</param>
-		/// <param name="normalColor">Normal color.</param>
-		/// <remarks>
-		/// <para>The hotkey is any character following the hotkey specifier, which is the underscore ('_') character by default.</para>
-		/// <para>The hotkey specifier can be changed via <see cref="HotKeySpecifier"/></para>
-		/// </remarks>
-		public void DrawHotString (ustring text, Attribute hotColor, Attribute normalColor)
-		{
-			var hotkeySpec = HotKeySpecifier == (Rune)0xffff ? (Rune)'_' : HotKeySpecifier;
-			Application.Driver.SetAttribute (normalColor);
-			foreach (var rune in text) {
-				if (rune == hotkeySpec) {
-					Application.Driver.SetAttribute (hotColor);
-					continue;
-				}
-				Application.Driver.AddRune (rune);
-				Application.Driver.SetAttribute (normalColor);
-			}
-		}
-
-		/// <summary>
-		/// Utility function to draw strings that contains a hotkey using a <see cref="ColorScheme"/> and the "focused" state.
-		/// </summary>
-		/// <param name="text">String to display, the underscore before a letter flags the next letter as the hotkey.</param>
-		/// <param name="focused">If set to <see langword="true"/> this uses the focused colors from the color scheme, otherwise the regular ones.</param>
-		/// <param name="scheme">The color scheme to use.</param>
-		public void DrawHotString (ustring text, bool focused, ColorScheme scheme)
-		{
-			if (focused)
-				DrawHotString (text, scheme.HotFocus, scheme.Focus);
-			else
-				DrawHotString (text, Enabled ? scheme.HotNormal : scheme.Disabled, Enabled ? scheme.Normal : scheme.Disabled);
-		}
-
-		/// <summary>
-		/// This moves the cursor to the specified column and row in the view.
-		/// </summary>
-		/// <returns>The move.</returns>
-		/// <param name="col">The column to move to, in view-relative coordinates.</param>
-		/// <param name="row">the row to move to, in view-relative coordinates.</param>
-		/// <param name="clipped">Whether to clip the result of the ViewToScreen method,
-		///  If  <see langword="true"/>, the <paramref name="col"/> and <paramref name="row"/> values are clamped to the screen (terminal) dimensions (0..TerminalDim-1).</param>
-		public void Move (int col, int row, bool clipped = true)
-		{
-			if (Driver.Rows == 0) {
-				return;
-			}
-
-			ViewToScreen (col, row, out var rCol, out var rRow, clipped);
-			Driver.Move (rCol, rRow);
-		}
-
-		/// <summary>
-		///   Positions the cursor in the right position based on the currently focused view in the chain.
-		/// </summary>
-		///    Views that are focusable should override <see cref="PositionCursor"/> to ensure
-		///    the cursor is placed in a location that makes sense. Unix terminals do not have
-		///    a way of hiding the cursor, so it can be distracting to have the cursor left at
-		///    the last focused view. Views should make sure that they place the cursor
-		///    in a visually sensible place.
-		public virtual void PositionCursor ()
-		{
-			if (!CanBeVisible (this) || !Enabled) {
-				return;
-			}
-
-			// BUGBUG: v2 - This needs to support children of Frames too
-
-			if (_focused == null && SuperView != null) {
-				SuperView.EnsureFocus ();
-			} else if (_focused?.Visible == true && _focused?.Enabled == true && _focused?.Frame.Width > 0 && _focused.Frame.Height > 0) {
-				_focused.PositionCursor ();
-			} else if (_focused?.Visible == true && _focused?.Enabled == false) {
-				_focused = null;
-			} else if (CanFocus && HasFocus && Visible && Frame.Width > 0 && Frame.Height > 0) {
-				Move (TextFormatter.HotKeyPos == -1 ? 0 : TextFormatter.CursorPosition, 0);
-			} else {
-				Move (_frame.X, _frame.Y);
-			}
-		}
-
-		// BUGBUG: v2 - Seems weird that this is in View and not Responder.
-		bool _hasFocus;
+		/// <summary>
+		/// Event fired when the <see cref="Enabled"/> value is being changed.
+		/// </summary>
+		public event EventHandler EnabledChanged;
 
 		/// <inheritdoc/>
-		public override bool HasFocus => _hasFocus;
-
-		void SetHasFocus (bool value, View view, bool force = false)
-		{
-			if (_hasFocus != value || force) {
-				_hasFocus = value;
-				if (value) {
-					OnEnter (view);
-				} else {
-					OnLeave (view);
-				}
-				SetNeedsDisplay ();
-			}
-
-			// Remove focus down the chain of subviews if focus is removed
-			if (!value && _focused != null) {
-				var f = _focused;
-				f.OnLeave (view);
-				f.SetHasFocus (false, view);
-				_focused = null;
-			}
-		}
-
-		/// <summary>
-		/// Method invoked when a subview is being added to this view.
-		/// </summary>
-		/// <param name="e">Event where <see cref="ViewEventArgs.View"/> is the subview being added.</param>
-		public virtual void OnAdded (SuperViewChangedEventArgs e)
-		{
-			var view = e.Child;
-			view.IsAdded = true;
-			view.OnResizeNeeded ();
-			view._x ??= view._frame.X;
-			view._y ??= view._frame.Y;
-			view._width ??= view._frame.Width;
-			view._height ??= view._frame.Height;
-
-			view.Added?.Invoke (this, e);
-		}
-
-		/// <summary>
-		/// Method invoked when a subview is being removed from this view.
-		/// </summary>
-		/// <param name="e">Event args describing the subview being removed.</param>
-		public virtual void OnRemoved (SuperViewChangedEventArgs e)
-		{
-			var view = e.Child;
-			view.IsAdded = false;
-			view.Removed?.Invoke (this, e);
-		}
-
-		/// <inheritdoc/>
-		public override bool OnEnter (View view)
-		{
-			var args = new FocusEventArgs (view);
-			Enter?.Invoke (this, args);
-			if (args.Handled)
-				return true;
-			if (base.OnEnter (view))
-				return true;
-
-			return false;
-		}
-
-		/// <inheritdoc/>
-		public override bool OnLeave (View view)
-		{
-			var args = new FocusEventArgs (view);
-			Leave?.Invoke (this, args);
-			if (args.Handled)
-				return true;
-			if (base.OnLeave (view))
-				return true;
-
-			return false;
-		}
-
-		/// <summary>
-		/// Returns the currently focused view inside this view, or null if nothing is focused.
-		/// </summary>
-		/// <value>The focused.</value>
-		public View Focused => _focused;
-
-		/// <summary>
-		/// Returns the most focused view in the chain of subviews (the leaf view that has the focus).
-		/// </summary>
-		/// <value>The most focused View.</value>
-		public View MostFocused {
-			get {
-				if (Focused == null)
-					return null;
-				var most = Focused.MostFocused;
-				if (most != null)
-					return most;
-				return Focused;
-			}
-		}
-
-		ColorScheme _colorScheme;
-
-		/// <summary>
-		/// The color scheme for this view, if it is not defined, it returns the <see cref="SuperView"/>'s
-		/// color scheme.
-		/// </summary>
-		public virtual ColorScheme ColorScheme {
-			get {
-				if (_colorScheme == null) {
-					return SuperView?.ColorScheme;
-				}
-				return _colorScheme;
-			}
-			set {
-				if (_colorScheme != value) {
-					_colorScheme = value;
-					SetNeedsDisplay ();
-				}
-			}
-		}
-
-		/// <summary>
-		/// Displays the specified character in the specified column and row of the View.
-		/// </summary>
-		/// <param name="col">Column (view-relative).</param>
-		/// <param name="row">Row (view-relative).</param>
-		/// <param name="ch">Ch.</param>
-		public void AddRune (int col, int row, Rune ch)
-		{
-			if (row < 0 || col < 0)
-				return;
-			if (row > _frame.Height - 1 || col > _frame.Width - 1)
-				return;
-			Move (col, row);
-			Driver.AddRune (ch);
-		}
-
-		/// <summary>
-		/// Removes the <see cref="_needsDisplay"/> and the <see cref="_childNeedsDisplay"/> setting on this view.
-		/// </summary>
-		protected void ClearNeedsDisplay ()
-		{
-			_needsDisplay = Rect.Empty;
-			_childNeedsDisplay = false;
-		}
-
-		// TODO: Make this cancelable
-		/// <summary>
-		/// 
-		/// </summary>
-		/// <returns></returns>
-		public virtual bool OnDrawFrames (Rect bounds)
-		{
-			var prevClip = Driver.Clip;
-			if (SuperView != null) {
-				Driver.Clip = SuperView.ClipToBounds ();
-			}
-
-			Margin?.Redraw (Margin.Frame);
-			BorderFrame?.Redraw (BorderFrame.Frame);
-			Padding?.Redraw (Padding.Frame);
-
-			Driver.Clip = prevClip;
-
-			return true;
-		}
-
-		/// <summary>
-		/// Redraws this view and its subviews; only redraws the views that have been flagged for a re-display.
-		/// </summary>
-		/// <param name="bounds">The bounds (view-relative region) to redraw.</param>
-		/// <remarks>
-		/// <para>
-		///    Always use <see cref="Bounds"/> (view-relative) when calling <see cref="Redraw(Rect)"/>, NOT <see cref="Frame"/> (superview-relative).
-		/// </para>
-		/// <para>
-		///    Views should set the color that they want to use on entry, as otherwise this will inherit
-		///    the last color that was set globally on the driver.
-		/// </para>
-		/// <para>
-		///    Overrides of <see cref="Redraw"/> must ensure they do not set <c>Driver.Clip</c> to a clip region
-		///    larger than the <ref name="bounds"/> parameter, as this will cause the driver to clip the entire region.
-		/// </para>
-		/// </remarks>
-		public virtual void Redraw (Rect bounds)
-		{
-			if (!CanBeVisible (this)) {
-				return;
-			}
-
-			OnDrawFrames (Frame);
-
-			var prevClip = ClipToBounds ();
-
-			// TODO: Implement complete event
-			// OnDrawFramesComplete (Frame)
-
-			if (ColorScheme != null) {
-				//Driver.SetAttribute (HasFocus ? GetFocusColor () : GetNormalColor ());
-				Driver.SetAttribute (GetNormalColor ());
-			}
-
-			if (SuperView != null) {
-				Clear (ViewToScreen (bounds));
-			}
-
-			// Invoke DrawContentEvent
-			OnDrawContent (bounds);
-
-			// Draw subviews
-			// TODO: Implement OnDrawSubviews (cancelable);
-			if (_subviews != null) {
-				foreach (var view in _subviews) {
-					if (view.Visible) { //!view._needsDisplay.IsEmpty || view._childNeedsDisplay || view.LayoutNeeded) {
-						if (true) { //view.Frame.IntersectsWith (bounds)) { // && (view.Frame.IntersectsWith (bounds) || bounds.X < 0 || bounds.Y < 0)) {
-							if (view.LayoutNeeded) {
-								view.LayoutSubviews ();
-							}
-
-							// Draw the subview
-							// Use the view's bounds (view-relative; Location will always be (0,0)
-							//if (view.Visible && view.Frame.Width > 0 && view.Frame.Height > 0) {
-							view.Redraw (view.Bounds);
-							//}
-						}
-						view.ClearNeedsDisplay ();
-					}
-				}
-			}
-
-			// Invoke DrawContentCompleteEvent
-			OnDrawContentComplete (bounds);
-
-			// BUGBUG: v2 - We should be able to use View.SetClip here and not have to resort to knowing Driver details.
-			Driver.Clip = prevClip;
-			ClearLayoutNeeded ();
-			ClearNeedsDisplay ();
-		}
-
-		/// <summary>
-		/// Event invoked when the content area of the View is to be drawn.
-		/// </summary>
-		/// <remarks>
-		/// <para>
-		/// Will be invoked before any subviews added with <see cref="Add(View)"/> have been drawn.
-		/// </para>
-		/// <para>
-		/// Rect provides the view-relative rectangle describing the currently visible viewport into the <see cref="View"/>.
-		/// </para>
-		/// </remarks>
-		public event EventHandler<DrawEventArgs> DrawContent;
-
-		/// <summary>
-		/// Enables overrides to draw infinitely scrolled content and/or a background behind added controls. 
-		/// </summary>
-		/// <param name="contentArea">The view-relative rectangle describing the currently visible viewport into the <see cref="View"/></param>
-		/// <remarks>
-		/// This method will be called before any subviews added with <see cref="Add(View)"/> have been drawn. 
-		/// </remarks>
-		public virtual void OnDrawContent (Rect contentArea)
-		{
-			// TODO: Make DrawContent a cancelable event
-			// if (!DrawContent?.Invoke(this, new DrawEventArgs (viewport)) {
-			DrawContent?.Invoke (this, new DrawEventArgs (contentArea));
-
-			if (!ustring.IsNullOrEmpty (TextFormatter.Text)) {
-				if (TextFormatter != null) {
-					TextFormatter.NeedsFormat = true;
-				}
-				TextFormatter?.Draw (ViewToScreen (contentArea), HasFocus ? GetFocusColor () : GetNormalColor (),
-				    HasFocus ? ColorScheme.HotFocus : GetHotNormalColor (),
-				    new Rect (ViewToScreen (contentArea).Location, Bounds.Size), true);
-				SetSubViewNeedsDisplay ();
-			}
-		}
-
-		/// <summary>
-		/// Event invoked when the content area of the View is completed drawing.
-		/// </summary>
-		/// <remarks>
-		/// <para>
-		/// Will be invoked after any subviews removed with <see cref="Remove(View)"/> have been completed drawing.
-		/// </para>
-		/// <para>
-		/// Rect provides the view-relative rectangle describing the currently visible viewport into the <see cref="View"/>.
-		/// </para>
-		/// </remarks>
-		public event EventHandler<DrawEventArgs> DrawContentComplete;
-
-		/// <summary>
-		/// Enables overrides after completed drawing infinitely scrolled content and/or a background behind removed controls.
-		/// </summary>
-		/// <param name="viewport">The view-relative rectangle describing the currently visible viewport into the <see cref="View"/></param>
-		/// <remarks>
-		/// This method will be called after any subviews removed with <see cref="Remove(View)"/> have been completed drawing.
-		/// </remarks>
-		public virtual void OnDrawContentComplete (Rect viewport)
-		{
-			DrawContentComplete?.Invoke (this, new DrawEventArgs (viewport));
-		}
-
-		/// <summary>
-		/// Causes the specified subview to have focus.
-		/// </summary>
-		/// <param name="view">View.</param>
-		void SetFocus (View view)
-		{
-			if (view == null) {
-				return;
-			}
-			//Console.WriteLine ($"Request to focus {view}");
-			if (!view.CanFocus || !view.Visible || !view.Enabled) {
-				return;
-			}
-			if (_focused?._hasFocus == true && _focused == view) {
-				return;
-			}
-			if ((_focused?._hasFocus == true && _focused?.SuperView == view) || view == this) {
-
-				if (!view._hasFocus) {
-					view._hasFocus = true;
-				}
-				return;
-			}
-			// Make sure that this view is a subview
-			View c;
-			for (c = view._superView; c != null; c = c._superView)
-				if (c == this)
-					break;
-			if (c == null)
-				throw new ArgumentException ("the specified view is not part of the hierarchy of this view");
-
-			if (_focused != null)
-				_focused.SetHasFocus (false, view);
-
-			var f = _focused;
-			_focused = view;
-			_focused.SetHasFocus (true, f);
-			_focused.EnsureFocus ();
-
-			// Send focus upwards
-			if (SuperView != null) {
-				SuperView.SetFocus (this);
-			} else {
-				SetFocus (this);
-			}
-		}
-
-		/// <summary>
-		/// Causes the specified view and the entire parent hierarchy to have the focused order updated.
-		/// </summary>
-		public void SetFocus ()
-		{
-			if (!CanBeVisible (this) || !Enabled) {
-				if (HasFocus) {
-					SetHasFocus (false, this);
-				}
-				return;
-			}
-
-			if (SuperView != null) {
-				SuperView.SetFocus (this);
-			} else {
-				SetFocus (this);
-			}
-		}
-
-		/// <summary>
-		/// Invoked when a character key is pressed and occurs after the key up event.
-		/// </summary>
-		public event EventHandler<KeyEventEventArgs> KeyPress;
-
-		/// <inheritdoc/>
-		public override bool ProcessKey (KeyEvent keyEvent)
-		{
-			if (!Enabled) {
-				return false;
-			}
-
-			var args = new KeyEventEventArgs (keyEvent);
-			KeyPress?.Invoke (this, args);
-			if (args.Handled)
-				return true;
-			if (Focused?.Enabled == true) {
-				Focused?.KeyPress?.Invoke (this, args);
-				if (args.Handled)
-					return true;
-			}
-
-			return Focused?.Enabled == true && Focused?.ProcessKey (keyEvent) == true;
-		}
-
-		/// <summary>
-		/// Invokes any binding that is registered on this <see cref="View"/>
-		/// and matches the <paramref name="keyEvent"/>
-		/// </summary>
-		/// <param name="keyEvent">The key event passed.</param>
-		protected bool? InvokeKeybindings (KeyEvent keyEvent)
-		{
-			bool? toReturn = null;
-
-			if (KeyBindings.ContainsKey (keyEvent.Key)) {
-
-				foreach (var command in KeyBindings [keyEvent.Key]) {
-
-					if (!CommandImplementations.ContainsKey (command)) {
-						throw new NotSupportedException ($"A KeyBinding was set up for the command {command} ({keyEvent.Key}) but that command is not supported by this View ({GetType ().Name})");
-					}
-
-					// each command has its own return value
-					var thisReturn = CommandImplementations [command] ();
-
-					// if we haven't got anything yet, the current command result should be used
-					if (toReturn == null) {
-						toReturn = thisReturn;
-					}
-
-					// if ever see a true then that's what we will return
-					if (thisReturn ?? false) {
-						toReturn = true;
-					}
-				}
-			}
-
-			return toReturn;
-		}
-
-
-		/// <summary>
-		/// <para>Adds a new key combination that will trigger the given <paramref name="command"/>
-		/// (if supported by the View - see <see cref="GetSupportedCommands"/>)
-		/// </para>
-		/// <para>If the key is already bound to a different <see cref="Command"/> it will be
-		/// rebound to this one</para>
-		/// <remarks>Commands are only ever applied to the current <see cref="View"/>(i.e. this feature
-		/// cannot be used to switch focus to another view and perform multiple commands there) </remarks>
-		/// </summary>
-		/// <param name="key"></param>
-		/// <param name="command">The command(s) to run on the <see cref="View"/> when <paramref name="key"/> is pressed.
-		/// When specifying multiple commands, all commands will be applied in sequence. The bound <paramref name="key"/> strike
-		/// will be consumed if any took effect.</param>
-		public void AddKeyBinding (Key key, params Command [] command)
-		{
-			if (command.Length == 0) {
-				throw new ArgumentException ("At least one command must be specified", nameof (command));
-			}
-
-			if (KeyBindings.ContainsKey (key)) {
-				KeyBindings [key] = command;
-			} else {
-				KeyBindings.Add (key, command);
-			}
-		}
-
-		/// <summary>
-		/// Replaces a key combination already bound to <see cref="Command"/>.
-		/// </summary>
-		/// <param name="fromKey">The key to be replaced.</param>
-		/// <param name="toKey">The new key to be used.</param>
-		protected void ReplaceKeyBinding (Key fromKey, Key toKey)
-		{
-			if (KeyBindings.ContainsKey (fromKey)) {
-				var value = KeyBindings [fromKey];
-				KeyBindings.Remove (fromKey);
-				KeyBindings [toKey] = value;
-			}
-		}
-
-		/// <summary>
-		/// Checks if the key binding already exists.
-		/// </summary>
-		/// <param name="key">The key to check.</param>
-		/// <returns><see langword="true"/> If the key already exist, <see langword="false"/> otherwise.</returns>
-		public bool ContainsKeyBinding (Key key)
-		{
-			return KeyBindings.ContainsKey (key);
-		}
-
-		/// <summary>
-		/// Removes all bound keys from the View and resets the default bindings.
-		/// </summary>
-		public void ClearKeybindings ()
-		{
-			KeyBindings.Clear ();
-		}
-
-		/// <summary>
-		/// Clears the existing keybinding (if any) for the given <paramref name="key"/>.
-		/// </summary>
-		/// <param name="key"></param>
-		public void ClearKeybinding (Key key)
-		{
-			KeyBindings.Remove (key);
-		}
-
-		/// <summary>
-		/// Removes all key bindings that trigger the given command. Views can have multiple different
-		/// keys bound to the same command and this method will clear all of them.
-		/// </summary>
-		/// <param name="command"></param>
-		public void ClearKeybinding (params Command [] command)
-		{
-			foreach (var kvp in KeyBindings.Where (kvp => kvp.Value.SequenceEqual (command)).ToArray ()) {
-				KeyBindings.Remove (kvp.Key);
-			}
-		}
-
-		/// <summary>
-		/// <para>States that the given <see cref="View"/> supports a given <paramref name="command"/>
-		/// and what <paramref name="f"/> to perform to make that command happen
-		/// </para>
-		/// <para>If the <paramref name="command"/> already has an implementation the <paramref name="f"/>
-		/// will replace the old one</para>
-		/// </summary>
-		/// <param name="command">The command.</param>
-		/// <param name="f">The function.</param>
-		protected void AddCommand (Command command, Func<bool?> f)
-		{
-			// if there is already an implementation of this command
-			if (CommandImplementations.ContainsKey (command)) {
-				// replace that implementation
-				CommandImplementations [command] = f;
-			} else {
-				// else record how to perform the action (this should be the normal case)
-				CommandImplementations.Add (command, f);
-			}
-		}
-
-		/// <summary>
-		/// Returns all commands that are supported by this <see cref="View"/>.
-		/// </summary>
-		/// <returns></returns>
-		public IEnumerable<Command> GetSupportedCommands ()
-		{
-			return CommandImplementations.Keys;
-		}
-
-		/// <summary>
-		/// Gets the key used by a command.
-		/// </summary>
-		/// <param name="command">The command to search.</param>
-		/// <returns>The <see cref="Key"/> used by a <see cref="Command"/></returns>
-		public Key GetKeyFromCommand (params Command [] command)
-		{
-			return KeyBindings.First (kb => kb.Value.SequenceEqual (command)).Key;
-		}
-
-		/// <inheritdoc/>
-		public override bool ProcessHotKey (KeyEvent keyEvent)
-		{
-			if (!Enabled) {
-				return false;
-			}
-
-			var args = new KeyEventEventArgs (keyEvent);
-			if (MostFocused?.Enabled == true) {
-				MostFocused?.KeyPress?.Invoke (this, args);
-				if (args.Handled)
-					return true;
-			}
-			if (MostFocused?.Enabled == true && MostFocused?.ProcessKey (keyEvent) == true)
-				return true;
-			if (_subviews == null || _subviews.Count == 0)
-				return false;
-
-			foreach (var view in _subviews)
-				if (view.Enabled && view.ProcessHotKey (keyEvent))
-					return true;
-			return false;
-		}
-
-		/// <inheritdoc/>
-		public override bool ProcessColdKey (KeyEvent keyEvent)
-		{
-			if (!Enabled) {
-				return false;
-			}
-
-			var args = new KeyEventEventArgs (keyEvent);
-			KeyPress?.Invoke (this, args);
-			if (args.Handled)
-				return true;
-			if (MostFocused?.Enabled == true) {
-				MostFocused?.KeyPress?.Invoke (this, args);
-				if (args.Handled)
-					return true;
-			}
-			if (MostFocused?.Enabled == true && MostFocused?.ProcessKey (keyEvent) == true)
-				return true;
-			if (_subviews == null || _subviews.Count == 0)
-				return false;
-
-			foreach (var view in _subviews)
-				if (view.Enabled && view.ProcessColdKey (keyEvent))
-					return true;
-			return false;
-		}
-
-		/// <summary>
-		/// Invoked when a key is pressed.
-		/// </summary>
-		public event EventHandler<KeyEventEventArgs> KeyDown;
-
-		/// <inheritdoc/>
-		public override bool OnKeyDown (KeyEvent keyEvent)
-		{
-			if (!Enabled) {
-				return false;
-			}
-
-			var args = new KeyEventEventArgs (keyEvent);
-			KeyDown?.Invoke (this, args);
-			if (args.Handled) {
-				return true;
-			}
-			if (Focused?.Enabled == true) {
-				Focused.KeyDown?.Invoke (this, args);
-				if (args.Handled) {
-					return true;
-				}
-				if (Focused?.OnKeyDown (keyEvent) == true) {
-					return true;
-				}
-			}
-
-			return false;
-		}
-
-		/// <summary>
-		/// Invoked when a key is released.
-		/// </summary>
-		public event EventHandler<KeyEventEventArgs> KeyUp;
-
-		/// <inheritdoc/>
-		public override bool OnKeyUp (KeyEvent keyEvent)
-		{
-			if (!Enabled) {
-				return false;
-			}
-
-			var args = new KeyEventEventArgs (keyEvent);
-			KeyUp?.Invoke (this, args);
-			if (args.Handled) {
-				return true;
-			}
-			if (Focused?.Enabled == true) {
-				Focused.KeyUp?.Invoke (this, args);
-				if (args.Handled) {
-					return true;
-				}
-				if (Focused?.OnKeyUp (keyEvent) == true) {
-					return true;
-				}
-			}
-
-			return false;
-		}
-
-		/// <summary>
-		/// Finds the first view in the hierarchy that wants to get the focus if nothing is currently focused, otherwise, does nothing.
-		/// </summary>
-		public void EnsureFocus ()
-		{
-			if (_focused == null && _subviews?.Count > 0) {
-				if (FocusDirection == Direction.Forward) {
-					FocusFirst ();
-				} else {
-					FocusLast ();
-				}
-			}
-		}
-
-		/// <summary>
-		/// Focuses the first focusable subview if one exists.
-		/// </summary>
-		public void FocusFirst ()
-		{
-			if (!CanBeVisible (this)) {
-				return;
-			}
-
-			if (_tabIndexes == null) {
-				SuperView?.SetFocus (this);
-				return;
-			}
-
-			foreach (var view in _tabIndexes) {
-				if (view.CanFocus && view._tabStop && view.Visible && view.Enabled) {
-					SetFocus (view);
-					return;
-				}
-			}
-		}
-
-		/// <summary>
-		/// Focuses the last focusable subview if one exists.
-		/// </summary>
-		public void FocusLast ()
-		{
-			if (!CanBeVisible (this)) {
-				return;
-			}
-
-			if (_tabIndexes == null) {
-				SuperView?.SetFocus (this);
-				return;
-			}
-
-			for (var i = _tabIndexes.Count; i > 0;) {
-				i--;
-
-				var v = _tabIndexes [i];
-				if (v.CanFocus && v._tabStop && v.Visible && v.Enabled) {
-					SetFocus (v);
-					return;
-				}
-			}
-		}
-
-		/// <summary>
-		/// Focuses the previous view.
-		/// </summary>
-		/// <returns><see langword="true"/> if previous was focused, <see langword="false"/> otherwise.</returns>
-		public bool FocusPrev ()
-		{
-			if (!CanBeVisible (this)) {
-				return false;
-			}
-
-			FocusDirection = Direction.Backward;
-			if (_tabIndexes == null || _tabIndexes.Count == 0)
-				return false;
-
-			if (_focused == null) {
-				FocusLast ();
-				return _focused != null;
-			}
-
-			var focusedIdx = -1;
-			for (var i = _tabIndexes.Count; i > 0;) {
-				i--;
-				var w = _tabIndexes [i];
-
-				if (w.HasFocus) {
-					if (w.FocusPrev ())
-						return true;
-					focusedIdx = i;
-					continue;
-				}
-				if (w.CanFocus && focusedIdx != -1 && w._tabStop && w.Visible && w.Enabled) {
-					_focused.SetHasFocus (false, w);
-
-					if (w.CanFocus && w._tabStop && w.Visible && w.Enabled)
-						w.FocusLast ();
-
-					SetFocus (w);
-					return true;
-				}
-			}
-			if (_focused != null) {
-				_focused.SetHasFocus (false, this);
-				_focused = null;
-			}
-			return false;
-		}
-
-		/// <summary>
-		/// Focuses the next view.
-		/// </summary>
-		/// <returns><see langword="true"/> if next was focused, <see langword="false"/> otherwise.</returns>
-		public bool FocusNext ()
-		{
-			if (!CanBeVisible (this)) {
-				return false;
-			}
-
-			FocusDirection = Direction.Forward;
-			if (_tabIndexes == null || _tabIndexes.Count == 0)
-				return false;
-
-			if (_focused == null) {
-				FocusFirst ();
-				return _focused != null;
-			}
-			var focusedIdx = -1;
-			for (var i = 0; i < _tabIndexes.Count; i++) {
-				var w = _tabIndexes [i];
-
-				if (w.HasFocus) {
-					if (w.FocusNext ())
-						return true;
-					focusedIdx = i;
-					continue;
-				}
-				if (w.CanFocus && focusedIdx != -1 && w._tabStop && w.Visible && w.Enabled) {
-					_focused.SetHasFocus (false, w);
-
-					if (w.CanFocus && w._tabStop && w.Visible && w.Enabled)
-						w.FocusFirst ();
-
-					SetFocus (w);
-					return true;
-				}
-			}
-			if (_focused != null) {
-				_focused.SetHasFocus (false, this);
-				_focused = null;
-			}
-			return false;
-		}
-
-		View GetMostFocused (View view)
-		{
-			if (view == null) {
-				return null;
-			}
-
-			return view._focused != null ? GetMostFocused (view._focused) : view;
-		}
-
-		/// <summary>
-		/// Sets the View's <see cref="Frame"/> to the frame-relative coordinates if its container. The
-		/// container size and location are specified by <paramref name="superviewFrame"/> and are relative to the
-		/// View's superview.
-		/// </summary>
-		/// <param name="superviewFrame">The supserview-relative rectangle describing View's container (nominally the 
-		/// same as <c>this.SuperView.Frame</c>).</param>
-		internal void SetRelativeLayout (Rect superviewFrame)
-		{
-			int newX, newW, newY, newH;
-			var autosize = Size.Empty;
-
-			if (AutoSize) {
-				// Note this is global to this function and used as such within the local functions defined
-				// below. In v2 AutoSize will be re-factored to not need to be dealt with in this function.
-				autosize = GetAutoSize ();
-			}
-
-			// Returns the new dimension (width or height) and location (x or y) for the View given
-			//   the superview's Frame.X or Frame.Y
-			//   the superview's width or height
-			//   the current Pos (View.X or View.Y)
-			//   the current Dim (View.Width or View.Height)
-			(int newLocation, int newDimension) GetNewLocationAndDimension (int superviewLocation, int superviewDimension, Pos pos, Dim dim, int autosizeDimension)
-			{
-				int newDimension, newLocation;
-
-				switch (pos) {
-				case Pos.PosCenter:
-					if (dim == null) {
-						newDimension = AutoSize ? autosizeDimension : superviewDimension;
-					} else {
-						newDimension = dim.Anchor (superviewDimension);
-						newDimension = AutoSize && autosizeDimension > newDimension ? autosizeDimension : newDimension;
-					}
-					newLocation = pos.Anchor (superviewDimension - newDimension);
-					break;
-
-				case Pos.PosCombine combine:
-					int left, right;
-					(left, newDimension) = GetNewLocationAndDimension (superviewLocation, superviewDimension, combine.left, dim, autosizeDimension);
-					(right, newDimension) = GetNewLocationAndDimension (superviewLocation, superviewDimension, combine.right, dim, autosizeDimension);
-					if (combine.add) {
-						newLocation = left + right;
-					} else {
-						newLocation = left - right;
-					}
-					newDimension = Math.Max (CalculateNewDimension (dim, newLocation, superviewDimension, autosizeDimension), 0);
-					break;
-
-				case Pos.PosAbsolute:
-				case Pos.PosAnchorEnd:
-				case Pos.PosFactor:
-				case Pos.PosFunc:
-				case Pos.PosView:
-				default:
-					newLocation = pos?.Anchor (superviewDimension) ?? 0;
-					newDimension = Math.Max (CalculateNewDimension (dim, newLocation, superviewDimension, autosizeDimension), 0);
-					break;
-				}
-				return (newLocation, newDimension);
-			}
-
-			// Recursively calculates the new dimension (width or height) of the given Dim given:
-			//   the current location (x or y)
-			//   the current dimension (width or height)
-			int CalculateNewDimension (Dim d, int location, int dimension, int autosize)
-			{
-				int newDimension;
-				switch (d) {
-				case null:
-					newDimension = AutoSize ? autosize : dimension;
-					break;
-				case Dim.DimCombine combine:
-					int leftNewDim = CalculateNewDimension (combine.left, location, dimension, autosize);
-					int rightNewDim = CalculateNewDimension (combine.right, location, dimension, autosize);
-					if (combine.add) {
-						newDimension = leftNewDim + rightNewDim;
-					} else {
-						newDimension = leftNewDim - rightNewDim;
-					}
-					newDimension = AutoSize && autosize > newDimension ? autosize : newDimension;
-					break;
-
-				case Dim.DimFactor factor when !factor.IsFromRemaining ():
-					newDimension = d.Anchor (dimension);
-					newDimension = AutoSize && autosize > newDimension ? autosize : newDimension;
-					break;
-
-				case Dim.DimFill:
-				default:
-					newDimension = Math.Max (d.Anchor (dimension - location), 0);
-					newDimension = AutoSize && autosize > newDimension ? autosize : newDimension;
-					break;
-				}
-
-				return newDimension;
-			}
-
-
-			// horizontal
-			(newX, newW) = GetNewLocationAndDimension (superviewFrame.X, superviewFrame.Width, _x, _width, autosize.Width);
-
-			// vertical
-			(newY, newH) = GetNewLocationAndDimension (superviewFrame.Y, superviewFrame.Height, _y, _height, autosize.Height);
-
-			var r = new Rect (newX, newY, newW, newH);
-			if (Frame != r) {
-				Frame = r;
-				// BUGBUG: Why is this AFTER setting Frame? Seems duplicative.
-				if (!SetMinWidthHeight ()) {
-					TextFormatter.Size = GetSizeNeededForTextAndHotKey ();
-				}
-			}
-		}
-
-		/// <summary>
-		/// Fired after the View's <see cref="LayoutSubviews"/> method has completed. 
-		/// </summary>
-		/// <remarks>
-		/// Subscribe to this event to perform tasks when the <see cref="View"/> has been resized or the layout has otherwise changed.
-		/// </remarks>
-		public event EventHandler<LayoutEventArgs> LayoutStarted;
-
-		/// <summary>
-		/// Raises the <see cref="LayoutStarted"/> event. Called from  <see cref="LayoutSubviews"/> before any subviews have been laid out.
-		/// </summary>
-		internal virtual void OnLayoutStarted (LayoutEventArgs args)
-		{
-			LayoutStarted?.Invoke (this, args);
-		}
-
-		/// <summary>
-		/// Fired after the View's <see cref="LayoutSubviews"/> method has completed. 
-		/// </summary>
-		/// <remarks>
-		/// Subscribe to this event to perform tasks when the <see cref="View"/> has been resized or the layout has otherwise changed.
-		/// </remarks>
-		public event EventHandler<LayoutEventArgs> LayoutComplete;
-
-		/// <summary>
-		/// Event called only once when the <see cref="View"/> is being initialized for the first time.
-		/// Allows configurations and assignments to be performed before the <see cref="View"/> being shown.
-		/// This derived from <see cref="ISupportInitializeNotification"/> to allow notify all the views that are being initialized.
-		/// </summary>
-		public event EventHandler Initialized;
-
-		/// <summary>
-		/// Raises the <see cref="LayoutComplete"/> event. Called from  <see cref="LayoutSubviews"/> before all sub-views have been laid out.
-		/// </summary>
-		internal virtual void OnLayoutComplete (LayoutEventArgs args)
-		{
-			LayoutComplete?.Invoke (this, args);
-		}
-
-		internal void CollectPos (Pos pos, View from, ref HashSet<View> nNodes, ref HashSet<(View, View)> nEdges)
-		{
-			switch (pos) {
-			case Pos.PosView pv:
-				// See #2461
-				//if (!from.InternalSubviews.Contains (pv.Target)) {
-				//	throw new InvalidOperationException ($"View {pv.Target} is not a subview of {from}");
-				//}
-				if (pv.Target != this) {
-					nEdges.Add ((pv.Target, from));
-				}
-				return;
-			case Pos.PosCombine pc:
-				CollectPos (pc.left, from, ref nNodes, ref nEdges);
-				CollectPos (pc.right, from, ref nNodes, ref nEdges);
-				break;
-			}
-		}
-
-		internal void CollectDim (Dim dim, View from, ref HashSet<View> nNodes, ref HashSet<(View, View)> nEdges)
-		{
-			switch (dim) {
-			case Dim.DimView dv:
-				// See #2461
-				//if (!from.InternalSubviews.Contains (dv.Target)) {
-				//	throw new InvalidOperationException ($"View {dv.Target} is not a subview of {from}");
-				//}
-				if (dv.Target != this) {
-					nEdges.Add ((dv.Target, from));
-				}
-				return;
-			case Dim.DimCombine dc:
-				CollectDim (dc.left, from, ref nNodes, ref nEdges);
-				CollectDim (dc.right, from, ref nNodes, ref nEdges);
-				break;
-			}
-		}
-
-		internal void CollectAll (View from, ref HashSet<View> nNodes, ref HashSet<(View, View)> nEdges)
-		{
-			foreach (var v in from.InternalSubviews) {
-				nNodes.Add (v);
-				if (v._layoutStyle != LayoutStyle.Computed) {
-					continue;
-				}
-				CollectPos (v.X, v, ref nNodes, ref nEdges);
-				CollectPos (v.Y, v, ref nNodes, ref nEdges);
-				CollectDim (v.Width, v, ref nNodes, ref nEdges);
-				CollectDim (v.Height, v, ref nNodes, ref nEdges);
-			}
-		}
-
-		// https://en.wikipedia.org/wiki/Topological_sorting
-		internal static List<View> TopologicalSort (View superView, IEnumerable<View> nodes, ICollection<(View From, View To)> edges)
-		{
-			var result = new List<View> ();
-
-			// Set of all nodes with no incoming edges
-			var noEdgeNodes = new HashSet<View> (nodes.Where (n => edges.All (e => !e.To.Equals (n))));
-
-
-			while (noEdgeNodes.Any ()) {
-				//  remove a node n from S
-				var n = noEdgeNodes.First ();
-				noEdgeNodes.Remove (n);
-
-				// add n to tail of L
-				if (n != superView)
-					result.Add (n);
-
-				// for each node m with an edge e from n to m do
-				foreach (var e in edges.Where (e => e.From.Equals (n)).ToArray ()) {
-					var m = e.To;
-
-					// remove edge e from the graph
-					edges.Remove (e);
-
-					// if m has no other incoming edges then
-					if (edges.All (me => !me.To.Equals (m)) && m != superView) {
-						// insert m into S
-						noEdgeNodes.Add (m);
-					}
-				}
-			}
-
-			if (edges.Any ()) {
-				foreach ((var from, var to) in edges) {
-					if (from == to) {
-						// if not yet added to the result, add it and remove from edge
-						if (result.Find (v => v == from) == null) {
-							result.Add (from);
-						}
-						edges.Remove ((from, to));
-					} else if (from.SuperView == to.SuperView) {
-						// if 'from' is not yet added to the result, add it
-						if (result.Find (v => v == from) == null) {
-							result.Add (from);
-						}
-						// if 'to' is not yet added to the result, add it
-						if (result.Find (v => v == to) == null) {
-							result.Add (to);
-						}
-						// remove from edge
-						edges.Remove ((from, to));
-					} else if (from != superView?.GetTopSuperView (to, from) && !ReferenceEquals (from, to)) {
-						if (ReferenceEquals (from.SuperView, to)) {
-							throw new InvalidOperationException ($"ComputedLayout for \"{superView}\": \"{to}\" references a SubView (\"{from}\").");
-						} else {
-							throw new InvalidOperationException ($"ComputedLayout for \"{superView}\": \"{from}\" linked with \"{to}\" was not found. Did you forget to add it to {superView}?");
-						}
-					}
-				}
-			}
-			// return L (a topologically sorted order)
-			return result;
-		} // TopologicalSort
-
-		/// <summary>
-		/// Overriden by <see cref="Frame"/> to do nothing, as the <see cref="Frame"/> does not have frames.
-		/// </summary>
-		internal virtual void LayoutFrames ()
-		{
-			if (Margin == null) return; // CreateFrames() has not been called yet
-
-			if (Margin.Frame.Size != Frame.Size) {
-				Margin._frame = new Rect (Point.Empty, Frame.Size);
-				Margin.X = 0;
-				Margin.Y = 0;
-				Margin.Width = Frame.Size.Width;
-				Margin.Height = Frame.Size.Height;
-				Margin.SetNeedsLayout ();
-				Margin.LayoutSubviews ();
-				Margin.SetNeedsDisplay ();
-			}
-
-			var border = Margin.Thickness.GetInside (Margin.Frame);
-			if (border != BorderFrame.Frame) {
-				BorderFrame._frame = new Rect (new Point (border.Location.X, border.Location.Y), border.Size);
-				BorderFrame.X = border.Location.X;
-				BorderFrame.Y = border.Location.Y;
-				BorderFrame.Width = border.Size.Width;
-				BorderFrame.Height = border.Size.Height;
-				BorderFrame.SetNeedsLayout ();
-				BorderFrame.LayoutSubviews ();
-				BorderFrame.SetNeedsDisplay ();
-			}
-
-			var padding = BorderFrame.Thickness.GetInside (BorderFrame.Frame);
-			if (padding != Padding.Frame) {
-				Padding._frame = new Rect (new Point (padding.Location.X, padding.Location.Y), padding.Size);
-				Padding.X = padding.Location.X;
-				Padding.Y = padding.Location.Y;
-				Padding.Width = padding.Size.Width;
-				Padding.Height = padding.Size.Height;
-				Padding.SetNeedsLayout ();
-				Padding.LayoutSubviews ();
-				Padding.SetNeedsDisplay ();
-			}
-		}
-
-		/// <summary>
-		/// Invoked when a view starts executing or when the dimensions of the view have changed, for example in
-		/// response to the container view or terminal resizing.
-		/// </summary>
-		/// <remarks>
-		/// Calls <see cref="OnLayoutComplete"/> (which raises the <see cref="LayoutComplete"/> event) before it returns.
-		/// </remarks>
-		public virtual void LayoutSubviews ()
-		{
-			if (!LayoutNeeded) {
-				return;
-			}
-
-			LayoutFrames ();
-
-			var oldBounds = Bounds;
-			OnLayoutStarted (new LayoutEventArgs () { OldBounds = oldBounds });
-
-			TextFormatter.Size = GetSizeNeededForTextAndHotKey ();
-
-			// Sort out the dependencies of the X, Y, Width, Height properties
-			var nodes = new HashSet<View> ();
-			var edges = new HashSet<(View, View)> ();
-			CollectAll (this, ref nodes, ref edges);
-			var ordered = View.TopologicalSort (SuperView, nodes, edges);
-			foreach (var v in ordered) {
-				LayoutSubview (v, new Rect (GetBoundsOffset (), Bounds.Size));
-			}
-
-			// If the 'to' is rooted to 'from' and the layoutstyle is Computed it's a special-case.
-			// Use LayoutSubview with the Frame of the 'from' 
-			if (SuperView != null && GetTopSuperView () != null && LayoutNeeded && edges.Count > 0) {
-				foreach ((var from, var to) in edges) {
-					LayoutSubview (to, from.Frame);
-				}
-			}
-
-			LayoutNeeded = false;
-
-			OnLayoutComplete (new LayoutEventArgs () { OldBounds = oldBounds });
-		}
-
-		private void LayoutSubview (View v, Rect contentArea)
-		{
-			if (v.LayoutStyle == LayoutStyle.Computed) {
-				v.SetRelativeLayout (contentArea);
-			}
-
-			v.LayoutSubviews ();
-			v.LayoutNeeded = false;
-		}
-
-		ustring _text;
-
-		/// <summary>
-		///   The text displayed by the <see cref="View"/>.
-		/// </summary>
-		/// <remarks>
-		/// <para>
-		///  The text will be drawn before any subviews are drawn.
-		/// </para>
-		/// <para>
-		///  The text will be drawn starting at the view origin (0, 0) and will be formatted according
-		///  to <see cref="TextAlignment"/> and <see cref="TextDirection"/>. 
-		/// </para>
-		/// <para>
-		///  The text will word-wrap to additional lines if it does not fit horizontally. If <see cref="Bounds"/>'s height
-		///  is 1, the text will be clipped.	
-		///  </para>
-		/// <para>
-		///  Set the <see cref="HotKeySpecifier"/> to enable hotkey support. To disable hotkey support set <see cref="HotKeySpecifier"/> to
-		///  <c>(Rune)0xffff</c>.
-		/// </para>
-		/// </remarks>
-		public virtual ustring Text {
-			get => _text;
-			set {
-				_text = value;
-				SetHotKey ();
-				UpdateTextFormatterText ();
-				//TextFormatter.Format ();
-				OnResizeNeeded ();
-
-#if DEBUG
-				if (_text != null && string.IsNullOrEmpty (Id)) {
-					Id = _text.ToString ();
-				}
-#endif
-			}
-		}
-
-		/// <summary>
-		/// Gets or sets a flag that determines whether the View will be automatically resized to fit the <see cref="Text"/> 
-		/// within <see cref="Bounds"/>
-		/// <para>
-		/// The default is <see langword="false"/>. Set to <see langword="true"/> to turn on AutoSize. If <see langword="true"/> then
-		/// <see cref="Width"/> and <see cref="Height"/> will be used if <see cref="Text"/> can fit; 
-		/// if <see cref="Text"/> won't fit the view will be resized as needed.
-		/// </para>
-		/// <para>
-		/// In addition, if <see cref="ForceValidatePosDim"/> is <see langword="true"/> the new values of <see cref="Width"/> and
-		/// <see cref="Height"/> must be of the same types of the existing one to avoid breaking the <see cref="Dim"/> settings.
-		/// </para>
-		/// </summary>
-		public virtual bool AutoSize {
-			get => _autoSize;
-			set {
-				var v = ResizeView (value);
-				TextFormatter.AutoSize = v;
-				if (_autoSize != v) {
-					_autoSize = v;
-					TextFormatter.NeedsFormat = true;
-					UpdateTextFormatterText ();
-					OnResizeNeeded ();
-				}
-			}
-		}
-
-		/// <summary>
-		/// Gets or sets whether trailing spaces at the end of word-wrapped lines are preserved
-		/// or not when <see cref="TextFormatter.WordWrap"/> is enabled. 
-		/// If <see langword="true"/> trailing spaces at the end of wrapped lines will be removed when 
-		/// <see cref="Text"/> is formatted for display. The default is <see langword="false"/>.
-		/// </summary>
-		public virtual bool PreserveTrailingSpaces {
-			get => TextFormatter.PreserveTrailingSpaces;
-			set {
-				if (TextFormatter.PreserveTrailingSpaces != value) {
-					TextFormatter.PreserveTrailingSpaces = value;
-					TextFormatter.NeedsFormat = true;
-				}
-			}
-		}
-
-		/// <summary>
-		/// Gets or sets how the View's <see cref="Text"/> is aligned horizontally when drawn. Changing this property will redisplay the <see cref="View"/>.
-		/// </summary>
-		/// <value>The text alignment.</value>
-		public virtual TextAlignment TextAlignment {
-			get => TextFormatter.Alignment;
-			set {
-				TextFormatter.Alignment = value;
-				UpdateTextFormatterText ();
-				OnResizeNeeded ();
-			}
-		}
-
-		/// <summary>
-		/// Gets or sets how the View's <see cref="Text"/> is aligned vertically when drawn. Changing this property will redisplay the <see cref="View"/>.
-		/// </summary>
-		/// <value>The text alignment.</value>
-		public virtual VerticalTextAlignment VerticalTextAlignment {
-			get => TextFormatter.VerticalAlignment;
-			set {
-				TextFormatter.VerticalAlignment = value;
-				SetNeedsDisplay ();
-			}
-		}
-
-		/// <summary>
-		/// Gets or sets the direction of the View's <see cref="Text"/>. Changing this property will redisplay the <see cref="View"/>.
-		/// </summary>
-		/// <value>The text alignment.</value>
-		public virtual TextDirection TextDirection {
-			get => TextFormatter.Direction;
-			set {
-				UpdateTextDirection (value);
-				TextFormatter.Direction = value;
-			}
-		}
-
-		private void UpdateTextDirection (TextDirection newDirection)
-		{
-			var directionChanged = TextFormatter.IsHorizontalDirection (TextFormatter.Direction)
-			    != TextFormatter.IsHorizontalDirection (newDirection);
-			TextFormatter.Direction = newDirection;
-
-			var isValidOldAutoSize = AutoSize && IsValidAutoSize (out var _);
-
-			UpdateTextFormatterText ();
-
-			if ((!ForceValidatePosDim && directionChanged && AutoSize)
-			    || (ForceValidatePosDim && directionChanged && AutoSize && isValidOldAutoSize)) {
-				OnResizeNeeded ();
-			} else if (directionChanged && IsAdded) {
-				SetWidthHeight (Bounds.Size);
-				SetMinWidthHeight ();
-			} else {
-				SetMinWidthHeight ();
-			}
-			TextFormatter.Size = GetSizeNeededForTextAndHotKey ();
-			SetNeedsDisplay ();
-		}
-
-		/// <summary>
-		/// Get or sets if  the <see cref="View"/> has been initialized (via <see cref="ISupportInitialize.BeginInit"/> 
-		/// and <see cref="ISupportInitialize.EndInit"/>).
-		/// </summary>
-		/// <para>
-		///     If first-run-only initialization is preferred, overrides to <see cref="ISupportInitializeNotification.IsInitialized"/>
-		///     can be implemented, in which case the <see cref="ISupportInitialize"/>
-		///     methods will only be called if <see cref="ISupportInitializeNotification.IsInitialized"/>
-		///     is <see langword="false"/>. This allows proper <see cref="View"/> inheritance hierarchies
-		///     to override base class layout code optimally by doing so only on first run,
-		///     instead of on every run.
-		///   </para>
-		public virtual bool IsInitialized { get; set; }
-
-		/// <summary>
-		/// Gets information if the view was already added to the <see cref="SuperView"/>.
-		/// </summary>
-		public bool IsAdded { get; private set; }
+		public override void OnEnabledChanged () => EnabledChanged?.Invoke (this, EventArgs.Empty);
 
 		bool _oldEnabled;
 
@@ -3076,6 +434,14 @@
 				}
 			}
 		}
+		
+		/// <summary>
+		/// Event fired when the <see cref="Visible"/> value is being changed.
+		/// </summary>
+		public event EventHandler VisibleChanged;
+
+		/// <inheritdoc/>
+		public override void OnVisibleChanged () => VisibleChanged?.Invoke (this, EventArgs.Empty);
 
 		/// <summary>
 		/// Gets or sets whether a view is cleared if the <see cref="Visible"/> property is <see langword="false"/>.
@@ -3102,287 +468,6 @@
 			}
 		}
 
-		/// <summary>
-		/// Gets or sets whether the view has a one row/col thick border.
-		/// </summary>
-		/// <remarks>
-		/// <para>
-		/// This is a helper for manipulating the view's <see cref="BorderFrame"/>. Setting this property to any value other than
-		/// <see cref="LineStyle.None"/> is equivalent to setting <see cref="BorderFrame"/>'s <see cref="Frame.Thickness"/> 
-		/// to `1` and <see cref="BorderStyle"/> to the value. 
-		/// </para>
-		/// <para>
-		/// Setting this property to <see cref="LineStyle.None"/> is equivalent to setting <see cref="BorderFrame"/>'s <see cref="Frame.Thickness"/> 
-		/// to `0` and <see cref="BorderStyle"/> to <see cref="LineStyle.None"/>. 
-		/// </para>
-		/// <para>
-		/// For more advanced customization of the view's border, manipulate see <see cref="BorderFrame"/> directly.
-		/// </para>
-		/// </remarks>
-		public LineStyle BorderStyle {
-			get {
-				return BorderFrame?.BorderStyle ?? LineStyle.None;
-			}
-			set {
-				if (BorderFrame == null) {
-					throw new InvalidOperationException ("BorderFrame is null; this is likely a bug.");
-				}
-				if (value != LineStyle.None) {
-					BorderFrame.Thickness = new Thickness (1);
-				} else {
-					BorderFrame.Thickness = new Thickness (0);
-				}
-				BorderFrame.BorderStyle = value;
-				LayoutFrames ();
-				SetNeedsLayout ();
-			}
-		}
-
-		/// <summary>
-		/// Pretty prints the View
-		/// </summary>
-		/// <returns></returns>
-		public override string ToString ()
-		{
-			return $"{GetType ().Name}({Id})({Frame})";
-		}
-
-		void SetHotKey ()
-		{
-			if (TextFormatter == null) {
-				return; // throw new InvalidOperationException ("Can't set HotKey unless a TextFormatter has been created");
-			}
-			TextFormatter.FindHotKey (_text, HotKeySpecifier, true, out _, out var hk);
-			if (_hotKey != hk) {
-				HotKey = hk;
-			}
-		}
-
-		bool ResizeView (bool autoSize)
-		{
-			if (!autoSize) {
-				return false;
-			}
-
-			var aSize = true;
-			var nBoundsSize = GetAutoSize ();
-			if (nBoundsSize != Bounds.Size) {
-				if (ForceValidatePosDim) {
-					aSize = SetWidthHeight (nBoundsSize);
-				} else {
-					Height = nBoundsSize.Height;
-					Width = nBoundsSize.Width; // = new Rect (Bounds.X, Bounds.Y, nBoundsSize.Width, nBoundsSize.Height);
-				}
-			}
-			// BUGBUG: This call may be redundant
-			TextFormatter.Size = GetSizeNeededForTextAndHotKey ();
-			return aSize;
-		}
-
-		/// <summary>
-		/// Resizes the View to fit the specified <see cref="Bounds"/> size.
-		/// </summary>
-		/// <param name="nBounds"></param>
-		/// <returns></returns>
-		bool SetWidthHeight (Size nBounds)
-		{
-			var aSize = false;
-			var canSizeW = TrySetWidth (nBounds.Width - GetHotKeySpecifierLength (), out var rW);
-			var canSizeH = TrySetHeight (nBounds.Height - GetHotKeySpecifierLength (false), out var rH);
-			if (canSizeW) {
-				aSize = true;
-				_width = rW;
-			}
-			if (canSizeH) {
-				aSize = true;
-				_height = rH;
-			}
-			if (aSize) {
-				Bounds = new Rect (Bounds.X, Bounds.Y, canSizeW ? rW : Bounds.Width, canSizeH ? rH : Bounds.Height);
-			}
-
-			return aSize;
-=======
->>>>>>> b4552ee1
-		}
-
-		/// <summary>
-		/// Event fired when the <see cref="View.Title"/> is changing. Set <see cref="TitleEventArgs.Cancel"/> to 
-		/// `true` to cancel the Title change.
-		/// </summary>
-		public event EventHandler<TitleEventArgs> TitleChanging;
-
-		/// <summary>
-		/// Called when the <see cref="View.Title"/> has been changed. Invokes the <see cref="TitleChanged"/> event.
-		/// </summary>
-		/// <param name="oldTitle">The <see cref="View.Title"/> that is/has been replaced.</param>
-		/// <param name="newTitle">The new <see cref="View.Title"/> to be replaced.</param>
-		public virtual void OnTitleChanged (ustring oldTitle, ustring newTitle)
-		{
-			var args = new TitleEventArgs (oldTitle, newTitle);
-			TitleChanged?.Invoke (this, args);
-		}
-
-		/// <summary>
-		/// Event fired after the <see cref="View.Title"/> has been changed. 
-		/// </summary>
-		public event EventHandler<TitleEventArgs> TitleChanged;
-
-		/// <summary>
-		/// Event fired when the <see cref="Enabled"/> value is being changed.
-		/// </summary>
-		public event EventHandler EnabledChanged;
-
-		/// <inheritdoc/>
-		public override void OnEnabledChanged () => EnabledChanged?.Invoke (this, EventArgs.Empty);
-
-		bool _oldEnabled;
-
-		/// <inheritdoc/>
-		public override bool Enabled {
-			get => base.Enabled;
-			set {
-				if (base.Enabled != value) {
-					if (value) {
-						if (SuperView == null || SuperView?.Enabled == true) {
-							base.Enabled = value;
-						}
-					} else {
-						base.Enabled = value;
-					}
-					if (!value && HasFocus) {
-						SetHasFocus (false, this);
-					}
-					OnEnabledChanged ();
-					SetNeedsDisplay ();
-
-					if (_subviews != null) {
-						foreach (var view in _subviews) {
-							if (!value) {
-								view._oldEnabled = view.Enabled;
-								view.Enabled = false;
-							} else {
-								view.Enabled = view._oldEnabled;
-								view._addingView = false;
-							}
-						}
-					}
-				}
-			}
-		}
-		
-		/// <summary>
-		/// Event fired when the <see cref="Visible"/> value is being changed.
-		/// </summary>
-		public event EventHandler VisibleChanged;
-
-		/// <inheritdoc/>
-		public override void OnVisibleChanged () => VisibleChanged?.Invoke (this, EventArgs.Empty);
-
-<<<<<<< HEAD
-		/// <inheritdoc/>
-		protected override void Dispose (bool disposing)
-		{
-			Margin?.Dispose ();
-			Margin = null;
-			BorderFrame?.Dispose ();
-			BorderFrame = null;
-			Padding?.Dispose ();
-			Padding = null;
-
-			for (var i = InternalSubviews.Count - 1; i >= 0; i--) {
-				var subview = InternalSubviews [i];
-				Remove (subview);
-				subview.Dispose ();
-			}
-			base.Dispose (disposing);
-		}
-
-=======
->>>>>>> b4552ee1
-		/// <summary>
-		/// Gets or sets whether a view is cleared if the <see cref="Visible"/> property is <see langword="false"/>.
-		/// </summary>
-<<<<<<< HEAD
-		/// <remarks>
-		/// <para>
-		///     Views can opt-in to more sophisticated initialization
-		///     by implementing overrides to <see cref="ISupportInitialize.BeginInit"/> and
-		///     <see cref="ISupportInitialize.EndInit"/> which will be called
-		///     when the view is added to a <see cref="SuperView"/>. 
-		/// </para>
-		/// <para>
-		///     If first-run-only initialization is preferred, overrides to <see cref="ISupportInitializeNotification"/>
-		///     can be implemented too, in which case the <see cref="ISupportInitialize"/>
-		///     methods will only be called if <see cref="ISupportInitializeNotification.IsInitialized"/>
-		///     is <see langword="false"/>. This allows proper <see cref="View"/> inheritance hierarchies
-		///     to override base class layout code optimally by doing so only on first run,
-		///     instead of on every run.
-		///   </para>
-		/// </remarks>
-		public virtual void BeginInit ()
-		{
-			if (!IsInitialized) {
-				_oldCanFocus = CanFocus;
-				_oldTabIndex = _tabIndex;
-
-				UpdateTextDirection (TextDirection);
-				UpdateTextFormatterText ();
-				SetHotKey ();
-
-				// TODO: Figure out why ScrollView and other tests fail if this call is put here 
-				// instead of the constructor.
-				//InitializeFrames ();
-
-			} else {
-				//throw new InvalidOperationException ("The view is already initialized.");
-
-			}
-
-			if (_subviews?.Count > 0) {
-				foreach (var view in _subviews) {
-					if (!view.IsInitialized) {
-						view.BeginInit ();
-					}
-				}
-			}
-		}
-
-		/// <summary>
-		///  Signals the View that initialization is ending. See <see cref="ISupportInitialize"/>.
-		/// </summary>
-		public void EndInit ()
-		{
-			IsInitialized = true;
-			OnResizeNeeded ();
-			if (_subviews != null) {
-				foreach (var view in _subviews) {
-					if (!view.IsInitialized) {
-						view.EndInit ();
-=======
-		public bool ClearOnVisibleFalse { get; set; } = true;
-
-		/// <inheritdoc/>>
-		public override bool Visible {
-			get => base.Visible;
-			set {
-				if (base.Visible != value) {
-					base.Visible = value;
-					if (!value) {
-						if (HasFocus) {
-							SetHasFocus (false, this);
-						}
-						if (ClearOnVisibleFalse) {
-							Clear ();
-						}
->>>>>>> b4552ee1
-					}
-					OnVisibleChanged ();
-					SetNeedsDisplay ();
-				}
-			}
-		}
-
 		bool CanBeVisible (View view)
 		{
 			if (!view.Visible) {
