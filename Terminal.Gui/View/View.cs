﻿using System.ComponentModel;
using System.Diagnostics;

namespace Terminal.Gui;

#region API Docs

/// <summary>
///     View is the base class for all views on the screen and represents a visible element that can render itself and
///     contains zero or more nested views, called SubViews. View provides basic functionality for layout, positioning, and
///     drawing. In addition, View provides keyboard and mouse event handling.
/// </summary>
/// <remarks>
///     <list type="table">
///         <listheader>
///             <term>Term</term><description>Definition</description>
///         </listheader>
///         <item>
///             <term>SubView</term>
///             <description>
///                 A View that is contained in another view and will be rendered as part of the containing view's
///                 ContentArea. SubViews are added to another view via the <see cref="View.Add(View)"/>` method. A View
///                 may only be a SubView of a single View.
///             </description>
///         </item>
///         <item>
///             <term>SuperView</term><description>The View that is a container for SubViews.</description>
///         </item>
///     </list>
///     <para>
///         Focus is a concept that is used to describe which View is currently receiving user input. Only Views that are
///         <see cref="Enabled"/>, <see cref="Visible"/>, and <see cref="CanFocus"/> will receive focus.
///     </para>
///     <para>
///         Views that are focusable should implement the <see cref="PositionCursor"/> to make sure that the cursor is
///         placed in a location that makes sense. Unix terminals do not have a way of hiding the cursor, so it can be
///         distracting to have the cursor left at the last focused view. So views should make sure that they place the
///         cursor in a visually sensible place.
///     </para>
///     <para>
///         The View defines the base functionality for user interface elements in Terminal.Gui. Views can contain one or
///         more subviews, can respond to user input and render themselves on the screen.
///     </para>
///     <para>
///         View supports two layout styles: <see cref="LayoutStyle.Absolute"/> or <see cref="LayoutStyle.Computed"/>.
///         The style is determined by the values of <see cref="X"/>, <see cref="Y"/>, <see cref="Width"/>, and
///         <see cref="Height"/>. If any of these is set to non-absolute <see cref="Pos"/> or <see cref="Dim"/> object,
///         then the layout style is <see cref="LayoutStyle.Computed"/>. Otherwise it is <see cref="LayoutStyle.Absolute"/>
///         .
///     </para>
///     <para>
///         To create a View using Absolute layout, call a constructor that takes a Rectangle parameter to specify the
///         absolute position and size or simply set <see cref="View.Frame "/>). To create a View using Computed layout use
///         a constructor that does not take a Rectangle parameter and set the X, Y, Width and Height properties on the
///         view to
///         non-absolute values. Both approaches use coordinates that are relative to the <see cref="ContentArea"/> of the
///         <see cref="SuperView"/> the View is added to.
///     </para>
///     <para>
///         Computed layout is more flexible and supports dynamic console apps where controls adjust layout as the
///         terminal resizes or other Views change size or position. The <see cref="X"/>, <see cref="Y"/>,
///         <see cref="Width"/>, and <see cref="Height"/> properties are <see cref="Dim"/> and <see cref="Pos"/> objects
///         that dynamically update the position of a view. The X and Y properties are of type <see cref="Pos"/> and you
///         can use either absolute positions, percentages, or anchor points. The Width and Height properties are of type
///         <see cref="Dim"/> and can use absolute position, percentages, and anchors. These are useful as they will take
///         care of repositioning views when view's adornments are resized or if the terminal size changes.
///     </para>
///     <para>
///         Absolute layout requires specifying coordinates and sizes of Views explicitly, and the View will typically
///         stay in a fixed position and size. To change the position and size use the <see cref="Frame"/> property.
///     </para>
///     <para>
///         Subviews (child views) can be added to a View by calling the <see cref="Add(View)"/> method. The container of
///         a View can be accessed with the <see cref="SuperView"/> property.
///     </para>
///     <para>
///         To flag a region of the View's <see cref="ContentArea"/> to be redrawn call
///         <see cref="SetNeedsDisplay(Rectangle)"/>.
///         To flag the entire view for redraw call <see cref="SetNeedsDisplay()"/>.
///     </para>
///     <para>
///         The <see cref="LayoutSubviews"/> method is invoked when the size or layout of a view has changed. The default
///         processing system will keep the size and dimensions for views that use the <see cref="LayoutStyle.Absolute"/>,
///         and will recompute the Adornments for the views that use <see cref="LayoutStyle.Computed"/>.
///     </para>
///     <para>
///         Views have a <see cref="ColorScheme"/> property that defines the default colors that subviews should use for
///         rendering. This ensures that the views fit in the context where they are being used, and allows for themes to
///         be plugged in. For example, the default colors for windows and Toplevels uses a blue background, while it uses
///         a white background for dialog boxes and a red background for errors.
///     </para>
///     <para>
///         Subclasses should not rely on <see cref="ColorScheme"/> being set at construction time. If a
///         <see cref="ColorScheme"/> is not set on a view, the view will inherit the value from its
///         <see cref="SuperView"/> and the value might only be valid once a view has been added to a SuperView.
///     </para>
///     <para>By using  <see cref="ColorScheme"/> applications will work both in color as well as black and white displays.</para>
///     <para>
///         Views can also opt-in to more sophisticated initialization by implementing overrides to
///         <see cref="ISupportInitialize.BeginInit"/> and <see cref="ISupportInitialize.EndInit"/> which will be called
///         when the view is added to a <see cref="SuperView"/>.
///     </para>
///     <para>
///         If first-run-only initialization is preferred, overrides to <see cref="ISupportInitializeNotification"/> can
///         be implemented, in which case the <see cref="ISupportInitialize"/> methods will only be called if
///         <see cref="ISupportInitializeNotification.IsInitialized"/> is <see langword="false"/>. This allows proper
///         <see cref="View"/> inheritance hierarchies to override base class layout code optimally by doing so only on
///         first run, instead of on every run.
///     </para>
///     <para>See <see href="../docs/keyboard.md">for an overview of View keyboard handling.</see></para>
///     ///
/// </remarks>

#endregion API Docs

public partial class View : Responder, ISupportInitializeNotification
{
    private bool _oldEnabled;

    /// <summary>Gets or sets whether a view is cleared if the <see cref="Visible"/> property is <see langword="false"/>.</summary>
    public bool ClearOnVisibleFalse { get; set; } = true;

    /// <summary>Gets or sets arbitrary data for the view.</summary>
    /// <remarks>This property is not used internally.</remarks>
    public object Data { get; set; }

    /// <summary>
    ///     Points to the current driver in use by the view, it is a convenience property for simplifying the development
    ///     of new views.
    /// </summary>
    public static ConsoleDriver Driver => Application.Driver;

    /// <inheritdoc/>
    public override bool Enabled
    {
        get => base.Enabled;
        set
        {
            if (base.Enabled != value)
            {
                if (value)
                {
                    if (SuperView is null || SuperView?.Enabled == true)
                    {
                        base.Enabled = value;
                    }
                }
                else
                {
                    base.Enabled = value;
                }

                if (!value && HasFocus)
                {
                    SetHasFocus (false, this);
                }

                OnEnabledChanged ();
                SetNeedsDisplay ();

                if (_subviews is { })
                {
                    foreach (View view in _subviews)
                    {
                        if (!value)
                        {
                            view._oldEnabled = view.Enabled;
                            view.Enabled = false;
                        }
                        else
                        {
                            view.Enabled = view._oldEnabled;
                            view._addingView = false;
                        }
                    }
                }
            }
        }
    }

    /// <summary>Gets or sets an identifier for the view;</summary>
    /// <value>The identifier.</value>
    /// <remarks>The id should be unique across all Views that share a SuperView.</remarks>
    public string Id { get; set; } = "";

    /// <inheritdoc/>
    /// >
    public override bool Visible
    {
        get => base.Visible;
        set
        {
            if (base.Visible != value)
            {
                base.Visible = value;

                if (!value)
                {
                    if (HasFocus)
                    {
                        SetHasFocus (false, this);
                    }

                    if (ClearOnVisibleFalse)
                    {
                        Clear ();
                    }
                }

                OnVisibleChanged ();
                SetNeedsDisplay ();
            }
        }
    }

    /// <summary>Event fired when the <see cref="Enabled"/> value is being changed.</summary>
    public event EventHandler EnabledChanged;

    /// <inheritdoc/>
    public override void OnEnabledChanged () { EnabledChanged?.Invoke (this, EventArgs.Empty); }

    /// <inheritdoc/>
    public override void OnVisibleChanged () { VisibleChanged?.Invoke (this, EventArgs.Empty); }

    /// <summary>Pretty prints the View</summary>
    /// <returns></returns>
    public override string ToString () { return $"{GetType ().Name}({Id}){Frame}"; }

    /// <summary>Event fired when the <see cref="Visible"/> value is being changed.</summary>
    public event EventHandler VisibleChanged;

    /// <inheritdoc/>
    protected override void Dispose (bool disposing)
    {
        LineCanvas.Dispose ();

        Margin?.Dispose ();
        Margin = null;
        Border?.Dispose ();
        Border = null;
        Padding?.Dispose ();
        Padding = null;

        for (int i = InternalSubviews.Count - 1; i >= 0; i--)
        {
            View subview = InternalSubviews [i];
            Remove (subview);
            subview.Dispose ();
        }

        base.Dispose (disposing);
        Debug.Assert (InternalSubviews.Count == 0);
    }

    private bool CanBeVisible (View view)
    {
        if (!view.Visible)
        {
            return false;
        }

        for (View c = view.SuperView; c != null; c = c.SuperView)
        {
            if (!c.Visible)
            {
                return false;
            }
        }

        return true;
    }

    #region Title

    private string _title = string.Empty;

    /// <summary>Gets the <see cref="Gui.TextFormatter"/> used to format <see cref="Title"/>.</summary>
    internal TextFormatter TitleTextFormatter { get; init; } = new ();

    /// <summary>
    ///     The title to be displayed for this <see cref="View"/>. The title will be displayed if <see cref="Border"/>.
    ///     <see cref="Thickness.Top"/> is greater than 0. The title can be used to set the <see cref="HotKey"/>
    ///     for the view by prefixing character with <see cref="HotKeySpecifier"/> (e.g. <c>"T_itle"</c>).
    /// </summary>
    /// <remarks>
    ///     <para>
    ///         Set the <see cref="HotKeySpecifier"/> to enable hotkey support. To disable Title-based hotkey support set
    ///         <see cref="HotKeySpecifier"/> to <c>(Rune)0xffff</c>.
    ///     </para>
    ///     <para>
    ///         Only the first HotKey specifier found in <see cref="Title"/> is supported.
    ///     </para>
    ///     <para>
    ///         To cause the hotkey to be rendered with <see cref="Text"/>,
    ///         set <c>View.</c><see cref="TextFormatter.HotKeySpecifier"/> to the desired character.
    ///     </para>
    /// </remarks>
    /// <value>The title.</value>
    public string Title
    {
        get => _title;
        set
        {
            if (value == _title)
            {
                return;
            }

            if (!OnTitleChanging (_title, value))
            {
                string old = _title;
                _title = value;
                TitleTextFormatter.Text = _title;

<<<<<<< HEAD
                TitleTextFormatter.Size = new Size (
                                                    TextFormatter.GetWidestLineLength (TitleTextFormatter.Text)
                                                    - (TitleTextFormatter.Text?.Contains ((char)HotKeySpecifier.Value) == true
                                                           ? Math.Max (HotKeySpecifier.GetColumns (), 0)
                                                           : 0),
                                                    1);
=======
                TitleTextFormatter.Size = new (
                                               TextFormatter.GetWidestLineLength (TitleTextFormatter.Text)
                                               - (TitleTextFormatter.Text?.Contains ((char)HotKeySpecifier.Value) == true
                                                      ? Math.Max (HotKeySpecifier.GetColumns (), 0)
                                                      : 0),
                                               1);
>>>>>>> 7fd4223f
                SetHotKeyFromTitle ();
                SetNeedsDisplay ();
#if DEBUG
                if (_title is { } && string.IsNullOrEmpty (Id))
                {
                    Id = _title;
                }
#endif // DEBUG
                OnTitleChanged (old, _title);
            }
        }
    }

    /// <summary>Called when the <see cref="View.Title"/> has been changed. Invokes the <see cref="TitleChanged"/> event.</summary>
    /// <param name="oldTitle">The <see cref="View.Title"/> that is/has been replaced.</param>
    /// <param name="newTitle">The new <see cref="View.Title"/> to be replaced.</param>
    public virtual void OnTitleChanged (string oldTitle, string newTitle)
    {
        StateEventArgs<string> args = new (oldTitle, newTitle);
        TitleChanged?.Invoke (this, args);
    }

    /// <summary>
    ///     Called before the <see cref="View.Title"/> changes. Invokes the <see cref="TitleChanging"/> event, which can
    ///     be cancelled.
    /// </summary>
    /// <param name="oldTitle">The <see cref="View.Title"/> that is/has been replaced.</param>
    /// <param name="newTitle">The new <see cref="View.Title"/> to be replaced.</param>
    /// <returns>`true` if an event handler canceled the Title change.</returns>
    public virtual bool OnTitleChanging (string oldTitle, string newTitle)
    {
        StateEventArgs<string> args = new (oldTitle, newTitle);
        TitleChanging?.Invoke (this, args);

        return args.Cancel;
    }

    /// <summary>Event fired after the <see cref="View.Title"/> has been changed.</summary>
    public event EventHandler<StateEventArgs<string>> TitleChanged;

    /// <summary>
    ///     Event fired when the <see cref="View.Title"/> is changing. Set <see cref="CancelEventArgs.Cancel"/> to `true`
    ///     to cancel the Title change.
    /// </summary>
    public event EventHandler<StateEventArgs<string>> TitleChanging;

    #endregion

    #region Constructors and Initialization

    /// <summary>Initializes a new instance of <see cref="View"/>.</summary>
    /// <remarks>
    ///     <para>
    ///         Use <see cref="X"/>, <see cref="Y"/>, <see cref="Width"/>, and <see cref="Height"/> properties to dynamically
    ///         control the size and location of the view. The <see cref="View"/> will be created using
    ///         <see cref="LayoutStyle.Absolute"/> coordinates. The initial size ( <see cref="View.Frame"/>) will be adjusted
    ///         to fit the contents of <see cref="Text"/>, including newlines ('\n') for multiple lines.
    ///     </para>
    ///     <para>If <see cref="Height"/> is greater than one, word wrapping is provided.</para>
    ///     <para>
    ///         This constructor initialize a View with a <see cref="LayoutStyle"/> of <see cref="LayoutStyle.Absolute"/>.
    ///         Use <see cref="X"/>, <see cref="Y"/>, <see cref="Width"/>, and <see cref="Height"/> properties to dynamically
    ///         control the size and location of the view, changing it to <see cref="LayoutStyle.Computed"/>.
    ///     </para>
    /// </remarks>
    public View ()
    {
        HotKeySpecifier = (Rune)'_';
        TitleTextFormatter.HotKeyChanged += TitleTextFormatter_HotKeyChanged;

        TextDirection = TextDirection.LeftRight_TopBottom;
        Text = string.Empty;

        CanFocus = false;
        TabIndex = -1;
        TabStop = false;

        AddCommands ();

        Margin = CreateAdornment (typeof (Margin)) as Margin;
        Border = CreateAdornment (typeof (Border)) as Border;
        Padding = CreateAdornment (typeof (Padding)) as Padding;
    }

    /// <summary>
    ///     Get or sets if  the <see cref="View"/> has been initialized (via <see cref="ISupportInitialize.BeginInit"/>
    ///     and <see cref="ISupportInitialize.EndInit"/>).
    /// </summary>
    /// <para>
    ///     If first-run-only initialization is preferred, overrides to
    ///     <see cref="ISupportInitializeNotification.IsInitialized"/> can be implemented, in which case the
    ///     <see cref="ISupportInitialize"/> methods will only be called if
    ///     <see cref="ISupportInitializeNotification.IsInitialized"/> is <see langword="false"/>. This allows proper
    ///     <see cref="View"/> inheritance hierarchies to override base class layout code optimally by doing so only on first
    ///     run, instead of on every run.
    /// </para>
    public virtual bool IsInitialized { get; set; }

    /// <summary>Signals the View that initialization is starting. See <see cref="ISupportInitialize"/>.</summary>
    /// <remarks>
    ///     <para>
    ///         Views can opt-in to more sophisticated initialization by implementing overrides to
    ///         <see cref="ISupportInitialize.BeginInit"/> and <see cref="ISupportInitialize.EndInit"/> which will be called
    ///         when the <see cref="SuperView"/> is initialized.
    ///     </para>
    ///     <para>
    ///         If first-run-only initialization is preferred, overrides to <see cref="ISupportInitializeNotification"/> can
    ///         be implemented too, in which case the <see cref="ISupportInitialize"/> methods will only be called if
    ///         <see cref="ISupportInitializeNotification.IsInitialized"/> is <see langword="false"/>. This allows proper
    ///         <see cref="View"/> inheritance hierarchies to override base class layout code optimally by doing so only on
    ///         first run, instead of on every run.
    ///     </para>
    /// </remarks>
    public virtual void BeginInit ()
    {
        if (IsInitialized)
        {
            throw new InvalidOperationException ("The view is already initialized.");
        }

        _oldCanFocus = CanFocus;
        _oldTabIndex = _tabIndex;
        Margin?.BeginInit ();
        Border?.BeginInit ();
        Padding?.BeginInit ();

        if (_subviews?.Count > 0)
        {
            foreach (View view in _subviews)
            {
                if (!view.IsInitialized)
                {
                    view.BeginInit ();
                }
            }
        }
    }

    // TODO: Implement logic that allows EndInit to throw if BeginInit has not been called
    // TODO: See EndInit_Called_Without_BeginInit_Throws test.

    /// <summary>Signals the View that initialization is ending. See <see cref="ISupportInitialize"/>.</summary>
    /// <remarks>
    ///     <para>Initializes all Subviews and Invokes the <see cref="Initialized"/> event.</para>
    /// </remarks>
    public virtual void EndInit ()
    {
        if (IsInitialized)
        {
            throw new InvalidOperationException ("The view is already initialized.");
        }

        IsInitialized = true;
        Margin?.EndInit ();
        Border?.EndInit ();
        Padding?.EndInit ();

        // TODO: Move these into ViewText.cs as EndInit_Text() to consolodate.
        // TODO: Verify UpdateTextDirection really needs to be called here.
        // These calls were moved from BeginInit as they access Bounds which is indeterminate until EndInit is called.
        UpdateTextDirection (TextDirection);
        UpdateTextFormatterText ();
        OnResizeNeeded ();

        if (_subviews is { })
        {
            foreach (View view in _subviews)
            {
                if (!view.IsInitialized)
                {
                    view.EndInit ();
                }
            }
        }

        Initialized?.Invoke (this, EventArgs.Empty);
    }

    #endregion Constructors and Initialization
}<|MERGE_RESOLUTION|>--- conflicted
+++ resolved
@@ -312,21 +312,12 @@
                 _title = value;
                 TitleTextFormatter.Text = _title;
 
-<<<<<<< HEAD
-                TitleTextFormatter.Size = new Size (
-                                                    TextFormatter.GetWidestLineLength (TitleTextFormatter.Text)
-                                                    - (TitleTextFormatter.Text?.Contains ((char)HotKeySpecifier.Value) == true
-                                                           ? Math.Max (HotKeySpecifier.GetColumns (), 0)
-                                                           : 0),
-                                                    1);
-=======
                 TitleTextFormatter.Size = new (
                                                TextFormatter.GetWidestLineLength (TitleTextFormatter.Text)
                                                - (TitleTextFormatter.Text?.Contains ((char)HotKeySpecifier.Value) == true
                                                       ? Math.Max (HotKeySpecifier.GetColumns (), 0)
                                                       : 0),
                                                1);
->>>>>>> 7fd4223f
                 SetHotKeyFromTitle ();
                 SetNeedsDisplay ();
 #if DEBUG
