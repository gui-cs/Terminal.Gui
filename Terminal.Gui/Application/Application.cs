#nullable enable
using System.Diagnostics;
using System.Globalization;
using System.Reflection;
using System.Resources;
using Terminal.Gui.Resources;

namespace Terminal.Gui;

/// <summary>A static, singleton class representing the application. This class is the entry point for the application.</summary>
/// <example>
///     <code>
///     Application.Init();
///     var win = new Window()
///     {
///         Title = $"Example App ({Application.QuitKey} to quit)"
///     };
///     Application.Run(win);
///     win.Dispose();
///     Application.Shutdown();
///     </code>
/// </example>
/// <remarks></remarks>
public static partial class Application
{
    /// <summary>Gets all cultures supported by the application without the invariant language.</summary>
    public static List<CultureInfo>? SupportedCultures { get; private set; }

    /// <summary>
    ///     Gets a string representation of the Application as rendered by <see cref="Driver"/>.
    /// </summary>
    /// <returns>A string representation of the Application </returns>
    public new static string ToString ()
    {
        ConsoleDriver? driver = Driver;

        if (driver is null)
        {
            return string.Empty;
        }

        return ToString (driver);
    }

    /// <summary>
    ///     Gets a string representation of the Application rendered by the provided <see cref="ConsoleDriver"/>.
    /// </summary>
    /// <param name="driver">The driver to use to render the contents.</param>
    /// <returns>A string representation of the Application </returns>
    public static string ToString (ConsoleDriver? driver)
    {
        if (driver is null)
        {
            return string.Empty;
        }
        var sb = new StringBuilder ();

        Cell [,] contents = driver?.Contents!;

        for (var r = 0; r < driver!.Rows; r++)
        {
            for (var c = 0; c < driver.Cols; c++)
            {
                Rune rune = contents [r, c].Rune;

                if (rune.DecodeSurrogatePair (out char [] sp))
                {
                    sb.Append (sp);
                }
                else
                {
                    sb.Append ((char)rune.Value);
                }

                if (rune.GetColumns () > 1)
                {
                    c++;
                }

                // See Issue #2616
                //foreach (var combMark in contents [r, c].CombiningMarks) {
                //	sb.Append ((char)combMark.Value);
                //}
            }

            sb.AppendLine ();
        }

        return sb.ToString ();
    }

    internal static List<CultureInfo> GetAvailableCulturesFromEmbeddedResources ()
    {
        ResourceManager rm = new (typeof (Strings));

        CultureInfo [] cultures = CultureInfo.GetCultures (CultureTypes.AllCultures);

        return cultures.Where (
                               cultureInfo =>
                                   !cultureInfo.Equals (CultureInfo.InvariantCulture)
                                   && rm.GetResourceSet (cultureInfo, true, false) is { }
                              )
                       .ToList ();
    }

    internal static List<CultureInfo> GetSupportedCultures ()
    {
        CultureInfo [] cultures = CultureInfo.GetCultures (CultureTypes.AllCultures);

        // Get the assembly
        var assembly = Assembly.GetExecutingAssembly ();

        //Find the location of the assembly
        string assemblyLocation = AppDomain.CurrentDomain.BaseDirectory;

        // Find the resource file name of the assembly
        var resourceFilename = $"{assembly.GetName ().Name}.resources.dll";

        if (cultures.Length > 1 && Directory.Exists (Path.Combine (assemblyLocation, "pt-PT")))
        {
            // Return all culture for which satellite folder found with culture code.
            return cultures.Where (
                                   cultureInfo =>
                                       Directory.Exists (Path.Combine (assemblyLocation, cultureInfo.Name))
                                       && File.Exists (Path.Combine (assemblyLocation, cultureInfo.Name, resourceFilename))
                                  )
                           .ToList ();
        }

        // It's called from a self-contained single-file and get available cultures from the embedded resources strings.
        return GetAvailableCulturesFromEmbeddedResources ();
    }

    // IMPORTANT: Ensure all property/fields are reset here. See Init_ResetState_Resets_Properties unit test.
    // Encapsulate all setting of initial state for Application; Having
    // this in a function like this ensures we don't make mistakes in
    // guaranteeing that the state of this singleton is deterministic when Init
    // starts running and after Shutdown returns.
    internal static void ResetState (bool ignoreDisposed = false)
    {
        Application.Navigation = new ApplicationNavigation ();

        // Shutdown is the bookend for Init. As such it needs to clean up all resources
        // Init created. Apps that do any threading will need to code defensively for this.
        // e.g. see Issue #537
        foreach (Toplevel? t in TopLevels)
        {
            t!.Running = false;
        }

        TopLevels.Clear ();
#if DEBUG_IDISPOSABLE

        // Don't dispose the Top. It's up to caller dispose it
        if (!ignoreDisposed && Top is { })
        {
            Debug.Assert (Top.WasDisposed);

            // If End wasn't called _cachedRunStateToplevel may be null
            if (_cachedRunStateToplevel is { })
            {
                Debug.Assert (_cachedRunStateToplevel.WasDisposed);
                Debug.Assert (_cachedRunStateToplevel == Top);
            }
        }
#endif
        Top = null;
        _cachedRunStateToplevel = null;

        Popover = null;

        // MainLoop stuff
        MainLoop?.Dispose ();
        MainLoop = null;
        MainThreadId = -1;
        Iteration = null;
        EndAfterFirstIteration = false;

        // Driver stuff
        if (Driver is { })
        {
            Driver.SizeChanged -= Driver_SizeChanged;
            Driver.KeyDown -= Driver_KeyDown;
            Driver.KeyUp -= Driver_KeyUp;
            Driver.MouseEvent -= Driver_MouseEvent;
            Driver?.End ();
            Driver = null;
        }

        // Don't reset ForceDriver; it needs to be set before Init is called.
        //ForceDriver = string.Empty;
        //Force16Colors = false;
        _forceFakeConsole = false;

        // Run State stuff
        NotifyNewRunState = null;
        NotifyStopRunState = null;
        MouseGrabView = null;
        IsInitialized = false;

        // Mouse
        _lastMousePosition = Point.Empty;
        _cachedViewsUnderMouse.Clear ();
        WantContinuousButtonPressedView = null;
        MouseEvent = null;
        GrabbedMouse = null;
        UnGrabbingMouse = null;
        GrabbedMouse = null;
        UnGrabbedMouse = null;

        // Keyboard
        KeyDown = null;
        KeyUp = null;
        SizeChanging = null;

        Navigation = null;

        AddApplicationKeyBindings ();

<<<<<<< HEAD
=======
        // BUGBUG: This should not be here as it conflics with CM
        //Colors.Reset ();

>>>>>>> 5d678504
        // Reset synchronization context to allow the user to run async/await,
        // as the main loop has been ended, the synchronization context from
        // gui.cs does no longer process any callbacks. See #1084 for more details:
        // (https://github.com/gui-cs/Terminal.Gui/issues/1084).
        SynchronizationContext.SetSynchronizationContext (null);
    }

    // Only return true if the Current has changed.
}<|MERGE_RESOLUTION|>--- conflicted
+++ resolved
@@ -217,12 +217,6 @@
 
         AddApplicationKeyBindings ();
 
-<<<<<<< HEAD
-=======
-        // BUGBUG: This should not be here as it conflics with CM
-        //Colors.Reset ();
-
->>>>>>> 5d678504
         // Reset synchronization context to allow the user to run async/await,
         // as the main loop has been ended, the synchronization context from
         // gui.cs does no longer process any callbacks. See #1084 for more details:
