--- conflicted
+++ resolved
@@ -464,8 +464,6 @@
             tl.Draw ();
         }
 
-<<<<<<< HEAD
-=======
         if (Popover is { LayoutNeeded: true })
         {
             Popover.LayoutSubviews ();
@@ -473,7 +471,6 @@
 
         Popover?.Draw ();
 
->>>>>>> 7346afbb
         Driver!.Refresh ();
     }
 
@@ -638,8 +635,6 @@
         if (Top is { HasFocus: false })
         {
             Top.SetFocus ();
-<<<<<<< HEAD
-=======
         }
 
         _cachedRunStateToplevel = runState.Toplevel;
@@ -647,10 +642,7 @@
         if (Popover is { })
         {
             Popover = null;
->>>>>>> 7346afbb
-        }
-
-        _cachedRunStateToplevel = runState.Toplevel;
+        }
 
         runState.Toplevel = null;
         runState.Dispose ();
