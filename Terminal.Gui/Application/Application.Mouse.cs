#nullable enable
using System.ComponentModel;
using System.Diagnostics;

namespace Terminal.Gui;

public static partial class Application // Mouse handling
{
    /// <summary>Disable or enable the mouse. The mouse is enabled by default.</summary>
    [SerializableConfigurationProperty (Scope = typeof (SettingsScope))]
    public static bool IsMouseDisabled { get; set; }

    /// <summary>The current <see cref="View"/> object that wants continuous mouse button pressed events.</summary>
    public static View? WantContinuousButtonPressedView { get; private set; }

    /// <summary>
    ///     Gets the view that grabbed the mouse (e.g. for dragging). When this is set, all mouse events will be routed to
    ///     this view until the view calls <see cref="UngrabMouse"/> or the mouse is released.
    /// </summary>
    public static View? MouseGrabView { get; private set; }

    /// <summary>Invoked when a view wants to grab the mouse; can be canceled.</summary>
    public static event EventHandler<GrabMouseEventArgs>? GrabbingMouse;

    /// <summary>Invoked when a view wants un-grab the mouse; can be canceled.</summary>
    public static event EventHandler<GrabMouseEventArgs>? UnGrabbingMouse;

    /// <summary>Invoked after a view has grabbed the mouse.</summary>
    public static event EventHandler<ViewEventArgs>? GrabbedMouse;

    /// <summary>Invoked after a view has un-grabbed the mouse.</summary>
    public static event EventHandler<ViewEventArgs>? UnGrabbedMouse;

    /// <summary>
    ///     Grabs the mouse, forcing all mouse events to be routed to the specified view until <see cref="UngrabMouse"/>
    ///     is called.
    /// </summary>
    /// <param name="view">View that will receive all mouse events until <see cref="UngrabMouse"/> is invoked.</param>
    public static void GrabMouse (View? view)
    {
        if (view is null || OnGrabbingMouse (view))
        {
            return;
        }

        OnGrabbedMouse (view);
        MouseGrabView = view;
    }

    /// <summary>Releases the mouse grab, so mouse events will be routed to the view on which the mouse is.</summary>
    public static void UngrabMouse ()
    {
        if (MouseGrabView is null)
        {
            return;
        }

#if DEBUG_IDISPOSABLE
        ObjectDisposedException.ThrowIf (MouseGrabView.WasDisposed, MouseGrabView);
#endif

        if (!OnUnGrabbingMouse (MouseGrabView))
        {
            View view = MouseGrabView;
            MouseGrabView = null;
            OnUnGrabbedMouse (view);
        }
    }

    /// <exception cref="Exception">A delegate callback throws an exception.</exception>
    private static bool OnGrabbingMouse (View? view)
    {
        if (view is null)
        {
            return false;
        }

        var evArgs = new GrabMouseEventArgs (view);
        GrabbingMouse?.Invoke (view, evArgs);

        return evArgs.Cancel;
    }

    /// <exception cref="Exception">A delegate callback throws an exception.</exception>
    private static bool OnUnGrabbingMouse (View? view)
    {
        if (view is null)
        {
            return false;
        }

        var evArgs = new GrabMouseEventArgs (view);
        UnGrabbingMouse?.Invoke (view, evArgs);

        return evArgs.Cancel;
    }

    /// <exception cref="Exception">A delegate callback throws an exception.</exception>
    private static void OnGrabbedMouse (View? view)
    {
        if (view is null)
        {
            return;
        }

        GrabbedMouse?.Invoke (view, new (view));
    }

    /// <exception cref="Exception">A delegate callback throws an exception.</exception>
    private static void OnUnGrabbedMouse (View? view)
    {
        if (view is null)
        {
            return;
        }

        UnGrabbedMouse?.Invoke (view, new (view));
    }

    /// <summary>Event fired when a mouse move or click occurs. Coordinates are screen relative.</summary>
    /// <remarks>
    ///     <para>
    ///         Use this event to receive mouse events in screen coordinates. Use <see cref="MouseEvent"/> to
    ///         receive mouse events relative to a <see cref="View.Viewport"/>.
    ///     </para>
    ///     <para>The <see cref="MouseEvent.View"/> will contain the <see cref="View"/> that contains the mouse coordinates.</para>
    /// </remarks>
    public static event EventHandler<MouseEvent>? MouseEvent;

    /// <summary>Called when a mouse event is raised by the driver.</summary>
    /// <remarks>This method can be used to simulate a mouse event, e.g. in unit tests.</remarks>
    /// <param name="mouseEvent">The mouse event with coordinates relative to the screen.</param>
    internal static void OnMouseEvent (MouseEvent mouseEvent)
    {
        if (IsMouseDisabled)
        {
            return;
        }

<<<<<<< HEAD
        var view = View.FindDeepestView (Top, mouseEvent.Position);
=======
        List<View?> currentViewsUnderMouse = View.GetViewsUnderMouse (mouseEvent.Position);

        View? deepestViewUnderMouse = currentViewsUnderMouse.LastOrDefault ();
>>>>>>> 2042951e

        if (deepestViewUnderMouse is { })
        {
#if DEBUG_IDISPOSABLE
            if (deepestViewUnderMouse.WasDisposed)
            {
                throw new ObjectDisposedException (deepestViewUnderMouse.GetType ().FullName);
            }
#endif
            mouseEvent.View = deepestViewUnderMouse;
        }

        MouseEvent?.Invoke (null, mouseEvent);

        if (mouseEvent.Handled)
        {
            return;
        }

        if (GrabMouse (deepestViewUnderMouse, mouseEvent))
        {
            return;
        }

        // We can combine this into the switch expression to reduce cognitive complexity even more and likely
        // avoid one or two of these checks in the process, as well.
<<<<<<< HEAD
        WantContinuousButtonPressedView = view switch
                                          {
                                              { WantContinuousButtonPressed: true } => view,
                                              _                                     => null
                                          };
=======

        WantContinuousButtonPressedView = deepestViewUnderMouse switch
        {
            { WantContinuousButtonPressed: true } => deepestViewUnderMouse,
            _ => null
        };
>>>>>>> 2042951e

        // May be null before the prior condition or the condition may set it as null.
        // So, the checking must be outside the prior condition.
        if (deepestViewUnderMouse is null)
        {
            return;
        }

        // TODO: Move this after call to RaiseMouseEnterLeaveEvents once MouseEnter/Leave don't use MouseEvent anymore.
        MouseEvent? me;

        if (deepestViewUnderMouse is Adornment adornment)
        {
            Point frameLoc = adornment.ScreenToFrame (mouseEvent.Position);

            me = new ()
            {
                Position = frameLoc,
                Flags = mouseEvent.Flags,
                ScreenPosition = mouseEvent.Position,
                View = deepestViewUnderMouse
            };
        }
        else if (deepestViewUnderMouse.ViewportToScreen (Rectangle.Empty with { Size = deepestViewUnderMouse.Viewport.Size }).Contains (mouseEvent.Position))
        {
            Point viewportLocation = deepestViewUnderMouse.ScreenToViewport (mouseEvent.Position);

            me = new ()
            {
                Position = viewportLocation,
                Flags = mouseEvent.Flags,
                ScreenPosition = mouseEvent.Position,
                View = deepestViewUnderMouse
            };
        }
        else
        {
            Debug.Fail ("This should never happen");
            return;
        }

        RaiseMouseEnterLeaveEvents (me.ScreenPosition, currentViewsUnderMouse);

        WantContinuousButtonPressedView = deepestViewUnderMouse.WantContinuousButtonPressed ? deepestViewUnderMouse : null;

        //Debug.WriteLine ($"OnMouseEvent: ({a.MouseEvent.X},{a.MouseEvent.Y}) - {a.MouseEvent.Flags}");
        if (deepestViewUnderMouse.Id == "mouseDemo")
        {

        }

        while (deepestViewUnderMouse.NewMouseEvent (me) is not true && MouseGrabView is not { })
        {
            if (deepestViewUnderMouse is Adornment adornmentView)
            {
                deepestViewUnderMouse = adornmentView.Parent!.SuperView;
            }
            else
            {
                deepestViewUnderMouse = deepestViewUnderMouse.SuperView;
            }

            if (deepestViewUnderMouse is null)
            {
                break;
            }

            Point boundsPoint = deepestViewUnderMouse.ScreenToViewport (mouseEvent.Position);

            me = new ()
            {
                Position = boundsPoint,
                Flags = mouseEvent.Flags,
                ScreenPosition = mouseEvent.Position,
                View = deepestViewUnderMouse
            };
        }
    }

    internal static bool GrabMouse (View? deepestViewUnderMouse, MouseEvent mouseEvent)
    {
        if (MouseGrabView is { })
        {

#if DEBUG_IDISPOSABLE
            if (MouseGrabView.WasDisposed)
            {
                throw new ObjectDisposedException (MouseGrabView.GetType ().FullName);
            }
#endif
            // If the mouse is grabbed, send the event to the view that grabbed it.
            // The coordinates are relative to the Bounds of the view that grabbed the mouse.
            Point frameLoc = MouseGrabView.ScreenToViewport (mouseEvent.Position);

            var viewRelativeMouseEvent = new MouseEvent
            {
                Position = frameLoc,
                Flags = mouseEvent.Flags,
                ScreenPosition = mouseEvent.Position,
                View = deepestViewUnderMouse ?? MouseGrabView
            };

            //System.Diagnostics.Debug.WriteLine ($"{nme.Flags};{nme.X};{nme.Y};{mouseGrabView}");
            if (MouseGrabView?.NewMouseEvent (viewRelativeMouseEvent) is true)
            {
                return true;
            }

            // ReSharper disable once ConditionIsAlwaysTrueOrFalse
            if (MouseGrabView is null && deepestViewUnderMouse is Adornment)
            {
                // The view that grabbed the mouse has been disposed
                return true;
            }
        }

        return false;
    }

    internal static readonly List<View?> _cachedViewsUnderMouse = new ();

    // TODO: Refactor MouseEnter/LeaveEvents to not take MouseEvent param.
    /// <summary>
    ///     INTERNAL: Raises the MouseEnter and MouseLeave events for the views that are under the mouse.
    /// </summary>
    /// <param name="screenPosition">The position of the mouse.</param>
    /// <param name="currentViewsUnderMouse">The most recent result from GetViewsUnderMouse().</param>
    internal static void RaiseMouseEnterLeaveEvents (Point screenPosition, List<View?> currentViewsUnderMouse)
    {
        // Tell any views that are no longer under the mouse that the mouse has left
        List<View?> viewsToLeave = _cachedViewsUnderMouse.Where (v => v is { } && !currentViewsUnderMouse.Contains (v)).ToList ();
        foreach (View? view in viewsToLeave)
        {
            if (view is null)
            {
                continue;
            }

            view.NewMouseLeaveEvent ();
            _cachedViewsUnderMouse.Remove (view);
        }

        // Tell any views that are now under the mouse that the mouse has entered and add them to the list
        foreach (View? view in currentViewsUnderMouse)
        {
            if (view is null)
            {
                continue;
            }

            if (_cachedViewsUnderMouse.Contains (view))
            {
                continue;
            }

            _cachedViewsUnderMouse.Add (view);
            bool raise = false;
            if (view is Adornment { Parent: { } } adornmentView)
            {
                Point superViewLoc = adornmentView.Parent.SuperView?.ScreenToViewport (screenPosition) ?? screenPosition;
                raise = adornmentView.Contains (superViewLoc);
            }
            else
            {
                Point superViewLoc = view.SuperView?.ScreenToViewport (screenPosition) ?? screenPosition;
                raise = view.Contains (superViewLoc);
            }

            if (!raise)
            {
                continue;
            }

            CancelEventArgs eventArgs = new ();
            bool? cancelled = view.NewMouseEnterEvent (eventArgs);

            if (cancelled is true || eventArgs.Cancel)
            {
                break;
            }
        }
    }
}<|MERGE_RESOLUTION|>--- conflicted
+++ resolved
@@ -137,13 +137,9 @@
             return;
         }
 
-<<<<<<< HEAD
-        var view = View.FindDeepestView (Top, mouseEvent.Position);
-=======
         List<View?> currentViewsUnderMouse = View.GetViewsUnderMouse (mouseEvent.Position);
 
         View? deepestViewUnderMouse = currentViewsUnderMouse.LastOrDefault ();
->>>>>>> 2042951e
 
         if (deepestViewUnderMouse is { })
         {
@@ -170,20 +166,12 @@
 
         // We can combine this into the switch expression to reduce cognitive complexity even more and likely
         // avoid one or two of these checks in the process, as well.
-<<<<<<< HEAD
-        WantContinuousButtonPressedView = view switch
-                                          {
-                                              { WantContinuousButtonPressed: true } => view,
-                                              _                                     => null
-                                          };
-=======
 
         WantContinuousButtonPressedView = deepestViewUnderMouse switch
         {
             { WantContinuousButtonPressed: true } => deepestViewUnderMouse,
             _ => null
         };
->>>>>>> 2042951e
 
         // May be null before the prior condition or the condition may set it as null.
         // So, the checking must be outside the prior condition.
