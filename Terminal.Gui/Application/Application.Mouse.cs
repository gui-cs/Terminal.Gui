#nullable enable
using System.ComponentModel;
using System.Diagnostics;

namespace Terminal.Gui;

public static partial class Application // Mouse handling
{
    /// <summary>Disable or enable the mouse. The mouse is enabled by default.</summary>
    [SerializableConfigurationProperty (Scope = typeof (SettingsScope))]
    public static bool IsMouseDisabled { get; set; }

    /// <summary>The current <see cref="View"/> object that wants continuous mouse button pressed events.</summary>
    public static View? WantContinuousButtonPressedView { get; private set; }

    /// <summary>
    ///     Gets the view that grabbed the mouse (e.g. for dragging). When this is set, all mouse events will be routed to
    ///     this view until the view calls <see cref="UngrabMouse"/> or the mouse is released.
    /// </summary>
    public static View? MouseGrabView { get; private set; }

    /// <summary>Invoked when a view wants to grab the mouse; can be canceled.</summary>
    public static event EventHandler<GrabMouseEventArgs>? GrabbingMouse;

    /// <summary>Invoked when a view wants un-grab the mouse; can be canceled.</summary>
    public static event EventHandler<GrabMouseEventArgs>? UnGrabbingMouse;

    /// <summary>Invoked after a view has grabbed the mouse.</summary>
    public static event EventHandler<ViewEventArgs>? GrabbedMouse;

    /// <summary>Invoked after a view has un-grabbed the mouse.</summary>
    public static event EventHandler<ViewEventArgs>? UnGrabbedMouse;

    /// <summary>
    ///     Grabs the mouse, forcing all mouse events to be routed to the specified view until <see cref="UngrabMouse"/>
    ///     is called.
    /// </summary>
    /// <param name="view">View that will receive all mouse events until <see cref="UngrabMouse"/> is invoked.</param>
    public static void GrabMouse (View? view)
    {
        if (view is null || OnGrabbingMouse (view))
        {
            return;
        }

        OnGrabbedMouse (view);
        MouseGrabView = view;
    }

    /// <summary>Releases the mouse grab, so mouse events will be routed to the view on which the mouse is.</summary>
    public static void UngrabMouse ()
    {
        if (MouseGrabView is null)
        {
            return;
        }

#if DEBUG_IDISPOSABLE
        ObjectDisposedException.ThrowIf (MouseGrabView.WasDisposed, MouseGrabView);
#endif

        if (!OnUnGrabbingMouse (MouseGrabView))
        {
            View view = MouseGrabView;
            MouseGrabView = null;
            OnUnGrabbedMouse (view);
        }
    }

    /// <exception cref="Exception">A delegate callback throws an exception.</exception>
    private static bool OnGrabbingMouse (View? view)
    {
        if (view is null)
        {
            return false;
        }

        var evArgs = new GrabMouseEventArgs (view);
        GrabbingMouse?.Invoke (view, evArgs);

        return evArgs.Cancel;
    }

    /// <exception cref="Exception">A delegate callback throws an exception.</exception>
    private static bool OnUnGrabbingMouse (View? view)
    {
        if (view is null)
        {
            return false;
        }

        var evArgs = new GrabMouseEventArgs (view);
        UnGrabbingMouse?.Invoke (view, evArgs);

        return evArgs.Cancel;
    }

    /// <exception cref="Exception">A delegate callback throws an exception.</exception>
    private static void OnGrabbedMouse (View? view)
    {
        if (view is null)
        {
            return;
        }

        GrabbedMouse?.Invoke (view, new (view));
    }

    /// <exception cref="Exception">A delegate callback throws an exception.</exception>
    private static void OnUnGrabbedMouse (View? view)
    {
        if (view is null)
        {
            return;
        }

        UnGrabbedMouse?.Invoke (view, new (view));
    }

    /// <summary>Event fired when a mouse move or click occurs. Coordinates are screen relative.</summary>
    /// <remarks>
    ///     <para>
    ///         Use this event to receive mouse events in screen coordinates. Use <see cref="MouseEvent"/> to
    ///         receive mouse events relative to a <see cref="View.Viewport"/>.
    ///     </para>
    ///     <para>The <see cref="MouseEvent.View"/> will contain the <see cref="View"/> that contains the mouse coordinates.</para>
    /// </remarks>
    public static event EventHandler<MouseEvent>? MouseEvent;

    /// <summary>Called when a mouse event is raised by the driver.</summary>
    /// <remarks>This method can be used to simulate a mouse event, e.g. in unit tests.</remarks>
    /// <param name="mouseEvent">The mouse event with coordinates relative to the screen.</param>
    internal static void OnMouseEvent (MouseEvent mouseEvent)
    {
        if (IsMouseDisabled)
        {
            return;
        }

        List<View?> currentViewsUnderMouse = View.GetViewsUnderMouse (mouseEvent.Position);

        View? deepestViewUnderMouse = currentViewsUnderMouse.LastOrDefault ();

        if (deepestViewUnderMouse is { })
        {
#if DEBUG_IDISPOSABLE
            if (deepestViewUnderMouse.WasDisposed)
            {
                throw new ObjectDisposedException (deepestViewUnderMouse.GetType ().FullName);
            }
#endif
            mouseEvent.View = deepestViewUnderMouse;
        }

        MouseEvent?.Invoke (null, mouseEvent);

        if (mouseEvent.Handled)
        {
            return;
        }

        if (GrabMouse (deepestViewUnderMouse, mouseEvent))
        {
            return;
        }

        // We can combine this into the switch expression to reduce cognitive complexity even more and likely
        // avoid one or two of these checks in the process, as well.

        WantContinuousButtonPressedView = deepestViewUnderMouse switch
                                          {
                                              { WantContinuousButtonPressed: true } => deepestViewUnderMouse,
                                              _ => null
                                          };


        if (Popover is { Visible: true }
            && View.IsInHierarchy (Popover, deepestViewUnderMouse, includeAdornments: true) is false
            && (mouseEvent.Flags.HasFlag (MouseFlags.Button1Pressed)
                || mouseEvent.Flags.HasFlag (MouseFlags.Button2Pressed)
                || mouseEvent.Flags.HasFlag (MouseFlags.Button3Pressed)))
        {
            Popover.Visible = false;
        }

        // May be null before the prior condition or the condition may set it as null.
        // So, the checking must be outside the prior condition.
        if (deepestViewUnderMouse is null)
        {
            return;
        }

        // TODO: Move this after call to RaiseMouseEnterLeaveEvents once MouseEnter/Leave don't use MouseEvent anymore.
        MouseEvent? me;

        if (deepestViewUnderMouse is Adornment adornment)
        {
            Point frameLoc = adornment.ScreenToFrame (mouseEvent.Position);

            me = new ()
            {
                Position = frameLoc,
                Flags = mouseEvent.Flags,
                ScreenPosition = mouseEvent.Position,
                View = deepestViewUnderMouse
            };
        }
        else if (deepestViewUnderMouse.ViewportToScreen (Rectangle.Empty with { Size = deepestViewUnderMouse.Viewport.Size }).Contains (mouseEvent.Position))
        {
            Point viewportLocation = deepestViewUnderMouse.ScreenToViewport (mouseEvent.Position);

            me = new ()
            {
                Position = viewportLocation,
                Flags = mouseEvent.Flags,
                ScreenPosition = mouseEvent.Position,
                View = deepestViewUnderMouse
            };
        }
        else
        {
            Debug.Fail ("This should never happen");

            return;
        }

        RaiseMouseEnterLeaveEvents (me.ScreenPosition, currentViewsUnderMouse);

        WantContinuousButtonPressedView = deepestViewUnderMouse.WantContinuousButtonPressed ? deepestViewUnderMouse : null;

<<<<<<< HEAD
        //Debug.WriteLine ($"OnMouseEvent: ({a.MouseEvent.X},{a.MouseEvent.Y}) - {a.MouseEvent.Flags}");
        if (deepestViewUnderMouse.Id == "mouseDemo")
        { }

=======
>>>>>>> 10bdd4bc
        while (deepestViewUnderMouse.NewMouseEvent (me) is not true && MouseGrabView is not { })
        {
            if (deepestViewUnderMouse is Adornment adornmentView)
            {
                deepestViewUnderMouse = adornmentView.Parent!.SuperView;
            }
            else
            {
                deepestViewUnderMouse = deepestViewUnderMouse.SuperView;
            }

            if (deepestViewUnderMouse is null)
            {
                break;
            }

            Point boundsPoint = deepestViewUnderMouse.ScreenToViewport (mouseEvent.Position);

            me = new ()
            {
                Position = boundsPoint,
                Flags = mouseEvent.Flags,
                ScreenPosition = mouseEvent.Position,
                View = deepestViewUnderMouse
            };
        }
    }

    internal static bool GrabMouse (View? deepestViewUnderMouse, MouseEvent mouseEvent)
    {
        if (MouseGrabView is { })
        {
#if DEBUG_IDISPOSABLE
            if (MouseGrabView.WasDisposed)
            {
                throw new ObjectDisposedException (MouseGrabView.GetType ().FullName);
            }
#endif

            // If the mouse is grabbed, send the event to the view that grabbed it.
            // The coordinates are relative to the Bounds of the view that grabbed the mouse.
            Point frameLoc = MouseGrabView.ScreenToViewport (mouseEvent.Position);

            var viewRelativeMouseEvent = new MouseEvent
            {
                Position = frameLoc,
                Flags = mouseEvent.Flags,
                ScreenPosition = mouseEvent.Position,
                View = deepestViewUnderMouse ?? MouseGrabView
            };

            //System.Diagnostics.Debug.WriteLine ($"{nme.Flags};{nme.X};{nme.Y};{mouseGrabView}");
            if (MouseGrabView?.NewMouseEvent (viewRelativeMouseEvent) is true)
            {
                return true;
            }

            // ReSharper disable once ConditionIsAlwaysTrueOrFalse
            if (MouseGrabView is null && deepestViewUnderMouse is Adornment)
            {
                // The view that grabbed the mouse has been disposed
                return true;
            }
        }

        return false;
    }

    internal static readonly List<View?> _cachedViewsUnderMouse = new ();

    // TODO: Refactor MouseEnter/LeaveEvents to not take MouseEvent param.
    /// <summary>
    ///     INTERNAL: Raises the MouseEnter and MouseLeave events for the views that are under the mouse.
    /// </summary>
    /// <param name="screenPosition">The position of the mouse.</param>
    /// <param name="currentViewsUnderMouse">The most recent result from GetViewsUnderMouse().</param>
    internal static void RaiseMouseEnterLeaveEvents (Point screenPosition, List<View?> currentViewsUnderMouse)
    {
        // Tell any views that are no longer under the mouse that the mouse has left
        List<View?> viewsToLeave = _cachedViewsUnderMouse.Where (v => v is { } && !currentViewsUnderMouse.Contains (v)).ToList ();

        foreach (View? view in viewsToLeave)
        {
            if (view is null)
            {
                continue;
            }

            view.NewMouseLeaveEvent ();
            _cachedViewsUnderMouse.Remove (view);
        }

        // Tell any views that are now under the mouse that the mouse has entered and add them to the list
        foreach (View? view in currentViewsUnderMouse)
        {
            if (view is null)
            {
                continue;
            }

            if (_cachedViewsUnderMouse.Contains (view))
            {
                continue;
            }

            _cachedViewsUnderMouse.Add (view);
            var raise = false;

            if (view is Adornment { Parent: { } } adornmentView)
            {
                Point superViewLoc = adornmentView.Parent.SuperView?.ScreenToViewport (screenPosition) ?? screenPosition;
                raise = adornmentView.Contains (superViewLoc);
            }
            else
            {
                Point superViewLoc = view.SuperView?.ScreenToViewport (screenPosition) ?? screenPosition;
                raise = view.Contains (superViewLoc);
            }

            if (!raise)
            {
                continue;
            }

            CancelEventArgs eventArgs = new ();
            bool? cancelled = view.NewMouseEnterEvent (eventArgs);

            if (cancelled is true || eventArgs.Cancel)
            {
                break;
            }
        }
    }
}<|MERGE_RESOLUTION|>--- conflicted
+++ resolved
@@ -228,13 +228,6 @@
 
         WantContinuousButtonPressedView = deepestViewUnderMouse.WantContinuousButtonPressed ? deepestViewUnderMouse : null;
 
-<<<<<<< HEAD
-        //Debug.WriteLine ($"OnMouseEvent: ({a.MouseEvent.X},{a.MouseEvent.Y}) - {a.MouseEvent.Flags}");
-        if (deepestViewUnderMouse.Id == "mouseDemo")
-        { }
-
-=======
->>>>>>> 10bdd4bc
         while (deepestViewUnderMouse.NewMouseEvent (me) is not true && MouseGrabView is not { })
         {
             if (deepestViewUnderMouse is Adornment adornmentView)
