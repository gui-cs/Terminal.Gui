--- conflicted
+++ resolved
@@ -147,10 +147,7 @@
         }
 
         // The position of the mouse is the same as the screen position at the application level.
-<<<<<<< HEAD
         //Debug.Assert (mouseEvent.Position == mouseEvent.ScreenPosition);
-=======
->>>>>>> 5d678504
         mouseEvent.Position = mouseEvent.ScreenPosition;
 
         List<View?> currentViewsUnderMouse = View.GetViewsUnderMouse (mouseEvent.ScreenPosition);
