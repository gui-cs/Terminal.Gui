#nullable enable
<<<<<<< HEAD
=======
using System.ComponentModel;
using System.Diagnostics;
using Microsoft.CodeAnalysis;
>>>>>>> 1f793b09
using Microsoft.CodeAnalysis.VisualBasic.Syntax;

namespace Terminal.Gui;

public static partial class Application // Mouse handling
{
    /// <summary>Disable or enable the mouse. The mouse is enabled by default.</summary>
    [SerializableConfigurationProperty (Scope = typeof (SettingsScope))]
    public static bool IsMouseDisabled { get; set; }

    /// <summary>The current <see cref="View"/> object that wants continuous mouse button pressed events.</summary>
    public static View? WantContinuousButtonPressedView { get; private set; }

    /// <summary>
    ///     Gets the view that grabbed the mouse (e.g. for dragging). When this is set, all mouse events will be routed to
    ///     this view until the view calls <see cref="UngrabMouse"/> or the mouse is released.
    /// </summary>
    public static View? MouseGrabView { get; private set; }

    /// <summary>Invoked when a view wants to grab the mouse; can be canceled.</summary>
    public static event EventHandler<GrabMouseEventArgs>? GrabbingMouse;

    /// <summary>Invoked when a view wants un-grab the mouse; can be canceled.</summary>
    public static event EventHandler<GrabMouseEventArgs>? UnGrabbingMouse;

    /// <summary>Invoked after a view has grabbed the mouse.</summary>
    public static event EventHandler<ViewEventArgs>? GrabbedMouse;

    /// <summary>Invoked after a view has un-grabbed the mouse.</summary>
    public static event EventHandler<ViewEventArgs>? UnGrabbedMouse;

    /// <summary>
    ///     Grabs the mouse, forcing all mouse events to be routed to the specified view until <see cref="UngrabMouse"/>
    ///     is called.
    /// </summary>
    /// <param name="view">View that will receive all mouse events until <see cref="UngrabMouse"/> is invoked.</param>
    public static void GrabMouse (View? view)
    {
        if (view is null || OnGrabbingMouse (view))
        {
            return;
        }

        OnGrabbedMouse (view);
        MouseGrabView = view;
    }

    /// <summary>Releases the mouse grab, so mouse events will be routed to the view on which the mouse is.</summary>
    public static void UngrabMouse ()
    {
        if (MouseGrabView is null)
        {
            return;
        }

#if DEBUG_IDISPOSABLE
        ObjectDisposedException.ThrowIf (MouseGrabView.WasDisposed, MouseGrabView);
#endif

        if (!OnUnGrabbingMouse (MouseGrabView))
        {
            View view = MouseGrabView;
            MouseGrabView = null;
            OnUnGrabbedMouse (view);
        }
    }

    /// <exception cref="Exception">A delegate callback throws an exception.</exception>
    private static bool OnGrabbingMouse (View? view)
    {
        if (view is null)
        {
            return false;
        }

        var evArgs = new GrabMouseEventArgs (view);
        GrabbingMouse?.Invoke (view, evArgs);

        return evArgs.Cancel;
    }

    /// <exception cref="Exception">A delegate callback throws an exception.</exception>
    private static bool OnUnGrabbingMouse (View? view)
    {
        if (view is null)
        {
            return false;
        }

        var evArgs = new GrabMouseEventArgs (view);
        UnGrabbingMouse?.Invoke (view, evArgs);

        return evArgs.Cancel;
    }

    /// <exception cref="Exception">A delegate callback throws an exception.</exception>
    private static void OnGrabbedMouse (View? view)
    {
        if (view is null)
        {
            return;
        }

        GrabbedMouse?.Invoke (view, new (view));
    }

    /// <exception cref="Exception">A delegate callback throws an exception.</exception>
    private static void OnUnGrabbedMouse (View? view)
    {
        if (view is null)
        {
            return;
        }

        UnGrabbedMouse?.Invoke (view, new (view));
    }

    /// <summary>Event fired when a mouse move or click occurs. Coordinates are screen relative.</summary>
    /// <remarks>
    ///     <para>
    ///         Use this event to receive mouse events in screen coordinates. Use <see cref="MouseEvent"/> to
    ///         receive mouse events relative to a <see cref="View.Viewport"/>.
    ///     </para>
    ///     <para>The <see cref="MouseEvent.View"/> will contain the <see cref="View"/> that contains the mouse coordinates.</para>
    /// </remarks>
    public static event EventHandler<MouseEvent>? MouseEvent;

    /// <summary>Called when a mouse event is raised by the driver.</summary>
    /// <remarks>This method can be used to simulate a mouse event, e.g. in unit tests.</remarks>
    /// <param name="mouseEvent">The mouse event with coordinates relative to the screen.</param>
    internal static void OnMouseEvent (MouseEvent mouseEvent)
    {
        if (IsMouseDisabled)
        {
            return;
        }

<<<<<<< HEAD
        View? view;
        view = View.FindDeepestView (mouseEvent.Position);

        if ((mouseEvent.Flags == MouseFlags.Button1Pressed
             || mouseEvent.Flags == MouseFlags.Button2Pressed
             || mouseEvent.Flags == MouseFlags.Button3Pressed
             || mouseEvent.Flags == MouseFlags.Button4Pressed)
            && Popover is { Visible: true } && !ApplicationNavigation.IsInHierarchy (Popover, view, includeAdornments: true))
        {
            Popover.Visible = false;
        }
=======
        List<View?> currentViewsUnderMouse = View.GetViewsUnderMouse (mouseEvent.Position);

        View? deepestViewUnderMouse = currentViewsUnderMouse.LastOrDefault ();
>>>>>>> 1f793b09

        if (deepestViewUnderMouse is { })
        {
#if DEBUG_IDISPOSABLE
            if (deepestViewUnderMouse.WasDisposed)
            {
                throw new ObjectDisposedException (deepestViewUnderMouse.GetType ().FullName);
            }
#endif
            mouseEvent.View = deepestViewUnderMouse;
        }

        MouseEvent?.Invoke (null, mouseEvent);

        if (mouseEvent.Handled)
        {
            return;
        }

        if (GrabMouse (deepestViewUnderMouse, mouseEvent))
        {
            return;
        }

        // We can combine this into the switch expression to reduce cognitive complexity even more and likely
        // avoid one or two of these checks in the process, as well.
<<<<<<< HEAD
        WantContinuousButtonPressedView = view switch
        {
            { WantContinuousButtonPressed: true } => view,
=======

        WantContinuousButtonPressedView = deepestViewUnderMouse switch
        {
            { WantContinuousButtonPressed: true } => deepestViewUnderMouse,
>>>>>>> 1f793b09
            _ => null
        };

        // May be null before the prior condition or the condition may set it as null.
        // So, the checking must be outside the prior condition.
        if (deepestViewUnderMouse is null)
        {
            return;
        }

        // TODO: Move this after call to RaiseMouseEnterLeaveEvents once MouseEnter/Leave don't use MouseEvent anymore.
        MouseEvent? me;

        if (deepestViewUnderMouse is Adornment adornment)
        {
            Point frameLoc = adornment.ScreenToFrame (mouseEvent.Position);

            me = new ()
            {
                Position = frameLoc,
                Flags = mouseEvent.Flags,
                ScreenPosition = mouseEvent.Position,
                View = deepestViewUnderMouse
            };
        }
        else if (deepestViewUnderMouse.ViewportToScreen (Rectangle.Empty with { Size = deepestViewUnderMouse.Viewport.Size }).Contains (mouseEvent.Position))
        {
            Point viewportLocation = deepestViewUnderMouse.ScreenToViewport (mouseEvent.Position);

            me = new ()
            {
                Position = viewportLocation,
                Flags = mouseEvent.Flags,
                ScreenPosition = mouseEvent.Position,
                View = deepestViewUnderMouse
            };
        }
        else
        {
            Debug.Fail ("This should never happen");
            return;
        }

        RaiseMouseEnterLeaveEvents (me.ScreenPosition, currentViewsUnderMouse);

        WantContinuousButtonPressedView = deepestViewUnderMouse.WantContinuousButtonPressed ? deepestViewUnderMouse : null;

        //Debug.WriteLine ($"OnMouseEvent: ({a.MouseEvent.X},{a.MouseEvent.Y}) - {a.MouseEvent.Flags}");
        if (deepestViewUnderMouse.Id == "mouseDemo")
        {

        }

        while (deepestViewUnderMouse.NewMouseEvent (me) is not true && MouseGrabView is not { })
        {
            if (deepestViewUnderMouse is Adornment adornmentView)
            {
                deepestViewUnderMouse = adornmentView.Parent!.SuperView;
            }
            else
            {
                deepestViewUnderMouse = deepestViewUnderMouse.SuperView;
            }

            if (deepestViewUnderMouse is null)
            {
                break;
            }

            Point boundsPoint = deepestViewUnderMouse.ScreenToViewport (mouseEvent.Position);

            me = new ()
            {
                Position = boundsPoint,
                Flags = mouseEvent.Flags,
                ScreenPosition = mouseEvent.Position,
                View = deepestViewUnderMouse
            };
        }
    }

    internal static bool GrabMouse (View? deepestViewUnderMouse, MouseEvent mouseEvent)
    {
        if (MouseGrabView is { })
        {

#if DEBUG_IDISPOSABLE
            if (MouseGrabView.WasDisposed)
            {
                throw new ObjectDisposedException (MouseGrabView.GetType ().FullName);
            }
#endif
            // If the mouse is grabbed, send the event to the view that grabbed it.
            // The coordinates are relative to the Bounds of the view that grabbed the mouse.
            Point frameLoc = MouseGrabView.ScreenToViewport (mouseEvent.Position);

            var viewRelativeMouseEvent = new MouseEvent
            {
                Position = frameLoc,
                Flags = mouseEvent.Flags,
                ScreenPosition = mouseEvent.Position,
                View = deepestViewUnderMouse ?? MouseGrabView
            };

            //System.Diagnostics.Debug.WriteLine ($"{nme.Flags};{nme.X};{nme.Y};{mouseGrabView}");
            if (MouseGrabView?.NewMouseEvent (viewRelativeMouseEvent) is true)
            {
                return true;
            }

            // ReSharper disable once ConditionIsAlwaysTrueOrFalse
            if (MouseGrabView is null && deepestViewUnderMouse is Adornment)
            {
                // The view that grabbed the mouse has been disposed
                return true;
            }
        }

        return false;
    }

    internal static readonly List<View?> _cachedViewsUnderMouse = new ();

    // TODO: Refactor MouseEnter/LeaveEvents to not take MouseEvent param.
    /// <summary>
    ///     INTERNAL: Raises the MouseEnter and MouseLeave events for the views that are under the mouse.
    /// </summary>
    /// <param name="screenPosition">The position of the mouse.</param>
    /// <param name="currentViewsUnderMouse">The most recent result from GetViewsUnderMouse().</param>
    internal static void RaiseMouseEnterLeaveEvents (Point screenPosition, List<View?> currentViewsUnderMouse)
    {
        // Tell any views that are no longer under the mouse that the mouse has left
        List<View?> viewsToLeave = _cachedViewsUnderMouse.Where (v => v is { } && !currentViewsUnderMouse.Contains (v)).ToList ();
        foreach (View? view in viewsToLeave)
        {
            if (view is null)
            {
                continue;
            }

            view.NewMouseLeaveEvent ();
            _cachedViewsUnderMouse.Remove (view);
        }

        // Tell any views that are now under the mouse that the mouse has entered and add them to the list
        foreach (View? view in currentViewsUnderMouse)
        {
            if (view is null)
            {
                continue;
            }

            if (_cachedViewsUnderMouse.Contains (view))
            {
                continue;
            }

            _cachedViewsUnderMouse.Add (view);
            bool raise = false;
            if (view is Adornment { Parent: { } } adornmentView)
            {
                Point superViewLoc = adornmentView.Parent.SuperView?.ScreenToViewport (screenPosition) ?? screenPosition;
                raise = adornmentView.Contains (superViewLoc);
            }
            else
            {
                Point superViewLoc = view.SuperView?.ScreenToViewport (screenPosition) ?? screenPosition;
                raise = view.Contains (superViewLoc);
            }

            if (!raise)
            {
                continue;
            }

            CancelEventArgs eventArgs = new ();
            bool? cancelled = view.NewMouseEnterEvent (eventArgs);

            if (cancelled is true || eventArgs.Cancel)
            {
                break;
            }
        }
    }
}<|MERGE_RESOLUTION|>--- conflicted
+++ resolved
@@ -1,10 +1,7 @@
 #nullable enable
-<<<<<<< HEAD
-=======
 using System.ComponentModel;
 using System.Diagnostics;
 using Microsoft.CodeAnalysis;
->>>>>>> 1f793b09
 using Microsoft.CodeAnalysis.VisualBasic.Syntax;
 
 namespace Terminal.Gui;
@@ -142,23 +139,9 @@
             return;
         }
 
-<<<<<<< HEAD
-        View? view;
-        view = View.FindDeepestView (mouseEvent.Position);
-
-        if ((mouseEvent.Flags == MouseFlags.Button1Pressed
-             || mouseEvent.Flags == MouseFlags.Button2Pressed
-             || mouseEvent.Flags == MouseFlags.Button3Pressed
-             || mouseEvent.Flags == MouseFlags.Button4Pressed)
-            && Popover is { Visible: true } && !ApplicationNavigation.IsInHierarchy (Popover, view, includeAdornments: true))
-        {
-            Popover.Visible = false;
-        }
-=======
         List<View?> currentViewsUnderMouse = View.GetViewsUnderMouse (mouseEvent.Position);
 
         View? deepestViewUnderMouse = currentViewsUnderMouse.LastOrDefault ();
->>>>>>> 1f793b09
 
         if (deepestViewUnderMouse is { })
         {
@@ -185,16 +168,10 @@
 
         // We can combine this into the switch expression to reduce cognitive complexity even more and likely
         // avoid one or two of these checks in the process, as well.
-<<<<<<< HEAD
-        WantContinuousButtonPressedView = view switch
-        {
-            { WantContinuousButtonPressed: true } => view,
-=======
 
         WantContinuousButtonPressedView = deepestViewUnderMouse switch
         {
             { WantContinuousButtonPressed: true } => deepestViewUnderMouse,
->>>>>>> 1f793b09
             _ => null
         };
 
