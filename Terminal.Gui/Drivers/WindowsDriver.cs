--- conflicted
+++ resolved
@@ -1028,50 +1028,7 @@
 		public override void Init (Action terminalResized)
 		{
 			TerminalResized = terminalResized;
-<<<<<<< HEAD
-
-			Colors.Base = new ColorScheme ();
-			Colors.Dialog = new ColorScheme ();
-			Colors.Menu = new ColorScheme ();
-			Colors.Error = new ColorScheme ();
-
-			HLine = '\u2500';
-			VLine = '\u2502';
-			Stipple = '\u2592';
-			Diamond = '\u25c6';
-			ULCorner = '\u250C';
-			LLCorner = '\u2514';
-			URCorner = '\u2510';
-			LRCorner = '\u2518';
-			LeftTee = '\u251c';
-			RightTee = '\u2524';
-			TopTee = '\u22a4';
-			BottomTee = '\u22a5';
-
-			Colors.Base.Normal = MakeColor (ConsoleColor.White, ConsoleColor.DarkBlue);
-			Colors.Base.Focus = MakeColor (ConsoleColor.Black, ConsoleColor.DarkGray);
-			Colors.Base.HotNormal = MakeColor (ConsoleColor.Yellow, ConsoleColor.DarkBlue);
-			Colors.Base.HotFocus = MakeColor (ConsoleColor.Yellow, ConsoleColor.DarkGray);
-
-			Colors.Menu.Normal = MakeColor (ConsoleColor.White, ConsoleColor.DarkGray);
-			Colors.Menu.Focus = MakeColor (ConsoleColor.White, ConsoleColor.Black);
-			Colors.Menu.HotNormal = MakeColor (ConsoleColor.Yellow, ConsoleColor.DarkGray);
-			Colors.Menu.HotFocus = MakeColor (ConsoleColor.Yellow, ConsoleColor.Black);
-			Colors.Menu.Disabled = MakeColor (ConsoleColor.Gray, ConsoleColor.DarkGray);
-
-			Colors.Dialog.Normal = MakeColor (ConsoleColor.Black, ConsoleColor.Gray);
-			Colors.Dialog.Focus = MakeColor (ConsoleColor.Black, ConsoleColor.DarkGray);
-			Colors.Dialog.HotNormal = MakeColor (ConsoleColor.Yellow, ConsoleColor.Gray);
-			Colors.Dialog.HotFocus = MakeColor (ConsoleColor.Yellow, ConsoleColor.DarkGray);
-
-			Colors.Error.Normal = MakeColor (ConsoleColor.White, ConsoleColor.DarkRed);
-			Colors.Error.Focus = MakeColor (ConsoleColor.Black, ConsoleColor.DarkGray);
-			Colors.Error.HotNormal = MakeColor (ConsoleColor.Yellow, ConsoleColor.DarkGray);
-			Colors.Error.HotFocus = Colors.Error.HotNormal;
-			//Console.Clear ();
-=======
 			SetupColorsAndBorders ();
->>>>>>> 38b7774d
 		}
 
 		
