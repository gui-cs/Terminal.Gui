--- conflicted
+++ resolved
@@ -560,16 +560,6 @@
 			switch (inputEvent.EventType) {
 			case WindowsConsole.EventType.Key:
 				var map = MapKey (ToConsoleKeyInfoEx (inputEvent.KeyEvent));
-<<<<<<< HEAD
-				// Key Down - Fire KeyDown Event and KeyStroke (ProcessKey) Event
-				if (inputEvent.KeyEvent.bKeyDown) {
-					keyDownHandler (new KeyEvent (map));
-					if (map == (Key)0xffffffff)
-						return;
-					keyHandler (new KeyEvent (map));
-				} else {
-					keyUpHandler (new KeyEvent (map));
-=======
 				if (map == (Key)0xffffffff) {
 					KeyEvent key;
 					// Shift = VK_SHIFT = 0x10
@@ -599,7 +589,6 @@
 					} else {
 						keyUpHandler (new KeyEvent (map));
 					}
->>>>>>> 203b8481
 				}
 				break;
 
@@ -879,18 +868,6 @@
 				return (Key)((int)Key.F1 + delta);
 			}
 
-<<<<<<< HEAD
-			if (keyInfo.KeyChar == 0) {
-				if (keyInfo.Modifiers == ConsoleModifiers.Control)
-					return (Key)(uint)Key.CtrlMask;
-				if (keyInfo.Modifiers == ConsoleModifiers.Alt)
-					return (Key)(uint)Key.AltMask;
-				if ((keyInfo.Modifiers & (ConsoleModifiers.Alt | ConsoleModifiers.Control)) != 0) {
-					return (Key)(uint)(Key.AltMask | Key.CtrlMask);
-				}
-			}
-=======
->>>>>>> 203b8481
 			return (Key)(0xffffffff);
 		}
 
