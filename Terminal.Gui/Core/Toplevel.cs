--- conflicted
+++ resolved
@@ -611,11 +611,7 @@
 		/// <param name="statusBar">The new top most statusBar</param>
 		/// <returns>The <see cref="Toplevel"/> that is Application.Top</returns>
 		internal View EnsureVisibleBounds (Toplevel top, int x, int y,
-<<<<<<< HEAD
 			out int nx, out int ny, out MenuBar menuBar, out StatusBar statusBar)
-=======
-			out int nx, out int ny, out MenuBar mb, out StatusBar sb)
->>>>>>> 8bd9ac7b
 		{
 			int maxWidth;
 			View superView;
