--- conflicted
+++ resolved
@@ -745,50 +745,6 @@
 		}
 
 		///<inheritdoc/>
-<<<<<<< HEAD
-		public override void Redraw (Rect bounds)
-		{
-			if (!Visible) {
-				return;
-			}
-
-			if (!NeedDisplay.IsEmpty || ChildNeedsDisplay || LayoutNeeded) {
-				Driver.SetAttribute (GetNormalColor ());
-
-				// This is the Application.Top. Clear just the region we're being asked to redraw 
-				// (the bounds passed to us).
-				Clear ();
-				Driver.SetAttribute (Enabled ? Colors.Base.Normal : Colors.Base.Disabled);
-
-				LayoutSubviews ();
-				PositionToplevels ();
-
-				if (this == Application.MdiTop) {
-					foreach (var top in Application.MdiChildes.AsEnumerable ().Reverse ()) {
-						if (top.Frame.IntersectsWith (bounds)) {
-							if (top != this && !top.IsCurrentTop && !OutsideTopFrame (top) && top.Visible) {
-								top.SetNeedsLayout ();
-								top.SetNeedsDisplay (top.Bounds);
-								top.Redraw (top.Bounds);
-							}
-						}
-					}
-				}
-
-				foreach (var view in Subviews) {
-					if (view.Frame.IntersectsWith (bounds) && !OutsideTopFrame (this)) {
-						view.SetNeedsLayout ();
-						view.SetNeedsDisplay (view.Bounds);
-					}
-				}
-
-				ClearLayoutNeeded ();
-				ClearNeedsDisplay ();
-			}
-
-			base.Redraw (Bounds);
-		}
-=======
 		//public override void Redraw (Rect bounds)
 		//{
 		//	if (!Visible) {
@@ -830,7 +786,6 @@
 
 		//	base.Redraw (Bounds);
 		//}
->>>>>>> ae612c15
 
 		bool OutsideTopFrame (Toplevel top)
 		{
