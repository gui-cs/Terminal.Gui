﻿using System;
using System.Collections.Generic;
using System.ComponentModel;
using System.Linq;
using System.Reflection;
using NStack;

namespace Terminal.Gui {
	/// <summary>
	/// Determines the LayoutStyle for a <see cref="View"/>, if Absolute, during <see cref="View.LayoutSubviews"/>, the
	/// value from the <see cref="View.Frame"/> will be used, if the value is Computed, then <see cref="View.Frame"/>
	/// will be updated from the X, Y <see cref="Pos"/> objects and the Width and Height <see cref="Dim"/> objects.
	/// </summary>
	public enum LayoutStyle {
		/// <summary>
		/// The position and size of the view are based on the Frame value.
		/// </summary>
		Absolute,

		/// <summary>
		/// The position and size of the view will be computed based on the
		/// X, Y, Width and Height properties and set on the Frame.
		/// </summary>
		Computed
	}

	/// <summary>
	/// View is the base class for all views on the screen and represents a visible element that can render itself and 
	/// contains zero or more nested views.
	/// </summary>
	/// <remarks>
	/// <para>
	///    The View defines the base functionality for user interface elements in Terminal.Gui. Views
	///    can contain one or more subviews, can respond to user input and render themselves on the screen.
	/// </para>
	/// <para>
	///    Views supports two layout styles: <see cref="LayoutStyle.Absolute"/> or <see cref="LayoutStyle.Computed"/>. 
	///    The choice as to which layout style is used by the View 
	///    is determined when the View is initialized. To create a View using Absolute layout, call a constructor that takes a
	///    Rect parameter to specify the absolute position and size (the View.<see cref="View.Frame "/>). To create a View 
	///    using Computed layout use a constructor that does not take a Rect parameter and set the X, Y, Width and Height 
	///    properties on the view. Both approaches use coordinates that are relative to the container they are being added to. 
	/// </para>
	/// <para>
	///    To switch between Absolute and Computed layout, use the <see cref="LayoutStyle"/> property. 
	/// </para>
	/// <para>
	///    Computed layout is more flexible and supports dynamic console apps where controls adjust layout
	///    as the terminal resizes or other Views change size or position. The X, Y, Width and Height 
	///    properties are Dim and Pos objects that dynamically update the position of a view.
	///    The X and Y properties are of type <see cref="Pos"/>
	///    and you can use either absolute positions, percentages or anchor
	///    points. The Width and Height properties are of type
	///    <see cref="Dim"/> and can use absolute position,
	///    percentages and anchors. These are useful as they will take
	///    care of repositioning views when view's frames are resized or
	///    if the terminal size changes.
	/// </para>
	/// <para>
	///    Absolute layout requires specifying coordinates and sizes of Views explicitly, and the
	///    View will typically stay in a fixed position and size. To change the position and size use the
	///    <see cref="Frame"/> property.
	/// </para>
	/// <para>
	///    Subviews (child views) can be added to a View by calling the <see cref="Add(View)"/> method. 
	///    The container of a View can be accessed with the <see cref="SuperView"/> property.
	/// </para>
	/// <para>
	///    To flag a region of the View's <see cref="Bounds"/> to be redrawn call <see cref="SetNeedsDisplay(Rect)"/>. 
	///    To flag the entire view for redraw call <see cref="SetNeedsDisplay()"/>.
	/// </para>
	/// <para>
	///    Views have a <see cref="ColorScheme"/> property that defines the default colors that subviews
	///    should use for rendering. This ensures that the views fit in the context where
	///    they are being used, and allows for themes to be plugged in. For example, the
	///    default colors for windows and toplevels uses a blue background, while it uses
	///    a white background for dialog boxes and a red background for errors.
	/// </para>
	/// <para>
	///    Subclasses should not rely on <see cref="ColorScheme"/> being
	///    set at construction time. If a <see cref="ColorScheme"/> is not set on a view, the view will inherit the
	///    value from its <see cref="SuperView"/> and the value might only be valid once a view has been
	///    added to a SuperView. 
	/// </para>
	/// <para>
	///    By using  <see cref="ColorScheme"/> applications will work both
	///    in color as well as black and white displays.
	/// </para>
	/// <para>
	///    Views that are focusable should implement the <see cref="PositionCursor"/> to make sure that
	///    the cursor is placed in a location that makes sense. Unix terminals do not have
	///    a way of hiding the cursor, so it can be distracting to have the cursor left at
	///    the last focused view. So views should make sure that they place the cursor
	///    in a visually sensible place.
	/// </para>
	/// <para>
	///    The <see cref="LayoutSubviews"/> method is invoked when the size or layout of a view has
	///    changed. The default processing system will keep the size and dimensions
	///    for views that use the <see cref="LayoutStyle.Absolute"/>, and will recompute the
	///    frames for the vies that use <see cref="LayoutStyle.Computed"/>.
	/// </para>
	/// </remarks>
	public partial class View : Responder, ISupportInitializeNotification {

		internal enum Direction {
			Forward,
			Backward
		}

		// container == SuperView
		View container = null;
		View focused = null;
		Direction focusDirection;
		bool autoSize;

		ShortcutHelper shortcutHelper;

		/// <summary>
		/// Event fired when a subview is being added to this view.
		/// </summary>
		public event Action<View> Added;

		/// <summary>
		/// Event fired when a subview is being removed from this view.
		/// </summary>
		public event Action<View> Removed;

		/// <summary>
		/// Event fired when the view gets focus.
		/// </summary>
		public event Action<FocusEventArgs> Enter;

		/// <summary>
		/// Event fired when the view looses focus.
		/// </summary>
		public event Action<FocusEventArgs> Leave;

		/// <summary>
		/// Event fired when the view receives the mouse event for the first time.
		/// </summary>
		public event Action<MouseEventArgs> MouseEnter;

		/// <summary>
		/// Event fired when the view receives a mouse event for the last time.
		/// </summary>
		public event Action<MouseEventArgs> MouseLeave;

		/// <summary>
		/// Event fired when a mouse event is generated.
		/// </summary>
		public event Action<MouseEventArgs> MouseClick;

		/// <summary>
		/// Event fired when the <see cref="CanFocus"/> value is being changed.
		/// </summary>
		public event Action CanFocusChanged;

		/// <summary>
		/// Event fired when the <see cref="Enabled"/> value is being changed.
		/// </summary>
		public event Action EnabledChanged;

		/// <summary>
		/// Event fired when the <see cref="Visible"/> value is being changed.
		/// </summary>
		public event Action VisibleChanged;

		/// <summary>
		/// Event invoked when the <see cref="HotKey"/> is changed.
		/// </summary>
		public event Action<Key> HotKeyChanged;

		Key hotKey = Key.Null;

		/// <summary>
		/// Gets or sets the HotKey defined for this view. A user pressing HotKey on the keyboard while this view has focus will cause the Clicked event to fire.
		/// </summary>
		public virtual Key HotKey {
			get => hotKey;
			set {
				if (hotKey != value) {
					hotKey = TextFormatter.HotKey = (value == Key.Unknown ? Key.Null : value);
				}
			}
		}

		/// <summary>
		/// Gets or sets the specifier character for the hotkey (e.g. '_'). Set to '\xffff' to disable hotkey support for this View instance. The default is '\xffff'. 
		/// </summary>
		public virtual Rune HotKeySpecifier {
			get => TextFormatter.HotKeySpecifier;
			set {
				TextFormatter.HotKeySpecifier = value;
				SetHotKey ();
			}
		}

		/// <summary>
		/// This is the global setting that can be used as a global shortcut to invoke an action if provided.
		/// </summary>
		public Key Shortcut {
			get => shortcutHelper.Shortcut;
			set {
				if (shortcutHelper.Shortcut != value && (ShortcutHelper.PostShortcutValidation (value) || value == Key.Null)) {
					shortcutHelper.Shortcut = value;
				}
			}
		}

		/// <summary>
		/// The keystroke combination used in the <see cref="Shortcut"/> as string.
		/// </summary>
		public ustring ShortcutTag => ShortcutHelper.GetShortcutTag (shortcutHelper.Shortcut);

		/// <summary>
		/// The action to run if the <see cref="Shortcut"/> is defined.
		/// </summary>
		public virtual Action ShortcutAction { get; set; }

		/// <summary>
		/// Gets or sets arbitrary data for the view.
		/// </summary>
		/// <remarks>This property is not used internally.</remarks>
		public object Data { get; set; }

		internal Direction FocusDirection {
			get => SuperView?.FocusDirection ?? focusDirection;
			set {
				if (SuperView != null)
					SuperView.FocusDirection = value;
				else
					focusDirection = value;
			}
		}

		/// <summary>
		/// Points to the current driver in use by the view, it is a convenience property
		/// for simplifying the development of new views.
		/// </summary>
		public static ConsoleDriver Driver => Application.Driver;

		static readonly IList<View> empty = new List<View> (0).AsReadOnly ();

		// This is null, and allocated on demand.
		List<View> subviews;

		/// <summary>
		/// This returns a list of the subviews contained by this view.
		/// </summary>
		/// <value>The subviews.</value>
		public IList<View> Subviews => subviews?.AsReadOnly () ?? empty;

		// Internally, we use InternalSubviews rather than subviews, as we do not expect us
		// to make the same mistakes our users make when they poke at the Subviews.
		internal IList<View> InternalSubviews => subviews ?? empty;

		// This is null, and allocated on demand.
		List<View> tabIndexes;

		/// <summary>
		/// Configurable keybindings supported by the control
		/// </summary>
		private Dictionary<Key, Command []> KeyBindings { get; set; } = new Dictionary<Key, Command []> ();
		private Dictionary<Command, Func<bool?>> CommandImplementations { get; set; } = new Dictionary<Command, Func<bool?>> ();

		/// <summary>
		/// This returns a tab index list of the subviews contained by this view.
		/// </summary>
		/// <value>The tabIndexes.</value>
		public IList<View> TabIndexes => tabIndexes?.AsReadOnly () ?? empty;

		int tabIndex = -1;

		/// <summary>
		/// Indicates the index of the current <see cref="View"/> from the <see cref="TabIndexes"/> list.
		/// </summary>
		public int TabIndex {
			get { return tabIndex; }
			set {
				if (!CanFocus) {
					tabIndex = -1;
					return;
				} else if (SuperView?.tabIndexes == null || SuperView?.tabIndexes.Count == 1) {
					tabIndex = 0;
					return;
				} else if (tabIndex == value) {
					return;
				}
				tabIndex = value > SuperView.tabIndexes.Count - 1 ? SuperView.tabIndexes.Count - 1 : value < 0 ? 0 : value;
				tabIndex = GetTabIndex (tabIndex);
				if (SuperView.tabIndexes.IndexOf (this) != tabIndex) {
					SuperView.tabIndexes.Remove (this);
					SuperView.tabIndexes.Insert (tabIndex, this);
					SetTabIndex ();
				}
			}
		}

		int GetTabIndex (int idx)
		{
			var i = 0;
			foreach (var v in SuperView.tabIndexes) {
				if (v.tabIndex == -1 || v == this) {
					continue;
				}
				i++;
			}
			return Math.Min (i, idx);
		}

		void SetTabIndex ()
		{
			var i = 0;
			foreach (var v in SuperView.tabIndexes) {
				if (v.tabIndex == -1) {
					continue;
				}
				v.tabIndex = i;
				i++;
			}
		}

		bool tabStop = true;

		/// <summary>
		/// This only be <see langword="true"/> if the <see cref="CanFocus"/> is also <see langword="true"/> 
		/// and the focus can be avoided by setting this to <see langword="false"/>
		/// </summary>
		public bool TabStop {
			get => tabStop;
			set {
				if (tabStop == value) {
					return;
				}
				tabStop = CanFocus && value;
			}
		}

		bool oldCanFocus;
		int oldTabIndex;

		/// <inheritdoc/>
		public override bool CanFocus {
			get => base.CanFocus;
			set {
				if (!addingView && IsInitialized && SuperView?.CanFocus == false && value) {
					throw new InvalidOperationException ("Cannot set CanFocus to true if the SuperView CanFocus is false!");
				}
				if (base.CanFocus != value) {
					base.CanFocus = value;

					switch (value) {
					case false when tabIndex > -1:
						TabIndex = -1;
						break;
					case true when SuperView?.CanFocus == false && addingView:
						SuperView.CanFocus = true;
						break;
					}

					if (value && tabIndex == -1) {
						TabIndex = SuperView != null ? SuperView.tabIndexes.IndexOf (this) : -1;
					}
					TabStop = value;

					if (!value && SuperView?.Focused == this) {
						SuperView.focused = null;
					}
					if (!value && HasFocus) {
						SetHasFocus (false, this);
						SuperView?.EnsureFocus ();
						if (SuperView != null && SuperView.Focused == null) {
							SuperView.FocusNext ();
							if (SuperView.Focused == null) {
								Application.Current.FocusNext ();
							}
							Application.EnsuresTopOnFront ();
						}
					}
					if (subviews != null && IsInitialized) {
						foreach (var view in subviews) {
							if (view.CanFocus != value) {
								if (!value) {
									view.oldCanFocus = view.CanFocus;
									view.oldTabIndex = view.tabIndex;
									view.CanFocus = false;
									view.tabIndex = -1;
								} else {
									if (addingView) {
										view.addingView = true;
									}
									view.CanFocus = view.oldCanFocus;
									view.tabIndex = view.oldTabIndex;
									view.addingView = false;
								}
							}
						}
					}
					OnCanFocusChanged ();
					SetNeedsDisplay ();
				}
			}
		}

		internal Rect NeedDisplay { get; private set; } = Rect.Empty;

		// The frame for the object. Superview relative.
		Rect frame;

		/// <summary>
		/// Gets or sets an identifier for the view;
		/// </summary>
		/// <value>The identifier.</value>
		/// <remarks>The id should be unique across all Views that share a SuperView.</remarks>
		public ustring Id { get; set; } = "";

		/// <summary>
		/// Returns a value indicating if this View is currently on Top (Active)
		/// </summary>
		public bool IsCurrentTop => Application.Current == this;

		/// <summary>
		/// Gets or sets a value indicating whether this <see cref="View"/> wants mouse position reports.
		/// </summary>
		/// <value><see langword="true"/> if want mouse position reports; otherwise, <see langword="false"/>.</value>
		public virtual bool WantMousePositionReports { get; set; }

		/// <summary>
		/// Gets or sets a value indicating whether this <see cref="View"/> want continuous button pressed event.
		/// </summary>
		public virtual bool WantContinuousButtonPressed { get; set; }

		/// <summary>
		/// Gets or sets the frame for the view. The frame is relative to the view's container (<see cref="SuperView"/>).
		/// </summary>
		/// <value>The frame.</value>
		/// <remarks>
		/// <para>
		///    Change the Frame when using the <see cref="Terminal.Gui.LayoutStyle.Absolute"/> layout style to move or resize views. 
		/// </para>
		/// <para>
		///    Altering the Frame of a view will trigger the redrawing of the
		///    view as well as the redrawing of the affected regions of the <see cref="SuperView"/>.
		/// </para>
		/// </remarks>
		public virtual Rect Frame {
			get => frame;
			set {
				if (SuperView != null) {
					SuperView.SetNeedsDisplay (frame);
					SuperView.SetNeedsDisplay (value);
				}
				frame = new Rect (value.X, value.Y, Math.Max (value.Width, 0), Math.Max (value.Height, 0));
				TextFormatter.Size = GetBoundsTextFormatterSize ();
				SetNeedsLayout ();
				SetNeedsDisplay (frame);
			}
		}

		///// <summary>
		///// Gets an enumerator that enumerates the subviews in this view.
		///// </summary>
		///// <returns>The enumerator.</returns>
		//public IEnumerator GetEnumerator ()
		//{
		//	foreach (var v in InternalSubviews)
		//		yield return v;
		//}

		LayoutStyle layoutStyle;

		/// <summary>
		/// Controls how the View's <see cref="Frame"/> is computed during the LayoutSubviews method, if the style is set to
		/// <see cref="Terminal.Gui.LayoutStyle.Absolute"/>, 
		/// LayoutSubviews does not change the <see cref="Frame"/>. If the style is <see cref="Terminal.Gui.LayoutStyle.Computed"/>
		/// the <see cref="Frame"/> is updated using
		/// the <see cref="X"/>, <see cref="Y"/>, <see cref="Width"/>, and <see cref="Height"/> properties.
		/// </summary>
		/// <value>The layout style.</value>
		public LayoutStyle LayoutStyle {
			get => layoutStyle;
			set {
				layoutStyle = value;
				SetNeedsLayout ();
			}
		}

		/// <summary>
		/// The bounds represent the View-relative rectangle used for this view; the area inside of the view.
		/// </summary>
		/// <value>The bounds.</value>
		/// <remarks>
		/// <para>
		/// Updates to the Bounds update the <see cref="Frame"/>,
		/// and has the same side effects as updating the <see cref="Frame"/>.
		/// </para>
		/// <para>
		/// Because <see cref="Bounds"/> coordinates are relative to the upper-left corner of the <see cref="View"/>, 
		/// the coordinates of the upper-left corner of the rectangle returned by this property are (0,0). 
		/// Use this property to obtain the size and coordinates of the client area of the 
		/// control for tasks such as drawing on the surface of the control.
		/// </para>
		/// </remarks>
		public Rect Bounds {
			get => new Rect (Point.Empty, Frame.Size);
			set => Frame = new Rect (frame.Location, value.Size);
		}

		Pos x, y;

		/// <summary>
		/// Gets or sets the X position for the view (the column). Only used if the <see cref="LayoutStyle"/> is <see cref="Terminal.Gui.LayoutStyle.Computed"/>.
		/// </summary>
		/// <value>The X Position.</value>
		/// <remarks>
		/// If <see cref="LayoutStyle"/> is <see cref="Terminal.Gui.LayoutStyle.Absolute"/> changing this property has no effect and its value is indeterminate. 
		/// </remarks>
		public Pos X {
			get => x;
			set {
				if (ForceValidatePosDim && !ValidatePosDim (x, value)) {
					throw new ArgumentException ();
				}

				x = value;

				ProcessResizeView ();
			}
		}

		/// <summary>
		/// Gets or sets the Y position for the view (the row). Only used if the <see cref="LayoutStyle"/> is <see cref="Terminal.Gui.LayoutStyle.Computed"/>.
		/// </summary>
		/// <value>The y position (line).</value>
		/// <remarks>
		/// If <see cref="LayoutStyle"/> is <see cref="Terminal.Gui.LayoutStyle.Absolute"/> changing this property has no effect and its value is indeterminate. 
		/// </remarks>
		public Pos Y {
			get => y;
			set {
				if (ForceValidatePosDim && !ValidatePosDim (y, value)) {
					throw new ArgumentException ();
				}

				y = value;

				ProcessResizeView ();
			}
		}
		Dim width, height;

		/// <summary>
		/// Gets or sets the width of the view. Only used the <see cref="LayoutStyle"/> is <see cref="Terminal.Gui.LayoutStyle.Computed"/>.
		/// </summary>
		/// <value>The width.</value>
		/// <remarks>
		/// If <see cref="LayoutStyle"/> is <see cref="Terminal.Gui.LayoutStyle.Absolute"/> changing this property has no effect and its value is indeterminate. 
		/// </remarks>
		public Dim Width {
			get => width;
			set {
				if (ForceValidatePosDim && !ValidatePosDim (width, value)) {
					throw new ArgumentException ("ForceValidatePosDim is enabled", nameof (Width));
				}

				width = value;

				if (ForceValidatePosDim) {
					var isValidNewAutSize = autoSize && IsValidAutoSizeWidth (width);

					if (IsAdded && autoSize && !isValidNewAutSize) {
						throw new InvalidOperationException ("Must set AutoSize to false before set the Width.");
					}
				}
				ProcessResizeView ();
			}
		}

		/// <summary>
		/// Gets or sets the height of the view. Only used the <see cref="LayoutStyle"/> is <see cref="Terminal.Gui.LayoutStyle.Computed"/>.
		/// </summary>
		/// <value>The height.</value>
		/// If <see cref="LayoutStyle"/> is <see cref="Terminal.Gui.LayoutStyle.Absolute"/> changing this property has no effect and its value is indeterminate. 
		public Dim Height {
			get => height;
			set {
				if (ForceValidatePosDim && !ValidatePosDim (height, value)) {
					throw new ArgumentException ("ForceValidatePosDim is enabled", nameof (Height));
				}

				height = value;

				if (ForceValidatePosDim) {
					var isValidNewAutSize = autoSize && IsValidAutoSizeHeight (height);

					if (IsAdded && autoSize && !isValidNewAutSize) {
						throw new InvalidOperationException ("Must set AutoSize to false before set the Height.");
					}
				}
				ProcessResizeView ();
			}
		}

		/// <summary>
		/// Forces validation with <see cref="Terminal.Gui.LayoutStyle.Computed"/> layout
		///  to avoid breaking the <see cref="Pos"/> and <see cref="Dim"/> settings.
		/// </summary>
		public bool ForceValidatePosDim { get; set; }

		bool ValidatePosDim (object oldValue, object newValue)
		{
			if (!IsInitialized || layoutStyle == LayoutStyle.Absolute || oldValue == null || oldValue.GetType () == newValue.GetType () || this is Toplevel) {
				return true;
			}
			if (layoutStyle == LayoutStyle.Computed) {
				if (oldValue.GetType () != newValue.GetType () && !(newValue is Pos.PosAbsolute || newValue is Dim.DimAbsolute)) {
					return true;
				}
			}
			return false;
		}

		/// <summary>
		/// Verifies if the minimum width or height can be sets in the view.
		/// </summary>
		/// <param name="size">The size.</param>
		/// <returns><see langword="true"/> if the size can be set, <see langword="false"/> otherwise.</returns>
		public bool GetMinWidthHeight (out Size size)
		{
			size = Size.Empty;

			if (!AutoSize && !ustring.IsNullOrEmpty (TextFormatter.Text)) {
				switch (TextFormatter.IsVerticalDirection (TextDirection)) {
				case true:
					var colWidth = TextFormatter.GetSumMaxCharWidth (new List<ustring> { TextFormatter.Text }, 0, 1);
					if (frame.Width < colWidth && (Width == null || (Bounds.Width >= 0 && Width is Dim.DimAbsolute
						&& Width.Anchor (0) >= 0 && Width.Anchor (0) < colWidth))) {
						size = new Size (colWidth, Bounds.Height);
						return true;
					}
					break;
				default:
					if (frame.Height < 1 && (Height == null || (Height is Dim.DimAbsolute && Height.Anchor (0) == 0))) {
						size = new Size (Bounds.Width, 1);
						return true;
					}
					break;
				}
			}
			return false;
		}

		/// <summary>
		/// Sets the minimum width or height if the view can be resized.
		/// </summary>
		/// <returns><see langword="true"/> if the size can be set, <see langword="false"/> otherwise.</returns>
		public bool SetMinWidthHeight ()
		{
			if (GetMinWidthHeight (out Size size)) {
				Bounds = new Rect (Bounds.Location, size);
				TextFormatter.Size = GetBoundsTextFormatterSize ();
				return true;
			}
			return false;
		}

		/// <summary>
		/// Gets or sets the <see cref="Terminal.Gui.TextFormatter"/> which can be handled differently by any derived class.
		/// </summary>
		public TextFormatter TextFormatter { get; set; }

		/// <summary>
		/// Returns the container for this view, or null if this view has not been added to a container.
		/// </summary>
		/// <value>The super view.</value>
		public View SuperView => container;

		/// <summary>
		/// Initializes a new instance of a <see cref="Terminal.Gui.LayoutStyle.Absolute"/> <see cref="View"/> class with the absolute
		/// dimensions specified in the <see langword="frame"/> parameter. 
		/// </summary>
		/// <param name="frame">The region covered by this view.</param>
		/// <remarks>
		/// This constructor initialize a View with a <see cref="LayoutStyle"/> of <see cref="Terminal.Gui.LayoutStyle.Absolute"/>.
		/// Use <see cref="View"/> to initialize a View with  <see cref="LayoutStyle"/> of <see cref="Terminal.Gui.LayoutStyle.Computed"/> 
		/// </remarks>
		public View (Rect frame)
		{
			Initialize (ustring.Empty, frame, LayoutStyle.Absolute, TextDirection.LeftRight_TopBottom);
		}

		/// <summary>
		///   Initializes a new instance of <see cref="View"/> using <see cref="Terminal.Gui.LayoutStyle.Computed"/> layout.
		/// </summary>
		/// <remarks>
		/// <para>
		///   Use <see cref="X"/>, <see cref="Y"/>, <see cref="Width"/>, and <see cref="Height"/> properties to dynamically control the size and location of the view.
		///   The <see cref="View"/> will be created using <see cref="Terminal.Gui.LayoutStyle.Computed"/>
		///   coordinates. The initial size (<see cref="View.Frame"/>) will be 
		///   adjusted to fit the contents of <see cref="Text"/>, including newlines ('\n') for multiple lines. 
		/// </para>
		/// <para>
		///   If <see cref="Height"/> is greater than one, word wrapping is provided.
		/// </para>
		/// <para>
		///   This constructor initialize a View with a <see cref="LayoutStyle"/> of <see cref="Terminal.Gui.LayoutStyle.Computed"/>. 
		///   Use <see cref="X"/>, <see cref="Y"/>, <see cref="Width"/>, and <see cref="Height"/> properties to dynamically control the size and location of the view.
		/// </para>
		/// </remarks>
		public View () : this (text: string.Empty, direction: TextDirection.LeftRight_TopBottom) { }

		/// <summary>
		///   Initializes a new instance of <see cref="View"/> using <see cref="Terminal.Gui.LayoutStyle.Absolute"/> layout.
		/// </summary>
		/// <remarks>
		/// <para>
		///   The <see cref="View"/> will be created at the given
		///   coordinates with the given string. The size (<see cref="View.Frame"/>) will be 
		///   adjusted to fit the contents of <see cref="Text"/>, including newlines ('\n') for multiple lines. 
		/// </para>
		/// <para>
		///   No line wrapping is provided.
		/// </para>
		/// </remarks>
		/// <param name="x">column to locate the View.</param>
		/// <param name="y">row to locate the View.</param>
		/// <param name="text">text to initialize the <see cref="Text"/> property with.</param>
		public View (int x, int y, ustring text) : this (TextFormatter.CalcRect (x, y, text), text) { }

		/// <summary>
		///   Initializes a new instance of <see cref="View"/> using <see cref="Terminal.Gui.LayoutStyle.Absolute"/> layout.
		/// </summary>
		/// <remarks>
		/// <para>
		///   The <see cref="View"/> will be created at the given
		///   coordinates with the given string. The initial size (<see cref="View.Frame"/>) will be 
		///   adjusted to fit the contents of <see cref="Text"/>, including newlines ('\n') for multiple lines. 
		/// </para>
		/// <para>
		///   If <c>rect.Height</c> is greater than one, word wrapping is provided.
		/// </para>
		/// </remarks>
		/// <param name="rect">Location.</param>
		/// <param name="text">text to initialize the <see cref="Text"/> property with.</param>
		/// <param name="border">The <see cref="Border"/>.</param>
		public View (Rect rect, ustring text, Border border = null)
		{
			Initialize (text, rect, LayoutStyle.Absolute, TextDirection.LeftRight_TopBottom, border);
		}

		/// <summary>
		///   Initializes a new instance of <see cref="View"/> using <see cref="Terminal.Gui.LayoutStyle.Computed"/> layout.
		/// </summary>
		/// <remarks>
		/// <para>
		///   The <see cref="View"/> will be created using <see cref="Terminal.Gui.LayoutStyle.Computed"/>
		///   coordinates with the given string. The initial size (<see cref="View.Frame"/>) will be 
		///   adjusted to fit the contents of <see cref="Text"/>, including newlines ('\n') for multiple lines. 
		/// </para>
		/// <para>
		///   If <see cref="Height"/> is greater than one, word wrapping is provided.
		/// </para>
		/// </remarks>
		/// <param name="text">text to initialize the <see cref="Text"/> property with.</param>
		/// <param name="direction">The text direction.</param>
		/// <param name="border">The <see cref="Border"/>.</param>
		public View (ustring text, TextDirection direction = TextDirection.LeftRight_TopBottom, Border border = null)
		{
			Initialize (text, Rect.Empty, LayoutStyle.Computed, direction, border);
		}

		void Initialize (ustring text, Rect rect, LayoutStyle layoutStyle = LayoutStyle.Computed,
		    TextDirection direction = TextDirection.LeftRight_TopBottom, Border border = null)
		{
			TextFormatter = new TextFormatter ();
			TextFormatter.HotKeyChanged += TextFormatter_HotKeyChanged;
			TextDirection = direction;
			Border = border;
			if (Border != null) {
				Border.Child = this;
			}
			shortcutHelper = new ShortcutHelper ();
			CanFocus = false;
			TabIndex = -1;
			TabStop = false;
			LayoutStyle = layoutStyle;
			// BUGBUG: CalcRect doesn't account for line wrapping

			var r = rect.IsEmpty ? TextFormatter.CalcRect (0, 0, text, direction) : rect;
			Frame = r;

			Text = text;
			UpdateTextFormatterText ();
			ProcessResizeView ();
		}

		/// <summary>
		/// Can be overridden if the <see cref="Terminal.Gui.TextFormatter.Text"/> has
		///  different format than the default.
		/// </summary>
		protected virtual void UpdateTextFormatterText ()
		{
			TextFormatter.Text = text;
		}

		/// <summary>
		/// Can be overridden if the view resize behavior is
		///  different than the default.
		/// </summary>
		protected virtual void ProcessResizeView ()
		{
			var actX = x is Pos.PosAbsolute ? x.Anchor (0) : frame.X;
			var actY = y is Pos.PosAbsolute ? y.Anchor (0) : frame.Y;

			if (AutoSize) {
				var s = GetAutoSize ();
				var w = width is Dim.DimAbsolute && width.Anchor (0) > s.Width ? width.Anchor (0) : s.Width;
				var h = height is Dim.DimAbsolute && height.Anchor (0) > s.Height ? height.Anchor (0) : s.Height;
				frame = new Rect (new Point (actX, actY), new Size (w, h));
			} else {
				var w = width is Dim.DimAbsolute ? width.Anchor (0) : frame.Width;
				var h = height is Dim.DimAbsolute ? height.Anchor (0) : frame.Height;
				frame = new Rect (new Point (actX, actY), new Size (w, h));
				SetMinWidthHeight ();
			}
			TextFormatter.Size = GetBoundsTextFormatterSize ();
			SetNeedsLayout ();
			SetNeedsDisplay ();
		}

		void TextFormatter_HotKeyChanged (Key obj)
		{
			HotKeyChanged?.Invoke (obj);
		}

		/// <summary>
		/// Sets a flag indicating this view needs to be redisplayed because its state has changed.
		/// </summary>
		public void SetNeedsDisplay ()
		{
			SetNeedsDisplay (Bounds);
		}

		internal bool LayoutNeeded { get; private set; } = true;

		internal void SetNeedsLayout ()
		{
			if (LayoutNeeded)
				return;
			LayoutNeeded = true;
			if (SuperView == null)
				return;
			SuperView.SetNeedsLayout ();
			foreach (var view in Subviews) {
				view.SetNeedsLayout ();
			}
			TextFormatter.NeedsFormat = true;
		}

		/// <summary>
		/// Removes the <see cref="SetNeedsLayout"/> setting on this view.
		/// </summary>
		protected void ClearLayoutNeeded ()
		{
			LayoutNeeded = false;
		}

		/// <summary>
		/// Flags the view-relative region on this View as needing to be repainted.
		/// </summary>
		/// <param name="region">The view-relative region that must be flagged for repaint.</param>
		public void SetNeedsDisplay (Rect region)
		{
			if (NeedDisplay.IsEmpty)
				NeedDisplay = region;
			else {
				var x = Math.Min (NeedDisplay.X, region.X);
				var y = Math.Min (NeedDisplay.Y, region.Y);
				var w = Math.Max (NeedDisplay.Width, region.Width);
				var h = Math.Max (NeedDisplay.Height, region.Height);
				NeedDisplay = new Rect (x, y, w, h);
			}
			container?.SetChildNeedsDisplay ();

			if (subviews == null)
				return;

			foreach (var view in subviews)
				if (view.Frame.IntersectsWith (region)) {
					var childRegion = Rect.Intersect (view.Frame, region);
					childRegion.X -= view.Frame.X;
					childRegion.Y -= view.Frame.Y;
					view.SetNeedsDisplay (childRegion);
				}
		}

		internal bool ChildNeedsDisplay { get; private set; }

		/// <summary>
		/// Indicates that any child views (in the <see cref="Subviews"/> list) need to be repainted.
		/// </summary>
		public void SetChildNeedsDisplay ()
		{
			ChildNeedsDisplay = true;
			if (container != null)
				container.SetChildNeedsDisplay ();
		}

		internal bool addingView;

		/// <summary>
		///   Adds a subview (child) to this view.
		/// </summary>
		/// <remarks>
		/// The Views that have been added to this view can be retrieved via the <see cref="Subviews"/> property. 
		/// See also <seealso cref="Remove(View)"/> <seealso cref="RemoveAll"/> 
		/// </remarks>
		public virtual void Add (View view)
		{
			if (view == null)
				return;
			if (subviews == null) {
				subviews = new List<View> ();
			}
			if (tabIndexes == null) {
				tabIndexes = new List<View> ();
			}
			subviews.Add (view);
			tabIndexes.Add (view);
			view.container = this;
			if (view.CanFocus) {
				addingView = true;
				if (SuperView?.CanFocus == false) {
					SuperView.addingView = true;
					SuperView.CanFocus = true;
					SuperView.addingView = false;
				}
				CanFocus = true;
				view.tabIndex = tabIndexes.IndexOf (view);
				addingView = false;
			}
			SetNeedsLayout ();
			SetNeedsDisplay ();
			OnAdded (view);
			if (IsInitialized) {
				view.BeginInit ();
				view.EndInit ();
			}
		}

		/// <summary>
		/// Adds the specified views (children) to the view.
		/// </summary>
		/// <param name="views">Array of one or more views (can be optional parameter).</param>
		/// <remarks>
		/// The Views that have been added to this view can be retrieved via the <see cref="Subviews"/> property. 
		/// See also <seealso cref="Remove(View)"/> <seealso cref="RemoveAll"/> 
		/// </remarks>
		public void Add (params View [] views)
		{
			if (views == null)
				return;
			foreach (var view in views)
				Add (view);
		}

		/// <summary>
		///   Removes all subviews (children) added via <see cref="Add(View)"/> or <see cref="Add(View[])"/> from this View.
		/// </summary>
		public virtual void RemoveAll ()
		{
			if (subviews == null)
				return;

			while (subviews.Count > 0) {
				Remove (subviews [0]);
			}
		}

		/// <summary>
		///   Removes a subview added via <see cref="Add(View)"/> or <see cref="Add(View[])"/> from this View.
		/// </summary>
		/// <remarks>
		/// </remarks>
		public virtual void Remove (View view)
		{
			if (view == null || subviews == null)
				return;

			SetNeedsLayout ();
			SetNeedsDisplay ();
			var touched = view.Frame;
			subviews.Remove (view);
			tabIndexes.Remove (view);
			view.container = null;
			view.tabIndex = -1;
			if (subviews.Count < 1) {
				CanFocus = false;
			}
			foreach (var v in subviews) {
				if (v.Frame.IntersectsWith (touched))
					view.SetNeedsDisplay ();
			}
			OnRemoved (view);
			if (focused == view) {
				focused = null;
			}
		}

		void PerformActionForSubview (View subview, Action<View> action)
		{
			if (subviews.Contains (subview)) {
				action (subview);
			}

			SetNeedsDisplay ();
			subview.SetNeedsDisplay ();
		}

		/// <summary>
		/// Brings the specified subview to the front so it is drawn on top of any other views.
		/// </summary>
		/// <param name="subview">The subview to send to the front</param>
		/// <remarks>
		///   <seealso cref="SendSubviewToBack"/>.
		/// </remarks>
		public void BringSubviewToFront (View subview)
		{
			PerformActionForSubview (subview, x => {
				subviews.Remove (x);
				subviews.Add (x);
			});
		}

		/// <summary>
		/// Sends the specified subview to the front so it is the first view drawn
		/// </summary>
		/// <param name="subview">The subview to send to the front</param>
		/// <remarks>
		///   <seealso cref="BringSubviewToFront(View)"/>.
		/// </remarks>
		public void SendSubviewToBack (View subview)
		{
			PerformActionForSubview (subview, x => {
				subviews.Remove (x);
				subviews.Insert (0, subview);
			});
		}

		/// <summary>
		/// Moves the subview backwards in the hierarchy, only one step
		/// </summary>
		/// <param name="subview">The subview to send backwards</param>
		/// <remarks>
		/// If you want to send the view all the way to the back use SendSubviewToBack.
		/// </remarks>
		public void SendSubviewBackwards (View subview)
		{
			PerformActionForSubview (subview, x => {
				var idx = subviews.IndexOf (x);
				if (idx > 0) {
					subviews.Remove (x);
					subviews.Insert (idx - 1, x);
				}
			});
		}

		/// <summary>
		/// Moves the subview backwards in the hierarchy, only one step
		/// </summary>
		/// <param name="subview">The subview to send backwards</param>
		/// <remarks>
		/// If you want to send the view all the way to the back use SendSubviewToBack.
		/// </remarks>
		public void BringSubviewForward (View subview)
		{
			PerformActionForSubview (subview, x => {
				var idx = subviews.IndexOf (x);
				if (idx + 1 < subviews.Count) {
					subviews.Remove (x);
					subviews.Insert (idx + 1, x);
				}
			});
		}

		/// <summary>
		///   Clears the view region with the current color.
		/// </summary>
		/// <remarks>
		///   <para>
		///     This clears the entire region used by this view.
		///   </para>
		/// </remarks>
		public void Clear ()
		{
			var h = Frame.Height;
			var w = Frame.Width;
			for (var line = 0; line < h; line++) {
				Move (0, line);
				for (var col = 0; col < w; col++)
					Driver.AddRune (' ');
			}
		}

		/// <summary>
		///   Clears the specified region with the current color. 
		/// </summary>
		/// <remarks>
		/// </remarks>
		/// <param name="regionScreen">The screen-relative region to clear.</param>
		public void Clear (Rect regionScreen)
		{
			var h = regionScreen.Height;
			var w = regionScreen.Width;
			for (var line = regionScreen.Y; line < regionScreen.Y + h; line++) {
				Driver.Move (regionScreen.X, line);
				for (var col = 0; col < w; col++)
					Driver.AddRune (' ');
			}
		}

		/// <summary>
		/// Converts a view-relative (col,row) position to a screen-relative position (col,row). The values are optionally clamped to the screen dimensions.
		/// </summary>
		/// <param name="col">View-relative column.</param>
		/// <param name="row">View-relative row.</param>
		/// <param name="rcol">Absolute column; screen-relative.</param>
		/// <param name="rrow">Absolute row; screen-relative.</param>
		/// <param name="clipped">Whether to clip the result of the ViewToScreen method, if set to <see langword="true"/>, the rcol, rrow values are clamped to the screen (terminal) dimensions (0..TerminalDim-1).</param>
		internal void ViewToScreen (int col, int row, out int rcol, out int rrow, bool clipped = true)
		{
			// Computes the real row, col relative to the screen.
			rrow = row + frame.Y;
			rcol = col + frame.X;

			var curContainer = container;
			while (curContainer != null) {
				rrow += curContainer.frame.Y;
				rcol += curContainer.frame.X;
				curContainer = curContainer.container;
			}

			// The following ensures that the cursor is always in the screen boundaries.
			if (clipped) {
				rrow = Math.Min (rrow, Driver.Rows - 1);
				rcol = Math.Min (rcol, Driver.Cols - 1);
			}
		}

		/// <summary>
		/// Converts a point from screen-relative coordinates to view-relative coordinates.
		/// </summary>
		/// <returns>The mapped point.</returns>
		/// <param name="x">X screen-coordinate point.</param>
		/// <param name="y">Y screen-coordinate point.</param>
		public Point ScreenToView (int x, int y)
		{
			if (SuperView == null) {
				return new Point (x - Frame.X, y - frame.Y);
			} else {
				var parent = SuperView.ScreenToView (x, y);
				return new Point (parent.X - frame.X, parent.Y - frame.Y);
			}
		}

		/// <summary>
		/// Converts a region in view-relative coordinates to screen-relative coordinates.
		/// </summary>
		internal Rect ViewToScreen (Rect region)
		{
			ViewToScreen (region.X, region.Y, out var x, out var y, clipped: false);
			return new Rect (x, y, region.Width, region.Height);
		}

		// Clips a rectangle in screen coordinates to the dimensions currently available on the screen
		internal Rect ScreenClip (Rect regionScreen)
		{
			var x = regionScreen.X < 0 ? 0 : regionScreen.X;
			var y = regionScreen.Y < 0 ? 0 : regionScreen.Y;
			var w = regionScreen.X + regionScreen.Width >= Driver.Cols ? Driver.Cols - regionScreen.X : regionScreen.Width;
			var h = regionScreen.Y + regionScreen.Height >= Driver.Rows ? Driver.Rows - regionScreen.Y : regionScreen.Height;

			return new Rect (x, y, w, h);
		}

		/// <summary>
		/// Sets the <see cref="ConsoleDriver"/>'s clip region to the current View's <see cref="Bounds"/>.
		/// </summary>
		/// <returns>The existing driver's clip region, which can be then re-applied by setting <c><see cref="Driver"/>.Clip</c> (<see cref="ConsoleDriver.Clip"/>).</returns>
		/// <remarks>
		/// <see cref="Bounds"/> is View-relative.
		/// </remarks>
		public Rect ClipToBounds ()
		{
			return SetClip (Bounds);
		}

		/// <summary>
		/// Sets the clip region to the specified view-relative region.
		/// </summary>
		/// <returns>The previous screen-relative clip region.</returns>
		/// <param name="region">View-relative clip region.</param>
		public Rect SetClip (Rect region)
		{
			var previous = Driver.Clip;
			Driver.Clip = Rect.Intersect (previous, ViewToScreen (region));
			return previous;
		}

		/// <summary>
		/// Draws a frame in the current view, clipped by the boundary of this view
		/// </summary>
		/// <param name="region">View-relative region for the frame to be drawn.</param>
		/// <param name="padding">The padding to add around the outside of the drawn frame.</param>
		/// <param name="fill">If set to <see langword="true"/> it fill will the contents.</param>
		public void DrawFrame (Rect region, int padding = 0, bool fill = false)
		{
			var scrRect = ViewToScreen (region);
			var savedClip = ClipToBounds ();
			Driver.DrawWindowFrame (scrRect, padding + 1, padding + 1, padding + 1, padding + 1, border: true, fill: fill);
			Driver.Clip = savedClip;
		}

		/// <summary>
		/// Utility function to draw strings that contain a hotkey.
		/// </summary>
		/// <param name="text">String to display, the hotkey specifier before a letter flags the next letter as the hotkey.</param>
		/// <param name="hotColor">Hot color.</param>
		/// <param name="normalColor">Normal color.</param>
		/// <remarks>
		/// <para>The hotkey is any character following the hotkey specifier, which is the underscore ('_') character by default.</para>
		/// <para>The hotkey specifier can be changed via <see cref="HotKeySpecifier"/></para>
		/// </remarks>
		public void DrawHotString (ustring text, Attribute hotColor, Attribute normalColor)
		{
			var hotkeySpec = HotKeySpecifier == (Rune)0xffff ? (Rune)'_' : HotKeySpecifier;
			Application.Driver.SetAttribute (normalColor);
			foreach (var rune in text) {
				if (rune == hotkeySpec) {
					Application.Driver.SetAttribute (hotColor);
					continue;
				}
				Application.Driver.AddRune (rune);
				Application.Driver.SetAttribute (normalColor);
			}
		}

		/// <summary>
		/// Utility function to draw strings that contains a hotkey using a <see cref="ColorScheme"/> and the "focused" state.
		/// </summary>
		/// <param name="text">String to display, the underscore before a letter flags the next letter as the hotkey.</param>
		/// <param name="focused">If set to <see langword="true"/> this uses the focused colors from the color scheme, otherwise the regular ones.</param>
		/// <param name="scheme">The color scheme to use.</param>
		public void DrawHotString (ustring text, bool focused, ColorScheme scheme)
		{
			if (focused)
				DrawHotString (text, scheme.HotFocus, scheme.Focus);
			else
				DrawHotString (text, Enabled ? scheme.HotNormal : scheme.Disabled, Enabled ? scheme.Normal : scheme.Disabled);
		}

		/// <summary>
		/// This moves the cursor to the specified column and row in the view.
		/// </summary>
		/// <returns>The move.</returns>
		/// <param name="col">Col.</param>
		/// <param name="row">Row.</param>
		/// <param name="clipped">Whether to clip the result of the ViewToScreen method,
		///  if set to <see langword="true"/>, the col, row values are clamped to the screen (terminal) dimensions (0..TerminalDim-1).</param>
		public void Move (int col, int row, bool clipped = true)
		{
			if (Driver.Rows == 0) {
				return;
			}

			ViewToScreen (col, row, out var rCol, out var rRow, clipped);
			Driver.Move (rCol, rRow);
		}

		/// <summary>
		///   Positions the cursor in the right position based on the currently focused view in the chain.
		/// </summary>
		///    Views that are focusable should override <see cref="PositionCursor"/> to ensure
		///    the cursor is placed in a location that makes sense. Unix terminals do not have
		///    a way of hiding the cursor, so it can be distracting to have the cursor left at
		///    the last focused view. Views should make sure that they place the cursor
		///    in a visually sensible place.
		public virtual void PositionCursor ()
		{
			if (!CanBeVisible (this) || !Enabled) {
				return;
			}

			if (focused?.Visible == true && focused?.Enabled == true && focused?.Frame.Width > 0 && focused.Frame.Height > 0) {
				focused.PositionCursor ();
			} else {
				if (CanFocus && HasFocus && Visible && Frame.Width > 0 && Frame.Height > 0) {
					Move (TextFormatter.HotKeyPos == -1 ? 0 : TextFormatter.CursorPosition, 0);
				} else {
					Move (frame.X, frame.Y);
				}
			}
		}

		bool hasFocus;

		/// <inheritdoc/>
		public override bool HasFocus => hasFocus;

		void SetHasFocus (bool value, View view, bool force = false)
		{
			if (hasFocus != value || force) {
				hasFocus = value;
				if (value) {
					OnEnter (view);
				} else {
					OnLeave (view);
				}
				SetNeedsDisplay ();
			}

			// Remove focus down the chain of subviews if focus is removed
			if (!value && focused != null) {
				focused.OnLeave (view);
				focused.SetHasFocus (false, view);
				focused = null;
			}
		}

		/// <summary>
		/// Defines the event arguments for <see cref="SetFocus(View)"/>
		/// </summary>
		public class FocusEventArgs : EventArgs {
			/// <summary>
			/// Constructs.
			/// </summary>
			/// <param name="view">The view that gets or loses focus.</param>
			public FocusEventArgs (View view) { View = view; }
			/// <summary>
			/// Indicates if the current focus event has already been processed and the driver should stop notifying any other event subscriber.
			/// Its important to set this value to true specially when updating any View's layout from inside the subscriber method.
			/// </summary>
			public bool Handled { get; set; }
			/// <summary>
			/// Indicates the current view that gets or loses focus.
			/// </summary>
			public View View { get; set; }
		}

		/// <summary>
		/// Method invoked when a subview is being added to this view.
		/// </summary>
		/// <param name="view">The subview being added.</param>
		public virtual void OnAdded (View view)
		{
			view.IsAdded = true;
			view.x = view.x ?? view.frame.X;
			view.y = view.y ?? view.frame.Y;
			view.width = view.width ?? view.frame.Width;
			view.height = view.height ?? view.frame.Height;

			view.Added?.Invoke (this);
		}

		/// <summary>
		/// Method invoked when a subview is being removed from this view.
		/// </summary>
		/// <param name="view">The subview being removed.</param>
		public virtual void OnRemoved (View view)
		{
			view.IsAdded = false;
			view.Removed?.Invoke (this);
		}

		/// <inheritdoc/>
		public override bool OnEnter (View view)
		{
			var args = new FocusEventArgs (view);
			Enter?.Invoke (args);
			if (args.Handled)
				return true;
			if (base.OnEnter (view))
				return true;

			return false;
		}

		/// <inheritdoc/>
		public override bool OnLeave (View view)
		{
			var args = new FocusEventArgs (view);
			Leave?.Invoke (args);
			if (args.Handled)
				return true;
			if (base.OnLeave (view))
				return true;

			return false;
		}

		/// <summary>
		/// Returns the currently focused view inside this view, or null if nothing is focused.
		/// </summary>
		/// <value>The focused.</value>
		public View Focused => focused;

		/// <summary>
		/// Returns the most focused view in the chain of subviews (the leaf view that has the focus).
		/// </summary>
		/// <value>The most focused View.</value>
		public View MostFocused {
			get {
				if (Focused == null)
					return null;
				var most = Focused.MostFocused;
				if (most != null)
					return most;
				return Focused;
			}
		}

		ColorScheme colorScheme;

		/// <summary>
		/// The color scheme for this view, if it is not defined, it returns the <see cref="SuperView"/>'s
		/// color scheme.
		/// </summary>
		public virtual ColorScheme ColorScheme {
			get {
				if (colorScheme == null)
					return SuperView?.ColorScheme;
				return colorScheme;
			}
			set {
				if (colorScheme != value) {
					colorScheme = value;
					SetNeedsDisplay ();
				}
			}
		}

		/// <summary>
		/// Displays the specified character in the specified column and row of the View.
		/// </summary>
		/// <param name="col">Column (view-relative).</param>
		/// <param name="row">Row (view-relative).</param>
		/// <param name="ch">Ch.</param>
		public void AddRune (int col, int row, Rune ch)
		{
			if (row < 0 || col < 0)
				return;
			if (row > frame.Height - 1 || col > frame.Width - 1)
				return;
			Move (col, row);
			Driver.AddRune (ch);
		}

		/// <summary>
		/// Removes the <see cref="SetNeedsDisplay()"/> and the <see cref="ChildNeedsDisplay"/> setting on this view.
		/// </summary>
		protected void ClearNeedsDisplay ()
		{
			NeedDisplay = Rect.Empty;
			ChildNeedsDisplay = false;
		}

		/// <summary>
		/// Redraws this view and its subviews; only redraws the views that have been flagged for a re-display.
		/// </summary>
		/// <param name="bounds">The bounds (view-relative region) to redraw.</param>
		/// <remarks>
		/// <para>
		///    Always use <see cref="Bounds"/> (view-relative) when calling <see cref="Redraw(Rect)"/>, NOT <see cref="Frame"/> (superview-relative).
		/// </para>
		/// <para>
		///    Views should set the color that they want to use on entry, as otherwise this will inherit
		///    the last color that was set globally on the driver.
		/// </para>
		/// <para>
		///    Overrides of <see cref="Redraw"/> must ensure they do not set <c>Driver.Clip</c> to a clip region
		///    larger than the <ref name="bounds"/> parameter, as this will cause the driver to clip the entire region.
		/// </para>
		/// </remarks>
		public virtual void Redraw (Rect bounds)
		{
			if (!CanBeVisible (this)) {
				return;
			}

			var clipRect = new Rect (Point.Empty, frame.Size);

			if (ColorScheme != null) {
				Driver.SetAttribute (HasFocus ? ColorScheme.Focus : ColorScheme.Normal);
			}

			if (Border != null) {
				Border.DrawContent (this);
			} else if ((GetType ().IsPublic || GetType ().IsNestedPublic) && !IsOverridden (this, "Redraw") &&
				(!NeedDisplay.IsEmpty || ChildNeedsDisplay || LayoutNeeded)) {

				Clear (ViewToScreen (bounds));
			}

			if (!ustring.IsNullOrEmpty (TextFormatter.Text)) {
				Clear ();
				// Draw any Text
				if (TextFormatter != null) {
					TextFormatter.NeedsFormat = true;
				}
				var containerBounds = SuperView == null ? default : SuperView.ViewToScreen (SuperView.Bounds);
				containerBounds.X = Math.Max (containerBounds.X, Driver.Clip.X);
				containerBounds.Y = Math.Max (containerBounds.Y, Driver.Clip.Y);
				containerBounds.Width = Math.Min (containerBounds.Width, Driver.Clip.Width);
				containerBounds.Height = Math.Min (containerBounds.Height, Driver.Clip.Height);
				TextFormatter?.Draw (ViewToScreen (Bounds), HasFocus ? ColorScheme.Focus : GetNormalColor (),
				    HasFocus ? ColorScheme.HotFocus : Enabled ? ColorScheme.HotNormal : ColorScheme.Disabled,
				    containerBounds);
			}

			// Invoke DrawContentEvent
			OnDrawContent (bounds);

			if (subviews != null) {
				foreach (var view in subviews) {
					if (!view.NeedDisplay.IsEmpty || view.ChildNeedsDisplay || view.LayoutNeeded) {
						if (view.Frame.IntersectsWith (clipRect) && (view.Frame.IntersectsWith (bounds) || bounds.X < 0 || bounds.Y < 0)) {
							if (view.LayoutNeeded)
								view.LayoutSubviews ();

							// Draw the subview
							// Use the view's bounds (view-relative; Location will always be (0,0)
							if (view.Visible && view.Frame.Width > 0 && view.Frame.Height > 0) {
								var rect = new Rect () {
									X = Math.Min (view.Bounds.X, view.NeedDisplay.X),
									Y = Math.Min (view.Bounds.Y, view.NeedDisplay.Y),
									Width = Math.Max (view.Bounds.Width, view.NeedDisplay.Width),
									Height = Math.Max (view.Bounds.Height, view.NeedDisplay.Height)
								};
								view.OnDrawContent (rect);
								view.Redraw (rect);
								view.OnDrawContentComplete (rect);
							}
						}
						view.NeedDisplay = Rect.Empty;
						view.ChildNeedsDisplay = false;
					}
				}
			}

			// Invoke DrawContentCompleteEvent
			OnDrawContentComplete (bounds);

			ClearLayoutNeeded ();
			ClearNeedsDisplay ();
		}

		/// <summary>
		/// Event invoked when the content area of the View is to be drawn.
		/// </summary>
		/// <remarks>
		/// <para>
		/// Will be invoked before any subviews added with <see cref="Add(View)"/> have been drawn.
		/// </para>
		/// <para>
		/// Rect provides the view-relative rectangle describing the currently visible viewport into the <see cref="View"/>.
		/// </para>
		/// </remarks>
		public event Action<Rect> DrawContent;

		/// <summary>
		/// Enables overrides to draw infinitely scrolled content and/or a background behind added controls. 
		/// </summary>
		/// <param name="viewport">The view-relative rectangle describing the currently visible viewport into the <see cref="View"/></param>
		/// <remarks>
		/// This method will be called before any subviews added with <see cref="Add(View)"/> have been drawn. 
		/// </remarks>
		public virtual void OnDrawContent (Rect viewport)
		{
			DrawContent?.Invoke (viewport);
		}

		/// <summary>
		/// Event invoked when the content area of the View is completed drawing.
		/// </summary>
		/// <remarks>
		/// <para>
		/// Will be invoked after any subviews removed with <see cref="Remove(View)"/> have been completed drawing.
		/// </para>
		/// <para>
		/// Rect provides the view-relative rectangle describing the currently visible viewport into the <see cref="View"/>.
		/// </para>
		/// </remarks>
		public event Action<Rect> DrawContentComplete;

		/// <summary>
		/// Enables overrides after completed drawing infinitely scrolled content and/or a background behind removed controls.
		/// </summary>
		/// <param name="viewport">The view-relative rectangle describing the currently visible viewport into the <see cref="View"/></param>
		/// <remarks>
		/// This method will be called after any subviews removed with <see cref="Remove(View)"/> have been completed drawing.
		/// </remarks>
		public virtual void OnDrawContentComplete (Rect viewport)
		{
			DrawContentComplete?.Invoke (viewport);
		}

		/// <summary>
		/// Causes the specified subview to have focus.
		/// </summary>
		/// <param name="view">View.</param>
		void SetFocus (View view)
		{
			if (view == null)
				return;
			//Console.WriteLine ($"Request to focus {view}");
			if (!view.CanFocus || !view.Visible || !view.Enabled)
				return;
			if (focused?.hasFocus == true && focused == view)
				return;

			// Make sure that this view is a subview
			View c;
			for (c = view.container; c != null; c = c.container)
				if (c == this)
					break;
			if (c == null)
				throw new ArgumentException ("the specified view is not part of the hierarchy of this view");

			if (focused != null)
				focused.SetHasFocus (false, view);

			var f = focused;
			focused = view;
			focused.SetHasFocus (true, f);
			focused.EnsureFocus ();

			// Send focus upwards
			SuperView?.SetFocus (this);
		}

		/// <summary>
		/// Causes the specified view and the entire parent hierarchy to have the focused order updated.
		/// </summary>
		public void SetFocus ()
		{
			if (!CanBeVisible (this) || !Enabled) {
				if (HasFocus) {
					SetHasFocus (false, this);
				}
				return;
			}

			SuperView?.SetFocus (this);
		}

		/// <summary>
		/// Defines the event arguments for <see cref="KeyEvent"/>
		/// </summary>
		public class KeyEventEventArgs : EventArgs {
			/// <summary>
			/// Constructs.
			/// </summary>
			/// <param name="ke"></param>
			public KeyEventEventArgs (KeyEvent ke) => KeyEvent = ke;
			/// <summary>
			/// The <see cref="KeyEvent"/> for the event.
			/// </summary>
			public KeyEvent KeyEvent { get; set; }
			/// <summary>
			/// Indicates if the current Key event has already been processed and the driver should stop notifying any other event subscriber.
			/// Its important to set this value to true specially when updating any View's layout from inside the subscriber method.
			/// </summary>
			public bool Handled { get; set; } = false;
		}

		/// <summary>
		/// Invoked when a character key is pressed and occurs after the key up event.
		/// </summary>
		public event Action<KeyEventEventArgs> KeyPress;

		/// <inheritdoc/>
		public override bool ProcessKey (KeyEvent keyEvent)
		{
			if (!Enabled) {
				return false;
			}

			var args = new KeyEventEventArgs (keyEvent);
			KeyPress?.Invoke (args);
			if (args.Handled)
				return true;
			if (Focused?.Enabled == true) {
				Focused?.KeyPress?.Invoke (args);
				if (args.Handled)
					return true;
			}

			return Focused?.Enabled == true && Focused?.ProcessKey (keyEvent) == true;
		}

		/// <summary>
		/// Invokes any binding that is registered on this <see cref="View"/>
		/// and matches the <paramref name="keyEvent"/>
		/// </summary>
		/// <param name="keyEvent">The key event passed.</param>
		protected bool? InvokeKeybindings (KeyEvent keyEvent)
		{
			bool? toReturn = null;

			if (KeyBindings.ContainsKey (keyEvent.Key)) {

				foreach (var command in KeyBindings [keyEvent.Key]) {

					if (!CommandImplementations.ContainsKey (command)) {
						throw new NotSupportedException ($"A KeyBinding was set up for the command {command} ({keyEvent.Key}) but that command is not supported by this View ({GetType ().Name})");
					}

					// each command has its own return value
					var thisReturn = CommandImplementations [command] ();

					// if we haven't got anything yet, the current command result should be used
					if (toReturn == null) {
						toReturn = thisReturn;
					}

					// if ever see a true then that's what we will return
					if (thisReturn ?? false) {
						toReturn = true;
					}
				}
			}

			return toReturn;
		}


		/// <summary>
		/// <para>Adds a new key combination that will trigger the given <paramref name="command"/>
		/// (if supported by the View - see <see cref="GetSupportedCommands"/>)
		/// </para>
		/// <para>If the key is already bound to a different <see cref="Command"/> it will be
		/// rebound to this one</para>
		/// <remarks>Commands are only ever applied to the current <see cref="View"/>(i.e. this feature
		/// cannot be used to switch focus to another view and perform multiple commands there) </remarks>
		/// </summary>
		/// <param name="key"></param>
		/// <param name="command">The command(s) to run on the <see cref="View"/> when <paramref name="key"/> is pressed.
		/// When specifying multiple commands, all commands will be applied in sequence. The bound <paramref name="key"/> strike
		/// will be consumed if any took effect.</param>
		public void AddKeyBinding (Key key, params Command [] command)
		{
			if (command.Length == 0) {
				throw new ArgumentException ("At least one command must be specified", nameof (command));
			}

			if (KeyBindings.ContainsKey (key)) {
				KeyBindings [key] = command;
			} else {
				KeyBindings.Add (key, command);
			}
		}

		/// <summary>
		/// Replaces a key combination already bound to <see cref="Command"/>.
		/// </summary>
		/// <param name="fromKey">The key to be replaced.</param>
		/// <param name="toKey">The new key to be used.</param>
		protected void ReplaceKeyBinding (Key fromKey, Key toKey)
		{
			if (KeyBindings.ContainsKey (fromKey)) {
				var value = KeyBindings [fromKey];
				KeyBindings.Remove (fromKey);
				KeyBindings [toKey] = value;
			}
		}

		/// <summary>
		/// Checks if the key binding already exists.
		/// </summary>
		/// <param name="key">The key to check.</param>
		/// <returns><see langword="true"/> If the key already exist, <see langword="false"/> otherwise.</returns>
		public bool ContainsKeyBinding (Key key)
		{
			return KeyBindings.ContainsKey (key);
		}

		/// <summary>
		/// Removes all bound keys from the View and resets the default bindings.
		/// </summary>
		public void ClearKeybindings ()
		{
			KeyBindings.Clear ();
		}

		/// <summary>
		/// Clears the existing keybinding (if any) for the given <paramref name="key"/>.
		/// </summary>
		/// <param name="key"></param>
		public void ClearKeybinding (Key key)
		{
			KeyBindings.Remove (key);
		}

		/// <summary>
		/// Removes all key bindings that trigger the given command. Views can have multiple different
		/// keys bound to the same command and this method will clear all of them.
		/// </summary>
		/// <param name="command"></param>
		public void ClearKeybinding (params Command [] command)
		{
			foreach (var kvp in KeyBindings.Where (kvp => kvp.Value.SequenceEqual (command)).ToArray ()) {
				KeyBindings.Remove (kvp.Key);
			}
		}

		/// <summary>
		/// <para>States that the given <see cref="View"/> supports a given <paramref name="command"/>
		/// and what <paramref name="f"/> to perform to make that command happen
		/// </para>
		/// <para>If the <paramref name="command"/> already has an implementation the <paramref name="f"/>
		/// will replace the old one</para>
		/// </summary>
		/// <param name="command">The command.</param>
		/// <param name="f">The function.</param>
		protected void AddCommand (Command command, Func<bool?> f)
		{
			// if there is already an implementation of this command
			if (CommandImplementations.ContainsKey (command)) {
				// replace that implementation
				CommandImplementations [command] = f;
			} else {
				// else record how to perform the action (this should be the normal case)
				CommandImplementations.Add (command, f);
			}
		}

		/// <summary>
		/// Returns all commands that are supported by this <see cref="View"/>.
		/// </summary>
		/// <returns></returns>
		public IEnumerable<Command> GetSupportedCommands ()
		{
			return CommandImplementations.Keys;
		}

		/// <summary>
		/// Gets the key used by a command.
		/// </summary>
		/// <param name="command">The command to search.</param>
		/// <returns>The <see cref="Key"/> used by a <see cref="Command"/></returns>
		public Key GetKeyFromCommand (params Command [] command)
		{
			return KeyBindings.First (kb => kb.Value.SequenceEqual (command)).Key;
		}

		/// <inheritdoc/>
		public override bool ProcessHotKey (KeyEvent keyEvent)
		{
			if (!Enabled) {
				return false;
			}

			var args = new KeyEventEventArgs (keyEvent);
			if (MostFocused?.Enabled == true) {
				MostFocused?.KeyPress?.Invoke (args);
				if (args.Handled)
					return true;
			}
			if (MostFocused?.Enabled == true && MostFocused?.ProcessKey (keyEvent) == true)
				return true;
			if (subviews == null || subviews.Count == 0)
				return false;

			foreach (var view in subviews)
				if (view.Enabled && view.ProcessHotKey (keyEvent))
					return true;
			return false;
		}

		/// <inheritdoc/>
		public override bool ProcessColdKey (KeyEvent keyEvent)
		{
			if (!Enabled) {
				return false;
			}

			var args = new KeyEventEventArgs (keyEvent);
			KeyPress?.Invoke (args);
			if (args.Handled)
				return true;
			if (MostFocused?.Enabled == true) {
				MostFocused?.KeyPress?.Invoke (args);
				if (args.Handled)
					return true;
			}
			if (MostFocused?.Enabled == true && MostFocused?.ProcessKey (keyEvent) == true)
				return true;
			if (subviews == null || subviews.Count == 0)
				return false;

			foreach (var view in subviews)
				if (view.Enabled && view.ProcessColdKey (keyEvent))
					return true;
			return false;
		}

		/// <summary>
		/// Invoked when a key is pressed.
		/// </summary>
		public event Action<KeyEventEventArgs> KeyDown;

		/// <inheritdoc/>
		public override bool OnKeyDown (KeyEvent keyEvent)
		{
			if (!Enabled) {
				return false;
			}

			var args = new KeyEventEventArgs (keyEvent);
			KeyDown?.Invoke (args);
			if (args.Handled) {
				return true;
			}
			if (Focused?.Enabled == true) {
				Focused.KeyDown?.Invoke (args);
				if (args.Handled) {
					return true;
				}
				if (Focused?.OnKeyDown (keyEvent) == true) {
					return true;
				}
			}

			return false;
		}

		/// <summary>
		/// Invoked when a key is released.
		/// </summary>
		public event Action<KeyEventEventArgs> KeyUp;

		/// <inheritdoc/>
		public override bool OnKeyUp (KeyEvent keyEvent)
		{
			if (!Enabled) {
				return false;
			}

			var args = new KeyEventEventArgs (keyEvent);
			KeyUp?.Invoke (args);
			if (args.Handled) {
				return true;
			}
			if (Focused?.Enabled == true) {
				Focused.KeyUp?.Invoke (args);
				if (args.Handled) {
					return true;
				}
				if (Focused?.OnKeyUp (keyEvent) == true) {
					return true;
				}
			}

			return false;
		}

		/// <summary>
		/// Finds the first view in the hierarchy that wants to get the focus if nothing is currently focused, otherwise, does nothing.
		/// </summary>
		public void EnsureFocus ()
		{
			if (focused == null && subviews?.Count > 0) {
				if (FocusDirection == Direction.Forward) {
					FocusFirst ();
				} else {
					FocusLast ();
				}
			}
		}

		/// <summary>
		/// Focuses the first focusable subview if one exists.
		/// </summary>
		public void FocusFirst ()
		{
			if (!CanBeVisible (this)) {
				return;
			}

			if (tabIndexes == null) {
				SuperView?.SetFocus (this);
				return;
			}

			foreach (var view in tabIndexes) {
				if (view.CanFocus && view.tabStop && view.Visible && view.Enabled) {
					SetFocus (view);
					return;
				}
			}
		}

		/// <summary>
		/// Focuses the last focusable subview if one exists.
		/// </summary>
		public void FocusLast ()
		{
			if (!CanBeVisible (this)) {
				return;
			}

			if (tabIndexes == null) {
				SuperView?.SetFocus (this);
				return;
			}

			for (var i = tabIndexes.Count; i > 0;) {
				i--;

				var v = tabIndexes [i];
				if (v.CanFocus && v.tabStop && v.Visible && v.Enabled) {
					SetFocus (v);
					return;
				}
			}
		}

		/// <summary>
		/// Focuses the previous view.
		/// </summary>
		/// <returns><see langword="true"/> if previous was focused, <see langword="false"/> otherwise.</returns>
		public bool FocusPrev ()
		{
			if (!CanBeVisible (this)) {
				return false;
			}

			FocusDirection = Direction.Backward;
			if (tabIndexes == null || tabIndexes.Count == 0)
				return false;

			if (focused == null) {
				FocusLast ();
				return focused != null;
			}

			var focusedIdx = -1;
			for (var i = tabIndexes.Count; i > 0;) {
				i--;
				var w = tabIndexes [i];

				if (w.HasFocus) {
					if (w.FocusPrev ())
						return true;
					focusedIdx = i;
					continue;
				}
				if (w.CanFocus && focusedIdx != -1 && w.tabStop && w.Visible && w.Enabled) {
					focused.SetHasFocus (false, w);

					if (w.CanFocus && w.tabStop && w.Visible && w.Enabled)
						w.FocusLast ();

					SetFocus (w);
					return true;
				}
			}
			if (focused != null) {
				focused.SetHasFocus (false, this);
				focused = null;
			}
			return false;
		}

		/// <summary>
		/// Focuses the next view.
		/// </summary>
		/// <returns><see langword="true"/> if next was focused, <see langword="false"/> otherwise.</returns>
		public bool FocusNext ()
		{
			if (!CanBeVisible (this)) {
				return false;
			}

			FocusDirection = Direction.Forward;
			if (tabIndexes == null || tabIndexes.Count == 0)
				return false;

			if (focused == null) {
				FocusFirst ();
				return focused != null;
			}
			var n = tabIndexes.Count;
			var focusedIdx = -1;
			for (var i = 0; i < n; i++) {
				var w = tabIndexes [i];

				if (w.HasFocus) {
					if (w.FocusNext ())
						return true;
					focusedIdx = i;
					continue;
				}
				if (w.CanFocus && focusedIdx != -1 && w.tabStop && w.Visible && w.Enabled) {
					focused.SetHasFocus (false, w);

					if (w.CanFocus && w.tabStop && w.Visible && w.Enabled)
						w.FocusFirst ();

					SetFocus (w);
					return true;
				}
			}
			if (focused != null) {
				focused.SetHasFocus (false, this);
				focused = null;
			}
			return false;
		}

		View GetMostFocused (View view)
		{
			if (view == null) {
				return null;
			}

			return view.focused != null ? GetMostFocused (view.focused) : view;
		}

		/// <summary>
		/// Sets the View's <see cref="Frame"/> to the relative coordinates if its container, given the <see cref="Frame"/> for its container.
		/// </summary>
		/// <param name="hostFrame">The screen-relative frame for the host.</param>
		/// <remarks>
		/// Reminder: <see cref="Frame"/> is superview-relative; <see cref="Bounds"/> is view-relative.
		/// </remarks>
		internal void SetRelativeLayout (Rect hostFrame)
		{
			int actW, actH, actX, actY;
			var s = Size.Empty;

			if (AutoSize) {
				s = GetAutoSize ();
			}

			if (x is Pos.PosCenter) {
				if (width == null) {
					actW = AutoSize ? s.Width : hostFrame.Width;
				} else {
					actW = width.Anchor (hostFrame.Width);
					actW = AutoSize && s.Width > actW ? s.Width : actW;
				}
				actX = x.Anchor (hostFrame.Width - actW);
			} else {
				actX = x?.Anchor (hostFrame.Width) ?? 0;

				actW = Math.Max (CalculateActualWidth (width, hostFrame, actX, s), 0);
			}

			if (y is Pos.PosCenter) {
				if (height == null) {
					actH = AutoSize ? s.Height : hostFrame.Height;
				} else {
					actH = height.Anchor (hostFrame.Height);
					actH = AutoSize && s.Height > actH ? s.Height : actH;
				}
				actY = y.Anchor (hostFrame.Height - actH);
			} else {
				actY = y?.Anchor (hostFrame.Height) ?? 0;

				actH = Math.Max (CalculateActualHight (height, hostFrame, actY, s), 0);
			}

			var r = new Rect (actX, actY, actW, actH);
			if (Frame != r) {
				Frame = r;
				if (!SetMinWidthHeight ())
					TextFormatter.Size = GetBoundsTextFormatterSize ();
			}
		}

		private int CalculateActualWidth (Dim width, Rect hostFrame, int actX, Size s)
		{
			int actW;
			switch (width) {
			case null:
				actW = AutoSize ? s.Width : hostFrame.Width;
				break;
			case Dim.DimCombine combine:
				int leftActW = CalculateActualWidth (combine.left, hostFrame, actX, s);
				int rightActW = CalculateActualWidth (combine.right, hostFrame, actX, s);
				if (combine.add) {
					actW = leftActW + rightActW;
				} else {
					actW = leftActW - rightActW;
				}
				actW = AutoSize && s.Width > actW ? s.Width : actW;
				break;
			case Dim.DimFactor factor when !factor.IsFromRemaining ():
				actW = width.Anchor (hostFrame.Width);
				actW = AutoSize && s.Width > actW ? s.Width : actW;
				break;
			default:
				actW = Math.Max (width.Anchor (hostFrame.Width - actX), 0);
				actW = AutoSize && s.Width > actW ? s.Width : actW;
				break;
			}

			return actW;
		}

		private int CalculateActualHight (Dim height, Rect hostFrame, int actY, Size s)
		{
			int actH;
			switch (height) {
			case null:
				actH = AutoSize ? s.Height : hostFrame.Height;
				break;
			case Dim.DimCombine combine:
				int leftActH = CalculateActualHight (combine.left, hostFrame, actY, s);
				int rightActH = CalculateActualHight (combine.right, hostFrame, actY, s);
				if (combine.add) {
					actH = leftActH + rightActH;
				} else {
					actH = leftActH - rightActH;
				}
				actH = AutoSize && s.Height > actH ? s.Height : actH;
				break;
			case Dim.DimFactor factor when !factor.IsFromRemaining ():
				actH = height.Anchor (hostFrame.Height);
				actH = AutoSize && s.Height > actH ? s.Height : actH;
				break;
			default:
				actH = Math.Max (height.Anchor (hostFrame.Height - actY), 0);
				actH = AutoSize && s.Height > actH ? s.Height : actH;
				break;
			}

			return actH;
		}

		// https://en.wikipedia.org/wiki/Topological_sorting
		List<View> TopologicalSort (IEnumerable<View> nodes, ICollection<(View From, View To)> edges)
		{
			var result = new List<View> ();

			// Set of all nodes with no incoming edges
			var noEdgeNodes = new HashSet<View> (nodes.Where (n => edges.All (e => !e.To.Equals (n))));

			while (noEdgeNodes.Any ()) {
				//  remove a node n from S
				var n = noEdgeNodes.First ();
				noEdgeNodes.Remove (n);

				// add n to tail of L
				if (n != this?.SuperView)
					result.Add (n);

				// for each node m with an edge e from n to m do
				foreach (var e in edges.Where (e => e.From.Equals (n)).ToArray ()) {
					var m = e.To;

					// remove edge e from the graph
					edges.Remove (e);

					// if m has no other incoming edges then
					if (edges.All (me => !me.To.Equals (m)) && m != this?.SuperView) {
						// insert m into S
						noEdgeNodes.Add (m);
					}
				}
			}

			if (edges.Any ()) {
				(var from, var to) = edges.First ();
				if (from != Application.Top) {
					if (!ReferenceEquals (from, to)) {
						throw new InvalidOperationException ($"TopologicalSort (for Pos/Dim) cannot find {from} linked with {to}. Did you forget to add it to {this}?");
					} else {
						throw new InvalidOperationException ("TopologicalSort encountered a recursive cycle in the relative Pos/Dim in the views of " + this);
					}
				}
			}

			// return L (a topologically sorted order)
			return result;
		}

		/// <summary>
		/// Event arguments for the <see cref="LayoutComplete"/> event.
		/// </summary>
		public class LayoutEventArgs : EventArgs {
			/// <summary>
			/// The view-relative bounds of the <see cref="View"/> before it was laid out.
			/// </summary>
			public Rect OldBounds { get; set; }
		}

		/// <summary>
		/// Fired after the View's <see cref="LayoutSubviews"/> method has completed. 
		/// </summary>
		/// <remarks>
		/// Subscribe to this event to perform tasks when the <see cref="View"/> has been resized or the layout has otherwise changed.
		/// </remarks>
		public event Action<LayoutEventArgs> LayoutStarted;

		/// <summary>
		/// Raises the <see cref="LayoutStarted"/> event. Called from  <see cref="LayoutSubviews"/> before any subviews have been laid out.
		/// </summary>
		internal virtual void OnLayoutStarted (LayoutEventArgs args)
		{
			LayoutStarted?.Invoke (args);
		}

		/// <summary>
		/// Fired after the View's <see cref="LayoutSubviews"/> method has completed. 
		/// </summary>
		/// <remarks>
		/// Subscribe to this event to perform tasks when the <see cref="View"/> has been resized or the layout has otherwise changed.
		/// </remarks>
		public event Action<LayoutEventArgs> LayoutComplete;

		/// <summary>
		/// Event called only once when the <see cref="View"/> is being initialized for the first time.
		/// Allows configurations and assignments to be performed before the <see cref="View"/> being shown.
		/// This derived from <see cref="ISupportInitializeNotification"/> to allow notify all the views that are being initialized.
		/// </summary>
		public event EventHandler Initialized;

		/// <summary>
		/// Raises the <see cref="LayoutComplete"/> event. Called from  <see cref="LayoutSubviews"/> before all sub-views have been laid out.
		/// </summary>
		internal virtual void OnLayoutComplete (LayoutEventArgs args)
		{
			LayoutComplete?.Invoke (args);
		}

		/// <summary>
		/// Invoked when a view starts executing or when the dimensions of the view have changed, for example in
		/// response to the container view or terminal resizing.
		/// </summary>
		/// <remarks>
		/// Calls <see cref="OnLayoutComplete"/> (which raises the <see cref="LayoutComplete"/> event) before it returns.
		/// </remarks>
		public virtual void LayoutSubviews ()
		{
			if (!LayoutNeeded) {
				return;
			}

			var oldBounds = Bounds;
			OnLayoutStarted (new LayoutEventArgs () { OldBounds = oldBounds });

			TextFormatter.Size = GetBoundsTextFormatterSize ();


			// Sort out the dependencies of the X, Y, Width, Height properties
			var nodes = new HashSet<View> ();
			var edges = new HashSet<(View, View)> ();

			void CollectPos (Pos pos, View from, ref HashSet<View> nNodes, ref HashSet<(View, View)> nEdges)
			{
				switch (pos) {
				case Pos.PosView pv:
					if (pv.Target != this) {
						nEdges.Add ((pv.Target, from));
					}
					foreach (var v in from.InternalSubviews) {
						CollectAll (v, ref nNodes, ref nEdges);
					}
					return;
				case Pos.PosCombine pc:
					foreach (var v in from.InternalSubviews) {
						CollectPos (pc.left, from, ref nNodes, ref nEdges);
						CollectPos (pc.right, from, ref nNodes, ref nEdges);
					}
					break;
				}
			}

			void CollectDim (Dim dim, View from, ref HashSet<View> nNodes, ref HashSet<(View, View)> nEdges)
			{
				switch (dim) {
				case Dim.DimView dv:
					if (dv.Target != this) {
						nEdges.Add ((dv.Target, from));
					}
					foreach (var v in from.InternalSubviews) {
						CollectAll (v, ref nNodes, ref nEdges);
					}
					return;
				case Dim.DimCombine dc:
					foreach (var v in from.InternalSubviews) {
						CollectDim (dc.left, from, ref nNodes, ref nEdges);
						CollectDim (dc.right, from, ref nNodes, ref nEdges);
					}
					break;
				}
			}

			void CollectAll (View from, ref HashSet<View> nNodes, ref HashSet<(View, View)> nEdges)
			{
				foreach (var v in from.InternalSubviews) {
					nNodes.Add (v);
					if (v.layoutStyle != LayoutStyle.Computed) {
						continue;
					}
					CollectPos (v.X, v, ref nNodes, ref nEdges);
					CollectPos (v.Y, v, ref nNodes, ref nEdges);
					CollectDim (v.Width, v, ref nNodes, ref nEdges);
					CollectDim (v.Height, v, ref nNodes, ref nEdges);
				}
			}

			CollectAll (this, ref nodes, ref edges);

			var ordered = TopologicalSort (nodes, edges);

			foreach (var v in ordered) {
				if (v.LayoutStyle == LayoutStyle.Computed) {
					v.SetRelativeLayout (Frame);
				}

				v.LayoutSubviews ();
				v.LayoutNeeded = false;
			}

			if (SuperView != null && SuperView == Application.Top && LayoutNeeded
			    && ordered.Count == 0 && LayoutStyle == LayoutStyle.Computed) {
				SetRelativeLayout (SuperView.Frame);
			}

			LayoutNeeded = false;

			OnLayoutComplete (new LayoutEventArgs () { OldBounds = oldBounds });
		}

		ustring text;

		/// <summary>
		///   The text displayed by the <see cref="View"/>.
		/// </summary>
		/// <remarks>
		/// <para>
		///  If provided, the text will be drawn before any subviews are drawn.
		/// </para>
		/// <para>
		///  The text will be drawn starting at the view origin (0, 0) and will be formatted according
		///  to the <see cref="TextAlignment"/> property. If the view's height is greater than 1, the
		///  text will word-wrap to additional lines if it does not fit horizontally. If the view's height
		///  is 1, the text will be clipped.
		/// </para>
		/// <para>
		///  Set the <see cref="HotKeySpecifier"/> to enable hotkey support. To disable hotkey support set <see cref="HotKeySpecifier"/> to
		///  <c>(Rune)0xffff</c>.
		/// </para>
		/// </remarks>
		public virtual ustring Text {
			get => text;
			set {
				text = value;
				SetHotKey ();
				UpdateTextFormatterText ();
				ProcessResizeView ();
			}
		}

		/// <summary>
		/// Gets or sets a flag that determines whether the View will be automatically resized to fit the <see cref="Text"/>.
		/// The default is <see langword="false"/>. Set to <see langword="true"/> to turn on AutoSize. If <see cref="AutoSize"/> is <see langword="true"/> the <see cref="Width"/>
		/// and <see cref="Height"/> will always be used if the text size is lower. If the text size is higher the bounds will
		/// be resized to fit it.
		/// In addition, if <see cref="ForceValidatePosDim"/> is <see langword="true"/> the new values of <see cref="Width"/> and
		/// <see cref="Height"/> must be of the same types of the existing one to avoid breaking the <see cref="Dim"/> settings.
		/// </summary>
		public virtual bool AutoSize {
			get => autoSize;
			set {
				var v = ResizeView (value);
				TextFormatter.AutoSize = v;
				if (autoSize != v) {
					autoSize = v;
					TextFormatter.NeedsFormat = true;
					UpdateTextFormatterText ();
					ProcessResizeView ();
				}
			}
		}

		/// <summary>
		/// Gets or sets a flag that determines whether <see cref="Terminal.Gui.TextFormatter.Text"/> will have trailing spaces preserved
		/// or not when <see cref="Terminal.Gui.TextFormatter.WordWrap"/> is enabled. If <see langword="true"/> 
		/// any trailing spaces will be trimmed when either the <see cref="Text"/> property is changed or 
		/// when <see cref="Terminal.Gui.TextFormatter.WordWrap"/> is set to <see langword="true"/>.
		/// The default is <see langword="false"/>.
		/// </summary>
		public virtual bool PreserveTrailingSpaces {
			get => TextFormatter.PreserveTrailingSpaces;
			set {
				if (TextFormatter.PreserveTrailingSpaces != value) {
					TextFormatter.PreserveTrailingSpaces = value;
					TextFormatter.NeedsFormat = true;
				}
			}
		}

		/// <summary>
		/// Gets or sets how the View's <see cref="Text"/> is aligned horizontally when drawn. Changing this property will redisplay the <see cref="View"/>.
		/// </summary>
		/// <value>The text alignment.</value>
		public virtual TextAlignment TextAlignment {
			get => TextFormatter.Alignment;
			set {
				TextFormatter.Alignment = value;
				UpdateTextFormatterText ();
				ProcessResizeView ();
			}
		}

		/// <summary>
		/// Gets or sets how the View's <see cref="Text"/> is aligned vertically when drawn. Changing this property will redisplay the <see cref="View"/>.
		/// </summary>
		/// <value>The text alignment.</value>
		public virtual VerticalTextAlignment VerticalTextAlignment {
			get => TextFormatter.VerticalAlignment;
			set {
				TextFormatter.VerticalAlignment = value;
				SetNeedsDisplay ();
			}
		}

		/// <summary>
		/// Gets or sets the direction of the View's <see cref="Text"/>. Changing this property will redisplay the <see cref="View"/>.
		/// </summary>
		/// <value>The text alignment.</value>
		public virtual TextDirection TextDirection {
			get => TextFormatter.Direction;
			set {
				if (TextFormatter.Direction != value) {
					var isValidOldAutSize = autoSize && IsValidAutoSize (out var _);
					var directionChanged = TextFormatter.IsHorizontalDirection (TextFormatter.Direction)
					    != TextFormatter.IsHorizontalDirection (value);

					TextFormatter.Direction = value;
					UpdateTextFormatterText ();

					if ((!ForceValidatePosDim && directionChanged && AutoSize)
					    || (ForceValidatePosDim && directionChanged && AutoSize && isValidOldAutSize)) {
						ProcessResizeView ();
					} else if (directionChanged && IsAdded) {
						SetWidthHeight (Bounds.Size);
						SetMinWidthHeight ();
					} else {
						SetMinWidthHeight ();
					}
					TextFormatter.Size = GetBoundsTextFormatterSize ();
					SetNeedsDisplay ();
				}
			}
		}

		/// <summary>
		/// Get or sets if  the <see cref="View"/> was already initialized.
		/// This derived from <see cref="ISupportInitializeNotification"/> to allow notify all the views that are being initialized.
		/// </summary>
		public virtual bool IsInitialized { get; set; }

		/// <summary>
		/// Gets information if the view was already added to the <see cref="SuperView"/>.
		/// </summary>
		public bool IsAdded { get; private set; }

		bool oldEnabled;

		/// <inheritdoc/>
		public override bool Enabled {
			get => base.Enabled;
			set {
				if (base.Enabled != value) {
					base.Enabled = value;
					if (!value && HasFocus) {
						SetHasFocus (false, this);
					}
					OnEnabledChanged ();
					SetNeedsDisplay ();

					if (subviews != null) {
						foreach (var view in subviews) {
							if (!value) {
								view.oldEnabled = view.Enabled;
								view.Enabled = false;
							} else {
								view.Enabled = view.oldEnabled;
								view.addingView = false;
							}
						}
					}
				}
			}
		}

		/// <summary>
		/// Gets or sets whether a view is cleared if the <see cref="Visible"/> property is <see langword="false"/>.
		/// </summary>
		public bool ClearOnVisibleFalse { get; set; } = true;

		/// <inheritdoc/>>
		public override bool Visible {
			get => base.Visible;
			set {
				if (base.Visible != value) {
					base.Visible = value;
					if (!value) {
						if (HasFocus) {
							SetHasFocus (false, this);
						}
						if (ClearOnVisibleFalse) {
							Clear ();
						}
					}
					OnVisibleChanged ();
					SetNeedsDisplay ();
				}
			}
		}

		Border border;

		/// <inheritdoc/>
		public virtual Border Border {
			get => border;
			set {
				if (border != value) {
					border = value;
					SetNeedsDisplay ();
				}
			}
		}

		/// <summary>
		/// Pretty prints the View
		/// </summary>
		/// <returns></returns>
		public override string ToString ()
		{
			return $"{GetType ().Name}({Id})({Frame})";
		}

		void SetHotKey ()
		{
			TextFormatter.FindHotKey (text, HotKeySpecifier, true, out _, out var hk);
			if (hotKey != hk) {
				HotKey = hk;
			}
		}

		bool ResizeView (bool autoSize)
		{
			if (!autoSize) {
				return false;
			}

			var aSize = true;
			var nBoundsSize = GetAutoSize ();
			if (nBoundsSize != Bounds.Size) {
				if (ForceValidatePosDim) {
					aSize = SetWidthHeight (nBoundsSize);
				} else {
					Bounds = new Rect (Bounds.X, Bounds.Y, nBoundsSize.Width, nBoundsSize.Height);
				}
			}
			TextFormatter.Size = GetBoundsTextFormatterSize ();
			return aSize;
		}

		bool SetWidthHeight (Size nBounds)
		{
			var aSize = false;
			var canSizeW = SetWidth (nBounds.Width - GetHotKeySpecifierLength (), out var rW);
			var canSizeH = SetHeight (nBounds.Height - GetHotKeySpecifierLength (false), out var rH);
			if (canSizeW) {
				aSize = true;
				width = rW;
			}
			if (canSizeH) {
				aSize = true;
				height = rH;
			}
			if (aSize) {
				Bounds = new Rect (Bounds.X, Bounds.Y, canSizeW ? rW : Bounds.Width, canSizeH ? rH : Bounds.Height);
				TextFormatter.Size = GetBoundsTextFormatterSize ();
			}

			return aSize;
		}

		/// <summary>
		/// Gets the size to fit all text if <see cref="AutoSize"/> is true.
		/// </summary>
		/// <returns>The <see cref="Size"/></returns>
		public Size GetAutoSize ()
		{
			var rect = TextFormatter.CalcRect (Bounds.X, Bounds.Y, TextFormatter.Text, TextFormatter.Direction);
			return new Size (rect.Size.Width - GetHotKeySpecifierLength (),
			    rect.Size.Height - GetHotKeySpecifierLength (false));
		}

		bool IsValidAutoSize (out Size autoSize)
		{
			var rect = TextFormatter.CalcRect (frame.X, frame.Y, TextFormatter.Text, TextDirection);
			autoSize = new Size (rect.Size.Width - GetHotKeySpecifierLength (),
			    rect.Size.Height - GetHotKeySpecifierLength (false));
			return !(ForceValidatePosDim && (!(Width is Dim.DimAbsolute) || !(Height is Dim.DimAbsolute))
			    || frame.Size.Width != rect.Size.Width - GetHotKeySpecifierLength ()
			    || frame.Size.Height != rect.Size.Height - GetHotKeySpecifierLength (false));
		}

		bool IsValidAutoSizeWidth (Dim width)
		{
			var rect = TextFormatter.CalcRect (frame.X, frame.Y, TextFormatter.Text, TextDirection);
			var dimValue = width.Anchor (0);
			return !(ForceValidatePosDim && (!(width is Dim.DimAbsolute)) || dimValue != rect.Size.Width
			    - GetHotKeySpecifierLength ());
		}

		bool IsValidAutoSizeHeight (Dim height)
		{
			var rect = TextFormatter.CalcRect (frame.X, frame.Y, TextFormatter.Text, TextDirection);
			var dimValue = height.Anchor (0);
			return !(ForceValidatePosDim && (!(height is Dim.DimAbsolute)) || dimValue != rect.Size.Height
			    - GetHotKeySpecifierLength (false));
		}

		/// <summary>
		/// Get the width or height of the <see cref="Terminal.Gui.TextFormatter.HotKeySpecifier"/> length.
		/// </summary>
		/// <param name="isWidth"><see langword="true"/> if is the width (default) <see langword="false"/> if is the height.</param>
		/// <returns>The length of the <see cref="Terminal.Gui.TextFormatter.HotKeySpecifier"/>.</returns>
		public int GetHotKeySpecifierLength (bool isWidth = true)
		{
			if (isWidth) {
				return TextFormatter.IsHorizontalDirection (TextDirection) &&
				    TextFormatter.Text?.Contains (HotKeySpecifier) == true
				    ? Math.Max (Rune.ColumnWidth (HotKeySpecifier), 0) : 0;
			} else {
				return TextFormatter.IsVerticalDirection (TextDirection) &&
				    TextFormatter.Text?.Contains (HotKeySpecifier) == true
				    ? Math.Max (Rune.ColumnWidth (HotKeySpecifier), 0) : 0;
			}
		}

		/// <summary>
		/// Gets the bounds size from a <see cref="Terminal.Gui.TextFormatter.Size"/>.
		/// </summary>
		/// <returns>The bounds size minus the <see cref="Terminal.Gui.TextFormatter.HotKeySpecifier"/> length.</returns>
		public Size GetTextFormatterBoundsSize ()
		{
			return new Size (TextFormatter.Size.Width - GetHotKeySpecifierLength (),
			    TextFormatter.Size.Height - GetHotKeySpecifierLength (false));
		}

		/// <summary>
		/// Gets the text formatter size from a <see cref="Bounds"/> size.
		/// </summary>
		/// <returns>The text formatter size more the <see cref="Terminal.Gui.TextFormatter.HotKeySpecifier"/> length.</returns>
		public Size GetBoundsTextFormatterSize ()
		{
			if (ustring.IsNullOrEmpty (TextFormatter.Text))
				return Bounds.Size;

			return new Size (frame.Size.Width + GetHotKeySpecifierLength (),
			    frame.Size.Height + GetHotKeySpecifierLength (false));
		}

		/// <summary>
		/// Specifies the event arguments for <see cref="MouseEvent"/>. This is a higher-level construct
		/// than the wrapped <see cref="MouseEvent"/> class and is used for the events defined on <see cref="View"/>
		/// and subclasses of View (e.g. <see cref="View.MouseEnter"/> and <see cref="View.MouseClick"/>).
		/// </summary>
		public class MouseEventArgs : EventArgs {
			/// <summary>
			/// Constructs.
			/// </summary>
			/// <param name="me"></param>
			public MouseEventArgs (MouseEvent me) => MouseEvent = me;
			/// <summary>
			/// The <see cref="MouseEvent"/> for the event.
			/// </summary>
			public MouseEvent MouseEvent { get; set; }

			/// <summary>
			/// Indicates if the current mouse event has already been processed and the driver should stop notifying any other event subscriber.
			/// Its important to set this value to true specially when updating any View's layout from inside the subscriber method.
			/// </summary>
			/// <remarks>This property forwards to the <see cref="MouseEvent.Handled"/> property and is provided as a convenience and for
			/// backwards compatibility</remarks>
			public bool Handled {
				get => MouseEvent.Handled;
				set => MouseEvent.Handled = value;
			}
		}

		/// <inheritdoc/>
		public override bool OnMouseEnter (MouseEvent mouseEvent)
		{
			if (!Enabled) {
				return true;
			}

			if (!CanBeVisible (this)) {
				return false;
			}

			var args = new MouseEventArgs (mouseEvent);
			MouseEnter?.Invoke (args);

			return args.Handled || base.OnMouseEnter (mouseEvent);
		}

		/// <inheritdoc/>
		public override bool OnMouseLeave (MouseEvent mouseEvent)
		{
			if (!Enabled) {
				return true;
			}

			if (!CanBeVisible (this)) {
				return false;
			}

			var args = new MouseEventArgs (mouseEvent);
			MouseLeave?.Invoke (args);

			return args.Handled || base.OnMouseLeave (mouseEvent);
		}

		/// <summary>
		/// Method invoked when a mouse event is generated
		/// </summary>
		/// <param name="mouseEvent"></param>
		/// <returns><see langword="true"/>, if the event was handled, <see langword="false"/> otherwise.</returns>
		public virtual bool OnMouseEvent (MouseEvent mouseEvent)
		{
			if (!Enabled) {
				return true;
			}

			if (!CanBeVisible (this)) {
				return false;
			}

			var args = new MouseEventArgs (mouseEvent);
			if (OnMouseClick (args))
				return true;
			if (MouseEvent (mouseEvent))
				return true;

			if (mouseEvent.Flags == MouseFlags.Button1Clicked) {
				if (CanFocus && !HasFocus && SuperView != null) {
					SuperView.SetFocus (this);
					SetNeedsDisplay ();
				}

				return true;
			}
			return false;
		}

		/// <summary>
		/// Invokes the MouseClick event.
		/// </summary>
		protected bool OnMouseClick (MouseEventArgs args)
		{
			if (!Enabled) {
				return true;
			}

			MouseClick?.Invoke (args);
			return args.Handled;
		}

		/// <inheritdoc/>
		public override void OnCanFocusChanged () => CanFocusChanged?.Invoke ();

		/// <inheritdoc/>
		public override void OnEnabledChanged () => EnabledChanged?.Invoke ();

		/// <inheritdoc/>
		public override void OnVisibleChanged () => VisibleChanged?.Invoke ();

		/// <inheritdoc/>
		protected override void Dispose (bool disposing)
		{
			for (var i = InternalSubviews.Count - 1; i >= 0; i--) {
				var subview = InternalSubviews [i];
				Remove (subview);
				subview.Dispose ();
			}
			base.Dispose (disposing);
		}

		/// <summary>
		/// This derived from <see cref="ISupportInitializeNotification"/> to allow notify all the views that are beginning initialized.
		/// </summary>
		public void BeginInit ()
		{
			if (!IsInitialized) {
				oldCanFocus = CanFocus;
				oldTabIndex = tabIndex;
			}
			if (subviews?.Count > 0) {
				foreach (var view in subviews) {
					if (!view.IsInitialized) {
						view.BeginInit ();
					}
				}
			}
		}

		/// <summary>
		/// This derived from <see cref="ISupportInitializeNotification"/> to allow notify all the views that are ending initialized.
		/// </summary>
		public void EndInit ()
		{
			IsInitialized = true;
			if (subviews?.Count > 0) {
				foreach (var view in subviews) {
					if (!view.IsInitialized) {
						view.EndInit ();
					}
				}
			}
			Initialized?.Invoke (this, EventArgs.Empty);
		}

		bool CanBeVisible (View view)
		{
			if (!view.Visible) {
				return false;
			}
			for (var c = view.SuperView; c != null; c = c.SuperView) {
				if (!c.Visible) {
					return false;
				}
			}

			return true;
		}

		bool CanSetWidth (int desiredWidth, out int resultWidth)
		{
			var w = desiredWidth;
			bool canSetWidth;
			if (Width is Dim.DimCombine || Width is Dim.DimView || Width is Dim.DimFill) {
				// It's a Dim.DimCombine and so can't be assigned. Let it have it's width anchored.
				w = Width.Anchor (w);
				canSetWidth = !ForceValidatePosDim;
			} else if (Width is Dim.DimFactor factor) {
				// Tries to get the SuperView width otherwise the view width.
				var sw = SuperView != null ? SuperView.Frame.Width : w;
				if (factor.IsFromRemaining ()) {
					sw -= Frame.X;
				}
				w = Width.Anchor (sw);
				canSetWidth = !ForceValidatePosDim;
			} else {
				canSetWidth = true;
			}
			resultWidth = w;

			return canSetWidth;
		}

		bool CanSetHeight (int desiredHeight, out int resultHeight)
		{
			var h = desiredHeight;
			bool canSetHeight;
			switch (Height) {
			case Dim.DimCombine _:
			case Dim.DimView _:
			case Dim.DimFill _:
				// It's a Dim.DimCombine and so can't be assigned. Let it have it's height anchored.
				h = Height.Anchor (h);
				canSetHeight = !ForceValidatePosDim;
				break;
			case Dim.DimFactor factor:
				// Tries to get the SuperView height otherwise the view height.
				var sh = SuperView != null ? SuperView.Frame.Height : h;
				if (factor.IsFromRemaining ()) {
					sh -= Frame.Y;
				}
				h = Height.Anchor (sh);
				canSetHeight = !ForceValidatePosDim;
				break;
			default:
				canSetHeight = true;
				break;
			}
			resultHeight = h;

			return canSetHeight;
		}

		/// <summary>
		/// Calculate the width based on the <see cref="Width"/> settings.
		/// </summary>
		/// <param name="desiredWidth">The desired width.</param>
		/// <param name="resultWidth">The real result width.</param>
		/// <returns><see langword="true"/> if the width can be directly assigned, <see langword="false"/> otherwise.</returns>
		public bool SetWidth (int desiredWidth, out int resultWidth)
		{
			return CanSetWidth (desiredWidth, out resultWidth);
		}

		/// <summary>
		/// Calculate the height based on the <see cref="Height"/> settings.
		/// </summary>
		/// <param name="desiredHeight">The desired height.</param>
		/// <param name="resultHeight">The real result height.</param>
		/// <returns><see langword="true"/> if the height can be directly assigned, <see langword="false"/> otherwise.</returns>
		public bool SetHeight (int desiredHeight, out int resultHeight)
		{
			return CanSetHeight (desiredHeight, out resultHeight);
		}

		/// <summary>
		/// Gets the current width based on the <see cref="Width"/> settings.
		/// </summary>
		/// <param name="currentWidth">The real current width.</param>
		/// <returns><see langword="true"/> if the width can be directly assigned, <see langword="false"/> otherwise.</returns>
		public bool GetCurrentWidth (out int currentWidth)
		{
			SetRelativeLayout (SuperView?.frame ?? frame);
			currentWidth = frame.Width;

			return CanSetWidth (0, out _);
		}

		/// <summary>
		/// Calculate the height based on the <see cref="Height"/> settings.
		/// </summary>
		/// <param name="currentHeight">The real current height.</param>
		/// <returns><see langword="true"/> if the height can be directly assigned, <see langword="false"/> otherwise.</returns>
		public bool GetCurrentHeight (out int currentHeight)
		{
			SetRelativeLayout (SuperView?.frame ?? frame);
			currentHeight = frame.Height;

			return CanSetHeight (0, out _);
		}

		/// <summary>
		/// Determines the current <see cref="ColorScheme"/> based on the <see cref="Enabled"/> value.
		/// </summary>
		/// <returns><see cref="Terminal.Gui.ColorScheme.Normal"/> if <see cref="Enabled"/> is <see langword="true"/>
		/// or <see cref="Terminal.Gui.ColorScheme.Disabled"/> if <see cref="Enabled"/> is <see langword="false"/>.
		/// If it's overridden can return other values.</returns>
		public virtual Attribute GetNormalColor ()
		{
			return Enabled ? ColorScheme.Normal : ColorScheme.Disabled;
		}

		/// <summary>
		/// Get the top superview of a given <see cref="View"/>.
		/// </summary>
		/// <returns>The superview view.</returns>
		public View GetTopSuperView ()
		{
			View top = Application.Top;
			for (var v = this?.SuperView; v != null; v = v.SuperView) {
				top = v;
			}

			return top;
		}

		/// <summary>
		/// Check if the <paramref name="method"/> is overridden in the <paramref name="view"/>.
		/// </summary>
		/// <param name="view">The view.</param>
		/// <param name="method">The method name.</param>
		/// <returns><see langword="true"/> if it's overridden, <see langword="false"/> otherwise.</returns>
<<<<<<< HEAD
		public bool IsOverridden (View view, string method)
=======
		public static bool IsOverridden (View view, string method)
>>>>>>> 8f5f1511
		{
			MethodInfo m = view.GetType ().GetMethod (method,
				BindingFlags.Instance
				| BindingFlags.Public
				| BindingFlags.NonPublic
				| BindingFlags.DeclaredOnly);
			if (m == null) {
				return false;
			}
			return m.GetBaseDefinition ().DeclaringType != m.DeclaringType;
		}
	}
}<|MERGE_RESOLUTION|>--- conflicted
+++ resolved
@@ -3080,11 +3080,7 @@
 		/// <param name="view">The view.</param>
 		/// <param name="method">The method name.</param>
 		/// <returns><see langword="true"/> if it's overridden, <see langword="false"/> otherwise.</returns>
-<<<<<<< HEAD
-		public bool IsOverridden (View view, string method)
-=======
 		public static bool IsOverridden (View view, string method)
->>>>>>> 8f5f1511
 		{
 			MethodInfo m = view.GetType ().GetMethod (method,
 				BindingFlags.Instance
