--- conflicted
+++ resolved
@@ -1,7 +1,6 @@
 ﻿using System;
 using System.Collections.Generic;
 using System.ComponentModel;
-using System.Diagnostics;
 using System.Linq;
 using System.Reflection;
 using NStack;
@@ -403,7 +402,7 @@
 			}
 		}
 
-		internal Rect NeedDisplay { get; set; } = Rect.Empty;
+		internal Rect NeedDisplay { get; private set; } = Rect.Empty;
 
 		// The frame for the object. Superview relative.
 		Rect frame;
@@ -455,62 +454,15 @@
 			}
 		}
 
-		public Frame Margin { get; set; }
-		public Frame BorderFrame { get; set; }
-		public Frame Padding { get; set; }
-
-		/// <summary>
-		/// Temporary API to support the new v2 API
-		/// </summary>
-		public void EnableFrames ()
-		{
-			IgnoreBorderPropertyOnRedraw = true;
-			Margin?.Dispose ();
-			Margin = new Frame () {
-				X = 0,
-				Y = 0,
-				Thickness = new Thickness (0),
-				ColorScheme = SuperView?.ColorScheme ?? ColorScheme,
-				// TODO: Create View.AddAdornment
-				Parent = this
-			};
-			//Margin.DiagnosticsLabel.Text = "Margin";
-
-			BorderFrame?.Dispose ();
-			BorderFrame = new Frame () {
-				X = 0,
-				Y = 0,
-				BorderStyle = BorderStyle.Single,
-				Thickness = new Thickness (0),
-				ColorScheme = ColorScheme,
-				// TODO: Create View.AddAdornment
-				Parent = this
-			};
-
-			Padding?.Dispose ();
-			Padding = new Frame () {
-				X = 0,
-				Y = 0,
-				Thickness = new Thickness (0),
-				ColorScheme = ColorScheme,
-				// TODO: Create View.AddAdornment
-				Parent = this
-			};
-		}
-
-		ustring title;
-
-		/// <summary>
-		/// The title to be displayed for this <see cref="View2"/>.
-		/// </summary>
-		/// <value>The title.</value>
-		public  ustring Title {
-			get => title;
-			set {
-				title = value;
-				SetNeedsDisplay ();
-			}
-		}
+		///// <summary>
+		///// Gets an enumerator that enumerates the subviews in this view.
+		///// </summary>
+		///// <returns>The enumerator.</returns>
+		//public IEnumerator GetEnumerator ()
+		//{
+		//	foreach (var v in InternalSubviews)
+		//		yield return v;
+		//}
 
 		LayoutStyle layoutStyle;
 
@@ -547,17 +499,8 @@
 		/// </para>
 		/// </remarks>
 		public Rect Bounds {
-			get {
-				if (Padding == null || BorderFrame == null || Margin == null) {
-					return new Rect (Point.Empty, Frame.Size);
-				}
-				var superviewRelativeBounds = Padding.Thickness.GetInnerRect (BorderFrame.Thickness.GetInnerRect (Margin.Thickness.GetInnerRect (Frame)));
-				return new Rect (Point.Empty, superviewRelativeBounds.Size);
-			}
-			set {
-				Debug.WriteLine ($"It makes no sense to set Bounds. Use Frame instead. Bounds: {value}");
-				Frame = new Rect (Frame.Location, value.Size);
-			}
+			get => new Rect (Point.Empty, Frame.Size);
+			set => Frame = new Rect (frame.Location, value.Size);
 		}
 
 		Pos x, y;
@@ -711,10 +654,7 @@
 		public bool SetMinWidthHeight ()
 		{
 			if (GetMinWidthHeight (out Size size)) {
-				// BUGBUG: Bounds ignores `value` on `set` so what this line of code actually does is
-				// `Frame = new Rect (frame.Location, value.Size);`
-				// ...But... `Bounds.get` simply returns `Frame` with a 0,0 for Location!
-				Frame = new Rect (Frame.Location, size);
+				Bounds = new Rect (Bounds.Location, size);
 				TextFormatter.Size = GetBoundsTextFormatterSize ();
 				return true;
 			}
@@ -730,14 +670,7 @@
 		/// Returns the container for this view, or null if this view has not been added to a container.
 		/// </summary>
 		/// <value>The super view.</value>
-		public virtual View SuperView {
-			get {
-				return container;
-			}
-			set {
-				throw new NotImplementedException ();
-			}
-		}
+		public View SuperView => container;
 
 		/// <summary>
 		/// Initializes a new instance of a <see cref="Terminal.Gui.LayoutStyle.Absolute"/> <see cref="View"/> class with the absolute
@@ -840,6 +773,9 @@
 			TextFormatter.HotKeyChanged += TextFormatter_HotKeyChanged;
 			TextDirection = direction;
 			Border = border;
+			if (Border != null) {
+				Border.Child = this;
+			}
 			shortcutHelper = new ShortcutHelper ();
 			CanFocus = false;
 			TabIndex = -1;
@@ -970,9 +906,7 @@
 				}
 		}
 
-		// BUGBUG: v2 - this is poorly named. First, is this reallly  just about Children or 
-		// both subviews and children? And why "Display"? It should be "Redraw".
-		internal bool ChildNeedsDisplay { get; set; }
+		internal bool ChildNeedsDisplay { get; private set; }
 
 		/// <summary>
 		/// Indicates that any child views (in the <see cref="Subviews"/> list) need to be repainted.
@@ -984,7 +918,6 @@
 				container.SetChildNeedsDisplay ();
 		}
 
-		// BUGBUG: v2 - this feels like a hack
 		internal bool addingView;
 
 		/// <summary>
@@ -1166,7 +1099,6 @@
 			});
 		}
 
-		// TODO: v2 - remove duplicate code here
 		/// <summary>
 		///   Clears the view region with the current color.
 		/// </summary>
@@ -1218,16 +1150,16 @@
 		/// <param name="rcol">Absolute column; screen-relative.</param>
 		/// <param name="rrow">Absolute row; screen-relative.</param>
 		/// <param name="clipped">Whether to clip the result of the ViewToScreen method, if set to <see langword="true"/>, the rcol, rrow values are clamped to the screen (terminal) dimensions (0..TerminalDim-1).</param>
-		public virtual void ViewToScreen (int col, int row, out int rcol, out int rrow, bool clipped = true)
+		public void ViewToScreen (int col, int row, out int rcol, out int rrow, bool clipped = true)
 		{
 			// Computes the real row, col relative to the screen.
-			rrow = row + Frame.Y;
-			rcol = col + Frame.X;
+			rrow = row + frame.Y;
+			rcol = col + frame.X;
 
 			var curContainer = container;
 			while (curContainer != null) {
-				rrow += curContainer.Frame.Y;
-				rcol += curContainer.Frame.X;
+				rrow += curContainer.frame.Y;
+				rcol += curContainer.frame.X;
 				curContainer = curContainer.container;
 			}
 
@@ -1257,7 +1189,7 @@
 		/// <summary>
 		/// Converts a region in view-relative coordinates to screen-relative coordinates.
 		/// </summary>
-		public virtual Rect ViewToScreen (Rect region)
+		internal Rect ViewToScreen (Rect region)
 		{
 			ViewToScreen (region.X, region.Y, out var x, out var y, clipped: false);
 			return new Rect (x, y, region.Width, region.Height);
@@ -1306,7 +1238,6 @@
 		/// <param name="fill">If set to <see langword="true"/> it fill will the contents.</param>
 		public void DrawFrame (Rect region, int padding = 0, bool fill = false)
 		{
-			// TODO: Refactor to use Frames
 			var scrRect = ViewToScreen (region);
 			var savedClip = ClipToBounds ();
 			Driver.DrawWindowFrame (scrRect, padding + 1, padding + 1, padding + 1, padding + 1, border: true, fill: fill);
@@ -1560,93 +1491,6 @@
 			ChildNeedsDisplay = false;
 		}
 
-		public virtual bool OnDrawFrames ()
-		{
-			// TODO: add cancellable event
-			//if (!DrawFrames?.Invoke (frame)) {
-			//	return false;
-			//}
-			
-			if (Margin == null || BorderFrame == null || Padding == null) {
-				return false;
-			}
-			
-			Margin.Redraw (Margin.Frame);
-			BorderFrame.Title = Title;
-			BorderFrame.Redraw (BorderFrame.Frame);
-			Padding.Redraw (Padding.Frame);
-
-			return true;
-		}
-
-
-		/// <summary>
-		/// Event invoked when the content area of the View is to be drawn.
-		/// </summary>
-		/// <remarks>
-		/// <para>
-		/// Will be invoked before any subviews added with <see cref="Add(View)"/> have been drawn.
-		/// </para>
-		/// <para>
-		/// Rect provides the view-relative rectangle describing the currently visible viewport into the <see cref="View"/>.
-		/// </para>
-		/// </remarks>
-		public event Action<Rect> DrawContent;
-
-		/// <summary>
-		/// Enables overrides to draw infinitely scrolled content and/or a background behind added controls. 
-		/// </summary>
-		/// <param name="contentArea">The view-relative rectangle describing the currently visible viewport into the <see cref="View"/></param>
-		/// <remarks>
-		/// This method will be called before any subviews added with <see cref="Add(View)"/> have been drawn. 
-		/// </remarks>
-		public virtual void OnDrawContent (Rect contentArea)
-		{
-			// TODO: Make DrawContent a cancelable event
-			DrawContent?.Invoke (contentArea);
-
-			// if (!DrawContent?.Invoke(viewport)) {
-			if (!ustring.IsNullOrEmpty (TextFormatter.Text)) {
-				//Rect containerBounds = GetContainerBounds ();
-				//Clear (ViewToScreen (GetNeedDisplay (containerBounds)));
-				SetChildNeedsDisplay ();
-				// Draw any Text
-				if (TextFormatter != null) {
-					TextFormatter.NeedsFormat = true;
-				}
-				TextFormatter?.Draw (ViewToScreen(Bounds), HasFocus ? ColorScheme.Focus : GetNormalColor (),
-				    HasFocus ? ColorScheme.HotFocus : Enabled ? ColorScheme.HotNormal : ColorScheme.Disabled,
-				    contentArea, false);
-			}
-			// }
-
-		}
-
-		/// <summary>
-		/// Event invoked when the content area of the View is completed drawing.
-		/// </summary>
-		/// <remarks>
-		/// <para>
-		/// Will be invoked after any subviews removed with <see cref="Remove(View)"/> have been completed drawing.
-		/// </para>
-		/// <para>
-		/// Rect provides the view-relative rectangle describing the currently visible viewport into the <see cref="View"/>.
-		/// </para>
-		/// </remarks>
-		public event Action<Rect> DrawContentComplete;
-
-		/// <summary>
-		/// Enables overrides after completed drawing infinitely scrolled content and/or a background behind removed controls.
-		/// </summary>
-		/// <param name="viewport">The view-relative rectangle describing the currently visible viewport into the <see cref="View"/></param>
-		/// <remarks>
-		/// This method will be called after any subviews removed with <see cref="Remove(View)"/> have been completed drawing.
-		/// </remarks>
-		public virtual void OnDrawContentComplete (Rect viewport)
-		{
-			DrawContentComplete?.Invoke (viewport);
-		}
-
 		/// <summary>
 		/// Redraws this view and its subviews; only redraws the views that have been flagged for a re-display.
 		/// </summary>
@@ -1670,24 +1514,15 @@
 				return;
 			}
 
-			OnDrawFrames ();
-
-			// TODO: Implement complete event
-			// OnDrawFramesComplete (Frame)
+			var clipRect = new Rect (Point.Empty, frame.Size);
 
 			if (ColorScheme != null) {
 				Driver.SetAttribute (HasFocus ? GetFocusColor () : GetNormalColor ());
 			}
 
-<<<<<<< HEAD
-			var prevClip = Driver.Clip;
-			Driver.Clip = ViewToScreen(Bounds);
-=======
 			var boundsAdjustedForBorder = Bounds;
 			if (!IgnoreBorderPropertyOnRedraw && Border != null) {
-				Border.DrawContent (this);
-				boundsAdjustedForBorder = new Rect (bounds.X + 1, bounds.Y + 1, Math.Max (0, bounds.Width - 2), Math.Max(0, bounds.Height - 2));
-				boundsAdjustedForBorder = Bounds;// new Rect (bounds.X + 1, bounds.Y + 1, Math.Max (bounds.Width, bounds.Width - 2), Math.Max (bounds.Height, bounds.Height - 2));
+				throw new InvalidOperationException("Don't use border!");
 			} else if (ustring.IsNullOrEmpty (TextFormatter.Text) &&
 				(GetType ().IsNestedPublic && !IsOverridden (this, "Redraw") || GetType ().Name == "View") &&
 				(!NeedDisplay.IsEmpty || ChildNeedsDisplay || LayoutNeeded)) {
@@ -1711,31 +1546,17 @@
 
 			// Invoke DrawContentEvent
 			OnDrawContent (boundsAdjustedForBorder);
->>>>>>> 517ec9e9
-
-			// TODO: Remove once new v2 api is complete
-			if (!IgnoreBorderPropertyOnRedraw && Border != null) {
-				throw new InvalidOperationException ("Don't use Border!");
-			} 
-
-			// Draw content
-			OnDrawContent (Bounds);
-			
-			// Draw subviews
-			// TODO: Implement OnDrawSubviews (cancelable);		
+
 			if (subviews != null) {
 				foreach (var view in subviews) {
 					if (!view.NeedDisplay.IsEmpty || view.ChildNeedsDisplay || view.LayoutNeeded) {
-<<<<<<< HEAD
-						if (view.Frame.IntersectsWith (Driver.Clip) && (view.Frame.IntersectsWith (Bounds) || Bounds.X < 0 || Bounds.Y < 0)) {
-=======
 						if (view.Frame.IntersectsWith (clipRect) && (view.Frame.IntersectsWith (boundsAdjustedForBorder) || boundsAdjustedForBorder.X < 0 || bounds.Y < 0)) {
->>>>>>> 517ec9e9
 							if (view.LayoutNeeded) {
 								view.LayoutSubviews ();
 							}
 
 							// Draw the subview
+							// Use the view's bounds (view-relative; Location will always be (0,0)
 							if (view.Visible && view.Frame.Width > 0 && view.Frame.Height > 0) {
 								var rect = view.Bounds;
 								view.OnDrawContent (rect);
@@ -1750,9 +1571,8 @@
 			}
 
 			// Invoke DrawContentCompleteEvent
-			OnDrawContentComplete (Bounds);
-
-			Driver.Clip = prevClip;
+			OnDrawContentComplete (boundsAdjustedForBorder);
+
 			ClearLayoutNeeded ();
 			ClearNeedsDisplay ();
 		}
@@ -1768,7 +1588,7 @@
 			return rect;
 		}
 
-		internal Rect GetContainerBounds ()
+		Rect GetContainerBounds ()
 		{
 			var containerBounds = SuperView == null ? default : SuperView.ViewToScreen (SuperView.Bounds);
 			var driverClip = Driver == null ? Rect.Empty : Driver.Clip;
@@ -1787,6 +1607,56 @@
 				containerBounds.Height = Math.Min (containerBounds.Height, driverClip.Height);
 			}
 			return containerBounds;
+		}
+
+		/// <summary>
+		/// Event invoked when the content area of the View is to be drawn.
+		/// </summary>
+		/// <remarks>
+		/// <para>
+		/// Will be invoked before any subviews added with <see cref="Add(View)"/> have been drawn.
+		/// </para>
+		/// <para>
+		/// Rect provides the view-relative rectangle describing the currently visible viewport into the <see cref="View"/>.
+		/// </para>
+		/// </remarks>
+		public event Action<Rect> DrawContent;
+
+		/// <summary>
+		/// Enables overrides to draw infinitely scrolled content and/or a background behind added controls. 
+		/// </summary>
+		/// <param name="viewport">The view-relative rectangle describing the currently visible viewport into the <see cref="View"/></param>
+		/// <remarks>
+		/// This method will be called before any subviews added with <see cref="Add(View)"/> have been drawn. 
+		/// </remarks>
+		public virtual void OnDrawContent (Rect viewport)
+		{
+			DrawContent?.Invoke (viewport);
+		}
+
+		/// <summary>
+		/// Event invoked when the content area of the View is completed drawing.
+		/// </summary>
+		/// <remarks>
+		/// <para>
+		/// Will be invoked after any subviews removed with <see cref="Remove(View)"/> have been completed drawing.
+		/// </para>
+		/// <para>
+		/// Rect provides the view-relative rectangle describing the currently visible viewport into the <see cref="View"/>.
+		/// </para>
+		/// </remarks>
+		public event Action<Rect> DrawContentComplete;
+
+		/// <summary>
+		/// Enables overrides after completed drawing infinitely scrolled content and/or a background behind removed controls.
+		/// </summary>
+		/// <param name="viewport">The view-relative rectangle describing the currently visible viewport into the <see cref="View"/></param>
+		/// <remarks>
+		/// This method will be called after any subviews removed with <see cref="Remove(View)"/> have been completed drawing.
+		/// </remarks>
+		public virtual void OnDrawContentComplete (Rect viewport)
+		{
+			DrawContentComplete?.Invoke (viewport);
 		}
 
 		/// <summary>
@@ -2313,138 +2183,6 @@
 		}
 
 		/// <summary>
-<<<<<<< HEAD
-		/// Sets the View's location (setting <see cref="Frame"/><c>Location</c> to the relative coordinates 
-		/// of the SuperView.
-		/// </summary>
-		/// <param name="superviewRelativeBounds">The superview-relative bounds for <see cref="SuperView"/>. </param>
-		/// <remarks>
-		/// <see cref="Frame"/> is screen-relative; <see cref="Bounds"/> is view-relative. 
-		///// In v1, <see cref="Bounds"/> always has a location of {0, 0}. In v2, <see cref="Bounds"/> can be non-zero, 
-		///// refelcting the Margin, Border, and Padding.
-		/// </remarks>
-		internal void SetRelativeLayout (Rect superviewRelativeBounds)
-		{
-			int actW, actH, actX, actY;
-			var autosize = Size.Empty;
-
-			if (AutoSize) {
-				autosize = GetAutoSize ();
-			}
-
-			bool superviewHasFrame = SuperView?.Margin != null || SuperView?.BorderFrame != null || SuperView?.Padding != null;
-			var contentArea = superviewRelativeBounds;
-			if (superviewHasFrame) {
-				contentArea = SuperView.Padding.Thickness.GetInnerRect (SuperView.BorderFrame.Thickness.GetInnerRect (SuperView.Margin.Thickness.GetInnerRect (superviewRelativeBounds)));
-			}
-
-			actX = x?.Anchor (superviewRelativeBounds.Width) ?? 0;
-			actW = Math.Max (CalculateActualWidth (width, superviewRelativeBounds, actX, autosize), 0);
-
-			switch (x) {
-			case Pos.PosCenter:
-				if (width == null) {
-					actW = !autosize.IsEmpty ? autosize.Width : superviewRelativeBounds.Width;
-				} else {
-					actW = width.Anchor (superviewRelativeBounds.Width);
-					actW = !autosize.IsEmpty && autosize.Width > actW ? autosize.Width : actW;
-				}
-				actX = x.Anchor (superviewRelativeBounds.Width - actW);
-				if (superviewHasFrame) {
-					actX += contentArea.X;
-				}
-				break;
-
-			case Pos.PosAbsolute:
-
-				if (superviewHasFrame) {
-					actX += contentArea.X;
-				}
-				break;
-
-			case Pos.PosAnchorEnd:
-
-				if (superviewHasFrame) {
-					actX += contentArea.X;
-				}
-				break;
-
-			case Pos.PosCombine:
-
-				if (superviewHasFrame) {
-					var pc = x as Pos.PosCombine;
-					switch (pc.left) {
-					case Pos.PosAbsolute:
-						actX += contentArea.X;
-						break;
-
-					case Pos.PosAnchorEnd:
-						actX -= contentArea.X;
-						break;
-
-					case Pos.PosCenter:
-						actX = x.Anchor (superviewRelativeBounds.Width - actW);
-						actX += contentArea.X;
-						break;
-
-					case Pos.PosFactor:
-						actX += contentArea.X;
-						break;
-
-					}
-				}
-				break;
-
-			case Pos.PosFactor:
-
-				if (superviewHasFrame) {
-					actX += contentArea.X;// - SuperView.Frame.X;
-				}
-				break;
-
-			default:
-				if (x != null) {
-					throw new InvalidOperationException (x.ToString ());
-				}
-				break;
-				;
-			}
-
-			if (y is Pos.PosCenter) {
-				if (height == null) {
-					actH = !autosize.IsEmpty ? autosize.Height : contentArea.Height;
-				} else {
-					actH = height.Anchor (superviewRelativeBounds.Height);
-					actH = !autosize.IsEmpty && autosize.Height > actH ? autosize.Height : actH;
-				}
-				actY = y.Anchor (superviewRelativeBounds.Height - actH);
-			} else {
-				actY = y?.Anchor (superviewRelativeBounds.Height) ?? 0;
-				actH = Math.Max (CalculateActualHight (height, superviewRelativeBounds, actY, autosize), 0);
-			}
-
-
-
-			if ((y is Pos.PosAbsolute || y is Pos.PosCenter) && (superviewHasFrame)) {
-				actY += contentArea.Y;
-			}
-			if ((y is Pos.PosAnchorEnd) && (superviewHasFrame)) {
-				actY -= contentArea.Y;// - SuperView.Frame.Y;
-			}
-			if ((y is Pos.PosFactor) && (superviewHasFrame)) {
-				actY += contentArea.Y;// - SuperView.Frame.Y;
-			}
-
-			var r = new Rect (actX, actY, actW, actH);
-
-			if (Frame != r) {
-				Frame = r;
-				if (!SetMinWidthHeight ()) {
-					TextFormatter.Size = GetBoundsTextFormatterSize ();
-				}
-			}
-		}
-=======
 		/// Sets the View's <see cref="Frame"/> to the frame-relative coordinates if its container. The
 		/// container size and location are specified by <paramref name="superviewFrame"/> and are relative to the
 		/// View's superview.
@@ -2494,7 +2232,6 @@
 					}
 					newDimension = Math.Max (CalculateNewDimension (dim, newLocation, superviewDimension, autosizeDimension), 0);
 					break;
->>>>>>> 517ec9e9
 
 				case Pos.PosAbsolute:
 				case Pos.PosAnchorEnd:
@@ -2672,6 +2409,7 @@
 			// Set of all nodes with no incoming edges
 			var noEdgeNodes = new HashSet<View> (nodes.Where (n => edges.All (e => !e.To.Equals (n))));
 
+
 			while (noEdgeNodes.Any ()) {
 				//  remove a node n from S
 				var n = noEdgeNodes.First ();
@@ -2724,40 +2462,6 @@
 				return;
 			}
 
-			// TODO: Move to new method: LayoutAdornments
-			if (Margin != null) {
-				Margin.X = 0; // Adornment location is parent-relative
-				Margin.Y = 0;
-				Margin.Width = Frame.Size.Width;
-				Margin.Height = Frame.Size.Height;
-				Margin.SetNeedsLayout ();
-				Margin.LayoutSubviews ();
-				Margin.SetNeedsDisplay ();
-			}
-
-			if (BorderFrame != null) {
-				var border = Margin?.Thickness.GetInnerRect (Margin.Frame) ?? Frame;
-				BorderFrame.X = border.Location.X;
-				BorderFrame.Y = border.Location.Y;
-				BorderFrame.Width = border.Size.Width;
-				BorderFrame.Height = border.Size.Height;
-				BorderFrame.SetNeedsLayout ();
-				BorderFrame.LayoutSubviews ();
-				BorderFrame.SetNeedsDisplay ();
-			}
-
-			if (Padding != null) {
-				var padding = BorderFrame?.Thickness.GetInnerRect (BorderFrame.Frame) ?? Margin?.Thickness.GetInnerRect (Margin.Frame) ?? Frame;
-				Padding.X = padding.Location.X;
-				Padding.Y = padding.Location.Y;
-				Padding.Width = padding.Size.Width;
-				Padding.Height = padding.Size.Height;
-				Padding.SetNeedsLayout ();
-				Padding.LayoutSubviews ();
-				Padding.SetNeedsDisplay ();
-			}
-
-
 			var oldBounds = Bounds;
 			OnLayoutStarted (new LayoutEventArgs () { OldBounds = oldBounds });
 
@@ -2767,24 +2471,10 @@
 			var nodes = new HashSet<View> ();
 			var edges = new HashSet<(View, View)> ();
 			CollectAll (this, ref nodes, ref edges);
-<<<<<<< HEAD
-
-			var ordered = TopologicalSort (nodes, edges);
-
-			var bounds = Frame;
-			bool hasFrame = Margin != null || BorderFrame != null || Padding != null;
-
-			if (hasFrame) {
-				// in v2 Bounds really is Frame-relative			
-				bounds = new Rect (Point.Empty, Frame.Size);
-			}
-
-=======
 			var ordered = View.TopologicalSort (SuperView, nodes, edges);
->>>>>>> 517ec9e9
 			foreach (var v in ordered) {
 				if (v.LayoutStyle == LayoutStyle.Computed) {
-					v.SetRelativeLayout (bounds);
+					v.SetRelativeLayout (Frame);
 				}
 
 				v.LayoutSubviews ();
@@ -3007,11 +2697,6 @@
 			set {
 				if (border != value) {
 					border = value;
-					EnableFrames ();
-					Margin.Thickness = border.BorderThickness;
-					BorderFrame.Thickness = new Thickness (border.BorderStyle != BorderStyle.None ? 1 : 0);
-					BorderFrame.BorderStyle = border.BorderStyle;
-					Padding.Thickness = border.Padding;
 					SetNeedsDisplay ();
 				}
 			}
@@ -3055,8 +2740,7 @@
 				if (ForceValidatePosDim) {
 					aSize = SetWidthHeight (nBoundsSize);
 				} else {
-					// BUGBUG: `Bounds.set` ignores Location. This line also changes `Frame`
-					Frame = new Rect (Frame.X, Frame.Y, nBoundsSize.Width, nBoundsSize.Height);
+					Bounds = new Rect (Bounds.X, Bounds.Y, nBoundsSize.Width, nBoundsSize.Height);
 				}
 			}
 			TextFormatter.Size = GetBoundsTextFormatterSize ();
@@ -3077,7 +2761,6 @@
 				height = rH;
 			}
 			if (aSize) {
-				// BUGBUG: `Bounds.set` ignores Location. This line also changes `Frame`
 				Bounds = new Rect (Bounds.X, Bounds.Y, canSizeW ? rW : Bounds.Width, canSizeH ? rH : Bounds.Height);
 				TextFormatter.Size = GetBoundsTextFormatterSize ();
 			}
@@ -3290,14 +2973,6 @@
 				Remove (subview);
 				subview.Dispose ();
 			}
-
-			Margin?.Dispose ();
-			Margin = null;
-			BorderFrame?.Dispose ();
-			BorderFrame = null;
-			Padding?.Dispose ();
-			Padding = null;
-
 			base.Dispose (disposing);
 		}
 
@@ -3335,7 +3010,7 @@
 			Initialized?.Invoke (this, EventArgs.Empty);
 		}
 
-		internal bool CanBeVisible (View view)
+		bool CanBeVisible (View view)
 		{
 			if (!view.Visible) {
 				return false;
