﻿using System;
using System.Collections.Generic;
using System.ComponentModel;
using System.Diagnostics;
using System.Linq;
using System.Reflection;
using NStack;


namespace Terminal.Gui {
	/// <summary>
	/// Determines the LayoutStyle for a <see cref="View"/>, if Absolute, during <see cref="View.LayoutSubviews"/>, the
	/// value from the <see cref="View.Frame"/> will be used, if the value is Computed, then <see cref="View.Frame"/>
	/// will be updated from the X, Y <see cref="Pos"/> objects and the Width and Height <see cref="Dim"/> objects.
	/// </summary>
	public enum LayoutStyle {
		/// <summary>
		/// The position and size of the view are based <see cref="View.Frame"/>. 
		/// </summary>
		Absolute,

		/// <summary>
		/// The position and size of the view will be computed based on 
		/// <see cref="View.X"/>, <see cref="View.Y"/>, <see cref="View.Width"/>, and <see cref="View.Height"/>. <see cref="View.Frame"/> will
		/// provide the absolute computed values.
		/// </summary>
		Computed
	}

	/// <summary>
	/// View is the base class for all views on the screen and represents a visible element that can render itself and 
	/// contains zero or more nested views, called SubViews.
	/// </summary>
	/// <remarks>
	/// <para>
	///    The View defines the base functionality for user interface elements in Terminal.Gui. Views
	///    can contain one or more subviews, can respond to user input and render themselves on the screen.
	/// </para>
	/// <para>
	///    Views supports two layout styles: <see cref="LayoutStyle.Absolute"/> or <see cref="LayoutStyle.Computed"/>. 
	///    The choice as to which layout style is used by the View 
	///    is determined when the View is initialized. To create a View using Absolute layout, call a constructor that takes a
	///    Rect parameter to specify the absolute position and size (the View.<see cref="View.Frame "/>). To create a View 
	///    using Computed layout use a constructor that does not take a Rect parameter and set the X, Y, Width and Height 
	///    properties on the view. Both approaches use coordinates that are relative to the container they are being added to. 
	/// </para>
	/// <para>
	///    To switch between Absolute and Computed layout, use the <see cref="LayoutStyle"/> property. 
	/// </para>
	/// <para>
	///    Computed layout is more flexible and supports dynamic console apps where controls adjust layout
	///    as the terminal resizes or other Views change size or position. The X, Y, Width and Height 
	///    properties are Dim and Pos objects that dynamically update the position of a view.
	///    The X and Y properties are of type <see cref="Pos"/>
	///    and you can use either absolute positions, percentages or anchor
	///    points. The Width and Height properties are of type
	///    <see cref="Dim"/> and can use absolute position,
	///    percentages and anchors. These are useful as they will take
	///    care of repositioning views when view's frames are resized or
	///    if the terminal size changes.
	/// </para>
	/// <para>
	///    Absolute layout requires specifying coordinates and sizes of Views explicitly, and the
	///    View will typically stay in a fixed position and size. To change the position and size use the
	///    <see cref="Frame"/> property.
	/// </para>
	/// <para>
	///    Subviews (child views) can be added to a View by calling the <see cref="Add(View)"/> method. 
	///    The container of a View can be accessed with the <see cref="SuperView"/> property.
	/// </para>
	/// <para>
	///    To flag a region of the View's <see cref="Bounds"/> to be redrawn call <see cref="SetNeedsDisplay(Rect)"/>. 
	///    To flag the entire view for redraw call <see cref="SetNeedsDisplay()"/>.
	/// </para>
	/// <para>
	///    Views have a <see cref="ColorScheme"/> property that defines the default colors that subviews
	///    should use for rendering. This ensures that the views fit in the context where
	///    they are being used, and allows for themes to be plugged in. For example, the
	///    default colors for windows and toplevels uses a blue background, while it uses
	///    a white background for dialog boxes and a red background for errors.
	/// </para>
	/// <para>
	///    Subclasses should not rely on <see cref="ColorScheme"/> being
	///    set at construction time. If a <see cref="ColorScheme"/> is not set on a view, the view will inherit the
	///    value from its <see cref="SuperView"/> and the value might only be valid once a view has been
	///    added to a SuperView. 
	/// </para>
	/// <para>
	///    By using  <see cref="ColorScheme"/> applications will work both
	///    in color as well as black and white displays.
	/// </para>
	/// <para>
	///    Views that are focusable should implement the <see cref="PositionCursor"/> to make sure that
	///    the cursor is placed in a location that makes sense. Unix terminals do not have
	///    a way of hiding the cursor, so it can be distracting to have the cursor left at
	///    the last focused view. So views should make sure that they place the cursor
	///    in a visually sensible place.
	/// </para>
	/// <para>
	///    The <see cref="LayoutSubviews"/> method is invoked when the size or layout of a view has
	///    changed. The default processing system will keep the size and dimensions
	///    for views that use the <see cref="LayoutStyle.Absolute"/>, and will recompute the
	///    frames for the vies that use <see cref="LayoutStyle.Computed"/>.
	/// </para>
	/// <para>
	///     Views can also opt-in to more sophisticated initialization
	///     by implementing overrides to <see cref="ISupportInitialize.BeginInit"/> and
	///     <see cref="ISupportInitialize.EndInit"/> which will be called
	///     when the view is added to a <see cref="SuperView"/>. 
	/// </para>
	/// <para>
	///     If first-run-only initialization is preferred, overrides to <see cref="ISupportInitializeNotification"/>
	///     can be implemented, in which case the <see cref="ISupportInitialize"/>
	///     methods will only be called if <see cref="ISupportInitializeNotification.IsInitialized"/>
	///     is <see langword="false"/>. This allows proper <see cref="View"/> inheritance hierarchies
	///     to override base class layout code optimally by doing so only on first run,
	///     instead of on every run.
	///   </para>
	/// </remarks>
	public partial class View : Responder, ISupportInitializeNotification {

		internal enum Direction {
			Forward,
			Backward
		}

		// container == SuperView
		View _superView = null;
		View focused = null;
		Direction focusDirection;
		bool autoSize;

		ShortcutHelper shortcutHelper;

		/// <summary>
		/// Event fired when this view is added to another.
		/// </summary>
		public event EventHandler<SuperViewChangedEventArgs> Added;

		/// <summary>
		/// Event fired when this view is removed from another.
		/// </summary>
		public event EventHandler<SuperViewChangedEventArgs> Removed;

		/// <summary>
		/// Event fired when the view gets focus.
		/// </summary>
		public event EventHandler<FocusEventArgs> Enter;

		/// <summary>
		/// Event fired when the view looses focus.
		/// </summary>
		public event EventHandler<FocusEventArgs> Leave;

		/// <summary>
		/// Event fired when the view receives the mouse event for the first time.
		/// </summary>
		public event EventHandler<MouseEventEventArgs> MouseEnter;

		/// <summary>
		/// Event fired when the view receives a mouse event for the last time.
		/// </summary>
		public event EventHandler<MouseEventEventArgs> MouseLeave;

		/// <summary>
		/// Event fired when a mouse event is generated.
		/// </summary>
		public event EventHandler<MouseEventEventArgs> MouseClick;

		/// <summary>
		/// Event fired when the <see cref="CanFocus"/> value is being changed.
		/// </summary>
		public event EventHandler CanFocusChanged;

		/// <summary>
		/// Event fired when the <see cref="Enabled"/> value is being changed.
		/// </summary>
		public event EventHandler EnabledChanged;

		/// <summary>
		/// Event fired when the <see cref="Visible"/> value is being changed.
		/// </summary>
		public event EventHandler VisibleChanged;

		/// <summary>
		/// Event invoked when the <see cref="HotKey"/> is changed.
		/// </summary>
		public event EventHandler<KeyChangedEventArgs> HotKeyChanged;

		Key hotKey = Key.Null;

		/// <summary>
		/// Gets or sets the HotKey defined for this view. A user pressing HotKey on the keyboard while this view has focus will cause the Clicked event to fire.
		/// </summary>
		public virtual Key HotKey {
			get => hotKey;
			set {
				if (hotKey != value) {
					hotKey = TextFormatter.HotKey = (value == Key.Unknown ? Key.Null : value);
				}
			}
		}

		/// <summary>
		/// Gets or sets the specifier character for the hotkey (e.g. '_'). Set to '\xffff' to disable hotkey support for this View instance. The default is '\xffff'. 
		/// </summary>
		public virtual Rune HotKeySpecifier {
			get {
				if (TextFormatter != null) {
					return TextFormatter.HotKeySpecifier;
				} else {
					return new Rune ('\xFFFF');
				}
			}
			set {
				TextFormatter.HotKeySpecifier = value;
				SetHotKey ();
			}
		}

		/// <summary>
		/// This is the global setting that can be used as a global shortcut to invoke an action if provided.
		/// </summary>
		public Key Shortcut {
			get => shortcutHelper.Shortcut;
			set {
				if (shortcutHelper.Shortcut != value && (ShortcutHelper.PostShortcutValidation (value) || value == Key.Null)) {
					shortcutHelper.Shortcut = value;
				}
			}
		}

		/// <summary>
		/// The keystroke combination used in the <see cref="Shortcut"/> as string.
		/// </summary>
		public ustring ShortcutTag => ShortcutHelper.GetShortcutTag (shortcutHelper.Shortcut);

		/// <summary>
		/// The action to run if the <see cref="Shortcut"/> is defined.
		/// </summary>
		public virtual Action ShortcutAction { get; set; }

		/// <summary>
		/// Gets or sets arbitrary data for the view.
		/// </summary>
		/// <remarks>This property is not used internally.</remarks>
		public object Data { get; set; }

		internal Direction FocusDirection {
			get => SuperView?.FocusDirection ?? focusDirection;
			set {
				if (SuperView != null)
					SuperView.FocusDirection = value;
				else
					focusDirection = value;
			}
		}

		/// <summary>
		/// Points to the current driver in use by the view, it is a convenience property
		/// for simplifying the development of new views.
		/// </summary>
		public static ConsoleDriver Driver => Application.Driver;

		static readonly IList<View> empty = new List<View> (0).AsReadOnly ();

		// This is null, and allocated on demand.
		List<View> subviews;

		/// <summary>
		/// This returns a list of the subviews contained by this view.
		/// </summary>
		/// <value>The subviews.</value>
		public IList<View> Subviews => subviews?.AsReadOnly () ?? empty;

		// Internally, we use InternalSubviews rather than subviews, as we do not expect us
		// to make the same mistakes our users make when they poke at the Subviews.
		internal IList<View> InternalSubviews => subviews ?? empty;

		// This is null, and allocated on demand.
		List<View> tabIndexes;

		/// <summary>
		/// Configurable keybindings supported by the control
		/// </summary>
		private Dictionary<Key, Command []> KeyBindings { get; set; } = new Dictionary<Key, Command []> ();
		private Dictionary<Command, Func<bool?>> CommandImplementations { get; set; } = new Dictionary<Command, Func<bool?>> ();

		/// <summary>
		/// This returns a tab index list of the subviews contained by this view.
		/// </summary>
		/// <value>The tabIndexes.</value>
		public IList<View> TabIndexes => tabIndexes?.AsReadOnly () ?? empty;

		int tabIndex = -1;

		/// <summary>
		/// Indicates the index of the current <see cref="View"/> from the <see cref="TabIndexes"/> list.
		/// </summary>
		public int TabIndex {
			get { return tabIndex; }
			set {
				if (!CanFocus) {
					tabIndex = -1;
					return;
				} else if (SuperView?.tabIndexes == null || SuperView?.tabIndexes.Count == 1) {
					tabIndex = 0;
					return;
				} else if (tabIndex == value) {
					return;
				}
				tabIndex = value > SuperView.tabIndexes.Count - 1 ? SuperView.tabIndexes.Count - 1 : value < 0 ? 0 : value;
				tabIndex = GetTabIndex (tabIndex);
				if (SuperView.tabIndexes.IndexOf (this) != tabIndex) {
					SuperView.tabIndexes.Remove (this);
					SuperView.tabIndexes.Insert (tabIndex, this);
					SetTabIndex ();
				}
			}
		}

		int GetTabIndex (int idx)
		{
			var i = 0;
			foreach (var v in SuperView.tabIndexes) {
				if (v.tabIndex == -1 || v == this) {
					continue;
				}
				i++;
			}
			return Math.Min (i, idx);
		}

		void SetTabIndex ()
		{
			var i = 0;
			foreach (var v in SuperView.tabIndexes) {
				if (v.tabIndex == -1) {
					continue;
				}
				v.tabIndex = i;
				i++;
			}
		}

		bool tabStop = true;

		/// <summary>
		/// This only be <see langword="true"/> if the <see cref="CanFocus"/> is also <see langword="true"/> 
		/// and the focus can be avoided by setting this to <see langword="false"/>
		/// </summary>
		public bool TabStop {
			get => tabStop;
			set {
				if (tabStop == value) {
					return;
				}
				tabStop = CanFocus && value;
			}
		}

		bool oldCanFocus;
		int oldTabIndex;

		/// <inheritdoc/>
		public override bool CanFocus {
			get => base.CanFocus;
			set {
				if (!addingView && IsInitialized && SuperView?.CanFocus == false && value) {
					throw new InvalidOperationException ("Cannot set CanFocus to true if the SuperView CanFocus is false!");
				}
				if (base.CanFocus != value) {
					base.CanFocus = value;

					switch (value) {
					case false when tabIndex > -1:
						TabIndex = -1;
						break;
					case true when SuperView?.CanFocus == false && addingView:
						SuperView.CanFocus = true;
						break;
					}

					if (value && tabIndex == -1) {
						TabIndex = SuperView != null ? SuperView.tabIndexes.IndexOf (this) : -1;
					}
					TabStop = value;

					if (!value && SuperView?.Focused == this) {
						SuperView.focused = null;
					}
					if (!value && HasFocus) {
						SetHasFocus (false, this);
						SuperView?.EnsureFocus ();
						if (SuperView != null && SuperView.Focused == null) {
							SuperView.FocusNext ();
							if (SuperView.Focused == null) {
								Application.Current.FocusNext ();
							}
							Application.EnsuresTopOnFront ();
						}
					}
					if (subviews != null && IsInitialized) {
						foreach (var view in subviews) {
							if (view.CanFocus != value) {
								if (!value) {
									view.oldCanFocus = view.CanFocus;
									view.oldTabIndex = view.tabIndex;
									view.CanFocus = false;
									view.tabIndex = -1;
								} else {
									if (addingView) {
										view.addingView = true;
									}
									view.CanFocus = view.oldCanFocus;
									view.tabIndex = view.oldTabIndex;
									view.addingView = false;
								}
							}
						}
					}
					OnCanFocusChanged ();
					SetNeedsDisplay ();
				}
			}
		}

		// The frame for the object. Superview relative.
		Rect frame;

		/// <summary>
		/// Gets or sets an identifier for the view;
		/// </summary>
		/// <value>The identifier.</value>
		/// <remarks>The id should be unique across all Views that share a SuperView.</remarks>
		public string Id { get; set; } = "";

		/// <summary>
		/// Returns a value indicating if this View is currently on Top (Active)
		/// </summary>
		public bool IsCurrentTop => Application.Current == this;

		/// <summary>
		/// Gets or sets a value indicating whether this <see cref="View"/> wants mouse position reports.
		/// </summary>
		/// <value><see langword="true"/> if want mouse position reports; otherwise, <see langword="false"/>.</value>
		public virtual bool WantMousePositionReports { get; set; }

		/// <summary>
		/// Gets or sets a value indicating whether this <see cref="View"/> want continuous button pressed event.
		/// </summary>
		public virtual bool WantContinuousButtonPressed { get; set; }

		/// <summary>
		/// Gets or sets the frame for the view. The frame is relative to the view's container (<see cref="SuperView"/>).
		/// </summary>
		/// <value>The frame.</value>
		/// <remarks>
		/// <para>
		///    Change the Frame when using the <see cref="Terminal.Gui.LayoutStyle.Absolute"/> layout style to move or resize views. 
		/// </para>
		/// <para>
		///    Altering the Frame of a view will trigger the redrawing of the
		///    view as well as the redrawing of the affected regions of the <see cref="SuperView"/>.
		/// </para>
		/// </remarks>
		public virtual Rect Frame {
			get => frame;
			set {
				frame = new Rect (value.X, value.Y, Math.Max (value.Width, 0), Math.Max (value.Height, 0));
				if (IsInitialized || LayoutStyle == LayoutStyle.Absolute) {
					TextFormatter.Size = GetSizeNeededForTextAndHotKey ();
					LayoutFrames ();
					SetNeedsLayout ();
					SetNeedsDisplay ();
				}
			}
		}

		/// <summary>
		/// The Thickness that separates a View from other SubViews of the same SuperView. 
		/// The Margin is not part of the View's content and is not clipped by the View's Clip Area. 
		/// </summary>
		public Frame Margin { get; private set; }

		// TODO: Rename BorderFrame to Border
		/// <summary>
		///  Thickness where a visual border (drawn using line-drawing glyphs) and the Title are drawn. 
		///  The Border expands inward; in other words if `Border.Thickness.Top == 2` the border and 
		///  title will take up the first row and the second row will be filled with spaces. 
		///  The Border is not part of the View's content and is not clipped by the View's `ClipArea`.
		/// </summary>
		public Frame BorderFrame { get; private set; }

		/// <summary>
		/// Means the Thickness inside of an element that offsets the `Content` from the Border. 
		/// Padding is `{0, 0, 0, 0}` by default. Padding is not part of the View's content and is not clipped by the View's `ClipArea`.
		/// </summary>
		/// <remarks>
		/// (NOTE: in v1 `Padding` is OUTSIDE of the `Border`). 
		/// </remarks>
		public Frame Padding { get; private set; }

		/// <summary>
		/// Helper to get the X and Y offset of the Bounds from the Frame. This is the sum of the Left and Top properties of
		/// <see cref="Margin"/>, <see cref="BorderFrame"/> and <see cref="Padding"/>.
		/// </summary>
		public Point GetBoundsOffset () => new Point (Padding?.Thickness.GetInside (Padding.Frame).X ?? 0, Padding?.Thickness.GetInside (Padding.Frame).Y ?? 0);

		/// <summary>
		/// Creates the view's <see cref="Frame"/> objects. This internal method is overridden by Frame to do nothing
		/// to prevent recursion during View construction.
		/// </summary>
		internal virtual void CreateFrames ()
		{
			void ThicknessChangedHandler (object sender, EventArgs e)
			{
				SetNeedsLayout ();
			}

			if (Margin != null) {
				Margin.ThicknessChanged -= ThicknessChangedHandler;
				Margin.Dispose ();
			}
			Margin = new Frame () { Id = "Margin", Thickness = new Thickness (0) };
			Margin.ThicknessChanged += ThicknessChangedHandler;
			Margin.Parent = this;

			if (BorderFrame != null) {
				BorderFrame.ThicknessChanged -= ThicknessChangedHandler;
				BorderFrame.Dispose ();
			}
			// TODO: create default for borderstyle
			BorderFrame = new Frame () { Id = "BorderFrame", Thickness = new Thickness (0), BorderStyle = BorderStyle.Single };
			BorderFrame.ThicknessChanged += ThicknessChangedHandler;
			BorderFrame.Parent = this;

			// TODO: Create View.AddAdornment

			if (Padding != null) {
				Padding.ThicknessChanged -= ThicknessChangedHandler;
				Padding.Dispose ();
			}
			Padding = new Frame () { Id = "Padding", Thickness = new Thickness (0) };
			Padding.ThicknessChanged += ThicknessChangedHandler;
			Padding.Parent = this;
		}

		ustring title = ustring.Empty;

		/// <summary>
		/// The title to be displayed for this <see cref="View"/>. The title will be displayed if <see cref="BorderFrame"/>.<see cref="Thickness.Top"/>
		/// is greater than 0.
		/// </summary>
		/// <value>The title.</value>
		public ustring Title {
			get => title;
			set {
				if (!OnTitleChanging (title, value)) {
					var old = title;
					title = value;
					SetNeedsDisplay ();
#if DEBUG
					if (title != null && string.IsNullOrEmpty (Id)) {
						Id = title.ToString ();
					}
#endif // DEBUG
					OnTitleChanged (old, title);
				}
			}
		}

		/// <summary>
		/// Called before the <see cref="View.Title"/> changes. Invokes the <see cref="TitleChanging"/> event, which can be cancelled.
		/// </summary>
		/// <param name="oldTitle">The <see cref="View.Title"/> that is/has been replaced.</param>
		/// <param name="newTitle">The new <see cref="View.Title"/> to be replaced.</param>
		/// <returns>`true` if an event handler canceled the Title change.</returns>
		public virtual bool OnTitleChanging (ustring oldTitle, ustring newTitle)
		{
			var args = new TitleEventArgs (oldTitle, newTitle);
			TitleChanging?.Invoke (this, args);
			return args.Cancel;
		}

		/// <summary>
		/// Event fired when the <see cref="View.Title"/> is changing. Set <see cref="TitleEventArgs.Cancel"/> to 
		/// `true` to cancel the Title change.
		/// </summary>
		public event EventHandler<TitleEventArgs> TitleChanging;

		/// <summary>
		/// Called when the <see cref="View.Title"/> has been changed. Invokes the <see cref="TitleChanged"/> event.
		/// </summary>
		/// <param name="oldTitle">The <see cref="View.Title"/> that is/has been replaced.</param>
		/// <param name="newTitle">The new <see cref="View.Title"/> to be replaced.</param>
		public virtual void OnTitleChanged (ustring oldTitle, ustring newTitle)
		{
			var args = new TitleEventArgs (oldTitle, newTitle);
			TitleChanged?.Invoke (this, args);
		}

		/// <summary>
		/// Event fired after the <see cref="View.Title"/> has been changed. 
		/// </summary>
		public event EventHandler<TitleEventArgs> TitleChanged;


		LayoutStyle _layoutStyle;

		/// <summary>
		/// Controls how the View's <see cref="Frame"/> is computed during the LayoutSubviews method, if the style is set to
		/// <see cref="Terminal.Gui.LayoutStyle.Absolute"/>, 
		/// LayoutSubviews does not change the <see cref="Frame"/>. If the style is <see cref="Terminal.Gui.LayoutStyle.Computed"/>
		/// the <see cref="Frame"/> is updated using
		/// the <see cref="X"/>, <see cref="Y"/>, <see cref="Width"/>, and <see cref="Height"/> properties.
		/// </summary>
		/// <value>The layout style.</value>
		public LayoutStyle LayoutStyle {
			get => _layoutStyle;
			set {
				_layoutStyle = value;
				SetNeedsLayout ();
			}
		}

		/// <summary>
		/// The View-relative rectangle where View content is displayed. SubViews are positioned relative to 
		/// Bounds.<see cref="Rect.Location">Location</see> (which is always (0, 0)) and <see cref="Redraw(Rect)"/> clips drawing to 
		/// Bounds.<see cref="Rect.Size">Size</see>.
		/// </summary>
		/// <value>The bounds.</value>
		/// <remarks>
		/// <para>
		/// The <see cref="Rect.Location"/> of Bounds is always (0, 0). To obtain the offset of the Bounds from the Frame use 
		/// <see cref="GetBoundsOffset"/>.
		/// </para>
		/// </remarks>
		public virtual Rect Bounds {
			get {
#if DEBUG
				if (LayoutStyle == LayoutStyle.Computed && !IsInitialized) {
					Debug.WriteLine ($"WARNING: Bounds is being accessed before the View has been initialized. This is likely a bug. View: {this}");
				}
#endif // DEBUG
				var frameRelativeBounds = Padding?.Thickness.GetInside (Padding.Frame) ?? new Rect (default, Frame.Size);
				return new Rect (default, frameRelativeBounds.Size);
			}
			set {
				// BUGBUG: Margin etc.. can be null (if typeof(Frame))
				Frame = new Rect (Frame.Location,
					new Size (
						value.Size.Width + Margin.Thickness.Horizontal + BorderFrame.Thickness.Horizontal + Padding.Thickness.Horizontal,
						value.Size.Height + Margin.Thickness.Vertical + BorderFrame.Thickness.Vertical + Padding.Thickness.Vertical
						)
					);
				;
			}
		}

		// Diagnostics to highlight when X or Y is read before the view has been initialized
		private Pos VerifyIsIntialized (Pos pos)
		{
#if DEBUG
			if (LayoutStyle == LayoutStyle.Computed && (!IsInitialized)) {
				Debug.WriteLine ($"WARNING: \"{this}\" has not been initialized; position is indeterminate {pos}. This is likely a bug.");
			}
#endif // DEBUG
			return pos;
		}

		// Diagnostics to highlight when Width or Height is read before the view has been initialized
		private Dim VerifyIsIntialized (Dim dim)
		{
#if DEBUG
			if (LayoutStyle == LayoutStyle.Computed && (!IsInitialized)) {
				Debug.WriteLine ($"WARNING: \"{this}\" has not been initialized; dimension is indeterminate: {dim}. This is likely a bug.");
			}
#endif // DEBUG		
			return dim;
		}

		Pos x, y;

		/// <summary>
		/// Gets or sets the X position for the view (the column). Only used if the <see cref="LayoutStyle"/> is <see cref="Terminal.Gui.LayoutStyle.Computed"/>.
		/// </summary>
		/// <value>The X Position.</value>
		/// <remarks>
		/// If <see cref="LayoutStyle"/> is <see cref="Terminal.Gui.LayoutStyle.Absolute"/> changing this property has no effect and its value is indeterminate. 
		/// </remarks>
		public Pos X {
			get => VerifyIsIntialized (x);
			set {
				if (ForceValidatePosDim && !ValidatePosDim (x, value)) {
					throw new ArgumentException ();
				}

				x = value;

				OnResizeNeeded ();
			}
		}

		/// <summary>
		/// Gets or sets the Y position for the view (the row). Only used if the <see cref="LayoutStyle"/> is <see cref="Terminal.Gui.LayoutStyle.Computed"/>.
		/// </summary>
		/// <value>The y position (line).</value>
		/// <remarks>
		/// If <see cref="LayoutStyle"/> is <see cref="Terminal.Gui.LayoutStyle.Absolute"/> changing this property has no effect and its value is indeterminate. 
		/// </remarks>
		public Pos Y {
			get => VerifyIsIntialized (y);
			set {
				if (ForceValidatePosDim && !ValidatePosDim (y, value)) {
					throw new ArgumentException ();
				}

				y = value;

				OnResizeNeeded ();
			}
		}
		Dim width, height;

		/// <summary>
		/// Gets or sets the width of the view. Only used the <see cref="LayoutStyle"/> is <see cref="Terminal.Gui.LayoutStyle.Computed"/>.
		/// </summary>
		/// <value>The width.</value>
		/// <remarks>
		/// If <see cref="LayoutStyle"/> is <see cref="Terminal.Gui.LayoutStyle.Absolute"/> changing this property has no effect and its value is indeterminate. 
		/// </remarks>
		public Dim Width {
			get => VerifyIsIntialized (width);
			set {
				if (ForceValidatePosDim && !ValidatePosDim (width, value)) {
					throw new ArgumentException ("ForceValidatePosDim is enabled", nameof (Width));
				}

				width = value;

				if (ForceValidatePosDim) {
					var isValidNewAutSize = autoSize && IsValidAutoSizeWidth (width);

					if (IsAdded && autoSize && !isValidNewAutSize) {
						throw new InvalidOperationException ("Must set AutoSize to false before set the Width.");
					}
				}
				OnResizeNeeded ();
			}
		}

		/// <summary>
		/// Gets or sets the height of the view. Only used the <see cref="LayoutStyle"/> is <see cref="Terminal.Gui.LayoutStyle.Computed"/>.
		/// </summary>
		/// <value>The height.</value>
		/// If <see cref="LayoutStyle"/> is <see cref="Terminal.Gui.LayoutStyle.Absolute"/> changing this property has no effect and its value is indeterminate. 
		public Dim Height {
			get => VerifyIsIntialized (height);
			set {
				if (ForceValidatePosDim && !ValidatePosDim (height, value)) {
					throw new ArgumentException ("ForceValidatePosDim is enabled", nameof (Height));
				}

				height = value;

				if (ForceValidatePosDim) {
					var isValidNewAutSize = autoSize && IsValidAutoSizeHeight (height);

					if (IsAdded && autoSize && !isValidNewAutSize) {
						throw new InvalidOperationException ("Must set AutoSize to false before set the Height.");
					}
				}
				OnResizeNeeded ();
			}
		}

		/// <summary>
		/// Forces validation with <see cref="Terminal.Gui.LayoutStyle.Computed"/> layout
		///  to avoid breaking the <see cref="Pos"/> and <see cref="Dim"/> settings.
		/// </summary>
		public bool ForceValidatePosDim { get; set; }

		bool ValidatePosDim (object oldValue, object newValue)
		{
			if (!IsInitialized || _layoutStyle == LayoutStyle.Absolute || oldValue == null || oldValue.GetType () == newValue.GetType () || this is Toplevel) {
				return true;
			}
			if (_layoutStyle == LayoutStyle.Computed) {
				if (oldValue.GetType () != newValue.GetType () && !(newValue is Pos.PosAbsolute || newValue is Dim.DimAbsolute)) {
					return true;
				}
			}
			return false;
		}

		// BUGBUG: This API is broken - It should be renamed to `GetMinimumBoundsForFrame and 
		// should not assume Frame.Height == Bounds.Height
		/// <summary>
		/// Gets the minimum dimensions required to fit the View's <see cref="Text"/>, factoring in <see cref="TextDirection"/>.
		/// </summary>
		/// <param name="size">The minimum dimensions required.</param>
		/// <returns><see langword="true"/> if the dimensions fit within the View's <see cref="Bounds"/>, <see langword="false"/> otherwise.</returns>
		/// <remarks>
		/// Always returns <see langword="false"/> if <see cref="AutoSize"/> is <see langword="true"/> or
		/// if <see cref="Height"/> (Horizontal) or <see cref="Width"/> (Vertical) are not not set or zero.
		/// Does not take into account word wrapping.
		/// </remarks>
		public bool GetMinimumBounds (out Size size)
		{
			size = Bounds.Size;

			if (!AutoSize && !ustring.IsNullOrEmpty (TextFormatter.Text)) {
				switch (TextFormatter.IsVerticalDirection (TextDirection)) {
				case true:
					var colWidth = TextFormatter.GetSumMaxCharWidth (new List<ustring> { TextFormatter.Text }, 0, 1);
					// TODO: v2 - This uses frame.Width; it should only use Bounds
					if (frame.Width < colWidth &&
						(Width == null ||
							(Bounds.Width >= 0 &&
								Width is Dim.DimAbsolute &&
								Width.Anchor (0) >= 0 &&
								Width.Anchor (0) < colWidth))) {
						size = new Size (colWidth, Bounds.Height);
						return true;
					}
					break;
				default:
					if (frame.Height < 1 &&
						(Height == null ||
							(Height is Dim.DimAbsolute &&
								Height.Anchor (0) == 0))) {
						size = new Size (Bounds.Width, 1);
						return true;
					}
					break;
				}
			}
			return false;
		}

		// BUGBUG - v2 - Should be renamed "SetBoundsToFitFrame"
		/// <summary>
		/// Sets the size of the View to the minimum width or height required to fit <see cref="Text"/> (see <see cref="GetMinimumBounds(out Size)"/>.
		/// </summary>
		/// <returns><see langword="true"/> if the size was changed, <see langword="false"/> if <see cref="Text"/>
		/// will not fit.</returns>
		public bool SetMinWidthHeight ()
		{
			if (IsInitialized && GetMinimumBounds (out Size size)) {
				Bounds = new Rect (Bounds.Location, size);
				return true;
			}
			return false;
		}

		/// <summary>
		/// Gets or sets the <see cref="Terminal.Gui.TextFormatter"/> which can be handled differently by any derived class.
		/// </summary>
		public TextFormatter? TextFormatter { get; set; }

		/// <summary>
		/// Returns the container for this view, or null if this view has not been added to a container.
		/// </summary>
		/// <value>The super view.</value>
		public virtual View SuperView {
			get {
				return _superView;
			}
			set {
				throw new NotImplementedException ();
			}
		}

		/// <summary>
		/// Initializes a new instance of a <see cref="Terminal.Gui.LayoutStyle.Absolute"/> <see cref="View"/> class with the absolute
		/// dimensions specified in the <see langword="frame"/> parameter. 
		/// </summary>
		/// <param name="frame">The region covered by this view.</param>
		/// <remarks>
		/// This constructor initialize a View with a <see cref="LayoutStyle"/> of <see cref="Terminal.Gui.LayoutStyle.Absolute"/>.
		/// Use <see cref="View"/> to initialize a View with  <see cref="LayoutStyle"/> of <see cref="Terminal.Gui.LayoutStyle.Computed"/> 
		/// </remarks>
		public View (Rect frame) : this (frame, null, null) { }

		/// <summary>
		///   Initializes a new instance of <see cref="View"/> using <see cref="Terminal.Gui.LayoutStyle.Computed"/> layout.
		/// </summary>
		/// <remarks>
		/// <para>
		///   Use <see cref="X"/>, <see cref="Y"/>, <see cref="Width"/>, and <see cref="Height"/> properties to dynamically control the size and location of the view.
		///   The <see cref="View"/> will be created using <see cref="Terminal.Gui.LayoutStyle.Computed"/>
		///   coordinates. The initial size (<see cref="View.Frame"/>) will be 
		///   adjusted to fit the contents of <see cref="Text"/>, including newlines ('\n') for multiple lines. 
		/// </para>
		/// <para>
		///   If <see cref="Height"/> is greater than one, word wrapping is provided.
		/// </para>
		/// <para>
		///   This constructor initialize a View with a <see cref="LayoutStyle"/> of <see cref="Terminal.Gui.LayoutStyle.Computed"/>. 
		///   Use <see cref="X"/>, <see cref="Y"/>, <see cref="Width"/>, and <see cref="Height"/> properties to dynamically control the size and location of the view.
		/// </para>
		/// </remarks>
		public View () : this (text: string.Empty, direction: TextDirection.LeftRight_TopBottom) { }

		/// <summary>
		///   Initializes a new instance of <see cref="View"/> using <see cref="Terminal.Gui.LayoutStyle.Absolute"/> layout.
		/// </summary>
		/// <remarks>
		/// <para>
		///   The <see cref="View"/> will be created at the given
		///   coordinates with the given string. The size (<see cref="View.Frame"/>) will be 
		///   adjusted to fit the contents of <see cref="Text"/>, including newlines ('\n') for multiple lines. 
		/// </para>
		/// <para>
		///   No line wrapping is provided.
		/// </para>
		/// </remarks>
		/// <param name="x">column to locate the View.</param>
		/// <param name="y">row to locate the View.</param>
		/// <param name="text">text to initialize the <see cref="Text"/> property with.</param>
		public View (int x, int y, ustring text) : this (TextFormatter.CalcRect (x, y, text), text) { }

		/// <summary>
		///   Initializes a new instance of <see cref="View"/> using <see cref="Terminal.Gui.LayoutStyle.Absolute"/> layout.
		/// </summary>
		/// <remarks>
		/// <para>
		///   The <see cref="View"/> will be created at the given
		///   coordinates with the given string. The initial size (<see cref="View.Frame"/>) will be 
		///   adjusted to fit the contents of <see cref="Text"/>, including newlines ('\n') for multiple lines. 
		/// </para>
		/// <para>
		///   If <c>rect.Height</c> is greater than one, word wrapping is provided.
		/// </para>
		/// </remarks>
		/// <param name="rect">Location.</param>
		/// <param name="text">text to initialize the <see cref="Text"/> property with.</param>
		/// <param name="border">The <see cref="Border"/>.</param>
		public View (Rect rect, ustring text, Border border = null)
		{
			SetInitialProperties (text, rect, LayoutStyle.Absolute, TextDirection.LeftRight_TopBottom, border);
		}

		/// <summary>
		///   Initializes a new instance of <see cref="View"/> using <see cref="Terminal.Gui.LayoutStyle.Computed"/> layout.
		/// </summary>
		/// <remarks>
		/// <para>
		///   The <see cref="View"/> will be created using <see cref="Terminal.Gui.LayoutStyle.Computed"/>
		///   coordinates with the given string. The initial size (<see cref="View.Frame"/>) will be 
		///   adjusted to fit the contents of <see cref="Text"/>, including newlines ('\n') for multiple lines. 
		/// </para>
		/// <para>
		///   If <see cref="Height"/> is greater than one, word wrapping is provided.
		/// </para>
		/// </remarks>
		/// <param name="text">text to initialize the <see cref="Text"/> property with.</param>
		/// <param name="direction">The text direction.</param>
		/// <param name="border">The <see cref="Border"/>.</param>
		public View (ustring text, TextDirection direction = TextDirection.LeftRight_TopBottom, Border border = null)
		{
			SetInitialProperties (text, Rect.Empty, LayoutStyle.Computed, direction, border);
		}

		// TODO: v2 - Remove constructors with parameters
		/// <summary>
		/// Private helper to set the initial properties of the View that were provided via constructors.
		/// </summary>
		/// <param name="text"></param>
		/// <param name="rect"></param>
		/// <param name="layoutStyle"></param>
		/// <param name="direction"></param>
		/// <param name="border"></param>
		void SetInitialProperties (ustring text, Rect rect, LayoutStyle layoutStyle = LayoutStyle.Computed,
		    TextDirection direction = TextDirection.LeftRight_TopBottom, Border border = null)
		{
			TextFormatter = new TextFormatter ();
			TextFormatter.HotKeyChanged += TextFormatter_HotKeyChanged;
			TextDirection = direction;

			shortcutHelper = new ShortcutHelper ();
			CanFocus = false;
			TabIndex = -1;
			TabStop = false;
			LayoutStyle = layoutStyle;

			Border = border;

			Text = text == null ? ustring.Empty : text;
			LayoutStyle = layoutStyle;
			var r = rect.IsEmpty ? TextFormatter.CalcRect (0, 0, text, direction) : rect;
			Frame = r;
			OnResizeNeeded ();

			CreateFrames ();

			LayoutFrames ();
		}

		// TODO: v2 - Hack for now
		private void Border_BorderChanged (Border border)
		{
			//if (!border.DrawMarginFrame) BorderFrame.BorderStyle = BorderStyle.None;
			BorderFrame.BorderStyle = border.BorderStyle;
			BorderFrame.Thickness = new Thickness (BorderFrame.BorderStyle == BorderStyle.None ? 0 : 1);
		}

		/// <summary>
		/// Can be overridden if the <see cref="Terminal.Gui.TextFormatter.Text"/> has
		///  different format than the default.
		/// </summary>
		protected virtual void UpdateTextFormatterText ()
		{
			if (TextFormatter != null) {
				TextFormatter.Text = text;
			}
		}

		/// <summary>
		/// Called whenever the view needs to be resized. 
		/// Can be overridden if the view resize behavior is
		///  different than the default.
		/// </summary>
		protected virtual void OnResizeNeeded ()
		{
			var actX = x is Pos.PosAbsolute ? x.Anchor (0) : frame.X;
			var actY = y is Pos.PosAbsolute ? y.Anchor (0) : frame.Y;

			if (AutoSize) {
				var s = GetAutoSize ();
				var w = width is Dim.DimAbsolute && width.Anchor (0) > s.Width ? width.Anchor (0) : s.Width;
				var h = height is Dim.DimAbsolute && height.Anchor (0) > s.Height ? height.Anchor (0) : s.Height;
				Frame = new Rect (new Point (actX, actY), new Size (w, h));
			} else {
				var w = width is Dim.DimAbsolute ? width.Anchor (0) : frame.Width;
				var h = height is Dim.DimAbsolute ? height.Anchor (0) : frame.Height;
				// BUGBUG: v2 - ? - If layoutstyle is absolute, this overwrites the current frame h/w with 0. Hmmm...
				Frame = new Rect (new Point (actX, actY), new Size (w, h));
				SetMinWidthHeight ();
			}
			//// BUGBUG: I think these calls are redundant or should be moved into just the AutoSize case
			//TextFormatter.Size = GetSizeNeededForTextAndHotKey ();
			SetNeedsLayout ();
			//SetNeedsDisplay ();
		}

		void TextFormatter_HotKeyChanged (object sender, KeyChangedEventArgs e)
		{
			HotKeyChanged?.Invoke (this, e);
		}

		internal bool LayoutNeeded { get; private set; } = true;

		internal void SetNeedsLayout ()
		{
			if (LayoutNeeded)
				return;
			LayoutNeeded = true;
			if (SuperView == null)
				return;
			SuperView.SetNeedsLayout ();
			foreach (var view in Subviews) {
				view.SetNeedsLayout ();
			}
			TextFormatter.NeedsFormat = true;
		}

		/// <summary>
		/// Removes the <see cref="SetNeedsLayout"/> setting on this view.
		/// </summary>
		protected void ClearLayoutNeeded ()
		{
			LayoutNeeded = false;
		}

		// The view-relative region that needs to be redrawn
		internal Rect _needsDisplay { get; private set; } = Rect.Empty;

		/// <summary>
		/// Sets a flag indicating this view needs to be redisplayed because its state has changed.
		/// </summary>
		public void SetNeedsDisplay ()
		{
			if (!IsInitialized) return;
			SetNeedsDisplay (Bounds);
		}

		/// <summary>
		/// Flags the view-relative region on this View as needing to be redrawn.
		/// </summary>
		/// <param name="region">The view-relative region that needs to be redrawn.</param>
		public void SetNeedsDisplay (Rect region)
		{
			if (_needsDisplay.IsEmpty)
				_needsDisplay = region;
			else {
				var x = Math.Min (_needsDisplay.X, region.X);
				var y = Math.Min (_needsDisplay.Y, region.Y);
				var w = Math.Max (_needsDisplay.Width, region.Width);
				var h = Math.Max (_needsDisplay.Height, region.Height);
				_needsDisplay = new Rect (x, y, w, h);
			}
			_superView?.SetSubViewNeedsDisplay ();

			if (subviews == null)
				return;

			foreach (var view in subviews)
				if (view.Frame.IntersectsWith (region)) {
					var childRegion = Rect.Intersect (view.Frame, region);
					childRegion.X -= view.Frame.X;
					childRegion.Y -= view.Frame.Y;
					view.SetNeedsDisplay (childRegion);
				}
		}

		private Rect GetNeedsDisplayRectScreen (Rect containerBounds)
		{
			Rect rect = ViewToScreen (_needsDisplay);
			if (!containerBounds.IsEmpty) {
				rect.Width = Math.Min (_needsDisplay.Width, containerBounds.Width);
				rect.Height = Math.Min (_needsDisplay.Height, containerBounds.Height);
			}

			return rect;
		}


		internal bool _childNeedsDisplay { get; private set; }

		/// <summary>
		/// Indicates that any Subviews (in the <see cref="Subviews"/> list) need to be repainted.
		/// </summary>
		public void SetSubViewNeedsDisplay ()
		{
			_childNeedsDisplay = true;
			if (_superView != null)
				_superView.SetSubViewNeedsDisplay ();
		}

		internal bool addingView;

		/// <summary>
		///   Adds a subview (child) to this view.
		/// </summary>
		/// <remarks>
		/// The Views that have been added to this view can be retrieved via the <see cref="Subviews"/> property. 
		/// See also <seealso cref="Remove(View)"/> <seealso cref="RemoveAll"/> 
		/// </remarks>
		public virtual void Add (View view)
		{
			if (view == null) {
				return;
			}
			if (subviews == null) {
				subviews = new List<View> ();
			}
			if (tabIndexes == null) {
				tabIndexes = new List<View> ();
			}
			subviews.Add (view);
			tabIndexes.Add (view);
			view._superView = this;
			if (view.CanFocus) {
				addingView = true;
				if (SuperView?.CanFocus == false) {
					SuperView.addingView = true;
					SuperView.CanFocus = true;
					SuperView.addingView = false;
				}
				CanFocus = true;
				view.tabIndex = tabIndexes.IndexOf (view);
				addingView = false;
			}
			if (view.Enabled && !Enabled) {
				view.oldEnabled = true;
				view.Enabled = false;
			}
			SetNeedsLayout ();
			SetNeedsDisplay ();

			OnAdded (new SuperViewChangedEventArgs (this, view));
			if (IsInitialized && !view.IsInitialized) {
				view.BeginInit ();
				view.EndInit ();
			}
		}

		/// <summary>
		/// Adds the specified views (children) to the view.
		/// </summary>
		/// <param name="views">Array of one or more views (can be optional parameter).</param>
		/// <remarks>
		/// The Views that have been added to this view can be retrieved via the <see cref="Subviews"/> property. 
		/// See also <seealso cref="Remove(View)"/> <seealso cref="RemoveAll"/> 
		/// </remarks>
		public void Add (params View [] views)
		{
			if (views == null) {
				return;
			}
			foreach (var view in views) {
				Add (view);
			}
		}

		/// <summary>
		///   Removes all subviews (children) added via <see cref="Add(View)"/> or <see cref="Add(View[])"/> from this View.
		/// </summary>
		public virtual void RemoveAll ()
		{
			if (subviews == null) {
				return;
			}

			while (subviews.Count > 0) {
				Remove (subviews [0]);
			}
		}

		/// <summary>
		///   Removes a subview added via <see cref="Add(View)"/> or <see cref="Add(View[])"/> from this View.
		/// </summary>
		/// <remarks>
		/// </remarks>
		public virtual void Remove (View view)
		{
			if (view == null || subviews == null) return;

			var touched = view.Frame;
			subviews.Remove (view);
			tabIndexes.Remove (view);
			view._superView = null;
			view.tabIndex = -1;
			SetNeedsLayout ();
			SetNeedsDisplay ();
<<<<<<< HEAD

			if (subviews.Count < 1) CanFocus = false;

=======
>>>>>>> ec30be60
			foreach (var v in subviews) {
				if (v.Frame.IntersectsWith (touched))
					view.SetNeedsDisplay ();
			}
			OnRemoved (new SuperViewChangedEventArgs (this, view));
			if (focused == view) {
				focused = null;
			}
		}

		void PerformActionForSubview (View subview, Action<View> action)
		{
			if (subviews.Contains (subview)) {
				action (subview);
			}

			SetNeedsDisplay ();
			subview.SetNeedsDisplay ();
		}

		/// <summary>
		/// Brings the specified subview to the front so it is drawn on top of any other views.
		/// </summary>
		/// <param name="subview">The subview to send to the front</param>
		/// <remarks>
		///   <seealso cref="SendSubviewToBack"/>.
		/// </remarks>
		public void BringSubviewToFront (View subview)
		{
			PerformActionForSubview (subview, x => {
				subviews.Remove (x);
				subviews.Add (x);
			});
		}

		/// <summary>
		/// Sends the specified subview to the front so it is the first view drawn
		/// </summary>
		/// <param name="subview">The subview to send to the front</param>
		/// <remarks>
		///   <seealso cref="BringSubviewToFront(View)"/>.
		/// </remarks>
		public void SendSubviewToBack (View subview)
		{
			PerformActionForSubview (subview, x => {
				subviews.Remove (x);
				subviews.Insert (0, subview);
			});
		}

		/// <summary>
		/// Moves the subview backwards in the hierarchy, only one step
		/// </summary>
		/// <param name="subview">The subview to send backwards</param>
		/// <remarks>
		/// If you want to send the view all the way to the back use SendSubviewToBack.
		/// </remarks>
		public void SendSubviewBackwards (View subview)
		{
			PerformActionForSubview (subview, x => {
				var idx = subviews.IndexOf (x);
				if (idx > 0) {
					subviews.Remove (x);
					subviews.Insert (idx - 1, x);
				}
			});
		}

		/// <summary>
		/// Moves the subview backwards in the hierarchy, only one step
		/// </summary>
		/// <param name="subview">The subview to send backwards</param>
		/// <remarks>
		/// If you want to send the view all the way to the back use SendSubviewToBack.
		/// </remarks>
		public void BringSubviewForward (View subview)
		{
			PerformActionForSubview (subview, x => {
				var idx = subviews.IndexOf (x);
				if (idx + 1 < subviews.Count) {
					subviews.Remove (x);
					subviews.Insert (idx + 1, x);
				}
			});
		}

		/// <summary>
		///   Clears the view region with the current color.
		/// </summary>
		/// <remarks>
		///   <para>
		///     This clears the entire region used by this view.
		///   </para>
		/// </remarks>
		public void Clear ()
		{
			var h = Frame.Height;
			var w = Frame.Width;
			for (var line = 0; line < h; line++) {
				Move (0, line);
				for (var col = 0; col < w; col++)
					Driver.AddRune (' ');
			}
		}


		// BUGBUG: Stupid that this takes screen-relative. We should have a tenet that says 
		// "View APIs only deal with View-relative coords". 
		/// <summary>
		///   Clears the specified region with the current color. 
		/// </summary>
		/// <remarks>
		/// </remarks>
		/// <param name="regionScreen">The screen-relative region to clear.</param>
		public void Clear (Rect regionScreen)
		{
			var h = regionScreen.Height;
			var w = regionScreen.Width;
			for (var line = regionScreen.Y; line < regionScreen.Y + h; line++) {
				Driver.Move (regionScreen.X, line);
				for (var col = 0; col < w; col++)
					Driver.AddRune (' ');
			}
		}

		/// <summary>
		/// Converts a point from screen-relative coordinates to view-relative coordinates.
		/// </summary>
		/// <returns>The mapped point.</returns>
		/// <param name="x">X screen-coordinate point.</param>
		/// <param name="y">Y screen-coordinate point.</param>
		public Point ScreenToView (int x, int y)
		{
			if (SuperView == null) {
				return new Point (x - Frame.X, y - frame.Y);
			} else {
				var parent = SuperView.ScreenToView (x, y);
				return new Point (parent.X - frame.X, parent.Y - frame.Y);
			}
		}

		/// <summary>
		/// Converts a point from screen-relative coordinates to bounds-relative coordinates.
		/// </summary>
		/// <returns>The mapped point.</returns>
		/// <param name="x">X screen-coordinate point.</param>
		/// <param name="y">Y screen-coordinate point.</param>
		public Point ScreenToBounds (int x, int y)
		{
			if (SuperView == null) {
				return new Point (x - Frame.X + GetBoundsOffset ().X, y - Frame.Y + GetBoundsOffset ().Y);
			} else {
				var parent = SuperView.ScreenToView (x, y);
				return new Point (parent.X - frame.X, parent.Y - frame.Y);
			}
		}

		/// <summary>
		/// Converts a view-relative location to a screen-relative location (col,row). The output is optionally clamped to the screen dimensions.
		/// </summary>
		/// <param name="col">View-relative column.</param>
		/// <param name="row">View-relative row.</param>
		/// <param name="rcol">Absolute column; screen-relative.</param>
		/// <param name="rrow">Absolute row; screen-relative.</param>
		/// <param name="clamped">If <see langword="true"/>, <paramref name="rcol"/> and <paramref name="rrow"/> will be clamped to the 
		/// screen dimensions (they never be negative and will always be less than to <see cref="ConsoleDriver.Cols"/> and
		/// <see cref="ConsoleDriver.Rows"/>, respectively.</param>
		public virtual void ViewToScreen (int col, int row, out int rcol, out int rrow, bool clamped = true)
		{
			rcol = col + Frame.X + GetBoundsOffset ().X;
			rrow = row + Frame.Y + GetBoundsOffset ().Y;

			var super = SuperView;
			while (super != null) {
				rcol += super.Frame.X + super.GetBoundsOffset ().X;
				rrow += super.Frame.Y + super.GetBoundsOffset ().Y;
				super = super.SuperView;
			}

			// The following ensures that the cursor is always in the screen boundaries.
			if (clamped) {
				rrow = Math.Min (rrow, Driver.Rows - 1);
				rcol = Math.Min (rcol, Driver.Cols - 1);
			}
		}

		/// <summary>
		/// Converts a region in view-relative coordinates to screen-relative coordinates.
		/// </summary>
		internal Rect ViewToScreen (Rect region)
		{
			ViewToScreen (region.X, region.Y, out var x, out var y, clamped: false);
			return new Rect (x, y, region.Width, region.Height);
		}

		// Clips a rectangle in screen coordinates to the dimensions currently available on the screen
		internal Rect ScreenClip (Rect regionScreen)
		{
			var x = regionScreen.X < 0 ? 0 : regionScreen.X;
			var y = regionScreen.Y < 0 ? 0 : regionScreen.Y;
			var w = regionScreen.X + regionScreen.Width >= Driver.Cols ? Driver.Cols - regionScreen.X : regionScreen.Width;
			var h = regionScreen.Y + regionScreen.Height >= Driver.Rows ? Driver.Rows - regionScreen.Y : regionScreen.Height;

			return new Rect (x, y, w, h);
		}

		/// <summary>
		/// Sets the <see cref="ConsoleDriver"/>'s clip region to <see cref="Bounds"/>.
		/// </summary>
		/// <returns>The current screen-relative clip region, which can be then re-applied by setting <see cref="ConsoleDriver.Clip"/>.</returns>
		/// <remarks>
		/// <para>
		/// <see cref="Bounds"/> is View-relative.
		/// </para>
		/// <para>
		/// If <see cref="ConsoleDriver.Clip"/> and <see cref="Bounds"/> do not intersect, the clip region will be set to <see cref="Rect.Empty"/>.
		/// </para>
		/// </remarks>
		public Rect ClipToBounds ()
		{
			var clip = Bounds;


			return SetClip (clip);
		}

		// BUGBUG: v2 - SetClip should return VIEW-relative so that it can be used to reset it; using Driver.Clip directly should not be necessary. 
		/// <summary>
		/// Sets the clip region to the specified view-relative region.
		/// </summary>
		/// <returns>The current screen-relative clip region, which can be then re-applied by setting <see cref="ConsoleDriver.Clip"/>.</returns>
		/// <param name="region">View-relative clip region.</param>
		/// <remarks>
		/// If <see cref="ConsoleDriver.Clip"/> and <paramref name="region"/> do not intersect, the clip region will be set to <see cref="Rect.Empty"/>.
		/// </remarks>
		public Rect SetClip (Rect region)
		{
			var previous = Driver.Clip;
			Driver.Clip = Rect.Intersect (previous, ViewToScreen (region));
			return previous;
		}

		/// <summary>
		/// Draws a frame in the current view, clipped by the boundary of this view
		/// </summary>
		/// <param name="region">View-relative region for the frame to be drawn.</param>
		/// <param name="padding">The padding to add around the outside of the drawn frame.</param>
		/// <param name="fill">If set to <see langword="true"/> it fill will the contents.</param>
		[ObsoleteAttribute ("This method is obsolete in v2. Use use LineCanvas or Frame instead instead.", false)]
		public void DrawFrame (Rect region, int padding = 0, bool fill = false)
		{
			var scrRect = ViewToScreen (region);
			var savedClip = ClipToBounds ();
			Driver.DrawWindowFrame (scrRect, padding + 1, padding + 1, padding + 1, padding + 1, border: true, fill: fill);
			Driver.Clip = savedClip;
		}

		/// <summary>
		/// Utility function to draw strings that contain a hotkey.
		/// </summary>
		/// <param name="text">String to display, the hotkey specifier before a letter flags the next letter as the hotkey.</param>
		/// <param name="hotColor">Hot color.</param>
		/// <param name="normalColor">Normal color.</param>
		/// <remarks>
		/// <para>The hotkey is any character following the hotkey specifier, which is the underscore ('_') character by default.</para>
		/// <para>The hotkey specifier can be changed via <see cref="HotKeySpecifier"/></para>
		/// </remarks>
		public void DrawHotString (ustring text, Attribute hotColor, Attribute normalColor)
		{
			var hotkeySpec = HotKeySpecifier == (Rune)0xffff ? (Rune)'_' : HotKeySpecifier;
			Application.Driver.SetAttribute (normalColor);
			foreach (var rune in text) {
				if (rune == hotkeySpec) {
					Application.Driver.SetAttribute (hotColor);
					continue;
				}
				Application.Driver.AddRune (rune);
				Application.Driver.SetAttribute (normalColor);
			}
		}

		/// <summary>
		/// Utility function to draw strings that contains a hotkey using a <see cref="ColorScheme"/> and the "focused" state.
		/// </summary>
		/// <param name="text">String to display, the underscore before a letter flags the next letter as the hotkey.</param>
		/// <param name="focused">If set to <see langword="true"/> this uses the focused colors from the color scheme, otherwise the regular ones.</param>
		/// <param name="scheme">The color scheme to use.</param>
		public void DrawHotString (ustring text, bool focused, ColorScheme scheme)
		{
			if (focused)
				DrawHotString (text, scheme.HotFocus, scheme.Focus);
			else
				DrawHotString (text, Enabled ? scheme.HotNormal : scheme.Disabled, Enabled ? scheme.Normal : scheme.Disabled);
		}

		/// <summary>
		/// This moves the cursor to the specified column and row in the view.
		/// </summary>
		/// <returns>The move.</returns>
		/// <param name="col">The column to move to, in view-relative coordinates.</param>
		/// <param name="row">the row to move to, in view-relative coordinates.</param>
		/// <param name="clipped">Whether to clip the result of the ViewToScreen method,
		///  If  <see langword="true"/>, the <paramref name="col"/> and <paramref name="row"/> values are clamped to the screen (terminal) dimensions (0..TerminalDim-1).</param>
		public void Move (int col, int row, bool clipped = true)
		{
			if (Driver.Rows == 0) {
				return;
			}

			ViewToScreen (col, row, out var rCol, out var rRow, clipped);
			Driver.Move (rCol, rRow);
		}

		/// <summary>
		///   Positions the cursor in the right position based on the currently focused view in the chain.
		/// </summary>
		///    Views that are focusable should override <see cref="PositionCursor"/> to ensure
		///    the cursor is placed in a location that makes sense. Unix terminals do not have
		///    a way of hiding the cursor, so it can be distracting to have the cursor left at
		///    the last focused view. Views should make sure that they place the cursor
		///    in a visually sensible place.
		public virtual void PositionCursor ()
		{
			if (!CanBeVisible (this) || !Enabled) {
				return;
			}

			// BUGBUG: v2 - This needs to support children of Frames too

			if (focused == null && SuperView != null) {
				SuperView.EnsureFocus ();
			} else if (focused?.Visible == true && focused?.Enabled == true && focused?.Frame.Width > 0 && focused.Frame.Height > 0) {
				focused.PositionCursor ();
			} else if (focused?.Visible == true && focused?.Enabled == false) {
				focused = null;
			} else if (CanFocus && HasFocus && Visible && Frame.Width > 0 && Frame.Height > 0) {
				Move (TextFormatter.HotKeyPos == -1 ? 0 : TextFormatter.CursorPosition, 0);
			} else {
				Move (frame.X, frame.Y);
			}
		}

		// BUGBUG: v2 - Seems weird that this is in View and not Responder.
		bool _hasFocus;

		/// <inheritdoc/>
		public override bool HasFocus => _hasFocus;

		void SetHasFocus (bool value, View view, bool force = false)
		{
			if (_hasFocus != value || force) {
				_hasFocus = value;
				if (value) {
					OnEnter (view);
				} else {
					OnLeave (view);
				}
				SetNeedsDisplay ();
			}

			// Remove focus down the chain of subviews if focus is removed
			if (!value && focused != null) {
				var f = focused;
				f.OnLeave (view);
				f.SetHasFocus (false, view);
				focused = null;
			}
		}

		/// <summary>
		/// Method invoked when a subview is being added to this view.
		/// </summary>
		/// <param name="e">Event where <see cref="ViewEventArgs.View"/> is the subview being added.</param>
		public virtual void OnAdded (SuperViewChangedEventArgs e)
		{
			var view = e.Child;
			view.IsAdded = true;
			view.x ??= view.frame.X;
			view.y ??= view.frame.Y;
			view.width ??= view.frame.Width;
			view.height ??= view.frame.Height;

			view.Added?.Invoke (this, e);
		}

		/// <summary>
		/// Method invoked when a subview is being removed from this view.
		/// </summary>
		/// <param name="e">Event args describing the subview being removed.</param>
		public virtual void OnRemoved (SuperViewChangedEventArgs e)
		{
			var view = e.Child;
			view.IsAdded = false;
			view.Removed?.Invoke (this, e);
		}

		/// <inheritdoc/>
		public override bool OnEnter (View view)
		{
			var args = new FocusEventArgs (view);
			Enter?.Invoke (this, args);
			if (args.Handled)
				return true;
			if (base.OnEnter (view))
				return true;

			return false;
		}

		/// <inheritdoc/>
		public override bool OnLeave (View view)
		{
			var args = new FocusEventArgs (view);
			Leave?.Invoke (this, args);
			if (args.Handled)
				return true;
			if (base.OnLeave (view))
				return true;

			return false;
		}

		/// <summary>
		/// Returns the currently focused view inside this view, or null if nothing is focused.
		/// </summary>
		/// <value>The focused.</value>
		public View Focused => focused;

		/// <summary>
		/// Returns the most focused view in the chain of subviews (the leaf view that has the focus).
		/// </summary>
		/// <value>The most focused View.</value>
		public View MostFocused {
			get {
				if (Focused == null)
					return null;
				var most = Focused.MostFocused;
				if (most != null)
					return most;
				return Focused;
			}
		}

		ColorScheme colorScheme;

		/// <summary>
		/// The color scheme for this view, if it is not defined, it returns the <see cref="SuperView"/>'s
		/// color scheme.
		/// </summary>
		public virtual ColorScheme ColorScheme {
			get {
				if (colorScheme == null) {
					return SuperView?.ColorScheme;
				}
				return colorScheme;
			}
			set {
				if (colorScheme != value) {
					colorScheme = value;
					SetNeedsDisplay ();
				}
			}
		}

		/// <summary>
		/// Displays the specified character in the specified column and row of the View.
		/// </summary>
		/// <param name="col">Column (view-relative).</param>
		/// <param name="row">Row (view-relative).</param>
		/// <param name="ch">Ch.</param>
		public void AddRune (int col, int row, Rune ch)
		{
			if (row < 0 || col < 0)
				return;
			if (row > frame.Height - 1 || col > frame.Width - 1)
				return;
			Move (col, row);
			Driver.AddRune (ch);
		}

		/// <summary>
		/// Removes the <see cref="SetNeedsDisplay()"/> and the <see cref="_childNeedsDisplay"/> setting on this view.
		/// </summary>
		protected void ClearNeedsDisplay ()
		{
			_needsDisplay = Rect.Empty;
			_childNeedsDisplay = false;
		}

		// TODO: Make this cancelable
		/// <summary>
		/// 
		/// </summary>
		/// <returns></returns>
		public virtual bool OnDrawFrames (Rect bounds)
		{
			var prevClip = Driver.Clip;
			if (SuperView != null) {
				Driver.Clip = SuperView.ClipToBounds ();
			}

			Margin?.Redraw (Margin.Frame);
			BorderFrame?.Redraw (BorderFrame.Frame);
			Padding?.Redraw (Padding.Frame);

			Driver.Clip = prevClip;

			return true;
		}

		/// <summary>
		/// Redraws this view and its subviews; only redraws the views that have been flagged for a re-display.
		/// </summary>
		/// <param name="bounds">The bounds (view-relative region) to redraw.</param>
		/// <remarks>
		/// <para>
		///    Always use <see cref="Bounds"/> (view-relative) when calling <see cref="Redraw(Rect)"/>, NOT <see cref="Frame"/> (superview-relative).
		/// </para>
		/// <para>
		///    Views should set the color that they want to use on entry, as otherwise this will inherit
		///    the last color that was set globally on the driver.
		/// </para>
		/// <para>
		///    Overrides of <see cref="Redraw"/> must ensure they do not set <c>Driver.Clip</c> to a clip region
		///    larger than the <ref name="bounds"/> parameter, as this will cause the driver to clip the entire region.
		/// </para>
		/// </remarks>
		public virtual void Redraw (Rect bounds)
		{
			if (!CanBeVisible (this)) {
				return;
			}

			OnDrawFrames (Frame);

			var prevClip = ClipToBounds ();

			// TODO: Implement complete event
			// OnDrawFramesComplete (Frame)

			if (ColorScheme != null) {
				//Driver.SetAttribute (HasFocus ? GetFocusColor () : GetNormalColor ());
				Driver.SetAttribute (GetNormalColor ());
			}

			Clear (ViewToScreen (bounds));

			// Invoke DrawContentEvent
			OnDrawContent (bounds);

			// Draw subviews
			// TODO: Implement OnDrawSubviews (cancelable);
			if (subviews != null) {
				foreach (var view in subviews) {
					if (true) { //!view._needsDisplay.IsEmpty || view._childNeedsDisplay || view.LayoutNeeded) {
						if (true) { //view.Frame.IntersectsWith (bounds)) { // && (view.Frame.IntersectsWith (bounds) || bounds.X < 0 || bounds.Y < 0)) {
							if (view.LayoutNeeded) {
								view.LayoutSubviews ();
							}

							// Draw the subview
							// Use the view's bounds (view-relative; Location will always be (0,0)
							//if (view.Visible && view.Frame.Width > 0 && view.Frame.Height > 0) {
							view.Redraw (view.Bounds);
							//}
						}
						view.ClearNeedsDisplay ();
					}
				}
			}

			// Invoke DrawContentCompleteEvent
			OnDrawContentComplete (bounds);

			// BUGBUG: v2 - We should be able to use View.SetClip here and not have to resort to knowing Driver details.
			Driver.Clip = prevClip;
			ClearLayoutNeeded ();
			ClearNeedsDisplay ();
		}

		/// <summary>
		/// Event invoked when the content area of the View is to be drawn.
		/// </summary>
		/// <remarks>
		/// <para>
		/// Will be invoked before any subviews added with <see cref="Add(View)"/> have been drawn.
		/// </para>
		/// <para>
		/// Rect provides the view-relative rectangle describing the currently visible viewport into the <see cref="View"/>.
		/// </para>
		/// </remarks>
		public event EventHandler<DrawEventArgs> DrawContent;

		/// <summary>
		/// Enables overrides to draw infinitely scrolled content and/or a background behind added controls. 
		/// </summary>
		/// <param name="contentArea">The view-relative rectangle describing the currently visible viewport into the <see cref="View"/></param>
		/// <remarks>
		/// This method will be called before any subviews added with <see cref="Add(View)"/> have been drawn. 
		/// </remarks>
		public virtual void OnDrawContent (Rect contentArea)
		{
			// TODO: Make DrawContent a cancelable event
			// if (!DrawContent?.Invoke(this, new DrawEventArgs (viewport)) {
			DrawContent?.Invoke (this, new DrawEventArgs (contentArea));

			if (!ustring.IsNullOrEmpty (TextFormatter.Text)) {
				if (TextFormatter != null) {
					TextFormatter.NeedsFormat = true;
				}
				TextFormatter?.Draw (ViewToScreen (contentArea), HasFocus ? GetFocusColor () : GetNormalColor (),
				    HasFocus ? ColorScheme.HotFocus : GetHotNormalColor (),
				    new Rect (ViewToScreen (contentArea).Location, Bounds.Size), true);
				SetSubViewNeedsDisplay ();
			}
		}

		/// <summary>
		/// Event invoked when the content area of the View is completed drawing.
		/// </summary>
		/// <remarks>
		/// <para>
		/// Will be invoked after any subviews removed with <see cref="Remove(View)"/> have been completed drawing.
		/// </para>
		/// <para>
		/// Rect provides the view-relative rectangle describing the currently visible viewport into the <see cref="View"/>.
		/// </para>
		/// </remarks>
		public event EventHandler<DrawEventArgs> DrawContentComplete;

		/// <summary>
		/// Enables overrides after completed drawing infinitely scrolled content and/or a background behind removed controls.
		/// </summary>
		/// <param name="viewport">The view-relative rectangle describing the currently visible viewport into the <see cref="View"/></param>
		/// <remarks>
		/// This method will be called after any subviews removed with <see cref="Remove(View)"/> have been completed drawing.
		/// </remarks>
		public virtual void OnDrawContentComplete (Rect viewport)
		{
			DrawContentComplete?.Invoke (this, new DrawEventArgs (viewport));
		}

		/// <summary>
		/// Causes the specified subview to have focus.
		/// </summary>
		/// <param name="view">View.</param>
		void SetFocus (View view)
		{
			if (view == null)
				return;
			//Console.WriteLine ($"Request to focus {view}");
			if (!view.CanFocus || !view.Visible || !view.Enabled)
				return;
			if (focused?._hasFocus == true && focused == view)
				return;
			if ((focused?.hasFocus == true && focused?.SuperView == view)
				|| view == this) {

				if (!view.hasFocus) {
					view.hasFocus = true;
				}
				return;
			}
			// Make sure that this view is a subview
			View c;
			for (c = view._superView; c != null; c = c._superView)
				if (c == this)
					break;
			if (c == null)
				throw new ArgumentException ("the specified view is not part of the hierarchy of this view");

			if (focused != null)
				focused.SetHasFocus (false, view);

			var f = focused;
			focused = view;
			focused.SetHasFocus (true, f);
			focused.EnsureFocus ();

			// Send focus upwards
			if (SuperView != null) {
				SuperView.SetFocus (this);
			} else {
				SetFocus (this);
			}
		}

		/// <summary>
		/// Causes the specified view and the entire parent hierarchy to have the focused order updated.
		/// </summary>
		public void SetFocus ()
		{
			if (!CanBeVisible (this) || !Enabled) {
				if (HasFocus) {
					SetHasFocus (false, this);
				}
				return;
			}

			if (SuperView != null) {
				SuperView.SetFocus (this);
			} else {
				SetFocus (this);
			}
		}

		/// <summary>
		/// Invoked when a character key is pressed and occurs after the key up event.
		/// </summary>
		public event EventHandler<KeyEventEventArgs> KeyPress;

		/// <inheritdoc/>
		public override bool ProcessKey (KeyEvent keyEvent)
		{
			if (!Enabled) {
				return false;
			}

			var args = new KeyEventEventArgs (keyEvent);
			KeyPress?.Invoke (this, args);
			if (args.Handled)
				return true;
			if (Focused?.Enabled == true) {
				Focused?.KeyPress?.Invoke (this, args);
				if (args.Handled)
					return true;
			}

			return Focused?.Enabled == true && Focused?.ProcessKey (keyEvent) == true;
		}

		/// <summary>
		/// Invokes any binding that is registered on this <see cref="View"/>
		/// and matches the <paramref name="keyEvent"/>
		/// </summary>
		/// <param name="keyEvent">The key event passed.</param>
		protected bool? InvokeKeybindings (KeyEvent keyEvent)
		{
			bool? toReturn = null;

			if (KeyBindings.ContainsKey (keyEvent.Key)) {

				foreach (var command in KeyBindings [keyEvent.Key]) {

					if (!CommandImplementations.ContainsKey (command)) {
						throw new NotSupportedException ($"A KeyBinding was set up for the command {command} ({keyEvent.Key}) but that command is not supported by this View ({GetType ().Name})");
					}

					// each command has its own return value
					var thisReturn = CommandImplementations [command] ();

					// if we haven't got anything yet, the current command result should be used
					if (toReturn == null) {
						toReturn = thisReturn;
					}

					// if ever see a true then that's what we will return
					if (thisReturn ?? false) {
						toReturn = true;
					}
				}
			}

			return toReturn;
		}


		/// <summary>
		/// <para>Adds a new key combination that will trigger the given <paramref name="command"/>
		/// (if supported by the View - see <see cref="GetSupportedCommands"/>)
		/// </para>
		/// <para>If the key is already bound to a different <see cref="Command"/> it will be
		/// rebound to this one</para>
		/// <remarks>Commands are only ever applied to the current <see cref="View"/>(i.e. this feature
		/// cannot be used to switch focus to another view and perform multiple commands there) </remarks>
		/// </summary>
		/// <param name="key"></param>
		/// <param name="command">The command(s) to run on the <see cref="View"/> when <paramref name="key"/> is pressed.
		/// When specifying multiple commands, all commands will be applied in sequence. The bound <paramref name="key"/> strike
		/// will be consumed if any took effect.</param>
		public void AddKeyBinding (Key key, params Command [] command)
		{
			if (command.Length == 0) {
				throw new ArgumentException ("At least one command must be specified", nameof (command));
			}

			if (KeyBindings.ContainsKey (key)) {
				KeyBindings [key] = command;
			} else {
				KeyBindings.Add (key, command);
			}
		}

		/// <summary>
		/// Replaces a key combination already bound to <see cref="Command"/>.
		/// </summary>
		/// <param name="fromKey">The key to be replaced.</param>
		/// <param name="toKey">The new key to be used.</param>
		protected void ReplaceKeyBinding (Key fromKey, Key toKey)
		{
			if (KeyBindings.ContainsKey (fromKey)) {
				var value = KeyBindings [fromKey];
				KeyBindings.Remove (fromKey);
				KeyBindings [toKey] = value;
			}
		}

		/// <summary>
		/// Checks if the key binding already exists.
		/// </summary>
		/// <param name="key">The key to check.</param>
		/// <returns><see langword="true"/> If the key already exist, <see langword="false"/> otherwise.</returns>
		public bool ContainsKeyBinding (Key key)
		{
			return KeyBindings.ContainsKey (key);
		}

		/// <summary>
		/// Removes all bound keys from the View and resets the default bindings.
		/// </summary>
		public void ClearKeybindings ()
		{
			KeyBindings.Clear ();
		}

		/// <summary>
		/// Clears the existing keybinding (if any) for the given <paramref name="key"/>.
		/// </summary>
		/// <param name="key"></param>
		public void ClearKeybinding (Key key)
		{
			KeyBindings.Remove (key);
		}

		/// <summary>
		/// Removes all key bindings that trigger the given command. Views can have multiple different
		/// keys bound to the same command and this method will clear all of them.
		/// </summary>
		/// <param name="command"></param>
		public void ClearKeybinding (params Command [] command)
		{
			foreach (var kvp in KeyBindings.Where (kvp => kvp.Value.SequenceEqual (command)).ToArray ()) {
				KeyBindings.Remove (kvp.Key);
			}
		}

		/// <summary>
		/// <para>States that the given <see cref="View"/> supports a given <paramref name="command"/>
		/// and what <paramref name="f"/> to perform to make that command happen
		/// </para>
		/// <para>If the <paramref name="command"/> already has an implementation the <paramref name="f"/>
		/// will replace the old one</para>
		/// </summary>
		/// <param name="command">The command.</param>
		/// <param name="f">The function.</param>
		protected void AddCommand (Command command, Func<bool?> f)
		{
			// if there is already an implementation of this command
			if (CommandImplementations.ContainsKey (command)) {
				// replace that implementation
				CommandImplementations [command] = f;
			} else {
				// else record how to perform the action (this should be the normal case)
				CommandImplementations.Add (command, f);
			}
		}

		/// <summary>
		/// Returns all commands that are supported by this <see cref="View"/>.
		/// </summary>
		/// <returns></returns>
		public IEnumerable<Command> GetSupportedCommands ()
		{
			return CommandImplementations.Keys;
		}

		/// <summary>
		/// Gets the key used by a command.
		/// </summary>
		/// <param name="command">The command to search.</param>
		/// <returns>The <see cref="Key"/> used by a <see cref="Command"/></returns>
		public Key GetKeyFromCommand (params Command [] command)
		{
			return KeyBindings.First (kb => kb.Value.SequenceEqual (command)).Key;
		}

		/// <inheritdoc/>
		public override bool ProcessHotKey (KeyEvent keyEvent)
		{
			if (!Enabled) {
				return false;
			}

			var args = new KeyEventEventArgs (keyEvent);
			if (MostFocused?.Enabled == true) {
				MostFocused?.KeyPress?.Invoke (this, args);
				if (args.Handled)
					return true;
			}
			if (MostFocused?.Enabled == true && MostFocused?.ProcessKey (keyEvent) == true)
				return true;
			if (subviews == null || subviews.Count == 0)
				return false;

			foreach (var view in subviews)
				if (view.Enabled && view.ProcessHotKey (keyEvent))
					return true;
			return false;
		}

		/// <inheritdoc/>
		public override bool ProcessColdKey (KeyEvent keyEvent)
		{
			if (!Enabled) {
				return false;
			}

			var args = new KeyEventEventArgs (keyEvent);
			KeyPress?.Invoke (this, args);
			if (args.Handled)
				return true;
			if (MostFocused?.Enabled == true) {
				MostFocused?.KeyPress?.Invoke (this, args);
				if (args.Handled)
					return true;
			}
			if (MostFocused?.Enabled == true && MostFocused?.ProcessKey (keyEvent) == true)
				return true;
			if (subviews == null || subviews.Count == 0)
				return false;

			foreach (var view in subviews)
				if (view.Enabled && view.ProcessColdKey (keyEvent))
					return true;
			return false;
		}

		/// <summary>
		/// Invoked when a key is pressed.
		/// </summary>
		public event EventHandler<KeyEventEventArgs> KeyDown;

		/// <inheritdoc/>
		public override bool OnKeyDown (KeyEvent keyEvent)
		{
			if (!Enabled) {
				return false;
			}

			var args = new KeyEventEventArgs (keyEvent);
			KeyDown?.Invoke (this, args);
			if (args.Handled) {
				return true;
			}
			if (Focused?.Enabled == true) {
				Focused.KeyDown?.Invoke (this, args);
				if (args.Handled) {
					return true;
				}
				if (Focused?.OnKeyDown (keyEvent) == true) {
					return true;
				}
			}

			return false;
		}

		/// <summary>
		/// Invoked when a key is released.
		/// </summary>
		public event EventHandler<KeyEventEventArgs> KeyUp;

		/// <inheritdoc/>
		public override bool OnKeyUp (KeyEvent keyEvent)
		{
			if (!Enabled) {
				return false;
			}

			var args = new KeyEventEventArgs (keyEvent);
			KeyUp?.Invoke (this, args);
			if (args.Handled) {
				return true;
			}
			if (Focused?.Enabled == true) {
				Focused.KeyUp?.Invoke (this, args);
				if (args.Handled) {
					return true;
				}
				if (Focused?.OnKeyUp (keyEvent) == true) {
					return true;
				}
			}

			return false;
		}

		/// <summary>
		/// Finds the first view in the hierarchy that wants to get the focus if nothing is currently focused, otherwise, does nothing.
		/// </summary>
		public void EnsureFocus ()
		{
			if (focused == null && subviews?.Count > 0) {
				if (FocusDirection == Direction.Forward) {
					FocusFirst ();
				} else {
					FocusLast ();
				}
			}
		}

		/// <summary>
		/// Focuses the first focusable subview if one exists.
		/// </summary>
		public void FocusFirst ()
		{
			if (!CanBeVisible (this)) {
				return;
			}

			if (tabIndexes == null) {
				SuperView?.SetFocus (this);
				return;
			}

			foreach (var view in tabIndexes) {
				if (view.CanFocus && view.tabStop && view.Visible && view.Enabled) {
					SetFocus (view);
					return;
				}
			}
		}

		/// <summary>
		/// Focuses the last focusable subview if one exists.
		/// </summary>
		public void FocusLast ()
		{
			if (!CanBeVisible (this)) {
				return;
			}

			if (tabIndexes == null) {
				SuperView?.SetFocus (this);
				return;
			}

			for (var i = tabIndexes.Count; i > 0;) {
				i--;

				var v = tabIndexes [i];
				if (v.CanFocus && v.tabStop && v.Visible && v.Enabled) {
					SetFocus (v);
					return;
				}
			}
		}

		/// <summary>
		/// Focuses the previous view.
		/// </summary>
		/// <returns><see langword="true"/> if previous was focused, <see langword="false"/> otherwise.</returns>
		public bool FocusPrev ()
		{
			if (!CanBeVisible (this)) {
				return false;
			}

			FocusDirection = Direction.Backward;
			if (tabIndexes == null || tabIndexes.Count == 0)
				return false;

			if (focused == null) {
				FocusLast ();
				return focused != null;
			}

			var focusedIdx = -1;
			for (var i = tabIndexes.Count; i > 0;) {
				i--;
				var w = tabIndexes [i];

				if (w.HasFocus) {
					if (w.FocusPrev ())
						return true;
					focusedIdx = i;
					continue;
				}
				if (w.CanFocus && focusedIdx != -1 && w.tabStop && w.Visible && w.Enabled) {
					focused.SetHasFocus (false, w);

					if (w.CanFocus && w.tabStop && w.Visible && w.Enabled)
						w.FocusLast ();

					SetFocus (w);
					return true;
				}
			}
			if (focused != null) {
				focused.SetHasFocus (false, this);
				focused = null;
			}
			return false;
		}

		/// <summary>
		/// Focuses the next view.
		/// </summary>
		/// <returns><see langword="true"/> if next was focused, <see langword="false"/> otherwise.</returns>
		public bool FocusNext ()
		{
			if (!CanBeVisible (this)) {
				return false;
			}

			FocusDirection = Direction.Forward;
			if (tabIndexes == null || tabIndexes.Count == 0)
				return false;

			if (focused == null) {
				FocusFirst ();
				return focused != null;
			}
			var focusedIdx = -1;
			for (var i = 0; i < tabIndexes.Count; i++) {
				var w = tabIndexes [i];

				if (w.HasFocus) {
					if (w.FocusNext ())
						return true;
					focusedIdx = i;
					continue;
				}
				if (w.CanFocus && focusedIdx != -1 && w.tabStop && w.Visible && w.Enabled) {
					focused.SetHasFocus (false, w);

					if (w.CanFocus && w.tabStop && w.Visible && w.Enabled)
						w.FocusFirst ();

					SetFocus (w);
					return true;
				}
			}
			if (focused != null) {
				focused.SetHasFocus (false, this);
				focused = null;
			}
			return false;
		}

		View GetMostFocused (View view)
		{
			if (view == null) {
				return null;
			}

			return view.focused != null ? GetMostFocused (view.focused) : view;
		}

		/// <summary>
		/// Sets the View's <see cref="Frame"/> to the frame-relative coordinates if its container. The
		/// container size and location are specified by <paramref name="superviewFrame"/> and are relative to the
		/// View's superview.
		/// </summary>
		/// <param name="superviewFrame">The supserview-relative rectangle describing View's container (nominally the 
		/// same as <c>this.SuperView.Frame</c>).</param>
		internal void SetRelativeLayout (Rect superviewFrame)
		{
			int newX, newW, newY, newH;
			var autosize = Size.Empty;

			if (AutoSize) {
				// Note this is global to this function and used as such within the local functions defined
				// below. In v2 AutoSize will be re-factored to not need to be dealt with in this function.
				autosize = GetAutoSize ();
			}

			// Returns the new dimension (width or height) and location (x or y) for the View given
			//   the superview's Frame.X or Frame.Y
			//   the superview's width or height
			//   the current Pos (View.X or View.Y)
			//   the current Dim (View.Width or View.Height)
			(int newLocation, int newDimension) GetNewLocationAndDimension (int superviewLocation, int superviewDimension, Pos pos, Dim dim, int autosizeDimension)
			{
				int newDimension, newLocation;

				switch (pos) {
				case Pos.PosCenter:
					if (dim == null) {
						newDimension = AutoSize ? autosizeDimension : superviewDimension;
					} else {
						newDimension = dim.Anchor (superviewDimension);
						newDimension = AutoSize && autosizeDimension > newDimension ? autosizeDimension : newDimension;
					}
					newLocation = pos.Anchor (superviewDimension - newDimension);
					break;

				case Pos.PosCombine combine:
					int left, right;
					(left, newDimension) = GetNewLocationAndDimension (superviewLocation, superviewDimension, combine.left, dim, autosizeDimension);
					(right, newDimension) = GetNewLocationAndDimension (superviewLocation, superviewDimension, combine.right, dim, autosizeDimension);
					if (combine.add) {
						newLocation = left + right;
					} else {
						newLocation = left - right;
					}
					newDimension = Math.Max (CalculateNewDimension (dim, newLocation, superviewDimension, autosizeDimension), 0);
					break;

				case Pos.PosAbsolute:
				case Pos.PosAnchorEnd:
				case Pos.PosFactor:
				case Pos.PosFunc:
				case Pos.PosView:
				default:
					newLocation = pos?.Anchor (superviewDimension) ?? 0;
					newDimension = Math.Max (CalculateNewDimension (dim, newLocation, superviewDimension, autosizeDimension), 0);
					break;
				}
				return (newLocation, newDimension);
			}

			// Recursively calculates the new dimension (width or height) of the given Dim given:
			//   the current location (x or y)
			//   the current dimension (width or height)
			int CalculateNewDimension (Dim d, int location, int dimension, int autosize)
			{
				int newDimension;
				switch (d) {
				case null:
					newDimension = AutoSize ? autosize : dimension;
					break;
				case Dim.DimCombine combine:
					int leftNewDim = CalculateNewDimension (combine.left, location, dimension, autosize);
					int rightNewDim = CalculateNewDimension (combine.right, location, dimension, autosize);
					if (combine.add) {
						newDimension = leftNewDim + rightNewDim;
					} else {
						newDimension = leftNewDim - rightNewDim;
					}
					newDimension = AutoSize && autosize > newDimension ? autosize : newDimension;
					break;

				case Dim.DimFactor factor when !factor.IsFromRemaining ():
					newDimension = d.Anchor (dimension);
					newDimension = AutoSize && autosize > newDimension ? autosize : newDimension;
					break;

				case Dim.DimFill:
				default:
					newDimension = Math.Max (d.Anchor (dimension - location), 0);
					newDimension = AutoSize && autosize > newDimension ? autosize : newDimension;
					break;
				}

				return newDimension;
			}


			// horizontal
			(newX, newW) = GetNewLocationAndDimension (superviewFrame.X, superviewFrame.Width, x, width, autosize.Width);

			// vertical
			(newY, newH) = GetNewLocationAndDimension (superviewFrame.Y, superviewFrame.Height, y, height, autosize.Height);

			var r = new Rect (newX, newY, newW, newH);
			if (Frame != r) {
				Frame = r;
				// BUGBUG: Why is this AFTER setting Frame? Seems duplicative.
				if (!SetMinWidthHeight ()) {
					TextFormatter.Size = GetSizeNeededForTextAndHotKey ();
				}
			}
		}

		/// <summary>
		/// Fired after the View's <see cref="LayoutSubviews"/> method has completed. 
		/// </summary>
		/// <remarks>
		/// Subscribe to this event to perform tasks when the <see cref="View"/> has been resized or the layout has otherwise changed.
		/// </remarks>
		public event EventHandler<LayoutEventArgs> LayoutStarted;

		/// <summary>
		/// Raises the <see cref="LayoutStarted"/> event. Called from  <see cref="LayoutSubviews"/> before any subviews have been laid out.
		/// </summary>
		internal virtual void OnLayoutStarted (LayoutEventArgs args)
		{
			LayoutStarted?.Invoke (this, args);
		}

		/// <summary>
		/// Fired after the View's <see cref="LayoutSubviews"/> method has completed. 
		/// </summary>
		/// <remarks>
		/// Subscribe to this event to perform tasks when the <see cref="View"/> has been resized or the layout has otherwise changed.
		/// </remarks>
		public event EventHandler<LayoutEventArgs> LayoutComplete;

		/// <summary>
		/// Event called only once when the <see cref="View"/> is being initialized for the first time.
		/// Allows configurations and assignments to be performed before the <see cref="View"/> being shown.
		/// This derived from <see cref="ISupportInitializeNotification"/> to allow notify all the views that are being initialized.
		/// </summary>
		public event EventHandler Initialized;

		/// <summary>
		/// Raises the <see cref="LayoutComplete"/> event. Called from  <see cref="LayoutSubviews"/> before all sub-views have been laid out.
		/// </summary>
		internal virtual void OnLayoutComplete (LayoutEventArgs args)
		{
			LayoutComplete?.Invoke (this, args);
		}

		internal void CollectPos (Pos pos, View from, ref HashSet<View> nNodes, ref HashSet<(View, View)> nEdges)
		{
			switch (pos) {
			case Pos.PosView pv:
				// See #2461
				//if (!from.InternalSubviews.Contains (pv.Target)) {
				//	throw new InvalidOperationException ($"View {pv.Target} is not a subview of {from}");
				//}
				if (pv.Target != this) {
					nEdges.Add ((pv.Target, from));
				}
				foreach (var v in from.InternalSubviews) {
					CollectAll (v, ref nNodes, ref nEdges);
				}
				return;
			case Pos.PosCombine pc:
				foreach (var v in from.InternalSubviews) {
					CollectPos (pc.left, from, ref nNodes, ref nEdges);
					CollectPos (pc.right, from, ref nNodes, ref nEdges);
				}
				break;
			}
		}

		internal void CollectDim (Dim dim, View from, ref HashSet<View> nNodes, ref HashSet<(View, View)> nEdges)
		{
			switch (dim) {
			case Dim.DimView dv:
				// See #2461
				//if (!from.InternalSubviews.Contains (dv.Target)) {
				//	throw new InvalidOperationException ($"View {dv.Target} is not a subview of {from}");
				//}
				if (dv.Target != this) {
					nEdges.Add ((dv.Target, from));
				}
				foreach (var v in from.InternalSubviews) {
					CollectAll (v, ref nNodes, ref nEdges);
				}
				return;
			case Dim.DimCombine dc:
				foreach (var v in from.InternalSubviews) {
					CollectDim (dc.left, from, ref nNodes, ref nEdges);
					CollectDim (dc.right, from, ref nNodes, ref nEdges);
				}
				break;
			}
		}

		internal void CollectAll (View from, ref HashSet<View> nNodes, ref HashSet<(View, View)> nEdges)
		{
			foreach (var v in from.InternalSubviews) {
				nNodes.Add (v);
				if (v._layoutStyle != LayoutStyle.Computed) {
					continue;
				}
				CollectPos (v.X, v, ref nNodes, ref nEdges);
				CollectPos (v.Y, v, ref nNodes, ref nEdges);
				CollectDim (v.Width, v, ref nNodes, ref nEdges);
				CollectDim (v.Height, v, ref nNodes, ref nEdges);
			}
		}

		// https://en.wikipedia.org/wiki/Topological_sorting
		internal static List<View> TopologicalSort (View superView, IEnumerable<View> nodes, ICollection<(View From, View To)> edges)
		{
			var result = new List<View> ();

			// Set of all nodes with no incoming edges
			var noEdgeNodes = new HashSet<View> (nodes.Where (n => edges.All (e => !e.To.Equals (n))));


			while (noEdgeNodes.Any ()) {
				//  remove a node n from S
				var n = noEdgeNodes.First ();
				noEdgeNodes.Remove (n);

				// add n to tail of L
				if (n != superView)
					result.Add (n);

				// for each node m with an edge e from n to m do
				foreach (var e in edges.Where (e => e.From.Equals (n)).ToArray ()) {
					var m = e.To;

					// remove edge e from the graph
					edges.Remove (e);

					// if m has no other incoming edges then
					if (edges.All (me => !me.To.Equals (m)) && m != superView) {
						// insert m into S
						noEdgeNodes.Add (m);
					}
				}
			}

			if (edges.Any ()) {
				(var from, var to) = edges.First ();
				if (from != superView?.GetTopSuperView (to, from)) {
					if (!ReferenceEquals (from, to)) {
						if (ReferenceEquals (from.SuperView, to)) {
							throw new InvalidOperationException ($"ComputedLayout for \"{superView}\": \"{to}\" references a SubView (\"{from}\").");
						} else {
							throw new InvalidOperationException ($"ComputedLayout for \"{superView}\": \"{from}\" linked with \"{to}\" was not found. Did you forget to add it to {superView}?");
						}
					} else {
						throw new InvalidOperationException ($"ComputedLayout for \"{superView}\": A recursive cycle was found in the relative Pos/Dim of the SubViews.");
					}
				}
			}
			// return L (a topologically sorted order)
			return result;
		} // TopologicalSort

		/// <summary>
		/// Overriden by <see cref="Frame"/> to do nothing, as the <see cref="Frame"/> does not have frames.
		/// </summary>
		internal virtual void LayoutFrames ()
		{
			if (Margin == null) return; // CreateFrames() has not been called yet

			Margin.X = 0;
			Margin.Y = 0;
			Margin.Width = Frame.Size.Width;
			Margin.Height = Frame.Size.Height;
			Margin.SetNeedsLayout ();
			Margin.LayoutSubviews ();
			Margin.SetNeedsDisplay ();

			var border = Margin.Thickness.GetInside (Margin.Frame);
			BorderFrame.X = border.Location.X;
			BorderFrame.Y = border.Location.Y;
			BorderFrame.Width = border.Size.Width;
			BorderFrame.Height = border.Size.Height;
			BorderFrame.SetNeedsLayout ();
			BorderFrame.LayoutSubviews ();
			BorderFrame.SetNeedsDisplay ();

			var padding = BorderFrame.Thickness.GetInside (BorderFrame.Frame);
			Padding.X = padding.Location.X;
			Padding.Y = padding.Location.Y;
			Padding.Width = padding.Size.Width;
			Padding.Height = padding.Size.Height;
			Padding.SetNeedsLayout ();
			Padding.LayoutSubviews ();
			Padding.SetNeedsDisplay ();
		}

		/// <summary>
		/// Invoked when a view starts executing or when the dimensions of the view have changed, for example in
		/// response to the container view or terminal resizing.
		/// </summary>
		/// <remarks>
		/// Calls <see cref="OnLayoutComplete"/> (which raises the <see cref="LayoutComplete"/> event) before it returns.
		/// </remarks>
		public virtual void LayoutSubviews ()
		{
			if (!LayoutNeeded) {
				return;
			}

			LayoutFrames ();

			var oldBounds = Bounds;
			OnLayoutStarted (new LayoutEventArgs () { OldBounds = oldBounds });

			TextFormatter.Size = GetSizeNeededForTextAndHotKey ();

			// Sort out the dependencies of the X, Y, Width, Height properties
			var nodes = new HashSet<View> ();
			var edges = new HashSet<(View, View)> ();
			CollectAll (this, ref nodes, ref edges);
			var ordered = View.TopologicalSort (SuperView, nodes, edges);
			foreach (var v in ordered) {
				LayoutSubview (v, new Rect (GetBoundsOffset (), Bounds.Size));
			}

			// If the 'to' is rooted to 'from' and the layoutstyle is Computed it's a special-case.
			// Use LayoutSubview with the Frame of the 'from' 
			if (SuperView != null && GetTopSuperView () != null && LayoutNeeded
			    && ordered.Count == 0 && edges.Count > 0 && LayoutStyle == LayoutStyle.Computed) {

				(var from, var to) = edges.First ();
				LayoutSubview (to, from.Frame);
			}

			LayoutNeeded = false;

			OnLayoutComplete (new LayoutEventArgs () { OldBounds = oldBounds });
		}

		private void LayoutSubview (View v, Rect contentArea)
		{
			if (v.LayoutStyle == LayoutStyle.Computed) {
				v.SetRelativeLayout (contentArea);
			}

			v.LayoutSubviews ();
			v.LayoutNeeded = false;
		}

		ustring text;

		/// <summary>
		///   The text displayed by the <see cref="View"/>.
		/// </summary>
		/// <remarks>
		/// <para>
		///  If provided, the text will be drawn before any subviews are drawn.
		/// </para>
		/// <para>
		///  The text will be drawn starting at the view origin (0, 0) and will be formatted according
		///  to the <see cref="TextAlignment"/> property. If the view's height is greater than 1, the
		///  text will word-wrap to additional lines if it does not fit horizontally. If the view's height
		///  is 1, the text will be clipped.
		/// </para>
		/// <para>
		///  Set the <see cref="HotKeySpecifier"/> to enable hotkey support. To disable hotkey support set <see cref="HotKeySpecifier"/> to
		///  <c>(Rune)0xffff</c>.
		/// </para>
		/// </remarks>
		public virtual ustring Text {
			get => text;
			set {
				text = value;
				if (IsInitialized) {
					SetHotKey ();
					UpdateTextFormatterText ();
					OnResizeNeeded ();
				}

				// BUGBUG: v2 - This is here as a HACK until we fix the unit tests to not check a view's dims until
				// after it's been initialized. See #2450
				UpdateTextFormatterText ();

#if DEBUG
				if (text != null && string.IsNullOrEmpty (Id)) {
					Id = text.ToString ();
				}
#endif
			}
		}

		/// <summary>
		/// Gets or sets a flag that determines whether the View will be automatically resized to fit the <see cref="Text"/> 
		/// within <see cref="Bounds"/>
		/// <para>
		/// The default is <see langword="false"/>. Set to <see langword="true"/> to turn on AutoSize. If <see langword="true"/> then
		/// <see cref="Width"/> and <see cref="Height"/> will be used if <see cref="Text"/> can fit; 
		/// if <see cref="Text"/> won't fit the view will be resized as needed.
		/// </para>
		/// <para>
		/// In addition, if <see cref="ForceValidatePosDim"/> is <see langword="true"/> the new values of <see cref="Width"/> and
		/// <see cref="Height"/> must be of the same types of the existing one to avoid breaking the <see cref="Dim"/> settings.
		/// </para>
		/// </summary>
		public virtual bool AutoSize {
			get => autoSize;
			set {
				var v = ResizeView (value);
				TextFormatter.AutoSize = v;
				if (autoSize != v) {
					autoSize = v;
					TextFormatter.NeedsFormat = true;
					UpdateTextFormatterText ();
					OnResizeNeeded ();
				}
			}
		}

		/// <summary>
		/// Gets or sets a flag that determines whether <see cref="Terminal.Gui.TextFormatter.Text"/> will have trailing spaces preserved
		/// or not when <see cref="Terminal.Gui.TextFormatter.WordWrap"/> is enabled. If <see langword="true"/> 
		/// any trailing spaces will be trimmed when either the <see cref="Text"/> property is changed or 
		/// when <see cref="Terminal.Gui.TextFormatter.WordWrap"/> is set to <see langword="true"/>.
		/// The default is <see langword="false"/>.
		/// </summary>
		public virtual bool PreserveTrailingSpaces {
			get => TextFormatter.PreserveTrailingSpaces;
			set {
				if (TextFormatter.PreserveTrailingSpaces != value) {
					TextFormatter.PreserveTrailingSpaces = value;
					TextFormatter.NeedsFormat = true;
				}
			}
		}

		/// <summary>
		/// Gets or sets how the View's <see cref="Text"/> is aligned horizontally when drawn. Changing this property will redisplay the <see cref="View"/>.
		/// </summary>
		/// <value>The text alignment.</value>
		public virtual TextAlignment TextAlignment {
			get => TextFormatter.Alignment;
			set {
				TextFormatter.Alignment = value;
				UpdateTextFormatterText ();
				OnResizeNeeded ();
			}
		}

		/// <summary>
		/// Gets or sets how the View's <see cref="Text"/> is aligned vertically when drawn. Changing this property will redisplay the <see cref="View"/>.
		/// </summary>
		/// <value>The text alignment.</value>
		public virtual VerticalTextAlignment VerticalTextAlignment {
			get => TextFormatter.VerticalAlignment;
			set {
				TextFormatter.VerticalAlignment = value;
				SetNeedsDisplay ();
			}
		}

		/// <summary>
		/// Gets or sets the direction of the View's <see cref="Text"/>. Changing this property will redisplay the <see cref="View"/>.
		/// </summary>
		/// <value>The text alignment.</value>
		public virtual TextDirection TextDirection {
			get => TextFormatter.Direction;
			set {
				if (!IsInitialized) {
					TextFormatter.Direction = value;
				} else {
					UpdateTextDirection (value);
				}
			}
		}

		private void UpdateTextDirection (TextDirection newDirection)
		{
			var directionChanged = TextFormatter.IsHorizontalDirection (TextFormatter.Direction)
			    != TextFormatter.IsHorizontalDirection (newDirection);
			TextFormatter.Direction = newDirection;

			var isValidOldAutoSize = autoSize && IsValidAutoSize (out var _);

			UpdateTextFormatterText ();

			if ((!ForceValidatePosDim && directionChanged && AutoSize)
			    || (ForceValidatePosDim && directionChanged && AutoSize && isValidOldAutoSize)) {
				OnResizeNeeded ();
			} else if (directionChanged && IsAdded) {
				SetWidthHeight (Bounds.Size);
				SetMinWidthHeight ();
			} else {
				SetMinWidthHeight ();
			}
			TextFormatter.Size = GetSizeNeededForTextAndHotKey ();
			SetNeedsDisplay ();
		}

		/// <summary>
		/// Get or sets if  the <see cref="View"/> has been initialized (via <see cref="ISupportInitialize.BeginInit"/> 
		/// and <see cref="ISupportInitialize.EndInit"/>).
		/// </summary>
		/// <para>
		///     If first-run-only initialization is preferred, overrides to <see cref="ISupportInitializeNotification.IsInitialized"/>
		///     can be implemented, in which case the <see cref="ISupportInitialize"/>
		///     methods will only be called if <see cref="ISupportInitializeNotification.IsInitialized"/>
		///     is <see langword="false"/>. This allows proper <see cref="View"/> inheritance hierarchies
		///     to override base class layout code optimally by doing so only on first run,
		///     instead of on every run.
		///   </para>
		public virtual bool IsInitialized { get; set; }

		/// <summary>
		/// Gets information if the view was already added to the <see cref="SuperView"/>.
		/// </summary>
		public bool IsAdded { get; private set; }

		bool oldEnabled;

		/// <inheritdoc/>
		public override bool Enabled {
			get => base.Enabled;
			set {
				if (base.Enabled != value) {
					if (value) {
						if (SuperView == null || SuperView?.Enabled == true) {
							base.Enabled = value;
						}
					} else {
						base.Enabled = value;
					}
					if (!value && HasFocus) {
						SetHasFocus (false, this);
					}
					OnEnabledChanged ();
					SetNeedsDisplay ();

					if (subviews != null) {
						foreach (var view in subviews) {
							if (!value) {
								view.oldEnabled = view.Enabled;
								view.Enabled = false;
							} else {
								view.Enabled = view.oldEnabled;
								view.addingView = false;
							}
						}
					}
				}
			}
		}

		/// <summary>
		/// Gets or sets whether a view is cleared if the <see cref="Visible"/> property is <see langword="false"/>.
		/// </summary>
		public bool ClearOnVisibleFalse { get; set; } = true;

		/// <inheritdoc/>>
		public override bool Visible {
			get => base.Visible;
			set {
				if (base.Visible != value) {
					base.Visible = value;
					if (!value) {
						if (HasFocus) {
							SetHasFocus (false, this);
						}
						if (ClearOnVisibleFalse) {
							Clear ();
						}
					}
					OnVisibleChanged ();
					SetNeedsDisplay ();
				}
			}
		}

		// TODO: v2 Nuke teh Border property (rename BorderFrame to Border)
		Border border;

		/// <inheritdoc/>
		public virtual Border Border {
			get => border;
			set {
				if (border != value) {
					border = value;

					SetNeedsDisplay ();

					if (border != null) {
						Border_BorderChanged (border);
						border.BorderChanged += Border_BorderChanged;
					}

				}
			}
		}

		// TODO: v2 nuke This
		/// <summary>
		/// </summary>
		public virtual bool IgnoreBorderPropertyOnRedraw { get; set; }

		/// <summary>
		/// Pretty prints the View
		/// </summary>
		/// <returns></returns>
		public override string ToString ()
		{
			return $"{GetType ().Name}({Id})({Frame})";
		}

		void SetHotKey ()
		{
			if (TextFormatter == null) {
				return; // throw new InvalidOperationException ("Can't set HotKey unless a TextFormatter has been created");
			}
			TextFormatter.FindHotKey (text, HotKeySpecifier, true, out _, out var hk);
			if (hotKey != hk) {
				HotKey = hk;
			}
		}

		bool ResizeView (bool autoSize)
		{
			if (!autoSize) {
				return false;
			}

			var aSize = true;
			var nBoundsSize = GetAutoSize ();
			if (nBoundsSize != Bounds.Size) {
				if (ForceValidatePosDim) {
					aSize = SetWidthHeight (nBoundsSize);
				} else {
					Height = nBoundsSize.Height;
					Width = nBoundsSize.Width; // = new Rect (Bounds.X, Bounds.Y, nBoundsSize.Width, nBoundsSize.Height);
				}
			}
			// BUGBUG: This call may be redundant
			TextFormatter.Size = GetSizeNeededForTextAndHotKey ();
			return aSize;
		}

		/// <summary>
		/// Resizes the View to fit the specified <see cref="Bounds"/> size.
		/// </summary>
		/// <param name="nBounds"></param>
		/// <returns></returns>
		bool SetWidthHeight (Size nBounds)
		{
			var aSize = false;
			var canSizeW = TrySetWidth (nBounds.Width - GetHotKeySpecifierLength (), out var rW);
			var canSizeH = TrySetHeight (nBounds.Height - GetHotKeySpecifierLength (false), out var rH);
			if (canSizeW) {
				aSize = true;
				width = rW;
			}
			if (canSizeH) {
				aSize = true;
				height = rH;
			}
			if (aSize) {
				Bounds = new Rect (Bounds.X, Bounds.Y, canSizeW ? rW : Bounds.Width, canSizeH ? rH : Bounds.Height);
			}

			return aSize;
		}

		/// <summary>
		/// Gets the dimensions required to fit <see cref="Text"/> using the text <see cref="Direction"/> specified by the
		/// <see cref="TextFormatter"/> property and accounting for any <see cref="HotKeySpecifier"/> characters.
		/// .
		/// </summary>
		/// <returns>The <see cref="Size"/> required to fit the text.</returns>
		public Size GetAutoSize ()
		{
			var rect = TextFormatter.CalcRect (Bounds.X, Bounds.Y, TextFormatter.Text, TextFormatter.Direction);
			return new Size (rect.Size.Width - GetHotKeySpecifierLength (),
			    rect.Size.Height - GetHotKeySpecifierLength (false));
		}

		bool IsValidAutoSize (out Size autoSize)
		{
			var rect = TextFormatter.CalcRect (frame.X, frame.Y, TextFormatter.Text, TextDirection);
			autoSize = new Size (rect.Size.Width - GetHotKeySpecifierLength (),
			    rect.Size.Height - GetHotKeySpecifierLength (false));
			return !(ForceValidatePosDim && (!(Width is Dim.DimAbsolute) || !(Height is Dim.DimAbsolute))
			    || frame.Size.Width != rect.Size.Width - GetHotKeySpecifierLength ()
			    || frame.Size.Height != rect.Size.Height - GetHotKeySpecifierLength (false));
		}

		bool IsValidAutoSizeWidth (Dim width)
		{
			var rect = TextFormatter.CalcRect (frame.X, frame.Y, TextFormatter.Text, TextDirection);
			var dimValue = width.Anchor (0);
			return !(ForceValidatePosDim && (!(width is Dim.DimAbsolute)) || dimValue != rect.Size.Width
			    - GetHotKeySpecifierLength ());
		}

		bool IsValidAutoSizeHeight (Dim height)
		{
			var rect = TextFormatter.CalcRect (frame.X, frame.Y, TextFormatter.Text, TextDirection);
			var dimValue = height.Anchor (0);
			return !(ForceValidatePosDim && (!(height is Dim.DimAbsolute)) || dimValue != rect.Size.Height
			    - GetHotKeySpecifierLength (false));
		}

		/// <summary>
		/// Gets the width or height of the <see cref="Terminal.Gui.TextFormatter.HotKeySpecifier"/> characters 
		/// in the <see cref="Text"/> property.
		/// </summary>
		/// <remarks>
		/// Only the first hotkey specifier found in <see cref="Text"/> is supported.
		/// </remarks>
		/// <param name="isWidth">If <see langword="true"/> (the default) the width required for the hotkey specifier is returned. Otherwise the height is returned.</param>
		/// <returns>The number of characters required for the <see cref="Terminal.Gui.TextFormatter.HotKeySpecifier"/>. If the text direction specified
		/// by <see cref="TextDirection"/> does not match the <paramref name="isWidth"/> parameter, <c>0</c> is returned.</returns>
		public int GetHotKeySpecifierLength (bool isWidth = true)
		{
			if (isWidth) {
				return TextFormatter.IsHorizontalDirection (TextDirection) &&
				    TextFormatter.Text?.Contains (HotKeySpecifier) == true
				    ? Math.Max (Rune.ColumnWidth (HotKeySpecifier), 0) : 0;
			} else {
				return TextFormatter.IsVerticalDirection (TextDirection) &&
				    TextFormatter.Text?.Contains (HotKeySpecifier) == true
				    ? Math.Max (Rune.ColumnWidth (HotKeySpecifier), 0) : 0;
			}
		}

		/// <summary>
		/// Gets the dimensions required for <see cref="Text"/> ignoring a <see cref="Terminal.Gui.TextFormatter.HotKeySpecifier"/>.
		/// </summary>
		/// <returns></returns>
		public Size GetSizeNeededForTextWithoutHotKey ()
		{
			return new Size (TextFormatter.Size.Width - GetHotKeySpecifierLength (),
			    TextFormatter.Size.Height - GetHotKeySpecifierLength (false));
		}

		/// <summary>
		/// Gets the dimensions required for <see cref="Text"/> accounting for a <see cref="Terminal.Gui.TextFormatter.HotKeySpecifier"/> .
		/// </summary>
		/// <returns></returns>
		public Size GetSizeNeededForTextAndHotKey ()
		{
			if (ustring.IsNullOrEmpty (TextFormatter.Text)) {

				if (!IsInitialized) return Size.Empty;

				return Bounds.Size;
			}

			// BUGBUG: This IGNORES what Text is set to, using on only the current View size. This doesn't seem to make sense.
			// BUGBUG: This uses Frame; in v2 it should be Bounds
			return new Size (frame.Size.Width + GetHotKeySpecifierLength (),
					 frame.Size.Height + GetHotKeySpecifierLength (false));
		}

		/// <inheritdoc/>
		public override bool OnMouseEnter (MouseEvent mouseEvent)
		{
			if (!Enabled) {
				return true;
			}

			if (!CanBeVisible (this)) {
				return false;
			}

			var args = new MouseEventEventArgs (mouseEvent);
			MouseEnter?.Invoke (this, args);

			return args.Handled || base.OnMouseEnter (mouseEvent);
		}

		/// <inheritdoc/>
		public override bool OnMouseLeave (MouseEvent mouseEvent)
		{
			if (!Enabled) {
				return true;
			}

			if (!CanBeVisible (this)) {
				return false;
			}

			var args = new MouseEventEventArgs (mouseEvent);
			MouseLeave?.Invoke (this, args);

			return args.Handled || base.OnMouseLeave (mouseEvent);
		}

		/// <summary>
		/// Method invoked when a mouse event is generated
		/// </summary>
		/// <param name="mouseEvent"></param>
		/// <returns><see langword="true"/>, if the event was handled, <see langword="false"/> otherwise.</returns>
		public virtual bool OnMouseEvent (MouseEvent mouseEvent)
		{
			if (!Enabled) {
				return true;
			}

			if (!CanBeVisible (this)) {
				return false;
			}

			var args = new MouseEventEventArgs (mouseEvent);
			if (OnMouseClick (args))
				return true;
			if (MouseEvent (mouseEvent))
				return true;

			if (mouseEvent.Flags == MouseFlags.Button1Clicked) {
				if (CanFocus && !HasFocus && SuperView != null) {
					SuperView.SetFocus (this);
					SetNeedsDisplay ();
				}

				return true;
			}
			return false;
		}

		/// <summary>
		/// Invokes the MouseClick event.
		/// </summary>
		protected bool OnMouseClick (MouseEventEventArgs args)
		{
			if (!Enabled) {
				return true;
			}

			MouseClick?.Invoke (this, args);
			return args.Handled;
		}

		/// <inheritdoc/>
		public override void OnCanFocusChanged () => CanFocusChanged?.Invoke (this, EventArgs.Empty);

		/// <inheritdoc/>
		public override void OnEnabledChanged () => EnabledChanged?.Invoke (this, EventArgs.Empty);

		/// <inheritdoc/>
		public override void OnVisibleChanged () => VisibleChanged?.Invoke (this, EventArgs.Empty);

		/// <inheritdoc/>
		protected override void Dispose (bool disposing)
		{
			Margin?.Dispose ();
			Margin = null;
			BorderFrame?.Dispose ();
			Border = null;
			Padding?.Dispose ();
			Padding = null;

			for (var i = InternalSubviews.Count - 1; i >= 0; i--) {
				var subview = InternalSubviews [i];
				Remove (subview);
				subview.Dispose ();
			}
			base.Dispose (disposing);
		}

		/// <summary>
		///  Signals the View that initialization is starting. See <see cref="ISupportInitialize"/>.
		/// </summary>
		/// <remarks>
		/// <para>
		///     Views can opt-in to more sophisticated initialization
		///     by implementing overrides to <see cref="ISupportInitialize.BeginInit"/> and
		///     <see cref="ISupportInitialize.EndInit"/> which will be called
		///     when the view is added to a <see cref="SuperView"/>. 
		/// </para>
		/// <para>
		///     If first-run-only initialization is preferred, overrides to <see cref="ISupportInitializeNotification"/>
		///     can be implemented too, in which case the <see cref="ISupportInitialize"/>
		///     methods will only be called if <see cref="ISupportInitializeNotification.IsInitialized"/>
		///     is <see langword="false"/>. This allows proper <see cref="View"/> inheritance hierarchies
		///     to override base class layout code optimally by doing so only on first run,
		///     instead of on every run.
		///   </para>
		/// </remarks>
		public virtual void BeginInit ()
		{
			if (!IsInitialized) {
				oldCanFocus = CanFocus;
				oldTabIndex = tabIndex;

				UpdateTextDirection (TextDirection);
				UpdateTextFormatterText ();
				SetHotKey ();

				// TODO: Figure out why ScrollView and other tests fail if this call is put here 
				// instead of the constructor.
				OnResizeNeeded ();
				//InitializeFrames ();

			} else {
				//throw new InvalidOperationException ("The view is already initialized.");

			}

			if (subviews?.Count > 0) {
				foreach (var view in subviews) {
					if (!view.IsInitialized) {
						view.BeginInit ();
					}
				}
			}
		}

		/// <summary>
		///  Signals the View that initialization is ending. See <see cref="ISupportInitialize"/>.
		/// </summary>
		public void EndInit ()
		{
			IsInitialized = true;
			if (subviews != null) {
				foreach (var view in subviews) {
					if (!view.IsInitialized) {
						view.EndInit ();
					}
				}
			}
			Initialized?.Invoke (this, EventArgs.Empty);
		}

		bool CanBeVisible (View view)
		{
			if (!view.Visible) {
				return false;
			}
			for (var c = view.SuperView; c != null; c = c.SuperView) {
				if (!c.Visible) {
					return false;
				}
			}

			return true;
		}

		/// <summary>
		/// Determines if the View's <see cref="Width"/> can be set to a new value.
		/// </summary>
		/// <param name="desiredWidth"></param>
		/// <param name="resultWidth">Contains the width that would result if <see cref="Width"/> were set to <paramref name="desiredWidth"/>"/> </param>
		/// <returns><see langword="true"/> if the View's <see cref="Width"/> can be changed to the specified value. False otherwise.</returns>
		internal bool TrySetWidth (int desiredWidth, out int resultWidth)
		{
			var w = desiredWidth;
			bool canSetWidth;
			if (Width is Dim.DimCombine || Width is Dim.DimView || Width is Dim.DimFill) {
				// It's a Dim.DimCombine and so can't be assigned. Let it have it's width anchored.
				w = Width.Anchor (w);
				canSetWidth = !ForceValidatePosDim;
			} else if (Width is Dim.DimFactor factor) {
				// Tries to get the SuperView width otherwise the view width.
				var sw = SuperView != null ? SuperView.Frame.Width : w;
				if (factor.IsFromRemaining ()) {
					sw -= Frame.X;
				}
				w = Width.Anchor (sw);
				canSetWidth = !ForceValidatePosDim;
			} else {
				canSetWidth = true;
			}
			resultWidth = w;

			return canSetWidth;
		}

		/// <summary>
		/// Determines if the View's <see cref="Height"/> can be set to a new value.
		/// </summary>
		/// <param name="desiredHeight"></param>
		/// <param name="resultHeight">Contains the width that would result if <see cref="Height"/> were set to <paramref name="desiredHeight"/>"/> </param>
		/// <returns><see langword="true"/> if the View's <see cref="Height"/> can be changed to the specified value. False otherwise.</returns>
		internal bool TrySetHeight (int desiredHeight, out int resultHeight)
		{
			var h = desiredHeight;
			bool canSetHeight;
			switch (Height) {
			case Dim.DimCombine _:
			case Dim.DimView _:
			case Dim.DimFill _:
				// It's a Dim.DimCombine and so can't be assigned. Let it have it's height anchored.
				h = Height.Anchor (h);
				canSetHeight = !ForceValidatePosDim;
				break;
			case Dim.DimFactor factor:
				// Tries to get the SuperView height otherwise the view height.
				var sh = SuperView != null ? SuperView.Frame.Height : h;
				if (factor.IsFromRemaining ()) {
					sh -= Frame.Y;
				}
				h = Height.Anchor (sh);
				canSetHeight = !ForceValidatePosDim;
				break;
			default:
				canSetHeight = true;
				break;
			}
			resultHeight = h;

			return canSetHeight;
		}

		/// <summary>
		/// Determines the current <see cref="ColorScheme"/> based on the <see cref="Enabled"/> value.
		/// </summary>
		/// <returns><see cref="Terminal.Gui.ColorScheme.Normal"/> if <see cref="Enabled"/> is <see langword="true"/>
		/// or <see cref="Terminal.Gui.ColorScheme.Disabled"/> if <see cref="Enabled"/> is <see langword="false"/>.
		/// If it's overridden can return other values.</returns>
		public virtual Attribute GetNormalColor ()
		{
			return Enabled ? ColorScheme.Normal : ColorScheme.Disabled;
		}

		/// <summary>
		/// Determines the current <see cref="ColorScheme"/> based on the <see cref="Enabled"/> value.
		/// </summary>
		/// <returns><see cref="Terminal.Gui.ColorScheme.Focus"/> if <see cref="Enabled"/> is <see langword="true"/>
		/// or <see cref="Terminal.Gui.ColorScheme.Disabled"/> if <see cref="Enabled"/> is <see langword="false"/>.
		/// If it's overridden can return other values.</returns>
		public virtual Attribute GetFocusColor ()
		{
			return Enabled ? ColorScheme.Focus : ColorScheme.Disabled;
		}

		/// <summary>
		/// Determines the current <see cref="ColorScheme"/> based on the <see cref="Enabled"/> value.
		/// </summary>
		/// <returns><see cref="Terminal.Gui.ColorScheme.HotNormal"/> if <see cref="Enabled"/> is <see langword="true"/>
		/// or <see cref="Terminal.Gui.ColorScheme.Disabled"/> if <see cref="Enabled"/> is <see langword="false"/>.
		/// If it's overridden can return other values.</returns>
		public virtual Attribute GetHotNormalColor ()
		{
			return Enabled ? ColorScheme.HotNormal : ColorScheme.Disabled;
		}

		/// <summary>
		/// Get the top superview of a given <see cref="View"/>.
		/// </summary>
		/// <returns>The superview view.</returns>
		public View GetTopSuperView (View view = null, View superview = null)
		{
			View top = superview ?? Application.Top;
			for (var v = view?.SuperView ?? (this?.SuperView); v != null; v = v.SuperView) {
				top = v;
				if (top == superview) {
					break;
				}
			}

			return top;
		}
	}
}<|MERGE_RESOLUTION|>--- conflicted
+++ resolved
@@ -1031,18 +1031,23 @@
 				var s = GetAutoSize ();
 				var w = width is Dim.DimAbsolute && width.Anchor (0) > s.Width ? width.Anchor (0) : s.Width;
 				var h = height is Dim.DimAbsolute && height.Anchor (0) > s.Height ? height.Anchor (0) : s.Height;
-				Frame = new Rect (new Point (actX, actY), new Size (w, h));
+				frame = new Rect (new Point (actX, actY), new Size (w, h)); // Set frame, not Frame!
 			} else {
 				var w = width is Dim.DimAbsolute ? width.Anchor (0) : frame.Width;
 				var h = height is Dim.DimAbsolute ? height.Anchor (0) : frame.Height;
 				// BUGBUG: v2 - ? - If layoutstyle is absolute, this overwrites the current frame h/w with 0. Hmmm...
-				Frame = new Rect (new Point (actX, actY), new Size (w, h));
+				frame = new Rect (new Point (actX, actY), new Size (w, h)); // Set frame, not Frame!
+
+	
+			}
+			//// BUGBUG: I think these calls are redundant or should be moved into just the AutoSize case
+			if (IsInitialized || LayoutStyle == LayoutStyle.Absolute) {
+				TextFormatter.Size = GetSizeNeededForTextAndHotKey ();
+				LayoutFrames ();
 				SetMinWidthHeight ();
-			}
-			//// BUGBUG: I think these calls are redundant or should be moved into just the AutoSize case
-			//TextFormatter.Size = GetSizeNeededForTextAndHotKey ();
-			SetNeedsLayout ();
-			//SetNeedsDisplay ();
+				SetNeedsLayout ();
+				SetNeedsDisplay ();
+			}               
 		}
 
 		void TextFormatter_HotKeyChanged (object sender, KeyChangedEventArgs e)
@@ -1180,6 +1185,7 @@
 			SetNeedsLayout ();
 			SetNeedsDisplay ();
 
+
 			OnAdded (new SuperViewChangedEventArgs (this, view));
 			if (IsInitialized && !view.IsInitialized) {
 				view.BeginInit ();
@@ -1235,12 +1241,7 @@
 			view.tabIndex = -1;
 			SetNeedsLayout ();
 			SetNeedsDisplay ();
-<<<<<<< HEAD
-
-			if (subviews.Count < 1) CanFocus = false;
-
-=======
->>>>>>> ec30be60
+
 			foreach (var v in subviews) {
 				if (v.Frame.IntersectsWith (touched))
 					view.SetNeedsDisplay ();
@@ -1795,7 +1796,7 @@
 			// TODO: Implement OnDrawSubviews (cancelable);
 			if (subviews != null) {
 				foreach (var view in subviews) {
-					if (true) { //!view._needsDisplay.IsEmpty || view._childNeedsDisplay || view.LayoutNeeded) {
+					if (view.Visible) { //!view._needsDisplay.IsEmpty || view._childNeedsDisplay || view.LayoutNeeded) {
 						if (true) { //view.Frame.IntersectsWith (bounds)) { // && (view.Frame.IntersectsWith (bounds) || bounds.X < 0 || bounds.Y < 0)) {
 							if (view.LayoutNeeded) {
 								view.LayoutSubviews ();
@@ -1889,18 +1890,20 @@
 		/// <param name="view">View.</param>
 		void SetFocus (View view)
 		{
-			if (view == null)
+			if (view == null) {
 				return;
+			}
 			//Console.WriteLine ($"Request to focus {view}");
-			if (!view.CanFocus || !view.Visible || !view.Enabled)
+			if (!view.CanFocus || !view.Visible || !view.Enabled) {
 				return;
-			if (focused?._hasFocus == true && focused == view)
+			}
+			if (focused?._hasFocus == true && focused == view) {
 				return;
-			if ((focused?.hasFocus == true && focused?.SuperView == view)
-				|| view == this) {
-
-				if (!view.hasFocus) {
-					view.hasFocus = true;
+			}
+			if ((focused?._hasFocus == true && focused?.SuperView == view) || view == this) {
+
+				if (!view._hasFocus) {
+					view._hasFocus = true;
 				}
 				return;
 			}
@@ -2675,31 +2678,37 @@
 		{
 			if (Margin == null) return; // CreateFrames() has not been called yet
 
-			Margin.X = 0;
-			Margin.Y = 0;
-			Margin.Width = Frame.Size.Width;
-			Margin.Height = Frame.Size.Height;
-			Margin.SetNeedsLayout ();
-			Margin.LayoutSubviews ();
-			Margin.SetNeedsDisplay ();
+			if (Margin.Frame.Size != Frame.Size) {
+				Margin.X = 0;
+				Margin.Y = 0;
+				Margin.Width = Frame.Size.Width;
+				Margin.Height = Frame.Size.Height;
+				Margin.SetNeedsLayout ();
+				Margin.LayoutSubviews ();
+				Margin.SetNeedsDisplay ();
+			}
 
 			var border = Margin.Thickness.GetInside (Margin.Frame);
-			BorderFrame.X = border.Location.X;
-			BorderFrame.Y = border.Location.Y;
-			BorderFrame.Width = border.Size.Width;
-			BorderFrame.Height = border.Size.Height;
-			BorderFrame.SetNeedsLayout ();
-			BorderFrame.LayoutSubviews ();
-			BorderFrame.SetNeedsDisplay ();
+			if (border != BorderFrame.Frame) {
+				BorderFrame.X = border.Location.X;
+				BorderFrame.Y = border.Location.Y;
+				BorderFrame.Width = border.Size.Width;
+				BorderFrame.Height = border.Size.Height;
+				BorderFrame.SetNeedsLayout ();
+				BorderFrame.LayoutSubviews ();
+				BorderFrame.SetNeedsDisplay ();
+			}
 
 			var padding = BorderFrame.Thickness.GetInside (BorderFrame.Frame);
-			Padding.X = padding.Location.X;
-			Padding.Y = padding.Location.Y;
-			Padding.Width = padding.Size.Width;
-			Padding.Height = padding.Size.Height;
-			Padding.SetNeedsLayout ();
-			Padding.LayoutSubviews ();
-			Padding.SetNeedsDisplay ();
+			if (padding != Padding.Frame) {
+				Padding.X = padding.Location.X;
+				Padding.Y = padding.Location.Y;
+				Padding.Width = padding.Size.Width;
+				Padding.Height = padding.Size.Height;
+				Padding.SetNeedsLayout ();
+				Padding.LayoutSubviews ();
+				Padding.SetNeedsDisplay ();
+			}
 		}
 
 		/// <summary>
@@ -3360,20 +3369,26 @@
 		{
 			var w = desiredWidth;
 			bool canSetWidth;
-			if (Width is Dim.DimCombine || Width is Dim.DimView || Width is Dim.DimFill) {
-				// It's a Dim.DimCombine and so can't be assigned. Let it have it's width anchored.
+			switch (Width) {
+			case Dim.DimCombine _:
+			case Dim.DimView _:
+			case Dim.DimFill _:
+				// It's a Dim.DimCombine and so can't be assigned. Let it have it's Width anchored.
 				w = Width.Anchor (w);
 				canSetWidth = !ForceValidatePosDim;
-			} else if (Width is Dim.DimFactor factor) {
-				// Tries to get the SuperView width otherwise the view width.
+				break;
+			case Dim.DimFactor factor:
+				// Tries to get the SuperView Width otherwise the view Width.
 				var sw = SuperView != null ? SuperView.Frame.Width : w;
 				if (factor.IsFromRemaining ()) {
 					sw -= Frame.X;
 				}
 				w = Width.Anchor (sw);
 				canSetWidth = !ForceValidatePosDim;
-			} else {
+				break;
+			default:
 				canSetWidth = true;
+				break;
 			}
 			resultWidth = w;
 
