--- conflicted
+++ resolved
@@ -1188,10 +1188,7 @@
 			SetNeedsLayout ();
 			SetNeedsDisplay ();
 
-<<<<<<< HEAD
-=======
-
->>>>>>> 6463aab2
+
 			OnAdded (new SuperViewChangedEventArgs (this, view));
 			if (IsInitialized && !view.IsInitialized) {
 				view.BeginInit ();
@@ -1247,10 +1244,7 @@
 			view.tabIndex = -1;
 			SetNeedsLayout ();
 			SetNeedsDisplay ();
-<<<<<<< HEAD
-=======
-
->>>>>>> 6463aab2
+
 			foreach (var v in subviews) {
 				if (v.Frame.IntersectsWith (touched))
 					view.SetNeedsDisplay ();
@@ -1908,19 +1902,11 @@
 			}
 			if (focused?._hasFocus == true && focused == view) {
 				return;
-<<<<<<< HEAD
-			if ((focused?.hasFocus == true && focused?.SuperView == view)
-				|| view == this) {
-
-				if (!view.hasFocus) {
-					view.hasFocus = true;
-=======
 			}
 			if ((focused?._hasFocus == true && focused?.SuperView == view) || view == this) {
 
 				if (!view._hasFocus) {
 					view._hasFocus = true;
->>>>>>> 6463aab2
 				}
 				return;
 			}
