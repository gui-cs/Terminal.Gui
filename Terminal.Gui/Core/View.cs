﻿using System;
using System.Collections.Generic;
using System.ComponentModel;
using System.Diagnostics;
using System.Linq;
using System.Reflection;
using NStack;

namespace Terminal.Gui {
	/// <summary>
	/// Determines the LayoutStyle for a <see cref="View"/>, if Absolute, during <see cref="View.LayoutSubviews"/>, the
	/// value from the <see cref="View.Frame"/> will be used, if the value is Computed, then <see cref="View.Frame"/>
	/// will be updated from the X, Y <see cref="Pos"/> objects and the Width and Height <see cref="Dim"/> objects.
	/// </summary>
	public enum LayoutStyle {
		/// <summary>
		/// The position and size of the view are based on the Frame value.
		/// </summary>
		Absolute,

		/// <summary>
		/// The position and size of the view will be computed based on the
		/// X, Y, Width and Height properties and set on the Frame.
		/// </summary>
		Computed
	}

	/// <summary>
	/// View is the base class for all views on the screen and represents a visible element that can render itself and 
	/// contains zero or more nested views.
	/// </summary>
	/// <remarks>
	/// <para>
	///    The View defines the base functionality for user interface elements in Terminal.Gui. Views
	///    can contain one or more subviews, can respond to user input and render themselves on the screen.
	/// </para>
	/// <para>
	///    Views supports two layout styles: <see cref="LayoutStyle.Absolute"/> or <see cref="LayoutStyle.Computed"/>. 
	///    The choice as to which layout style is used by the View 
	///    is determined when the View is initialized. To create a View using Absolute layout, call a constructor that takes a
	///    Rect parameter to specify the absolute position and size (the View.<see cref="View.Frame "/>). To create a View 
	///    using Computed layout use a constructor that does not take a Rect parameter and set the X, Y, Width and Height 
	///    properties on the view. Both approaches use coordinates that are relative to the container they are being added to. 
	/// </para>
	/// <para>
	///    To switch between Absolute and Computed layout, use the <see cref="LayoutStyle"/> property. 
	/// </para>
	/// <para>
	///    Computed layout is more flexible and supports dynamic console apps where controls adjust layout
	///    as the terminal resizes or other Views change size or position. The X, Y, Width and Height 
	///    properties are Dim and Pos objects that dynamically update the position of a view.
	///    The X and Y properties are of type <see cref="Pos"/>
	///    and you can use either absolute positions, percentages or anchor
	///    points. The Width and Height properties are of type
	///    <see cref="Dim"/> and can use absolute position,
	///    percentages and anchors. These are useful as they will take
	///    care of repositioning views when view's frames are resized or
	///    if the terminal size changes.
	/// </para>
	/// <para>
	///    Absolute layout requires specifying coordinates and sizes of Views explicitly, and the
	///    View will typically stay in a fixed position and size. To change the position and size use the
	///    <see cref="Frame"/> property.
	/// </para>
	/// <para>
	///    Subviews (child views) can be added to a View by calling the <see cref="Add(View)"/> method. 
	///    The container of a View can be accessed with the <see cref="SuperView"/> property.
	/// </para>
	/// <para>
	///    To flag a region of the View's <see cref="Bounds"/> to be redrawn call <see cref="SetNeedsDisplay(Rect)"/>. 
	///    To flag the entire view for redraw call <see cref="SetNeedsDisplay()"/>.
	/// </para>
	/// <para>
	///    Views have a <see cref="ColorScheme"/> property that defines the default colors that subviews
	///    should use for rendering. This ensures that the views fit in the context where
	///    they are being used, and allows for themes to be plugged in. For example, the
	///    default colors for windows and toplevels uses a blue background, while it uses
	///    a white background for dialog boxes and a red background for errors.
	/// </para>
	/// <para>
	///    Subclasses should not rely on <see cref="ColorScheme"/> being
	///    set at construction time. If a <see cref="ColorScheme"/> is not set on a view, the view will inherit the
	///    value from its <see cref="SuperView"/> and the value might only be valid once a view has been
	///    added to a SuperView. 
	/// </para>
	/// <para>
	///    By using  <see cref="ColorScheme"/> applications will work both
	///    in color as well as black and white displays.
	/// </para>
	/// <para>
	///    Views that are focusable should implement the <see cref="PositionCursor"/> to make sure that
	///    the cursor is placed in a location that makes sense. Unix terminals do not have
	///    a way of hiding the cursor, so it can be distracting to have the cursor left at
	///    the last focused view. So views should make sure that they place the cursor
	///    in a visually sensible place.
	/// </para>
	/// <para>
	///    The <see cref="LayoutSubviews"/> method is invoked when the size or layout of a view has
	///    changed. The default processing system will keep the size and dimensions
	///    for views that use the <see cref="LayoutStyle.Absolute"/>, and will recompute the
	///    frames for the vies that use <see cref="LayoutStyle.Computed"/>.
	/// </para>
	/// </remarks>
	public class View : Responder, ISupportInitializeNotification {

		internal enum Direction {
			Forward,
			Backward
		}

		// container == SuperView
		View container = null;
		View focused = null;
		Direction focusDirection;
		bool autoSize;

		ShortcutHelper shortcutHelper;

		/// <summary>
		/// Event fired when a subview is being added to this view.
		/// </summary>
		public event Action<View> Added;

		/// <summary>
		/// Event fired when a subview is being removed from this view.
		/// </summary>
		public event Action<View> Removed;

		/// <summary>
		/// Event fired when the view gets focus.
		/// </summary>
		public event Action<FocusEventArgs> Enter;

		/// <summary>
		/// Event fired when the view looses focus.
		/// </summary>
		public event Action<FocusEventArgs> Leave;

		/// <summary>
		/// Event fired when the view receives the mouse event for the first time.
		/// </summary>
		public event Action<MouseEventArgs> MouseEnter;

		/// <summary>
		/// Event fired when the view receives a mouse event for the last time.
		/// </summary>
		public event Action<MouseEventArgs> MouseLeave;

		/// <summary>
		/// Event fired when a mouse event is generated.
		/// </summary>
		public event Action<MouseEventArgs> MouseClick;

		/// <summary>
		/// Event fired when the <see cref="CanFocus"/> value is being changed.
		/// </summary>
		public event Action CanFocusChanged;

		/// <summary>
		/// Event fired when the <see cref="Enabled"/> value is being changed.
		/// </summary>
		public event Action EnabledChanged;

		/// <summary>
		/// Event fired when the <see cref="Visible"/> value is being changed.
		/// </summary>
		public event Action VisibleChanged;

		/// <summary>
		/// Event invoked when the <see cref="HotKey"/> is changed.
		/// </summary>
		public event Action<Key> HotKeyChanged;

		Key hotKey = Key.Null;

		/// <summary>
		/// Gets or sets the HotKey defined for this view. A user pressing HotKey on the keyboard while this view has focus will cause the Clicked event to fire.
		/// </summary>
		public virtual Key HotKey {
			get => hotKey;
			set {
				if (hotKey != value) {
					hotKey = TextFormatter.HotKey = (value == Key.Unknown ? Key.Null : value);
				}
			}
		}

		/// <summary>
		/// Gets or sets the specifier character for the hotkey (e.g. '_'). Set to '\xffff' to disable hotkey support for this View instance. The default is '\xffff'. 
		/// </summary>
		public virtual Rune HotKeySpecifier {
			get => TextFormatter.HotKeySpecifier;
			set {
				TextFormatter.HotKeySpecifier = value;
				SetHotKey ();
			}
		}

		/// <summary>
		/// This is the global setting that can be used as a global shortcut to invoke an action if provided.
		/// </summary>
		public Key Shortcut {
			get => shortcutHelper.Shortcut;
			set {
				if (shortcutHelper.Shortcut != value && (ShortcutHelper.PostShortcutValidation (value) || value == Key.Null)) {
					shortcutHelper.Shortcut = value;
				}
			}
		}

		/// <summary>
		/// The keystroke combination used in the <see cref="Shortcut"/> as string.
		/// </summary>
		public ustring ShortcutTag => ShortcutHelper.GetShortcutTag (shortcutHelper.Shortcut);

		/// <summary>
		/// The action to run if the <see cref="Shortcut"/> is defined.
		/// </summary>
		public virtual Action ShortcutAction { get; set; }

		/// <summary>
		/// Gets or sets arbitrary data for the view.
		/// </summary>
		/// <remarks>This property is not used internally.</remarks>
		public object Data { get; set; }

		internal Direction FocusDirection {
			get => SuperView?.FocusDirection ?? focusDirection;
			set {
				if (SuperView != null)
					SuperView.FocusDirection = value;
				else
					focusDirection = value;
			}
		}

		/// <summary>
		/// Points to the current driver in use by the view, it is a convenience property
		/// for simplifying the development of new views.
		/// </summary>
		public static ConsoleDriver Driver => Application.Driver;

		static readonly IList<View> empty = new List<View> (0).AsReadOnly ();

		// This is null, and allocated on demand.
		List<View> subviews;

		/// <summary>
		/// This returns a list of the subviews contained by this view.
		/// </summary>
		/// <value>The subviews.</value>
		public IList<View> Subviews => subviews?.AsReadOnly () ?? empty;

		// Internally, we use InternalSubviews rather than subviews, as we do not expect us
		// to make the same mistakes our users make when they poke at the Subviews.
		internal IList<View> InternalSubviews => subviews ?? empty;

		// This is null, and allocated on demand.
		List<View> tabIndexes;

		/// <summary>
		/// Configurable keybindings supported by the control
		/// </summary>
		private Dictionary<Key, Command []> KeyBindings { get; set; } = new Dictionary<Key, Command []> ();
		private Dictionary<Command, Func<bool?>> CommandImplementations { get; set; } = new Dictionary<Command, Func<bool?>> ();

		/// <summary>
		/// This returns a tab index list of the subviews contained by this view.
		/// </summary>
		/// <value>The tabIndexes.</value>
		public IList<View> TabIndexes => tabIndexes?.AsReadOnly () ?? empty;

		int tabIndex = -1;

		/// <summary>
		/// Indicates the index of the current <see cref="View"/> from the <see cref="TabIndexes"/> list.
		/// </summary>
		public int TabIndex {
			get { return tabIndex; }
			set {
				if (!CanFocus) {
					tabIndex = -1;
					return;
				} else if (SuperView?.tabIndexes == null || SuperView?.tabIndexes.Count == 1) {
					tabIndex = 0;
					return;
				} else if (tabIndex == value) {
					return;
				}
				tabIndex = value > SuperView.tabIndexes.Count - 1 ? SuperView.tabIndexes.Count - 1 : value < 0 ? 0 : value;
				tabIndex = GetTabIndex (tabIndex);
				if (SuperView.tabIndexes.IndexOf (this) != tabIndex) {
					SuperView.tabIndexes.Remove (this);
					SuperView.tabIndexes.Insert (tabIndex, this);
					SetTabIndex ();
				}
			}
		}

		int GetTabIndex (int idx)
		{
			var i = 0;
			foreach (var v in SuperView.tabIndexes) {
				if (v.tabIndex == -1 || v == this) {
					continue;
				}
				i++;
			}
			return Math.Min (i, idx);
		}

		void SetTabIndex ()
		{
			var i = 0;
			foreach (var v in SuperView.tabIndexes) {
				if (v.tabIndex == -1) {
					continue;
				}
				v.tabIndex = i;
				i++;
			}
		}

		bool tabStop = true;

		/// <summary>
		/// This only be <see langword="true"/> if the <see cref="CanFocus"/> is also <see langword="true"/> 
		/// and the focus can be avoided by setting this to <see langword="false"/>
		/// </summary>
		public bool TabStop {
			get => tabStop;
			set {
				if (tabStop == value) {
					return;
				}
				tabStop = CanFocus && value;
			}
		}

		bool oldCanFocus;
		int oldTabIndex;

		/// <inheritdoc/>
		public override bool CanFocus {
			get => base.CanFocus;
			set {
				if (!addingView && IsInitialized && SuperView?.CanFocus == false && value) {
					throw new InvalidOperationException ("Cannot set CanFocus to true if the SuperView CanFocus is false!");
				}
				if (base.CanFocus != value) {
					base.CanFocus = value;

					switch (value) {
					case false when tabIndex > -1:
						TabIndex = -1;
						break;
					case true when SuperView?.CanFocus == false && addingView:
						SuperView.CanFocus = true;
						break;
					}

					if (value && tabIndex == -1) {
						TabIndex = SuperView != null ? SuperView.tabIndexes.IndexOf (this) : -1;
					}
					TabStop = value;

					if (!value && SuperView?.Focused == this) {
						SuperView.focused = null;
					}
					if (!value && HasFocus) {
						SetHasFocus (false, this);
						SuperView?.EnsureFocus ();
						if (SuperView != null && SuperView.Focused == null) {
							SuperView.FocusNext ();
							if (SuperView.Focused == null) {
								Application.Current.FocusNext ();
							}
							Application.EnsuresTopOnFront ();
						}
					}
					if (subviews != null && IsInitialized) {
						foreach (var view in subviews) {
							if (view.CanFocus != value) {
								if (!value) {
									view.oldCanFocus = view.CanFocus;
									view.oldTabIndex = view.tabIndex;
									view.CanFocus = false;
									view.tabIndex = -1;
								} else {
									if (addingView) {
										view.addingView = true;
									}
									view.CanFocus = view.oldCanFocus;
									view.tabIndex = view.oldTabIndex;
									view.addingView = false;
								}
							}
						}
					}
					OnCanFocusChanged ();
					SetNeedsDisplay ();
				}
			}
		}

		internal Rect NeedDisplay { get; set; } = Rect.Empty;

		// The frame for the object. Superview relative.
		Rect frame;

		/// <summary>
		/// Gets or sets an identifier for the view;
		/// </summary>
		/// <value>The identifier.</value>
		/// <remarks>The id should be unique across all Views that share a SuperView.</remarks>
		public ustring Id { get; set; } = "";

		/// <summary>
		/// Returns a value indicating if this View is currently on Top (Active)
		/// </summary>
		public bool IsCurrentTop => Application.Current == this;

		/// <summary>
		/// Gets or sets a value indicating whether this <see cref="View"/> wants mouse position reports.
		/// </summary>
		/// <value><see langword="true"/> if want mouse position reports; otherwise, <see langword="false"/>.</value>
		public virtual bool WantMousePositionReports { get; set; }

		/// <summary>
		/// Gets or sets a value indicating whether this <see cref="View"/> want continuous button pressed event.
		/// </summary>
		public virtual bool WantContinuousButtonPressed { get; set; }

		/// <summary>
		/// Gets or sets the frame for the view. The frame is relative to the view's container (<see cref="SuperView"/>).
		/// </summary>
		/// <value>The frame.</value>
		/// <remarks>
		/// <para>
		///    Change the Frame when using the <see cref="Terminal.Gui.LayoutStyle.Absolute"/> layout style to move or resize views. 
		/// </para>
		/// <para>
		///    Altering the Frame of a view will trigger the redrawing of the
		///    view as well as the redrawing of the affected regions of the <see cref="SuperView"/>.
		/// </para>
		/// </remarks>
		public virtual Rect Frame {
			get => frame;
			set {
				var rect = GetMaxNeedDisplay (frame, value);
				frame = new Rect (value.X, value.Y, Math.Max (value.Width, 0), Math.Max (value.Height, 0));
				TextFormatter.Size = GetBoundsTextFormatterSize ();
				SetNeedsLayout ();
				SetNeedsDisplay (rect);
			}
		}

		///// <summary>
		///// Gets an enumerator that enumerates the subviews in this view.
		///// </summary>
		///// <returns>The enumerator.</returns>
		//public IEnumerator GetEnumerator ()
		//{
		//	foreach (var v in InternalSubviews)
		//		yield return v;
		//}

		LayoutStyle layoutStyle;

		/// <summary>
		/// Controls how the View's <see cref="Frame"/> is computed during the LayoutSubviews method, if the style is set to
		/// <see cref="Terminal.Gui.LayoutStyle.Absolute"/>, 
		/// LayoutSubviews does not change the <see cref="Frame"/>. If the style is <see cref="Terminal.Gui.LayoutStyle.Computed"/>
		/// the <see cref="Frame"/> is updated using
		/// the <see cref="X"/>, <see cref="Y"/>, <see cref="Width"/>, and <see cref="Height"/> properties.
		/// </summary>
		/// <value>The layout style.</value>
		public LayoutStyle LayoutStyle {
			get => layoutStyle;
			set {
				layoutStyle = value;
				SetNeedsLayout ();
			}
		}

		/// <summary>
		/// The bounds represent the View-relative rectangle used for this view; the area inside of the view.
		/// </summary>
		/// <value>The bounds.</value>
		/// <remarks>
		/// <para>
		/// Updates to the Bounds update the <see cref="Frame"/>,
		/// and has the same side effects as updating the <see cref="Frame"/>.
		/// </para>
		/// <para>
		/// Because <see cref="Bounds"/> coordinates are relative to the upper-left corner of the <see cref="View"/>, 
		/// the coordinates of the upper-left corner of the rectangle returned by this property are (0,0). 
		/// Use this property to obtain the size and coordinates of the client area of the 
		/// control for tasks such as drawing on the surface of the control.
		/// </para>
		/// </remarks>
		public virtual Rect Bounds {
			// BUGBUG: This is crazy. Super restrictive that Bounds.Location is always Empty.
			get => new Rect (Point.Empty, Frame.Size);
			// BUGBUG: This is even more crazy. This does not actually set Bounds, but Frame.
			set {
				//Debug.Assert (value.Location.X < 1 || value.Location.Y < 1);
				Frame = new Rect (frame.Location, value.Size);
			}
		}

		Pos x, y;

		/// <summary>
		/// Gets or sets the X position for the view (the column). Only used if the <see cref="LayoutStyle"/> is <see cref="Terminal.Gui.LayoutStyle.Computed"/>.
		/// </summary>
		/// <value>The X Position.</value>
		/// <remarks>
		/// If <see cref="LayoutStyle"/> is <see cref="Terminal.Gui.LayoutStyle.Absolute"/> changing this property has no effect and its value is indeterminate. 
		/// </remarks>
		public Pos X {
			get => x;
			set {
				if (ForceValidatePosDim && !ValidatePosDim (x, value)) {
					throw new ArgumentException ();
				}

				x = value;

				ProcessResizeView ();
			}
		}

		/// <summary>
		/// Gets or sets the Y position for the view (the row). Only used if the <see cref="LayoutStyle"/> is <see cref="Terminal.Gui.LayoutStyle.Computed"/>.
		/// </summary>
		/// <value>The y position (line).</value>
		/// <remarks>
		/// If <see cref="LayoutStyle"/> is <see cref="Terminal.Gui.LayoutStyle.Absolute"/> changing this property has no effect and its value is indeterminate. 
		/// </remarks>
		public Pos Y {
			get => y;
			set {
				if (ForceValidatePosDim && !ValidatePosDim (y, value)) {
					throw new ArgumentException ();
				}

				y = value;

				ProcessResizeView ();
			}
		}
		Dim width, height;

		/// <summary>
		/// Gets or sets the width of the view. Only used the <see cref="LayoutStyle"/> is <see cref="Terminal.Gui.LayoutStyle.Computed"/>.
		/// </summary>
		/// <value>The width.</value>
		/// <remarks>
		/// If <see cref="LayoutStyle"/> is <see cref="Terminal.Gui.LayoutStyle.Absolute"/> changing this property has no effect and its value is indeterminate. 
		/// </remarks>
		public Dim Width {
			get => width;
			set {
				if (ForceValidatePosDim && !ValidatePosDim (width, value)) {
					throw new ArgumentException ("ForceValidatePosDim is enabled", nameof (Width));
				}

				width = value;

				if (ForceValidatePosDim) {
					var isValidNewAutSize = autoSize && IsValidAutoSizeWidth (width);

					if (IsAdded && autoSize && !isValidNewAutSize) {
						throw new InvalidOperationException ("Must set AutoSize to false before set the Width.");
					}
				}
				ProcessResizeView ();
			}
		}

		/// <summary>
		/// Gets or sets the height of the view. Only used the <see cref="LayoutStyle"/> is <see cref="Terminal.Gui.LayoutStyle.Computed"/>.
		/// </summary>
		/// <value>The height.</value>
		/// If <see cref="LayoutStyle"/> is <see cref="Terminal.Gui.LayoutStyle.Absolute"/> changing this property has no effect and its value is indeterminate. 
		public Dim Height {
			get => height;
			set {
				if (ForceValidatePosDim && !ValidatePosDim (height, value)) {
					throw new ArgumentException ("ForceValidatePosDim is enabled", nameof (Height));
				}

				height = value;

				if (ForceValidatePosDim) {
					var isValidNewAutSize = autoSize && IsValidAutoSizeHeight (height);

					if (IsAdded && autoSize && !isValidNewAutSize) {
						throw new InvalidOperationException ("Must set AutoSize to false before set the Height.");
					}
				}
				ProcessResizeView ();
			}
		}

		/// <summary>
		/// Forces validation with <see cref="Terminal.Gui.LayoutStyle.Computed"/> layout
		///  to avoid breaking the <see cref="Pos"/> and <see cref="Dim"/> settings.
		/// </summary>
		public bool ForceValidatePosDim { get; set; }

		bool ValidatePosDim (object oldValue, object newValue)
		{
			if (!IsInitialized || layoutStyle == LayoutStyle.Absolute || oldValue == null || oldValue.GetType () == newValue.GetType () || this is Toplevel) {
				return true;
			}
			if (layoutStyle == LayoutStyle.Computed) {
				if (oldValue.GetType () != newValue.GetType () && !(newValue is Pos.PosAbsolute || newValue is Dim.DimAbsolute)) {
					return true;
				}
			}
			return false;
		}

		/// <summary>
		/// Verifies if the minimum width or height can be sets in the view.
		/// </summary>
		/// <param name="size">The size.</param>
		/// <returns><see langword="true"/> if the size can be set, <see langword="false"/> otherwise.</returns>
		public bool GetMinWidthHeight (out Size size)
		{
			size = Size.Empty;

			if (!AutoSize && !ustring.IsNullOrEmpty (TextFormatter.Text)) {
				switch (TextFormatter.IsVerticalDirection (TextDirection)) {
				case true:
					var colWidth = TextFormatter.GetSumMaxCharWidth (new List<ustring> { TextFormatter.Text }, 0, 1);
					if (frame.Width < colWidth && (Width == null || (Bounds.Width >= 0 && Width is Dim.DimAbsolute
						&& Width.Anchor (0) >= 0 && Width.Anchor (0) < colWidth))) {
						size = new Size (colWidth, Bounds.Height);
						return true;
					}
					break;
				default:
					if (frame.Height < 1 && (Height == null || (Height is Dim.DimAbsolute && Height.Anchor (0) == 0))) {
						size = new Size (Bounds.Width, 1);
						return true;
					}
					break;
				}
			}
			return false;
		}

		/// <summary>
		/// Sets the minimum width or height if the view can be resized.
		/// </summary>
		/// <returns><see langword="true"/> if the size can be set, <see langword="false"/> otherwise.</returns>
		public bool SetMinWidthHeight ()
		{
			if (GetMinWidthHeight (out Size size)) {
				// BUGBUG: Bounds ignores `value` on `set` so what this line of code actually does is
				// `Frame = new Rect (frame.Location, value.Size);`
				// ...But... `Bounds.get` simply returns `Frame` with a 0,0 for Location!
				Bounds = new Rect (Bounds.Location, size);
				TextFormatter.Size = GetBoundsTextFormatterSize ();
				return true;
			}
			return false;
		}

		/// <summary>
		/// Gets or sets the <see cref="Terminal.Gui.TextFormatter"/> which can be handled differently by any derived class.
		/// </summary>
		public TextFormatter TextFormatter { get; set; }

		/// <summary>
		/// Returns the container for this view, or null if this view has not been added to a container.
		/// </summary>
		/// <value>The super view.</value>
		public View SuperView => container;

		/// <summary>
		/// Initializes a new instance of a <see cref="Terminal.Gui.LayoutStyle.Absolute"/> <see cref="View"/> class with the absolute
		/// dimensions specified in the <see langword="frame"/> parameter. 
		/// </summary>
		/// <param name="frame">The region covered by this view.</param>
		/// <remarks>
		/// This constructor initialize a View with a <see cref="LayoutStyle"/> of <see cref="Terminal.Gui.LayoutStyle.Absolute"/>.
		/// Use <see cref="View"/> to initialize a View with  <see cref="LayoutStyle"/> of <see cref="Terminal.Gui.LayoutStyle.Computed"/> 
		/// </remarks>
		public View (Rect frame)
		{
			Initialize (ustring.Empty, frame, LayoutStyle.Absolute, TextDirection.LeftRight_TopBottom);
		}

		/// <summary>
		///   Initializes a new instance of <see cref="View"/> using <see cref="Terminal.Gui.LayoutStyle.Computed"/> layout.
		/// </summary>
		/// <remarks>
		/// <para>
		///   Use <see cref="X"/>, <see cref="Y"/>, <see cref="Width"/>, and <see cref="Height"/> properties to dynamically control the size and location of the view.
		///   The <see cref="View"/> will be created using <see cref="Terminal.Gui.LayoutStyle.Computed"/>
		///   coordinates. The initial size (<see cref="View.Frame"/>) will be 
		///   adjusted to fit the contents of <see cref="Text"/>, including newlines ('\n') for multiple lines. 
		/// </para>
		/// <para>
		///   If <see cref="Height"/> is greater than one, word wrapping is provided.
		/// </para>
		/// <para>
		///   This constructor initialize a View with a <see cref="LayoutStyle"/> of <see cref="Terminal.Gui.LayoutStyle.Computed"/>. 
		///   Use <see cref="X"/>, <see cref="Y"/>, <see cref="Width"/>, and <see cref="Height"/> properties to dynamically control the size and location of the view.
		/// </para>
		/// </remarks>
		public View () : this (text: string.Empty, direction: TextDirection.LeftRight_TopBottom) { }

		/// <summary>
		///   Initializes a new instance of <see cref="View"/> using <see cref="Terminal.Gui.LayoutStyle.Absolute"/> layout.
		/// </summary>
		/// <remarks>
		/// <para>
		///   The <see cref="View"/> will be created at the given
		///   coordinates with the given string. The size (<see cref="View.Frame"/>) will be 
		///   adjusted to fit the contents of <see cref="Text"/>, including newlines ('\n') for multiple lines. 
		/// </para>
		/// <para>
		///   No line wrapping is provided.
		/// </para>
		/// </remarks>
		/// <param name="x">column to locate the View.</param>
		/// <param name="y">row to locate the View.</param>
		/// <param name="text">text to initialize the <see cref="Text"/> property with.</param>
		public View (int x, int y, ustring text) : this (TextFormatter.CalcRect (x, y, text), text) { }

		/// <summary>
		///   Initializes a new instance of <see cref="View"/> using <see cref="Terminal.Gui.LayoutStyle.Absolute"/> layout.
		/// </summary>
		/// <remarks>
		/// <para>
		///   The <see cref="View"/> will be created at the given
		///   coordinates with the given string. The initial size (<see cref="View.Frame"/>) will be 
		///   adjusted to fit the contents of <see cref="Text"/>, including newlines ('\n') for multiple lines. 
		/// </para>
		/// <para>
		///   If <c>rect.Height</c> is greater than one, word wrapping is provided.
		/// </para>
		/// </remarks>
		/// <param name="rect">Location.</param>
		/// <param name="text">text to initialize the <see cref="Text"/> property with.</param>
		/// <param name="border">The <see cref="Border"/>.</param>
		public View (Rect rect, ustring text, Border border = null)
		{
			Initialize (text, rect, LayoutStyle.Absolute, TextDirection.LeftRight_TopBottom, border);
		}

		/// <summary>
		///   Initializes a new instance of <see cref="View"/> using <see cref="Terminal.Gui.LayoutStyle.Computed"/> layout.
		/// </summary>
		/// <remarks>
		/// <para>
		///   The <see cref="View"/> will be created using <see cref="Terminal.Gui.LayoutStyle.Computed"/>
		///   coordinates with the given string. The initial size (<see cref="View.Frame"/>) will be 
		///   adjusted to fit the contents of <see cref="Text"/>, including newlines ('\n') for multiple lines. 
		/// </para>
		/// <para>
		///   If <see cref="Height"/> is greater than one, word wrapping is provided.
		/// </para>
		/// </remarks>
		/// <param name="text">text to initialize the <see cref="Text"/> property with.</param>
		/// <param name="direction">The text direction.</param>
		/// <param name="border">The <see cref="Border"/>.</param>
		public View (ustring text, TextDirection direction = TextDirection.LeftRight_TopBottom, Border border = null)
		{
			Initialize (text, Rect.Empty, LayoutStyle.Computed, direction, border);
		}

		void Initialize (ustring text, Rect rect, LayoutStyle layoutStyle = LayoutStyle.Computed,
		    TextDirection direction = TextDirection.LeftRight_TopBottom, Border border = null)
		{
			TextFormatter = new TextFormatter ();
			TextFormatter.HotKeyChanged += TextFormatter_HotKeyChanged;
			TextDirection = direction;
			Border = border;
			if (Border != null) {
				Border.Child = this;
			}
			shortcutHelper = new ShortcutHelper ();
			CanFocus = false;
			TabIndex = -1;
			TabStop = false;
			LayoutStyle = layoutStyle;
			// BUGBUG: CalcRect doesn't account for line wrapping

			var r = rect.IsEmpty ? TextFormatter.CalcRect (0, 0, text, direction) : rect;
			Frame = r;

			Text = text;
			UpdateTextFormatterText ();
			ProcessResizeView ();
		}

		/// <summary>
		/// Can be overridden if the <see cref="Terminal.Gui.TextFormatter.Text"/> has
		///  different format than the default.
		/// </summary>
		protected virtual void UpdateTextFormatterText ()
		{
			TextFormatter.Text = text;
		}

		/// <summary>
		/// Can be overridden if the view resize behavior is
		///  different than the default.
		/// </summary>
		protected virtual void ProcessResizeView ()
		{
			var actX = x is Pos.PosAbsolute ? x.Anchor (0) : frame.X;
			var actY = y is Pos.PosAbsolute ? y.Anchor (0) : frame.Y;
			Rect oldFrame = frame;

			if (AutoSize) {
				var s = GetAutoSize ();
				var w = width is Dim.DimAbsolute && width.Anchor (0) > s.Width ? width.Anchor (0) : s.Width;
				var h = height is Dim.DimAbsolute && height.Anchor (0) > s.Height ? height.Anchor (0) : s.Height;
				frame = new Rect (new Point (actX, actY), new Size (w, h));
			} else {
				var w = width is Dim.DimAbsolute ? width.Anchor (0) : frame.Width;
				var h = height is Dim.DimAbsolute ? height.Anchor (0) : frame.Height;
				frame = new Rect (new Point (actX, actY), new Size (w, h));
				SetMinWidthHeight ();
			}
			TextFormatter.Size = GetBoundsTextFormatterSize ();
			SetNeedsLayout ();
			SetNeedsDisplay (GetMaxNeedDisplay (oldFrame, frame));
		}

		Rect GetMaxNeedDisplay (Rect oldFrame, Rect newFrame)
		{
			var rect = new Rect () {
				X = Math.Min (oldFrame.X, newFrame.X),
				Y = Math.Min (oldFrame.Y, newFrame.Y),
				Width = Math.Max (oldFrame.Width, newFrame.Width),
				Height = Math.Max (oldFrame.Height, newFrame.Height)
			};
			rect.Width += Math.Max (oldFrame.X - newFrame.X, 0);
			rect.Height += Math.Max (oldFrame.Y - newFrame.Y, 0);

			return rect;
		}

		void TextFormatter_HotKeyChanged (Key obj)
		{
			HotKeyChanged?.Invoke (obj);
		}

		/// <summary>
		/// Sets a flag indicating this view needs to be redisplayed because its state has changed.
		/// </summary>
		public void SetNeedsDisplay ()
		{
			SetNeedsDisplay (Bounds);
		}

		internal bool LayoutNeeded { get; private set; } = true;

		internal void SetNeedsLayout ()
		{
			if (LayoutNeeded)
				return;
			LayoutNeeded = true;
			if (SuperView == null)
				return;
			SuperView.SetNeedsLayout ();
			foreach (var view in Subviews) {
				view.SetNeedsLayout ();
			}
			TextFormatter.NeedsFormat = true;
		}

		/// <summary>
		/// Removes the <see cref="SetNeedsLayout"/> setting on this view.
		/// </summary>
		protected void ClearLayoutNeeded ()
		{
			LayoutNeeded = false;
		}

		/// <summary>
		/// Flags the view-relative region on this View as needing to be repainted.
		/// </summary>
		/// <param name="region">The view-relative region that must be flagged for repaint.</param>
		public void SetNeedsDisplay (Rect region)
		{
			if (NeedDisplay.IsEmpty)
				NeedDisplay = region;
			else {
				var x = Math.Min (NeedDisplay.X, region.X);
				var y = Math.Min (NeedDisplay.Y, region.Y);
				var w = Math.Max (NeedDisplay.Width, region.Width);
				var h = Math.Max (NeedDisplay.Height, region.Height);
				NeedDisplay = new Rect (x, y, w, h);
			}
			container?.SetChildNeedsDisplay ();

			if (subviews == null)
				return;

			foreach (var view in subviews)
				if (view.Frame.IntersectsWith (region)) {
					var childRegion = Rect.Intersect (view.Frame, region);
					childRegion.X -= view.Frame.X;
					childRegion.Y -= view.Frame.Y;
					view.SetNeedsDisplay (childRegion);
				}
		}

		internal bool ChildNeedsDisplay { get; set; }

		/// <summary>
		/// Indicates that any child views (in the <see cref="Subviews"/> list) need to be repainted.
		/// </summary>
		public void SetChildNeedsDisplay ()
		{
			ChildNeedsDisplay = true;
			if (container != null)
				container.SetChildNeedsDisplay ();
		}

		internal bool addingView;

		/// <summary>
		///   Adds a subview (child) to this view.
		/// </summary>
		/// <remarks>
		/// The Views that have been added to this view can be retrieved via the <see cref="Subviews"/> property. 
		/// See also <seealso cref="Remove(View)"/> <seealso cref="RemoveAll"/> 
		/// </remarks>
		public virtual void Add (View view)
		{
			if (view == null)
				return;
			if (subviews == null) {
				subviews = new List<View> ();
			}
			if (tabIndexes == null) {
				tabIndexes = new List<View> ();
			}
			subviews.Add (view);
			tabIndexes.Add (view);
			view.container = this;
			if (view.CanFocus) {
				addingView = true;
				if (SuperView?.CanFocus == false) {
					SuperView.addingView = true;
					SuperView.CanFocus = true;
					SuperView.addingView = false;
				}
				CanFocus = true;
				view.tabIndex = tabIndexes.IndexOf (view);
				addingView = false;
			}
			SetNeedsLayout ();
			SetNeedsDisplay ();
			OnAdded (view);
			if (IsInitialized) {
				view.BeginInit ();
				view.EndInit ();
			}
		}

		/// <summary>
		/// Adds the specified views (children) to the view.
		/// </summary>
		/// <param name="views">Array of one or more views (can be optional parameter).</param>
		/// <remarks>
		/// The Views that have been added to this view can be retrieved via the <see cref="Subviews"/> property. 
		/// See also <seealso cref="Remove(View)"/> <seealso cref="RemoveAll"/> 
		/// </remarks>
		public void Add (params View [] views)
		{
			if (views == null)
				return;
			foreach (var view in views)
				Add (view);
		}

		/// <summary>
		///   Removes all subviews (children) added via <see cref="Add(View)"/> or <see cref="Add(View[])"/> from this View.
		/// </summary>
		public virtual void RemoveAll ()
		{
			if (subviews == null)
				return;

			while (subviews.Count > 0) {
				Remove (subviews [0]);
			}
		}

		/// <summary>
		///   Removes a subview added via <see cref="Add(View)"/> or <see cref="Add(View[])"/> from this View.
		/// </summary>
		/// <remarks>
		/// </remarks>
		public virtual void Remove (View view)
		{
			if (view == null || subviews == null)
				return;

			var touched = view.Frame;
			subviews.Remove (view);
			tabIndexes.Remove (view);
			view.container = null;
			view.tabIndex = -1;
			SetNeedsLayout ();
			SetNeedsDisplay ();
			if (subviews.Count < 1) {
				CanFocus = false;
			}
			foreach (var v in subviews) {
				if (v.Frame.IntersectsWith (touched))
					view.SetNeedsDisplay ();
			}
			OnRemoved (view);
			if (focused == view) {
				focused = null;
			}
		}

		void PerformActionForSubview (View subview, Action<View> action)
		{
			if (subviews.Contains (subview)) {
				action (subview);
			}

			SetNeedsDisplay ();
			subview.SetNeedsDisplay ();
		}

		/// <summary>
		/// Brings the specified subview to the front so it is drawn on top of any other views.
		/// </summary>
		/// <param name="subview">The subview to send to the front</param>
		/// <remarks>
		///   <seealso cref="SendSubviewToBack"/>.
		/// </remarks>
		public void BringSubviewToFront (View subview)
		{
			PerformActionForSubview (subview, x => {
				subviews.Remove (x);
				subviews.Add (x);
			});
		}

		/// <summary>
		/// Sends the specified subview to the front so it is the first view drawn
		/// </summary>
		/// <param name="subview">The subview to send to the front</param>
		/// <remarks>
		///   <seealso cref="BringSubviewToFront(View)"/>.
		/// </remarks>
		public void SendSubviewToBack (View subview)
		{
			PerformActionForSubview (subview, x => {
				subviews.Remove (x);
				subviews.Insert (0, subview);
			});
		}

		/// <summary>
		/// Moves the subview backwards in the hierarchy, only one step
		/// </summary>
		/// <param name="subview">The subview to send backwards</param>
		/// <remarks>
		/// If you want to send the view all the way to the back use SendSubviewToBack.
		/// </remarks>
		public void SendSubviewBackwards (View subview)
		{
			PerformActionForSubview (subview, x => {
				var idx = subviews.IndexOf (x);
				if (idx > 0) {
					subviews.Remove (x);
					subviews.Insert (idx - 1, x);
				}
			});
		}

		/// <summary>
		/// Moves the subview backwards in the hierarchy, only one step
		/// </summary>
		/// <param name="subview">The subview to send backwards</param>
		/// <remarks>
		/// If you want to send the view all the way to the back use SendSubviewToBack.
		/// </remarks>
		public void BringSubviewForward (View subview)
		{
			PerformActionForSubview (subview, x => {
				var idx = subviews.IndexOf (x);
				if (idx + 1 < subviews.Count) {
					subviews.Remove (x);
					subviews.Insert (idx + 1, x);
				}
			});
		}

		/// <summary>
		///   Clears the view region with the current color.
		/// </summary>
		/// <remarks>
		///   <para>
		///     This clears the entire region used by this view.
		///   </para>
		/// </remarks>
		public void Clear ()
		{
			var h = Frame.Height;
			var w = Frame.Width;
			for (var line = 0; line < h; line++) {
				Move (0, line);
				for (var col = 0; col < w; col++)
					Driver.AddRune (' ');
			}
		}

		/// <summary>
		///   Clears the specified region with the current color. 
		/// </summary>
		/// <remarks>
		/// </remarks>
		/// <param name="regionScreen">The screen-relative region to clear.</param>
		public void Clear (Rect regionScreen)
		{
			var h = regionScreen.Height;
			var w = regionScreen.Width;
			for (var line = regionScreen.Y; line < regionScreen.Y + h; line++) {
				Driver.Move (regionScreen.X, line);
				for (var col = 0; col < w; col++)
					Driver.AddRune (' ');
			}
		}

		/// <summary>
		/// Converts a view-relative (col,row) position to a screen-relative position (col,row). The values are optionally clamped to the screen dimensions.
		/// </summary>
		/// <param name="col">View-relative column.</param>
		/// <param name="row">View-relative row.</param>
		/// <param name="rcol">Absolute column; screen-relative.</param>
		/// <param name="rrow">Absolute row; screen-relative.</param>
		/// <param name="clipped">Whether to clip the result of the ViewToScreen method, if set to <see langword="true"/>, the rcol, rrow values are clamped to the screen (terminal) dimensions (0..TerminalDim-1).</param>
		public virtual void ViewToScreen (int col, int row, out int rcol, out int rrow, bool clipped = true)
		{
			// Computes the real row, col relative to the screen.
			if (this is View2) {
				var cont = this as View2;
				var inner = cont.Padding.Thickness.GetInnerRect (cont.Border.Thickness.GetInnerRect (cont.Margin.Thickness.GetInnerRect (this.Frame)));
				rrow = row + inner.Y;
				rcol = col + inner.X;
			} else {
				rrow = row + frame.Y;
				rcol = col + frame.X;
			}

			var curContainer = container;
			while (curContainer != null) {
				if (curContainer is View2) {
					var cont = curContainer as View2;
					var inner = cont.Padding.Thickness.GetInnerRect (cont.Border.Thickness.GetInnerRect (cont.Margin.Thickness.GetInnerRect (cont.Frame)));

					//rrow += inner.Y - curContainer.frame.Y;
					//rcol += inner.X - curContainer.frame.X;
					rrow += curContainer.frame.Y;
					rcol += curContainer.frame.X;
				} else {
					rrow += curContainer.frame.Y;
					rcol += curContainer.frame.X;
				}
				curContainer = curContainer.container;
			}

			// The following ensures that the cursor is always in the screen boundaries.
			if (clipped) {
				rrow = Math.Min (rrow, Driver.Rows - 1);
				rcol = Math.Min (rcol, Driver.Cols - 1);
			}
		}

		/// <summary>
		/// Converts a point from screen-relative coordinates to view-relative coordinates.
		/// </summary>
		/// <returns>The mapped point.</returns>
		/// <param name="x">X screen-coordinate point.</param>
		/// <param name="y">Y screen-coordinate point.</param>
		public Point ScreenToView (int x, int y)
		{
			if (SuperView == null) {
				return new Point (x - Frame.X, y - frame.Y);
			} else {
				var parent = SuperView.ScreenToView (x, y);
				return new Point (parent.X - frame.X, parent.Y - frame.Y);
			}
		}

		/// <summary>
		/// Converts a region in view-relative coordinates to screen-relative coordinates.
		/// </summary>
		public virtual Rect ViewToScreen (Rect region)
		{
			ViewToScreen (region.X, region.Y, out var x, out var y, clipped: false);
			return new Rect (x, y, region.Width, region.Height);
		}

		// Clips a rectangle in screen coordinates to the dimensions currently available on the screen
		internal Rect ScreenClip (Rect regionScreen)
		{
			var x = regionScreen.X < 0 ? 0 : regionScreen.X;
			var y = regionScreen.Y < 0 ? 0 : regionScreen.Y;
			var w = regionScreen.X + regionScreen.Width >= Driver.Cols ? Driver.Cols - regionScreen.X : regionScreen.Width;
			var h = regionScreen.Y + regionScreen.Height >= Driver.Rows ? Driver.Rows - regionScreen.Y : regionScreen.Height;

			return new Rect (x, y, w, h);
		}

		/// <summary>
		/// Sets the <see cref="ConsoleDriver"/>'s clip region to the current View's <see cref="Bounds"/>.
		/// </summary>
		/// <returns>The existing driver's clip region, which can be then re-applied by setting <c><see cref="Driver"/>.Clip</c> (<see cref="ConsoleDriver.Clip"/>).</returns>
		/// <remarks>
		/// <see cref="Bounds"/> is View-relative.
		/// </remarks>
		public Rect ClipToBounds ()
		{
			return SetClip (Bounds);
		}

		/// <summary>
		/// Sets the clip region to the specified view-relative region.
		/// </summary>
		/// <returns>The previous screen-relative clip region.</returns>
		/// <param name="region">View-relative clip region.</param>
		public Rect SetClip (Rect region)
		{
			var previous = Driver.Clip;
			Driver.Clip = Rect.Intersect (previous, ViewToScreen (region));
			return previous;
		}

		/// <summary>
		/// Draws a frame in the current view, clipped by the boundary of this view
		/// </summary>
		/// <param name="region">View-relative region for the frame to be drawn.</param>
		/// <param name="padding">The padding to add around the outside of the drawn frame.</param>
		/// <param name="fill">If set to <see langword="true"/> it fill will the contents.</param>
		public void DrawFrame (Rect region, int padding = 0, bool fill = false)
		{
			var scrRect = ViewToScreen (region);
			var savedClip = ClipToBounds ();
			Driver.DrawWindowFrame (scrRect, padding + 1, padding + 1, padding + 1, padding + 1, border: true, fill: fill);
			Driver.Clip = savedClip;
		}

		/// <summary>
		/// Utility function to draw strings that contain a hotkey.
		/// </summary>
		/// <param name="text">String to display, the hotkey specifier before a letter flags the next letter as the hotkey.</param>
		/// <param name="hotColor">Hot color.</param>
		/// <param name="normalColor">Normal color.</param>
		/// <remarks>
		/// <para>The hotkey is any character following the hotkey specifier, which is the underscore ('_') character by default.</para>
		/// <para>The hotkey specifier can be changed via <see cref="HotKeySpecifier"/></para>
		/// </remarks>
		public void DrawHotString (ustring text, Attribute hotColor, Attribute normalColor)
		{
			var hotkeySpec = HotKeySpecifier == (Rune)0xffff ? (Rune)'_' : HotKeySpecifier;
			Application.Driver.SetAttribute (normalColor);
			foreach (var rune in text) {
				if (rune == hotkeySpec) {
					Application.Driver.SetAttribute (hotColor);
					continue;
				}
				Application.Driver.AddRune (rune);
				Application.Driver.SetAttribute (normalColor);
			}
		}

		/// <summary>
		/// Utility function to draw strings that contains a hotkey using a <see cref="ColorScheme"/> and the "focused" state.
		/// </summary>
		/// <param name="text">String to display, the underscore before a letter flags the next letter as the hotkey.</param>
		/// <param name="focused">If set to <see langword="true"/> this uses the focused colors from the color scheme, otherwise the regular ones.</param>
		/// <param name="scheme">The color scheme to use.</param>
		public void DrawHotString (ustring text, bool focused, ColorScheme scheme)
		{
			if (focused)
				DrawHotString (text, scheme.HotFocus, scheme.Focus);
			else
				DrawHotString (text, Enabled ? scheme.HotNormal : scheme.Disabled, Enabled ? scheme.Normal : scheme.Disabled);
		}

		/// <summary>
		/// This moves the cursor to the specified column and row in the view.
		/// </summary>
		/// <returns>The move.</returns>
		/// <param name="col">Col.</param>
		/// <param name="row">Row.</param>
		/// <param name="clipped">Whether to clip the result of the ViewToScreen method,
		///  if set to <see langword="true"/>, the col, row values are clamped to the screen (terminal) dimensions (0..TerminalDim-1).</param>
		public void Move (int col, int row, bool clipped = true)
		{
			if (Driver.Rows == 0) {
				return;
			}

			ViewToScreen (col, row, out var rCol, out var rRow, clipped);
			Driver.Move (rCol, rRow);
		}

		/// <summary>
		///   Positions the cursor in the right position based on the currently focused view in the chain.
		/// </summary>
		///    Views that are focusable should override <see cref="PositionCursor"/> to ensure
		///    the cursor is placed in a location that makes sense. Unix terminals do not have
		///    a way of hiding the cursor, so it can be distracting to have the cursor left at
		///    the last focused view. Views should make sure that they place the cursor
		///    in a visually sensible place.
		public virtual void PositionCursor ()
		{
			if (!CanBeVisible (this) || !Enabled) {
				return;
			}

			if (focused?.Visible == true && focused?.Enabled == true && focused?.Frame.Width > 0 && focused.Frame.Height > 0) {
				focused.PositionCursor ();
			} else {
				if (CanFocus && HasFocus && Visible && Frame.Width > 0 && Frame.Height > 0) {
					Move (TextFormatter.HotKeyPos == -1 ? 0 : TextFormatter.CursorPosition, 0);
				} else {
					Move (frame.X, frame.Y);
				}
			}
		}

		bool hasFocus;

		/// <inheritdoc/>
		public override bool HasFocus => hasFocus;

		void SetHasFocus (bool value, View view, bool force = false)
		{
			if (hasFocus != value || force) {
				hasFocus = value;
				if (value) {
					OnEnter (view);
				} else {
					OnLeave (view);
				}
				SetNeedsDisplay ();
			}

			// Remove focus down the chain of subviews if focus is removed
			if (!value && focused != null) {
				var f = focused;
				f.OnLeave (view);
				f.SetHasFocus (false, view);
				focused = null;
			}
		}

		/// <summary>
		/// Defines the event arguments for <see cref="SetFocus(View)"/>
		/// </summary>
		public class FocusEventArgs : EventArgs {
			/// <summary>
			/// Constructs.
			/// </summary>
			/// <param name="view">The view that gets or loses focus.</param>
			public FocusEventArgs (View view) { View = view; }
			/// <summary>
			/// Indicates if the current focus event has already been processed and the driver should stop notifying any other event subscriber.
			/// Its important to set this value to true specially when updating any View's layout from inside the subscriber method.
			/// </summary>
			public bool Handled { get; set; }
			/// <summary>
			/// Indicates the current view that gets or loses focus.
			/// </summary>
			public View View { get; set; }
		}

		/// <summary>
		/// Method invoked when a subview is being added to this view.
		/// </summary>
		/// <param name="view">The subview being added.</param>
		public virtual void OnAdded (View view)
		{
			view.IsAdded = true;
			view.x = view.x ?? view.frame.X;
			view.y = view.y ?? view.frame.Y;
			view.width = view.width ?? view.frame.Width;
			view.height = view.height ?? view.frame.Height;

			view.Added?.Invoke (this);
		}

		/// <summary>
		/// Method invoked when a subview is being removed from this view.
		/// </summary>
		/// <param name="view">The subview being removed.</param>
		public virtual void OnRemoved (View view)
		{
			view.IsAdded = false;
			view.Removed?.Invoke (this);
		}

		/// <inheritdoc/>
		public override bool OnEnter (View view)
		{
			var args = new FocusEventArgs (view);
			Enter?.Invoke (args);
			if (args.Handled)
				return true;
			if (base.OnEnter (view))
				return true;

			return false;
		}

		/// <inheritdoc/>
		public override bool OnLeave (View view)
		{
			var args = new FocusEventArgs (view);
			Leave?.Invoke (args);
			if (args.Handled)
				return true;
			if (base.OnLeave (view))
				return true;

			return false;
		}

		/// <summary>
		/// Returns the currently focused view inside this view, or null if nothing is focused.
		/// </summary>
		/// <value>The focused.</value>
		public View Focused => focused;

		/// <summary>
		/// Returns the most focused view in the chain of subviews (the leaf view that has the focus).
		/// </summary>
		/// <value>The most focused View.</value>
		public View MostFocused {
			get {
				if (Focused == null)
					return null;
				var most = Focused.MostFocused;
				if (most != null)
					return most;
				return Focused;
			}
		}

		ColorScheme colorScheme;

		/// <summary>
		/// The color scheme for this view, if it is not defined, it returns the <see cref="SuperView"/>'s
		/// color scheme.
		/// </summary>
		public virtual ColorScheme ColorScheme {
			get {
				if (colorScheme == null) {
					return SuperView?.ColorScheme;
				}
				return colorScheme;
			}
			set {
				if (colorScheme != value) {
					colorScheme = value;
					SetNeedsDisplay ();
				}
			}
		}

		/// <summary>
		/// Displays the specified character in the specified column and row of the View.
		/// </summary>
		/// <param name="col">Column (view-relative).</param>
		/// <param name="row">Row (view-relative).</param>
		/// <param name="ch">Ch.</param>
		public void AddRune (int col, int row, Rune ch)
		{
			if (row < 0 || col < 0)
				return;
			if (row > frame.Height - 1 || col > frame.Width - 1)
				return;
			Move (col, row);
			Driver.AddRune (ch);
		}

		/// <summary>
		/// Removes the <see cref="SetNeedsDisplay()"/> and the <see cref="ChildNeedsDisplay"/> setting on this view.
		/// </summary>
		protected void ClearNeedsDisplay ()
		{
			NeedDisplay = Rect.Empty;
			ChildNeedsDisplay = false;
		}

		/// <summary>
		/// Redraws this view and its subviews; only redraws the views that have been flagged for a re-display.
		/// </summary>
		/// <param name="bounds">The bounds (view-relative region) to redraw.</param>
		/// <remarks>
		/// <para>
		///    Always use <see cref="Bounds"/> (view-relative) when calling <see cref="Redraw(Rect)"/>, NOT <see cref="Frame"/> (superview-relative).
		/// </para>
		/// <para>
		///    Views should set the color that they want to use on entry, as otherwise this will inherit
		///    the last color that was set globally on the driver.
		/// </para>
		/// <para>
		///    Overrides of <see cref="Redraw"/> must ensure they do not set <c>Driver.Clip</c> to a clip region
		///    larger than the <ref name="bounds"/> parameter, as this will cause the driver to clip the entire region.
		/// </para>
		/// </remarks>
		public virtual void Redraw (Rect bounds)
		{
			if (!CanBeVisible (this)) {
				return;
			}

			var clipRect = new Rect (Point.Empty, frame.Size);

			if (ColorScheme != null) {
				Driver.SetAttribute (HasFocus ? ColorScheme.Focus : ColorScheme.Normal);
			}

			var boundsAdjustedForBorder = Bounds;
			if (!IgnoreBorderPropertyOnRedraw && Border != null) {
				Border.DrawContent (this);
				boundsAdjustedForBorder = new Rect (bounds.X + 1, bounds.Y + 1, Math.Max (0, bounds.Width - 2), Math.Max(0, bounds.Height - 2));
			} else if (ustring.IsNullOrEmpty (TextFormatter.Text) &&
				(GetType ().IsNestedPublic) && !IsOverridden (this, "Redraw") &&
				(!NeedDisplay.IsEmpty || ChildNeedsDisplay || LayoutNeeded)) {

				Clear ();
				SetChildNeedsDisplay ();
			}

			if (!ustring.IsNullOrEmpty (TextFormatter.Text)) {
				Rect containerBounds = GetContainerBounds ();
				Clear (ViewToScreen (GetNeedDisplay (containerBounds)));
				SetChildNeedsDisplay ();
				// Draw any Text
				if (TextFormatter != null) {
					TextFormatter.NeedsFormat = true;
				}
				TextFormatter?.Draw (ViewToScreen (boundsAdjustedForBorder), HasFocus ? ColorScheme.Focus : GetNormalColor (),
				    HasFocus ? ColorScheme.HotFocus : Enabled ? ColorScheme.HotNormal : ColorScheme.Disabled,
				    containerBounds);
			}

			// Invoke DrawContentEvent
			OnDrawContent (boundsAdjustedForBorder);

			if (subviews != null) {
				foreach (var view in subviews) {
					if (!view.NeedDisplay.IsEmpty || view.ChildNeedsDisplay || view.LayoutNeeded) {
						if (view.Frame.IntersectsWith (clipRect) && (view.Frame.IntersectsWith (boundsAdjustedForBorder) || boundsAdjustedForBorder.X < 0 || bounds.Y < 0)) {
							if (view.LayoutNeeded)
								view.LayoutSubviews ();

							// Draw the subview
							// Use the view's bounds (view-relative; Location will always be (0,0)
							if (view.Visible && view.Frame.Width > 0 && view.Frame.Height > 0) {
								var rect = view.Bounds;
								view.OnDrawContent (rect);
								view.Redraw (rect);
								view.OnDrawContentComplete (rect);
							}
						}
						view.NeedDisplay = Rect.Empty;
						view.ChildNeedsDisplay = false;
					}
				}
			}

			// Invoke DrawContentCompleteEvent
			OnDrawContentComplete (boundsAdjustedForBorder);

			ClearLayoutNeeded ();
			ClearNeedsDisplay ();
		}

<<<<<<< HEAD
		internal Rect GetContainerBounds ()
=======
		Rect GetNeedDisplay (Rect containerBounds)
		{
			Rect rect = NeedDisplay;
			if (!containerBounds.IsEmpty) {
				rect.Width = Math.Min (NeedDisplay.Width, containerBounds.Width);
				rect.Height = Math.Min (NeedDisplay.Height, containerBounds.Height);
			}

			return rect;
		}

		Rect GetContainerBounds ()
>>>>>>> d699b1b2
		{
			var containerBounds = SuperView == null ? default : SuperView.ViewToScreen (SuperView.Bounds);
			if (SuperView is View2) {
				var view2 = SuperView as View2;
				containerBounds = view2.Padding.Thickness.GetInnerRect (view2.Border.Thickness.GetInnerRect (view2.Margin.Thickness.GetInnerRect (view2.Frame)));

			}
			var driverClip = Driver == null ? Rect.Empty : Driver.Clip;
			containerBounds.X = Math.Max (containerBounds.X, driverClip.X);
			containerBounds.Y = Math.Max (containerBounds.Y, driverClip.Y);
			var lenOffset = (driverClip.X + driverClip.Width) - (containerBounds.X + containerBounds.Width);
			if (containerBounds.X + containerBounds.Width > driverClip.X + driverClip.Width) {
				containerBounds.Width = Math.Max (containerBounds.Width + lenOffset, 0);
			} else {
				containerBounds.Width = Math.Min (containerBounds.Width, driverClip.Width);
			}
			lenOffset = (driverClip.Y + driverClip.Height) - (containerBounds.Y + containerBounds.Height);
			if (containerBounds.Y + containerBounds.Height > driverClip.Y + driverClip.Height) {
				containerBounds.Height = Math.Max (containerBounds.Height + lenOffset, 0);
			} else {
				containerBounds.Height = Math.Min (containerBounds.Height, driverClip.Height);
			}
			return containerBounds;
		}

		/// <summary>
		/// Event invoked when the content area of the View is to be drawn.
		/// </summary>
		/// <remarks>
		/// <para>
		/// Will be invoked before any subviews added with <see cref="Add(View)"/> have been drawn.
		/// </para>
		/// <para>
		/// Rect provides the view-relative rectangle describing the currently visible viewport into the <see cref="View"/>.
		/// </para>
		/// </remarks>
		public event Action<Rect> DrawContent;

		/// <summary>
		/// Enables overrides to draw infinitely scrolled content and/or a background behind added controls. 
		/// </summary>
		/// <param name="viewport">The view-relative rectangle describing the currently visible viewport into the <see cref="View"/></param>
		/// <remarks>
		/// This method will be called before any subviews added with <see cref="Add(View)"/> have been drawn. 
		/// </remarks>
		public virtual void OnDrawContent (Rect viewport)
		{
			DrawContent?.Invoke (viewport);
		}

		/// <summary>
		/// Event invoked when the content area of the View is completed drawing.
		/// </summary>
		/// <remarks>
		/// <para>
		/// Will be invoked after any subviews removed with <see cref="Remove(View)"/> have been completed drawing.
		/// </para>
		/// <para>
		/// Rect provides the view-relative rectangle describing the currently visible viewport into the <see cref="View"/>.
		/// </para>
		/// </remarks>
		public event Action<Rect> DrawContentComplete;

		/// <summary>
		/// Enables overrides after completed drawing infinitely scrolled content and/or a background behind removed controls.
		/// </summary>
		/// <param name="viewport">The view-relative rectangle describing the currently visible viewport into the <see cref="View"/></param>
		/// <remarks>
		/// This method will be called after any subviews removed with <see cref="Remove(View)"/> have been completed drawing.
		/// </remarks>
		public virtual void OnDrawContentComplete (Rect viewport)
		{
			DrawContentComplete?.Invoke (viewport);
		}

		/// <summary>
		/// Causes the specified subview to have focus.
		/// </summary>
		/// <param name="view">View.</param>
		void SetFocus (View view)
		{
			if (view == null)
				return;
			//Console.WriteLine ($"Request to focus {view}");
			if (!view.CanFocus || !view.Visible || !view.Enabled)
				return;
			if (focused?.hasFocus == true && focused == view)
				return;

			// Make sure that this view is a subview
			View c;
			for (c = view.container; c != null; c = c.container)
				if (c == this)
					break;
			if (c == null)
				throw new ArgumentException ("the specified view is not part of the hierarchy of this view");

			if (focused != null)
				focused.SetHasFocus (false, view);

			var f = focused;
			focused = view;
			focused.SetHasFocus (true, f);
			focused.EnsureFocus ();

			// Send focus upwards
			SuperView?.SetFocus (this);
		}

		/// <summary>
		/// Causes the specified view and the entire parent hierarchy to have the focused order updated.
		/// </summary>
		public void SetFocus ()
		{
			if (!CanBeVisible (this) || !Enabled) {
				if (HasFocus) {
					SetHasFocus (false, this);
				}
				return;
			}

			SuperView?.SetFocus (this);
		}

		/// <summary>
		/// Defines the event arguments for <see cref="KeyEvent"/>
		/// </summary>
		public class KeyEventEventArgs : EventArgs {
			/// <summary>
			/// Constructs.
			/// </summary>
			/// <param name="ke"></param>
			public KeyEventEventArgs (KeyEvent ke) => KeyEvent = ke;
			/// <summary>
			/// The <see cref="KeyEvent"/> for the event.
			/// </summary>
			public KeyEvent KeyEvent { get; set; }
			/// <summary>
			/// Indicates if the current Key event has already been processed and the driver should stop notifying any other event subscriber.
			/// Its important to set this value to true specially when updating any View's layout from inside the subscriber method.
			/// </summary>
			public bool Handled { get; set; } = false;
		}

		/// <summary>
		/// Invoked when a character key is pressed and occurs after the key up event.
		/// </summary>
		public event Action<KeyEventEventArgs> KeyPress;

		/// <inheritdoc/>
		public override bool ProcessKey (KeyEvent keyEvent)
		{
			if (!Enabled) {
				return false;
			}

			var args = new KeyEventEventArgs (keyEvent);
			KeyPress?.Invoke (args);
			if (args.Handled)
				return true;
			if (Focused?.Enabled == true) {
				Focused?.KeyPress?.Invoke (args);
				if (args.Handled)
					return true;
			}

			return Focused?.Enabled == true && Focused?.ProcessKey (keyEvent) == true;
		}

		/// <summary>
		/// Invokes any binding that is registered on this <see cref="View"/>
		/// and matches the <paramref name="keyEvent"/>
		/// </summary>
		/// <param name="keyEvent">The key event passed.</param>
		protected bool? InvokeKeybindings (KeyEvent keyEvent)
		{
			bool? toReturn = null;

			if (KeyBindings.ContainsKey (keyEvent.Key)) {

				foreach (var command in KeyBindings [keyEvent.Key]) {

					if (!CommandImplementations.ContainsKey (command)) {
						throw new NotSupportedException ($"A KeyBinding was set up for the command {command} ({keyEvent.Key}) but that command is not supported by this View ({GetType ().Name})");
					}

					// each command has its own return value
					var thisReturn = CommandImplementations [command] ();

					// if we haven't got anything yet, the current command result should be used
					if (toReturn == null) {
						toReturn = thisReturn;
					}

					// if ever see a true then that's what we will return
					if (thisReturn ?? false) {
						toReturn = true;
					}
				}
			}

			return toReturn;
		}


		/// <summary>
		/// <para>Adds a new key combination that will trigger the given <paramref name="command"/>
		/// (if supported by the View - see <see cref="GetSupportedCommands"/>)
		/// </para>
		/// <para>If the key is already bound to a different <see cref="Command"/> it will be
		/// rebound to this one</para>
		/// <remarks>Commands are only ever applied to the current <see cref="View"/>(i.e. this feature
		/// cannot be used to switch focus to another view and perform multiple commands there) </remarks>
		/// </summary>
		/// <param name="key"></param>
		/// <param name="command">The command(s) to run on the <see cref="View"/> when <paramref name="key"/> is pressed.
		/// When specifying multiple commands, all commands will be applied in sequence. The bound <paramref name="key"/> strike
		/// will be consumed if any took effect.</param>
		public void AddKeyBinding (Key key, params Command [] command)
		{
			if (command.Length == 0) {
				throw new ArgumentException ("At least one command must be specified", nameof (command));
			}

			if (KeyBindings.ContainsKey (key)) {
				KeyBindings [key] = command;
			} else {
				KeyBindings.Add (key, command);
			}
		}

		/// <summary>
		/// Replaces a key combination already bound to <see cref="Command"/>.
		/// </summary>
		/// <param name="fromKey">The key to be replaced.</param>
		/// <param name="toKey">The new key to be used.</param>
		protected void ReplaceKeyBinding (Key fromKey, Key toKey)
		{
			if (KeyBindings.ContainsKey (fromKey)) {
				var value = KeyBindings [fromKey];
				KeyBindings.Remove (fromKey);
				KeyBindings [toKey] = value;
			}
		}

		/// <summary>
		/// Checks if the key binding already exists.
		/// </summary>
		/// <param name="key">The key to check.</param>
		/// <returns><see langword="true"/> If the key already exist, <see langword="false"/> otherwise.</returns>
		public bool ContainsKeyBinding (Key key)
		{
			return KeyBindings.ContainsKey (key);
		}

		/// <summary>
		/// Removes all bound keys from the View and resets the default bindings.
		/// </summary>
		public void ClearKeybindings ()
		{
			KeyBindings.Clear ();
		}

		/// <summary>
		/// Clears the existing keybinding (if any) for the given <paramref name="key"/>.
		/// </summary>
		/// <param name="key"></param>
		public void ClearKeybinding (Key key)
		{
			KeyBindings.Remove (key);
		}

		/// <summary>
		/// Removes all key bindings that trigger the given command. Views can have multiple different
		/// keys bound to the same command and this method will clear all of them.
		/// </summary>
		/// <param name="command"></param>
		public void ClearKeybinding (params Command [] command)
		{
			foreach (var kvp in KeyBindings.Where (kvp => kvp.Value.SequenceEqual (command)).ToArray ()) {
				KeyBindings.Remove (kvp.Key);
			}
		}

		/// <summary>
		/// <para>States that the given <see cref="View"/> supports a given <paramref name="command"/>
		/// and what <paramref name="f"/> to perform to make that command happen
		/// </para>
		/// <para>If the <paramref name="command"/> already has an implementation the <paramref name="f"/>
		/// will replace the old one</para>
		/// </summary>
		/// <param name="command">The command.</param>
		/// <param name="f">The function.</param>
		protected void AddCommand (Command command, Func<bool?> f)
		{
			// if there is already an implementation of this command
			if (CommandImplementations.ContainsKey (command)) {
				// replace that implementation
				CommandImplementations [command] = f;
			} else {
				// else record how to perform the action (this should be the normal case)
				CommandImplementations.Add (command, f);
			}
		}

		/// <summary>
		/// Returns all commands that are supported by this <see cref="View"/>.
		/// </summary>
		/// <returns></returns>
		public IEnumerable<Command> GetSupportedCommands ()
		{
			return CommandImplementations.Keys;
		}

		/// <summary>
		/// Gets the key used by a command.
		/// </summary>
		/// <param name="command">The command to search.</param>
		/// <returns>The <see cref="Key"/> used by a <see cref="Command"/></returns>
		public Key GetKeyFromCommand (params Command [] command)
		{
			return KeyBindings.First (kb => kb.Value.SequenceEqual (command)).Key;
		}

		/// <inheritdoc/>
		public override bool ProcessHotKey (KeyEvent keyEvent)
		{
			if (!Enabled) {
				return false;
			}

			var args = new KeyEventEventArgs (keyEvent);
			if (MostFocused?.Enabled == true) {
				MostFocused?.KeyPress?.Invoke (args);
				if (args.Handled)
					return true;
			}
			if (MostFocused?.Enabled == true && MostFocused?.ProcessKey (keyEvent) == true)
				return true;
			if (subviews == null || subviews.Count == 0)
				return false;

			foreach (var view in subviews)
				if (view.Enabled && view.ProcessHotKey (keyEvent))
					return true;
			return false;
		}

		/// <inheritdoc/>
		public override bool ProcessColdKey (KeyEvent keyEvent)
		{
			if (!Enabled) {
				return false;
			}

			var args = new KeyEventEventArgs (keyEvent);
			KeyPress?.Invoke (args);
			if (args.Handled)
				return true;
			if (MostFocused?.Enabled == true) {
				MostFocused?.KeyPress?.Invoke (args);
				if (args.Handled)
					return true;
			}
			if (MostFocused?.Enabled == true && MostFocused?.ProcessKey (keyEvent) == true)
				return true;
			if (subviews == null || subviews.Count == 0)
				return false;

			foreach (var view in subviews)
				if (view.Enabled && view.ProcessColdKey (keyEvent))
					return true;
			return false;
		}

		/// <summary>
		/// Invoked when a key is pressed.
		/// </summary>
		public event Action<KeyEventEventArgs> KeyDown;

		/// <inheritdoc/>
		public override bool OnKeyDown (KeyEvent keyEvent)
		{
			if (!Enabled) {
				return false;
			}

			var args = new KeyEventEventArgs (keyEvent);
			KeyDown?.Invoke (args);
			if (args.Handled) {
				return true;
			}
			if (Focused?.Enabled == true) {
				Focused.KeyDown?.Invoke (args);
				if (args.Handled) {
					return true;
				}
				if (Focused?.OnKeyDown (keyEvent) == true) {
					return true;
				}
			}

			return false;
		}

		/// <summary>
		/// Invoked when a key is released.
		/// </summary>
		public event Action<KeyEventEventArgs> KeyUp;

		/// <inheritdoc/>
		public override bool OnKeyUp (KeyEvent keyEvent)
		{
			if (!Enabled) {
				return false;
			}

			var args = new KeyEventEventArgs (keyEvent);
			KeyUp?.Invoke (args);
			if (args.Handled) {
				return true;
			}
			if (Focused?.Enabled == true) {
				Focused.KeyUp?.Invoke (args);
				if (args.Handled) {
					return true;
				}
				if (Focused?.OnKeyUp (keyEvent) == true) {
					return true;
				}
			}

			return false;
		}

		/// <summary>
		/// Finds the first view in the hierarchy that wants to get the focus if nothing is currently focused, otherwise, does nothing.
		/// </summary>
		public void EnsureFocus ()
		{
			if (focused == null && subviews?.Count > 0) {
				if (FocusDirection == Direction.Forward) {
					FocusFirst ();
				} else {
					FocusLast ();
				}
			}
		}

		/// <summary>
		/// Focuses the first focusable subview if one exists.
		/// </summary>
		public void FocusFirst ()
		{
			if (!CanBeVisible (this)) {
				return;
			}

			if (tabIndexes == null) {
				SuperView?.SetFocus (this);
				return;
			}

			foreach (var view in tabIndexes) {
				if (view.CanFocus && view.tabStop && view.Visible && view.Enabled) {
					SetFocus (view);
					return;
				}
			}
		}

		/// <summary>
		/// Focuses the last focusable subview if one exists.
		/// </summary>
		public void FocusLast ()
		{
			if (!CanBeVisible (this)) {
				return;
			}

			if (tabIndexes == null) {
				SuperView?.SetFocus (this);
				return;
			}

			for (var i = tabIndexes.Count; i > 0;) {
				i--;

				var v = tabIndexes [i];
				if (v.CanFocus && v.tabStop && v.Visible && v.Enabled) {
					SetFocus (v);
					return;
				}
			}
		}

		/// <summary>
		/// Focuses the previous view.
		/// </summary>
		/// <returns><see langword="true"/> if previous was focused, <see langword="false"/> otherwise.</returns>
		public bool FocusPrev ()
		{
			if (!CanBeVisible (this)) {
				return false;
			}

			FocusDirection = Direction.Backward;
			if (tabIndexes == null || tabIndexes.Count == 0)
				return false;

			if (focused == null) {
				FocusLast ();
				return focused != null;
			}

			var focusedIdx = -1;
			for (var i = tabIndexes.Count; i > 0;) {
				i--;
				var w = tabIndexes [i];

				if (w.HasFocus) {
					if (w.FocusPrev ())
						return true;
					focusedIdx = i;
					continue;
				}
				if (w.CanFocus && focusedIdx != -1 && w.tabStop && w.Visible && w.Enabled) {
					focused.SetHasFocus (false, w);

					if (w.CanFocus && w.tabStop && w.Visible && w.Enabled)
						w.FocusLast ();

					SetFocus (w);
					return true;
				}
			}
			if (focused != null) {
				focused.SetHasFocus (false, this);
				focused = null;
			}
			return false;
		}

		/// <summary>
		/// Focuses the next view.
		/// </summary>
		/// <returns><see langword="true"/> if next was focused, <see langword="false"/> otherwise.</returns>
		public bool FocusNext ()
		{
			if (!CanBeVisible (this)) {
				return false;
			}

			FocusDirection = Direction.Forward;
			if (tabIndexes == null || tabIndexes.Count == 0)
				return false;

			if (focused == null) {
				FocusFirst ();
				return focused != null;
			}
			var n = tabIndexes.Count;
			var focusedIdx = -1;
			for (var i = 0; i < n; i++) {
				var w = tabIndexes [i];

				if (w.HasFocus) {
					if (w.FocusNext ())
						return true;
					focusedIdx = i;
					continue;
				}
				if (w.CanFocus && focusedIdx != -1 && w.tabStop && w.Visible && w.Enabled) {
					focused.SetHasFocus (false, w);

					if (w.CanFocus && w.tabStop && w.Visible && w.Enabled)
						w.FocusFirst ();

					SetFocus (w);
					return true;
				}
			}
			if (focused != null) {
				focused.SetHasFocus (false, this);
				focused = null;
			}
			return false;
		}

		View GetMostFocused (View view)
		{
			if (view == null) {
				return null;
			}

			return view.focused != null ? GetMostFocused (view.focused) : view;
		}

		/// <summary>
		/// Sets the View's location (setting <see cref="Frame"/><c>Location</c> to the relative coordinates 
		/// of the SuperView.
		/// </summary>
		/// <param name="superviewRelativeBounds">The superview-relative bounds for <see cref="SuperView"/>. </param>
		/// <remarks>
		/// <see cref="Frame"/> is screen-relative; <see cref="Bounds"/> is view-relative. 
		/// In v1, <see cref="Bounds"/> always has a location of {0, 0}. In v2, <see cref="Bounds"/> can be non-zero, 
		/// refelcting the Margin, Border, and Padding.
		/// </remarks>
		internal void SetRelativeLayout (Rect superviewRelativeBounds)
		{
			int actW, actH, actX, actY;
			var autosize = Size.Empty;

			if (AutoSize) {
				autosize = GetAutoSize ();
			}

			actX = x?.Anchor (superviewRelativeBounds.Width) ?? 0;
			actW = Math.Max (CalculateActualWidth (width, superviewRelativeBounds, actX, autosize), 0);

			switch (x) {
			case Pos.PosCenter:
				if (width == null) {
					actW = !autosize.IsEmpty ? autosize.Width : superviewRelativeBounds.Width;
				} else {
					actW = width.Anchor (superviewRelativeBounds.Width);
					actW = !autosize.IsEmpty && autosize.Width > actW ? autosize.Width : actW;
				}
				actX = x.Anchor (superviewRelativeBounds.Width - actW);
				if (this.SuperView is View2) {
					actX += superviewRelativeBounds.X;
				}
				break;

			case Pos.PosAbsolute:

				if (this.SuperView is View2) {
					actX += superviewRelativeBounds.X;
				}
				break;

			case Pos.PosAnchorEnd:

				if (this.SuperView is View2) {
					actX += superviewRelativeBounds.X;
				}
				break;

			case Pos.PosCombine:

				if (this.SuperView is View2) {
					var pc = x as Pos.PosCombine;
					switch (pc.left) {
					case Pos.PosAbsolute:
						actX += superviewRelativeBounds.X;
						break;

					case Pos.PosAnchorEnd:
						actX += superviewRelativeBounds.X;
						break;

					case Pos.PosCenter:
						actX = x.Anchor (superviewRelativeBounds.Width - actW);
						actX += superviewRelativeBounds.X;
						break;

					case Pos.PosFactor:
						actX += superviewRelativeBounds.X;
						break;

					}
				}
				break;

			case Pos.PosFactor:

				if (this.SuperView is View2) {
					actX += superviewRelativeBounds.X;// - SuperView.Frame.X;
				}
				break;

			default:
				if (x != null) {
					throw new InvalidOperationException (x.ToString ());
				}
				break;
				;
			}

			if (y is Pos.PosCenter) {
				if (height == null) {
					actH = !autosize.IsEmpty ? autosize.Height : superviewRelativeBounds.Height;
				} else {
					actH = height.Anchor (superviewRelativeBounds.Height);
					actH = !autosize.IsEmpty && autosize.Height > actH ? autosize.Height : actH;
				}
				actY = y.Anchor (superviewRelativeBounds.Height - actH);
			} else {
				actY = y?.Anchor (superviewRelativeBounds.Height) ?? 0;
				actH = Math.Max (CalculateActualHight (height, superviewRelativeBounds, actY, autosize), 0);
			}



			if ((y is Pos.PosAbsolute || y is Pos.PosCenter) && this.SuperView is View2) {
				actY += superviewRelativeBounds.Y;
			}
			if ((y is Pos.PosAnchorEnd) && this.SuperView is View2) {
				actY += superviewRelativeBounds.Y;// - SuperView.Frame.Y;
			}
			if ((y is Pos.PosFactor) && this.SuperView is View2) {
				actY += superviewRelativeBounds.Y;// - SuperView.Frame.Y;
			}

			var r = new Rect (actX, actY, actW, actH);

			if (Frame != r) {
				Frame = r;
				if (!SetMinWidthHeight ()) {
					TextFormatter.Size = GetBoundsTextFormatterSize ();
				}
			}
		}

		private int CalculateActualWidth (Dim width, Rect hostFrame, int actX, Size s)
		{
			int actW;
			switch (width) {
			case null:
				actW = AutoSize ? s.Width : hostFrame.Width;
				break;
			case Dim.DimCombine combine:
				int leftActW = CalculateActualWidth (combine.left, hostFrame, actX, s);
				int rightActW = CalculateActualWidth (combine.right, hostFrame, actX, s);
				if (combine.add) {
					actW = leftActW + rightActW;
				} else {
					actW = leftActW - rightActW;
				}
				actW = AutoSize && s.Width > actW ? s.Width : actW;
				break;
			case Dim.DimFactor factor when !factor.IsFromRemaining ():
				actW = width.Anchor (hostFrame.Width);
				actW = AutoSize && s.Width > actW ? s.Width : actW;
				break;
			default:
				actW = Math.Max (width.Anchor (hostFrame.Width - actX), 0);
				actW = AutoSize && s.Width > actW ? s.Width : actW;
				break;
			}

			return actW;
		}

		private int CalculateActualHight (Dim height, Rect hostFrame, int actY, Size s)
		{
			int actH;
			switch (height) {
			case null:
				actH = AutoSize ? s.Height : hostFrame.Height;
				break;
			case Dim.DimCombine combine:
				int leftActH = CalculateActualHight (combine.left, hostFrame, actY, s);
				int rightActH = CalculateActualHight (combine.right, hostFrame, actY, s);
				if (combine.add) {
					actH = leftActH + rightActH;
				} else {
					actH = leftActH - rightActH;
				}
				actH = AutoSize && s.Height > actH ? s.Height : actH;
				break;
			case Dim.DimFactor factor when !factor.IsFromRemaining ():
				actH = height.Anchor (hostFrame.Height);
				actH = AutoSize && s.Height > actH ? s.Height : actH;
				break;
			default:
				actH = Math.Max (height.Anchor (hostFrame.Height - actY), 0);
				actH = AutoSize && s.Height > actH ? s.Height : actH;
				break;
			}

			return actH;
		}

		// https://en.wikipedia.org/wiki/Topological_sorting
		List<View> TopologicalSort (IEnumerable<View> nodes, ICollection<(View From, View To)> edges)
		{
			var result = new List<View> ();

			// Set of all nodes with no incoming edges
			var noEdgeNodes = new HashSet<View> (nodes.Where (n => edges.All (e => !e.To.Equals (n))));

			while (noEdgeNodes.Any ()) {
				//  remove a node n from S
				var n = noEdgeNodes.First ();
				noEdgeNodes.Remove (n);

				// add n to tail of L
				if (n != this?.SuperView)
					result.Add (n);

				// for each node m with an edge e from n to m do
				foreach (var e in edges.Where (e => e.From.Equals (n)).ToArray ()) {
					var m = e.To;

					// remove edge e from the graph
					edges.Remove (e);

					// if m has no other incoming edges then
					if (edges.All (me => !me.To.Equals (m)) && m != this?.SuperView) {
						// insert m into S
						noEdgeNodes.Add (m);
					}
				}
			}

			if (edges.Any ()) {
				(var from, var to) = edges.First ();
				if (from != Application.Top) {
					if (!ReferenceEquals (from, to)) {
						throw new InvalidOperationException ($"TopologicalSort (for Pos/Dim) cannot find {from} linked with {to}. Did you forget to add it to {this}?");
					} else {
						throw new InvalidOperationException ("TopologicalSort encountered a recursive cycle in the relative Pos/Dim in the views of " + this);
					}
				}
			}

			// return L (a topologically sorted order)
			return result;
		}

		/// <summary>
		/// Event arguments for the <see cref="LayoutComplete"/> event.
		/// </summary>
		public class LayoutEventArgs : EventArgs {
			/// <summary>
			/// The view-relative bounds of the <see cref="View"/> before it was laid out.
			/// </summary>
			public Rect OldBounds { get; set; }
		}

		/// <summary>
		/// Fired after the View's <see cref="LayoutSubviews"/> method has completed. 
		/// </summary>
		/// <remarks>
		/// Subscribe to this event to perform tasks when the <see cref="View"/> has been resized or the layout has otherwise changed.
		/// </remarks>
		public event Action<LayoutEventArgs> LayoutStarted;

		/// <summary>
		/// Raises the <see cref="LayoutStarted"/> event. Called from  <see cref="LayoutSubviews"/> before any subviews have been laid out.
		/// </summary>
		internal virtual void OnLayoutStarted (LayoutEventArgs args)
		{
			LayoutStarted?.Invoke (args);
		}

		/// <summary>
		/// Fired after the View's <see cref="LayoutSubviews"/> method has completed. 
		/// </summary>
		/// <remarks>
		/// Subscribe to this event to perform tasks when the <see cref="View"/> has been resized or the layout has otherwise changed.
		/// </remarks>
		public event Action<LayoutEventArgs> LayoutComplete;

		/// <summary>
		/// Event called only once when the <see cref="View"/> is being initialized for the first time.
		/// Allows configurations and assignments to be performed before the <see cref="View"/> being shown.
		/// This derived from <see cref="ISupportInitializeNotification"/> to allow notify all the views that are being initialized.
		/// </summary>
		public event EventHandler Initialized;

		/// <summary>
		/// Raises the <see cref="LayoutComplete"/> event. Called from  <see cref="LayoutSubviews"/> before all sub-views have been laid out.
		/// </summary>
		internal virtual void OnLayoutComplete (LayoutEventArgs args)
		{
			LayoutComplete?.Invoke (args);
		}

		/// <summary>
		/// Invoked when a view starts executing or when the dimensions of the view have changed, for example in
		/// response to the container view or terminal resizing.
		/// </summary>
		/// <remarks>
		/// Calls <see cref="OnLayoutComplete"/> (which raises the <see cref="LayoutComplete"/> event) before it returns.
		/// </remarks>
		public virtual void LayoutSubviews ()
		{
			if (!LayoutNeeded) {
				return;
			}

			var oldBounds = Bounds;
			OnLayoutStarted (new LayoutEventArgs () { OldBounds = oldBounds });

			TextFormatter.Size = GetBoundsTextFormatterSize ();


			// Sort out the dependencies of the X, Y, Width, Height properties
			var nodes = new HashSet<View> ();
			var edges = new HashSet<(View, View)> ();

			void CollectPos (Pos pos, View from, ref HashSet<View> nNodes, ref HashSet<(View, View)> nEdges)
			{
				switch (pos) {
				case Pos.PosView pv:
					if (pv.Target != this) {
						nEdges.Add ((pv.Target, from));
					}
					foreach (var v in from.InternalSubviews) {
						CollectAll (v, ref nNodes, ref nEdges);
					}
					return;
				case Pos.PosCombine pc:
					foreach (var v in from.InternalSubviews) {
						CollectPos (pc.left, from, ref nNodes, ref nEdges);
						CollectPos (pc.right, from, ref nNodes, ref nEdges);
					}
					break;
				}
			}

			void CollectDim (Dim dim, View from, ref HashSet<View> nNodes, ref HashSet<(View, View)> nEdges)
			{
				switch (dim) {
				case Dim.DimView dv:
					if (dv.Target != this) {
						nEdges.Add ((dv.Target, from));
					}
					foreach (var v in from.InternalSubviews) {
						CollectAll (v, ref nNodes, ref nEdges);
					}
					return;
				case Dim.DimCombine dc:
					foreach (var v in from.InternalSubviews) {
						CollectDim (dc.left, from, ref nNodes, ref nEdges);
						CollectDim (dc.right, from, ref nNodes, ref nEdges);
					}
					break;
				}
			}

			void CollectAll (View from, ref HashSet<View> nNodes, ref HashSet<(View, View)> nEdges)
			{
				foreach (var v in from.InternalSubviews) {
					nNodes.Add (v);
					if (v.layoutStyle != LayoutStyle.Computed) {
						continue;
					}
					CollectPos (v.X, v, ref nNodes, ref nEdges);
					CollectPos (v.Y, v, ref nNodes, ref nEdges);
					CollectDim (v.Width, v, ref nNodes, ref nEdges);
					CollectDim (v.Height, v, ref nNodes, ref nEdges);
				}
			}

			CollectAll (this, ref nodes, ref edges);

			var ordered = TopologicalSort (nodes, edges);

			var bounds = Frame;
			if (this is View2) {
				// in v2 Bounds really is Frame-relative			
				bounds = Bounds;
			}

			foreach (var v in ordered) {
				if (v.LayoutStyle == LayoutStyle.Computed) {
					v.SetRelativeLayout (bounds);
				}

				v.LayoutSubviews ();
				v.LayoutNeeded = false;
			}

			if (SuperView != null && SuperView == Application.Top && LayoutNeeded
			    && ordered.Count == 0 && LayoutStyle == LayoutStyle.Computed) {
				SetRelativeLayout (SuperView.Frame);
			}

			LayoutNeeded = false;

			OnLayoutComplete (new LayoutEventArgs () { OldBounds = oldBounds });
		}

		ustring text;

		/// <summary>
		///   The text displayed by the <see cref="View"/>.
		/// </summary>
		/// <remarks>
		/// <para>
		///  If provided, the text will be drawn before any subviews are drawn.
		/// </para>
		/// <para>
		///  The text will be drawn starting at the view origin (0, 0) and will be formatted according
		///  to the <see cref="TextAlignment"/> property. If the view's height is greater than 1, the
		///  text will word-wrap to additional lines if it does not fit horizontally. If the view's height
		///  is 1, the text will be clipped.
		/// </para>
		/// <para>
		///  Set the <see cref="HotKeySpecifier"/> to enable hotkey support. To disable hotkey support set <see cref="HotKeySpecifier"/> to
		///  <c>(Rune)0xffff</c>.
		/// </para>
		/// </remarks>
		public virtual ustring Text {
			get => text;
			set {
				text = value;
				SetHotKey ();
				UpdateTextFormatterText ();
				ProcessResizeView ();
			}
		}

		/// <summary>
		/// Gets or sets a flag that determines whether the View will be automatically resized to fit the <see cref="Text"/>.
		/// The default is <see langword="false"/>. Set to <see langword="true"/> to turn on AutoSize. If <see cref="AutoSize"/> is <see langword="true"/> the <see cref="Width"/>
		/// and <see cref="Height"/> will always be used if the text size is lower. If the text size is higher the bounds will
		/// be resized to fit it.
		/// In addition, if <see cref="ForceValidatePosDim"/> is <see langword="true"/> the new values of <see cref="Width"/> and
		/// <see cref="Height"/> must be of the same types of the existing one to avoid breaking the <see cref="Dim"/> settings.
		/// </summary>
		public virtual bool AutoSize {
			get => autoSize;
			set {
				var v = ResizeView (value);
				TextFormatter.AutoSize = v;
				if (autoSize != v) {
					autoSize = v;
					TextFormatter.NeedsFormat = true;
					UpdateTextFormatterText ();
					ProcessResizeView ();
				}
			}
		}

		/// <summary>
		/// Gets or sets a flag that determines whether <see cref="Terminal.Gui.TextFormatter.Text"/> will have trailing spaces preserved
		/// or not when <see cref="Terminal.Gui.TextFormatter.WordWrap"/> is enabled. If <see langword="true"/> 
		/// any trailing spaces will be trimmed when either the <see cref="Text"/> property is changed or 
		/// when <see cref="Terminal.Gui.TextFormatter.WordWrap"/> is set to <see langword="true"/>.
		/// The default is <see langword="false"/>.
		/// </summary>
		public virtual bool PreserveTrailingSpaces {
			get => TextFormatter.PreserveTrailingSpaces;
			set {
				if (TextFormatter.PreserveTrailingSpaces != value) {
					TextFormatter.PreserveTrailingSpaces = value;
					TextFormatter.NeedsFormat = true;
				}
			}
		}

		/// <summary>
		/// Gets or sets how the View's <see cref="Text"/> is aligned horizontally when drawn. Changing this property will redisplay the <see cref="View"/>.
		/// </summary>
		/// <value>The text alignment.</value>
		public virtual TextAlignment TextAlignment {
			get => TextFormatter.Alignment;
			set {
				TextFormatter.Alignment = value;
				UpdateTextFormatterText ();
				ProcessResizeView ();
			}
		}

		/// <summary>
		/// Gets or sets how the View's <see cref="Text"/> is aligned vertically when drawn. Changing this property will redisplay the <see cref="View"/>.
		/// </summary>
		/// <value>The text alignment.</value>
		public virtual VerticalTextAlignment VerticalTextAlignment {
			get => TextFormatter.VerticalAlignment;
			set {
				TextFormatter.VerticalAlignment = value;
				SetNeedsDisplay ();
			}
		}

		/// <summary>
		/// Gets or sets the direction of the View's <see cref="Text"/>. Changing this property will redisplay the <see cref="View"/>.
		/// </summary>
		/// <value>The text alignment.</value>
		public virtual TextDirection TextDirection {
			get => TextFormatter.Direction;
			set {
				if (TextFormatter.Direction != value) {
					var isValidOldAutSize = autoSize && IsValidAutoSize (out var _);
					var directionChanged = TextFormatter.IsHorizontalDirection (TextFormatter.Direction)
					    != TextFormatter.IsHorizontalDirection (value);

					TextFormatter.Direction = value;
					UpdateTextFormatterText ();

					if ((!ForceValidatePosDim && directionChanged && AutoSize)
					    || (ForceValidatePosDim && directionChanged && AutoSize && isValidOldAutSize)) {
						ProcessResizeView ();
					} else if (directionChanged && IsAdded) {
						SetWidthHeight (Bounds.Size);
						SetMinWidthHeight ();
					} else {
						SetMinWidthHeight ();
					}
					TextFormatter.Size = GetBoundsTextFormatterSize ();
					SetNeedsDisplay ();
				}
			}
		}

		/// <summary>
		/// Get or sets if  the <see cref="View"/> was already initialized.
		/// This derived from <see cref="ISupportInitializeNotification"/> to allow notify all the views that are being initialized.
		/// </summary>
		public virtual bool IsInitialized { get; set; }

		/// <summary>
		/// Gets information if the view was already added to the <see cref="SuperView"/>.
		/// </summary>
		public bool IsAdded { get; private set; }

		bool oldEnabled;

		/// <inheritdoc/>
		public override bool Enabled {
			get => base.Enabled;
			set {
				if (base.Enabled != value) {
					base.Enabled = value;
					if (!value && HasFocus) {
						SetHasFocus (false, this);
					}
					OnEnabledChanged ();
					SetNeedsDisplay ();

					if (subviews != null) {
						foreach (var view in subviews) {
							if (!value) {
								view.oldEnabled = view.Enabled;
								view.Enabled = false;
							} else {
								view.Enabled = view.oldEnabled;
								view.addingView = false;
							}
						}
					}
				}
			}
		}

		/// <summary>
		/// Gets or sets whether a view is cleared if the <see cref="Visible"/> property is <see langword="false"/>.
		/// </summary>
		public bool ClearOnVisibleFalse { get; set; } = true;

		/// <inheritdoc/>>
		public override bool Visible {
			get => base.Visible;
			set {
				if (base.Visible != value) {
					base.Visible = value;
					if (!value) {
						if (HasFocus) {
							SetHasFocus (false, this);
						}
						if (ClearOnVisibleFalse) {
							Clear ();
						}
					}
					OnVisibleChanged ();
					SetNeedsDisplay ();
				}
			}
		}

		Border border;

		/// <inheritdoc/>
		public virtual Border Border {
			get => border;
			set {
				if (border != value) {
					border = value;
					SetNeedsDisplay ();
				}
			}
		}

		/// <summary>
		/// Get or sets whether the view will use <see cref="Terminal.Gui.Border"/> (if <see cref="Border"/> is set) to draw 
		/// a border. If <see langword="false"/> (the default),
		/// <see cref="View.Redraw(Rect)"/> will call <see cref="Border.DrawContent(View, bool)"/>
		/// to draw the view's border. If <see langword="true"/> no border is drawn (and the view is expected to draw the border
		/// itself).
		/// </summary>
		public virtual bool IgnoreBorderPropertyOnRedraw { get; set; } = false;

		/// <summary>
		/// Pretty prints the View
		/// </summary>
		/// <returns></returns>
		public override string ToString ()
		{
			return $"{GetType ().Name}({Id})({Frame})";
		}

		void SetHotKey ()
		{
			TextFormatter.FindHotKey (text, HotKeySpecifier, true, out _, out var hk);
			if (hotKey != hk) {
				HotKey = hk;
			}
		}

		bool ResizeView (bool autoSize)
		{
			if (!autoSize) {
				return false;
			}

			var aSize = true;
			var nBoundsSize = GetAutoSize ();
			if (nBoundsSize != Bounds.Size) {
				if (ForceValidatePosDim) {
					aSize = SetWidthHeight (nBoundsSize);
				} else {
					// BUGBUG: `Bounds.set` ignores Location. This line also changes `Frame`
					Bounds = new Rect (Bounds.X, Bounds.Y, nBoundsSize.Width, nBoundsSize.Height);
				}
			}
			TextFormatter.Size = GetBoundsTextFormatterSize ();
			return aSize;
		}

		bool SetWidthHeight (Size nBounds)
		{
			var aSize = false;
			var canSizeW = SetWidth (nBounds.Width - GetHotKeySpecifierLength (), out var rW);
			var canSizeH = SetHeight (nBounds.Height - GetHotKeySpecifierLength (false), out var rH);
			if (canSizeW) {
				aSize = true;
				width = rW;
			}
			if (canSizeH) {
				aSize = true;
				height = rH;
			}
			if (aSize) {
				// BUGBUG: `Bounds.set` ignores Location. This line also changes `Frame`
				Bounds = new Rect (Bounds.X, Bounds.Y, canSizeW ? rW : Bounds.Width, canSizeH ? rH : Bounds.Height);
				TextFormatter.Size = GetBoundsTextFormatterSize ();
			}

			return aSize;
		}

		/// <summary>
		/// Gets the size to fit all text if <see cref="AutoSize"/> is true.
		/// </summary>
		/// <returns>The <see cref="Size"/></returns>
		public Size GetAutoSize ()
		{
			var rect = TextFormatter.CalcRect (Bounds.X, Bounds.Y, TextFormatter.Text, TextFormatter.Direction);
			return new Size (rect.Size.Width - GetHotKeySpecifierLength (),
			    rect.Size.Height - GetHotKeySpecifierLength (false));
		}

		bool IsValidAutoSize (out Size autoSize)
		{
			var rect = TextFormatter.CalcRect (frame.X, frame.Y, TextFormatter.Text, TextDirection);
			autoSize = new Size (rect.Size.Width - GetHotKeySpecifierLength (),
			    rect.Size.Height - GetHotKeySpecifierLength (false));
			return !(ForceValidatePosDim && (!(Width is Dim.DimAbsolute) || !(Height is Dim.DimAbsolute))
			    || frame.Size.Width != rect.Size.Width - GetHotKeySpecifierLength ()
			    || frame.Size.Height != rect.Size.Height - GetHotKeySpecifierLength (false));
		}

		bool IsValidAutoSizeWidth (Dim width)
		{
			var rect = TextFormatter.CalcRect (frame.X, frame.Y, TextFormatter.Text, TextDirection);
			var dimValue = width.Anchor (0);
			return !(ForceValidatePosDim && (!(width is Dim.DimAbsolute)) || dimValue != rect.Size.Width
			    - GetHotKeySpecifierLength ());
		}

		bool IsValidAutoSizeHeight (Dim height)
		{
			var rect = TextFormatter.CalcRect (frame.X, frame.Y, TextFormatter.Text, TextDirection);
			var dimValue = height.Anchor (0);
			return !(ForceValidatePosDim && (!(height is Dim.DimAbsolute)) || dimValue != rect.Size.Height
			    - GetHotKeySpecifierLength (false));
		}

		/// <summary>
		/// Get the width or height of the <see cref="Terminal.Gui.TextFormatter.HotKeySpecifier"/> length.
		/// </summary>
		/// <param name="isWidth"><see langword="true"/> if is the width (default) <see langword="false"/> if is the height.</param>
		/// <returns>The length of the <see cref="Terminal.Gui.TextFormatter.HotKeySpecifier"/>.</returns>
		public int GetHotKeySpecifierLength (bool isWidth = true)
		{
			if (isWidth) {
				return TextFormatter.IsHorizontalDirection (TextDirection) &&
				    TextFormatter.Text?.Contains (HotKeySpecifier) == true
				    ? Math.Max (Rune.ColumnWidth (HotKeySpecifier), 0) : 0;
			} else {
				return TextFormatter.IsVerticalDirection (TextDirection) &&
				    TextFormatter.Text?.Contains (HotKeySpecifier) == true
				    ? Math.Max (Rune.ColumnWidth (HotKeySpecifier), 0) : 0;
			}
		}

		/// <summary>
		/// Gets the bounds size from a <see cref="Terminal.Gui.TextFormatter.Size"/>.
		/// </summary>
		/// <returns>The bounds size minus the <see cref="Terminal.Gui.TextFormatter.HotKeySpecifier"/> length.</returns>
		public Size GetTextFormatterBoundsSize ()
		{
			return new Size (TextFormatter.Size.Width - GetHotKeySpecifierLength (),
			    TextFormatter.Size.Height - GetHotKeySpecifierLength (false));
		}

		/// <summary>
		/// Gets the text formatter size from a <see cref="Bounds"/> size.
		/// </summary>
		/// <returns>The text formatter size more the <see cref="Terminal.Gui.TextFormatter.HotKeySpecifier"/> length.</returns>
		public Size GetBoundsTextFormatterSize ()
		{
			if (ustring.IsNullOrEmpty (TextFormatter.Text))
				return Bounds.Size;

			return new Size (frame.Size.Width + GetHotKeySpecifierLength (),
			    frame.Size.Height + GetHotKeySpecifierLength (false));
		}

		/// <summary>
		/// Specifies the event arguments for <see cref="MouseEvent"/>. This is a higher-level construct
		/// than the wrapped <see cref="MouseEvent"/> class and is used for the events defined on <see cref="View"/>
		/// and subclasses of View (e.g. <see cref="View.MouseEnter"/> and <see cref="View.MouseClick"/>).
		/// </summary>
		public class MouseEventArgs : EventArgs {
			/// <summary>
			/// Constructs.
			/// </summary>
			/// <param name="me"></param>
			public MouseEventArgs (MouseEvent me) => MouseEvent = me;
			/// <summary>
			/// The <see cref="MouseEvent"/> for the event.
			/// </summary>
			public MouseEvent MouseEvent { get; set; }

			/// <summary>
			/// Indicates if the current mouse event has already been processed and the driver should stop notifying any other event subscriber.
			/// Its important to set this value to true specially when updating any View's layout from inside the subscriber method.
			/// </summary>
			/// <remarks>This property forwards to the <see cref="MouseEvent.Handled"/> property and is provided as a convenience and for
			/// backwards compatibility</remarks>
			public bool Handled {
				get => MouseEvent.Handled;
				set => MouseEvent.Handled = value;
			}
		}

		/// <inheritdoc/>
		public override bool OnMouseEnter (MouseEvent mouseEvent)
		{
			if (!Enabled) {
				return true;
			}

			if (!CanBeVisible (this)) {
				return false;
			}

			var args = new MouseEventArgs (mouseEvent);
			MouseEnter?.Invoke (args);

			return args.Handled || base.OnMouseEnter (mouseEvent);
		}

		/// <inheritdoc/>
		public override bool OnMouseLeave (MouseEvent mouseEvent)
		{
			if (!Enabled) {
				return true;
			}

			if (!CanBeVisible (this)) {
				return false;
			}

			var args = new MouseEventArgs (mouseEvent);
			MouseLeave?.Invoke (args);

			return args.Handled || base.OnMouseLeave (mouseEvent);
		}

		/// <summary>
		/// Method invoked when a mouse event is generated
		/// </summary>
		/// <param name="mouseEvent"></param>
		/// <returns><see langword="true"/>, if the event was handled, <see langword="false"/> otherwise.</returns>
		public virtual bool OnMouseEvent (MouseEvent mouseEvent)
		{
			if (!Enabled) {
				return true;
			}

			if (!CanBeVisible (this)) {
				return false;
			}

			var args = new MouseEventArgs (mouseEvent);
			if (OnMouseClick (args))
				return true;
			if (MouseEvent (mouseEvent))
				return true;

			if (mouseEvent.Flags == MouseFlags.Button1Clicked) {
				if (CanFocus && !HasFocus && SuperView != null) {
					SuperView.SetFocus (this);
					SetNeedsDisplay ();
				}

				return true;
			}
			return false;
		}

		/// <summary>
		/// Invokes the MouseClick event.
		/// </summary>
		protected bool OnMouseClick (MouseEventArgs args)
		{
			if (!Enabled) {
				return true;
			}

			MouseClick?.Invoke (args);
			return args.Handled;
		}

		/// <inheritdoc/>
		public override void OnCanFocusChanged () => CanFocusChanged?.Invoke ();

		/// <inheritdoc/>
		public override void OnEnabledChanged () => EnabledChanged?.Invoke ();

		/// <inheritdoc/>
		public override void OnVisibleChanged () => VisibleChanged?.Invoke ();

		/// <inheritdoc/>
		protected override void Dispose (bool disposing)
		{
			for (var i = InternalSubviews.Count - 1; i >= 0; i--) {
				var subview = InternalSubviews [i];
				Remove (subview);
				subview.Dispose ();
			}
			base.Dispose (disposing);
		}

		/// <summary>
		/// This derived from <see cref="ISupportInitializeNotification"/> to allow notify all the views that are beginning initialized.
		/// </summary>
		public void BeginInit ()
		{
			if (!IsInitialized) {
				oldCanFocus = CanFocus;
				oldTabIndex = tabIndex;
			}
			if (subviews?.Count > 0) {
				foreach (var view in subviews) {
					if (!view.IsInitialized) {
						view.BeginInit ();
					}
				}
			}
		}

		/// <summary>
		/// This derived from <see cref="ISupportInitializeNotification"/> to allow notify all the views that are ending initialized.
		/// </summary>
		public void EndInit ()
		{
			IsInitialized = true;
			if (subviews?.Count > 0) {
				foreach (var view in subviews) {
					if (!view.IsInitialized) {
						view.EndInit ();
					}
				}
			}
			Initialized?.Invoke (this, EventArgs.Empty);
		}

		internal bool CanBeVisible (View view)
		{
			if (!view.Visible) {
				return false;
			}
			for (var c = view.SuperView; c != null; c = c.SuperView) {
				if (!c.Visible) {
					return false;
				}
			}

			return true;
		}

		bool CanSetWidth (int desiredWidth, out int resultWidth)
		{
			var w = desiredWidth;
			bool canSetWidth;
			if (Width is Dim.DimCombine || Width is Dim.DimView || Width is Dim.DimFill) {
				// It's a Dim.DimCombine and so can't be assigned. Let it have it's width anchored.
				w = Width.Anchor (w);
				canSetWidth = !ForceValidatePosDim;
			} else if (Width is Dim.DimFactor factor) {
				// Tries to get the SuperView width otherwise the view width.
				var sw = SuperView != null ? SuperView.Frame.Width : w;
				if (factor.IsFromRemaining ()) {
					sw -= Frame.X;
				}
				w = Width.Anchor (sw);
				canSetWidth = !ForceValidatePosDim;
			} else {
				canSetWidth = true;
			}
			resultWidth = w;

			return canSetWidth;
		}

		bool CanSetHeight (int desiredHeight, out int resultHeight)
		{
			var h = desiredHeight;
			bool canSetHeight;
			switch (Height) {
			case Dim.DimCombine _:
			case Dim.DimView _:
			case Dim.DimFill _:
				// It's a Dim.DimCombine and so can't be assigned. Let it have it's height anchored.
				h = Height.Anchor (h);
				canSetHeight = !ForceValidatePosDim;
				break;
			case Dim.DimFactor factor:
				// Tries to get the SuperView height otherwise the view height.
				var sh = SuperView != null ? SuperView.Frame.Height : h;
				if (factor.IsFromRemaining ()) {
					sh -= Frame.Y;
				}
				h = Height.Anchor (sh);
				canSetHeight = !ForceValidatePosDim;
				break;
			default:
				canSetHeight = true;
				break;
			}
			resultHeight = h;

			return canSetHeight;
		}

		/// <summary>
		/// Calculate the width based on the <see cref="Width"/> settings.
		/// </summary>
		/// <param name="desiredWidth">The desired width.</param>
		/// <param name="resultWidth">The real result width.</param>
		/// <returns><see langword="true"/> if the width can be directly assigned, <see langword="false"/> otherwise.</returns>
		public bool SetWidth (int desiredWidth, out int resultWidth)
		{
			return CanSetWidth (desiredWidth, out resultWidth);
		}

		/// <summary>
		/// Calculate the height based on the <see cref="Height"/> settings.
		/// </summary>
		/// <param name="desiredHeight">The desired height.</param>
		/// <param name="resultHeight">The real result height.</param>
		/// <returns><see langword="true"/> if the height can be directly assigned, <see langword="false"/> otherwise.</returns>
		public bool SetHeight (int desiredHeight, out int resultHeight)
		{
			return CanSetHeight (desiredHeight, out resultHeight);
		}

		/// <summary>
		/// Gets the current width based on the <see cref="Width"/> settings.
		/// </summary>
		/// <param name="currentWidth">The real current width.</param>
		/// <returns><see langword="true"/> if the width can be directly assigned, <see langword="false"/> otherwise.</returns>
		public bool GetCurrentWidth (out int currentWidth)
		{
			SetRelativeLayout (SuperView?.frame ?? frame);
			currentWidth = frame.Width;

			return CanSetWidth (0, out _);
		}

		/// <summary>
		/// Calculate the height based on the <see cref="Height"/> settings.
		/// </summary>
		/// <param name="currentHeight">The real current height.</param>
		/// <returns><see langword="true"/> if the height can be directly assigned, <see langword="false"/> otherwise.</returns>
		public bool GetCurrentHeight (out int currentHeight)
		{
			SetRelativeLayout (SuperView?.frame ?? frame);
			currentHeight = frame.Height;

			return CanSetHeight (0, out _);
		}

		/// <summary>
		/// Determines the current <see cref="ColorScheme"/> based on the <see cref="Enabled"/> value.
		/// </summary>
		/// <returns><see cref="Terminal.Gui.ColorScheme.Normal"/> if <see cref="Enabled"/> is <see langword="true"/>
		/// or <see cref="Terminal.Gui.ColorScheme.Disabled"/> if <see cref="Enabled"/> is <see langword="false"/>.
		/// If it's overridden can return other values.</returns>
		public virtual Attribute GetNormalColor ()
		{
			return Enabled ? ColorScheme.Normal : ColorScheme.Disabled;
		}

		/// <summary>
		/// Determines the current <see cref="ColorScheme"/> based on the <see cref="Enabled"/> value.
		/// </summary>
		/// <returns><see cref="Terminal.Gui.ColorScheme.HotNormal"/> if <see cref="Enabled"/> is <see langword="true"/>
		/// or <see cref="Terminal.Gui.ColorScheme.Disabled"/> if <see cref="Enabled"/> is <see langword="false"/>.
		/// If it's overridden can return other values.</returns>
		public virtual Attribute GetHotNormalColor ()
		{
			return Enabled ? ColorScheme.HotNormal : ColorScheme.Disabled;
		}

		/// <summary>
		/// Get the top superview of a given <see cref="View"/>.
		/// </summary>
		/// <returns>The superview view.</returns>
		public View GetTopSuperView ()
		{
			View top = Application.Top;
			for (var v = this?.SuperView; v != null; v = v.SuperView) {
				top = v;
			}

			return top;
		}
	}
}<|MERGE_RESOLUTION|>--- conflicted
+++ resolved
@@ -1590,9 +1590,6 @@
 			ClearNeedsDisplay ();
 		}
 
-<<<<<<< HEAD
-		internal Rect GetContainerBounds ()
-=======
 		Rect GetNeedDisplay (Rect containerBounds)
 		{
 			Rect rect = NeedDisplay;
@@ -1604,8 +1601,7 @@
 			return rect;
 		}
 
-		Rect GetContainerBounds ()
->>>>>>> d699b1b2
+		internal Rect GetContainerBounds ()
 		{
 			var containerBounds = SuperView == null ? default : SuperView.ViewToScreen (SuperView.Bounds);
 			if (SuperView is View2) {
