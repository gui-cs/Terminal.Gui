﻿//
// Authors:
//   Miguel de Icaza (miguel@gnome.org)
//
// Pending:
//   - Check for NeedDisplay on the hierarchy and repaint
//   - Layout support
//   - "Colors" type or "Attributes" type?
//   - What to surface as "BackgroundCOlor" when clearing a window, an attribute or colors?
//
// Optimizations
//   - Add rendering limitation to the exposed area
using System;
using System.Collections;
using System.Collections.Generic;
using System.ComponentModel;
using System.Diagnostics;
using System.Linq;
using NStack;

namespace Terminal.Gui {
	/// <summary>
	/// Determines the LayoutStyle for a view, if Absolute, during LayoutSubviews, the
	/// value from the Frame will be used, if the value is Computed, then the Frame
	/// will be updated from the X, Y Pos objects and the Width and Height Dim objects.
	/// </summary>
	public enum LayoutStyle {
		/// <summary>
		/// The position and size of the view are based on the Frame value.
		/// </summary>
		Absolute,

		/// <summary>
		/// The position and size of the view will be computed based on the
		/// X, Y, Width and Height properties and set on the Frame.
		/// </summary>
		Computed
	}

	/// <summary>
	/// View is the base class for all views on the screen and represents a visible element that can render itself and contains zero or more nested views.
	/// </summary>
	/// <remarks>
	/// <para>
	///    The View defines the base functionality for user interface elements in Terminal.Gui.  Views
	///    can contain one or more subviews, can respond to user input and render themselves on the screen.
	/// </para>
	/// <para>
	///    Views supports two layout styles: Absolute or Computed. The choice as to which layout style is used by the View 
	///    is determined when the View is initialized. To create a View using Absolute layout, call a constructor that takes a
	///    Rect parameter to specify the absolute position and size (the <c>View.<see cref="Frame "/></c>)/. To create a View 
	///    using Computed layout use a constructor that does not take a Rect parameter and set the X, Y, Width and Height 
	///    properties on the view. Both approaches use coordinates that are relative to the container they are being added to. 
	/// </para>
	/// <para>
	///    To switch between Absolute and Computed layout, use the <see cref="LayoutStyle"/> property. 
	/// </para>
	/// <para>
	///    Computed layout is more flexible and supports dynamic console apps where controls adjust layout
	///    as the terminal resizes or other Views change size or position. The X, Y, Width and Height 
	///    properties are Dim and Pos objects that dynamically update the position of a view.
	///    The X and Y properties are of type <see cref="Pos"/>
	///    and you can use either absolute positions, percentages or anchor
	///    points.   The Width and Height properties are of type
	///    <see cref="Dim"/> and can use absolute position,
	///    percentages and anchors.  These are useful as they will take
	///    care of repositioning views when view's frames are resized or
	///    if the terminal size changes.
	/// </para>
	/// <para>
	///    Absolute layout requires specifying coordinates and sizes of Views explicitly, and the
	///    View will typically stay in a fixed position and size. To change the position and size use the
	///    <see cref="Frame"/> property.
	/// </para>
	/// <para>
	///    Subviews (child views) can be added to a View by calling the <see cref="Add(View)"/> method.   
	///    The container of a View can be accessed with the <see cref="SuperView"/> property.
	/// </para>
	/// <para>
	///    To flag a region of the View's <see cref="Bounds"/> to be redrawn call <see cref="SetNeedsDisplay(Rect)"/>. To flag the entire view
	///    for redraw call <see cref="SetNeedsDisplay()"/>.
	/// </para>
	/// <para>
	///    Views have a <see cref="ColorScheme"/> property that defines the default colors that subviews
	///    should use for rendering.   This ensures that the views fit in the context where
	///    they are being used, and allows for themes to be plugged in.   For example, the
	///    default colors for windows and toplevels uses a blue background, while it uses
	///    a white background for dialog boxes and a red background for errors.
	/// </para>
	/// <para>
	///    Subclasses should not rely on <see cref="ColorScheme"/> being
	///    set at construction time. If a <see cref="ColorScheme"/> is not set on a view, the view will inherit the
	///    value from its <see cref="SuperView"/> and the value might only be valid once a view has been
	///    added to a SuperView. 
	/// </para>
	/// <para>
	///    By using  <see cref="ColorScheme"/> applications will work both
	///    in color as well as black and white displays.
	/// </para>
	/// <para>
	///    Views that are focusable should implement the <see cref="PositionCursor"/> to make sure that
	///    the cursor is placed in a location that makes sense.  Unix terminals do not have
	///    a way of hiding the cursor, so it can be distracting to have the cursor left at
	///    the last focused view.   So views should make sure that they place the cursor
	///    in a visually sensible place.
	/// </para>
	/// <para>
	///    The <see cref="LayoutSubviews"/> method is invoked when the size or layout of a view has
	///    changed.   The default processing system will keep the size and dimensions
	///    for views that use the <see cref="LayoutStyle.Absolute"/>, and will recompute the
	///    frames for the vies that use <see cref="LayoutStyle.Computed"/>.
	/// </para>
	/// </remarks>
	public partial class View : Responder, ISupportInitializeNotification {

		internal enum Direction {
			Forward,
			Backward
		}

		// container == SuperView
		View container = null;
		View focused = null;
		Direction focusDirection;
		bool autoSize;

		ShortcutHelper shortcutHelper;

		/// <summary>
		/// Event fired when a subview is being added to this view.
		/// </summary>
		public event Action<View> Added;

		/// <summary>
		/// Event fired when a subview is being removed from this view.
		/// </summary>
		public event Action<View> Removed;

		/// <summary>
		/// Event fired when the view gets focus.
		/// </summary>
		public event Action<FocusEventArgs> Enter;

		/// <summary>
		/// Event fired when the view looses focus.
		/// </summary>
		public event Action<FocusEventArgs> Leave;

		/// <summary>
		/// Event fired when the view receives the mouse event for the first time.
		/// </summary>
		public event Action<MouseEventArgs> MouseEnter;

		/// <summary>
		/// Event fired when the view receives a mouse event for the last time.
		/// </summary>
		public event Action<MouseEventArgs> MouseLeave;

		/// <summary>
		/// Event fired when a mouse event is generated.
		/// </summary>
		public event Action<MouseEventArgs> MouseClick;

		/// <summary>
		/// Event fired when the <see cref="CanFocus"/> value is being changed.
		/// </summary>
		public event Action CanFocusChanged;

		/// <summary>
		/// Event fired when the <see cref="Enabled"/> value is being changed.
		/// </summary>
		public event Action EnabledChanged;

		/// <summary>
		/// Event fired when the <see cref="Visible"/> value is being changed.
		/// </summary>
		public event Action VisibleChanged;

		/// <summary>
		/// Event invoked when the <see cref="HotKey"/> is changed.
		/// </summary>
		public event Action<Key> HotKeyChanged;

		Key hotKey = Key.Null;

		/// <summary>
		/// Gets or sets the HotKey defined for this view. A user pressing HotKey on the keyboard while this view has focus will cause the Clicked event to fire.
		/// </summary>
		public virtual Key HotKey {
			get => hotKey;
			set {
				if (hotKey != value) {
					hotKey = TextFormatter.HotKey = (value == Key.Unknown ? Key.Null : value);
				}
			}
		}

		/// <summary>
		/// Gets or sets the specifier character for the hotkey (e.g. '_'). Set to '\xffff' to disable hotkey support for this View instance. The default is '\xffff'. 
		/// </summary>
		public virtual Rune HotKeySpecifier {
			get => TextFormatter.HotKeySpecifier;
			set {
				TextFormatter.HotKeySpecifier = value;
				SetHotKey ();
			}
		}

		/// <summary>
		/// This is the global setting that can be used as a global shortcut to invoke an action if provided.
		/// </summary>
		public Key Shortcut {
			get => shortcutHelper.Shortcut;
			set {
				if (shortcutHelper.Shortcut != value && (ShortcutHelper.PostShortcutValidation (value) || value == Key.Null)) {
					shortcutHelper.Shortcut = value;
				}
			}
		}

		/// <summary>
		/// The keystroke combination used in the <see cref="Shortcut"/> as string.
		/// </summary>
		public ustring ShortcutTag => ShortcutHelper.GetShortcutTag (shortcutHelper.Shortcut);

		/// <summary>
		/// The action to run if the <see cref="Shortcut"/> is defined.
		/// </summary>
		public virtual Action ShortcutAction { get; set; }

		/// <summary>
		/// Gets or sets arbitrary data for the view.
		/// </summary>
		/// <remarks>This property is not used internally.</remarks>
		public object Data { get; set; }

		internal Direction FocusDirection {
			get => SuperView?.FocusDirection ?? focusDirection;
			set {
				if (SuperView != null)
					SuperView.FocusDirection = value;
				else
					focusDirection = value;
			}
		}

		/// <summary>
		/// Points to the current driver in use by the view, it is a convenience property
		/// for simplifying the development of new views.
		/// </summary>
		public static ConsoleDriver Driver { get { return Application.Driver; } }

		static IList<View> empty = new List<View> (0).AsReadOnly ();

		// This is null, and allocated on demand.
		List<View> subviews;

		/// <summary>
		/// This returns a list of the subviews contained by this view.
		/// </summary>
		/// <value>The subviews.</value>
		public IList<View> Subviews => subviews == null ? empty : subviews.AsReadOnly ();

		// Internally, we use InternalSubviews rather than subviews, as we do not expect us
		// to make the same mistakes our users make when they poke at the Subviews.
		internal IList<View> InternalSubviews => subviews ?? empty;

		// This is null, and allocated on demand.
		List<View> tabIndexes;

		/// <summary>
		/// Configurable keybindings supported by the control
		/// </summary>
		private Dictionary<Key, Command> KeyBindings { get; set; } = new Dictionary<Key, Command> ();
		private Dictionary<Command, Func<bool?>> CommandImplementations { get; set; } = new Dictionary<Command, Func<bool?>> ();

		/// <summary>
		/// This returns a tab index list of the subviews contained by this view.
		/// </summary>
		/// <value>The tabIndexes.</value>
		public IList<View> TabIndexes => tabIndexes == null ? empty : tabIndexes.AsReadOnly ();

		int tabIndex = -1;

		/// <summary>
		/// Indicates the index of the current <see cref="View"/> from the <see cref="TabIndexes"/> list.
		/// </summary>
		public int TabIndex {
			get { return tabIndex; }
			set {
				if (!CanFocus) {
					tabIndex = -1;
					return;
				} else if (SuperView?.tabIndexes == null || SuperView?.tabIndexes.Count == 1) {
					tabIndex = 0;
					return;
				} else if (tabIndex == value) {
					return;
				}
				tabIndex = value > SuperView.tabIndexes.Count - 1 ? SuperView.tabIndexes.Count - 1 : value < 0 ? 0 : value;
				tabIndex = GetTabIndex (tabIndex);
				if (SuperView.tabIndexes.IndexOf (this) != tabIndex) {
					SuperView.tabIndexes.Remove (this);
					SuperView.tabIndexes.Insert (tabIndex, this);
					SetTabIndex ();
				}
			}
		}

		int GetTabIndex (int idx)
		{
			int i = 0;
			foreach (var v in SuperView.tabIndexes) {
				if (v.tabIndex == -1 || v == this) {
					continue;
				}
				i++;
			}
			return Math.Min (i, idx);
		}

		void SetTabIndex ()
		{
			int i = 0;
			foreach (var v in SuperView.tabIndexes) {
				if (v.tabIndex == -1) {
					continue;
				}
				v.tabIndex = i;
				i++;
			}
		}

		bool tabStop = true;

		/// <summary>
		/// This only be <c>true</c> if the <see cref="CanFocus"/> is also <c>true</c> and the focus can be avoided by setting this to <c>false</c>
		/// </summary>
		public bool TabStop {
			get { return tabStop; }
			set {
				if (tabStop == value) {
					return;
				}
				tabStop = CanFocus && value;
			}
		}

		bool oldCanFocus;
		int oldTabIndex;

		/// <inheritdoc/>
		public override bool CanFocus {
			get => base.CanFocus;
			set {
				if (!addingView && IsInitialized && SuperView?.CanFocus == false && value) {
					throw new InvalidOperationException ("Cannot set CanFocus to true if the SuperView CanFocus is false!");
				}
				if (base.CanFocus != value) {
					base.CanFocus = value;
					if (!value && tabIndex > -1) {
						TabIndex = -1;
					}
					if (value && SuperView?.CanFocus == false && addingView) {
						SuperView.CanFocus = value;
					}
					if (value && tabIndex == -1) {
						TabIndex = SuperView != null ? SuperView.tabIndexes.IndexOf (this) : -1;
					}
					TabStop = value;

					if (!value && SuperView?.Focused == this) {
						SuperView.focused = null;
					}
					if (!value && HasFocus) {
						SetHasFocus (false, this);
						SuperView?.EnsureFocus ();
						if (SuperView != null && SuperView?.Focused == null) {
							SuperView.FocusNext ();
							if (SuperView.Focused == null) {
								Application.Current.FocusNext ();
							}
							Application.EnsuresTopOnFront ();
						}
					}
					if (subviews != null && IsInitialized) {
						foreach (var view in subviews) {
							if (view.CanFocus != value) {
								if (!value) {
									view.oldCanFocus = view.CanFocus;
									view.oldTabIndex = view.tabIndex;
									view.CanFocus = value;
									view.tabIndex = -1;
								} else {
									if (addingView) {
										view.addingView = true;
									}
									view.CanFocus = view.oldCanFocus;
									view.tabIndex = view.oldTabIndex;
									view.addingView = false;
								}
							}
						}
					}
					OnCanFocusChanged ();
					SetNeedsDisplay ();
				}
			}
		}

		internal Rect NeedDisplay { get; private set; } = Rect.Empty;

		// The frame for the object. Superview relative.
		Rect frame;

		/// <summary>
		/// Gets or sets an identifier for the view;
		/// </summary>
		/// <value>The identifier.</value>
		/// <remarks>The id should be unique across all Views that share a SuperView.</remarks>
		public ustring Id { get; set; } = "";

		/// <summary>
		/// Returns a value indicating if this View is currently on Top (Active)
		/// </summary>
		public bool IsCurrentTop {
			get {
				return Application.Current == this;
			}
		}

		/// <summary>
		/// Gets or sets a value indicating whether this <see cref="View"/> wants mouse position reports.
		/// </summary>
		/// <value><c>true</c> if want mouse position reports; otherwise, <c>false</c>.</value>
		public virtual bool WantMousePositionReports { get; set; } = false;

		/// <summary>
		/// Gets or sets a value indicating whether this <see cref="View"/> want continuous button pressed event.
		/// </summary>
		public virtual bool WantContinuousButtonPressed { get; set; } = false;

		/// <summary>
		/// Gets or sets the frame for the view. The frame is relative to the view's container (<see cref="SuperView"/>).
		/// </summary>
		/// <value>The frame.</value>
		/// <remarks>
		/// <para>
		///    Change the Frame when using the <see cref="LayoutStyle.Absolute"/> layout style to move or resize views. 
		/// </para>
		/// <para>
		///    Altering the Frame of a view will trigger the redrawing of the
		///    view as well as the redrawing of the affected regions of the <see cref="SuperView"/>.
		/// </para>
		/// </remarks>
		public virtual Rect Frame {
			get => frame;
			set {
				if (SuperView != null) {
					SuperView.SetNeedsDisplay (frame);
					SuperView.SetNeedsDisplay (value);
				}
				frame = new Rect (value.X, value.Y, Math.Max (value.Width, 0), Math.Max (value.Height, 0));
				TextFormatter.Size = GetBoundsTextFormatterSize ();
				SetNeedsLayout ();
				SetNeedsDisplay (frame);
			}
		}

		///// <summary>
		///// Gets an enumerator that enumerates the subviews in this view.
		///// </summary>
		///// <returns>The enumerator.</returns>
		//public IEnumerator GetEnumerator ()
		//{
		//	foreach (var v in InternalSubviews)
		//		yield return v;
		//}

		LayoutStyle layoutStyle;

		/// <summary>
		/// Controls how the View's <see cref="Frame"/> is computed during the LayoutSubviews method, if the style is set to <see cref="LayoutStyle.Absolute"/>, 
		/// LayoutSubviews does not change the <see cref="Frame"/>. If the style is <see cref="LayoutStyle.Computed"/> the <see cref="Frame"/> is updated using
		/// the <see cref="X"/>, <see cref="Y"/>, <see cref="Width"/>, and <see cref="Height"/> properties.
		/// </summary>
		/// <value>The layout style.</value>
		public LayoutStyle LayoutStyle {
			get => layoutStyle;
			set {
				layoutStyle = value;
				SetNeedsLayout ();
			}
		}

		/// <summary>
		/// The bounds represent the View-relative rectangle used for this view; the area inside of the view.
		/// </summary>
		/// <value>The bounds.</value>
		/// <remarks>
		/// <para>
		/// Updates to the Bounds update the <see cref="Frame"/>,
		/// and has the same side effects as updating the <see cref="Frame"/>.
		/// </para>
		/// <para>
		/// Because <see cref="Bounds"/> coordinates are relative to the upper-left corner of the <see cref="View"/>, 
		/// the coordinates of the upper-left corner of the rectangle returned by this property are (0,0). 
		/// Use this property to obtain the size and coordinates of the client area of the 
		/// control for tasks such as drawing on the surface of the control.
		/// </para>
		/// </remarks>
		public Rect Bounds {
			get => new Rect (Point.Empty, Frame.Size);
			set {
				Frame = new Rect (frame.Location, value.Size);
			}
		}

		Pos x, y;

		/// <summary>
		/// Gets or sets the X position for the view (the column). Only used the <see cref="LayoutStyle"/> is <see cref="LayoutStyle.Computed"/>.
		/// </summary>
		/// <value>The X Position.</value>
		/// <remarks>
		/// If <see cref="LayoutStyle"/> is <see cref="LayoutStyle.Absolute"/> changing this property has no effect and its value is indeterminate. 
		/// </remarks>
		public Pos X {
			get => x;
			set {
				if (ForceValidatePosDim && !ValidatePosDim (x, value)) {
					throw new ArgumentException ();
				}

				x = value;

				ProcessResizeView ();
			}
		}

		/// <summary>
		/// Gets or sets the Y position for the view (the row). Only used the <see cref="LayoutStyle"/> is <see cref="LayoutStyle.Computed"/>.
		/// </summary>
		/// <value>The y position (line).</value>
		/// <remarks>
		/// If <see cref="LayoutStyle"/> is <see cref="LayoutStyle.Absolute"/> changing this property has no effect and its value is indeterminate. 
		/// </remarks>
		public Pos Y {
			get => y;
			set {
				if (ForceValidatePosDim && !ValidatePosDim (y, value)) {
					throw new ArgumentException ();
				}

				y = value;

				ProcessResizeView ();
			}
		}
		Dim width, height;

		/// <summary>
		/// Gets or sets the width of the view. Only used the <see cref="LayoutStyle"/> is <see cref="LayoutStyle.Computed"/>.
		/// </summary>
		/// <value>The width.</value>
		/// <remarks>
		/// If <see cref="LayoutStyle"/> is <see cref="LayoutStyle.Absolute"/> changing this property has no effect and its value is indeterminate. 
		/// </remarks>
		public Dim Width {
			get => width;
			set {
				if (ForceValidatePosDim && !ValidatePosDim (width, value)) {
					throw new ArgumentException ("ForceValidatePosDim is enabled", nameof (Width));
				}

				width = value;

				if (ForceValidatePosDim) {
					var isValidNewAutSize = autoSize && IsValidAutoSizeWidth (width);

					if (IsAdded && autoSize && !isValidNewAutSize) {
						throw new InvalidOperationException ("Must set AutoSize to false before set the Width.");
					}
				}
				ProcessResizeView ();
			}
		}

		/// <summary>
		/// Gets or sets the height of the view. Only used the <see cref="LayoutStyle"/> is <see cref="LayoutStyle.Computed"/>.
		/// </summary>
		/// <value>The height.</value>
		/// If <see cref="LayoutStyle"/> is <see cref="LayoutStyle.Absolute"/> changing this property has no effect and its value is indeterminate. 
		public Dim Height {
			get => height;
			set {
				if (ForceValidatePosDim && !ValidatePosDim (height, value)) {
					throw new ArgumentException ("ForceValidatePosDim is enabled", nameof (Height));
				}

				height = value;

				if (ForceValidatePosDim) {
					var isValidNewAutSize = autoSize && IsValidAutoSizeHeight (height);

					if (IsAdded && autoSize && !isValidNewAutSize) {
						throw new InvalidOperationException ("Must set AutoSize to false before set the Height.");
					}
				}
				ProcessResizeView ();
			}
		}

		/// <summary>
		/// Forces validation with <see cref="LayoutStyle.Computed"/> layout
		///  to avoid breaking the <see cref="Pos"/> and <see cref="Dim"/> settings.
		/// </summary>
		public bool ForceValidatePosDim { get; set; }

		bool ValidatePosDim (object oldvalue, object newValue)
		{
			if (!IsInitialized || layoutStyle == LayoutStyle.Absolute || oldvalue == null || oldvalue.GetType () == newValue.GetType () || this is Toplevel) {
				return true;
			}
			if (layoutStyle == LayoutStyle.Computed) {
				if (oldvalue.GetType () != newValue.GetType () && !(newValue is Pos.PosAbsolute || newValue is Dim.DimAbsolute)) {
					return true;
				}
			}
			return false;
		}

		/// <summary>
		/// Verifies if the minimum width or height can be sets in the view.
		/// </summary>
		/// <param name="size">The size.</param>
		/// <returns><see langword="true"/> if the size can be set, <see langword="false"/>otherwise.</returns>
		public bool GetMinWidthHeight (out Size size)
		{
			size = Size.Empty;

			if (!AutoSize && !ustring.IsNullOrEmpty (TextFormatter.Text)) {
				switch (TextFormatter.IsVerticalDirection (TextDirection)) {
				case true:
					var colWidth = TextFormatter.GetSumMaxCharWidth (new List<ustring> { TextFormatter.Text }, 0, 1);
					if (frame.Width < colWidth && (Width == null || (Bounds.Width >= 0 && Width is Dim.DimAbsolute
						&& Width.Anchor (0) >= 0 && Width.Anchor (0) < colWidth))) {
						size = new Size (colWidth, Bounds.Height);
						return true;
					}
					break;
				default:
					if (frame.Height < 1 && (Height == null || (Height is Dim.DimAbsolute && Height.Anchor (0) == 0))) {
						size = new Size (Bounds.Width, 1);
						return true;
					}
					break;
				}
			}
			return false;
		}

		/// <summary>
		/// Sets the minimum width or height if the view can be resized.
		/// </summary>
		/// <returns><see langword="true"/> if the size can be set, <see langword="false"/>otherwise.</returns>
		public bool SetMinWidthHeight ()
		{
			if (GetMinWidthHeight (out Size size)) {
				Bounds = new Rect (Bounds.Location, size);
				TextFormatter.Size = GetBoundsTextFormatterSize ();
				return true;
			}
			return false;
		}

		/// <summary>
		/// Gets or sets the <see cref="Terminal.Gui.TextFormatter"/> which can be handled differently by any derived class.
		/// </summary>
		public TextFormatter TextFormatter { get; set; }

		/// <summary>
		/// Returns the container for this view, or null if this view has not been added to a container.
		/// </summary>
		/// <value>The super view.</value>
		public View SuperView => container;

		/// <summary>
		/// Initializes a new instance of a <see cref="LayoutStyle.Absolute"/> <see cref="View"/> class with the absolute
		/// dimensions specified in the <c>frame</c> parameter. 
		/// </summary>
		/// <param name="frame">The region covered by this view.</param>
		/// <remarks>
		/// This constructor initialize a View with a <see cref="LayoutStyle"/> of <see cref="LayoutStyle.Absolute"/>. Use <see cref="View()"/> to 
		/// initialize a View with  <see cref="LayoutStyle"/> of <see cref="LayoutStyle.Computed"/> 
		/// </remarks>
		public View (Rect frame)
		{
			Initialize (ustring.Empty, frame, LayoutStyle.Absolute, TextDirection.LeftRight_TopBottom);
		}

		/// <summary>
		///   Initializes a new instance of <see cref="View"/> using <see cref="LayoutStyle.Computed"/> layout.
		/// </summary>
		/// <remarks>
		/// <para>
		///   Use <see cref="X"/>, <see cref="Y"/>, <see cref="Width"/>, and <see cref="Height"/> properties to dynamically control the size and location of the view.
		///   The <see cref="Label"/> will be created using <see cref="LayoutStyle.Computed"/>
		///   coordinates. The initial size (<see cref="View.Frame"/> will be 
		///   adjusted to fit the contents of <see cref="Text"/>, including newlines ('\n') for multiple lines. 
		/// </para>
		/// <para>
		///   If <c>Height</c> is greater than one, word wrapping is provided.
		/// </para>
		/// <para>
		///   This constructor initialize a View with a <see cref="LayoutStyle"/> of <see cref="LayoutStyle.Computed"/>. 
		///   Use <see cref="X"/>, <see cref="Y"/>, <see cref="Width"/>, and <see cref="Height"/> properties to dynamically control the size and location of the view.
		/// </para>
		/// </remarks>
		public View () : this (text: string.Empty, direction: TextDirection.LeftRight_TopBottom) { }

		/// <summary>
		///   Initializes a new instance of <see cref="View"/> using <see cref="LayoutStyle.Absolute"/> layout.
		/// </summary>
		/// <remarks>
		/// <para>
		///   The <see cref="View"/> will be created at the given
		///   coordinates with the given string. The size (<see cref="View.Frame"/> will be 
		///   adjusted to fit the contents of <see cref="Text"/>, including newlines ('\n') for multiple lines. 
		/// </para>
		/// <para>
		///   No line wrapping is provided.
		/// </para>
		/// </remarks>
		/// <param name="x">column to locate the Label.</param>
		/// <param name="y">row to locate the Label.</param>
		/// <param name="text">text to initialize the <see cref="Text"/> property with.</param>
		public View (int x, int y, ustring text) : this (TextFormatter.CalcRect (x, y, text), text) { }

		/// <summary>
		///   Initializes a new instance of <see cref="View"/> using <see cref="LayoutStyle.Absolute"/> layout.
		/// </summary>
		/// <remarks>
		/// <para>
		///   The <see cref="View"/> will be created at the given
		///   coordinates with the given string. The initial size (<see cref="View.Frame"/> will be 
		///   adjusted to fit the contents of <see cref="Text"/>, including newlines ('\n') for multiple lines. 
		/// </para>
		/// <para>
		///   If <c>rect.Height</c> is greater than one, word wrapping is provided.
		/// </para>
		/// </remarks>
		/// <param name="rect">Location.</param>
		/// <param name="text">text to initialize the <see cref="Text"/> property with.</param>
		/// <param name="border">The <see cref="Border"/>.</param>
		public View (Rect rect, ustring text, Border border = null)
		{
			Initialize (text, rect, LayoutStyle.Absolute, TextDirection.LeftRight_TopBottom, border);
		}

		/// <summary>
		///   Initializes a new instance of <see cref="View"/> using <see cref="LayoutStyle.Computed"/> layout.
		/// </summary>
		/// <remarks>
		/// <para>
		///   The <see cref="View"/> will be created using <see cref="LayoutStyle.Computed"/>
		///   coordinates with the given string. The initial size (<see cref="View.Frame"/> will be 
		///   adjusted to fit the contents of <see cref="Text"/>, including newlines ('\n') for multiple lines. 
		/// </para>
		/// <para>
		///   If <c>Height</c> is greater than one, word wrapping is provided.
		/// </para>
		/// </remarks>
		/// <param name="text">text to initialize the <see cref="Text"/> property with.</param>
		/// <param name="direction">The text direction.</param>
		/// <param name="border">The <see cref="Border"/>.</param>
		public View (ustring text, TextDirection direction = TextDirection.LeftRight_TopBottom, Border border = null)
		{
			Initialize (text, Rect.Empty, LayoutStyle.Computed, direction, border);
		}

		void Initialize (ustring text, Rect rect, LayoutStyle layoutStyle = LayoutStyle.Computed,
		    TextDirection direction = TextDirection.LeftRight_TopBottom, Border border = null)
		{
			TextFormatter = new TextFormatter ();
			TextFormatter.HotKeyChanged += TextFormatter_HotKeyChanged;
			TextDirection = direction;
			Border = border;
			if (Border != null) {
				Border.Child = this;
			}
			shortcutHelper = new ShortcutHelper ();
			CanFocus = false;
			TabIndex = -1;
			TabStop = false;
			LayoutStyle = layoutStyle;
			// BUGBUG: CalcRect doesn't account for line wrapping
			Rect r;
			if (rect.IsEmpty) {
				r = TextFormatter.CalcRect (0, 0, text, direction);
			} else {
				r = rect;
			}
			Frame = r;

			Text = text;
			UpdateTextFormatterText ();
			ProcessResizeView ();
		}

		/// <summary>
		/// Can be overridden if the <see cref="TextFormatter.Text"/> has
		///  different format than the default.
		/// </summary>
		protected virtual void UpdateTextFormatterText ()
		{
			TextFormatter.Text = text;
		}

		/// <summary>
		/// Can be overridden if the view resize behavior is
		///  different than the default.
		/// </summary>
		protected virtual void ProcessResizeView ()
		{
			var _x = x is Pos.PosAbsolute ? x.Anchor (0) : frame.X;
			var _y = y is Pos.PosAbsolute ? y.Anchor (0) : frame.Y;

			if (AutoSize) {
				var s = GetAutoSize ();
				var w = width is Dim.DimAbsolute && width.Anchor (0) > s.Width ? width.Anchor (0) : s.Width;
				var h = height is Dim.DimAbsolute && height.Anchor (0) > s.Height ? height.Anchor (0) : s.Height;
				frame = new Rect (new Point (_x, _y), new Size (w, h));
			} else {
				var w = width is Dim.DimAbsolute ? width.Anchor (0) : frame.Width;
				var h = height is Dim.DimAbsolute ? height.Anchor (0) : frame.Height;
				frame = new Rect (new Point (_x, _y), new Size (w, h));
				SetMinWidthHeight ();
			}
			TextFormatter.Size = GetBoundsTextFormatterSize ();
			SetNeedsLayout ();
			SetNeedsDisplay ();
		}

		private void TextFormatter_HotKeyChanged (Key obj)
		{
			HotKeyChanged?.Invoke (obj);
		}

		/// <summary>
		/// Sets a flag indicating this view needs to be redisplayed because its state has changed.
		/// </summary>
		public void SetNeedsDisplay ()
		{
			SetNeedsDisplay (Bounds);
		}

		internal bool LayoutNeeded { get; private set; } = true;

		internal void SetNeedsLayout ()
		{
			if (LayoutNeeded)
				return;
			LayoutNeeded = true;
			if (SuperView == null)
				return;
			SuperView.SetNeedsLayout ();
			foreach (var view in Subviews) {
				view.SetNeedsLayout ();
			}
			TextFormatter.NeedsFormat = true;
		}

		/// <summary>
		/// Removes the <see cref="SetNeedsLayout"/> setting on this view.
		/// </summary>
		protected void ClearLayoutNeeded ()
		{
			LayoutNeeded = false;
		}

		/// <summary>
		/// Flags the view-relative region on this View as needing to be repainted.
		/// </summary>
		/// <param name="region">The view-relative region that must be flagged for repaint.</param>
		public void SetNeedsDisplay (Rect region)
		{
			if (NeedDisplay.IsEmpty)
				NeedDisplay = region;
			else {
				var x = Math.Min (NeedDisplay.X, region.X);
				var y = Math.Min (NeedDisplay.Y, region.Y);
				var w = Math.Max (NeedDisplay.Width, region.Width);
				var h = Math.Max (NeedDisplay.Height, region.Height);
				NeedDisplay = new Rect (x, y, w, h);
			}
			if (container != null)
				container.SetChildNeedsDisplay ();
			if (subviews == null)
				return;
			foreach (var view in subviews)
				if (view.Frame.IntersectsWith (region)) {
					var childRegion = Rect.Intersect (view.Frame, region);
					childRegion.X -= view.Frame.X;
					childRegion.Y -= view.Frame.Y;
					view.SetNeedsDisplay (childRegion);
				}
		}

		internal bool ChildNeedsDisplay { get; private set; }

		/// <summary>
		/// Indicates that any child views (in the <see cref="Subviews"/> list) need to be repainted.
		/// </summary>
		public void SetChildNeedsDisplay ()
		{
			ChildNeedsDisplay = true;
			if (container != null)
				container.SetChildNeedsDisplay ();
		}

		internal bool addingView = false;

		/// <summary>
		///   Adds a subview (child) to this view.
		/// </summary>
		/// <remarks>
		/// The Views that have been added to this view can be retrieved via the <see cref="Subviews"/> property. See also <seealso cref="Remove(View)"/> <seealso cref="RemoveAll"/> 
		/// </remarks>
		public virtual void Add (View view)
		{
			if (view == null)
				return;
			if (subviews == null) {
				subviews = new List<View> ();
			}
			if (tabIndexes == null) {
				tabIndexes = new List<View> ();
			}
			subviews.Add (view);
			tabIndexes.Add (view);
			view.container = this;
			if (view.CanFocus) {
				addingView = true;
				if (SuperView?.CanFocus == false) {
					SuperView.addingView = true;
					SuperView.CanFocus = true;
					SuperView.addingView = false;
				}
				CanFocus = true;
				view.tabIndex = tabIndexes.IndexOf (view);
				addingView = false;
			}
			SetNeedsLayout ();
			SetNeedsDisplay ();
			OnAdded (view);
			if (IsInitialized) {
				view.BeginInit ();
				view.EndInit ();
			}
		}

		/// <summary>
		/// Adds the specified views (children) to the view.
		/// </summary>
		/// <param name="views">Array of one or more views (can be optional parameter).</param>
		/// <remarks>
		/// The Views that have been added to this view can be retrieved via the <see cref="Subviews"/> property. See also <seealso cref="Remove(View)"/> <seealso cref="RemoveAll"/> 
		/// </remarks>
		public void Add (params View [] views)
		{
			if (views == null)
				return;
			foreach (var view in views)
				Add (view);
		}

		/// <summary>
		///   Removes all subviews (children) added via <see cref="Add(View)"/> or <see cref="Add(View[])"/> from this View.
		/// </summary>
		public virtual void RemoveAll ()
		{
			if (subviews == null)
				return;

			while (subviews.Count > 0) {
				Remove (subviews [0]);
			}
		}

		/// <summary>
		///   Removes a subview added via <see cref="Add(View)"/> or <see cref="Add(View[])"/> from this View.
		/// </summary>
		/// <remarks>
		/// </remarks>
		public virtual void Remove (View view)
		{
			if (view == null || subviews == null)
				return;

			SetNeedsLayout ();
			SetNeedsDisplay ();
			var touched = view.Frame;
			subviews.Remove (view);
			tabIndexes.Remove (view);
			view.container = null;
			view.tabIndex = -1;
			if (subviews.Count < 1) {
				CanFocus = false;
			}
			foreach (var v in subviews) {
				if (v.Frame.IntersectsWith (touched))
					view.SetNeedsDisplay ();
			}
			OnRemoved (view);
			if (focused == view) {
				focused = null;
			}
		}

		void PerformActionForSubview (View subview, Action<View> action)
		{
			if (subviews.Contains (subview)) {
				action (subview);
			}

			SetNeedsDisplay ();
			subview.SetNeedsDisplay ();
		}

		/// <summary>
		/// Brings the specified subview to the front so it is drawn on top of any other views.
		/// </summary>
		/// <param name="subview">The subview to send to the front</param>
		/// <remarks>
		///   <seealso cref="SendSubviewToBack"/>.
		/// </remarks>
		public void BringSubviewToFront (View subview)
		{
			PerformActionForSubview (subview, x => {
				subviews.Remove (x);
				subviews.Add (x);
			});
		}

		/// <summary>
		/// Sends the specified subview to the front so it is the first view drawn
		/// </summary>
		/// <param name="subview">The subview to send to the front</param>
		/// <remarks>
		///   <seealso cref="BringSubviewToFront(View)"/>.
		/// </remarks>
		public void SendSubviewToBack (View subview)
		{
			PerformActionForSubview (subview, x => {
				subviews.Remove (x);
				subviews.Insert (0, subview);
			});
		}

		/// <summary>
		/// Moves the subview backwards in the hierarchy, only one step
		/// </summary>
		/// <param name="subview">The subview to send backwards</param>
		/// <remarks>
		/// If you want to send the view all the way to the back use SendSubviewToBack.
		/// </remarks>
		public void SendSubviewBackwards (View subview)
		{
			PerformActionForSubview (subview, x => {
				var idx = subviews.IndexOf (x);
				if (idx > 0) {
					subviews.Remove (x);
					subviews.Insert (idx - 1, x);
				}
			});
		}

		/// <summary>
		/// Moves the subview backwards in the hierarchy, only one step
		/// </summary>
		/// <param name="subview">The subview to send backwards</param>
		/// <remarks>
		/// If you want to send the view all the way to the back use SendSubviewToBack.
		/// </remarks>
		public void BringSubviewForward (View subview)
		{
			PerformActionForSubview (subview, x => {
				var idx = subviews.IndexOf (x);
				if (idx + 1 < subviews.Count) {
					subviews.Remove (x);
					subviews.Insert (idx + 1, x);
				}
			});
		}

		/// <summary>
		///   Clears the view region with the current color.
		/// </summary>
		/// <remarks>
		///   <para>
		///     This clears the entire region used by this view.
		///   </para>
		/// </remarks>
		public void Clear ()
		{
			var h = Frame.Height;
			var w = Frame.Width;
			for (int line = 0; line < h; line++) {
				Move (0, line);
				for (int col = 0; col < w; col++)
					Driver.AddRune (' ');
			}
		}

		/// <summary>
		///   Clears the specified region with the current color. 
		/// </summary>
		/// <remarks>
		/// </remarks>
		/// <param name="regionScreen">The screen-relative region to clear.</param>
		public void Clear (Rect regionScreen)
		{
			var h = regionScreen.Height;
			var w = regionScreen.Width;
			for (int line = regionScreen.Y; line < regionScreen.Y + h; line++) {
				Driver.Move (regionScreen.X, line);
				for (int col = 0; col < w; col++)
					Driver.AddRune (' ');
			}
		}

		/// <summary>
		/// Converts a view-relative (col,row) position to a screen-relative position (col,row). The values are optionally clamped to the screen dimensions.
		/// </summary>
		/// <param name="col">View-relative column.</param>
		/// <param name="row">View-relative row.</param>
		/// <param name="rcol">Absolute column; screen-relative.</param>
		/// <param name="rrow">Absolute row; screen-relative.</param>
		/// <param name="clipped">Whether to clip the result of the ViewToScreen method, if set to <c>true</c>, the rcol, rrow values are clamped to the screen (terminal) dimensions (0..TerminalDim-1).</param>
		internal void ViewToScreen (int col, int row, out int rcol, out int rrow, bool clipped = true)
		{
			// Computes the real row, col relative to the screen.
			rrow = row + frame.Y;
			rcol = col + frame.X;
			var ccontainer = container;
			while (ccontainer != null) {
				rrow += ccontainer.frame.Y;
				rcol += ccontainer.frame.X;
				ccontainer = ccontainer.container;
			}

			// The following ensures that the cursor is always in the screen boundaries.
			if (clipped) {
				rrow = Math.Min (rrow, Driver.Rows - 1);
				rcol = Math.Min (rcol, Driver.Cols - 1);
			}
		}

		/// <summary>
		/// Converts a point from screen-relative coordinates to view-relative coordinates.
		/// </summary>
		/// <returns>The mapped point.</returns>
		/// <param name="x">X screen-coordinate point.</param>
		/// <param name="y">Y screen-coordinate point.</param>
		public Point ScreenToView (int x, int y)
		{
			if (SuperView == null) {
				return new Point (x - Frame.X, y - frame.Y);
			} else {
				var parent = SuperView.ScreenToView (x, y);
				return new Point (parent.X - frame.X, parent.Y - frame.Y);
			}
		}

		/// <summary>
		/// Converts a region in view-relative coordinates to screen-relative coordinates.
		/// </summary>
		internal Rect ViewToScreen (Rect region)
		{
			ViewToScreen (region.X, region.Y, out var x, out var y, clipped: false);
			return new Rect (x, y, region.Width, region.Height);
		}

		// Clips a rectangle in screen coordinates to the dimensions currently available on the screen
		internal Rect ScreenClip (Rect regionScreen)
		{
			var x = regionScreen.X < 0 ? 0 : regionScreen.X;
			var y = regionScreen.Y < 0 ? 0 : regionScreen.Y;
			var w = regionScreen.X + regionScreen.Width >= Driver.Cols ? Driver.Cols - regionScreen.X : regionScreen.Width;
			var h = regionScreen.Y + regionScreen.Height >= Driver.Rows ? Driver.Rows - regionScreen.Y : regionScreen.Height;

			return new Rect (x, y, w, h);
		}

		/// <summary>
		/// Sets the <see cref="ConsoleDriver"/>'s clip region to the current View's <see cref="Bounds"/>.
		/// </summary>
		/// <returns>The existing driver's clip region, which can be then re-applied by setting <c><see cref="Driver"/>.Clip</c> (<see cref="ConsoleDriver.Clip"/>).</returns>
		/// <remarks>
		/// <see cref="Bounds"/> is View-relative.
		/// </remarks>
		public Rect ClipToBounds ()
		{
			return SetClip (Bounds);
		}

		/// <summary>
		/// Sets the clip region to the specified view-relative region.
		/// </summary>
		/// <returns>The previous screen-relative clip region.</returns>
		/// <param name="region">View-relative clip region.</param>
		public Rect SetClip (Rect region)
		{
			var previous = Driver.Clip;
			Driver.Clip = Rect.Intersect (previous, ViewToScreen (region));
			return previous;
		}

		/// <summary>
		/// Draws a frame in the current view, clipped by the boundary of this view
		/// </summary>
		/// <param name="region">View-relative region for the frame to be drawn.</param>
		/// <param name="padding">The padding to add around the outside of the drawn frame.</param>
		/// <param name="fill">If set to <c>true</c> it fill will the contents.</param>
		public void DrawFrame (Rect region, int padding = 0, bool fill = false)
		{
			var scrRect = ViewToScreen (region);
			var savedClip = ClipToBounds ();
			Driver.DrawWindowFrame (scrRect, padding + 1, padding + 1, padding + 1, padding + 1, border: true, fill: fill);
			Driver.Clip = savedClip;
		}

		/// <summary>
		/// Utility function to draw strings that contain a hotkey.
		/// </summary>
		/// <param name="text">String to display, the hotkey specifier before a letter flags the next letter as the hotkey.</param>
		/// <param name="hotColor">Hot color.</param>
		/// <param name="normalColor">Normal color.</param>
		/// <remarks>
		/// <para>The hotkey is any character following the hotkey specifier, which is the underscore ('_') character by default.</para>
		/// <para>The hotkey specifier can be changed via <see cref="HotKeySpecifier"/></para>
		/// </remarks>
		public void DrawHotString (ustring text, Attribute hotColor, Attribute normalColor)
		{
			var hotkeySpec = HotKeySpecifier == (Rune)0xffff ? (Rune)'_' : HotKeySpecifier;
			Application.Driver.SetAttribute (normalColor);
			foreach (var rune in text) {
				if (rune == hotkeySpec) {
					Application.Driver.SetAttribute (hotColor);
					continue;
				}
				Application.Driver.AddRune (rune);
				Application.Driver.SetAttribute (normalColor);
			}
		}

		/// <summary>
		/// Utility function to draw strings that contains a hotkey using a <see cref="ColorScheme"/> and the "focused" state.
		/// </summary>
		/// <param name="text">String to display, the underscore before a letter flags the next letter as the hotkey.</param>
		/// <param name="focused">If set to <c>true</c> this uses the focused colors from the color scheme, otherwise the regular ones.</param>
		/// <param name="scheme">The color scheme to use.</param>
		public void DrawHotString (ustring text, bool focused, ColorScheme scheme)
		{
			if (focused)
				DrawHotString (text, scheme.HotFocus, scheme.Focus);
			else
				DrawHotString (text, Enabled ? scheme.HotNormal : scheme.Disabled, Enabled ? scheme.Normal : scheme.Disabled);
		}

		/// <summary>
		/// This moves the cursor to the specified column and row in the view.
		/// </summary>
		/// <returns>The move.</returns>
		/// <param name="col">Col.</param>
		/// <param name="row">Row.</param>
		/// <param name="clipped">Whether to clip the result of the ViewToScreen method,
		///  if set to <c>true</c>, the col, row values are clamped to the screen (terminal) dimensions (0..TerminalDim-1).</param>
		public void Move (int col, int row, bool clipped = true)
		{
			if (Driver.Rows == 0) {
				return;
			}

			ViewToScreen (col, row, out var rcol, out var rrow, clipped);
			Driver.Move (rcol, rrow);
		}

		/// <summary>
		///   Positions the cursor in the right position based on the currently focused view in the chain.
		/// </summary>
		///    Views that are focusable should override <see cref="PositionCursor"/> to ensure
		///    the cursor is placed in a location that makes sense. Unix terminals do not have
		///    a way of hiding the cursor, so it can be distracting to have the cursor left at
		///    the last focused view. Views should make sure that they place the cursor
		///    in a visually sensible place.
		public virtual void PositionCursor ()
		{
			if (!CanBeVisible (this) || !Enabled) {
				return;
			}

			if (focused?.Visible == true && focused?.Enabled == true && focused?.Frame.Width > 0 && focused.Frame.Height > 0) {
				focused.PositionCursor ();
			} else {
				if (CanFocus && HasFocus && Visible && Frame.Width > 0 && Frame.Height > 0) {
					Move (TextFormatter.HotKeyPos == -1 ? 0 : TextFormatter.CursorPosition, 0);
				} else {
					Move (frame.X, frame.Y);
				}
			}
		}

		bool hasFocus;
		/// <inheritdoc/>
		public override bool HasFocus {
			get {
				return hasFocus;
			}
		}

		void SetHasFocus (bool value, View view, bool force = false)
		{
			if (hasFocus != value || force) {
				hasFocus = value;
				if (value) {
					OnEnter (view);
				} else {
					OnLeave (view);
				}
				SetNeedsDisplay ();
			}

			// Remove focus down the chain of subviews if focus is removed
			if (!value && focused != null) {
				focused.OnLeave (view);
				focused.SetHasFocus (false, view);
				focused = null;
			}
		}

		/// <summary>
		/// Defines the event arguments for <see cref="SetFocus(View)"/>
		/// </summary>
		public class FocusEventArgs : EventArgs {
			/// <summary>
			/// Constructs.
			/// </summary>
			/// <param name="view">The view that gets or loses focus.</param>
			public FocusEventArgs (View view) { View = view; }
			/// <summary>
			/// Indicates if the current focus event has already been processed and the driver should stop notifying any other event subscriber.
			/// Its important to set this value to true specially when updating any View's layout from inside the subscriber method.
			/// </summary>
			public bool Handled { get; set; }
			/// <summary>
			/// Indicates the current view that gets or loses focus.
			/// </summary>
			public View View { get; set; }
		}

		/// <summary>
		/// Method invoked  when a subview is being added to this view.
		/// </summary>
		/// <param name="view">The subview being added.</param>
		public virtual void OnAdded (View view)
		{
			view.IsAdded = true;
			view.x = view.x ?? view.frame.X;
			view.y = view.y ?? view.frame.Y;
			view.width = view.width ?? view.frame.Width;
			view.height = view.height ?? view.frame.Height;

			view.Added?.Invoke (this);
		}

		/// <summary>
		/// Method invoked when a subview is being removed from this view.
		/// </summary>
		/// <param name="view">The subview being removed.</param>
		public virtual void OnRemoved (View view)
		{
			view.IsAdded = false;
			view.Removed?.Invoke (this);
		}

		/// <inheritdoc/>
		public override bool OnEnter (View view)
		{
			FocusEventArgs args = new FocusEventArgs (view);
			Enter?.Invoke (args);
			if (args.Handled)
				return true;
			if (base.OnEnter (view))
				return true;

			return false;
		}

		/// <inheritdoc/>
		public override bool OnLeave (View view)
		{
			FocusEventArgs args = new FocusEventArgs (view);
			Leave?.Invoke (args);
			if (args.Handled)
				return true;
			if (base.OnLeave (view))
				return true;

			return false;
		}

		/// <summary>
		/// Returns the currently focused view inside this view, or null if nothing is focused.
		/// </summary>
		/// <value>The focused.</value>
		public View Focused => focused;

		/// <summary>
		/// Returns the most focused view in the chain of subviews (the leaf view that has the focus).
		/// </summary>
		/// <value>The most focused.</value>
		public View MostFocused {
			get {
				if (Focused == null)
					return null;
				var most = Focused.MostFocused;
				if (most != null)
					return most;
				return Focused;
			}
		}

		ColorScheme colorScheme;

		/// <summary>
		/// The color scheme for this view, if it is not defined, it returns the <see cref="SuperView"/>'s
		/// color scheme.
		/// </summary>
		public virtual ColorScheme ColorScheme {
			get {
				if (colorScheme == null)
					return SuperView?.ColorScheme;
				return colorScheme;
			}
			set {
				if (colorScheme != value) {
					colorScheme = value;
					SetNeedsDisplay ();
				}
			}
		}

		/// <summary>
		/// Displays the specified character in the specified column and row of the View.
		/// </summary>
		/// <param name="col">Column (view-relative).</param>
		/// <param name="row">Row (view-relative).</param>
		/// <param name="ch">Ch.</param>
		public void AddRune (int col, int row, Rune ch)
		{
			if (row < 0 || col < 0)
				return;
			if (row > frame.Height - 1 || col > frame.Width - 1)
				return;
			Move (col, row);
			Driver.AddRune (ch);
		}

		/// <summary>
		/// Removes the <see cref="SetNeedsDisplay()"/> and the <see cref="ChildNeedsDisplay"/> setting on this view.
		/// </summary>
		protected void ClearNeedsDisplay ()
		{
			NeedDisplay = Rect.Empty;
			ChildNeedsDisplay = false;
		}

		/// <summary>
		/// Redraws this view and its subviews; only redraws the views that have been flagged for a re-display.
		/// </summary>
		/// <param name="bounds">The bounds (view-relative region) to redraw.</param>
		/// <remarks>
		/// <para>
		///    Always use <see cref="Bounds"/> (view-relative) when calling <see cref="Redraw(Rect)"/>, NOT <see cref="Frame"/> (superview-relative).
		/// </para>
		/// <para>
		///    Views should set the color that they want to use on entry, as otherwise this will inherit
		///    the last color that was set globally on the driver.
		/// </para>
		/// <para>
		///    Overrides of <see cref="Redraw"/> must ensure they do not set <c>Driver.Clip</c> to a clip region
		///    larger than the <c>region</c> parameter.
		/// </para>
		/// </remarks>
		public virtual void Redraw (Rect bounds)
		{
			if (!CanBeVisible (this)) {
				return;
			}

			var clipRect = new Rect (Point.Empty, frame.Size);

			//if (ColorScheme != null && !(this is Toplevel)) {
			if (ColorScheme != null) {
				Driver.SetAttribute (HasFocus ? ColorScheme.Focus : ColorScheme.Normal);
			}

			if (Border != null) {
				Border.DrawContent (this);
			}

			if (!ustring.IsNullOrEmpty (TextFormatter.Text) || (this is Label && !AutoSize)) {
				Clear ();
				// Draw any Text
				if (TextFormatter != null) {
					TextFormatter.NeedsFormat = true;
				}
				var containerBounds = SuperView == null ? default : SuperView.ViewToScreen (SuperView.Bounds);
				containerBounds.X = Math.Max (containerBounds.X, Driver.Clip.X);
				containerBounds.Y = Math.Max (containerBounds.Y, Driver.Clip.Y);
				containerBounds.Width = Math.Min (containerBounds.Width, Driver.Clip.Width);
				containerBounds.Height = Math.Min (containerBounds.Height, Driver.Clip.Height);
				TextFormatter?.Draw (ViewToScreen (Bounds), HasFocus ? ColorScheme.Focus : GetNormalColor (),
				    HasFocus ? ColorScheme.HotFocus : Enabled ? ColorScheme.HotNormal : ColorScheme.Disabled,
				    containerBounds);
			}

			// Invoke DrawContentEvent
			OnDrawContent (bounds);

			if (subviews != null) {
				foreach (var view in subviews) {
					if (!view.NeedDisplay.IsEmpty || view.ChildNeedsDisplay || view.LayoutNeeded) {
						if (view.Frame.IntersectsWith (clipRect) && (view.Frame.IntersectsWith (bounds) || bounds.X < 0 || bounds.Y < 0)) {
							if (view.LayoutNeeded)
								view.LayoutSubviews ();

							// Draw the subview
							// Use the view's bounds (view-relative; Location will always be (0,0)
							if (view.Visible && view.Frame.Width > 0 && view.Frame.Height > 0) {
								var rect = new Rect () {
									X = Math.Min (view.Bounds.X, view.NeedDisplay.X),
									Y = Math.Min (view.Bounds.Y, view.NeedDisplay.Y),
									Width = Math.Max (view.Bounds.Width, view.NeedDisplay.Width),
									Height = Math.Max (view.Bounds.Height, view.NeedDisplay.Height)
								};
								view.OnDrawContent (rect);
								view.Redraw (rect);
							}
						}
						view.NeedDisplay = Rect.Empty;
						view.ChildNeedsDisplay = false;
					}
				}
			}

			// Invoke DrawContentCompleteEvent
			OnDrawContentComplete (bounds);

			ClearLayoutNeeded ();
			ClearNeedsDisplay ();
		}

		/// <summary>
		/// Event invoked when the content area of the View is to be drawn.
		/// </summary>
		/// <remarks>
		/// <para>
		/// Will be invoked before any subviews added with <see cref="Add(View)"/> have been drawn.
		/// </para>
		/// <para>
		/// Rect provides the view-relative rectangle describing the currently visible viewport into the <see cref="View"/>.
		/// </para>
		/// </remarks>
		public event Action<Rect> DrawContent;

		/// <summary>
		/// Enables overrides to draw infinitely scrolled content and/or a background behind added controls. 
		/// </summary>
		/// <param name="viewport">The view-relative rectangle describing the currently visible viewport into the <see cref="View"/></param>
		/// <remarks>
		/// This method will be called before any subviews added with <see cref="Add(View)"/> have been drawn. 
		/// </remarks>
		public virtual void OnDrawContent (Rect viewport)
		{
			DrawContent?.Invoke (viewport);
		}

		/// <summary>
		/// Event invoked when the content area of the View is completed drawing.
		/// </summary>
		/// <remarks>
		/// <para>
		/// Will be invoked after any subviews removed with <see cref="Remove(View)"/> have been completed drawing.
		/// </para>
		/// <para>
		/// Rect provides the view-relative rectangle describing the currently visible viewport into the <see cref="View"/>.
		/// </para>
		/// </remarks>
		public event Action<Rect> DrawContentComplete;

		/// <summary>
		/// Enables overrides after completed drawing infinitely scrolled content and/or a background behind removed controls.
		/// </summary>
		/// <param name="viewport">The view-relative rectangle describing the currently visible viewport into the <see cref="View"/></param>
		/// <remarks>
		/// This method will be called after any subviews removed with <see cref="Remove(View)"/> have been completed drawing.
		/// </remarks>
		public virtual void OnDrawContentComplete (Rect viewport)
		{
			DrawContentComplete?.Invoke (viewport);
		}

		/// <summary>
		/// Causes the specified subview to have focus.
		/// </summary>
		/// <param name="view">View.</param>
		void SetFocus (View view)
		{
			if (view == null)
				return;
			//Console.WriteLine ($"Request to focus {view}");
			if (!view.CanFocus || !view.Visible || !view.Enabled)
				return;
			if (focused?.hasFocus == true && focused == view)
				return;

			// Make sure that this view is a subview
			View c;
			for (c = view.container; c != null; c = c.container)
				if (c == this)
					break;
			if (c == null)
				throw new ArgumentException ("the specified view is not part of the hierarchy of this view");

			if (focused != null)
				focused.SetHasFocus (false, view);

			var f = focused;
			focused = view;
			focused.SetHasFocus (true, f);
			focused.EnsureFocus ();

			// Send focus upwards
			SuperView?.SetFocus (this);
		}

		/// <summary>
		/// Causes the specified view and the entire parent hierarchy to have the focused order updated.
		/// </summary>
		public void SetFocus ()
		{
			if (!CanBeVisible (this) || !Enabled) {
				if (HasFocus) {
					SetHasFocus (false, this);
				}
				return;
			}

			SuperView?.SetFocus (this);
		}

		/// <summary>
		/// Defines the event arguments for <see cref="KeyEvent"/>
		/// </summary>
		public class KeyEventEventArgs : EventArgs {
			/// <summary>
			/// Constructs.
			/// </summary>
			/// <param name="ke"></param>
			public KeyEventEventArgs (KeyEvent ke) => KeyEvent = ke;
			/// <summary>
			/// The <see cref="KeyEvent"/> for the event.
			/// </summary>
			public KeyEvent KeyEvent { get; set; }
			/// <summary>
			/// Indicates if the current Key event has already been processed and the driver should stop notifying any other event subscriber.
			/// Its important to set this value to true specially when updating any View's layout from inside the subscriber method.
			/// </summary>
			public bool Handled { get; set; } = false;
		}

		/// <summary>
		/// Invoked when a character key is pressed and occurs after the key up event.
		/// </summary>
		public event Action<KeyEventEventArgs> KeyPress;

		/// <inheritdoc/>
		public override bool ProcessKey (KeyEvent keyEvent)
		{
			if (!Enabled) {
				return false;
			}

			KeyEventEventArgs args = new KeyEventEventArgs (keyEvent);
			KeyPress?.Invoke (args);
			if (args.Handled)
				return true;
			if (Focused?.Enabled == true) {
				Focused?.KeyPress?.Invoke (args);
				if (args.Handled)
					return true;
			}
			if (Focused?.Enabled == true && Focused?.ProcessKey (keyEvent) == true)
				return true;

			return false;
		}

		/// <summary>
		/// Invokes any binding that is registered on this <see cref="View"/>
		/// and matches the <paramref name="keyEvent"/>
		/// </summary>
		/// <param name="keyEvent">The key event passed.</param>
		protected bool? InvokeKeybindings (KeyEvent keyEvent)
		{
			if (KeyBindings.ContainsKey (keyEvent.Key)) {
				var command = KeyBindings [keyEvent.Key];

				if (!CommandImplementations.ContainsKey (command)) {
					throw new NotSupportedException ($"A KeyBinding was set up for the command {command} ({keyEvent.Key}) but that command is not supported by this View ({GetType ().Name})");
				}

				return CommandImplementations [command] ();
			}

			return null;
		}


		/// <summary>
		/// <para>Adds a new key combination that will trigger the given <paramref name="command"/>
		/// (if supported by the View - see <see cref="GetSupportedCommands"/>)
		/// </para>
		/// <para>If the key is already bound to a different <see cref="Command"/> it will be
		/// rebound to this one</para>
		/// </summary>
		/// <param name="key"></param>
		/// <param name="command"></param>
		public void AddKeyBinding (Key key, Command command)
		{
			if (KeyBindings.ContainsKey (key)) {
				KeyBindings [key] = command;
			} else {
				KeyBindings.Add (key, command);
			}
		}

		/// <summary>
		/// Replaces a key combination already bound to <see cref="Command"/>.
		/// </summary>
		/// <param name="fromKey">The key to be replaced.</param>
		/// <param name="toKey">The new key to be used.</param>
		protected void ReplaceKeyBinding (Key fromKey, Key toKey)
		{
			if (KeyBindings.ContainsKey (fromKey)) {
				Command value = KeyBindings [fromKey];
				KeyBindings.Remove (fromKey);
				KeyBindings [toKey] = value;
			}
		}

		/// <summary>
		/// Checks if key combination already exist.
		/// </summary>
		/// <param name="key">The key to check.</param>
		/// <returns><c>true</c> If the key already exist, <c>false</c>otherwise.</returns>
		public bool ContainsKeyBinding (Key key)
		{
			return KeyBindings.ContainsKey (key);
		}

		/// <summary>
		/// Removes all bound keys from the View making including the default
		/// key combinations such as cursor navigation, scrolling etc
		/// </summary>
		public void ClearKeybindings ()
		{
			KeyBindings.Clear ();
		}

		/// <summary>
		/// Clears the existing keybinding (if any) for the given <paramref name="key"/>
		/// </summary>
		/// <param name="key"></param>
		public void ClearKeybinding (Key key)
		{
			KeyBindings.Remove (key);
		}

		/// <summary>
		/// Removes all key bindings that trigger the given command.  Views can have multiple different
		/// keys bound to the same command and this method will clear all of them.
		/// </summary>
		/// <param name="command"></param>
		public void ClearKeybinding (Command command)
		{
<<<<<<< HEAD
			foreach (var kvp in KeyBindings.Where (kvp => kvp.Value == command).ToArray ()) {
=======
			foreach (var kvp in KeyBindings.Where (kvp => kvp.Value.SequenceEqual (command)).ToArray ()) {
>>>>>>> 281a849c
				KeyBindings.Remove (kvp.Key);
			}
		}

		/// <summary>
		/// <para>States that the given <see cref="View"/> supports a given <paramref name="command"/>
		/// and what <paramref name="f"/> to perform to make that command happen
		/// </para>
		/// <para>If the <paramref name="command"/> already has an implementation the <paramref name="f"/>
		/// will replace the old one</para>
		/// </summary>
		/// <param name="command">The command.</param>
		/// <param name="f">The function.</param>
		protected void AddCommand (Command command, Func<bool?> f)
		{
			// if there is already an implementation of this command
			if (CommandImplementations.ContainsKey (command)) {
				// replace that implementation
				CommandImplementations [command] = f;
			} else {
				// else record how to perform the action (this should be the normal case)
				CommandImplementations.Add (command, f);
			}
		}

		/// <summary>
		/// Returns all commands that are supported by this <see cref="View"/>
		/// </summary>
		/// <returns></returns>
		public IEnumerable<Command> GetSupportedCommands ()
		{
			return CommandImplementations.Keys;
		}

		/// <summary>
		/// Gets the key used by a command.
		/// </summary>
		/// <param name="command">The command to search.</param>
		/// <returns>The <see cref="Key"/> used by a <see cref="Command"/></returns>
		public Key GetKeyFromCommand (Command command)
		{
			return KeyBindings.First (x => x.Value == command).Key;
		}

		/// <inheritdoc/>
		public override bool ProcessHotKey (KeyEvent keyEvent)
		{
			if (!Enabled) {
				return false;
			}

			KeyEventEventArgs args = new KeyEventEventArgs (keyEvent);
			if (MostFocused?.Enabled == true) {
				MostFocused?.KeyPress?.Invoke (args);
				if (args.Handled)
					return true;
			}
			if (MostFocused?.Enabled == true && MostFocused?.ProcessKey (keyEvent) == true)
				return true;
			if (subviews == null || subviews.Count == 0)
				return false;
			foreach (var view in subviews)
				if (view.Enabled && view.ProcessHotKey (keyEvent))
					return true;
			return false;
		}

		/// <inheritdoc/>
		public override bool ProcessColdKey (KeyEvent keyEvent)
		{
			if (!Enabled) {
				return false;
			}

			KeyEventEventArgs args = new KeyEventEventArgs (keyEvent);
			KeyPress?.Invoke (args);
			if (args.Handled)
				return true;
			if (MostFocused?.Enabled == true) {
				MostFocused?.KeyPress?.Invoke (args);
				if (args.Handled)
					return true;
			}
			if (MostFocused?.Enabled == true && MostFocused?.ProcessKey (keyEvent) == true)
				return true;
			if (subviews == null || subviews.Count == 0)
				return false;
			foreach (var view in subviews)
				if (view.Enabled && view.ProcessColdKey (keyEvent))
					return true;
			return false;
		}

		/// <summary>
		/// Invoked when a key is pressed
		/// </summary>
		public event Action<KeyEventEventArgs> KeyDown;

		/// <inheritdoc/>
		public override bool OnKeyDown (KeyEvent keyEvent)
		{
			if (!Enabled) {
				return false;
			}

			KeyEventEventArgs args = new KeyEventEventArgs (keyEvent);
			KeyDown?.Invoke (args);
			if (args.Handled) {
				return true;
			}
			if (Focused?.Enabled == true && Focused?.OnKeyDown (keyEvent) == true) {
				return true;
			}

			return false;
		}

		/// <summary>
		/// Invoked when a key is released
		/// </summary>
		public event Action<KeyEventEventArgs> KeyUp;

		/// <inheritdoc/>
		public override bool OnKeyUp (KeyEvent keyEvent)
		{
			if (!Enabled) {
				return false;
			}

			KeyEventEventArgs args = new KeyEventEventArgs (keyEvent);
			KeyUp?.Invoke (args);
			if (args.Handled) {
				return true;
			}
			if (Focused?.Enabled == true && Focused?.OnKeyUp (keyEvent) == true) {
				return true;
			}

			return false;
		}

		/// <summary>
		/// Finds the first view in the hierarchy that wants to get the focus if nothing is currently focused, otherwise, it does nothing.
		/// </summary>
		public void EnsureFocus ()
		{
			if (focused == null && subviews?.Count > 0) {
				if (FocusDirection == Direction.Forward) {
					FocusFirst ();
				} else {
					FocusLast ();
				}
			}
		}

		/// <summary>
		/// Focuses the first focusable subview if one exists.
		/// </summary>
		public void FocusFirst ()
		{
			if (!CanBeVisible (this)) {
				return;
			}

			if (tabIndexes == null) {
				SuperView?.SetFocus (this);
				return;
			}

			foreach (var view in tabIndexes) {
				if (view.CanFocus && view.tabStop && view.Visible && view.Enabled) {
					SetFocus (view);
					return;
				}
			}
		}

		/// <summary>
		/// Focuses the last focusable subview if one exists.
		/// </summary>
		public void FocusLast ()
		{
			if (!CanBeVisible (this)) {
				return;
			}

			if (tabIndexes == null) {
				SuperView?.SetFocus (this);
				return;
			}

			for (int i = tabIndexes.Count; i > 0;) {
				i--;

				View v = tabIndexes [i];
				if (v.CanFocus && v.tabStop && v.Visible && v.Enabled) {
					SetFocus (v);
					return;
				}
			}
		}

		/// <summary>
		/// Focuses the previous view.
		/// </summary>
		/// <returns><c>true</c>, if previous was focused, <c>false</c> otherwise.</returns>
		public bool FocusPrev ()
		{
			if (!CanBeVisible (this)) {
				return false;
			}

			FocusDirection = Direction.Backward;
			if (tabIndexes == null || tabIndexes.Count == 0)
				return false;

			if (focused == null) {
				FocusLast ();
				return focused != null;
			}
			int focused_idx = -1;
			for (int i = tabIndexes.Count; i > 0;) {
				i--;
				View w = tabIndexes [i];

				if (w.HasFocus) {
					if (w.FocusPrev ())
						return true;
					focused_idx = i;
					continue;
				}
				if (w.CanFocus && focused_idx != -1 && w.tabStop && w.Visible && w.Enabled) {
					focused.SetHasFocus (false, w);

					if (w != null && w.CanFocus && w.tabStop && w.Visible && w.Enabled)
						w.FocusLast ();

					SetFocus (w);
					return true;
				}
			}
			if (focused != null) {
				focused.SetHasFocus (false, this);
				focused = null;
			}
			return false;
		}

		/// <summary>
		/// Focuses the next view.
		/// </summary>
		/// <returns><c>true</c>, if next was focused, <c>false</c> otherwise.</returns>
		public bool FocusNext ()
		{
			if (!CanBeVisible (this)) {
				return false;
			}

			FocusDirection = Direction.Forward;
			if (tabIndexes == null || tabIndexes.Count == 0)
				return false;

			if (focused == null) {
				FocusFirst ();
				return focused != null;
			}
			int n = tabIndexes.Count;
			int focused_idx = -1;
			for (int i = 0; i < n; i++) {
				View w = tabIndexes [i];

				if (w.HasFocus) {
					if (w.FocusNext ())
						return true;
					focused_idx = i;
					continue;
				}
				if (w.CanFocus && focused_idx != -1 && w.tabStop && w.Visible && w.Enabled) {
					focused.SetHasFocus (false, w);

					if (w != null && w.CanFocus && w.tabStop && w.Visible && w.Enabled)
						w.FocusFirst ();

					SetFocus (w);
					return true;
				}
			}
			if (focused != null) {
				focused.SetHasFocus (false, this);
				focused = null;
			}
			return false;
		}

		View GetMostFocused (View view)
		{
			if (view == null) {
				return view;
			}

			if (view.focused != null) {
				return GetMostFocused (view.focused);
			} else {
				return view;
			}
		}

		/// <summary>
		/// Sets the View's <see cref="Frame"/> to the relative coordinates if its container, given the <see cref="Frame"/> for its container.
		/// </summary>
		/// <param name="hostFrame">The screen-relative frame for the host.</param>
		/// <remarks>
		/// Reminder: <see cref="Frame"/> is superview-relative; <see cref="Bounds"/> is view-relative.
		/// </remarks>
		internal void SetRelativeLayout (Rect hostFrame)
		{
			int w, h, _x, _y;
			var s = Size.Empty;

			if (AutoSize) {
				s = GetAutoSize ();
			}

			if (x is Pos.PosCenter) {
				if (width == null) {
					w = AutoSize ? s.Width : hostFrame.Width;
				} else {
					w = width.Anchor (hostFrame.Width);
					w = AutoSize && s.Width > w ? s.Width : w;
				}
				_x = x.Anchor (hostFrame.Width - w);
			} else {
				if (x == null)
					_x = 0;
				else
					_x = x.Anchor (hostFrame.Width);
				if (width == null) {
					w = AutoSize ? s.Width : hostFrame.Width;
				} else if (width is Dim.DimFactor && !((Dim.DimFactor)width).IsFromRemaining ()) {
					w = width.Anchor (hostFrame.Width);
					w = AutoSize && s.Width > w ? s.Width : w;
				} else {
					w = Math.Max (width.Anchor (hostFrame.Width - _x), 0);
					w = AutoSize && s.Width > w ? s.Width : w;
				}
			}

			if (y is Pos.PosCenter) {
				if (height == null) {
					h = AutoSize ? s.Height : hostFrame.Height;
				} else {
					h = height.Anchor (hostFrame.Height);
					h = AutoSize && s.Height > h ? s.Height : h;
				}
				_y = y.Anchor (hostFrame.Height - h);
			} else {
				if (y == null)
					_y = 0;
				else
					_y = y.Anchor (hostFrame.Height);
				if (height == null) {
					h = AutoSize ? s.Height : hostFrame.Height;
				} else if (height is Dim.DimFactor && !((Dim.DimFactor)height).IsFromRemaining ()) {
					h = height.Anchor (hostFrame.Height);
					h = AutoSize && s.Height > h ? s.Height : h;
				} else {
					h = Math.Max (height.Anchor (hostFrame.Height - _y), 0);
					h = AutoSize && s.Height > h ? s.Height : h;
				}
			}
			var r = new Rect (_x, _y, w, h);
			if (Frame != r) {
				Frame = new Rect (_x, _y, w, h);
				if (!SetMinWidthHeight ())
					TextFormatter.Size = GetBoundsTextFormatterSize ();
			}
		}

		// https://en.wikipedia.org/wiki/Topological_sorting
		List<View> TopologicalSort (HashSet<View> nodes, HashSet<(View From, View To)> edges)
		{
			var result = new List<View> ();

			// Set of all nodes with no incoming edges
			var S = new HashSet<View> (nodes.Where (n => edges.All (e => !e.To.Equals (n))));

			while (S.Any ()) {
				//  remove a node n from S
				var n = S.First ();
				S.Remove (n);

				// add n to tail of L
				if (n != this?.SuperView)
					result.Add (n);

				// for each node m with an edge e from n to m do
				foreach (var e in edges.Where (e => e.From.Equals (n)).ToArray ()) {
					var m = e.To;

					// remove edge e from the graph
					edges.Remove (e);

					// if m has no other incoming edges then
					if (edges.All (me => !me.To.Equals (m)) && m != this?.SuperView) {
						// insert m into S
						S.Add (m);
					}
				}
			}

			if (edges.Any ()) {
				var (from, to) = edges.First ();
				if (from != Application.Top) {
					if (!ReferenceEquals (from, to)) {
						throw new InvalidOperationException ($"TopologicalSort (for Pos/Dim) cannot find {from} linked with {to}. Did you forget to add it to {this}?");
					} else {
						throw new InvalidOperationException ("TopologicalSort encountered a recursive cycle in the relative Pos/Dim in the views of " + this);
					}
				}
			}

			// return L (a topologically sorted order)
			return result;
		}

		/// <summary>
		/// Event arguments for the <see cref="LayoutComplete"/> event.
		/// </summary>
		public class LayoutEventArgs : EventArgs {
			/// <summary>
			/// The view-relative bounds of the <see cref="View"/> before it was laid out.
			/// </summary>
			public Rect OldBounds { get; set; }
		}

		/// <summary>
		/// Fired after the Views's <see cref="LayoutSubviews"/> method has completed. 
		/// </summary>
		/// <remarks>
		/// Subscribe to this event to perform tasks when the <see cref="View"/> has been resized or the layout has otherwise changed.
		/// </remarks>
		public event Action<LayoutEventArgs> LayoutStarted;

		/// <summary>
		/// Raises the <see cref="LayoutStarted"/> event. Called from  <see cref="LayoutSubviews"/> before any subviews have been laid out.
		/// </summary>
		internal virtual void OnLayoutStarted (LayoutEventArgs args)
		{
			LayoutStarted?.Invoke (args);
		}

		/// <summary>
		/// Fired after the Views's <see cref="LayoutSubviews"/> method has completed. 
		/// </summary>
		/// <remarks>
		/// Subscribe to this event to perform tasks when the <see cref="View"/> has been resized or the layout has otherwise changed.
		/// </remarks>
		public event Action<LayoutEventArgs> LayoutComplete;

		/// <summary>
		/// Event called only once when the <see cref="View"/> is being initialized for the first time.
		/// Allows configurations and assignments to be performed before the <see cref="View"/> being shown.
		/// This derived from <see cref="ISupportInitializeNotification"/> to allow notify all the views that are being initialized.
		/// </summary>
		public event EventHandler Initialized;

		/// <summary>
		/// Raises the <see cref="LayoutComplete"/> event. Called from  <see cref="LayoutSubviews"/> before all sub-views have been laid out.
		/// </summary>
		internal virtual void OnLayoutComplete (LayoutEventArgs args)
		{
			LayoutComplete?.Invoke (args);
		}

		/// <summary>
		/// Invoked when a view starts executing or when the dimensions of the view have changed, for example in
		/// response to the container view or terminal resizing.
		/// </summary>
		/// <remarks>
		/// Calls <see cref="OnLayoutComplete"/> (which raises the <see cref="LayoutComplete"/> event) before it returns.
		/// </remarks>
		public virtual void LayoutSubviews ()
		{
			if (!LayoutNeeded) {
				return;
			}

			Rect oldBounds = Bounds;
			OnLayoutStarted (new LayoutEventArgs () { OldBounds = oldBounds });

			TextFormatter.Size = GetBoundsTextFormatterSize ();


			// Sort out the dependencies of the X, Y, Width, Height properties
			var nodes = new HashSet<View> ();
			var edges = new HashSet<(View, View)> ();

			void CollectPos (Pos pos, View from, ref HashSet<View> nNodes, ref HashSet<(View, View)> nEdges)
			{
				if (pos is Pos.PosView pv) {
					if (pv.Target != this) {
						nEdges.Add ((pv.Target, from));
					}
					foreach (var v in from.InternalSubviews) {
						CollectAll (v, ref nNodes, ref nEdges);
					}
					return;
				}
				if (pos is Pos.PosCombine pc) {
					foreach (var v in from.InternalSubviews) {
						CollectPos (pc.left, from, ref nNodes, ref nEdges);
						CollectPos (pc.right, from, ref nNodes, ref nEdges);
					}
				}
			}

			void CollectDim (Dim dim, View from, ref HashSet<View> nNodes, ref HashSet<(View, View)> nEdges)
			{
				if (dim is Dim.DimView dv) {
					if (dv.Target != this) {
						nEdges.Add ((dv.Target, from));
					}
					foreach (var v in from.InternalSubviews) {
						CollectAll (v, ref nNodes, ref nEdges);
					}
					return;
				}
				if (dim is Dim.DimCombine dc) {
					foreach (var v in from.InternalSubviews) {
						CollectDim (dc.left, from, ref nNodes, ref nEdges);
						CollectDim (dc.right, from, ref nNodes, ref nEdges);
					}
				}
			}

			void CollectAll (View from, ref HashSet<View> nNodes, ref HashSet<(View, View)> nEdges)
			{
				foreach (var v in from.InternalSubviews) {
					nNodes.Add (v);
					if (v.layoutStyle != LayoutStyle.Computed) {
						continue;
					}
					CollectPos (v.X, v, ref nNodes, ref nEdges);
					CollectPos (v.Y, v, ref nNodes, ref nEdges);
					CollectDim (v.Width, v, ref nNodes, ref nEdges);
					CollectDim (v.Height, v, ref nNodes, ref nEdges);
				}
			}

			CollectAll (this, ref nodes, ref edges);

			var ordered = TopologicalSort (nodes, edges);

			foreach (var v in ordered) {
				if (v.LayoutStyle == LayoutStyle.Computed) {
					v.SetRelativeLayout (Frame);
				}

				v.LayoutSubviews ();
				v.LayoutNeeded = false;
			}

			if (SuperView != null && SuperView == Application.Top && LayoutNeeded
			    && ordered.Count == 0 && LayoutStyle == LayoutStyle.Computed) {
				SetRelativeLayout (SuperView.Frame);
			}

			LayoutNeeded = false;

			OnLayoutComplete (new LayoutEventArgs () { OldBounds = oldBounds });
		}

		ustring text;

		/// <summary>
		///   The text displayed by the <see cref="View"/>.
		/// </summary>
		/// <remarks>
		/// <para>
		///  If provided, the text will be drawn before any subviews are drawn.
		/// </para>
		/// <para>
		///  The text will be drawn starting at the view origin (0, 0) and will be formatted according
		///  to the <see cref="TextAlignment"/> property. If the view's height is greater than 1, the
		///  text will word-wrap to additional lines if it does not fit horizontally. If the view's height
		///  is 1, the text will be clipped.
		/// </para>
		/// <para>
		///  Set the <see cref="HotKeySpecifier"/> to enable hotkey support. To disable hotkey support set <see cref="HotKeySpecifier"/> to
		///  <c>(Rune)0xffff</c>.
		/// </para>
		/// </remarks>
		public virtual ustring Text {
			get => text;
			set {
				text = value;
				SetHotKey ();
				UpdateTextFormatterText ();
				ProcessResizeView ();
			}
		}

		/// <summary>
		/// Gets or sets a flag that determines whether the View will be automatically resized to fit the <see cref="Text"/>.
		/// The default is `false`. Set to `true` to turn on AutoSize. If <see cref="AutoSize"/> is `true` the <see cref="Width"/>
		/// and <see cref="Height"/> will always be used if the text size is lower. If the text size is higher the bounds will
		/// be resized to fit it.
		/// In addition, if <see cref="ForceValidatePosDim"/> is `true` the new values of <see cref="Width"/> and
		/// <see cref="Height"/> must be of the same types of the existing one to avoid breaking the <see cref="Dim"/> settings.
		/// </summary>
		public virtual bool AutoSize {
			get => autoSize;
			set {
				var v = ResizeView (value);
				TextFormatter.AutoSize = v;
				if (autoSize != v) {
					autoSize = v;
					TextFormatter.NeedsFormat = true;
					UpdateTextFormatterText ();
					ProcessResizeView ();
				}
			}
		}

		/// <summary>
		/// Gets or sets a flag that determines whether <see cref="TextFormatter.Text"/> will have trailing spaces preserved
		/// or not when <see cref="TextFormatter.WordWrap"/> is enabled. If `true` any trailing spaces will be trimmed when
		/// either the <see cref="Text"/> property is changed or when <see cref="TextFormatter.WordWrap"/> is set to `true`.
		/// The default is `false`.
		/// </summary>
		public virtual bool PreserveTrailingSpaces {
			get => TextFormatter.PreserveTrailingSpaces;
			set {
				if (TextFormatter.PreserveTrailingSpaces != value) {
					TextFormatter.PreserveTrailingSpaces = value;
					TextFormatter.NeedsFormat = true;
				}
			}
		}

		/// <summary>
		/// Gets or sets how the View's <see cref="Text"/> is aligned horizontally when drawn. Changing this property will redisplay the <see cref="View"/>.
		/// </summary>
		/// <value>The text alignment.</value>
		public virtual TextAlignment TextAlignment {
			get => TextFormatter.Alignment;
			set {
				TextFormatter.Alignment = value;
				UpdateTextFormatterText ();
				ProcessResizeView ();
			}
		}

		/// <summary>
		/// Gets or sets how the View's <see cref="Text"/> is aligned verticaly when drawn. Changing this property will redisplay the <see cref="View"/>.
		/// </summary>
		/// <value>The text alignment.</value>
		public virtual VerticalTextAlignment VerticalTextAlignment {
			get => TextFormatter.VerticalAlignment;
			set {
				TextFormatter.VerticalAlignment = value;
				SetNeedsDisplay ();
			}
		}

		/// <summary>
		/// Gets or sets the direction of the View's <see cref="Text"/>. Changing this property will redisplay the <see cref="View"/>.
		/// </summary>
		/// <value>The text alignment.</value>
		public virtual TextDirection TextDirection {
			get => TextFormatter.Direction;
			set {
				if (TextFormatter.Direction != value) {
					var isValidOldAutSize = autoSize && IsValidAutoSize (out Size autSize);
					var directionChanged = TextFormatter.IsHorizontalDirection (TextFormatter.Direction)
					    != TextFormatter.IsHorizontalDirection (value);

					TextFormatter.Direction = value;
					UpdateTextFormatterText ();

					if ((!ForceValidatePosDim && directionChanged && AutoSize)
					    || (ForceValidatePosDim && directionChanged && AutoSize && isValidOldAutSize)) {
						ProcessResizeView ();
					} else if (directionChanged && IsAdded) {
						SetWidthHeight (Bounds.Size);
						SetMinWidthHeight ();
					} else {
						SetMinWidthHeight ();
					}
					TextFormatter.Size = GetBoundsTextFormatterSize ();
					SetNeedsDisplay ();
				}
			}
		}

		/// <summary>
		/// Get or sets if  the <see cref="View"/> was already initialized.
		/// This derived from <see cref="ISupportInitializeNotification"/> to allow notify all the views that are being initialized.
		/// </summary>
		public virtual bool IsInitialized { get; set; }

		/// <summary>
		/// Gets information if the view was already added to the <see cref="SuperView"/>.
		/// </summary>
		public bool IsAdded { get; private set; }

		bool oldEnabled;

		/// <inheritdoc/>
		public override bool Enabled {
			get => base.Enabled;
			set {
				if (base.Enabled != value) {
					base.Enabled = value;
					if (!value && HasFocus) {
						SetHasFocus (false, this);
					}
					OnEnabledChanged ();
					SetNeedsDisplay ();

					if (subviews != null) {
						foreach (var view in subviews) {
							if (!value) {
								view.oldEnabled = view.Enabled;
								view.Enabled = value;
							} else {
								view.Enabled = view.oldEnabled;
								view.addingView = false;
							}
						}
					}
				}
			}
		}

		/// <summary>
		/// Gets or sets whether a view is cleared if the <see cref="Visible"/> property is <see langword="false"/>.
		/// </summary>
		public bool ClearOnVisibleFalse { get; set; } = true;

		/// <inheritdoc/>>
		public override bool Visible {
			get => base.Visible;
			set {
				if (base.Visible != value) {
					base.Visible = value;
<<<<<<< HEAD
					if (!value && HasFocus) {
						SetHasFocus (false, this);
=======
					if (!value) {
						if (HasFocus) {
							SetHasFocus (false, this);
						}
						if (ClearOnVisibleFalse) {
							Clear ();
						}
>>>>>>> 281a849c
					}
					OnVisibleChanged ();
					SetNeedsDisplay ();
				}
			}
		}

		Border border;

		/// <inheritdoc/>
		public virtual Border Border {
			get => border;
			set {
				if (border != value) {
					border = value;
					SetNeedsDisplay ();
				}
			}
		}

		/// <summary>
		/// Pretty prints the View
		/// </summary>
		/// <returns></returns>
		public override string ToString ()
		{
			return $"{GetType ().Name}({Id})({Frame})";
		}

		void SetHotKey ()
		{
			TextFormatter.FindHotKey (text, HotKeySpecifier, true, out _, out Key hk);
			if (hotKey != hk) {
				HotKey = hk;
			}
		}

		bool ResizeView (bool autoSize)
		{
			if (!autoSize) {
				return false;
			}

			var aSize = true;
			var nBoundsSize = GetAutoSize ();
			if (nBoundsSize != Bounds.Size) {
				if (ForceValidatePosDim) {
					aSize = SetWidthHeight (nBoundsSize);
				} else {
					Bounds = new Rect (Bounds.X, Bounds.Y, nBoundsSize.Width, nBoundsSize.Height);
				}
			}
			TextFormatter.Size = GetBoundsTextFormatterSize ();
			return aSize;
		}

		bool SetWidthHeight (Size nBounds)
		{
			bool aSize = false;
			var canSizeW = SetWidth (nBounds.Width - GetHotKeySpecifierLength (), out int rW);
			var canSizeH = SetHeight (nBounds.Height - GetHotKeySpecifierLength (false), out int rH);
			if (canSizeW) {
				aSize = true;
				width = rW;
			}
			if (canSizeH) {
				aSize = true;
				height = rH;
			}
			if (aSize) {
				Bounds = new Rect (Bounds.X, Bounds.Y, canSizeW ? rW : Bounds.Width, canSizeH ? rH : Bounds.Height);
				TextFormatter.Size = GetBoundsTextFormatterSize ();
			}

			return aSize;
		}

		/// <summary>
		/// Gets the size to fit all text if <see cref="AutoSize"/> is true.
		/// </summary>
		/// <returns>The <see cref="Size"/></returns>
		public Size GetAutoSize ()
		{
			var rect = TextFormatter.CalcRect (Bounds.X, Bounds.Y, TextFormatter.Text, TextFormatter.Direction);
			return new Size (rect.Size.Width - GetHotKeySpecifierLength (),
			    rect.Size.Height - GetHotKeySpecifierLength (false));
		}

		bool IsValidAutoSize (out Size autoSize)
		{
			var rect = TextFormatter.CalcRect (frame.X, frame.Y, TextFormatter.Text, TextDirection);
			autoSize = new Size (rect.Size.Width - GetHotKeySpecifierLength (),
			    rect.Size.Height - GetHotKeySpecifierLength (false));
			return !(ForceValidatePosDim && (!(Width is Dim.DimAbsolute) || !(Height is Dim.DimAbsolute))
			    || frame.Size.Width != rect.Size.Width - GetHotKeySpecifierLength ()
			    || frame.Size.Height != rect.Size.Height - GetHotKeySpecifierLength (false));
		}

		bool IsValidAutoSizeWidth (Dim width)
		{
			var rect = TextFormatter.CalcRect (frame.X, frame.Y, TextFormatter.Text, TextDirection);
			var dimValue = width.Anchor (0);
			return !(ForceValidatePosDim && (!(width is Dim.DimAbsolute)) || dimValue != rect.Size.Width
			    - GetHotKeySpecifierLength ());
		}

		bool IsValidAutoSizeHeight (Dim height)
		{
			var rect = TextFormatter.CalcRect (frame.X, frame.Y, TextFormatter.Text, TextDirection);
			var dimValue = height.Anchor (0);
			return !(ForceValidatePosDim && (!(height is Dim.DimAbsolute)) || dimValue != rect.Size.Height
			    - GetHotKeySpecifierLength (false));
		}

		/// <summary>
		/// Get the width or height of the <see cref="TextFormatter.HotKeySpecifier"/> length.
		/// </summary>
		/// <param name="isWidth"><c>true</c>if is the width (default)<c>false</c>if is the height.</param>
		/// <returns>The length of the <see cref="TextFormatter.HotKeySpecifier"/>.</returns>
		public int GetHotKeySpecifierLength (bool isWidth = true)
		{
			if (isWidth) {
				return TextFormatter.IsHorizontalDirection (TextDirection) &&
				    TextFormatter.Text?.Contains (HotKeySpecifier) == true
				    ? Math.Max (Rune.ColumnWidth (HotKeySpecifier), 0) : 0;
			} else {
				return TextFormatter.IsVerticalDirection (TextDirection) &&
				    TextFormatter.Text?.Contains (HotKeySpecifier) == true
				    ? Math.Max (Rune.ColumnWidth (HotKeySpecifier), 0) : 0;
			}
		}

		/// <summary>
		/// Gets the bounds size from a <see cref="TextFormatter.Size"/>.
		/// </summary>
		/// <returns>The bounds size minus the <see cref="TextFormatter.HotKeySpecifier"/> length.</returns>
		public Size GetTextFormatterBoundsSize ()
		{
			return new Size (TextFormatter.Size.Width - GetHotKeySpecifierLength (),
			    TextFormatter.Size.Height - GetHotKeySpecifierLength (false));
		}

		/// <summary>
		/// Gets the text formatter size from a <see cref="Bounds"/> size.
		/// </summary>
		/// <returns>The text formatter size more the <see cref="TextFormatter.HotKeySpecifier"/> length.</returns>
		public Size GetBoundsTextFormatterSize ()
		{
			if (TextFormatter.Text == null)
				return Bounds.Size;

			return new Size (frame.Size.Width + GetHotKeySpecifierLength (),
			    frame.Size.Height + GetHotKeySpecifierLength (false));
		}

		/// <summary>
		/// Specifies the event arguments for <see cref="MouseEvent"/>
		/// </summary>
		public class MouseEventArgs : EventArgs {
			/// <summary>
			/// Constructs.
			/// </summary>
			/// <param name="me"></param>
			public MouseEventArgs (MouseEvent me) => MouseEvent = me;
			/// <summary>
			/// The <see cref="MouseEvent"/> for the event.
			/// </summary>
			public MouseEvent MouseEvent { get; set; }
			/// <summary>
			/// Indicates if the current mouse event has already been processed and the driver should stop notifying any other event subscriber.
			/// Its important to set this value to true specially when updating any View's layout from inside the subscriber method.
			/// </summary>
			public bool Handled { get; set; }
		}

		/// <inheritdoc/>
		public override bool OnMouseEnter (MouseEvent mouseEvent)
		{
			if (!Enabled) {
				return true;
			}

			if (!CanBeVisible (this)) {
				return false;
			}

			MouseEventArgs args = new MouseEventArgs (mouseEvent);
			MouseEnter?.Invoke (args);
			if (args.Handled)
				return true;
			if (base.OnMouseEnter (mouseEvent))
				return true;

			return false;
		}

		/// <inheritdoc/>
		public override bool OnMouseLeave (MouseEvent mouseEvent)
		{
			if (!Enabled) {
				return true;
			}

			if (!CanBeVisible (this)) {
				return false;
			}

			MouseEventArgs args = new MouseEventArgs (mouseEvent);
			MouseLeave?.Invoke (args);
			if (args.Handled)
				return true;
			if (base.OnMouseLeave (mouseEvent))
				return true;

			return false;
		}

		/// <summary>
		/// Method invoked when a mouse event is generated
		/// </summary>
		/// <param name="mouseEvent"></param>
		/// <returns><c>true</c>, if the event was handled, <c>false</c> otherwise.</returns>
		public virtual bool OnMouseEvent (MouseEvent mouseEvent)
		{
			if (!Enabled) {
				return true;
			}

			if (!CanBeVisible (this)) {
				return false;
			}

			MouseEventArgs args = new MouseEventArgs (mouseEvent);
			if (OnMouseClick (args))
				return true;
			if (MouseEvent (mouseEvent))
				return true;

			if (mouseEvent.Flags == MouseFlags.Button1Clicked) {
				if (CanFocus && !HasFocus && SuperView != null) {
					SuperView.SetFocus (this);
					SetNeedsDisplay ();
				}

				return true;
			}
			return false;
		}

		/// <summary>
		/// Invokes the MouseClick event.
		/// </summary>
		protected bool OnMouseClick (MouseEventArgs args)
		{
			if (!Enabled) {
				return true;
			}

			MouseClick?.Invoke (args);
			return args.Handled;
		}

		/// <inheritdoc/>
		public override void OnCanFocusChanged () => CanFocusChanged?.Invoke ();

		/// <inheritdoc/>
		public override void OnEnabledChanged () => EnabledChanged?.Invoke ();

		/// <inheritdoc/>
		public override void OnVisibleChanged () => VisibleChanged?.Invoke ();

		/// <inheritdoc/>
		protected override void Dispose (bool disposing)
		{
			for (int i = InternalSubviews.Count - 1; i >= 0; i--) {
				View subview = InternalSubviews [i];
				Remove (subview);
				subview.Dispose ();
			}
			base.Dispose (disposing);
		}

		/// <summary>
		/// This derived from <see cref="ISupportInitializeNotification"/> to allow notify all the views that are beginning initialized.
		/// </summary>
		public void BeginInit ()
		{
			if (!IsInitialized) {
				oldCanFocus = CanFocus;
				oldTabIndex = tabIndex;
			}
			if (subviews?.Count > 0) {
				foreach (var view in subviews) {
					if (!view.IsInitialized) {
						view.BeginInit ();
					}
				}
			}
		}

		/// <summary>
		/// This derived from <see cref="ISupportInitializeNotification"/> to allow notify all the views that are ending initialized.
		/// </summary>
		public void EndInit ()
		{
			IsInitialized = true;
			if (subviews?.Count > 0) {
				foreach (var view in subviews) {
					if (!view.IsInitialized) {
						view.EndInit ();
					}
				}
			}
			Initialized?.Invoke (this, EventArgs.Empty);
		}

		bool CanBeVisible (View view)
		{
			if (!view.Visible) {
				return false;
			}
			for (var c = view.SuperView; c != null; c = c.SuperView) {
				if (!c.Visible) {
					return false;
				}
			}

			return true;
		}

		bool CanSetWidth (int desiredWidth, out int resultWidth)
		{
			int w = desiredWidth;
			bool canSetWidth;
			if (Width is Dim.DimCombine || Width is Dim.DimView || Width is Dim.DimFill) {
				// It's a Dim.DimCombine and so can't be assigned. Let it have it's width anchored.
				w = Width.Anchor (w);
				canSetWidth = !ForceValidatePosDim;
			} else if (Width is Dim.DimFactor factor) {
				// Tries to get the SuperView width otherwise the view width.
				var sw = SuperView != null ? SuperView.Frame.Width : w;
				if (factor.IsFromRemaining ()) {
					sw -= Frame.X;
				}
				w = Width.Anchor (sw);
				canSetWidth = !ForceValidatePosDim;
			} else {
				canSetWidth = true;
			}
			resultWidth = w;

			return canSetWidth;
		}

		bool CanSetHeight (int desiredHeight, out int resultHeight)
		{
			int h = desiredHeight;
			bool canSetHeight;
			if (Height is Dim.DimCombine || Height is Dim.DimView || Height is Dim.DimFill) {
				// It's a Dim.DimCombine and so can't be assigned. Let it have it's height anchored.
				h = Height.Anchor (h);
				canSetHeight = !ForceValidatePosDim;
			} else if (Height is Dim.DimFactor factor) {
				// Tries to get the SuperView height otherwise the view height.
				var sh = SuperView != null ? SuperView.Frame.Height : h;
				if (factor.IsFromRemaining ()) {
					sh -= Frame.Y;
				}
				h = Height.Anchor (sh);
				canSetHeight = !ForceValidatePosDim;
			} else {
				canSetHeight = true;
			}
			resultHeight = h;

			return canSetHeight;
		}

		/// <summary>
		/// Calculate the width based on the <see cref="Width"/> settings.
		/// </summary>
		/// <param name="desiredWidth">The desired width.</param>
		/// <param name="resultWidth">The real result width.</param>
		/// <returns><c>true</c> if the width can be directly assigned, <c>false</c> otherwise.</returns>
		public bool SetWidth (int desiredWidth, out int resultWidth)
		{
			return CanSetWidth (desiredWidth, out resultWidth);
		}

		/// <summary>
		/// Calculate the height based on the <see cref="Height"/> settings.
		/// </summary>
		/// <param name="desiredHeight">The desired height.</param>
		/// <param name="resultHeight">The real result height.</param>
		/// <returns><c>true</c> if the height can be directly assigned, <c>false</c> otherwise.</returns>
		public bool SetHeight (int desiredHeight, out int resultHeight)
		{
			return CanSetHeight (desiredHeight, out resultHeight);
		}

		/// <summary>
		/// Gets the current width based on the <see cref="Width"/> settings.
		/// </summary>
		/// <param name="currentWidth">The real current width.</param>
		/// <returns><c>true</c> if the width can be directly assigned, <c>false</c> otherwise.</returns>
		public bool GetCurrentWidth (out int currentWidth)
		{
			SetRelativeLayout (SuperView == null ? frame : SuperView.frame);
			currentWidth = frame.Width;

			return CanSetWidth (0, out _);
		}

		/// <summary>
		/// Calculate the height based on the <see cref="Height"/> settings.
		/// </summary>
		/// <param name="currentHeight">The real current height.</param>
		/// <returns><c>true</c> if the height can be directly assigned, <c>false</c> otherwise.</returns>
		public bool GetCurrentHeight (out int currentHeight)
		{
			SetRelativeLayout (SuperView == null ? frame : SuperView.frame);
			currentHeight = frame.Height;

			return CanSetHeight (0, out _);
		}

		/// <summary>
		/// Determines the current <see cref="ColorScheme"/> based on the <see cref="Enabled"/> value.
		/// </summary>
		/// <returns><see cref="ColorScheme.Normal"/> if <see cref="Enabled"/> is <see langword="true"/>
		/// or <see cref="ColorScheme.Disabled"/> if <see cref="Enabled"/> is <see langword="false"/></returns>
		public Attribute GetNormalColor ()
		{
			return Enabled ? ColorScheme.Normal : ColorScheme.Disabled;
		}

		/// <summary>
		/// Get the top superview of a given <see cref="View"/>.
		/// </summary>
		/// <returns>The superview view.</returns>
		public View GetTopSuperView ()
		{
			View top = Application.Top;
			for (var v = this?.SuperView; v != null; v = v.SuperView) {
				if (v != null) {
					top = v;
				}
			}

			return top;
		}
	}
}<|MERGE_RESOLUTION|>--- conflicted
+++ resolved
@@ -1797,11 +1797,7 @@
 		/// <param name="command"></param>
 		public void ClearKeybinding (Command command)
 		{
-<<<<<<< HEAD
-			foreach (var kvp in KeyBindings.Where (kvp => kvp.Value == command).ToArray ()) {
-=======
 			foreach (var kvp in KeyBindings.Where (kvp => kvp.Value.SequenceEqual (command)).ToArray ()) {
->>>>>>> 281a849c
 				KeyBindings.Remove (kvp.Key);
 			}
 		}
@@ -2548,10 +2544,6 @@
 			set {
 				if (base.Visible != value) {
 					base.Visible = value;
-<<<<<<< HEAD
-					if (!value && HasFocus) {
-						SetHasFocus (false, this);
-=======
 					if (!value) {
 						if (HasFocus) {
 							SetHasFocus (false, this);
@@ -2559,7 +2551,6 @@
 						if (ClearOnVisibleFalse) {
 							Clear ();
 						}
->>>>>>> 281a849c
 					}
 					OnVisibleChanged ();
 					SetNeedsDisplay ();
