--- conflicted
+++ resolved
@@ -2157,23 +2157,7 @@
 			} else {
 				actX = x?.Anchor (hostFrame.Width) ?? 0;
 
-<<<<<<< HEAD
-				switch (width) {
-				case null:
-					actW = AutoSize ? s.Width : hostFrame.Width;
-					break;
-				case Dim.DimFactor factor when !factor.IsFromRemaining ():
-					actW = width.Anchor (hostFrame.Width);
-					actW = AutoSize && s.Width > actW ? s.Width : actW;
-					break;
-				default:
-					actW = Math.Max (width.Anchor (hostFrame.Width - actX), 0);
-					actW = AutoSize && s.Width > actW ? s.Width : actW;
-					break;
-				}
-=======
 				actW = Math.Max (CalculateActualWidth (width, hostFrame, actX, s), 0);
->>>>>>> d7da802f
 			}
 
 			if (y is Pos.PosCenter) {
@@ -2187,23 +2171,7 @@
 			} else {
 				actY = y?.Anchor (hostFrame.Height) ?? 0;
 
-<<<<<<< HEAD
-				switch (height) {
-				case null:
-					actH = AutoSize ? s.Height : hostFrame.Height;
-					break;
-				case Dim.DimFactor factor when !factor.IsFromRemaining ():
-					actH = height.Anchor (hostFrame.Height);
-					actH = AutoSize && s.Height > actH ? s.Height : actH;
-					break;
-				default:
-					actH = Math.Max (height.Anchor (hostFrame.Height - actY), 0);
-					actH = AutoSize && s.Height > actH ? s.Height : actH;
-					break;
-				}
-=======
 				actH = Math.Max (CalculateActualHight (height, hostFrame, actY, s), 0);
->>>>>>> d7da802f
 			}
 
 			var r = new Rect (actX, actY, actW, actH);
@@ -2396,24 +2364,6 @@
 			void CollectPos (Pos pos, View from, ref HashSet<View> nNodes, ref HashSet<(View, View)> nEdges)
 			{
 				switch (pos) {
-<<<<<<< HEAD
-				case Pos.PosView pv: {
-						if (pv.Target != this) {
-							nEdges.Add ((pv.Target, from));
-						}
-						foreach (var v in from.InternalSubviews) {
-							CollectAll (v, ref nNodes, ref nEdges);
-						}
-						return;
-					}
-				case Pos.PosCombine pc: {
-						foreach (var v in from.InternalSubviews) {
-							CollectPos (pc.left, from, ref nNodes, ref nEdges);
-							CollectPos (pc.right, from, ref nNodes, ref nEdges);
-						}
-						break;
-					}
-=======
 				case Pos.PosView pv:
 					if (pv.Target != this) {
 						nEdges.Add ((pv.Target, from));
@@ -2428,31 +2378,12 @@
 						CollectPos (pc.right, from, ref nNodes, ref nEdges);
 					}
 					break;
->>>>>>> d7da802f
 				}
 			}
 
 			void CollectDim (Dim dim, View from, ref HashSet<View> nNodes, ref HashSet<(View, View)> nEdges)
 			{
 				switch (dim) {
-<<<<<<< HEAD
-				case Dim.DimView dv: {
-						if (dv.Target != this) {
-							nEdges.Add ((dv.Target, from));
-						}
-						foreach (var v in from.InternalSubviews) {
-							CollectAll (v, ref nNodes, ref nEdges);
-						}
-						return;
-					}
-				case Dim.DimCombine dc: {
-						foreach (var v in from.InternalSubviews) {
-							CollectDim (dc.left, from, ref nNodes, ref nEdges);
-							CollectDim (dc.right, from, ref nNodes, ref nEdges);
-						}
-						break;
-					}
-=======
 				case Dim.DimView dv:
 					if (dv.Target != this) {
 						nEdges.Add ((dv.Target, from));
@@ -2467,7 +2398,6 @@
 						CollectDim (dc.right, from, ref nNodes, ref nEdges);
 					}
 					break;
->>>>>>> d7da802f
 				}
 			}
 
@@ -3056,18 +2986,6 @@
 				h = Height.Anchor (h);
 				canSetHeight = !ForceValidatePosDim;
 				break;
-<<<<<<< HEAD
-			case Dim.DimFactor factor: {
-					// Tries to get the SuperView height otherwise the view height.
-					var sh = SuperView != null ? SuperView.Frame.Height : h;
-					if (factor.IsFromRemaining ()) {
-						sh -= Frame.Y;
-					}
-					h = Height.Anchor (sh);
-					canSetHeight = !ForceValidatePosDim;
-					break;
-				}
-=======
 			case Dim.DimFactor factor:
 				// Tries to get the SuperView height otherwise the view height.
 				var sh = SuperView != null ? SuperView.Frame.Height : h;
@@ -3077,7 +2995,6 @@
 				h = Height.Anchor (sh);
 				canSetHeight = !ForceValidatePosDim;
 				break;
->>>>>>> d7da802f
 			default:
 				canSetHeight = true;
 				break;
