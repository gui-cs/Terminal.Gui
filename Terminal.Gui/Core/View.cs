﻿//
// Authors:
//   Miguel de Icaza (miguel@gnome.org)
//
// Pending:
//   - Check for NeedDisplay on the hierarchy and repaint
//   - Layout support
//   - "Colors" type or "Attributes" type?
//   - What to surface as "BackgroundCOlor" when clearing a window, an attribute or colors?
//
// Optimizations
//   - Add rendering limitation to the exposed area
using System;
using System.Collections;
using System.Collections.Generic;
using System.ComponentModel;
using System.Diagnostics;
using System.Linq;
using NStack;

namespace Terminal.Gui {
	/// <summary>
	/// Determines the LayoutStyle for a view, if Absolute, during LayoutSubviews, the
	/// value from the Frame will be used, if the value is Computed, then the Frame
	/// will be updated from the X, Y Pos objects and the Width and Height Dim objects.
	/// </summary>
	public enum LayoutStyle {
		/// <summary>
		/// The position and size of the view are based on the Frame value.
		/// </summary>
		Absolute,

		/// <summary>
		/// The position and size of the view will be computed based on the
		/// X, Y, Width and Height properties and set on the Frame.
		/// </summary>
		Computed
	}

	/// <summary>
	/// View is the base class for all views on the screen and represents a visible element that can render itself and contains zero or more nested views.
	/// </summary>
	/// <remarks>
	/// <para>
	///    The View defines the base functionality for user interface elements in Terminal.Gui.  Views
	///    can contain one or more subviews, can respond to user input and render themselves on the screen.
	/// </para>
	/// <para>
	///    Views supports two layout styles: Absolute or Computed. The choice as to which layout style is used by the View 
	///    is determined when the View is initialized. To create a View using Absolute layout, call a constructor that takes a
	///    Rect parameter to specify the absolute position and size (the <c>View.<see cref="Frame "/></c>)/. To create a View 
	///    using Computed layout use a constructor that does not take a Rect parameter and set the X, Y, Width and Height 
	///    properties on the view. Both approaches use coordinates that are relative to the container they are being added to. 
	/// </para>
	/// <para>
	///    To switch between Absolute and Computed layout, use the <see cref="LayoutStyle"/> property. 
	/// </para>
	/// <para>
	///    Computed layout is more flexible and supports dynamic console apps where controls adjust layout
	///    as the terminal resizes or other Views change size or position. The X, Y, Width and Height 
	///    properties are Dim and Pos objects that dynamically update the position of a view.
	///    The X and Y properties are of type <see cref="Pos"/>
	///    and you can use either absolute positions, percentages or anchor
	///    points.   The Width and Height properties are of type
	///    <see cref="Dim"/> and can use absolute position,
	///    percentages and anchors.  These are useful as they will take
	///    care of repositioning views when view's frames are resized or
	///    if the terminal size changes.
	/// </para>
	/// <para>
	///    Absolute layout requires specifying coordinates and sizes of Views explicitly, and the
	///    View will typically stay in a fixed position and size. To change the position and size use the
	///    <see cref="Frame"/> property.
	/// </para>
	/// <para>
	///    Subviews (child views) can be added to a View by calling the <see cref="Add(View)"/> method.   
	///    The container of a View can be accessed with the <see cref="SuperView"/> property.
	/// </para>
	/// <para>
	///    To flag a region of the View's <see cref="Bounds"/> to be redrawn call <see cref="SetNeedsDisplay(Rect)"/>. To flag the entire view
	///    for redraw call <see cref="SetNeedsDisplay()"/>.
	/// </para>
	/// <para>
	///    Views have a <see cref="ColorScheme"/> property that defines the default colors that subviews
	///    should use for rendering.   This ensures that the views fit in the context where
	///    they are being used, and allows for themes to be plugged in.   For example, the
	///    default colors for windows and toplevels uses a blue background, while it uses
	///    a white background for dialog boxes and a red background for errors.
	/// </para>
	/// <para>
	///    Subclasses should not rely on <see cref="ColorScheme"/> being
	///    set at construction time. If a <see cref="ColorScheme"/> is not set on a view, the view will inherit the
	///    value from its <see cref="SuperView"/> and the value might only be valid once a view has been
	///    added to a SuperView. 
	/// </para>
	/// <para>
	///    By using  <see cref="ColorScheme"/> applications will work both
	///    in color as well as black and white displays.
	/// </para>
	/// <para>
	///    Views that are focusable should implement the <see cref="PositionCursor"/> to make sure that
	///    the cursor is placed in a location that makes sense.  Unix terminals do not have
	///    a way of hiding the cursor, so it can be distracting to have the cursor left at
	///    the last focused view.   So views should make sure that they place the cursor
	///    in a visually sensible place.
	/// </para>
	/// <para>
	///    The <see cref="LayoutSubviews"/> method is invoked when the size or layout of a view has
	///    changed.   The default processing system will keep the size and dimensions
	///    for views that use the <see cref="LayoutStyle.Absolute"/>, and will recompute the
	///    frames for the vies that use <see cref="LayoutStyle.Computed"/>.
	/// </para>
	/// </remarks>
	public partial class View : Responder, ISupportInitializeNotification {

		internal enum Direction {
			Forward,
			Backward
		}

		// container == SuperView
		View container = null;
		View focused = null;
		Direction focusDirection;
		bool autoSize;

		ShortcutHelper shortcutHelper;

		/// <summary>
		/// Event fired when a subview is being added to this view.
		/// </summary>
		public event Action<View> Added;

		/// <summary>
		/// Event fired when a subview is being removed from this view.
		/// </summary>
		public event Action<View> Removed;

		/// <summary>
		/// Event fired when the view gets focus.
		/// </summary>
		public event Action<FocusEventArgs> Enter;

		/// <summary>
		/// Event fired when the view looses focus.
		/// </summary>
		public event Action<FocusEventArgs> Leave;

		/// <summary>
		/// Event fired when the view receives the mouse event for the first time.
		/// </summary>
		public event Action<MouseEventArgs> MouseEnter;

		/// <summary>
		/// Event fired when the view receives a mouse event for the last time.
		/// </summary>
		public event Action<MouseEventArgs> MouseLeave;

		/// <summary>
		/// Event fired when a mouse event is generated.
		/// </summary>
		public event Action<MouseEventArgs> MouseClick;

		/// <summary>
		/// Event fired when the <see cref="CanFocus"/> value is being changed.
		/// </summary>
		public event Action CanFocusChanged;

		/// <summary>
		/// Event fired when the <see cref="Enabled"/> value is being changed.
		/// </summary>
		public event Action EnabledChanged;

		/// <summary>
		/// Event fired when the <see cref="Visible"/> value is being changed.
		/// </summary>
		public event Action VisibleChanged;

		/// <summary>
		/// Event invoked when the <see cref="HotKey"/> is changed.
		/// </summary>
		public event Action<Key> HotKeyChanged;

		/// <summary>
		/// Gets or sets the HotKey defined for this view. A user pressing HotKey on the keyboard while this view has focus will cause the Clicked event to fire.
		/// </summary>
		public virtual Key HotKey { get => TextFormatter.HotKey; set => TextFormatter.HotKey = value; }

		/// <summary>
		/// Gets or sets the specifier character for the hotkey (e.g. '_'). Set to '\xffff' to disable hotkey support for this View instance. The default is '\xffff'. 
		/// </summary>
		public virtual Rune HotKeySpecifier { get => TextFormatter.HotKeySpecifier; set => TextFormatter.HotKeySpecifier = value; }

		/// <summary>
		/// This is the global setting that can be used as a global shortcut to invoke an action if provided.
		/// </summary>
		public Key Shortcut {
			get => shortcutHelper.Shortcut;
			set {
				if (shortcutHelper.Shortcut != value && (ShortcutHelper.PostShortcutValidation (value) || value == Key.Null)) {
					shortcutHelper.Shortcut = value;
				}
			}
		}

		/// <summary>
		/// The keystroke combination used in the <see cref="Shortcut"/> as string.
		/// </summary>
		public ustring ShortcutTag => ShortcutHelper.GetShortcutTag (shortcutHelper.Shortcut);

		/// <summary>
		/// The action to run if the <see cref="Shortcut"/> is defined.
		/// </summary>
		public virtual Action ShortcutAction { get; set; }

		/// <summary>
		/// Gets or sets arbitrary data for the view.
		/// </summary>
		/// <remarks>This property is not used internally.</remarks>
		public object Data { get; set; }

		internal Direction FocusDirection {
			get => SuperView?.FocusDirection ?? focusDirection;
			set {
				if (SuperView != null)
					SuperView.FocusDirection = value;
				else
					focusDirection = value;
			}
		}

		/// <summary>
		/// Points to the current driver in use by the view, it is a convenience property
		/// for simplifying the development of new views.
		/// </summary>
		public static ConsoleDriver Driver { get { return Application.Driver; } }

		static IList<View> empty = new List<View> (0).AsReadOnly ();

		// This is null, and allocated on demand.
		List<View> subviews;

		/// <summary>
		/// This returns a list of the subviews contained by this view.
		/// </summary>
		/// <value>The subviews.</value>
		public IList<View> Subviews => subviews == null ? empty : subviews.AsReadOnly ();

		// Internally, we use InternalSubviews rather than subviews, as we do not expect us
		// to make the same mistakes our users make when they poke at the Subviews.
		internal IList<View> InternalSubviews => subviews ?? empty;

		// This is null, and allocated on demand.
		List<View> tabIndexes;

		/// <summary>
		/// Configurable keybindings supported by the control
		/// </summary>
		private Dictionary<Key, Command> KeyBindings { get; set; } = new Dictionary<Key, Command> ();
		private Dictionary<Command, Func<bool?>> CommandImplementations { get; set; } = new Dictionary<Command, Func<bool?>> ();

		/// <summary>
		/// This returns a tab index list of the subviews contained by this view.
		/// </summary>
		/// <value>The tabIndexes.</value>
		public IList<View> TabIndexes => tabIndexes == null ? empty : tabIndexes.AsReadOnly ();

		int tabIndex = -1;

		/// <summary>
		/// Indicates the index of the current <see cref="View"/> from the <see cref="TabIndexes"/> list.
		/// </summary>
		public int TabIndex {
			get { return tabIndex; }
			set {
				if (!CanFocus) {
					tabIndex = -1;
					return;
				} else if (SuperView?.tabIndexes == null || SuperView?.tabIndexes.Count == 1) {
					tabIndex = 0;
					return;
				} else if (tabIndex == value) {
					return;
				}
				tabIndex = value > SuperView.tabIndexes.Count - 1 ? SuperView.tabIndexes.Count - 1 : value < 0 ? 0 : value;
				tabIndex = GetTabIndex (tabIndex);
				if (SuperView.tabIndexes.IndexOf (this) != tabIndex) {
					SuperView.tabIndexes.Remove (this);
					SuperView.tabIndexes.Insert (tabIndex, this);
					SetTabIndex ();
				}
			}
		}

		int GetTabIndex (int idx)
		{
			int i = 0;
			foreach (var v in SuperView.tabIndexes) {
				if (v.tabIndex == -1 || v == this) {
					continue;
				}
				i++;
			}
			return Math.Min (i, idx);
		}

		void SetTabIndex ()
		{
			int i = 0;
			foreach (var v in SuperView.tabIndexes) {
				if (v.tabIndex == -1) {
					continue;
				}
				v.tabIndex = i;
				i++;
			}
		}

		bool tabStop = true;

		/// <summary>
		/// This only be <c>true</c> if the <see cref="CanFocus"/> is also <c>true</c> and the focus can be avoided by setting this to <c>false</c>
		/// </summary>
		public bool TabStop {
			get { return tabStop; }
			set {
				if (tabStop == value) {
					return;
				}
				tabStop = CanFocus && value;
			}
		}

		bool oldCanFocus;
		int oldTabIndex;

		/// <inheritdoc/>
		public override bool CanFocus {
			get => base.CanFocus;
			set {
				if (!addingView && IsInitialized && SuperView?.CanFocus == false && value) {
					throw new InvalidOperationException ("Cannot set CanFocus to true if the SuperView CanFocus is false!");
				}
				if (base.CanFocus != value) {
					base.CanFocus = value;
					if (!value && tabIndex > -1) {
						TabIndex = -1;
					}
					if (value && SuperView?.CanFocus == false && addingView) {
						SuperView.CanFocus = value;
					}
					if (value && tabIndex == -1) {
						TabIndex = SuperView != null ? SuperView.tabIndexes.IndexOf (this) : -1;
					}
					TabStop = value;

					if (!value && SuperView?.Focused == this) {
						SuperView.focused = null;
					}
					if (!value && HasFocus) {
						SetHasFocus (false, this);
						SuperView?.EnsureFocus ();
						if (SuperView != null && SuperView?.Focused == null) {
							SuperView.FocusNext ();
							if (SuperView.Focused == null) {
								Application.Current.FocusNext ();
							}
							Application.EnsuresTopOnFront ();
						}
					}
					if (subviews != null && IsInitialized) {
						foreach (var view in subviews) {
							if (view.CanFocus != value) {
								if (!value) {
									view.oldCanFocus = view.CanFocus;
									view.oldTabIndex = view.tabIndex;
									view.CanFocus = value;
									view.tabIndex = -1;
								} else {
									if (addingView) {
										view.addingView = true;
									}
									view.CanFocus = view.oldCanFocus;
									view.tabIndex = view.oldTabIndex;
									view.addingView = false;
								}
							}
						}
					}
					OnCanFocusChanged ();
					SetNeedsDisplay ();
				}
			}
		}

		internal Rect NeedDisplay { get; private set; } = Rect.Empty;

		// The frame for the object. Superview relative.
		Rect frame;

		/// <summary>
		/// Gets or sets an identifier for the view;
		/// </summary>
		/// <value>The identifier.</value>
		/// <remarks>The id should be unique across all Views that share a SuperView.</remarks>
		public ustring Id { get; set; } = "";

		/// <summary>
		/// Returns a value indicating if this View is currently on Top (Active)
		/// </summary>
		public bool IsCurrentTop {
			get {
				return Application.Current == this;
			}
		}

		/// <summary>
		/// Gets or sets a value indicating whether this <see cref="View"/> wants mouse position reports.
		/// </summary>
		/// <value><c>true</c> if want mouse position reports; otherwise, <c>false</c>.</value>
		public virtual bool WantMousePositionReports { get; set; } = false;

		/// <summary>
		/// Gets or sets a value indicating whether this <see cref="View"/> want continuous button pressed event.
		/// </summary>
		public virtual bool WantContinuousButtonPressed { get; set; } = false;

		/// <summary>
		/// Gets or sets the frame for the view. The frame is relative to the view's container (<see cref="SuperView"/>).
		/// </summary>
		/// <value>The frame.</value>
		/// <remarks>
		/// <para>
		///    Change the Frame when using the <see cref="LayoutStyle.Absolute"/> layout style to move or resize views. 
		/// </para>
		/// <para>
		///    Altering the Frame of a view will trigger the redrawing of the
		///    view as well as the redrawing of the affected regions of the <see cref="SuperView"/>.
		/// </para>
		/// </remarks>
		public virtual Rect Frame {
			get => frame;
			set {
				if (SuperView != null) {
					SuperView.SetNeedsDisplay (frame);
					SuperView.SetNeedsDisplay (value);
				}
				frame = value;

				SetNeedsLayout ();
				SetNeedsDisplay (frame);
			}
		}

		///// <summary>
		///// Gets an enumerator that enumerates the subviews in this view.
		///// </summary>
		///// <returns>The enumerator.</returns>
		//public IEnumerator GetEnumerator ()
		//{
		//	foreach (var v in InternalSubviews)
		//		yield return v;
		//}

		LayoutStyle layoutStyle;

		/// <summary>
		/// Controls how the View's <see cref="Frame"/> is computed during the LayoutSubviews method, if the style is set to <see cref="LayoutStyle.Absolute"/>, 
		/// LayoutSubviews does not change the <see cref="Frame"/>. If the style is <see cref="LayoutStyle.Computed"/> the <see cref="Frame"/> is updated using
		/// the <see cref="X"/>, <see cref="Y"/>, <see cref="Width"/>, and <see cref="Height"/> properties.
		/// </summary>
		/// <value>The layout style.</value>
		public LayoutStyle LayoutStyle {
			get => layoutStyle;
			set {
				layoutStyle = value;
				SetNeedsLayout ();
			}
		}

		/// <summary>
		/// The bounds represent the View-relative rectangle used for this view; the area inside of the view.
		/// </summary>
		/// <value>The bounds.</value>
		/// <remarks>
		/// <para>
		/// Updates to the Bounds update the <see cref="Frame"/>,
		/// and has the same side effects as updating the <see cref="Frame"/>.
		/// </para>
		/// <para>
		/// Because <see cref="Bounds"/> coordinates are relative to the upper-left corner of the <see cref="View"/>, 
		/// the coordinates of the upper-left corner of the rectangle returned by this property are (0,0). 
		/// Use this property to obtain the size and coordinates of the client area of the 
		/// control for tasks such as drawing on the surface of the control.
		/// </para>
		/// </remarks>
		public Rect Bounds {
			get => new Rect (Point.Empty, Frame.Size);
			set {
				Frame = new Rect (frame.Location, value.Size);
			}
		}

		Pos x, y;

		/// <summary>
		/// Gets or sets the X position for the view (the column). Only used the <see cref="LayoutStyle"/> is <see cref="LayoutStyle.Computed"/>.
		/// </summary>
		/// <value>The X Position.</value>
		/// <remarks>
		/// If <see cref="LayoutStyle"/> is <see cref="LayoutStyle.Absolute"/> changing this property has no effect and its value is indeterminate. 
		/// </remarks>
		public Pos X {
			get => x;
			set {
				if (!ValidatePosDim (x, value)) {
					throw new ArgumentException ();
				}

				x = value;
				SetNeedsLayout ();
				if (x is Pos.PosAbsolute) {
					frame = new Rect (x.Anchor (0), frame.Y, frame.Width, frame.Height);
				}
				TextFormatter.Size = frame.Size;
				SetNeedsDisplay (frame);
			}
		}

		/// <summary>
		/// Gets or sets the Y position for the view (the row). Only used the <see cref="LayoutStyle"/> is <see cref="LayoutStyle.Computed"/>.
		/// </summary>
		/// <value>The y position (line).</value>
		/// <remarks>
		/// If <see cref="LayoutStyle"/> is <see cref="LayoutStyle.Absolute"/> changing this property has no effect and its value is indeterminate. 
		/// </remarks>
		public Pos Y {
			get => y;
			set {
				if (!ValidatePosDim (y, value)) {
					throw new ArgumentException ();
				}

				y = value;
				SetNeedsLayout ();
				if (y is Pos.PosAbsolute) {
					frame = new Rect (frame.X, y.Anchor (0), frame.Width, frame.Height);
				}
				TextFormatter.Size = frame.Size;
				SetNeedsDisplay (frame);
			}
		}

		Dim width, height;

		/// <summary>
		/// Gets or sets the width of the view. Only used the <see cref="LayoutStyle"/> is <see cref="LayoutStyle.Computed"/>.
		/// </summary>
		/// <value>The width.</value>
		/// <remarks>
		/// If <see cref="LayoutStyle"/> is <see cref="LayoutStyle.Absolute"/> changing this property has no effect and its value is indeterminate. 
		/// </remarks>
		public Dim Width {
			get => width;
			set {
				if (!ValidatePosDim (width, value)) {
					throw new ArgumentException ();
				}

				width = value;
				if (autoSize && value.Anchor (0) != TextFormatter.Size.Width
<<<<<<< HEAD
					- (TextFormatter.Text.Contains (HotKeySpecifier) ? 1 : 0)) {
=======
					- (TextFormatter.IsHorizontalDirection (TextDirection)
					&& TextFormatter.Text.Contains (HotKeySpecifier) ? 1 : 0)) {

>>>>>>> 3001d430
					autoSize = false;
				}
				SetMinWidthHeight ();
				SetNeedsLayout ();
				if (width is Dim.DimAbsolute) {
					frame = new Rect (frame.X, frame.Y, width.Anchor (0), frame.Height);
				}
				TextFormatter.Size = frame.Size;
				SetNeedsDisplay (frame);
			}
		}

		/// <summary>
		/// Gets or sets the height of the view. Only used the <see cref="LayoutStyle"/> is <see cref="LayoutStyle.Computed"/>.
		/// </summary>
		/// <value>The height.</value>
		/// If <see cref="LayoutStyle"/> is <see cref="LayoutStyle.Absolute"/> changing this property has no effect and its value is indeterminate. 
		public Dim Height {
			get => height;
			set {
				if (!ValidatePosDim (height, value)) {
					throw new ArgumentException ();
				}

				height = value;
				if (autoSize && value.Anchor (0) != TextFormatter.Size.Height
<<<<<<< HEAD
					- (TextFormatter.Text.Contains (HotKeySpecifier) ? 1 : 0)) {
=======
					- (TextFormatter.IsVerticalDirection (TextDirection)
					&& TextFormatter.Text.Contains (HotKeySpecifier) ? 1 : 0)) {

>>>>>>> 3001d430
					autoSize = false;
				}
				SetMinWidthHeight ();
				SetNeedsLayout ();
				if (height is Dim.DimAbsolute) {
					frame = new Rect (frame.X, frame.Y, frame.Width, height.Anchor (0));
				}
				TextFormatter.Size = frame.Size;
				SetNeedsDisplay (frame);
			}
		}

		bool ValidatePosDim (object oldvalue, object newValue)
		{
			if (!IsInitialized || layoutStyle == LayoutStyle.Absolute || oldvalue == null || oldvalue.GetType () == newValue.GetType () || this is Toplevel) {
				return true;
			}
			if (layoutStyle == LayoutStyle.Computed) {
				if (oldvalue.GetType () != newValue.GetType () && !(newValue is Pos.PosAbsolute || newValue is Dim.DimAbsolute)) {
					return true;
				}
			}
			return false;
		}

		void SetMinWidthHeight ()
		{
			if (IsInitialized && !AutoSize && !ustring.IsNullOrEmpty (TextFormatter.Text)) {
				switch (TextFormatter.IsVerticalDirection (TextDirection)) {
				case true:
					var colWidth = TextFormatter.GetSumMaxCharWidth (TextFormatter.Text, 0, 1);
					if (Width == null || (Width is Dim.DimAbsolute && Width.Anchor (0) < colWidth)) {
						width = colWidth;
					}
					break;
				default:
					if (Height == null || (Height is Dim.DimAbsolute && Height.Anchor (0) == 0)) {
						height = 1;
					}
					break;
				}
			}
		}

		/// <summary>
		/// Gets or sets the <see cref="Terminal.Gui.TextFormatter"/> which can be handled differently by any derived class.
		/// </summary>
		public TextFormatter TextFormatter { get; set; }

		/// <summary>
		/// Returns the container for this view, or null if this view has not been added to a container.
		/// </summary>
		/// <value>The super view.</value>
		public View SuperView => container;

		/// <summary>
		/// Initializes a new instance of a <see cref="LayoutStyle.Absolute"/> <see cref="View"/> class with the absolute
		/// dimensions specified in the <c>frame</c> parameter. 
		/// </summary>
		/// <param name="frame">The region covered by this view.</param>
		/// <remarks>
		/// This constructor initialize a View with a <see cref="LayoutStyle"/> of <see cref="LayoutStyle.Absolute"/>. Use <see cref="View()"/> to 
		/// initialize a View with  <see cref="LayoutStyle"/> of <see cref="LayoutStyle.Computed"/> 
		/// </remarks>
		public View (Rect frame)
		{
			Initialize (ustring.Empty, frame, LayoutStyle.Absolute, TextDirection.LeftRight_TopBottom);
		}

		/// <summary>
		///   Initializes a new instance of <see cref="View"/> using <see cref="LayoutStyle.Computed"/> layout.
		/// </summary>
		/// <remarks>
		/// <para>
		///   Use <see cref="X"/>, <see cref="Y"/>, <see cref="Width"/>, and <see cref="Height"/> properties to dynamically control the size and location of the view.
		///   The <see cref="Label"/> will be created using <see cref="LayoutStyle.Computed"/>
		///   coordinates. The initial size (<see cref="View.Frame"/> will be 
		///   adjusted to fit the contents of <see cref="Text"/>, including newlines ('\n') for multiple lines. 
		/// </para>
		/// <para>
		///   If <c>Height</c> is greater than one, word wrapping is provided.
		/// </para>
		/// <para>
		///   This constructor initialize a View with a <see cref="LayoutStyle"/> of <see cref="LayoutStyle.Computed"/>. 
		///   Use <see cref="X"/>, <see cref="Y"/>, <see cref="Width"/>, and <see cref="Height"/> properties to dynamically control the size and location of the view.
		/// </para>
		/// </remarks>
		public View () : this (text: string.Empty, direction: TextDirection.LeftRight_TopBottom) { }

		/// <summary>
		///   Initializes a new instance of <see cref="View"/> using <see cref="LayoutStyle.Absolute"/> layout.
		/// </summary>
		/// <remarks>
		/// <para>
		///   The <see cref="View"/> will be created at the given
		///   coordinates with the given string. The size (<see cref="View.Frame"/> will be 
		///   adjusted to fit the contents of <see cref="Text"/>, including newlines ('\n') for multiple lines. 
		/// </para>
		/// <para>
		///   No line wrapping is provided.
		/// </para>
		/// </remarks>
		/// <param name="x">column to locate the Label.</param>
		/// <param name="y">row to locate the Label.</param>
		/// <param name="text">text to initialize the <see cref="Text"/> property with.</param>
		public View (int x, int y, ustring text) : this (TextFormatter.CalcRect (x, y, text), text) { }

		/// <summary>
		///   Initializes a new instance of <see cref="View"/> using <see cref="LayoutStyle.Absolute"/> layout.
		/// </summary>
		/// <remarks>
		/// <para>
		///   The <see cref="View"/> will be created at the given
		///   coordinates with the given string. The initial size (<see cref="View.Frame"/> will be 
		///   adjusted to fit the contents of <see cref="Text"/>, including newlines ('\n') for multiple lines. 
		/// </para>
		/// <para>
		///   If <c>rect.Height</c> is greater than one, word wrapping is provided.
		/// </para>
		/// </remarks>
		/// <param name="rect">Location.</param>
		/// <param name="text">text to initialize the <see cref="Text"/> property with.</param>
		/// <param name="border">The <see cref="Border"/>.</param>
		public View (Rect rect, ustring text, Border border = null)
		{
			Initialize (text, rect, LayoutStyle.Absolute, TextDirection.LeftRight_TopBottom, border);
		}

		/// <summary>
		///   Initializes a new instance of <see cref="View"/> using <see cref="LayoutStyle.Computed"/> layout.
		/// </summary>
		/// <remarks>
		/// <para>
		///   The <see cref="View"/> will be created using <see cref="LayoutStyle.Computed"/>
		///   coordinates with the given string. The initial size (<see cref="View.Frame"/> will be 
		///   adjusted to fit the contents of <see cref="Text"/>, including newlines ('\n') for multiple lines. 
		/// </para>
		/// <para>
		///   If <c>Height</c> is greater than one, word wrapping is provided.
		/// </para>
		/// </remarks>
		/// <param name="text">text to initialize the <see cref="Text"/> property with.</param>
		/// <param name="direction">The text direction.</param>
		/// <param name="border">The <see cref="Border"/>.</param>
		public View (ustring text, TextDirection direction = TextDirection.LeftRight_TopBottom, Border border = null)
		{
			Initialize (text, Rect.Empty, LayoutStyle.Computed, direction, border);
		}

		void Initialize (ustring text, Rect rect, LayoutStyle layoutStyle = LayoutStyle.Computed,
			TextDirection direction = TextDirection.LeftRight_TopBottom, Border border = null)
		{
			TextFormatter = new TextFormatter ();
			TextFormatter.HotKeyChanged += TextFormatter_HotKeyChanged;
			TextDirection = direction;
			Border = border;
			if (Border != null) {
				Border.Child = this;
			}
			shortcutHelper = new ShortcutHelper ();
			CanFocus = false;
			TabIndex = -1;
			TabStop = false;
			LayoutStyle = layoutStyle;
			// BUGBUG: CalcRect doesn't account for line wrapping
			Rect r;
			if (rect.IsEmpty) {
				r = TextFormatter.CalcRect (0, 0, text, direction);
			} else {
				r = rect;
			}
			x = Pos.At (r.X);
			y = Pos.At (r.Y);
			Width = r.Width;
			Height = r.Height;

			Frame = r;

			Text = text;
		}

		private void TextFormatter_HotKeyChanged (Key obj)
		{
			HotKeyChanged?.Invoke (obj);
		}

		/// <summary>
		/// Sets a flag indicating this view needs to be redisplayed because its state has changed.
		/// </summary>
		public void SetNeedsDisplay ()
		{
			SetNeedsDisplay (Bounds);
		}

		internal bool LayoutNeeded { get; private set; } = true;

		internal void SetNeedsLayout ()
		{
			if (LayoutNeeded)
				return;
			LayoutNeeded = true;
			if (SuperView == null)
				return;
			SuperView.SetNeedsLayout ();
			foreach (var view in Subviews) {
				view.SetNeedsLayout ();
			}
			TextFormatter.NeedsFormat = true;
		}

		/// <summary>
		/// Removes the <see cref="SetNeedsLayout"/> setting on this view.
		/// </summary>
		protected void ClearLayoutNeeded ()
		{
			LayoutNeeded = false;
		}

		/// <summary>
		/// Flags the view-relative region on this View as needing to be repainted.
		/// </summary>
		/// <param name="region">The view-relative region that must be flagged for repaint.</param>
		public void SetNeedsDisplay (Rect region)
		{
			if (NeedDisplay.IsEmpty)
				NeedDisplay = region;
			else {
				var x = Math.Min (NeedDisplay.X, region.X);
				var y = Math.Min (NeedDisplay.Y, region.Y);
				var w = Math.Max (NeedDisplay.Width, region.Width);
				var h = Math.Max (NeedDisplay.Height, region.Height);
				NeedDisplay = new Rect (x, y, w, h);
			}
			if (container != null)
				container.SetChildNeedsDisplay ();
			if (subviews == null)
				return;
			foreach (var view in subviews)
				if (view.Frame.IntersectsWith (region)) {
					var childRegion = Rect.Intersect (view.Frame, region);
					childRegion.X -= view.Frame.X;
					childRegion.Y -= view.Frame.Y;
					view.SetNeedsDisplay (childRegion);
				}
		}

		internal bool ChildNeedsDisplay { get; private set; }

		/// <summary>
		/// Indicates that any child views (in the <see cref="Subviews"/> list) need to be repainted.
		/// </summary>
		public void SetChildNeedsDisplay ()
		{
			ChildNeedsDisplay = true;
			if (container != null)
				container.SetChildNeedsDisplay ();
		}

		internal bool addingView = false;

		/// <summary>
		///   Adds a subview (child) to this view.
		/// </summary>
		/// <remarks>
		/// The Views that have been added to this view can be retrieved via the <see cref="Subviews"/> property. See also <seealso cref="Remove(View)"/> <seealso cref="RemoveAll"/> 
		/// </remarks>
		public virtual void Add (View view)
		{
			if (view == null)
				return;
			if (subviews == null) {
				subviews = new List<View> ();
			}
			if (tabIndexes == null) {
				tabIndexes = new List<View> ();
			}
			subviews.Add (view);
			tabIndexes.Add (view);
			view.container = this;
			if (view.CanFocus) {
				addingView = true;
				if (SuperView?.CanFocus == false) {
					SuperView.addingView = true;
					SuperView.CanFocus = true;
					SuperView.addingView = false;
				}
				CanFocus = true;
				view.tabIndex = tabIndexes.IndexOf (view);
				addingView = false;
			}
			SetNeedsLayout ();
			SetNeedsDisplay ();
			OnAdded (view);
			if (IsInitialized) {
				view.BeginInit ();
				view.EndInit ();
			}
		}

		/// <summary>
		/// Adds the specified views (children) to the view.
		/// </summary>
		/// <param name="views">Array of one or more views (can be optional parameter).</param>
		/// <remarks>
		/// The Views that have been added to this view can be retrieved via the <see cref="Subviews"/> property. See also <seealso cref="Remove(View)"/> <seealso cref="RemoveAll"/> 
		/// </remarks>
		public void Add (params View [] views)
		{
			if (views == null)
				return;
			foreach (var view in views)
				Add (view);
		}

		/// <summary>
		///   Removes all subviews (children) added via <see cref="Add(View)"/> or <see cref="Add(View[])"/> from this View.
		/// </summary>
		public virtual void RemoveAll ()
		{
			if (subviews == null)
				return;

			while (subviews.Count > 0) {
				Remove (subviews [0]);
			}
		}

		/// <summary>
		///   Removes a subview added via <see cref="Add(View)"/> or <see cref="Add(View[])"/> from this View.
		/// </summary>
		/// <remarks>
		/// </remarks>
		public virtual void Remove (View view)
		{
			if (view == null || subviews == null)
				return;

			SetNeedsLayout ();
			SetNeedsDisplay ();
			var touched = view.Frame;
			subviews.Remove (view);
			tabIndexes.Remove (view);
			view.container = null;
			view.tabIndex = -1;
			if (subviews.Count < 1) {
				CanFocus = false;
			}
			foreach (var v in subviews) {
				if (v.Frame.IntersectsWith (touched))
					view.SetNeedsDisplay ();
			}
			OnRemoved (view);
			if (focused == view) {
				focused = null;
			}
		}

		void PerformActionForSubview (View subview, Action<View> action)
		{
			if (subviews.Contains (subview)) {
				action (subview);
			}

			SetNeedsDisplay ();
			subview.SetNeedsDisplay ();
		}

		/// <summary>
		/// Brings the specified subview to the front so it is drawn on top of any other views.
		/// </summary>
		/// <param name="subview">The subview to send to the front</param>
		/// <remarks>
		///   <seealso cref="SendSubviewToBack"/>.
		/// </remarks>
		public void BringSubviewToFront (View subview)
		{
			PerformActionForSubview (subview, x => {
				subviews.Remove (x);
				subviews.Add (x);
			});
		}

		/// <summary>
		/// Sends the specified subview to the front so it is the first view drawn
		/// </summary>
		/// <param name="subview">The subview to send to the front</param>
		/// <remarks>
		///   <seealso cref="BringSubviewToFront(View)"/>.
		/// </remarks>
		public void SendSubviewToBack (View subview)
		{
			PerformActionForSubview (subview, x => {
				subviews.Remove (x);
				subviews.Insert (0, subview);
			});
		}

		/// <summary>
		/// Moves the subview backwards in the hierarchy, only one step
		/// </summary>
		/// <param name="subview">The subview to send backwards</param>
		/// <remarks>
		/// If you want to send the view all the way to the back use SendSubviewToBack.
		/// </remarks>
		public void SendSubviewBackwards (View subview)
		{
			PerformActionForSubview (subview, x => {
				var idx = subviews.IndexOf (x);
				if (idx > 0) {
					subviews.Remove (x);
					subviews.Insert (idx - 1, x);
				}
			});
		}

		/// <summary>
		/// Moves the subview backwards in the hierarchy, only one step
		/// </summary>
		/// <param name="subview">The subview to send backwards</param>
		/// <remarks>
		/// If you want to send the view all the way to the back use SendSubviewToBack.
		/// </remarks>
		public void BringSubviewForward (View subview)
		{
			PerformActionForSubview (subview, x => {
				var idx = subviews.IndexOf (x);
				if (idx + 1 < subviews.Count) {
					subviews.Remove (x);
					subviews.Insert (idx + 1, x);
				}
			});
		}

		/// <summary>
		///   Clears the view region with the current color.
		/// </summary>
		/// <remarks>
		///   <para>
		///     This clears the entire region used by this view.
		///   </para>
		/// </remarks>
		public void Clear ()
		{
			var h = Frame.Height;
			var w = Frame.Width;
			for (int line = 0; line < h; line++) {
				Move (0, line);
				for (int col = 0; col < w; col++)
					Driver.AddRune (' ');
			}
		}

		/// <summary>
		///   Clears the specified region with the current color. 
		/// </summary>
		/// <remarks>
		/// </remarks>
		/// <param name="regionScreen">The screen-relative region to clear.</param>
		public void Clear (Rect regionScreen)
		{
			var h = regionScreen.Height;
			var w = regionScreen.Width;
			for (int line = regionScreen.Y; line < regionScreen.Y + h; line++) {
				Driver.Move (regionScreen.X, line);
				for (int col = 0; col < w; col++)
					Driver.AddRune (' ');
			}
		}

		/// <summary>
		/// Converts a view-relative (col,row) position to a screen-relative position (col,row). The values are optionally clamped to the screen dimensions.
		/// </summary>
		/// <param name="col">View-relative column.</param>
		/// <param name="row">View-relative row.</param>
		/// <param name="rcol">Absolute column; screen-relative.</param>
		/// <param name="rrow">Absolute row; screen-relative.</param>
		/// <param name="clipped">Whether to clip the result of the ViewToScreen method, if set to <c>true</c>, the rcol, rrow values are clamped to the screen (terminal) dimensions (0..TerminalDim-1).</param>
		internal void ViewToScreen (int col, int row, out int rcol, out int rrow, bool clipped = true)
		{
			// Computes the real row, col relative to the screen.
			rrow = row + frame.Y;
			rcol = col + frame.X;
			var ccontainer = container;
			while (ccontainer != null) {
				rrow += ccontainer.frame.Y;
				rcol += ccontainer.frame.X;
				ccontainer = ccontainer.container;
			}

			// The following ensures that the cursor is always in the screen boundaries.
			if (clipped) {
				rrow = Math.Min (rrow, Driver.Rows - 1);
				rcol = Math.Min (rcol, Driver.Cols - 1);
			}
		}

		/// <summary>
		/// Converts a point from screen-relative coordinates to view-relative coordinates.
		/// </summary>
		/// <returns>The mapped point.</returns>
		/// <param name="x">X screen-coordinate point.</param>
		/// <param name="y">Y screen-coordinate point.</param>
		public Point ScreenToView (int x, int y)
		{
			if (SuperView == null) {
				return new Point (x - Frame.X, y - frame.Y);
			} else {
				var parent = SuperView.ScreenToView (x, y);
				return new Point (parent.X - frame.X, parent.Y - frame.Y);
			}
		}

		/// <summary>
		/// Converts a region in view-relative coordinates to screen-relative coordinates.
		/// </summary>
		internal Rect ViewToScreen (Rect region)
		{
			ViewToScreen (region.X, region.Y, out var x, out var y, clipped: false);
			return new Rect (x, y, region.Width, region.Height);
		}

		// Clips a rectangle in screen coordinates to the dimensions currently available on the screen
		internal Rect ScreenClip (Rect regionScreen)
		{
			var x = regionScreen.X < 0 ? 0 : regionScreen.X;
			var y = regionScreen.Y < 0 ? 0 : regionScreen.Y;
			var w = regionScreen.X + regionScreen.Width >= Driver.Cols ? Driver.Cols - regionScreen.X : regionScreen.Width;
			var h = regionScreen.Y + regionScreen.Height >= Driver.Rows ? Driver.Rows - regionScreen.Y : regionScreen.Height;

			return new Rect (x, y, w, h);
		}

		/// <summary>
		/// Sets the <see cref="ConsoleDriver"/>'s clip region to the current View's <see cref="Bounds"/>.
		/// </summary>
		/// <returns>The existing driver's clip region, which can be then re-applied by setting <c><see cref="Driver"/>.Clip</c> (<see cref="ConsoleDriver.Clip"/>).</returns>
		/// <remarks>
		/// <see cref="Bounds"/> is View-relative.
		/// </remarks>
		public Rect ClipToBounds ()
		{
			return SetClip (Bounds);
		}

		/// <summary>
		/// Sets the clip region to the specified view-relative region.
		/// </summary>
		/// <returns>The previous screen-relative clip region.</returns>
		/// <param name="region">View-relative clip region.</param>
		public Rect SetClip (Rect region)
		{
			var previous = Driver.Clip;
			Driver.Clip = Rect.Intersect (previous, ViewToScreen (region));
			return previous;
		}

		/// <summary>
		/// Draws a frame in the current view, clipped by the boundary of this view
		/// </summary>
		/// <param name="region">View-relative region for the frame to be drawn.</param>
		/// <param name="padding">The padding to add around the outside of the drawn frame.</param>
		/// <param name="fill">If set to <c>true</c> it fill will the contents.</param>
		public void DrawFrame (Rect region, int padding = 0, bool fill = false)
		{
			var scrRect = ViewToScreen (region);
			var savedClip = ClipToBounds ();
			Driver.DrawWindowFrame (scrRect, padding + 1, padding + 1, padding + 1, padding + 1, border: true, fill: fill);
			Driver.Clip = savedClip;
		}

		/// <summary>
		/// Utility function to draw strings that contain a hotkey.
		/// </summary>
		/// <param name="text">String to display, the hotkey specifier before a letter flags the next letter as the hotkey.</param>
		/// <param name="hotColor">Hot color.</param>
		/// <param name="normalColor">Normal color.</param>
		/// <remarks>
		/// <para>The hotkey is any character following the hotkey specifier, which is the underscore ('_') character by default.</para>
		/// <para>The hotkey specifier can be changed via <see cref="HotKeySpecifier"/></para>
		/// </remarks>
		public void DrawHotString (ustring text, Attribute hotColor, Attribute normalColor)
		{
			var hotkeySpec = HotKeySpecifier == (Rune)0xffff ? (Rune)'_' : HotKeySpecifier;
			Application.Driver.SetAttribute (normalColor);
			foreach (var rune in text) {
				if (rune == hotkeySpec) {
					Application.Driver.SetAttribute (hotColor);
					continue;
				}
				Application.Driver.AddRune (rune);
				Application.Driver.SetAttribute (normalColor);
			}
		}

		/// <summary>
		/// Utility function to draw strings that contains a hotkey using a <see cref="ColorScheme"/> and the "focused" state.
		/// </summary>
		/// <param name="text">String to display, the underscore before a letter flags the next letter as the hotkey.</param>
		/// <param name="focused">If set to <c>true</c> this uses the focused colors from the color scheme, otherwise the regular ones.</param>
		/// <param name="scheme">The color scheme to use.</param>
		public void DrawHotString (ustring text, bool focused, ColorScheme scheme)
		{
			if (focused)
				DrawHotString (text, scheme.HotFocus, scheme.Focus);
			else
				DrawHotString (text, Enabled ? scheme.HotNormal : scheme.Disabled, Enabled ? scheme.Normal : scheme.Disabled);
		}

		/// <summary>
		/// This moves the cursor to the specified column and row in the view.
		/// </summary>
		/// <returns>The move.</returns>
		/// <param name="col">Col.</param>
		/// <param name="row">Row.</param>
		/// <param name="clipped">Whether to clip the result of the ViewToScreen method,
		///  if set to <c>true</c>, the col, row values are clamped to the screen (terminal) dimensions (0..TerminalDim-1).</param>
		public void Move (int col, int row, bool clipped = true)
		{
			if (Driver.Rows == 0) {
				return;
			}

			ViewToScreen (col, row, out var rcol, out var rrow, clipped);
			Driver.Move (rcol, rrow);
		}

		/// <summary>
		///   Positions the cursor in the right position based on the currently focused view in the chain.
		/// </summary>
		///    Views that are focusable should override <see cref="PositionCursor"/> to ensure
		///    the cursor is placed in a location that makes sense. Unix terminals do not have
		///    a way of hiding the cursor, so it can be distracting to have the cursor left at
		///    the last focused view. Views should make sure that they place the cursor
		///    in a visually sensible place.
		public virtual void PositionCursor ()
		{
			if (!CanBeVisible (this) || !Enabled) {
				return;
			}

			if (focused?.Visible == true && focused?.Enabled == true && focused?.Frame.Width > 0 && focused.Frame.Height > 0) {
				focused.PositionCursor ();
			} else {
				if (CanFocus && HasFocus && Visible && Frame.Width > 0 && Frame.Height > 0) {
					Move (TextFormatter.HotKeyPos == -1 ? 0 : TextFormatter.CursorPosition, 0);
				} else {
					Move (frame.X, frame.Y);
				}
			}
		}

		bool hasFocus;
		/// <inheritdoc/>
		public override bool HasFocus {
			get {
				return hasFocus;
			}
		}

		void SetHasFocus (bool value, View view, bool force = false)
		{
			if (hasFocus != value || force) {
				hasFocus = value;
				if (value) {
					OnEnter (view);
				} else {
					OnLeave (view);
				}
				SetNeedsDisplay ();
			}

			// Remove focus down the chain of subviews if focus is removed
			if (!value && focused != null) {
				focused.OnLeave (view);
				focused.SetHasFocus (false, view);
				focused = null;
			}
		}

		/// <summary>
		/// Defines the event arguments for <see cref="SetFocus(View)"/>
		/// </summary>
		public class FocusEventArgs : EventArgs {
			/// <summary>
			/// Constructs.
			/// </summary>
			/// <param name="view">The view that gets or loses focus.</param>
			public FocusEventArgs (View view) { View = view; }
			/// <summary>
			/// Indicates if the current focus event has already been processed and the driver should stop notifying any other event subscriber.
			/// Its important to set this value to true specially when updating any View's layout from inside the subscriber method.
			/// </summary>
			public bool Handled { get; set; }
			/// <summary>
			/// Indicates the current view that gets or loses focus.
			/// </summary>
			public View View { get; set; }
		}

		/// <summary>
		/// Method invoked  when a subview is being added to this view.
		/// </summary>
		/// <param name="view">The subview being added.</param>
		public virtual void OnAdded (View view)
		{
			view.Added?.Invoke (this);
		}

		/// <summary>
		/// Method invoked when a subview is being removed from this view.
		/// </summary>
		/// <param name="view">The subview being removed.</param>
		public virtual void OnRemoved (View view)
		{
			view.Removed?.Invoke (this);
		}

		/// <inheritdoc/>
		public override bool OnEnter (View view)
		{
			FocusEventArgs args = new FocusEventArgs (view);
			Enter?.Invoke (args);
			if (args.Handled)
				return true;
			if (base.OnEnter (view))
				return true;

			return false;
		}

		/// <inheritdoc/>
		public override bool OnLeave (View view)
		{
			FocusEventArgs args = new FocusEventArgs (view);
			Leave?.Invoke (args);
			if (args.Handled)
				return true;
			if (base.OnLeave (view))
				return true;

			return false;
		}

		/// <summary>
		/// Returns the currently focused view inside this view, or null if nothing is focused.
		/// </summary>
		/// <value>The focused.</value>
		public View Focused => focused;

		/// <summary>
		/// Returns the most focused view in the chain of subviews (the leaf view that has the focus).
		/// </summary>
		/// <value>The most focused.</value>
		public View MostFocused {
			get {
				if (Focused == null)
					return null;
				var most = Focused.MostFocused;
				if (most != null)
					return most;
				return Focused;
			}
		}

		ColorScheme colorScheme;

		/// <summary>
		/// The color scheme for this view, if it is not defined, it returns the <see cref="SuperView"/>'s
		/// color scheme.
		/// </summary>
		public virtual ColorScheme ColorScheme {
			get {
				if (colorScheme == null)
					return SuperView?.ColorScheme;
				return colorScheme;
			}
			set {
				if (colorScheme != value) {
					colorScheme = value;
					SetNeedsDisplay ();
				}
			}
		}

		/// <summary>
		/// Displays the specified character in the specified column and row of the View.
		/// </summary>
		/// <param name="col">Column (view-relative).</param>
		/// <param name="row">Row (view-relative).</param>
		/// <param name="ch">Ch.</param>
		public void AddRune (int col, int row, Rune ch)
		{
			if (row < 0 || col < 0)
				return;
			if (row > frame.Height - 1 || col > frame.Width - 1)
				return;
			Move (col, row);
			Driver.AddRune (ch);
		}

		/// <summary>
		/// Removes the <see cref="SetNeedsDisplay()"/> and the <see cref="ChildNeedsDisplay"/> setting on this view.
		/// </summary>
		protected void ClearNeedsDisplay ()
		{
			NeedDisplay = Rect.Empty;
			ChildNeedsDisplay = false;
		}

		/// <summary>
		/// Redraws this view and its subviews; only redraws the views that have been flagged for a re-display.
		/// </summary>
		/// <param name="bounds">The bounds (view-relative region) to redraw.</param>
		/// <remarks>
		/// <para>
		///    Always use <see cref="Bounds"/> (view-relative) when calling <see cref="Redraw(Rect)"/>, NOT <see cref="Frame"/> (superview-relative).
		/// </para>
		/// <para>
		///    Views should set the color that they want to use on entry, as otherwise this will inherit
		///    the last color that was set globally on the driver.
		/// </para>
		/// <para>
		///    Overrides of <see cref="Redraw"/> must ensure they do not set <c>Driver.Clip</c> to a clip region
		///    larger than the <c>region</c> parameter.
		/// </para>
		/// </remarks>
		public virtual void Redraw (Rect bounds)
		{
			if (!CanBeVisible (this)) {
				return;
			}

			var clipRect = new Rect (Point.Empty, frame.Size);

			//if (ColorScheme != null && !(this is Toplevel)) {
			if (ColorScheme != null) {
				Driver.SetAttribute (HasFocus ? ColorScheme.Focus : ColorScheme.Normal);
			}

			if (Border != null) {
				Border.DrawContent (this);
			}

			if (!ustring.IsNullOrEmpty (TextFormatter.Text) || (this is Label && !AutoSize)) {
				Clear ();
				// Draw any Text
				if (TextFormatter != null) {
					TextFormatter.NeedsFormat = true;
				}
				var containerBounds = SuperView == null ? default : SuperView.ViewToScreen (SuperView.Bounds);
				containerBounds.X = Math.Max (containerBounds.X, Driver.Clip.X);
				containerBounds.Y = Math.Max (containerBounds.Y, Driver.Clip.Y);
				containerBounds.Width = Math.Min (containerBounds.Width, Driver.Clip.Width);
				containerBounds.Height = Math.Min (containerBounds.Height, Driver.Clip.Height);
				TextFormatter?.Draw (ViewToScreen (Bounds), HasFocus ? ColorScheme.Focus : GetNormalColor (),
					HasFocus ? ColorScheme.HotFocus : Enabled ? ColorScheme.HotNormal : ColorScheme.Disabled,
					containerBounds);
			}

			// Invoke DrawContentEvent
			OnDrawContent (bounds);

			if (subviews != null) {
				foreach (var view in subviews) {
					if (!view.NeedDisplay.IsEmpty || view.ChildNeedsDisplay || view.LayoutNeeded) {
						if (view.Frame.IntersectsWith (clipRect) && (view.Frame.IntersectsWith (bounds) || bounds.X < 0 || bounds.Y < 0)) {
							if (view.LayoutNeeded)
								view.LayoutSubviews ();

							// Draw the subview
							// Use the view's bounds (view-relative; Location will always be (0,0)
							if (view.Visible && view.Frame.Width > 0 && view.Frame.Height > 0) {
								var rect = new Rect () {
									X = Math.Min (view.Bounds.X, view.NeedDisplay.X),
									Y = Math.Min (view.Bounds.Y, view.NeedDisplay.Y),
									Width = Math.Max (view.Bounds.Width, view.NeedDisplay.Width),
									Height = Math.Max (view.Bounds.Height, view.NeedDisplay.Height)
								};
								view.OnDrawContent (rect);
								view.Redraw (rect);
							}
						}
						view.NeedDisplay = Rect.Empty;
						view.ChildNeedsDisplay = false;
					}
				}
			}

			// Invoke DrawContentCompleteEvent
			OnDrawContentComplete (bounds);

			ClearLayoutNeeded ();
			ClearNeedsDisplay ();
		}

		/// <summary>
		/// Event invoked when the content area of the View is to be drawn.
		/// </summary>
		/// <remarks>
		/// <para>
		/// Will be invoked before any subviews added with <see cref="Add(View)"/> have been drawn.
		/// </para>
		/// <para>
		/// Rect provides the view-relative rectangle describing the currently visible viewport into the <see cref="View"/>.
		/// </para>
		/// </remarks>
		public event Action<Rect> DrawContent;

		/// <summary>
		/// Enables overrides to draw infinitely scrolled content and/or a background behind added controls. 
		/// </summary>
		/// <param name="viewport">The view-relative rectangle describing the currently visible viewport into the <see cref="View"/></param>
		/// <remarks>
		/// This method will be called before any subviews added with <see cref="Add(View)"/> have been drawn. 
		/// </remarks>
		public virtual void OnDrawContent (Rect viewport)
		{
			DrawContent?.Invoke (viewport);
		}

		/// <summary>
		/// Event invoked when the content area of the View is completed drawing.
		/// </summary>
		/// <remarks>
		/// <para>
		/// Will be invoked after any subviews removed with <see cref="Remove(View)"/> have been completed drawing.
		/// </para>
		/// <para>
		/// Rect provides the view-relative rectangle describing the currently visible viewport into the <see cref="View"/>.
		/// </para>
		/// </remarks>
		public event Action<Rect> DrawContentComplete;

		/// <summary>
		/// Enables overrides after completed drawing infinitely scrolled content and/or a background behind removed controls.
		/// </summary>
		/// <param name="viewport">The view-relative rectangle describing the currently visible viewport into the <see cref="View"/></param>
		/// <remarks>
		/// This method will be called after any subviews removed with <see cref="Remove(View)"/> have been completed drawing.
		/// </remarks>
		public virtual void OnDrawContentComplete (Rect viewport)
		{
			DrawContentComplete?.Invoke (viewport);
		}

		/// <summary>
		/// Causes the specified subview to have focus.
		/// </summary>
		/// <param name="view">View.</param>
		void SetFocus (View view)
		{
			if (view == null)
				return;
			//Console.WriteLine ($"Request to focus {view}");
			if (!view.CanFocus || !view.Visible || !view.Enabled)
				return;
			if (focused?.hasFocus == true && focused == view)
				return;

			// Make sure that this view is a subview
			View c;
			for (c = view.container; c != null; c = c.container)
				if (c == this)
					break;
			if (c == null)
				throw new ArgumentException ("the specified view is not part of the hierarchy of this view");

			if (focused != null)
				focused.SetHasFocus (false, view);

			var f = focused;
			focused = view;
			focused.SetHasFocus (true, f);
			focused.EnsureFocus ();

			// Send focus upwards
			SuperView?.SetFocus (this);
		}

		/// <summary>
		/// Causes the specified view and the entire parent hierarchy to have the focused order updated.
		/// </summary>
		public void SetFocus ()
		{
			if (!CanBeVisible (this) || !Enabled) {
				if (HasFocus) {
					SetHasFocus (false, this);
				}
				return;
			}

			SuperView?.SetFocus (this);
		}

		/// <summary>
		/// Defines the event arguments for <see cref="KeyEvent"/>
		/// </summary>
		public class KeyEventEventArgs : EventArgs {
			/// <summary>
			/// Constructs.
			/// </summary>
			/// <param name="ke"></param>
			public KeyEventEventArgs (KeyEvent ke) => KeyEvent = ke;
			/// <summary>
			/// The <see cref="KeyEvent"/> for the event.
			/// </summary>
			public KeyEvent KeyEvent { get; set; }
			/// <summary>
			/// Indicates if the current Key event has already been processed and the driver should stop notifying any other event subscriber.
			/// Its important to set this value to true specially when updating any View's layout from inside the subscriber method.
			/// </summary>
			public bool Handled { get; set; } = false;
		}

		/// <summary>
		/// Invoked when a character key is pressed and occurs after the key up event.
		/// </summary>
		public event Action<KeyEventEventArgs> KeyPress;

		/// <inheritdoc/>
		public override bool ProcessKey (KeyEvent keyEvent)
		{
			if (!Enabled) {
				return false;
			}

			KeyEventEventArgs args = new KeyEventEventArgs (keyEvent);
			KeyPress?.Invoke (args);
			if (args.Handled)
				return true;
			if (Focused?.Enabled == true) {
				Focused?.KeyPress?.Invoke (args);
				if (args.Handled)
					return true;
			}
			if (Focused?.Enabled == true && Focused?.ProcessKey (keyEvent) == true)
				return true;

			return false;
		}

		/// <summary>
		/// Invokes any binding that is registered on this <see cref="View"/>
		/// and matches the <paramref name="keyEvent"/>
		/// </summary>
		/// <param name="keyEvent">The key event passed.</param>
		protected bool? InvokeKeybindings (KeyEvent keyEvent)
		{
			if (KeyBindings.ContainsKey (keyEvent.Key)) {
				var command = KeyBindings [keyEvent.Key];

				if (!CommandImplementations.ContainsKey (command)) {
					throw new NotSupportedException ($"A KeyBinding was set up for the command {command} ({keyEvent.Key}) but that command is not supported by this View ({GetType ().Name})");
				}

				return CommandImplementations [command] ();
			}

			return null;
		}


		/// <summary>
		/// <para>Adds a new key combination that will trigger the given <paramref name="command"/>
		/// (if supported by the View - see <see cref="GetSupportedCommands"/>)
		/// </para>
		/// <para>If the key is already bound to a different <see cref="Command"/> it will be
		/// rebound to this one</para>
		/// </summary>
		/// <param name="key"></param>
		/// <param name="command"></param>
		public void AddKeyBinding (Key key, Command command)
		{
			if (KeyBindings.ContainsKey (key)) {
				KeyBindings [key] = command;
			} else {
				KeyBindings.Add (key, command);
			}
		}

		/// <summary>
		/// Replaces a key combination already bound to <see cref="Command"/>.
		/// </summary>
		/// <param name="fromKey">The key to be replaced.</param>
		/// <param name="toKey">The new key to be used.</param>
		protected void ReplaceKeyBinding (Key fromKey, Key toKey)
		{
			if (KeyBindings.ContainsKey (fromKey)) {
				Command value = KeyBindings [fromKey];
				KeyBindings.Remove (fromKey);
				KeyBindings [toKey] = value;
			}
		}

		/// <summary>
		/// Checks if key combination already exist.
		/// </summary>
		/// <param name="key">The key to check.</param>
		/// <returns><c>true</c> If the key already exist, <c>false</c>otherwise.</returns>
		public bool ContainsKeyBinding (Key key)
		{
			return KeyBindings.ContainsKey (key);
		}

		/// <summary>
		/// Removes all bound keys from the View making including the default
		/// key combinations such as cursor navigation, scrolling etc
		/// </summary>
		public void ClearKeybindings ()
		{
			KeyBindings.Clear ();
		}

		/// <summary>
		/// Clears the existing keybinding (if any) for the given <paramref name="key"/>
		/// </summary>
		/// <param name="key"></param>
		public void ClearKeybinding (Key key)
		{
			KeyBindings.Remove (key);
		}

		/// <summary>
		/// Removes all key bindings that trigger the given command.  Views can have multiple different
		/// keys bound to the same command and this method will clear all of them.
		/// </summary>
		/// <param name="command"></param>
		public void ClearKeybinding (Command command)
		{
			foreach (var kvp in KeyBindings.Where (kvp => kvp.Value == command).ToArray ()) {
				KeyBindings.Remove (kvp.Key);
			}
		}

		/// <summary>
		/// <para>States that the given <see cref="View"/> supports a given <paramref name="command"/>
		/// and what <paramref name="f"/> to perform to make that command happen
		/// </para>
		/// <para>If the <paramref name="command"/> already has an implementation the <paramref name="f"/>
		/// will replace the old one</para>
		/// </summary>
		/// <param name="command">The command.</param>
		/// <param name="f">The function.</param>
		protected void AddCommand (Command command, Func<bool?> f)
		{
			// if there is already an implementation of this command
			if (CommandImplementations.ContainsKey (command)) {
				// replace that implementation
				CommandImplementations [command] = f;
			} else {
				// else record how to perform the action (this should be the normal case)
				CommandImplementations.Add (command, f);
			}
		}

		/// <summary>
		/// Returns all commands that are supported by this <see cref="View"/>
		/// </summary>
		/// <returns></returns>
		public IEnumerable<Command> GetSupportedCommands ()
		{
			return CommandImplementations.Keys;
		}

		/// <summary>
		/// Gets the key used by a command.
		/// </summary>
		/// <param name="command">The command to search.</param>
		/// <returns>The <see cref="Key"/> used by a <see cref="Command"/></returns>
		public Key GetKeyFromCommand (Command command)
		{
			return KeyBindings.First (x => x.Value == command).Key;
		}

		/// <inheritdoc/>
		public override bool ProcessHotKey (KeyEvent keyEvent)
		{
			if (!Enabled) {
				return false;
			}

			KeyEventEventArgs args = new KeyEventEventArgs (keyEvent);
			if (MostFocused?.Enabled == true) {
				MostFocused?.KeyPress?.Invoke (args);
				if (args.Handled)
					return true;
			}
			if (MostFocused?.Enabled == true && MostFocused?.ProcessKey (keyEvent) == true)
				return true;
			if (subviews == null || subviews.Count == 0)
				return false;
			foreach (var view in subviews)
				if (view.Enabled && view.ProcessHotKey (keyEvent))
					return true;
			return false;
		}

		/// <inheritdoc/>
		public override bool ProcessColdKey (KeyEvent keyEvent)
		{
			if (!Enabled) {
				return false;
			}

			KeyEventEventArgs args = new KeyEventEventArgs (keyEvent);
			KeyPress?.Invoke (args);
			if (args.Handled)
				return true;
			if (MostFocused?.Enabled == true) {
				MostFocused?.KeyPress?.Invoke (args);
				if (args.Handled)
					return true;
			}
			if (MostFocused?.Enabled == true && MostFocused?.ProcessKey (keyEvent) == true)
				return true;
			if (subviews == null || subviews.Count == 0)
				return false;
			foreach (var view in subviews)
				if (view.Enabled && view.ProcessColdKey (keyEvent))
					return true;
			return false;
		}

		/// <summary>
		/// Invoked when a key is pressed
		/// </summary>
		public event Action<KeyEventEventArgs> KeyDown;

		/// <inheritdoc/>
		public override bool OnKeyDown (KeyEvent keyEvent)
		{
			if (!Enabled) {
				return false;
			}

			KeyEventEventArgs args = new KeyEventEventArgs (keyEvent);
			KeyDown?.Invoke (args);
			if (args.Handled) {
				return true;
			}
			if (Focused?.Enabled == true && Focused?.OnKeyDown (keyEvent) == true) {
				return true;
			}

			return false;
		}

		/// <summary>
		/// Invoked when a key is released
		/// </summary>
		public event Action<KeyEventEventArgs> KeyUp;

		/// <inheritdoc/>
		public override bool OnKeyUp (KeyEvent keyEvent)
		{
			if (!Enabled) {
				return false;
			}

			KeyEventEventArgs args = new KeyEventEventArgs (keyEvent);
			KeyUp?.Invoke (args);
			if (args.Handled) {
				return true;
			}
			if (Focused?.Enabled == true && Focused?.OnKeyUp (keyEvent) == true) {
				return true;
			}

			return false;
		}

		/// <summary>
		/// Finds the first view in the hierarchy that wants to get the focus if nothing is currently focused, otherwise, it does nothing.
		/// </summary>
		public void EnsureFocus ()
		{
			if (focused == null && subviews?.Count > 0) {
				if (FocusDirection == Direction.Forward) {
					FocusFirst ();
				} else {
					FocusLast ();
				}
			}
		}

		/// <summary>
		/// Focuses the first focusable subview if one exists.
		/// </summary>
		public void FocusFirst ()
		{
			if (!CanBeVisible (this)) {
				return;
			}

			if (tabIndexes == null) {
				SuperView?.SetFocus (this);
				return;
			}

			foreach (var view in tabIndexes) {
				if (view.CanFocus && view.tabStop && view.Visible && view.Enabled) {
					SetFocus (view);
					return;
				}
			}
		}

		/// <summary>
		/// Focuses the last focusable subview if one exists.
		/// </summary>
		public void FocusLast ()
		{
			if (!CanBeVisible (this)) {
				return;
			}

			if (tabIndexes == null) {
				SuperView?.SetFocus (this);
				return;
			}

			for (int i = tabIndexes.Count; i > 0;) {
				i--;

				View v = tabIndexes [i];
				if (v.CanFocus && v.tabStop && v.Visible && v.Enabled) {
					SetFocus (v);
					return;
				}
			}
		}

		/// <summary>
		/// Focuses the previous view.
		/// </summary>
		/// <returns><c>true</c>, if previous was focused, <c>false</c> otherwise.</returns>
		public bool FocusPrev ()
		{
			if (!CanBeVisible (this)) {
				return false;
			}

			FocusDirection = Direction.Backward;
			if (tabIndexes == null || tabIndexes.Count == 0)
				return false;

			if (focused == null) {
				FocusLast ();
				return focused != null;
			}
			int focused_idx = -1;
			for (int i = tabIndexes.Count; i > 0;) {
				i--;
				View w = tabIndexes [i];

				if (w.HasFocus) {
					if (w.FocusPrev ())
						return true;
					focused_idx = i;
					continue;
				}
				if (w.CanFocus && focused_idx != -1 && w.tabStop && w.Visible && w.Enabled) {
					focused.SetHasFocus (false, w);

					if (w != null && w.CanFocus && w.tabStop && w.Visible && w.Enabled)
						w.FocusLast ();

					SetFocus (w);
					return true;
				}
			}
			if (focused != null) {
				focused.SetHasFocus (false, this);
				focused = null;
			}
			return false;
		}

		/// <summary>
		/// Focuses the next view.
		/// </summary>
		/// <returns><c>true</c>, if next was focused, <c>false</c> otherwise.</returns>
		public bool FocusNext ()
		{
			if (!CanBeVisible (this)) {
				return false;
			}

			FocusDirection = Direction.Forward;
			if (tabIndexes == null || tabIndexes.Count == 0)
				return false;

			if (focused == null) {
				FocusFirst ();
				return focused != null;
			}
			int n = tabIndexes.Count;
			int focused_idx = -1;
			for (int i = 0; i < n; i++) {
				View w = tabIndexes [i];

				if (w.HasFocus) {
					if (w.FocusNext ())
						return true;
					focused_idx = i;
					continue;
				}
				if (w.CanFocus && focused_idx != -1 && w.tabStop && w.Visible && w.Enabled) {
					focused.SetHasFocus (false, w);

					if (w != null && w.CanFocus && w.tabStop && w.Visible && w.Enabled)
						w.FocusFirst ();

					SetFocus (w);
					return true;
				}
			}
			if (focused != null) {
				focused.SetHasFocus (false, this);
				focused = null;
			}
			return false;
		}

		View GetMostFocused (View view)
		{
			if (view == null) {
				return view;
			}

			if (view.focused != null) {
				return GetMostFocused (view.focused);
			} else {
				return view;
			}
		}

		/// <summary>
		/// Sets the View's <see cref="Frame"/> to the relative coordinates if its container, given the <see cref="Frame"/> for its container.
		/// </summary>
		/// <param name="hostFrame">The screen-relative frame for the host.</param>
		/// <remarks>
		/// Reminder: <see cref="Frame"/> is superview-relative; <see cref="Bounds"/> is view-relative.
		/// </remarks>
		internal void SetRelativeLayout (Rect hostFrame)
		{
			int w, h, _x, _y;

			if (x is Pos.PosCenter) {
				if (width == null)
					w = hostFrame.Width;
				else
					w = width.Anchor (hostFrame.Width);
				_x = x.Anchor (hostFrame.Width - w);
			} else {
				if (x == null)
					_x = 0;
				else
					_x = x.Anchor (hostFrame.Width);
				if (width == null)
					w = hostFrame.Width;
				else if (width is Dim.DimFactor && !((Dim.DimFactor)width).IsFromRemaining ())
					w = width.Anchor (hostFrame.Width);
				else
					w = Math.Max (width.Anchor (hostFrame.Width - _x), 0);
			}

			if (y is Pos.PosCenter) {
				if (height == null)
					h = hostFrame.Height;
				else
					h = height.Anchor (hostFrame.Height);
				_y = y.Anchor (hostFrame.Height - h);
			} else {
				if (y == null)
					_y = 0;
				else
					_y = y.Anchor (hostFrame.Height);
				if (height == null)
					h = hostFrame.Height;
				else if (height is Dim.DimFactor && !((Dim.DimFactor)height).IsFromRemaining ())
					h = height.Anchor (hostFrame.Height);
				else
					h = Math.Max (height.Anchor (hostFrame.Height - _y), 0);
			}
			var r = new Rect (_x, _y, w, h);
			if (Frame != r) {
				Frame = new Rect (_x, _y, w, h);
			}
		}

		// https://en.wikipedia.org/wiki/Topological_sorting
		List<View> TopologicalSort (HashSet<View> nodes, HashSet<(View From, View To)> edges)
		{
			var result = new List<View> ();

			// Set of all nodes with no incoming edges
			var S = new HashSet<View> (nodes.Where (n => edges.All (e => !e.To.Equals (n))));

			while (S.Any ()) {
				//  remove a node n from S
				var n = S.First ();
				S.Remove (n);

				// add n to tail of L
				if (n != this?.SuperView)
					result.Add (n);

				// for each node m with an edge e from n to m do
				foreach (var e in edges.Where (e => e.From.Equals (n)).ToArray ()) {
					var m = e.To;

					// remove edge e from the graph
					edges.Remove (e);

					// if m has no other incoming edges then
					if (edges.All (me => !me.To.Equals (m)) && m != this?.SuperView) {
						// insert m into S
						S.Add (m);
					}
				}
			}

			if (edges.Any ()) {
				var (from, to) = edges.First ();
				if (from != Application.Top) {
					if (!ReferenceEquals (from, to)) {
						throw new InvalidOperationException ($"TopologicalSort (for Pos/Dim) cannot find {from} linked with {to}. Did you forget to add it to {this}?");
					} else {
						throw new InvalidOperationException ("TopologicalSort encountered a recursive cycle in the relative Pos/Dim in the views of " + this);
					}
				}
			}

			// return L (a topologically sorted order)
			return result;
		}

		/// <summary>
		/// Event arguments for the <see cref="LayoutComplete"/> event.
		/// </summary>
		public class LayoutEventArgs : EventArgs {
			/// <summary>
			/// The view-relative bounds of the <see cref="View"/> before it was laid out.
			/// </summary>
			public Rect OldBounds { get; set; }
		}

		/// <summary>
		/// Fired after the Views's <see cref="LayoutSubviews"/> method has completed. 
		/// </summary>
		/// <remarks>
		/// Subscribe to this event to perform tasks when the <see cref="View"/> has been resized or the layout has otherwise changed.
		/// </remarks>
		public event Action<LayoutEventArgs> LayoutStarted;

		/// <summary>
		/// Raises the <see cref="LayoutStarted"/> event. Called from  <see cref="LayoutSubviews"/> before any subviews have been laid out.
		/// </summary>
		internal virtual void OnLayoutStarted (LayoutEventArgs args)
		{
			LayoutStarted?.Invoke (args);
		}

		/// <summary>
		/// Fired after the Views's <see cref="LayoutSubviews"/> method has completed. 
		/// </summary>
		/// <remarks>
		/// Subscribe to this event to perform tasks when the <see cref="View"/> has been resized or the layout has otherwise changed.
		/// </remarks>
		public event Action<LayoutEventArgs> LayoutComplete;

		/// <summary>
		/// Event called only once when the <see cref="View"/> is being initialized for the first time.
		/// Allows configurations and assignments to be performed before the <see cref="View"/> being shown.
		/// This derived from <see cref="ISupportInitializeNotification"/> to allow notify all the views that are being initialized.
		/// </summary>
		public event EventHandler Initialized;

		/// <summary>
		/// Raises the <see cref="LayoutComplete"/> event. Called from  <see cref="LayoutSubviews"/> before all sub-views have been laid out.
		/// </summary>
		internal virtual void OnLayoutComplete (LayoutEventArgs args)
		{
			LayoutComplete?.Invoke (args);
		}

		/// <summary>
		/// Invoked when a view starts executing or when the dimensions of the view have changed, for example in
		/// response to the container view or terminal resizing.
		/// </summary>
		/// <remarks>
		/// Calls <see cref="OnLayoutComplete"/> (which raises the <see cref="LayoutComplete"/> event) before it returns.
		/// </remarks>
		public virtual void LayoutSubviews ()
		{
			if (!LayoutNeeded) {
				return;
			}

			Rect oldBounds = Bounds;
			OnLayoutStarted (new LayoutEventArgs () { OldBounds = oldBounds });

			TextFormatter.Size = Bounds.Size;


			// Sort out the dependencies of the X, Y, Width, Height properties
			var nodes = new HashSet<View> ();
			var edges = new HashSet<(View, View)> ();

			void CollectPos (Pos pos, View from, ref HashSet<View> nNodes, ref HashSet<(View, View)> nEdges)
			{
				if (pos is Pos.PosView pv) {
					if (pv.Target != this) {
						nEdges.Add ((pv.Target, from));
					}
					foreach (var v in from.InternalSubviews) {
						CollectAll (v, ref nNodes, ref nEdges);
					}
					return;
				}
				if (pos is Pos.PosCombine pc) {
					foreach (var v in from.InternalSubviews) {
						CollectPos (pc.left, from, ref nNodes, ref nEdges);
						CollectPos (pc.right, from, ref nNodes, ref nEdges);
					}
				}
			}

			void CollectDim (Dim dim, View from, ref HashSet<View> nNodes, ref HashSet<(View, View)> nEdges)
			{
				if (dim is Dim.DimView dv) {
					if (dv.Target != this) {
						nEdges.Add ((dv.Target, from));
					}
					foreach (var v in from.InternalSubviews) {
						CollectAll (v, ref nNodes, ref nEdges);
					}
					return;
				}
				if (dim is Dim.DimCombine dc) {
					foreach (var v in from.InternalSubviews) {
						CollectDim (dc.left, from, ref nNodes, ref nEdges);
						CollectDim (dc.right, from, ref nNodes, ref nEdges);
					}
				}
			}

			void CollectAll (View from, ref HashSet<View> nNodes, ref HashSet<(View, View)> nEdges)
			{
				foreach (var v in from.InternalSubviews) {
					nNodes.Add (v);
					if (v.layoutStyle != LayoutStyle.Computed) {
						continue;
					}
					CollectPos (v.X, v, ref nNodes, ref nEdges);
					CollectPos (v.Y, v, ref nNodes, ref nEdges);
					CollectDim (v.Width, v, ref nNodes, ref nEdges);
					CollectDim (v.Height, v, ref nNodes, ref nEdges);
				}
			}

			CollectAll (this, ref nodes, ref edges);

			var ordered = TopologicalSort (nodes, edges);

			foreach (var v in ordered) {
				if (v.LayoutStyle == LayoutStyle.Computed) {
					v.SetRelativeLayout (Frame);
				}

				v.LayoutSubviews ();
				v.LayoutNeeded = false;
			}

			if (SuperView != null && SuperView == Application.Top && LayoutNeeded
				&& ordered.Count == 0 && LayoutStyle == LayoutStyle.Computed) {
				SetRelativeLayout (SuperView.Frame);
			}

			LayoutNeeded = false;

			OnLayoutComplete (new LayoutEventArgs () { OldBounds = oldBounds });
		}

		/// <summary>
		///   The text displayed by the <see cref="View"/>.
		/// </summary>
		/// <remarks>
		/// <para>
		///  If provided, the text will be drawn before any subviews are drawn.
		/// </para>
		/// <para>
		///  The text will be drawn starting at the view origin (0, 0) and will be formatted according
		///  to the <see cref="TextAlignment"/> property. If the view's height is greater than 1, the
		///  text will word-wrap to additional lines if it does not fit horizontally. If the view's height
		///  is 1, the text will be clipped.
		/// </para>
		/// <para>
		///  Set the <see cref="HotKeySpecifier"/> to enable hotkey support. To disable hotkey support set <see cref="HotKeySpecifier"/> to
		///  <c>(Rune)0xffff</c>.
		/// </para>
		/// </remarks>
		public virtual ustring Text {
			get => TextFormatter.Text;
			set {
				TextFormatter.Text = value;
				var prevSize = frame.Size;
				var canResize = ResizeView (autoSize);
				if (canResize && TextFormatter.Size != Bounds.Size) {
					Bounds = new Rect (new Point (Bounds.X, Bounds.Y), TextFormatter.Size);
				} else if (!canResize && TextFormatter.Size != Bounds.Size) {
					TextFormatter.Size = Bounds.Size;
				}
				SetMinWidthHeight ();
				SetNeedsLayout ();
				SetNeedsDisplay (new Rect (new Point (0, 0),
					new Size (Math.Max (frame.Width, prevSize.Width), Math.Max (frame.Height, prevSize.Height))));
			}
		}

		/// <summary>
		/// Used by <see cref="Text"/> to resize the view's <see cref="Bounds"/> with the <see cref="TextFormatter.Size"/>.
		/// Setting <see cref="AutoSize"/> to true only work if the <see cref="Width"/> and <see cref="Height"/> are null or
		///   <see cref="LayoutStyle.Absolute"/> values and doesn't work with <see cref="LayoutStyle.Computed"/> layout,
		///   to avoid breaking the <see cref="Pos"/> and <see cref="Dim"/> settings.
		/// </summary>
		public virtual bool AutoSize {
			get => autoSize;
			set {
				var v = ResizeView (value);
				TextFormatter.AutoSize = v;
				if (autoSize != v) {
					autoSize = v;
					TextFormatter.NeedsFormat = true;
					SetNeedsLayout ();
					SetNeedsDisplay ();
				}
			}
		}

		/// <summary>
		/// Gets or sets how the View's <see cref="Text"/> is aligned horizontally when drawn. Changing this property will redisplay the <see cref="View"/>.
		/// </summary>
		/// <value>The text alignment.</value>
		public virtual TextAlignment TextAlignment {
			get => TextFormatter.Alignment;
			set {
				TextFormatter.Alignment = value;
				SetNeedsDisplay ();
			}
		}

		/// <summary>
		/// Gets or sets how the View's <see cref="Text"/> is aligned verticaly when drawn. Changing this property will redisplay the <see cref="View"/>.
		/// </summary>
		/// <value>The text alignment.</value>
		public virtual VerticalTextAlignment VerticalTextAlignment {
			get => TextFormatter.VerticalAlignment;
			set {
				TextFormatter.VerticalAlignment = value;
				SetNeedsDisplay ();
			}
		}

		/// <summary>
		/// Gets or sets the direction of the View's <see cref="Text"/>. Changing this property will redisplay the <see cref="View"/>.
		/// </summary>
		/// <value>The text alignment.</value>
		public virtual TextDirection TextDirection {
			get => TextFormatter.Direction;
			set {
				if (TextFormatter.Direction != value) {
					TextFormatter.Direction = value;
					if (AutoSize) {
						ResizeView (true);
					} else if (IsInitialized) {
						var b = new Rect (Bounds.X, Bounds.Y, Bounds.Height, Bounds.Width);
						SetWidthHeight (b);
					}
					TextFormatter.Size = Bounds.Size;
					SetNeedsDisplay ();
				}
			}
		}

		bool isInitialized;

		/// <summary>
		/// Get or sets if  the <see cref="View"/> was already initialized.
		/// This derived from <see cref="ISupportInitializeNotification"/> to allow notify all the views that are being initialized.
		/// </summary>
		public virtual bool IsInitialized {
			get => isInitialized;
			set {
				isInitialized = value;
				SetMinWidthHeight ();
			}
		}

		bool oldEnabled;

		/// <inheritdoc/>
		public override bool Enabled {
			get => base.Enabled;
			set {
				if (base.Enabled != value) {
					base.Enabled = value;
					if (!value && HasFocus) {
						SetHasFocus (false, this);
					}
					OnEnabledChanged ();
					SetNeedsDisplay ();

					if (subviews != null) {
						foreach (var view in subviews) {
							if (!value) {
								view.oldEnabled = view.Enabled;
								view.Enabled = value;
							} else {
								view.Enabled = view.oldEnabled;
								view.addingView = false;
							}
						}
					}
				}
			}
		}

		/// <inheritdoc/>>
		public override bool Visible {
			get => base.Visible;
			set {
				if (base.Visible != value) {
					base.Visible = value;
					if (!value && HasFocus) {
						SetHasFocus (false, this);
					}
					OnVisibleChanged ();
					SetNeedsDisplay ();
				}
			}
		}

		Border border;

		/// <inheritdoc/>
		public virtual Border Border {
			get => border;
			set {
				if (border != value) {
					border = value;
					SetNeedsDisplay ();
				}
			}
		}

		/// <summary>
		/// Pretty prints the View
		/// </summary>
		/// <returns></returns>
		public override string ToString ()
		{
			return $"{GetType ().Name}({Id})({Frame})";
		}

		bool ResizeView (bool autoSize)
		{
			if (!autoSize) {
				return false;
			}

			var aSize = autoSize;
			Rect nBounds = TextFormatter.CalcRect (Bounds.X, Bounds.Y, Text, TextFormatter.Direction);
			if (TextFormatter.Size != nBounds.Size) {
				TextFormatter.Size = nBounds.Size;
			}
			if ((TextFormatter.Size != Bounds.Size || TextFormatter.Size != nBounds.Size)
				&& (((width == null || width is Dim.DimAbsolute) && (Bounds.Width == 0
				|| autoSize && Bounds.Width != nBounds.Width))
				|| ((height == null || height is Dim.DimAbsolute) && (Bounds.Height == 0
				|| autoSize && Bounds.Height != nBounds.Height)))) {
				aSize = SetWidthHeight (nBounds);
			}
			return aSize;
		}

		bool SetWidthHeight (Rect nBounds)
		{
			bool aSize = false;
			var canSizeW = SetWidth (nBounds.Width, out int rW);
			var canSizeH = SetHeight (nBounds.Height, out int rH);
			if (canSizeW) {
				aSize = true;
				width = rW;
			}
			if (canSizeH) {
				aSize = true;
				height = rH;
			}
			if (aSize) {
				Bounds = new Rect (Bounds.X, Bounds.Y, canSizeW ? rW : Bounds.Width, canSizeH ? rH : Bounds.Height);
				TextFormatter.Size = Bounds.Size;
			}

			return aSize;
		}

		/// <summary>
		/// Specifies the event arguments for <see cref="MouseEvent"/>
		/// </summary>
		public class MouseEventArgs : EventArgs {
			/// <summary>
			/// Constructs.
			/// </summary>
			/// <param name="me"></param>
			public MouseEventArgs (MouseEvent me) => MouseEvent = me;
			/// <summary>
			/// The <see cref="MouseEvent"/> for the event.
			/// </summary>
			public MouseEvent MouseEvent { get; set; }
			/// <summary>
			/// Indicates if the current mouse event has already been processed and the driver should stop notifying any other event subscriber.
			/// Its important to set this value to true specially when updating any View's layout from inside the subscriber method.
			/// </summary>
			public bool Handled { get; set; }
		}

		/// <inheritdoc/>
		public override bool OnMouseEnter (MouseEvent mouseEvent)
		{
			if (!Enabled) {
				return true;
			}

			if (!CanBeVisible (this)) {
				return false;
			}

			MouseEventArgs args = new MouseEventArgs (mouseEvent);
			MouseEnter?.Invoke (args);
			if (args.Handled)
				return true;
			if (base.OnMouseEnter (mouseEvent))
				return true;

			return false;
		}

		/// <inheritdoc/>
		public override bool OnMouseLeave (MouseEvent mouseEvent)
		{
			if (!Enabled) {
				return true;
			}

			if (!CanBeVisible (this)) {
				return false;
			}

			MouseEventArgs args = new MouseEventArgs (mouseEvent);
			MouseLeave?.Invoke (args);
			if (args.Handled)
				return true;
			if (base.OnMouseLeave (mouseEvent))
				return true;

			return false;
		}

		/// <summary>
		/// Method invoked when a mouse event is generated
		/// </summary>
		/// <param name="mouseEvent"></param>
		/// <returns><c>true</c>, if the event was handled, <c>false</c> otherwise.</returns>
		public virtual bool OnMouseEvent (MouseEvent mouseEvent)
		{
			if (!Enabled) {
				return true;
			}

			if (!CanBeVisible (this)) {
				return false;
			}

			MouseEventArgs args = new MouseEventArgs (mouseEvent);
			if (OnMouseClick (args))
				return true;
			if (MouseEvent (mouseEvent))
				return true;

			if (mouseEvent.Flags == MouseFlags.Button1Clicked) {
				if (CanFocus && !HasFocus && SuperView != null) {
					SuperView.SetFocus (this);
					SetNeedsDisplay ();
				}

				return true;
			}
			return false;
		}

		/// <summary>
		/// Invokes the MouseClick event.
		/// </summary>
		protected bool OnMouseClick (MouseEventArgs args)
		{
			if (!Enabled) {
				return true;
			}

			MouseClick?.Invoke (args);
			return args.Handled;
		}

		/// <inheritdoc/>
		public override void OnCanFocusChanged () => CanFocusChanged?.Invoke ();

		/// <inheritdoc/>
		public override void OnEnabledChanged () => EnabledChanged?.Invoke ();

		/// <inheritdoc/>
		public override void OnVisibleChanged () => VisibleChanged?.Invoke ();

		/// <inheritdoc/>
		protected override void Dispose (bool disposing)
		{
			for (int i = InternalSubviews.Count - 1; i >= 0; i--) {
				View subview = InternalSubviews [i];
				Remove (subview);
				subview.Dispose ();
			}
			base.Dispose (disposing);
		}

		/// <summary>
		/// This derived from <see cref="ISupportInitializeNotification"/> to allow notify all the views that are beginning initialized.
		/// </summary>
		public void BeginInit ()
		{
			if (!IsInitialized) {
				oldCanFocus = CanFocus;
				oldTabIndex = tabIndex;
			}
			if (subviews?.Count > 0) {
				foreach (var view in subviews) {
					if (!view.IsInitialized) {
						view.BeginInit ();
					}
				}
			}
		}

		/// <summary>
		/// This derived from <see cref="ISupportInitializeNotification"/> to allow notify all the views that are ending initialized.
		/// </summary>
		public void EndInit ()
		{
			IsInitialized = true;
			if (subviews?.Count > 0) {
				foreach (var view in subviews) {
					if (!view.IsInitialized) {
						view.EndInit ();
					}
				}
			}
			Initialized?.Invoke (this, EventArgs.Empty);
		}

		bool CanBeVisible (View view)
		{
			if (!view.Visible) {
				return false;
			}
			for (var c = view.SuperView; c != null; c = c.SuperView) {
				if (!c.Visible) {
					return false;
				}
			}

			return true;
		}

		bool CanSetWidth (int desiredWidth, out int resultWidth)
		{
			int w = desiredWidth;
			bool canSetWidth;
			if (Width is Dim.DimCombine || Width is Dim.DimView || Width is Dim.DimFill) {
				// It's a Dim.DimCombine and so can't be assigned. Let it have it's width anchored.
				w = Width.Anchor (w);
				canSetWidth = false;
			} else if (Width is Dim.DimFactor factor) {
				// Tries to get the SuperView width otherwise the view width.
				var sw = SuperView != null ? SuperView.Frame.Width : w;
				if (factor.IsFromRemaining ()) {
					sw -= Frame.X;
				}
				w = Width.Anchor (sw);
				canSetWidth = false;
			} else {
				canSetWidth = true;
			}
			resultWidth = w;

			return canSetWidth;
		}

		bool CanSetHeight (int desiredHeight, out int resultHeight)
		{
			int h = desiredHeight;
			bool canSetHeight;
			if (Height is Dim.DimCombine || Height is Dim.DimView || Height is Dim.DimFill) {
				// It's a Dim.DimCombine and so can't be assigned. Let it have it's height anchored.
				h = Height.Anchor (h);
				canSetHeight = false;
			} else if (Height is Dim.DimFactor factor) {
				// Tries to get the SuperView height otherwise the view height.
				var sh = SuperView != null ? SuperView.Frame.Height : h;
				if (factor.IsFromRemaining ()) {
					sh -= Frame.Y;
				}
				h = Height.Anchor (sh);
				canSetHeight = false;
			} else {
				canSetHeight = true;
			}
			resultHeight = h;

			return canSetHeight;
		}

		/// <summary>
		/// Calculate the width based on the <see cref="Width"/> settings.
		/// </summary>
		/// <param name="desiredWidth">The desired width.</param>
		/// <param name="resultWidth">The real result width.</param>
		/// <returns><c>true</c> if the width can be directly assigned, <c>false</c> otherwise.</returns>
		public bool SetWidth (int desiredWidth, out int resultWidth)
		{
			return CanSetWidth (desiredWidth, out resultWidth);
		}

		/// <summary>
		/// Calculate the height based on the <see cref="Height"/> settings.
		/// </summary>
		/// <param name="desiredHeight">The desired height.</param>
		/// <param name="resultHeight">The real result height.</param>
		/// <returns><c>true</c> if the height can be directly assigned, <c>false</c> otherwise.</returns>
		public bool SetHeight (int desiredHeight, out int resultHeight)
		{
			return CanSetHeight (desiredHeight, out resultHeight);
		}

		/// <summary>
		/// Gets the current width based on the <see cref="Width"/> settings.
		/// </summary>
		/// <param name="currentWidth">The real current width.</param>
		/// <returns><c>true</c> if the width can be directly assigned, <c>false</c> otherwise.</returns>
		public bool GetCurrentWidth (out int currentWidth)
		{
			SetRelativeLayout (SuperView == null ? Frame : SuperView.Frame);
			currentWidth = Frame.Width;

			return CanSetWidth (0, out _);
		}

		/// <summary>
		/// Calculate the height based on the <see cref="Height"/> settings.
		/// </summary>
		/// <param name="currentHeight">The real current height.</param>
		/// <returns><c>true</c> if the height can be directly assigned, <c>false</c> otherwise.</returns>
		public bool GetCurrentHeight (out int currentHeight)
		{
			SetRelativeLayout (SuperView == null ? Frame : SuperView.Frame);
			currentHeight = Frame.Height;

			return CanSetHeight (0, out _);
		}

		/// <summary>
		/// Determines the current <see cref="ColorScheme"/> based on the <see cref="Enabled"/> value.
		/// </summary>
		/// <returns><see cref="ColorScheme.Normal"/> if <see cref="Enabled"/> is <see langword="true"/>
		/// or <see cref="ColorScheme.Disabled"/> if <see cref="Enabled"/> is <see langword="false"/></returns>
		public Attribute GetNormalColor ()
		{
			return Enabled ? ColorScheme.Normal : ColorScheme.Disabled;
		}

		/// <summary>
		/// Get the top superview of a given <see cref="View"/>.
		/// </summary>
		/// <returns>The superview view.</returns>
		public View GetTopSuperView ()
		{
			View top = Application.Top;
			for (var v = this?.SuperView; v != null; v = v.SuperView) {
				if (v != null) {
					top = v;
				}
			}

			return top;
		}
	}
}<|MERGE_RESOLUTION|>--- conflicted
+++ resolved
@@ -569,13 +569,8 @@
 
 				width = value;
 				if (autoSize && value.Anchor (0) != TextFormatter.Size.Width
-<<<<<<< HEAD
-					- (TextFormatter.Text.Contains (HotKeySpecifier) ? 1 : 0)) {
-=======
 					- (TextFormatter.IsHorizontalDirection (TextDirection)
 					&& TextFormatter.Text.Contains (HotKeySpecifier) ? 1 : 0)) {
-
->>>>>>> 3001d430
 					autoSize = false;
 				}
 				SetMinWidthHeight ();
@@ -602,13 +597,8 @@
 
 				height = value;
 				if (autoSize && value.Anchor (0) != TextFormatter.Size.Height
-<<<<<<< HEAD
-					- (TextFormatter.Text.Contains (HotKeySpecifier) ? 1 : 0)) {
-=======
 					- (TextFormatter.IsVerticalDirection (TextDirection)
 					&& TextFormatter.Text.Contains (HotKeySpecifier) ? 1 : 0)) {
-
->>>>>>> 3001d430
 					autoSize = false;
 				}
 				SetMinWidthHeight ();
