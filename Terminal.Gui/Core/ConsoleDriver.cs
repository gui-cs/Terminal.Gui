﻿//
// ConsoleDriver.cs: Base class for Terminal.Gui ConsoleDriver implementations.
//
using NStack;
using System;
using System.Collections.Generic;
using System.ComponentModel;
using System.Diagnostics;
using System.Linq;
using System.Runtime.CompilerServices;
using System.Text.Json.Serialization;
using System.Threading.Tasks;
using Terminal.Gui.Configuration;
using static Terminal.Gui.Configuration.ConfigurationManager;

namespace Terminal.Gui {
	/// <summary>
	/// Colors that can be used to set the foreground and background colors in console applications.
	/// </summary>
	/// <remarks>
	/// The <see cref="Attribute.HasValidColors"/> value indicates either no-color has been set or the color is invalid.
	/// </remarks>
	[JsonConverter (typeof (ColorJsonConverter))]
	[DefaultValue (Invalid)]
	public enum Color {
		/// <summary>
		/// The black color.
		/// </summary>
		Black,
		/// <summary>
		/// The blue color.
		/// </summary>
		Blue,
		/// <summary>
		/// The green color.
		/// </summary>
		Green,
		/// <summary>
		/// The cyan color.
		/// </summary>
		Cyan,
		/// <summary>
		/// The red color.
		/// </summary>
		Red,
		/// <summary>
		/// The magenta color.
		/// </summary>
		Magenta,
		/// <summary>
		/// The brown color.
		/// </summary>
		Brown,
		/// <summary>
		/// The gray color.
		/// </summary>
		Gray,
		/// <summary>
		/// The dark gray color.
		/// </summary>
		DarkGray,
		/// <summary>
		/// The bright bBlue color.
		/// </summary>
		BrightBlue,
		/// <summary>
		/// The bright green color.
		/// </summary>
		BrightGreen,
		/// <summary>
		/// The bright cyan color.
		/// </summary>
		BrightCyan,
		/// <summary>
		/// The bright red color.
		/// </summary>
		BrightRed,
		/// <summary>
		/// The bright magenta color.
		/// </summary>
		BrightMagenta,
		/// <summary>
		/// The bright yellow color.
		/// </summary>
		BrightYellow,
		/// <summary>
		/// The White color.
		/// </summary>
		White
	}

	/// <summary>
	/// 
	/// </summary>
	public class TrueColor {
		/// <summary>
		/// Red color component.
		/// </summary>
		public int Red { get; }
		/// <summary>
		/// Green color component.
		/// </summary>
		public int Green { get; }
		/// <summary>
		/// Blue color component.
		/// </summary>
		public int Blue { get; }

		/// <summary>
		/// Initializes a new instance of the <see cref="TrueColor"/> struct.
		/// </summary>
		/// <param name="red"></param>
		/// <param name="green"></param>
		/// <param name="blue"></param>
		public TrueColor (int red, int green, int blue)
		{
			Red = red;
			Green = green;
			Blue = blue;
		}

		/// <summary>
		/// 
		/// </summary>
		/// <returns></returns>
		public Color ToConsoleColor ()
		{
			var trueColorMap = new Dictionary<TrueColor, Color> () {
				{ new TrueColor (0,0,0),Color.Black},
				{ new TrueColor (0, 0, 0x80),Color.Blue},
				{ new TrueColor (0, 0x80, 0),Color.Green},
				{ new TrueColor (0, 0x80, 0x80),Color.Cyan},
				{ new TrueColor (0x80, 0, 0),Color.Red},
				{ new TrueColor (0x80, 0, 0x80),Color.Magenta},
				{ new TrueColor (0xC1, 0x9C, 0x00),Color.Brown},  // TODO confirm this
				{ new TrueColor (0xC0, 0xC0, 0xC0),Color.Gray},
				{ new TrueColor (0x80, 0x80, 0x80),Color.DarkGray},
				{ new TrueColor (0, 0, 0xFF),Color.BrightBlue},
				{ new TrueColor (0, 0xFF, 0),Color.BrightGreen},
				{ new TrueColor (0, 0xFF, 0xFF),Color.BrightCyan},
				{ new TrueColor (0xFF, 0, 0),Color.BrightRed},
				{ new TrueColor (0xFF, 0, 0xFF),Color.BrightMagenta },
				{ new TrueColor (0xFF, 0xFF, 0),Color.BrightYellow},
				{ new TrueColor (0xFF, 0xFF, 0xFF),Color.White},
				};
			// Iterate over all colors in the map
			var distances = trueColorMap.Select (
							k => Tuple.Create (
								// the candidate we are considering matching against (RGB)
								k.Key,

								CalculateDistance (k.Key, this)
							));

			// get the closest
			var match = distances.OrderBy (t => t.Item2).First ();
			return trueColorMap [match.Item1];
		}

		private float CalculateDistance (TrueColor color1, TrueColor color2)
		{
			// use RGB distance
			return
				Math.Abs (color1.Red - color2.Red) +
				Math.Abs (color1.Green - color2.Green) +
				Math.Abs (color1.Blue - color2.Blue);
		}
	}

	/// <summary>
	/// Attributes are used as elements that contain both a foreground and a background or platform specific features.
	/// </summary>
	/// <remarks>
	///   <see cref="Attribute"/>s are needed to map colors to terminal capabilities that might lack colors. 
	///   They encode both the foreground and the background color and are used in the <see cref="ColorScheme"/>
	///   class to define color schemes that can be used in an application.
	/// </remarks>
	[JsonConverter (typeof (AttributeJsonConverter))]
	public struct Attribute {
		/// <summary>
		/// The <see cref="ConsoleDriver"/>-specific color attribute value. If <see cref="Initialized"/> is <see langword="false"/> 
		/// the value of this property is invalid (typically because the Attribute was created before a driver was loaded)
		/// and the attribute should be re-made (see <see cref="Make(Color, Color)"/>) before it is used.
		/// </summary>
		[JsonIgnore (Condition = JsonIgnoreCondition.Always)]
		public int Value { get; }

		/// <summary>
		/// The foreground color.
		/// </summary>
		[JsonConverter (typeof (Configuration.ColorJsonConverter))]
		public Color Foreground { get; }

		/// <summary>
		/// The background color.
		/// </summary>
		[JsonConverter (typeof (Configuration.ColorJsonConverter))]
		public Color Background { get; }

		/// <summary>
		/// Initializes a new instance of the <see cref="Attribute"/> struct with only the value passed to
		///   and trying to get the colors if defined.
		/// </summary>
		/// <param name="value">Value.</param>
		public Attribute (int value)
		{
			Color foreground = default;
			Color background = default;

			Initialized = false;
			if (Application.Driver != null) {
				Application.Driver.GetColors (value, out foreground, out background);
				Initialized = true;
			}
			Value = value;
			Foreground = foreground;
			Background = background;
		}

		/// <summary>
		/// Initializes a new instance of the <see cref="Attribute"/> struct.
		/// </summary>
		/// <param name="value">Value.</param>
		/// <param name="foreground">Foreground</param>
		/// <param name="background">Background</param>
		public Attribute (int value, Color foreground, Color background)
		{
			Value = value;
			Foreground = foreground;
			Background = background;
			Initialized = true;
		}

		/// <summary>
		/// Initializes a new instance of the <see cref="Attribute"/> struct.
		/// </summary>
		/// <param name="foreground">Foreground</param>
		/// <param name="background">Background</param>
		public Attribute (Color foreground = new Color (), Color background = new Color ())
		{
			var make = Make (foreground, background);
			Initialized = make.Initialized;
			Value = make.Value;
			Foreground = foreground;
			Background = background;
		}

		/// <summary>
		/// Initializes a new instance of the <see cref="Attribute"/> struct
		///  with the same colors for the foreground and background.
		/// </summary>
		/// <param name="color">The color.</param>
		public Attribute (Color color) : this (color, color) { }

		/// <summary>
		/// Implicit conversion from an <see cref="Attribute"/> to the underlying, driver-specific, Int32 representation
		/// of the color.
		/// </summary>
		/// <returns>The driver-specific color value stored in the attribute.</returns>
		/// <param name="c">The attribute to convert</param>
		public static implicit operator int (Attribute c)
		{
			if (!c.Initialized) throw new InvalidOperationException ("Attribute: Attributes must be initialized by a driver before use.");
			return c.Value;
		}

		/// <summary>
		/// Implicitly convert an driver-specific color value into an <see cref="Attribute"/>
		/// </summary>
		/// <returns>An attribute with the specified driver-specific color value.</returns>
		/// <param name="v">value</param>
		public static implicit operator Attribute (int v) => new Attribute (v);

		/// <summary>
		/// Creates an <see cref="Attribute"/> from the specified foreground and background colors.
		/// </summary>
		/// <remarks>
		/// If a <see cref="ConsoleDriver"/> has not been loaded (<c>Application.Driver == null</c>) this
		/// method will return an attribute with <see cref="Initialized"/> set to  <see langword="false"/>.
		/// </remarks>
		/// <returns>The new attribute.</returns>
		/// <param name="foreground">Foreground color to use.</param>
		/// <param name="background">Background color to use.</param>
		public static Attribute Make (Color foreground, Color background)
		{
			if (Application.Driver == null) {
				// Create the attribute, but show it's not been initialized
				return new Attribute (-1, foreground, background) {
					Initialized = false
				};
			}
			return Application.Driver.MakeAttribute (foreground, background);
		}

		/// <summary>
		/// Gets the current <see cref="Attribute"/> from the driver.
		/// </summary>
		/// <returns>The current attribute.</returns>
		public static Attribute Get ()
		{
			if (Application.Driver == null)
				throw new InvalidOperationException ("The Application has not been initialized");
			return Application.Driver.GetAttribute ();
		}

		/// <summary>
		/// If <see langword="true"/> the attribute has been initialized by a <see cref="ConsoleDriver"/> and 
		/// thus has <see cref="Value"/> that is valid for that driver. If <see langword="false"/> the <see cref="Foreground"/>
		/// and <see cref="Background"/> colors may have been set '-1' but
		/// the attribute has not been mapped to a <see cref="ConsoleDriver"/> specific color value.
		/// </summary>
		/// <remarks>
		/// Attributes that have not been initialized must eventually be initialized before being passed to a driver.
		/// </remarks>
		[JsonIgnore]
		public bool Initialized { get; internal set; }

		/// <summary>
		/// Returns <see langword="true"/> if the Attribute is valid (both foreground and background have valid color values).
		/// </summary>
		/// <returns></returns>
<<<<<<< HEAD
		[JsonIgnore]
		public bool HasValidColors {
			get {
				return Foreground != Color.Invalid && Background != Color.Invalid;
			}
		}
=======
		public bool HasValidColors { get => (int)Foreground > -1 && (int)Background > -1; }
>>>>>>> 3ecf42a6
	}

	/// <summary>
	/// Defines the color <see cref="Attribute"/>s for common visible elements in a <see cref="View"/>. 
	/// Containers such as <see cref="Window"/> and <see cref="FrameView"/> use <see cref="ColorScheme"/> to determine
	/// the colors used by sub-views.
	/// </summary>
	/// <remarks>
	/// See also: <see cref="Colors.ColorSchemes"/>.
	/// </remarks>
	[JsonConverter (typeof (ColorSchemeJsonConverter))]
	public class ColorScheme : IEquatable<ColorScheme> {
		Attribute _normal = new Attribute (Color.White, Color.Black);
		Attribute _focus = new Attribute (Color.White, Color.Black);
		Attribute _hotNormal = new Attribute (Color.White, Color.Black);
		Attribute _hotFocus = new Attribute (Color.White, Color.Black);
		Attribute _disabled = new Attribute (Color.White, Color.Black);

		/// <summary>
		/// Used by <see cref="Colors.SetColorScheme(ColorScheme, string)"/> and <see cref="Colors.GetColorScheme(string)"/> to track which ColorScheme 
		/// is being accessed.
		/// </summary>
		internal string schemeBeingSet = "";

		/// <summary>
		/// The foreground and background color for text when the view is not focused, hot, or disabled.
		/// </summary>
		public Attribute Normal {
			get { return _normal; }
			set {
				if (!value.HasValidColors) {
					return;
				}
				_normal = value;
			}
		}

		/// <summary>
		/// The foreground and background color for text when the view has the focus.
		/// </summary>
		public Attribute Focus {
			get { return _focus; }
			set {
				if (!value.HasValidColors) {
					return;
				}
				_focus = value;
			}
		}

		/// <summary>
		/// The foreground and background color for text when the view is highlighted (hot).
		/// </summary>
		public Attribute HotNormal {
			get { return _hotNormal; }
			set {
				if (!value.HasValidColors) {
					return;
				}
				_hotNormal = value;
			}
		}

		/// <summary>
		/// The foreground and background color for text when the view is highlighted (hot) and has focus.
		/// </summary>
		public Attribute HotFocus {
			get { return _hotFocus; }
			set {
				if (!value.HasValidColors) {
					return;
				}
				_hotFocus = value;
			}
		}

		/// <summary>
		/// The default foreground and background color for text, when the view is disabled.
		/// </summary>
		public Attribute Disabled {
			get { return _disabled; }
			set {
				if (!value.HasValidColors) {
					return;
				}
				_disabled = value;
			}
		}

		/// <summary>
		/// Compares two <see cref="ColorScheme"/> objects for equality.
		/// </summary>
		/// <param name="obj"></param>
		/// <returns>true if the two objects are equal</returns>
		public override bool Equals (object obj)
		{
			return Equals (obj as ColorScheme);
		}

		/// <summary>
		/// Compares two <see cref="ColorScheme"/> objects for equality.
		/// </summary>
		/// <param name="other"></param>
		/// <returns>true if the two objects are equal</returns>
		public bool Equals (ColorScheme other)
		{
			return other != null &&
			       EqualityComparer<Attribute>.Default.Equals (_normal, other._normal) &&
			       EqualityComparer<Attribute>.Default.Equals (_focus, other._focus) &&
			       EqualityComparer<Attribute>.Default.Equals (_hotNormal, other._hotNormal) &&
			       EqualityComparer<Attribute>.Default.Equals (_hotFocus, other._hotFocus) &&
			       EqualityComparer<Attribute>.Default.Equals (_disabled, other._disabled);
		}

		/// <summary>
		/// Returns a hashcode for this instance.
		/// </summary>
		/// <returns>hashcode for this instance</returns>
		public override int GetHashCode ()
		{
			int hashCode = -1242460230;
			hashCode = hashCode * -1521134295 + _normal.GetHashCode ();
			hashCode = hashCode * -1521134295 + _focus.GetHashCode ();
			hashCode = hashCode * -1521134295 + _hotNormal.GetHashCode ();
			hashCode = hashCode * -1521134295 + _hotFocus.GetHashCode ();
			hashCode = hashCode * -1521134295 + _disabled.GetHashCode ();
			return hashCode;
		}

		/// <summary>
		/// Compares two <see cref="ColorScheme"/> objects for equality.
		/// </summary>
		/// <param name="left"></param>
		/// <param name="right"></param>
		/// <returns><c>true</c> if the two objects are equivalent</returns>
		public static bool operator == (ColorScheme left, ColorScheme right)
		{
			return EqualityComparer<ColorScheme>.Default.Equals (left, right);
		}

		/// <summary>
		/// Compares two <see cref="ColorScheme"/> objects for inequality.
		/// </summary>
		/// <param name="left"></param>
		/// <param name="right"></param>
		/// <returns><c>true</c> if the two objects are not equivalent</returns>
		public static bool operator != (ColorScheme left, ColorScheme right)
		{
			return !(left == right);
		}

		internal void Initialize ()
		{
			// If the new scheme was created before a driver was loaded, we need to re-make
			// the attributes
			if (!_normal.Initialized) {
				_normal = new Attribute (_normal.Foreground, _normal.Background);
			}
			if (!_focus.Initialized) {
				_focus = new Attribute (_focus.Foreground, _focus.Background);
			}
			if (!_hotNormal.Initialized) {
				_hotNormal = new Attribute (_hotNormal.Foreground, _hotNormal.Background);
			}
			if (!_hotFocus.Initialized) {
				_hotFocus = new Attribute (_hotFocus.Foreground, _hotFocus.Background);
			}
			if (!_disabled.Initialized) {
				_disabled = new Attribute (_disabled.Foreground, _disabled.Background);
			}
		}
	}

	/// <summary>
	/// The default <see cref="ColorScheme"/>s for the application.
	/// </summary>
	/// <remarks>
	/// This property can be set in a Theme to change the default <see cref="Colors"/> for the application.
	/// </remarks>
	public static class Colors {
		private class SchemeNameComparerIgnoreCase : IEqualityComparer<string> {
			public bool Equals (string x, string y)
			{
				if (x != null && y != null) {
					return x.ToLowerInvariant () == y.ToLowerInvariant ();
				}
				return false;
			}

			public int GetHashCode (string obj)
			{
				return obj.ToLowerInvariant ().GetHashCode ();
			}
		}

		static Colors ()
		{
			ColorSchemes = Create ();
		}

		/// <summary>
		/// Creates a new dictionary of new <see cref="ColorScheme"/> objects.
		/// </summary>
		public static Dictionary<string, ColorScheme> Create ()
		{
			// Use reflection to dynamically create the default set of ColorSchemes from the list defined 
			// by the class. 
			return typeof (Colors).GetProperties ()
				.Where (p => p.PropertyType == typeof (ColorScheme))
				.Select (p => new KeyValuePair<string, ColorScheme> (p.Name, new ColorScheme ()))
				.ToDictionary (t => t.Key, t => t.Value, comparer: new SchemeNameComparerIgnoreCase ());
		}

		/// <summary>
		/// The application toplevel color scheme, for the default toplevel views.
		/// </summary>
		/// <remarks>
		/// <para>
		///	This API will be deprecated in the future. Use <see cref="Colors.ColorSchemes"/> instead (e.g. <c>edit.ColorScheme = Colors.ColorSchemes["TopLevel"];</c>
		/// </para>
		/// </remarks>
		public static ColorScheme TopLevel { get => GetColorScheme (); set => SetColorScheme (value); }

		/// <summary>
		/// The base color scheme, for the default toplevel views.
		/// </summary>
		/// <remarks>
		/// <para>
		///	This API will be deprecated in the future. Use <see cref="Colors.ColorSchemes"/> instead (e.g. <c>edit.ColorScheme = Colors.ColorSchemes["Base"];</c>
		/// </para>
		/// </remarks>
		public static ColorScheme Base { get => GetColorScheme (); set => SetColorScheme (value); }

		/// <summary>
		/// The dialog color scheme, for standard popup dialog boxes
		/// </summary>
		/// <remarks>
		/// <para>
		///	This API will be deprecated in the future. Use <see cref="Colors.ColorSchemes"/> instead (e.g. <c>edit.ColorScheme = Colors.ColorSchemes["Dialog"];</c>
		/// </para>
		/// </remarks>
		public static ColorScheme Dialog { get => GetColorScheme (); set => SetColorScheme (value); }

		/// <summary>
		/// The menu bar color
		/// </summary>
		/// <remarks>
		/// <para>
		///	This API will be deprecated in the future. Use <see cref="Colors.ColorSchemes"/> instead (e.g. <c>edit.ColorScheme = Colors.ColorSchemes["Menu"];</c>
		/// </para>
		/// </remarks>
		public static ColorScheme Menu { get => GetColorScheme (); set => SetColorScheme (value); }

		/// <summary>
		/// The color scheme for showing errors.
		/// </summary>
		/// <remarks>
		/// <para>
		///	This API will be deprecated in the future. Use <see cref="Colors.ColorSchemes"/> instead (e.g. <c>edit.ColorScheme = Colors.ColorSchemes["Error"];</c>
		/// </para>
		/// </remarks>
		public static ColorScheme Error { get => GetColorScheme (); set => SetColorScheme (value); }

		static ColorScheme GetColorScheme ([CallerMemberName] string schemeBeingSet = null)
		{
			return ColorSchemes [schemeBeingSet];
		}

		static void SetColorScheme (ColorScheme colorScheme, [CallerMemberName] string schemeBeingSet = null)
		{
			ColorSchemes [schemeBeingSet] = colorScheme;
			colorScheme.schemeBeingSet = schemeBeingSet;
		}

		/// <summary>
		/// Provides the defined <see cref="ColorScheme"/>s.
		/// </summary>
		[SerializableConfigurationProperty (Scope = typeof(ThemeScope), OmitClassName = true)]
		[JsonConverter(typeof(DictionaryJsonConverter<ColorScheme>))]
		public static Dictionary<string, ColorScheme> ColorSchemes { get; private set; }
	}

	/// <summary>
	/// Cursors Visibility that are displayed
	/// </summary>
	// 
	// Hexa value are set as 0xAABBCCDD where :
	//
	//     AA stand for the TERMINFO DECSUSR parameter value to be used under Linux & MacOS
	//     BB stand for the NCurses curs_set parameter value to be used under Linux & MacOS
	//     CC stand for the CONSOLE_CURSOR_INFO.bVisible parameter value to be used under Windows
	//     DD stand for the CONSOLE_CURSOR_INFO.dwSize parameter value to be used under Windows
	//
	public enum CursorVisibility {
		/// <summary>
		///	Cursor caret has default
		/// </summary>
		/// <remarks>Works under Xterm-like terminal otherwise this is equivalent to <see ref="Underscore"/>. This default directly depends of the XTerm user configuration settings so it could be Block, I-Beam, Underline with possible blinking.</remarks>
		Default = 0x00010119,

		/// <summary>
		///	Cursor caret is hidden
		/// </summary>
		Invisible = 0x03000019,

		/// <summary>
		///	Cursor caret is normally shown as a blinking underline bar _
		/// </summary>
		Underline = 0x03010119,

		/// <summary>
		///	Cursor caret is normally shown as a underline bar _
		/// </summary>
		/// <remarks>Under Windows, this is equivalent to <see ref="UnderscoreBlinking"/></remarks>
		UnderlineFix = 0x04010119,

		/// <summary>
		///	Cursor caret is displayed a blinking vertical bar |
		/// </summary>
		/// <remarks>Works under Xterm-like terminal otherwise this is equivalent to <see ref="Underscore"/></remarks>
		Vertical = 0x05010119,

		/// <summary>
		///	Cursor caret is displayed a blinking vertical bar |
		/// </summary>
		/// <remarks>Works under Xterm-like terminal otherwise this is equivalent to <see ref="Underscore"/></remarks>
		VerticalFix = 0x06010119,

		/// <summary>
		///	Cursor caret is displayed as a blinking block ▉
		/// </summary>
		Box = 0x01020164,

		/// <summary>
		///	Cursor caret is displayed a block ▉
		/// </summary>
		/// <remarks>Works under Xterm-like terminal otherwise this is equivalent to <see ref="Block"/></remarks>
		BoxFix = 0x02020164,
	}

	///// <summary>
	///// Special characters that can be drawn with 
	///// </summary>
	//public enum SpecialChar {
	//	/// <summary>
	//	/// Horizontal line character.
	//	/// </summary>
	//	HLine,

	//	/// <summary>
	//	/// Vertical line character.
	//	/// </summary>
	//	VLine,

	//	/// <summary>
	//	/// Stipple pattern
	//	/// </summary>
	//	Stipple,

	//	/// <summary>
	//	/// Diamond character
	//	/// </summary>
	//	Diamond,

	//	/// <summary>
	//	/// Upper left corner
	//	/// </summary>
	//	ULCorner,

	//	/// <summary>
	//	/// Lower left corner
	//	/// </summary>
	//	LLCorner,

	//	/// <summary>
	//	/// Upper right corner
	//	/// </summary>
	//	URCorner,

	//	/// <summary>
	//	/// Lower right corner
	//	/// </summary>
	//	LRCorner,

	//	/// <summary>
	//	/// Left tee
	//	/// </summary>
	//	LeftTee,

	//	/// <summary>
	//	/// Right tee
	//	/// </summary>
	//	RightTee,

	//	/// <summary>
	//	/// Top tee
	//	/// </summary>
	//	TopTee,

	//	/// <summary>
	//	/// The bottom tee.
	//	/// </summary>
	//	BottomTee,
	//}

	/// <summary>
	/// ConsoleDriver is an abstract class that defines the requirements for a console driver.  
	/// There are currently three implementations: <see cref="CursesDriver"/> (for Unix and Mac), <see cref="WindowsDriver"/>, and <see cref="NetDriver"/> that uses the .NET Console API.
	/// </summary>
	public abstract class ConsoleDriver {
		/// <summary>
		/// The handler fired when the terminal is resized.
		/// </summary>
		protected Action TerminalResized;

		/// <summary>
		/// The current number of columns in the terminal.
		/// </summary>
		public abstract int Cols { get; }

		/// <summary>
		/// The current number of rows in the terminal.
		/// </summary>
		public abstract int Rows { get; }

		/// <summary>
		/// The current left in the terminal.
		/// </summary>
		public abstract int Left { get; }

		/// <summary>
		/// The current top in the terminal.
		/// </summary>
		public abstract int Top { get; }

		/// <summary>
		/// Get the operation system clipboard.
		/// </summary>
		public abstract IClipboard Clipboard { get; }

		/// <summary>
		/// If false height is measured by the window height and thus no scrolling.
		/// If true then height is measured by the buffer height, enabling scrolling.
		/// </summary>
		public abstract bool HeightAsBuffer { get; set; }

		/// <summary>
		/// The format is rows, columns and 3 values on the last column: Rune, Attribute and Dirty Flag
		/// </summary>
		public virtual int [,,] Contents { get; }

		/// <summary>
		/// Initializes the driver
		/// </summary>
		/// <param name="terminalResized">Method to invoke when the terminal is resized.</param>
		public abstract void Init (Action terminalResized);
		/// <summary>
		/// Moves the cursor to the specified column and row.
		/// </summary>
		/// <param name="col">Column to move the cursor to.</param>
		/// <param name="row">Row to move the cursor to.</param>
		public abstract void Move (int col, int row);

		/// <summary>
		/// Adds the specified rune to the display at the current cursor position.
		/// </summary>
		/// <param name="rune">Rune to add.</param>
		public abstract void AddRune (Rune rune);

		/// <summary>
		/// Ensures a Rune is not a control character and can be displayed by translating characters below 0x20
		/// to equivalent, printable, Unicode chars.
		/// </summary>
		/// <param name="c">Rune to translate</param>
		/// <returns></returns>
		public static Rune MakePrintable (Rune c)
		{
			if (c <= 0x1F || (c >= 0X7F && c <= 0x9F)) {
				// ASCII (C0) control characters.
				// C1 control characters (https://www.aivosto.com/articles/control-characters.html#c1)
				return new Rune (c + 0x2400);
			}

			return c;
		}

		/// <summary>
		/// Ensures that the column and line are in a valid range from the size of the driver.
		/// </summary>
		/// <param name="col">The column.</param>
		/// <param name="row">The row.</param>
		/// <param name="clip">The clip.</param>
		/// <returns><c>true</c>if it's a valid range,<c>false</c>otherwise.</returns>
		public bool IsValidContent (int col, int row, Rect clip) =>
			col >= 0 && row >= 0 && col < Cols && row < Rows && clip.Contains (col, row);

		/// <summary>
		/// Adds the <paramref name="str"/> to the display at the cursor position.
		/// </summary>
		/// <param name="str">String.</param>
		public abstract void AddStr (ustring str);

		/// <summary>
		/// Prepare the driver and set the key and mouse events handlers.
		/// </summary>
		/// <param name="mainLoop">The main loop.</param>
		/// <param name="keyHandler">The handler for ProcessKey</param>
		/// <param name="keyDownHandler">The handler for key down events</param>
		/// <param name="keyUpHandler">The handler for key up events</param>
		/// <param name="mouseHandler">The handler for mouse events</param>
		public abstract void PrepareToRun (MainLoop mainLoop, Action<KeyEvent> keyHandler, Action<KeyEvent> keyDownHandler, Action<KeyEvent> keyUpHandler, Action<MouseEvent> mouseHandler);

		/// <summary>
		/// Updates the screen to reflect all the changes that have been done to the display buffer
		/// </summary>
		public abstract void Refresh ();

		/// <summary>
		/// Updates the location of the cursor position
		/// </summary>
		public abstract void UpdateCursor ();

		/// <summary>
		/// Retreive the cursor caret visibility
		/// </summary>
		/// <param name="visibility">The current <see cref="CursorVisibility"/></param>
		/// <returns>true upon success</returns>
		public abstract bool GetCursorVisibility (out CursorVisibility visibility);

		/// <summary>
		/// Change the cursor caret visibility
		/// </summary>
		/// <param name="visibility">The wished <see cref="CursorVisibility"/></param>
		/// <returns>true upon success</returns>
		public abstract bool SetCursorVisibility (CursorVisibility visibility);

		/// <summary>
		/// Ensure the cursor visibility
		/// </summary>
		/// <returns>true upon success</returns>
		public abstract bool EnsureCursorVisibility ();

		/// <summary>
		/// Ends the execution of the console driver.
		/// </summary>
		public abstract void End ();

		/// <summary>
		/// Resizes the clip area when the screen is resized.
		/// </summary>
		public abstract void ResizeScreen ();

		/// <summary>
		/// Reset and recreate the contents and the driver buffer.
		/// </summary>
		public abstract void UpdateOffScreen ();

		/// <summary>
		/// Redraws the physical screen with the contents that have been queued up via any of the printing commands.
		/// </summary>
		public abstract void UpdateScreen ();

		/// <summary>
		/// The current attribute the driver is using. 
		/// </summary>
		public virtual Attribute CurrentAttribute {
			get => currentAttribute;
			set {
				if (!value.Initialized && value.HasValidColors && Application.Driver != null) {
					CurrentAttribute = Application.Driver.MakeAttribute (value.Foreground, value.Background);
					return;
				}
				if (!value.Initialized) Debug.WriteLine ("ConsoleDriver.CurrentAttribute: Attributes must be initialized before use.");

				currentAttribute = value;
			}
		}

		/// <summary>
		/// Selects the specified attribute as the attribute to use for future calls to AddRune and AddString.
		/// </summary>
		/// <remarks>
		/// Implementations should call <c>base.SetAttribute(c)</c>.
		/// </remarks>
		/// <param name="c">C.</param>
		public virtual void SetAttribute (Attribute c)
		{
			CurrentAttribute = c;
		}

		/// <summary>
		/// Set Colors from limit sets of colors. Not implemented by any driver: See Issue #2300.
		/// </summary>
		/// <param name="foreground">Foreground.</param>
		/// <param name="background">Background.</param>
		public abstract void SetColors (ConsoleColor foreground, ConsoleColor background);

		// Advanced uses - set colors to any pre-set pairs, you would need to init_color
		// that independently with the R, G, B values.
		/// <summary>
		/// Advanced uses - set colors to any pre-set pairs, you would need to init_color
		/// that independently with the R, G, B values. Not implemented by any driver: See Issue #2300.
		/// </summary>
		/// <param name="foregroundColorId">Foreground color identifier.</param>
		/// <param name="backgroundColorId">Background color identifier.</param>
		public abstract void SetColors (short foregroundColorId, short backgroundColorId);

		/// <summary>
		/// Gets the foreground and background colors based on the value.
		/// </summary>
		/// <param name="value">The value.</param>
		/// <param name="foreground">The foreground.</param>
		/// <param name="background">The background.</param>
		/// <returns></returns>
		public abstract bool GetColors (int value, out Color foreground, out Color background);

		/// <summary>
		/// Allows sending keys without typing on a keyboard.
		/// </summary>
		/// <param name="keyChar">The character key.</param>
		/// <param name="key">The key.</param>
		/// <param name="shift">If shift key is sending.</param>
		/// <param name="alt">If alt key is sending.</param>
		/// <param name="control">If control key is sending.</param>
		public abstract void SendKeys (char keyChar, ConsoleKey key, bool shift, bool alt, bool control);

		/// <summary>
		/// Set the handler when the terminal is resized.
		/// </summary>
		/// <param name="terminalResized"></param>
		public void SetTerminalResized (Action terminalResized)
		{
			TerminalResized = terminalResized;
		}

		/// <summary>
		/// Draws the title for a Window-style view incorporating padding. 
		/// </summary>
		/// <param name="region">Screen relative region where the frame will be drawn.</param>
		/// <param name="title">The title for the window. The title will only be drawn if <c>title</c> is not null or empty and paddingTop is greater than 0.</param>
		/// <param name="paddingLeft">Number of columns to pad on the left (if 0 the border will not appear on the left).</param>
		/// <param name="paddingTop">Number of rows to pad on the top (if 0 the border and title will not appear on the top).</param>
		/// <param name="paddingRight">Number of columns to pad on the right (if 0 the border will not appear on the right).</param>
		/// <param name="paddingBottom">Number of rows to pad on the bottom (if 0 the border will not appear on the bottom).</param>
		/// <param name="textAlignment">Not yet implemented.</param>
		/// <remarks></remarks>
		public virtual void DrawWindowTitle (Rect region, ustring title, int paddingLeft, int paddingTop, int paddingRight, int paddingBottom, TextAlignment textAlignment = TextAlignment.Left)
		{
			var width = region.Width - (paddingLeft + 2) * 2;
			if (!ustring.IsNullOrEmpty (title) && width > 4 && region.Y + paddingTop <= region.Y + paddingBottom) {
				Move (region.X + 1 + paddingLeft, region.Y + paddingTop);
				AddRune (' ');
				var str = title.Sum (r => Math.Max (Rune.ColumnWidth (r), 1)) >= width
					? TextFormatter.Format (title, width - 2, false, false) [0] : title;
				AddStr (str);
				AddRune (' ');
			}
		}

		/// <summary>
		/// Enables diagnostic functions
		/// </summary>
		[Flags]
		public enum DiagnosticFlags : uint {
			/// <summary>
			/// All diagnostics off
			/// </summary>
			Off = 0b_0000_0000,
			/// <summary>
			/// When enabled, <see cref="DrawWindowFrame(Rect, int, int, int, int, bool, bool, Border)"/> will draw a 
			/// ruler in the frame for any side with a padding value greater than 0.
			/// </summary>
			FrameRuler = 0b_0000_0001,
			/// <summary>
			/// When Enabled, <see cref="DrawWindowFrame(Rect, int, int, int, int, bool, bool, Border)"/> will use
			/// 'L', 'R', 'T', and 'B' for padding instead of ' '.
			/// </summary>
			FramePadding = 0b_0000_0010,
		}

		/// <summary>
		/// Set flags to enable/disable <see cref="ConsoleDriver"/> diagnostics.
		/// </summary>
		public static DiagnosticFlags Diagnostics { get; set; }

		/// <summary>
		/// Draws a frame for a window with padding and an optional visible border inside the padding. 
		/// </summary>
		/// <param name="region">Screen relative region where the frame will be drawn.</param>
		/// <param name="paddingLeft">Number of columns to pad on the left (if 0 the border will not appear on the left).</param>
		/// <param name="paddingTop">Number of rows to pad on the top (if 0 the border and title will not appear on the top).</param>
		/// <param name="paddingRight">Number of columns to pad on the right (if 0 the border will not appear on the right).</param>
		/// <param name="paddingBottom">Number of rows to pad on the bottom (if 0 the border will not appear on the bottom).</param>
		/// <param name="border">If set to <c>true</c> and any padding dimension is > 0 the border will be drawn.</param>
		/// <param name="fill">If set to <c>true</c> it will clear the content area (the area inside the padding) with the current color, otherwise the content area will be left untouched.</param>
		/// <param name="borderContent">The <see cref="Border"/> to be used if defined.</param>
		public virtual void DrawWindowFrame (Rect region, int paddingLeft = 0, int paddingTop = 0, int paddingRight = 0,
			int paddingBottom = 0, bool border = true, bool fill = false, Border borderContent = null)
		{
			char clearChar = ' ';
			char leftChar = clearChar;
			char rightChar = clearChar;
			char topChar = clearChar;
			char bottomChar = clearChar;

			if ((Diagnostics & DiagnosticFlags.FramePadding) == DiagnosticFlags.FramePadding) {
				leftChar = 'L';
				rightChar = 'R';
				topChar = 'T';
				bottomChar = 'B';
				clearChar = 'C';
			}

			void AddRuneAt (int col, int row, Rune ch)
			{
				Move (col, row);
				AddRune (ch);
			}

			// fwidth is count of hLine chars
			int fwidth = (int)(region.Width - (paddingRight + paddingLeft));

			// fheight is count of vLine chars
			int fheight = (int)(region.Height - (paddingBottom + paddingTop));

			// fleft is location of left frame line
			int fleft = region.X + paddingLeft - 1;

			// fright is location of right frame line
			int fright = fleft + fwidth + 1;

			// ftop is location of top frame line
			int ftop = region.Y + paddingTop - 1;

			// fbottom is location of bottom frame line
			int fbottom = ftop + fheight + 1;

			var borderStyle = borderContent == null ? BorderStyle.Single : borderContent.BorderStyle;

			Rune hLine = default, vLine = default,
				uRCorner = default, uLCorner = default, lLCorner = default, lRCorner = default;

			if (border) {
				switch (borderStyle) {
				case BorderStyle.None:
					break;
				case BorderStyle.Single:
					hLine = HLine;
					vLine = VLine;
					uRCorner = URCorner;
					uLCorner = ULCorner;
					lLCorner = LLCorner;
					lRCorner = LRCorner;
					break;
				case BorderStyle.Double:
					hLine = HDLine;
					vLine = VDLine;
					uRCorner = URDCorner;
					uLCorner = ULDCorner;
					lLCorner = LLDCorner;
					lRCorner = LRDCorner;
					break;
				case BorderStyle.Rounded:
					hLine = HRLine;
					vLine = VRLine;
					uRCorner = URRCorner;
					uLCorner = ULRCorner;
					lLCorner = LLRCorner;
					lRCorner = LRRCorner;
					break;
				}
			} else {
				hLine = vLine = uRCorner = uLCorner = lLCorner = lRCorner = clearChar;
			}

			// Outside top
			if (paddingTop > 1) {
				for (int r = region.Y; r < ftop; r++) {
					for (int c = region.X; c < region.X + region.Width; c++) {
						AddRuneAt (c, r, topChar);
					}
				}
			}

			// Outside top-left
			for (int c = region.X; c < fleft; c++) {
				AddRuneAt (c, ftop, leftChar);
			}

			// Frame top-left corner
			AddRuneAt (fleft, ftop, paddingTop >= 0 ? (paddingLeft >= 0 ? uLCorner : hLine) : leftChar);

			// Frame top
			for (int c = fleft + 1; c < fleft + 1 + fwidth; c++) {
				AddRuneAt (c, ftop, paddingTop > 0 ? hLine : topChar);
			}

			// Frame top-right corner
			if (fright > fleft) {
				AddRuneAt (fright, ftop, paddingTop >= 0 ? (paddingRight >= 0 ? uRCorner : hLine) : rightChar);
			}

			// Outside top-right corner
			for (int c = fright + 1; c < fright + paddingRight; c++) {
				AddRuneAt (c, ftop, rightChar);
			}

			// Left, Fill, Right
			if (fbottom > ftop) {
				for (int r = ftop + 1; r < fbottom; r++) {
					// Outside left
					for (int c = region.X; c < fleft; c++) {
						AddRuneAt (c, r, leftChar);
					}

					// Frame left
					AddRuneAt (fleft, r, paddingLeft > 0 ? vLine : leftChar);

					// Fill
					if (fill) {
						for (int x = fleft + 1; x < fright; x++) {
							AddRuneAt (x, r, clearChar);
						}
					}

					// Frame right
					if (fright > fleft) {
						var v = vLine;
						if ((Diagnostics & DiagnosticFlags.FrameRuler) == DiagnosticFlags.FrameRuler) {
							v = (char)(((int)'0') + ((r - ftop) % 10)); // vLine;
						}
						AddRuneAt (fright, r, paddingRight > 0 ? v : rightChar);
					}

					// Outside right
					for (int c = fright + 1; c < fright + paddingRight; c++) {
						AddRuneAt (c, r, rightChar);
					}
				}

				// Outside Bottom
				for (int c = region.X; c < region.X + region.Width; c++) {
					AddRuneAt (c, fbottom, leftChar);
				}

				// Frame bottom-left
				AddRuneAt (fleft, fbottom, paddingLeft > 0 ? lLCorner : leftChar);

				if (fright > fleft) {
					// Frame bottom
					for (int c = fleft + 1; c < fright; c++) {
						var h = hLine;
						if ((Diagnostics & DiagnosticFlags.FrameRuler) == DiagnosticFlags.FrameRuler) {
							h = (char)(((int)'0') + ((c - fleft) % 10)); // hLine;
						}
						AddRuneAt (c, fbottom, paddingBottom > 0 ? h : bottomChar);
					}

					// Frame bottom-right
					AddRuneAt (fright, fbottom, paddingRight > 0 ? (paddingBottom > 0 ? lRCorner : hLine) : rightChar);
				}

				// Outside right
				for (int c = fright + 1; c < fright + paddingRight; c++) {
					AddRuneAt (c, fbottom, rightChar);
				}
			}

			// Out bottom - ensure top is always drawn if we overlap
			if (paddingBottom > 0) {
				for (int r = fbottom + 1; r < fbottom + paddingBottom; r++) {
					for (int c = region.X; c < region.X + region.Width; c++) {
						AddRuneAt (c, r, bottomChar);
					}
				}
			}
		}

		/// <summary>
		/// Draws a frame on the specified region with the specified padding around the frame.
		/// </summary>
		/// <param name="region">Screen relative region where the frame will be drawn.</param>
		/// <param name="padding">Padding to add on the sides.</param>
		/// <param name="fill">If set to <c>true</c> it will clear the contents with the current color, otherwise the contents will be left untouched.</param>
		/// <remarks>This API has been superseded by <see cref="DrawWindowFrame(Rect, int, int, int, int, bool, bool, Border)"/>.</remarks>
		/// <remarks>This API is equivalent to calling <c>DrawWindowFrame(Rect, p - 1, p - 1, p - 1, p - 1)</c>. In other words,
		/// A padding value of 0 means there is actually a one cell border.
		/// </remarks>
		public virtual void DrawFrame (Rect region, int padding, bool fill)
		{
			// DrawFrame assumes the border is always at least one row/col thick
			// DrawWindowFrame assumes a padding of 0 means NO padding and no frame
			DrawWindowFrame (new Rect (region.X, region.Y, region.Width, region.Height),
				padding + 1, padding + 1, padding + 1, padding + 1, border: false, fill: fill);
		}


		/// <summary>
		/// Suspend the application, typically needs to save the state, suspend the app and upon return, reset the console driver.
		/// </summary>
		public abstract void Suspend ();

		Rect clip;

		/// <summary>
		/// Controls the current clipping region that AddRune/AddStr is subject to.
		/// </summary>
		/// <value>The clip.</value>
		public Rect Clip {
			get => clip;
			set => this.clip = value;
		}

		/// <summary>
		/// Start of mouse moves.
		/// </summary>
		public abstract void StartReportingMouseMoves ();

		/// <summary>
		/// Stop reporting mouses moves.
		/// </summary>
		public abstract void StopReportingMouseMoves ();

		/// <summary>
		/// Disables the cooked event processing from the mouse driver. 
		/// At startup, it is assumed mouse events are cooked. Not implemented by any driver: See Issue #2300.
		/// </summary>
		public abstract void UncookMouse ();

		/// <summary>
		/// Enables the cooked event processing from the mouse driver. Not implemented by any driver: See Issue #2300.
		/// </summary>
		public abstract void CookMouse ();

		/// <summary>
		/// Horizontal line character.
		/// </summary>
		public Rune HLine = '\u2500';

		/// <summary>
		/// Vertical line character.
		/// </summary>
		public Rune VLine = '\u2502';

		/// <summary>
		/// Stipple pattern
		/// </summary>
		public Rune Stipple = '\u2591';

		/// <summary>
		/// Diamond character
		/// </summary>
		public Rune Diamond = '\u25ca';

		/// <summary>
		/// Upper left corner
		/// </summary>
		public Rune ULCorner = '\u250C';

		/// <summary>
		/// Lower left corner
		/// </summary>
		public Rune LLCorner = '\u2514';

		/// <summary>
		/// Upper right corner
		/// </summary>
		public Rune URCorner = '\u2510';

		/// <summary>
		/// Lower right corner
		/// </summary>
		public Rune LRCorner = '\u2518';

		/// <summary>
		/// Left tee
		/// </summary>
		public Rune LeftTee = '\u251c';

		/// <summary>
		/// Right tee
		/// </summary>
		public Rune RightTee = '\u2524';

		/// <summary>
		/// Top tee
		/// </summary>
		public Rune TopTee = '\u252c';

		/// <summary>
		/// The bottom tee.
		/// </summary>
		public Rune BottomTee = '\u2534';

		/// <summary>
		/// Checkmark.
		/// </summary>
		public Rune Checked = '\u221a';

		/// <summary>
		/// Un-checked checkmark.
		/// </summary>
		public Rune UnChecked = '\u2574';

		/// <summary>
		/// Selected mark.
		/// </summary>
		public Rune Selected = '\u25cf';

		/// <summary>
		/// Un-selected selected mark.
		/// </summary>
		public Rune UnSelected = '\u25cc';

		/// <summary>
		/// Right Arrow.
		/// </summary>
		public Rune RightArrow = '\u25ba';

		/// <summary>
		/// Left Arrow.
		/// </summary>
		public Rune LeftArrow = '\u25c4';

		/// <summary>
		/// Down Arrow.
		/// </summary>
		public Rune DownArrow = '\u25bc';

		/// <summary>
		/// Up Arrow.
		/// </summary>
		public Rune UpArrow = '\u25b2';

		/// <summary>
		/// Left indicator for default action (e.g. for <see cref="Button"/>).
		/// </summary>
		public Rune LeftDefaultIndicator = '\u25e6';

		/// <summary>
		/// Right indicator for default action (e.g. for <see cref="Button"/>).
		/// </summary>
		public Rune RightDefaultIndicator = '\u25e6';

		/// <summary>
		/// Left frame/bracket (e.g. '[' for <see cref="Button"/>).
		/// </summary>
		public Rune LeftBracket = '[';

		/// <summary>
		/// Right frame/bracket (e.g. ']' for <see cref="Button"/>).
		/// </summary>
		public Rune RightBracket = ']';

		/// <summary>
		/// Blocks Segment indicator for meter views (e.g. <see cref="ProgressBar"/>.
		/// </summary>
		public Rune BlocksMeterSegment = '\u258c';

		/// <summary>
		/// Continuous Segment indicator for meter views (e.g. <see cref="ProgressBar"/>.
		/// </summary>
		public Rune ContinuousMeterSegment = '\u2588';

		/// <summary>
		/// Horizontal double line character.
		/// </summary>
		public Rune HDLine = '\u2550';

		/// <summary>
		/// Vertical double line character.
		/// </summary>
		public Rune VDLine = '\u2551';

		/// <summary>
		/// Upper left double corner
		/// </summary>
		public Rune ULDCorner = '\u2554';

		/// <summary>
		/// Lower left double corner
		/// </summary>
		public Rune LLDCorner = '\u255a';

		/// <summary>
		/// Upper right double corner
		/// </summary>
		public Rune URDCorner = '\u2557';

		/// <summary>
		/// Lower right double corner
		/// </summary>
		public Rune LRDCorner = '\u255d';

		/// <summary>
		/// Horizontal line character for rounded corners.
		/// </summary>
		public Rune HRLine = '\u2500';

		/// <summary>
		/// Vertical line character for rounded corners.
		/// </summary>
		public Rune VRLine = '\u2502';

		/// <summary>
		/// Upper left rounded corner
		/// </summary>
		public Rune ULRCorner = '\u256d';

		/// <summary>
		/// Lower left rounded corner
		/// </summary>
		public Rune LLRCorner = '\u2570';

		/// <summary>
		/// Upper right rounded corner
		/// </summary>
		public Rune URRCorner = '\u256e';

		/// <summary>
		/// Lower right rounded corner
		/// </summary>
		public Rune LRRCorner = '\u256f';
		private Attribute currentAttribute;

		/// <summary>
		/// Make the attribute for the foreground and background colors.
		/// </summary>
		/// <param name="fore">Foreground.</param>
		/// <param name="back">Background.</param>
		/// <returns></returns>
		public abstract Attribute MakeAttribute (Color fore, Color back);

		/// <summary>
		/// Gets the current <see cref="Attribute"/>.
		/// </summary>
		/// <returns>The current attribute.</returns>
		public Attribute GetAttribute () => CurrentAttribute;

		/// <summary>
		/// Make the <see cref="Colors"/> for the <see cref="ColorScheme"/>.
		/// </summary>
		/// <param name="foreground">The foreground color.</param>
		/// <param name="background">The background color.</param>
		/// <returns>The attribute for the foreground and background colors.</returns>
		public abstract Attribute MakeColor (Color foreground, Color background);

		/// <summary>
		/// Ensures all <see cref="Attribute"/>s in <see cref="Colors.ColorSchemes"/> are correctly 
		/// initialized by the driver.
		/// </summary>
		/// <remarks>
		/// This method was previsouly named CreateColors. It was reanmed to InitalizeColorSchemes when
		/// <see cref="ConfigurationManager"/> was enabled.
		/// </remarks>
		/// <param name="supportsColors">Flag indicating if colors are supported (not used).</param>
		public void InitalizeColorSchemes (bool supportsColors = true)
		{
			// Ensure all Attributes are initialized by the driver
			foreach (var s in Colors.ColorSchemes) {
				s.Value.Initialize ();
			}

			if (!supportsColors) {
				return;
			}

<<<<<<< HEAD
=======

			// Define the default color theme only if the user has not defined one.

			Colors.TopLevel.Normal = MakeColor (Color.BrightGreen, Color.Black);
			Colors.TopLevel.Focus = MakeColor (Color.White, Color.Cyan);
			Colors.TopLevel.HotNormal = MakeColor (Color.Brown, Color.Black);
			Colors.TopLevel.HotFocus = MakeColor (Color.Blue, Color.Cyan);
			Colors.TopLevel.Disabled = MakeColor (Color.DarkGray, Color.Black);

			Colors.Base.Normal = MakeColor (Color.White, Color.Blue);
			Colors.Base.Focus = MakeColor (Color.Black, Color.Gray);
			Colors.Base.HotNormal = MakeColor (Color.BrightCyan, Color.Blue);
			Colors.Base.HotFocus = MakeColor (Color.BrightBlue, Color.Gray);
			Colors.Base.Disabled = MakeColor (Color.DarkGray, Color.Blue);

			Colors.Dialog.Normal = MakeColor (Color.Black, Color.Gray);
			Colors.Dialog.Focus = MakeColor (Color.White, Color.DarkGray);
			Colors.Dialog.HotNormal = MakeColor (Color.Blue, Color.Gray);
			Colors.Dialog.HotFocus = MakeColor (Color.BrightYellow, Color.DarkGray);
			Colors.Dialog.Disabled = MakeColor (Color.Gray, Color.DarkGray);

			Colors.Menu.Normal = MakeColor (Color.White, Color.DarkGray);
			Colors.Menu.Focus = MakeColor (Color.White, Color.Black);
			Colors.Menu.HotNormal = MakeColor (Color.BrightYellow, Color.DarkGray);
			Colors.Menu.HotFocus = MakeColor (Color.BrightYellow, Color.Black);
			Colors.Menu.Disabled = MakeColor (Color.Gray, Color.DarkGray);

			Colors.Error.Normal = MakeColor (Color.Red, Color.White);
			Colors.Error.Focus = MakeColor (Color.Black, Color.BrightRed);
			Colors.Error.HotNormal = MakeColor (Color.Black, Color.White);
			Colors.Error.HotFocus = MakeColor (Color.White, Color.BrightRed);
			Colors.Error.Disabled = MakeColor (Color.DarkGray, Color.White);
>>>>>>> 3ecf42a6
		}
	}

	/// <summary>
	/// Helper class for console drivers to invoke shell commands to interact with the clipboard.
	/// Used primarily by CursesDriver, but also used in Unit tests which is why it is in
	/// ConsoleDriver.cs.
	/// </summary>
	internal static class ClipboardProcessRunner {
		public static (int exitCode, string result) Bash (string commandLine, string inputText = "", bool waitForOutput = false)
		{
			var arguments = $"-c \"{commandLine}\"";
			var (exitCode, result) = Process ("bash", arguments, inputText, waitForOutput);

			return (exitCode, result.TrimEnd ());
		}

		public static (int exitCode, string result) Process (string cmd, string arguments, string input = null, bool waitForOutput = true)
		{
			var output = string.Empty;

			using (Process process = new Process {
				StartInfo = new ProcessStartInfo {
					FileName = cmd,
					Arguments = arguments,
					RedirectStandardOutput = true,
					RedirectStandardError = true,
					RedirectStandardInput = true,
					UseShellExecute = false,
					CreateNoWindow = true,
				}
			}) {
				var eventHandled = new TaskCompletionSource<bool> ();
				process.Start ();
				if (!string.IsNullOrEmpty (input)) {
					process.StandardInput.Write (input);
					process.StandardInput.Close ();
				}

				if (!process.WaitForExit (5000)) {
					var timeoutError = $@"Process timed out. Command line: {process.StartInfo.FileName} {process.StartInfo.Arguments}.";
					throw new TimeoutException (timeoutError);
				}

				if (waitForOutput && process.StandardOutput.Peek () != -1) {
					output = process.StandardOutput.ReadToEnd ();
				}

				if (process.ExitCode > 0) {
					output = $@"Process failed to run. Command line: {cmd} {arguments}.
										Output: {output}
										Error: {process.StandardError.ReadToEnd ()}";
				}

				return (process.ExitCode, output);
			}
		}

		public static bool DoubleWaitForExit (this System.Diagnostics.Process process)
		{
			var result = process.WaitForExit (500);
			if (result) {
				process.WaitForExit ();
			}
			return result;
		}

		public static bool FileExists (this string value)
		{
			return !string.IsNullOrEmpty (value) && !value.Contains ("not found");
		}
	}
}<|MERGE_RESOLUTION|>--- conflicted
+++ resolved
@@ -21,7 +21,6 @@
 	/// The <see cref="Attribute.HasValidColors"/> value indicates either no-color has been set or the color is invalid.
 	/// </remarks>
 	[JsonConverter (typeof (ColorJsonConverter))]
-	[DefaultValue (Invalid)]
 	public enum Color {
 		/// <summary>
 		/// The black color.
@@ -319,16 +318,8 @@
 		/// Returns <see langword="true"/> if the Attribute is valid (both foreground and background have valid color values).
 		/// </summary>
 		/// <returns></returns>
-<<<<<<< HEAD
 		[JsonIgnore]
-		public bool HasValidColors {
-			get {
-				return Foreground != Color.Invalid && Background != Color.Invalid;
-			}
-		}
-=======
 		public bool HasValidColors { get => (int)Foreground > -1 && (int)Background > -1; }
->>>>>>> 3ecf42a6
 	}
 
 	/// <summary>
@@ -1496,41 +1487,6 @@
 				return;
 			}
 
-<<<<<<< HEAD
-=======
-
-			// Define the default color theme only if the user has not defined one.
-
-			Colors.TopLevel.Normal = MakeColor (Color.BrightGreen, Color.Black);
-			Colors.TopLevel.Focus = MakeColor (Color.White, Color.Cyan);
-			Colors.TopLevel.HotNormal = MakeColor (Color.Brown, Color.Black);
-			Colors.TopLevel.HotFocus = MakeColor (Color.Blue, Color.Cyan);
-			Colors.TopLevel.Disabled = MakeColor (Color.DarkGray, Color.Black);
-
-			Colors.Base.Normal = MakeColor (Color.White, Color.Blue);
-			Colors.Base.Focus = MakeColor (Color.Black, Color.Gray);
-			Colors.Base.HotNormal = MakeColor (Color.BrightCyan, Color.Blue);
-			Colors.Base.HotFocus = MakeColor (Color.BrightBlue, Color.Gray);
-			Colors.Base.Disabled = MakeColor (Color.DarkGray, Color.Blue);
-
-			Colors.Dialog.Normal = MakeColor (Color.Black, Color.Gray);
-			Colors.Dialog.Focus = MakeColor (Color.White, Color.DarkGray);
-			Colors.Dialog.HotNormal = MakeColor (Color.Blue, Color.Gray);
-			Colors.Dialog.HotFocus = MakeColor (Color.BrightYellow, Color.DarkGray);
-			Colors.Dialog.Disabled = MakeColor (Color.Gray, Color.DarkGray);
-
-			Colors.Menu.Normal = MakeColor (Color.White, Color.DarkGray);
-			Colors.Menu.Focus = MakeColor (Color.White, Color.Black);
-			Colors.Menu.HotNormal = MakeColor (Color.BrightYellow, Color.DarkGray);
-			Colors.Menu.HotFocus = MakeColor (Color.BrightYellow, Color.Black);
-			Colors.Menu.Disabled = MakeColor (Color.Gray, Color.DarkGray);
-
-			Colors.Error.Normal = MakeColor (Color.Red, Color.White);
-			Colors.Error.Focus = MakeColor (Color.Black, Color.BrightRed);
-			Colors.Error.HotNormal = MakeColor (Color.Black, Color.White);
-			Colors.Error.HotFocus = MakeColor (Color.White, Color.BrightRed);
-			Colors.Error.Disabled = MakeColor (Color.DarkGray, Color.White);
->>>>>>> 3ecf42a6
 		}
 	}
 
