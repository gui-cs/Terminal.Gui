﻿//
// ConsoleDriver.cs: Base class for Terminal.Gui ConsoleDriver implementations.
//
using NStack;
using System;
using System.Collections.Generic;
using System.ComponentModel;
using System.Diagnostics;
using System.Linq;
using System.Runtime.CompilerServices;
using System.Text.Json.Serialization;
using System.Threading.Tasks;

namespace Terminal.Gui {
	/// <summary>
	/// Colors that can be used to set the foreground and background colors in console applications.
	/// </summary>
<<<<<<< HEAD
=======
	/// <remarks>
	/// The <see cref="Color.Invalid"/> value indicates either no-color has been set or the color is invalid.
	/// </remarks>
>>>>>>> 6cabb20f
	[DefaultValue(Invalid)]
	public enum Color {
		/// <summary>
		/// The black color.
		/// </summary>
		Black,
		/// <summary>
		/// The blue color.
		/// </summary>
		Blue,
		/// <summary>
		/// The green color.
		/// </summary>
		Green,
		/// <summary>
		/// The cyan color.
		/// </summary>
		Cyan,
		/// <summary>
		/// The red color.
		/// </summary>
		Red,
		/// <summary>
		/// The magenta color.
		/// </summary>
		Magenta,
		/// <summary>
		/// The brown color.
		/// </summary>
		Brown,
		/// <summary>
		/// The gray color.
		/// </summary>
		Gray,
		/// <summary>
		/// The dark gray color.
		/// </summary>
		DarkGray,
		/// <summary>
		/// The bright bBlue color.
		/// </summary>
		BrightBlue,
		/// <summary>
		/// The bright green color.
		/// </summary>
		BrightGreen,
		/// <summary>
		/// The bright cyan color.
		/// </summary>
		BrightCyan,
		/// <summary>
		/// The bright red color.
		/// </summary>
		BrightRed,
		/// <summary>
		/// The bright magenta color.
		/// </summary>
		BrightMagenta,
		/// <summary>
		/// The bright yellow color.
		/// </summary>
		BrightYellow,
		/// <summary>
		/// The White color.
		/// </summary>
<<<<<<< HEAD
		White,

		/// <summary>
		/// Indicates an invalid color
		/// </summary>
		Invalid = -1
	}

	/// <summary>
	/// 
	/// </summary>
	public class TrueColor {
		/// <summary>
		/// Red color component.
		/// </summary>
		public int Red { get; }
		/// <summary>
		/// Green color component.
		/// </summary>
		public int Green { get; }
		/// <summary>
		/// Blue color component.
		/// </summary>
		public int Blue { get; }

		/// <summary>
		/// Initializes a new instance of the <see cref="TrueColor"/> struct.
		/// </summary>
		/// <param name="red"></param>
		/// <param name="green"></param>
		/// <param name="blue"></param>
		public TrueColor (int red, int green, int blue)
		{
			Red = red;
			Green = green;
			Blue = blue;
		}

		/// <summary>
		/// 
		/// </summary>
		/// <returns></returns>
		public Color ToConsoleColor ()
		{
			var trueColorMap = new Dictionary<TrueColor, Color> () {
				{ new TrueColor (0,0,0),Color.Black},
				{ new TrueColor (0, 0, 0x80),Color.Blue},
				{ new TrueColor (0, 0x80, 0),Color.Green},
				{ new TrueColor (0, 0x80, 0x80),Color.Cyan},
				{ new TrueColor (0x80, 0, 0),Color.Red},
				{ new TrueColor (0x80, 0, 0x80),Color.Magenta},
				{ new TrueColor (0xC1, 0x9C, 0x00),Color.Brown},  // TODO confirm this
				{ new TrueColor (0xC0, 0xC0, 0xC0),Color.Gray},
				{ new TrueColor (0x80, 0x80, 0x80),Color.DarkGray},
				{ new TrueColor (0, 0, 0xFF),Color.BrightBlue},
				{ new TrueColor (0, 0xFF, 0),Color.BrightGreen},
				{ new TrueColor (0, 0xFF, 0xFF),Color.BrightCyan},
				{ new TrueColor (0xFF, 0, 0),Color.BrightRed},
				{ new TrueColor (0xFF, 0, 0xFF),Color.BrightMagenta },
				{ new TrueColor (0xFF, 0xFF, 0),Color.BrightYellow},
				{ new TrueColor (0xFF, 0xFF, 0xFF),Color.White},
				};
			// Iterate over all colors in the map
			var distances = trueColorMap.Select (
							k => Tuple.Create (
								// the candidate we are considering matching against (RGB)
								k.Key,

								CalculateDistance (k.Key, this)
							));

			// get the closest
			var match = distances.OrderBy (t => t.Item2).First ();
			return trueColorMap[match.Item1];
		}

		private float CalculateDistance (TrueColor color1, TrueColor color2)
		{
			// use RGB distance
			return
				Math.Abs (color1.Red - color2.Red) +
				Math.Abs (color1.Green - color2.Green) +
				Math.Abs (color1.Blue - color2.Blue);
		}
=======
		White, 
		/// <summary>
		/// Indicates an invalid or un-set color value. 
		/// </summary>
		Invalid = -1
>>>>>>> 6cabb20f
	}

	/// <summary>
	/// Attributes are used as elements that contain both a foreground and a background or platform specific features.
	/// </summary>
	/// <remarks>
	///   <see cref="Attribute"/>s are needed to map colors to terminal capabilities that might lack colors. 
	///   They encode both the foreground and the background color and are used in the <see cref="ColorScheme"/>
	///   class to define color schemes that can be used in an application.
	/// </remarks>
	public struct Attribute {
		/// <summary>
		/// The <see cref="ConsoleDriver"/>-specific color attribute value. If <see cref="Initialized"/> is <see langword="false"/> 
		/// the value of this property is invalid (typcially because the Attribute was created before a driver was loaded)
		/// and the attribute should be re-made (see <see cref="Make(Color, Color)"/>) before it is used.
		/// </summary>
<<<<<<< HEAD
		[JsonIgnore (Condition = JsonIgnoreCondition.Always)] 
		public int Value { get; } 
=======
		public int Value { get; }
>>>>>>> 6cabb20f

		/// <summary>
		/// The foreground color.
		/// </summary>
		[JsonConverter (typeof (Configuration.ColorJsonConverter))] 
		public Color Foreground { get; }

		/// <summary>
		/// The background color.
		/// </summary>
		[JsonConverter (typeof (Configuration.ColorJsonConverter))] 
		public Color Background { get; }

		/// <summary>
		/// Initializes a new instance of the <see cref="Attribute"/> struct with only the value passed to
		///   and trying to get the colors if defined.
		/// </summary>
		/// <param name="value">Value.</param>
		public Attribute (int value)
		{
			Color foreground = Color.Invalid;
			Color background = Color.Invalid; 

			Initialized = false;
			if (Application.Driver != null) {
				Application.Driver.GetColors (value, out foreground, out background);
				Initialized = true;
			}
			Value = value;
			Foreground = foreground;
			Background = background;
		}

		/// <summary>
		/// Initializes a new instance of the <see cref="Attribute"/> struct.
		/// </summary>
		/// <param name="value">Value.</param>
		/// <param name="foreground">Foreground</param>
		/// <param name="background">Background</param>
		public Attribute (int value, Color foreground, Color background)
		{
			Value = value;
			Foreground = foreground;
			Background = background;
			Initialized = true;
		}

		/// <summary>
		/// Initializes a new instance of the <see cref="Attribute"/> struct.
		/// </summary>
		/// <param name="foreground">Foreground</param>
		/// <param name="background">Background</param>
		public Attribute (Color foreground = new Color (), Color background = new Color ())
		{
			Initialized = false;
			Value = Make (foreground, background).Value;
			Foreground = foreground;
			Background = background;
		}

		/// <summary>
		/// Initializes a new instance of the <see cref="Attribute"/> struct
		///  with the same colors for the foreground and background.
		/// </summary>
		/// <param name="color">The color.</param>
		public Attribute (Color color) : this (color, color) { }

		/// <summary>
		/// Implicit conversion from an <see cref="Attribute"/> to the underlying, driver-specific, Int32 representation
		/// of the color.
		/// </summary>
		/// <returns>The driver-specific color value stored in the attribute.</returns>
		/// <param name="c">The attribute to convert</param>
		public static implicit operator int (Attribute c) {
			Debug.WriteLineIf (!c.Initialized, "ConsoleDriver.SetAttribute: Attributes must be initialized by a driver before use.");
			//if (!c.IsInitialized) throw new InvalidOperationException ("Attributes must be initialized by driver before use.");
			return c.Value; 
		}

		/// <summary>
		/// Implicitly convert an driver-specific color value into an <see cref="Attribute"/>
		/// </summary>
		/// <returns>An attribute with the specified driver-specific color value.</returns>
		/// <param name="v">value</param>
		public static implicit operator Attribute (int v) => new Attribute (v);

		/// <summary>
		/// Creates an <see cref="Attribute"/> from the specified foreground and background colors.
		/// </summary>
		/// <remarks>
		/// If a <see cref="ConsoleDriver"/> has not been loaded (<c>Application.Driver == null</c>) this
		/// method will return an attribute with <see cref="Initialized"/> set to  <see langword="false"/>.
		/// </remarks>
		/// <returns>The new attribute.</returns>
		/// <param name="foreground">Foreground color to use.</param>
		/// <param name="background">Background color to use.</param>
		public static Attribute Make (Color foreground, Color background)
		{
			if (Application.Driver == null) {
				// Create the attribute, but show it's not been initialized
				var a = new Attribute (-1, foreground, background);
				a.Initialized = false;
				return a;
			}
			return Application.Driver.MakeAttribute (foreground, background);
		}

		/// <summary>
		/// Gets the current <see cref="Attribute"/> from the driver.
		/// </summary>
		/// <returns>The current attribute.</returns>
		public static Attribute Get ()
		{
			if (Application.Driver == null)
				throw new InvalidOperationException ("The Application has not been initialized");
			return Application.Driver.GetAttribute ();
		}

<<<<<<< HEAD
		public override string ToString ()
		{
			return $"[Attribute: Value={Value}, Foreground={Foreground}, Background={Background}]";
		}
=======
		/// <summary>
		/// If <see langword="true"/> the attribute has been initialzed by a <see cref="ConsoleDriver"/> and 
		/// thus has <see cref="Value"/> that is valid for that driver. If <see langword="false"/> the <see cref="Foreground"/>
		/// and <see cref="Background"/> colors may have been set (see <see cref="Color.Invalid"/>) but
		/// the attribute has not been mapped to a <see cref="ConsoleDriver"/> specific color value. 
		/// </summary>
		/// <remarks>
		/// Attributes that have not been initialized must eventually be initialized before being passed to a driver.
		/// </remarks>
		public bool Initialized { get; internal set; }
>>>>>>> 6cabb20f

		/// <summary>
		/// Returns <see langword="true"/> if the Atrribute is valid (both foreground and background have valid color values).
		/// </summary>
		/// <returns></returns>
<<<<<<< HEAD
		public bool IsValid ()
		{
			return Foreground != Color.Invalid && Background != Color.Invalid;
=======
		public bool HasValidColors {
			get {
				return Foreground != Color.Invalid && Background != Color.Invalid;
			}
>>>>>>> 6cabb20f
		}
	}

	/// <summary>
	/// Defines the color <see cref="Attribute"/>s for common visible elements in a <see cref="View"/>. 
	/// Containers such as <see cref="Window"/> and <see cref="FrameView"/> use <see cref="ColorScheme"/> to determine
	/// the colors used by sub-views.
	/// </summary>
	/// <remarks>
	/// See also: <see cref="Colors.ColorSchemes"/>.
	/// </remarks>
	public class ColorScheme : IEquatable<ColorScheme> {
		Attribute _normal;
		Attribute _focus;
		Attribute _hotNormal;
		Attribute _hotFocus;
		Attribute _disabled;

		/// <summary>
<<<<<<< HEAD
		/// The foreground and background color for text when the view is not focused, hot, or disabled.
		/// </summary>
		public Attribute Normal { get { return _normal; } set {
				
				if (!value.IsValid()) {
					return;
				}
				_normal = value;
			}
		}

		/// <summary>
		/// The foreground and background color for text when the view has the focus.
		/// </summary>
		public Attribute Focus { get { return _focus; } set {
				if (!value.IsValid()) {
					return;
				}
				_focus = value;
=======
		/// Used by <see cref="Colors.SetColorScheme(ColorScheme, string)"/> and <see cref="Colors.GetColorScheme(string)"/> to track which ColorScheme 
		/// is being accessed.
		/// </summary>
		internal string schemeBeingSet = "";

		/// <summary>
		/// The foreground and background color for text when the view is not focused, hot, or disabled.
		/// </summary>
		public Attribute Normal {
			get { return _normal; }
			set {

				if (!value.HasValidColors) {
					return;
				}
				_normal = value;
>>>>>>> 6cabb20f
			}
		}

		/// <summary>
<<<<<<< HEAD
		/// The foreground and background color for text when the view is highlighted (hot).
		/// </summary>
		public Attribute HotNormal { get { return _hotNormal; } set {
				if (!value.IsValid()) {
					return;
				}
				_hotNormal = value;
=======
		/// The foreground and background color for text when the view has the focus.
		/// </summary>
		public Attribute Focus {
			get { return _focus; }
			set {
				if (!value.HasValidColors) {
					return;
				}
				_focus = value;
>>>>>>> 6cabb20f
			}
		}

		/// <summary>
<<<<<<< HEAD
		/// The foreground and background color for text when the view is highlighted (hot) and has focus.
		/// </summary>
		public Attribute HotFocus { get { return _hotFocus; } set {
				if (!value.IsValid()) {
					return;
				}
				_hotFocus = value;
=======
		/// The foreground and background color for text when the view is highlighted (hot).
		/// </summary>
		public Attribute HotNormal {
			get { return _hotNormal; }
			set {
				if (!value.HasValidColors) {
					return;
				}
				_hotNormal = value;
>>>>>>> 6cabb20f
			}
		}

		/// <summary>
<<<<<<< HEAD
		/// The default foreground and background color for text, when the view is disabled.
		/// </summary>
		public Attribute Disabled { get { return _disabled; } set {
				if (!value.IsValid()) {
=======
		/// The foreground and background color for text when the view is highlighted (hot) and has focus.
		/// </summary>
		public Attribute HotFocus {
			get { return _hotFocus; }
			set {
				if (!value.HasValidColors) {
					return;
				}
				_hotFocus = value;
			}
		}

		/// <summary>
		/// The default foreground and background color for text, when the view is disabled.
		/// </summary>
		public Attribute Disabled {
			get { return _disabled; }
			set {
				if (!value.HasValidColors) {
>>>>>>> 6cabb20f
					return;
				}
				_disabled = value;
			}
		}

		/// <summary>
		/// Compares two <see cref="ColorScheme"/> objects for equality.
		/// </summary>
		/// <param name="obj"></param>
		/// <returns>true if the two objects are equal</returns>
		public override bool Equals (object obj)
		{
			return Equals (obj as ColorScheme);
		}

		/// <summary>
		/// Compares two <see cref="ColorScheme"/> objects for equality.
		/// </summary>
		/// <param name="other"></param>
		/// <returns>true if the two objects are equal</returns>
		public bool Equals (ColorScheme other)
		{
			return other != null &&
			       EqualityComparer<Attribute>.Default.Equals (_normal, other._normal) &&
			       EqualityComparer<Attribute>.Default.Equals (_focus, other._focus) &&
			       EqualityComparer<Attribute>.Default.Equals (_hotNormal, other._hotNormal) &&
			       EqualityComparer<Attribute>.Default.Equals (_hotFocus, other._hotFocus) &&
			       EqualityComparer<Attribute>.Default.Equals (_disabled, other._disabled);
		}

		/// <summary>
		/// Returns a hashcode for this instance.
		/// </summary>
		/// <returns>hashcode for this instance</returns>
		public override int GetHashCode ()
		{
			int hashCode = -1242460230;
			hashCode = hashCode * -1521134295 + _normal.GetHashCode ();
			hashCode = hashCode * -1521134295 + _focus.GetHashCode ();
			hashCode = hashCode * -1521134295 + _hotNormal.GetHashCode ();
			hashCode = hashCode * -1521134295 + _hotFocus.GetHashCode ();
			hashCode = hashCode * -1521134295 + _disabled.GetHashCode ();
			return hashCode;
		}

		/// <summary>
		/// Compares two <see cref="ColorScheme"/> objects for equality.
		/// </summary>
		/// <param name="left"></param>
		/// <param name="right"></param>
		/// <returns><c>true</c> if the two objects are equivalent</returns>
		public static bool operator == (ColorScheme left, ColorScheme right)
		{
			return EqualityComparer<ColorScheme>.Default.Equals (left, right);
		}

		/// <summary>
		/// Compares two <see cref="ColorScheme"/> objects for inequality.
		/// </summary>
		/// <param name="left"></param>
		/// <param name="right"></param>
		/// <returns><c>true</c> if the two objects are not equivalent</returns>
		public static bool operator != (ColorScheme left, ColorScheme right)
		{
			return !(left == right);
		}
	}

	/// <summary>
	/// The default <see cref="ColorScheme"/>s for the application.
	/// </summary>
	/// <remarks>
	/// This property can be set in a Theme to change the default <see cref="Colors"/> for the application.
	/// </remarks>
	public static class Colors {
		private class SchemeNameComparerIgnoreCase : IEqualityComparer<string> {
			public bool Equals (string x, string y)
			{
				if (x != null && y != null) {
					return x.ToLowerInvariant () == y.ToLowerInvariant ();
				}
				return false;
			}

			public int GetHashCode (string obj)
			{
				return obj.ToLowerInvariant().GetHashCode ();
			}
		}

		static Colors ()
		{
			// Use reflection to dynamically create the default set of ColorSchemes from the list defined 
			// by the class. 
			ColorSchemes = typeof (Colors).GetProperties ()
				.Where (p => p.PropertyType == typeof (ColorScheme))
				.Select (p => new KeyValuePair<string, ColorScheme> (p.Name, new ColorScheme ())) // (ColorScheme)p.GetValue (p)))
				.ToDictionary (t => t.Key, t => t.Value, comparer: new SchemeNameComparerIgnoreCase());
		}

		/// <summary>
		/// The application toplevel color scheme, for the default toplevel views.
		/// </summary>
		/// <remarks>
		/// <para>
		///	This API will be deprecated in the future. Use <see cref="Colors.ColorSchemes"/> instead (e.g. <c>edit.ColorScheme = Colors.ColorSchemes["TopLevel"];</c>
		/// </para>
		/// </remarks>
		public static ColorScheme TopLevel { get => GetColorScheme (); set => SetColorScheme (value); }

		/// <summary>
		/// The base color scheme, for the default toplevel views.
		/// </summary>
		/// <remarks>
		/// <para>
		///	This API will be deprecated in the future. Use <see cref="Colors.ColorSchemes"/> instead (e.g. <c>edit.ColorScheme = Colors.ColorSchemes["Base"];</c>
		/// </para>
		/// </remarks>
		public static ColorScheme Base { get => GetColorScheme (); set => SetColorScheme (value); }

		/// <summary>
		/// The dialog color scheme, for standard popup dialog boxes
		/// </summary>
		/// <remarks>
		/// <para>
		///	This API will be deprecated in the future. Use <see cref="Colors.ColorSchemes"/> instead (e.g. <c>edit.ColorScheme = Colors.ColorSchemes["Dialog"];</c>
		/// </para>
		/// </remarks>
		public static ColorScheme Dialog { get => GetColorScheme (); set => SetColorScheme (value); }

		/// <summary>
		/// The menu bar color
		/// </summary>
		/// <remarks>
		/// <para>
		///	This API will be deprecated in the future. Use <see cref="Colors.ColorSchemes"/> instead (e.g. <c>edit.ColorScheme = Colors.ColorSchemes["Menu"];</c>
		/// </para>
		/// </remarks>
		public static ColorScheme Menu { get => GetColorScheme (); set => SetColorScheme (value); }

		/// <summary>
		/// The color scheme for showing errors.
		/// </summary>
		/// <remarks>
		/// <para>
		///	This API will be deprecated in the future. Use <see cref="Colors.ColorSchemes"/> instead (e.g. <c>edit.ColorScheme = Colors.ColorSchemes["Error"];</c>
		/// </para>
		/// </remarks>
		public static ColorScheme Error { get => GetColorScheme (); set => SetColorScheme (value); }

		static ColorScheme GetColorScheme ([CallerMemberName] string schemeBeingSet = null)
		{
			return ColorSchemes [schemeBeingSet];
		}

		static void SetColorScheme (ColorScheme colorScheme, [CallerMemberName] string schemeBeingSet = null)
		{
			ColorSchemes [schemeBeingSet] = colorScheme;
			colorScheme.schemeBeingSet = schemeBeingSet;
		}

		/// <summary>
		/// Provides the defined <see cref="ColorScheme"/>s.
		/// </summary>
		[Configuration.SerializableConfigurationProperty (Scope = Configuration.SerializableConfigurationProperty.Scopes.Theme), JsonConverter (typeof (JsonStringEnumConverter))]
		public static Dictionary<string, ColorScheme> ColorSchemes { get; }
	}

	/// <summary>
	/// Cursors Visibility that are displayed
	/// </summary>
	// 
	// Hexa value are set as 0xAABBCCDD where :
	//
	//     AA stand for the TERMINFO DECSUSR parameter value to be used under Linux & MacOS
	//     BB stand for the NCurses curs_set parameter value to be used under Linux & MacOS
	//     CC stand for the CONSOLE_CURSOR_INFO.bVisible parameter value to be used under Windows
	//     DD stand for the CONSOLE_CURSOR_INFO.dwSize parameter value to be used under Windows
	//
	public enum CursorVisibility {
		/// <summary>
		///	Cursor caret has default
		/// </summary>
		/// <remarks>Works under Xterm-like terminal otherwise this is equivalent to <see ref="Underscore"/>. This default directly depends of the XTerm user configuration settings so it could be Block, I-Beam, Underline with possible blinking.</remarks>
		Default = 0x00010119,

		/// <summary>
		///	Cursor caret is hidden
		/// </summary>
		Invisible = 0x03000019,

		/// <summary>
		///	Cursor caret is normally shown as a blinking underline bar _
		/// </summary>
		Underline = 0x03010119,

		/// <summary>
		///	Cursor caret is normally shown as a underline bar _
		/// </summary>
		/// <remarks>Under Windows, this is equivalent to <see ref="UnderscoreBlinking"/></remarks>
		UnderlineFix = 0x04010119,

		/// <summary>
		///	Cursor caret is displayed a blinking vertical bar |
		/// </summary>
		/// <remarks>Works under Xterm-like terminal otherwise this is equivalent to <see ref="Underscore"/></remarks>
		Vertical = 0x05010119,

		/// <summary>
		///	Cursor caret is displayed a blinking vertical bar |
		/// </summary>
		/// <remarks>Works under Xterm-like terminal otherwise this is equivalent to <see ref="Underscore"/></remarks>
		VerticalFix = 0x06010119,

		/// <summary>
		///	Cursor caret is displayed as a blinking block ▉
		/// </summary>
		Box = 0x01020164,

		/// <summary>
		///	Cursor caret is displayed a block ▉
		/// </summary>
		/// <remarks>Works under Xterm-like terminal otherwise this is equivalent to <see ref="Block"/></remarks>
		BoxFix = 0x02020164,
	}

	///// <summary>
	///// Special characters that can be drawn with 
	///// </summary>
	//public enum SpecialChar {
	//	/// <summary>
	//	/// Horizontal line character.
	//	/// </summary>
	//	HLine,

	//	/// <summary>
	//	/// Vertical line character.
	//	/// </summary>
	//	VLine,

	//	/// <summary>
	//	/// Stipple pattern
	//	/// </summary>
	//	Stipple,

	//	/// <summary>
	//	/// Diamond character
	//	/// </summary>
	//	Diamond,

	//	/// <summary>
	//	/// Upper left corner
	//	/// </summary>
	//	ULCorner,

	//	/// <summary>
	//	/// Lower left corner
	//	/// </summary>
	//	LLCorner,

	//	/// <summary>
	//	/// Upper right corner
	//	/// </summary>
	//	URCorner,

	//	/// <summary>
	//	/// Lower right corner
	//	/// </summary>
	//	LRCorner,

	//	/// <summary>
	//	/// Left tee
	//	/// </summary>
	//	LeftTee,

	//	/// <summary>
	//	/// Right tee
	//	/// </summary>
	//	RightTee,

	//	/// <summary>
	//	/// Top tee
	//	/// </summary>
	//	TopTee,

	//	/// <summary>
	//	/// The bottom tee.
	//	/// </summary>
	//	BottomTee,
	//}

	/// <summary>
	/// ConsoleDriver is an abstract class that defines the requirements for a console driver.  
	/// There are currently three implementations: <see cref="CursesDriver"/> (for Unix and Mac), <see cref="WindowsDriver"/>, and <see cref="NetDriver"/> that uses the .NET Console API.
	/// </summary>
	public abstract class ConsoleDriver {
		/// <summary>
		/// The handler fired when the terminal is resized.
		/// </summary>
		protected Action TerminalResized;

		/// <summary>
		/// The current number of columns in the terminal.
		/// </summary>
		public abstract int Cols { get; }

		/// <summary>
		/// The current number of rows in the terminal.
		/// </summary>
		public abstract int Rows { get; }

		/// <summary>
		/// The current left in the terminal.
		/// </summary>
		public abstract int Left { get; }

		/// <summary>
		/// The current top in the terminal.
		/// </summary>
		public abstract int Top { get; }

		/// <summary>
		/// Get the operation system clipboard.
		/// </summary>
		public abstract IClipboard Clipboard { get; }

		/// <summary>
		/// If false height is measured by the window height and thus no scrolling.
		/// If true then height is measured by the buffer height, enabling scrolling.
		/// </summary>
		public abstract bool HeightAsBuffer { get; set; }

		/// <summary>
		/// The format is rows, columns and 3 values on the last column: Rune, Attribute and Dirty Flag
		/// </summary>
		public virtual int [,,] Contents { get; }

		/// <summary>
		/// Initializes the driver
		/// </summary>
		/// <param name="terminalResized">Method to invoke when the terminal is resized.</param>
		public abstract void Init (Action terminalResized);
		/// <summary>
		/// Moves the cursor to the specified column and row.
		/// </summary>
		/// <param name="col">Column to move the cursor to.</param>
		/// <param name="row">Row to move the cursor to.</param>
		public abstract void Move (int col, int row);

		/// <summary>
		/// Adds the specified rune to the display at the current cursor position.
		/// </summary>
		/// <param name="rune">Rune to add.</param>
		public abstract void AddRune (Rune rune);

		/// <summary>
		/// Ensures a Rune is not a control character and can be displayed by translating characters below 0x20
		/// to equivalent, printable, Unicode chars.
		/// </summary>
		/// <param name="c">Rune to translate</param>
		/// <returns></returns>
		public static Rune MakePrintable (Rune c)
		{
			if (c <= 0x1F || (c >= 0X7F && c <= 0x9F)) {
				// ASCII (C0) control characters.
				// C1 control characters (https://www.aivosto.com/articles/control-characters.html#c1)
				return new Rune (c + 0x2400);
			}

			return c;
		}

		/// <summary>
		/// Ensures that the column and line are in a valid range from the size of the driver.
		/// </summary>
		/// <param name="col">The column.</param>
		/// <param name="row">The row.</param>
		/// <param name="clip">The clip.</param>
		/// <returns><c>true</c>if it's a valid range,<c>false</c>otherwise.</returns>
		public bool IsValidContent (int col, int row, Rect clip) =>
			col >= 0 && row >= 0 && col < Cols && row < Rows && clip.Contains (col, row);

		/// <summary>
		/// Adds the <paramref name="str"/> to the display at the cursor position.
		/// </summary>
		/// <param name="str">String.</param>
		public abstract void AddStr (ustring str);

		/// <summary>
		/// Prepare the driver and set the key and mouse events handlers.
		/// </summary>
		/// <param name="mainLoop">The main loop.</param>
		/// <param name="keyHandler">The handler for ProcessKey</param>
		/// <param name="keyDownHandler">The handler for key down events</param>
		/// <param name="keyUpHandler">The handler for key up events</param>
		/// <param name="mouseHandler">The handler for mouse events</param>
		public abstract void PrepareToRun (MainLoop mainLoop, Action<KeyEvent> keyHandler, Action<KeyEvent> keyDownHandler, Action<KeyEvent> keyUpHandler, Action<MouseEvent> mouseHandler);

		/// <summary>
		/// Updates the screen to reflect all the changes that have been done to the display buffer
		/// </summary>
		public abstract void Refresh ();

		/// <summary>
		/// Updates the location of the cursor position
		/// </summary>
		public abstract void UpdateCursor ();

		/// <summary>
		/// Retreive the cursor caret visibility
		/// </summary>
		/// <param name="visibility">The current <see cref="CursorVisibility"/></param>
		/// <returns>true upon success</returns>
		public abstract bool GetCursorVisibility (out CursorVisibility visibility);

		/// <summary>
		/// Change the cursor caret visibility
		/// </summary>
		/// <param name="visibility">The wished <see cref="CursorVisibility"/></param>
		/// <returns>true upon success</returns>
		public abstract bool SetCursorVisibility (CursorVisibility visibility);

		/// <summary>
		/// Ensure the cursor visibility
		/// </summary>
		/// <returns>true upon success</returns>
		public abstract bool EnsureCursorVisibility ();

		/// <summary>
		/// Ends the execution of the console driver.
		/// </summary>
		public abstract void End ();

		/// <summary>
		/// Resizes the clip area when the screen is resized.
		/// </summary>
		public abstract void ResizeScreen ();

		/// <summary>
		/// Reset and recreate the contents and the driver buffer.
		/// </summary>
		public abstract void UpdateOffScreen ();

		/// <summary>
		/// Redraws the physical screen with the contents that have been queued up via any of the printing commands.
		/// </summary>
		public abstract void UpdateScreen ();

		/// <summary>
		/// Selects the specified attribute as the attribute to use for future calls to AddRune and AddString.
		/// </summary>
		/// <remarks>
		/// Implementations should call <c>base.SetAttribute(c)</c>.
		/// </remarks>
		/// <param name="c">C.</param>
		public virtual void SetAttribute (Attribute c)
		{
			Debug.WriteLineIf(!c.Initialized, "ConsoleDriver.SetAttribute: Attributes must be initialized before use.");
		}

		/// <summary>
		/// Set Colors from limit sets of colors. Not implemented by any driver: See Issue #2300.
		/// </summary>
		/// <param name="foreground">Foreground.</param>
		/// <param name="background">Background.</param>
		public abstract void SetColors (ConsoleColor foreground, ConsoleColor background);

		// Advanced uses - set colors to any pre-set pairs, you would need to init_color
		// that independently with the R, G, B values.
		/// <summary>
		/// Advanced uses - set colors to any pre-set pairs, you would need to init_color
		/// that independently with the R, G, B values. Not implemented by any driver: See Issue #2300.
		/// </summary>
		/// <param name="foregroundColorId">Foreground color identifier.</param>
		/// <param name="backgroundColorId">Background color identifier.</param>
		public abstract void SetColors (short foregroundColorId, short backgroundColorId);

		/// <summary>
		/// Gets the foreground and background colors based on the value.
		/// </summary>
		/// <param name="value">The value.</param>
		/// <param name="foreground">The foreground.</param>
		/// <param name="background">The background.</param>
		/// <returns></returns>
		public abstract bool GetColors (int value, out Color foreground, out Color background);

		/// <summary>
		/// Allows sending keys without typing on a keyboard.
		/// </summary>
		/// <param name="keyChar">The character key.</param>
		/// <param name="key">The key.</param>
		/// <param name="shift">If shift key is sending.</param>
		/// <param name="alt">If alt key is sending.</param>
		/// <param name="control">If control key is sending.</param>
		public abstract void SendKeys (char keyChar, ConsoleKey key, bool shift, bool alt, bool control);

		/// <summary>
		/// Set the handler when the terminal is resized.
		/// </summary>
		/// <param name="terminalResized"></param>
		public void SetTerminalResized (Action terminalResized)
		{
			TerminalResized = terminalResized;
		}

		/// <summary>
		/// Draws the title for a Window-style view incorporating padding. 
		/// </summary>
		/// <param name="region">Screen relative region where the frame will be drawn.</param>
		/// <param name="title">The title for the window. The title will only be drawn if <c>title</c> is not null or empty and paddingTop is greater than 0.</param>
		/// <param name="paddingLeft">Number of columns to pad on the left (if 0 the border will not appear on the left).</param>
		/// <param name="paddingTop">Number of rows to pad on the top (if 0 the border and title will not appear on the top).</param>
		/// <param name="paddingRight">Number of columns to pad on the right (if 0 the border will not appear on the right).</param>
		/// <param name="paddingBottom">Number of rows to pad on the bottom (if 0 the border will not appear on the bottom).</param>
		/// <param name="textAlignment">Not yet implemented.</param>
		/// <remarks></remarks>
		public virtual void DrawWindowTitle (Rect region, ustring title, int paddingLeft, int paddingTop, int paddingRight, int paddingBottom, TextAlignment textAlignment = TextAlignment.Left)
		{
			var width = region.Width - (paddingLeft + 2) * 2;
			if (!ustring.IsNullOrEmpty (title) && width > 4 && region.Y + paddingTop <= region.Y + paddingBottom) {
				Move (region.X + 1 + paddingLeft, region.Y + paddingTop);
				AddRune (' ');
				var str = title.Sum (r => Math.Max (Rune.ColumnWidth (r), 1)) >= width
					? TextFormatter.Format (title, width - 2, false, false) [0] : title;
				AddStr (str);
				AddRune (' ');
			}
		}

		/// <summary>
		/// Enables diagnostic functions
		/// </summary>
		[Flags]
		public enum DiagnosticFlags : uint {
			/// <summary>
			/// All diagnostics off
			/// </summary>
			Off = 0b_0000_0000,
			/// <summary>
			/// When enabled, <see cref="DrawWindowFrame(Rect, int, int, int, int, bool, bool, Border)"/> will draw a 
			/// ruler in the frame for any side with a padding value greater than 0.
			/// </summary>
			FrameRuler = 0b_0000_0001,
			/// <summary>
			/// When Enabled, <see cref="DrawWindowFrame(Rect, int, int, int, int, bool, bool, Border)"/> will use
			/// 'L', 'R', 'T', and 'B' for padding instead of ' '.
			/// </summary>
			FramePadding = 0b_0000_0010,
		}

		/// <summary>
		/// Set flags to enable/disable <see cref="ConsoleDriver"/> diagnostics.
		/// </summary>
		public static DiagnosticFlags Diagnostics { get; set; }

		/// <summary>
		/// Draws a frame for a window with padding and an optional visible border inside the padding. 
		/// </summary>
		/// <param name="region">Screen relative region where the frame will be drawn.</param>
		/// <param name="paddingLeft">Number of columns to pad on the left (if 0 the border will not appear on the left).</param>
		/// <param name="paddingTop">Number of rows to pad on the top (if 0 the border and title will not appear on the top).</param>
		/// <param name="paddingRight">Number of columns to pad on the right (if 0 the border will not appear on the right).</param>
		/// <param name="paddingBottom">Number of rows to pad on the bottom (if 0 the border will not appear on the bottom).</param>
		/// <param name="border">If set to <c>true</c> and any padding dimension is > 0 the border will be drawn.</param>
		/// <param name="fill">If set to <c>true</c> it will clear the content area (the area inside the padding) with the current color, otherwise the content area will be left untouched.</param>
		/// <param name="borderContent">The <see cref="Border"/> to be used if defined.</param>
		public virtual void DrawWindowFrame (Rect region, int paddingLeft = 0, int paddingTop = 0, int paddingRight = 0,
			int paddingBottom = 0, bool border = true, bool fill = false, Border borderContent = null)
		{
			char clearChar = ' ';
			char leftChar = clearChar;
			char rightChar = clearChar;
			char topChar = clearChar;
			char bottomChar = clearChar;

			if ((Diagnostics & DiagnosticFlags.FramePadding) == DiagnosticFlags.FramePadding) {
				leftChar = 'L';
				rightChar = 'R';
				topChar = 'T';
				bottomChar = 'B';
				clearChar = 'C';
			}

			void AddRuneAt (int col, int row, Rune ch)
			{
				Move (col, row);
				AddRune (ch);
			}

			// fwidth is count of hLine chars
			int fwidth = (int)(region.Width - (paddingRight + paddingLeft));

			// fheight is count of vLine chars
			int fheight = (int)(region.Height - (paddingBottom + paddingTop));

			// fleft is location of left frame line
			int fleft = region.X + paddingLeft - 1;

			// fright is location of right frame line
			int fright = fleft + fwidth + 1;

			// ftop is location of top frame line
			int ftop = region.Y + paddingTop - 1;

			// fbottom is location of bottom frame line
			int fbottom = ftop + fheight + 1;

			var borderStyle = borderContent == null ? BorderStyle.Single : borderContent.BorderStyle;

			Rune hLine = default, vLine = default,
				uRCorner = default, uLCorner = default, lLCorner = default, lRCorner = default;

			if (border) {
				switch (borderStyle) {
				case BorderStyle.None:
					break;
				case BorderStyle.Single:
					hLine = HLine;
					vLine = VLine;
					uRCorner = URCorner;
					uLCorner = ULCorner;
					lLCorner = LLCorner;
					lRCorner = LRCorner;
					break;
				case BorderStyle.Double:
					hLine = HDLine;
					vLine = VDLine;
					uRCorner = URDCorner;
					uLCorner = ULDCorner;
					lLCorner = LLDCorner;
					lRCorner = LRDCorner;
					break;
				case BorderStyle.Rounded:
					hLine = HRLine;
					vLine = VRLine;
					uRCorner = URRCorner;
					uLCorner = ULRCorner;
					lLCorner = LLRCorner;
					lRCorner = LRRCorner;
					break;
				}
			} else {
				hLine = vLine = uRCorner = uLCorner = lLCorner = lRCorner = clearChar;
			}

			// Outside top
			if (paddingTop > 1) {
				for (int r = region.Y; r < ftop; r++) {
					for (int c = region.X; c < region.X + region.Width; c++) {
						AddRuneAt (c, r, topChar);
					}
				}
			}

			// Outside top-left
			for (int c = region.X; c < fleft; c++) {
				AddRuneAt (c, ftop, leftChar);
			}

			// Frame top-left corner
			AddRuneAt (fleft, ftop, paddingTop >= 0 ? (paddingLeft >= 0 ? uLCorner : hLine) : leftChar);

			// Frame top
			for (int c = fleft + 1; c < fleft + 1 + fwidth; c++) {
				AddRuneAt (c, ftop, paddingTop > 0 ? hLine : topChar);
			}

			// Frame top-right corner
			if (fright > fleft) {
				AddRuneAt (fright, ftop, paddingTop >= 0 ? (paddingRight >= 0 ? uRCorner : hLine) : rightChar);
			}

			// Outside top-right corner
			for (int c = fright + 1; c < fright + paddingRight; c++) {
				AddRuneAt (c, ftop, rightChar);
			}

			// Left, Fill, Right
			if (fbottom > ftop) {
				for (int r = ftop + 1; r < fbottom; r++) {
					// Outside left
					for (int c = region.X; c < fleft; c++) {
						AddRuneAt (c, r, leftChar);
					}

					// Frame left
					AddRuneAt (fleft, r, paddingLeft > 0 ? vLine : leftChar);

					// Fill
					if (fill) {
						for (int x = fleft + 1; x < fright; x++) {
							AddRuneAt (x, r, clearChar);
						}
					}

					// Frame right
					if (fright > fleft) {
						var v = vLine;
						if ((Diagnostics & DiagnosticFlags.FrameRuler) == DiagnosticFlags.FrameRuler) {
							v = (char)(((int)'0') + ((r - ftop) % 10)); // vLine;
						}
						AddRuneAt (fright, r, paddingRight > 0 ? v : rightChar);
					}

					// Outside right
					for (int c = fright + 1; c < fright + paddingRight; c++) {
						AddRuneAt (c, r, rightChar);
					}
				}

				// Outside Bottom
				for (int c = region.X; c < region.X + region.Width; c++) {
					AddRuneAt (c, fbottom, leftChar);
				}

				// Frame bottom-left
				AddRuneAt (fleft, fbottom, paddingLeft > 0 ? lLCorner : leftChar);

				if (fright > fleft) {
					// Frame bottom
					for (int c = fleft + 1; c < fright; c++) {
						var h = hLine;
						if ((Diagnostics & DiagnosticFlags.FrameRuler) == DiagnosticFlags.FrameRuler) {
							h = (char)(((int)'0') + ((c - fleft) % 10)); // hLine;
						}
						AddRuneAt (c, fbottom, paddingBottom > 0 ? h : bottomChar);
					}

					// Frame bottom-right
					AddRuneAt (fright, fbottom, paddingRight > 0 ? (paddingBottom > 0 ? lRCorner : hLine) : rightChar);
				}

				// Outside right
				for (int c = fright + 1; c < fright + paddingRight; c++) {
					AddRuneAt (c, fbottom, rightChar);
				}
			}

			// Out bottom - ensure top is always drawn if we overlap
			if (paddingBottom > 0) {
				for (int r = fbottom + 1; r < fbottom + paddingBottom; r++) {
					for (int c = region.X; c < region.X + region.Width; c++) {
						AddRuneAt (c, r, bottomChar);
					}
				}
			}
		}

		/// <summary>
		/// Draws a frame on the specified region with the specified padding around the frame.
		/// </summary>
		/// <param name="region">Screen relative region where the frame will be drawn.</param>
		/// <param name="padding">Padding to add on the sides.</param>
		/// <param name="fill">If set to <c>true</c> it will clear the contents with the current color, otherwise the contents will be left untouched.</param>
		/// <remarks>This API has been superseded by <see cref="DrawWindowFrame(Rect, int, int, int, int, bool, bool, Border)"/>.</remarks>
		/// <remarks>This API is equivalent to calling <c>DrawWindowFrame(Rect, p - 1, p - 1, p - 1, p - 1)</c>. In other words,
		/// A padding value of 0 means there is actually a one cell border.
		/// </remarks>
		public virtual void DrawFrame (Rect region, int padding, bool fill)
		{
			// DrawFrame assumes the border is always at least one row/col thick
			// DrawWindowFrame assumes a padding of 0 means NO padding and no frame
			DrawWindowFrame (new Rect (region.X, region.Y, region.Width, region.Height),
				padding + 1, padding + 1, padding + 1, padding + 1, border: false, fill: fill);
		}


		/// <summary>
		/// Suspend the application, typically needs to save the state, suspend the app and upon return, reset the console driver.
		/// </summary>
		public abstract void Suspend ();

		Rect clip;

		/// <summary>
		/// Controls the current clipping region that AddRune/AddStr is subject to.
		/// </summary>
		/// <value>The clip.</value>
		public Rect Clip {
			get => clip;
			set => this.clip = value;
		}

		/// <summary>
		/// Start of mouse moves.
		/// </summary>
		public abstract void StartReportingMouseMoves ();

		/// <summary>
		/// Stop reporting mouses moves.
		/// </summary>
		public abstract void StopReportingMouseMoves ();

		/// <summary>
		/// Disables the cooked event processing from the mouse driver. 
		/// At startup, it is assumed mouse events are cooked. Not implemented by any driver: See Issue #2300.
		/// </summary>
		public abstract void UncookMouse ();

		/// <summary>
		/// Enables the cooked event processing from the mouse driver. Not implemented by any driver: See Issue #2300.
		/// </summary>
		public abstract void CookMouse ();

		/// <summary>
		/// Horizontal line character.
		/// </summary>
		public Rune HLine = '\u2500';

		/// <summary>
		/// Vertical line character.
		/// </summary>
		public Rune VLine = '\u2502';

		/// <summary>
		/// Stipple pattern
		/// </summary>
		public Rune Stipple = '\u2591';

		/// <summary>
		/// Diamond character
		/// </summary>
		public Rune Diamond = '\u25ca';

		/// <summary>
		/// Upper left corner
		/// </summary>
		public Rune ULCorner = '\u250C';

		/// <summary>
		/// Lower left corner
		/// </summary>
		public Rune LLCorner = '\u2514';

		/// <summary>
		/// Upper right corner
		/// </summary>
		public Rune URCorner = '\u2510';

		/// <summary>
		/// Lower right corner
		/// </summary>
		public Rune LRCorner = '\u2518';

		/// <summary>
		/// Left tee
		/// </summary>
		public Rune LeftTee = '\u251c';

		/// <summary>
		/// Right tee
		/// </summary>
		public Rune RightTee = '\u2524';

		/// <summary>
		/// Top tee
		/// </summary>
		public Rune TopTee = '\u252c';

		/// <summary>
		/// The bottom tee.
		/// </summary>
		public Rune BottomTee = '\u2534';

		/// <summary>
		/// Checkmark.
		/// </summary>
		public Rune Checked = '\u221a';

		/// <summary>
		/// Un-checked checkmark.
		/// </summary>
		public Rune UnChecked = '\u2574';

		/// <summary>
		/// Selected mark.
		/// </summary>
		public Rune Selected = '\u25cf';

		/// <summary>
		/// Un-selected selected mark.
		/// </summary>
		public Rune UnSelected = '\u25cc';

		/// <summary>
		/// Right Arrow.
		/// </summary>
		public Rune RightArrow = '\u25ba';

		/// <summary>
		/// Left Arrow.
		/// </summary>
		public Rune LeftArrow = '\u25c4';

		/// <summary>
		/// Down Arrow.
		/// </summary>
		public Rune DownArrow = '\u25bc';

		/// <summary>
		/// Up Arrow.
		/// </summary>
		public Rune UpArrow = '\u25b2';

		/// <summary>
		/// Left indicator for default action (e.g. for <see cref="Button"/>).
		/// </summary>
		public Rune LeftDefaultIndicator = '\u25e6';

		/// <summary>
		/// Right indicator for default action (e.g. for <see cref="Button"/>).
		/// </summary>
		public Rune RightDefaultIndicator = '\u25e6';

		/// <summary>
		/// Left frame/bracket (e.g. '[' for <see cref="Button"/>).
		/// </summary>
		public Rune LeftBracket = '[';

		/// <summary>
		/// Right frame/bracket (e.g. ']' for <see cref="Button"/>).
		/// </summary>
		public Rune RightBracket = ']';

		/// <summary>
		/// Blocks Segment indicator for meter views (e.g. <see cref="ProgressBar"/>.
		/// </summary>
		public Rune BlocksMeterSegment = '\u258c';

		/// <summary>
		/// Continuous Segment indicator for meter views (e.g. <see cref="ProgressBar"/>.
		/// </summary>
		public Rune ContinuousMeterSegment = '\u2588';

		/// <summary>
		/// Horizontal double line character.
		/// </summary>
		public Rune HDLine = '\u2550';

		/// <summary>
		/// Vertical double line character.
		/// </summary>
		public Rune VDLine = '\u2551';

		/// <summary>
		/// Upper left double corner
		/// </summary>
		public Rune ULDCorner = '\u2554';

		/// <summary>
		/// Lower left double corner
		/// </summary>
		public Rune LLDCorner = '\u255a';

		/// <summary>
		/// Upper right double corner
		/// </summary>
		public Rune URDCorner = '\u2557';

		/// <summary>
		/// Lower right double corner
		/// </summary>
		public Rune LRDCorner = '\u255d';

		/// <summary>
		/// Horizontal line character for rounded corners.
		/// </summary>
		public Rune HRLine = '\u2500';

		/// <summary>
		/// Vertical line character for rounded corners.
		/// </summary>
		public Rune VRLine = '\u2502';

		/// <summary>
		/// Upper left rounded corner
		/// </summary>
		public Rune ULRCorner = '\u256d';

		/// <summary>
		/// Lower left rounded corner
		/// </summary>
		public Rune LLRCorner = '\u2570';

		/// <summary>
		/// Upper right rounded corner
		/// </summary>
		public Rune URRCorner = '\u256e';

		/// <summary>
		/// Lower right rounded corner
		/// </summary>
		public Rune LRRCorner = '\u256f';

		/// <summary>
		/// Make the attribute for the foreground and background colors.
		/// </summary>
		/// <param name="fore">Foreground.</param>
		/// <param name="back">Background.</param>
		/// <returns></returns>
		public abstract Attribute MakeAttribute (Color fore, Color back);

		/// <summary>
		/// Gets the current <see cref="Attribute"/>.
		/// </summary>
		/// <returns>The current attribute.</returns>
		public abstract Attribute GetAttribute ();

		/// <summary>
		/// Make the <see cref="Colors"/> for the <see cref="ColorScheme"/>.
		/// </summary>
		/// <param name="foreground">The foreground color.</param>
		/// <param name="background">The background color.</param>
		/// <returns>The attribute for the foreground and background colors.</returns>
		public abstract Attribute MakeColor (Color foreground, Color background);

		/// <summary>
		/// Create all <see cref="Colors"/> with the <see cref="ColorScheme"/> for the console driver.
		/// </summary>
		/// <param name="supportsColors">Flag indicating if colors are supported.</param>
		public void CreateColors (bool supportsColors = true)
		{
			// BUGBUG: No need to create these instances here as they are created in constructor
			//Colors.TopLevel = new ColorScheme ();
			//Colors.Base = new ColorScheme ();
			//Colors.Dialog = new ColorScheme ();
			//Colors.Menu = new ColorScheme ();
			//Colors.Error = new ColorScheme ();

			if (!supportsColors) {
				return;
			}

<<<<<<< HEAD
			// NOTE: these are here for backwards compat; pre-Theme support
			// These values are ignored/overwritten by the ConfigurationManager
=======

			// Define the default color theme only if the user has not defined one.
			
>>>>>>> 6cabb20f
			Colors.TopLevel.Normal = MakeColor (Color.BrightGreen, Color.Black);
			Colors.TopLevel.Focus = MakeColor (Color.White, Color.Cyan);
			Colors.TopLevel.HotNormal = MakeColor (Color.Brown, Color.Black);
			Colors.TopLevel.HotFocus = MakeColor (Color.Blue, Color.Cyan);
			Colors.TopLevel.Disabled = MakeColor (Color.DarkGray, Color.Black);

			Colors.Base.Normal = MakeColor (Color.White, Color.Blue);
			Colors.Base.Focus = MakeColor (Color.Black, Color.Gray);
			Colors.Base.HotNormal = MakeColor (Color.BrightCyan, Color.Blue);
			Colors.Base.HotFocus = MakeColor (Color.BrightBlue, Color.Gray);
			Colors.Base.Disabled = MakeColor (Color.DarkGray, Color.Blue);

			Colors.Dialog.Normal = MakeColor (Color.Black, Color.Gray);
			Colors.Dialog.Focus = MakeColor (Color.White, Color.DarkGray);
			Colors.Dialog.HotNormal = MakeColor (Color.Blue, Color.Gray);
			Colors.Dialog.HotFocus = MakeColor (Color.BrightYellow, Color.DarkGray);
			Colors.Dialog.Disabled = MakeColor (Color.Gray, Color.DarkGray);

			Colors.Menu.Normal = MakeColor (Color.White, Color.DarkGray);
			Colors.Menu.Focus = MakeColor (Color.White, Color.Black);
			Colors.Menu.HotNormal = MakeColor (Color.BrightYellow, Color.DarkGray);
			Colors.Menu.HotFocus = MakeColor (Color.BrightYellow, Color.Black);
			Colors.Menu.Disabled = MakeColor (Color.Gray, Color.DarkGray);

			Colors.Error.Normal = MakeColor (Color.Red, Color.White);
			Colors.Error.Focus = MakeColor (Color.Black, Color.BrightRed);
			Colors.Error.HotNormal = MakeColor (Color.Black, Color.White);
			Colors.Error.HotFocus = MakeColor (Color.White, Color.BrightRed);
			Colors.Error.Disabled = MakeColor (Color.DarkGray, Color.White);
		}
	}

	/// <summary>
	/// Helper class for console drivers to invoke shell commands to interact with the clipboard.
	/// Used primarily by CursesDriver, but also used in Unit tests which is why it is in
	/// ConsoleDriver.cs.
	/// </summary>
	internal static class ClipboardProcessRunner {
		public static (int exitCode, string result) Bash (string commandLine, string inputText = "", bool waitForOutput = false)
		{
			var arguments = $"-c \"{commandLine}\"";
			var (exitCode, result) = Process ("bash", arguments, inputText, waitForOutput);

			return (exitCode, result.TrimEnd ());
		}

		public static (int exitCode, string result) Process (string cmd, string arguments, string input = null, bool waitForOutput = true)
		{
			var output = string.Empty;

			using (Process process = new Process {
				StartInfo = new ProcessStartInfo {
					FileName = cmd,
					Arguments = arguments,
					RedirectStandardOutput = true,
					RedirectStandardError = true,
					RedirectStandardInput = true,
					UseShellExecute = false,
					CreateNoWindow = true,
				}
			}) {
				var eventHandled = new TaskCompletionSource<bool> ();
				process.Start ();
				if (!string.IsNullOrEmpty (input)) {
					process.StandardInput.Write (input);
					process.StandardInput.Close ();
				}

				if (!process.WaitForExit (5000)) {
					var timeoutError = $@"Process timed out. Command line: {process.StartInfo.FileName} {process.StartInfo.Arguments}.";
					throw new TimeoutException (timeoutError);
				}

				if (waitForOutput && process.StandardOutput.Peek () != -1) {
					output = process.StandardOutput.ReadToEnd ();
				}

				if (process.ExitCode > 0) {
					output = $@"Process failed to run. Command line: {cmd} {arguments}.
										Output: {output}
										Error: {process.StandardError.ReadToEnd ()}";
				}

				return (process.ExitCode, output);
			}
		}

		public static bool DoubleWaitForExit (this System.Diagnostics.Process process)
		{
			var result = process.WaitForExit (500);
			if (result) {
				process.WaitForExit ();
			}
			return result;
		}

		public static bool FileExists (this string value)
		{
			return !string.IsNullOrEmpty (value) && !value.Contains ("not found");
		}
	}
}<|MERGE_RESOLUTION|>--- conflicted
+++ resolved
@@ -15,12 +15,9 @@
 	/// <summary>
 	/// Colors that can be used to set the foreground and background colors in console applications.
 	/// </summary>
-<<<<<<< HEAD
-=======
 	/// <remarks>
 	/// The <see cref="Color.Invalid"/> value indicates either no-color has been set or the color is invalid.
 	/// </remarks>
->>>>>>> 6cabb20f
 	[DefaultValue(Invalid)]
 	public enum Color {
 		/// <summary>
@@ -86,11 +83,9 @@
 		/// <summary>
 		/// The White color.
 		/// </summary>
-<<<<<<< HEAD
-		White,
-
-		/// <summary>
-		/// Indicates an invalid color
+		White, 
+		/// <summary>
+		/// Indicates an invalid or un-set color value. 
 		/// </summary>
 		Invalid = -1
 	}
@@ -171,17 +166,10 @@
 				Math.Abs (color1.Green - color2.Green) +
 				Math.Abs (color1.Blue - color2.Blue);
 		}
-=======
-		White, 
-		/// <summary>
-		/// Indicates an invalid or un-set color value. 
-		/// </summary>
-		Invalid = -1
->>>>>>> 6cabb20f
 	}
 
 	/// <summary>
-	/// Attributes are used as elements that contain both a foreground and a background or platform specific features.
+	/// Attributes are used as elements that contain both a foreground and a background or platform specific features
 	/// </summary>
 	/// <remarks>
 	///   <see cref="Attribute"/>s are needed to map colors to terminal capabilities that might lack colors. 
@@ -194,12 +182,8 @@
 		/// the value of this property is invalid (typcially because the Attribute was created before a driver was loaded)
 		/// and the attribute should be re-made (see <see cref="Make(Color, Color)"/>) before it is used.
 		/// </summary>
-<<<<<<< HEAD
 		[JsonIgnore (Condition = JsonIgnoreCondition.Always)] 
 		public int Value { get; } 
-=======
-		public int Value { get; }
->>>>>>> 6cabb20f
 
 		/// <summary>
 		/// The foreground color.
@@ -318,12 +302,6 @@
 			return Application.Driver.GetAttribute ();
 		}
 
-<<<<<<< HEAD
-		public override string ToString ()
-		{
-			return $"[Attribute: Value={Value}, Foreground={Foreground}, Background={Background}]";
-		}
-=======
 		/// <summary>
 		/// If <see langword="true"/> the attribute has been initialzed by a <see cref="ConsoleDriver"/> and 
 		/// thus has <see cref="Value"/> that is valid for that driver. If <see langword="false"/> the <see cref="Foreground"/>
@@ -334,22 +312,15 @@
 		/// Attributes that have not been initialized must eventually be initialized before being passed to a driver.
 		/// </remarks>
 		public bool Initialized { get; internal set; }
->>>>>>> 6cabb20f
 
 		/// <summary>
 		/// Returns <see langword="true"/> if the Atrribute is valid (both foreground and background have valid color values).
 		/// </summary>
 		/// <returns></returns>
-<<<<<<< HEAD
-		public bool IsValid ()
-		{
-			return Foreground != Color.Invalid && Background != Color.Invalid;
-=======
 		public bool HasValidColors {
 			get {
 				return Foreground != Color.Invalid && Background != Color.Invalid;
 			}
->>>>>>> 6cabb20f
 		}
 	}
 
@@ -369,31 +340,12 @@
 		Attribute _disabled;
 
 		/// <summary>
-<<<<<<< HEAD
-		/// The foreground and background color for text when the view is not focused, hot, or disabled.
-		/// </summary>
-		public Attribute Normal { get { return _normal; } set {
-				
-				if (!value.IsValid()) {
-					return;
-				}
-				_normal = value;
-			}
-		}
-
-		/// <summary>
-		/// The foreground and background color for text when the view has the focus.
-		/// </summary>
-		public Attribute Focus { get { return _focus; } set {
-				if (!value.IsValid()) {
-					return;
-				}
-				_focus = value;
-=======
 		/// Used by <see cref="Colors.SetColorScheme(ColorScheme, string)"/> and <see cref="Colors.GetColorScheme(string)"/> to track which ColorScheme 
 		/// is being accessed.
 		/// </summary>
 		internal string schemeBeingSet = "";
+
+
 
 		/// <summary>
 		/// The foreground and background color for text when the view is not focused, hot, or disabled.
@@ -406,20 +358,10 @@
 					return;
 				}
 				_normal = value;
->>>>>>> 6cabb20f
-			}
-		}
-
-		/// <summary>
-<<<<<<< HEAD
-		/// The foreground and background color for text when the view is highlighted (hot).
-		/// </summary>
-		public Attribute HotNormal { get { return _hotNormal; } set {
-				if (!value.IsValid()) {
-					return;
-				}
-				_hotNormal = value;
-=======
+			}
+		}
+
+		/// <summary>
 		/// The foreground and background color for text when the view has the focus.
 		/// </summary>
 		public Attribute Focus {
@@ -429,20 +371,10 @@
 					return;
 				}
 				_focus = value;
->>>>>>> 6cabb20f
-			}
-		}
-
-		/// <summary>
-<<<<<<< HEAD
-		/// The foreground and background color for text when the view is highlighted (hot) and has focus.
-		/// </summary>
-		public Attribute HotFocus { get { return _hotFocus; } set {
-				if (!value.IsValid()) {
-					return;
-				}
-				_hotFocus = value;
-=======
+			}
+		}
+
+		/// <summary>
 		/// The foreground and background color for text when the view is highlighted (hot).
 		/// </summary>
 		public Attribute HotNormal {
@@ -452,17 +384,10 @@
 					return;
 				}
 				_hotNormal = value;
->>>>>>> 6cabb20f
-			}
-		}
-
-		/// <summary>
-<<<<<<< HEAD
-		/// The default foreground and background color for text, when the view is disabled.
-		/// </summary>
-		public Attribute Disabled { get { return _disabled; } set {
-				if (!value.IsValid()) {
-=======
+			}
+		}
+
+		/// <summary>
 		/// The foreground and background color for text when the view is highlighted (hot) and has focus.
 		/// </summary>
 		public Attribute HotFocus {
@@ -482,7 +407,6 @@
 			get { return _disabled; }
 			set {
 				if (!value.HasValidColors) {
->>>>>>> 6cabb20f
 					return;
 				}
 				_disabled = value;
@@ -1517,14 +1441,8 @@
 				return;
 			}
 
-<<<<<<< HEAD
 			// NOTE: these are here for backwards compat; pre-Theme support
 			// These values are ignored/overwritten by the ConfigurationManager
-=======
-
-			// Define the default color theme only if the user has not defined one.
-			
->>>>>>> 6cabb20f
 			Colors.TopLevel.Normal = MakeColor (Color.BrightGreen, Color.Black);
 			Colors.TopLevel.Focus = MakeColor (Color.White, Color.Cyan);
 			Colors.TopLevel.HotNormal = MakeColor (Color.Brown, Color.Black);
