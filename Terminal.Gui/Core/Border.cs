﻿using NStack;
using System;
using Terminal.Gui.Graphs;
using System.Text.Json.Serialization;

namespace Terminal.Gui {
	/// <summary>
	/// Specifies the border style for a <see cref="View"/> and to be used by the <see cref="Border"/> class.
	/// </summary>
	public enum BorderStyle {
		/// <summary>
		/// No border is drawn.
		/// </summary>
		None,
		/// <summary>
		/// The border is drawn with a single line limits.
		/// </summary>
		Single,
		/// <summary>
		/// The border is drawn with a double line limits.
		/// </summary>
		Double,
		/// <summary>
		/// The border is drawn with a single line and rounded corners limits.
		/// </summary>
		Rounded
	}

	/// <summary>
	/// Describes the thickness of a frame around a rectangle. Four <see cref="int"/> values describe
	///  the <see cref="Left"/>, <see cref="Top"/>, <see cref="Right"/>, and <see cref="Bottom"/> sides
	///  of the rectangle, respectively.
	/// </summary>
	public struct Thickness {
		/// <summary>
		/// Gets or sets the width, in integers, of the left side of the bounding rectangle.
		/// </summary>
		[JsonInclude]
		public int Left;
		/// <summary>
		/// Gets or sets the width, in integers, of the upper side of the bounding rectangle.
		/// </summary>
		[JsonInclude]
		public int Top;
		/// <summary>
		/// Gets or sets the width, in integers, of the right side of the bounding rectangle.
		/// </summary>
		[JsonInclude]
		public int Right;
		/// <summary>
		/// Gets or sets the width, in integers, of the lower side of the bounding rectangle.
		/// </summary>
		[JsonInclude]
		public int Bottom;

		/// <summary>
		/// Initializes a new instance of the <see cref="Thickness"/> structure that has the
		///  specified uniform length on each side.
		/// </summary>
		/// <param name="length"></param>
		public Thickness (int length)
		{
			if (length < 0) {
				throw new ArgumentException ("Invalid value for this property.");
			}

			Left = Top = Right = Bottom = length;
		}

		/// <summary>
		/// Initializes a new instance of the <see cref="Thickness"/> structure that has specific
		///  lengths (supplied as a <see cref="int"/>) applied to each side of the rectangle.
		/// </summary>
		/// <param name="left"></param>
		/// <param name="top"></param>
		/// <param name="right"></param>
		/// <param name="bottom"></param>
		public Thickness (int left, int top, int right, int bottom)
		{
			if (left < 0 || top < 0 || right < 0 || bottom < 0) {
				throw new ArgumentException ("Invalid value for this property.");
			}

			Left = left;
			Top = top;
			Right = right;
			Bottom = bottom;
		}

		/// <summary>Returns the fully qualified type name of this instance.</summary>
		/// <returns>The fully qualified type name.</returns>
		public override string ToString ()
		{
			return $"(Left={Left},Top={Top},Right={Right},Bottom={Bottom})";
		}
	}

	/// <summary>
	/// Draws a border, background, or both around another element.
	/// </summary>
	public class Border {
		private int marginFrame => DrawMarginFrame ? 1 : 0;

		/// <summary>
		/// A sealed <see cref="Toplevel"/> derived class to implement <see cref="Border"/> feature.
		/// This is only a wrapper to get borders on a toplevel and is recommended using another
		/// derived, like <see cref="Window"/> where is possible to have borders with or without
		/// border line or spacing around.
		/// </summary>
		public sealed class ToplevelContainer : Toplevel {
			/// <inheritdoc/>
			public override Border Border {
				get => base.Border;
				set {
					if (base.Border != null && base.Border.Child != null && value.Child == null) {
						value.Child = base.Border.Child;
					}
					base.Border = value;
					if (value == null) {
						return;
					}
					Rect frame;
					if (Border.Child != null && (Border.Child.Width is Dim || Border.Child.Height is Dim)) {
						frame = Rect.Empty;
					} else {
						frame = Frame;
					}
					AdjustContentView (frame);

					Border.BorderChanged += Border_BorderChanged;
				}
			}

			void Border_BorderChanged (Border border)
			{
				Rect frame;
				if (Border.Child != null && (Border.Child.Width is Dim || Border.Child.Height is Dim)) {
					frame = Rect.Empty;
				} else {
					frame = Frame;
				}
				AdjustContentView (frame);
			}

			/// <summary>
			/// Initializes with default null values.
			/// </summary>
			public ToplevelContainer () : this (null, string.Empty) { }

			/// <summary>
			/// Initializes a <see cref="ToplevelContainer"/> with a <see cref="LayoutStyle.Computed"/>
			/// </summary>
			/// <param name="border">The border.</param>
			/// <param name="title">The title.</param>
			public ToplevelContainer (Border border, string title = null)
			{
				Initialize (Rect.Empty, border, title ?? string.Empty);
			}

			/// <summary>
			/// Initializes a <see cref="ToplevelContainer"/> with a <see cref="LayoutStyle.Absolute"/>
			/// </summary>
			/// <param name="frame">The frame.</param>
			/// <param name="border">The border.</param>
			/// <param name="title">The title.</param>
			public ToplevelContainer (Rect frame, Border border, string title = null) : base (frame)
			{
				Initialize (frame, border, title ?? string.Empty);
			}

			private void Initialize (Rect frame, Border border, string title)
			{
				ColorScheme = Colors.TopLevel;
				if (border == null) {
					Border = new Border () {
						BorderStyle = BorderStyle.Single,
						BorderBrush = ColorScheme.Normal.Background,
						Title = (ustring)title
					};
				} else {
					Border = border;
				}
				AdjustContentView (frame);
			}

			void AdjustContentView (Rect frame)
			{
				var borderLength = Border.DrawMarginFrame ? 1 : 0;
				var sumPadding = Border.GetSumThickness ();
				var wp = new Point ();
				var wb = new Size ();
				if (frame == Rect.Empty) {
					wp.X = borderLength + sumPadding.Left;
					wp.Y = borderLength + sumPadding.Top;
					wb.Width = borderLength + sumPadding.Right;
					wb.Height = borderLength + sumPadding.Bottom;
					if (Border.Child == null) {
						Border.Child = new ChildContentView (this) {
							X = wp.X,
							Y = wp.Y,
							Width = Dim.Fill (wb.Width),
							Height = Dim.Fill (wb.Height)
						};
					} else {
						Border.Child.X = wp.X;
						Border.Child.Y = wp.Y;
						Border.Child.Width = Dim.Fill (wb.Width);
						Border.Child.Height = Dim.Fill (wb.Height);
					}
				} else {
					wb.Width = (2 * borderLength) + sumPadding.Right + sumPadding.Left;
					wb.Height = (2 * borderLength) + sumPadding.Bottom + sumPadding.Top;
					var cFrame = new Rect (borderLength + sumPadding.Left, borderLength + sumPadding.Top, frame.Width - wb.Width, frame.Height - wb.Height);
					if (Border.Child == null) {
						Border.Child = new ChildContentView (cFrame, this);
					} else {
						Border.Child.Frame = cFrame;
					}
				}
				if (Subviews?.Count == 0)
					base.Add (Border.Child);
				Border.ChildContainer = this;
			}

			/// <inheritdoc/>
			public override void Add (View view)
			{
				Border.Child.Add (view);
				if (view.CanFocus) {
					CanFocus = true;
				}
				AddMenuStatusBar (view);
			}

			/// <inheritdoc/>
			public override void Remove (View view)
			{
				if (view == null) {
					return;
				}

				SetNeedsDisplay ();
				var touched = view.Frame;
				Border.Child.Remove (view);

				if (Border.Child.InternalSubviews.Count < 1) {
					CanFocus = false;
				}
				RemoveMenuStatusBar (view);
			}

			/// <inheritdoc/>
			public override void RemoveAll ()
			{
				Border.Child.RemoveAll ();
			}

			/// <inheritdoc/>
			public override void Redraw (Rect bounds)
			{
				if (!NeedDisplay.IsEmpty) {
					Driver.SetAttribute (GetNormalColor ());
					Clear ();
				}
				var savedClip = Border.Child.ClipToBounds ();
				Border.Child.Redraw (Border.Child.Bounds);
				Driver.Clip = savedClip;

				ClearLayoutNeeded ();
				ClearNeedsDisplay ();

				Driver.SetAttribute (GetNormalColor ());
				Border.DrawContent (this, false);
				if (HasFocus)
					Driver.SetAttribute (ColorScheme.HotNormal);
				if (Border.DrawMarginFrame) {
					if (!ustring.IsNullOrEmpty (Border.Title))
						Border.DrawTitle (this);
					else
						Border.DrawTitle (this, Frame);
				}
				Driver.SetAttribute (GetNormalColor ());

				// Checks if there are any SuperView view which intersect with this window.
				if (SuperView != null) {
					SuperView.SetNeedsLayout ();
					SuperView.SetNeedsDisplay ();
				}
			}

			/// <inheritdoc/>
			public override void OnCanFocusChanged ()
			{
				if (Border.Child != null) {
					Border.Child.CanFocus = CanFocus;
				}
				base.OnCanFocusChanged ();
			}
		}

		private class ChildContentView : View {
			View instance;

			public ChildContentView (Rect frame, View instance) : base (frame)
			{
				this.instance = instance;
			}
			public ChildContentView (View instance)
			{
				this.instance = instance;
			}

			public override bool MouseEvent (MouseEvent mouseEvent)
			{
				return instance.MouseEvent (mouseEvent);
			}
		}

		/// <summary>
		/// Invoked when any property of Border changes (except <see cref="Child"/>).
		/// </summary>
		public event Action<Border> BorderChanged;

		private BorderStyle borderStyle;
		private bool drawMarginFrame;
		private Thickness borderThickness;
		private Color borderBrush;
		private Color background;
		private Thickness padding;
		private bool effect3D;
		private Point effect3DOffset = new Point (1, 1);
		private Attribute? effect3DBrush;
		private ustring title = ustring.Empty;
		private View child;

		/// <summary>
		/// Specifies the <see cref="Gui.BorderStyle"/> for a view.
		/// </summary>
		[JsonInclude, JsonConverter (typeof(JsonStringEnumConverter))]
		public BorderStyle BorderStyle {
			get => borderStyle;
			set {
				if (value != BorderStyle.None && !drawMarginFrame) {
					// Ensures drawn the border lines.
					drawMarginFrame = true;
				}
				borderStyle = value;
				OnBorderChanged ();
			}
		}

		/// <summary>
		/// Gets or sets if a margin frame is drawn around the <see cref="Child"/> regardless the <see cref="BorderStyle"/>
		/// </summary>
		[JsonInclude]
		public bool DrawMarginFrame {
			get => drawMarginFrame;
			set {
				if (borderStyle != BorderStyle.None
					&& (!value || !drawMarginFrame)) {
					// Ensures drawn the border lines.
					drawMarginFrame = true;
				} else {
					drawMarginFrame = value;
				}
				OnBorderChanged ();
			}
		}

		/// <summary>
		/// Gets or sets the relative <see cref="Thickness"/> of a <see cref="Border"/>.
		/// </summary>
		[JsonInclude]
		public Thickness BorderThickness {
			get => borderThickness;
			set {
				borderThickness = value;
				OnBorderChanged ();
			}
		}

		/// <summary>
		/// Gets or sets the <see cref="Color"/> that draws the outer border color.
		/// </summary>
		[JsonInclude, JsonConverter (typeof (Configuration.ColorJsonConverter))]
		public Color BorderBrush {
			get => borderBrush;
			set {
				borderBrush = value;
				OnBorderChanged ();
			}
		}

		/// <summary>
		/// Gets or sets the <see cref="Color"/> that fills the area between the bounds of a <see cref="Border"/>.
		/// </summary>
		[JsonInclude, JsonConverter (typeof (Configuration.ColorJsonConverter))]
		public Color Background {
			get => background;
			set {
				background = value;
				OnBorderChanged ();
			}
		}

		/// <summary>
		/// Gets or sets a <see cref="Thickness"/> value that describes the amount of space between a
		///  <see cref="Border"/> and its child element.
		/// </summary>
		[JsonInclude]
		public Thickness Padding {
			get => padding;
			set {
				padding = value;
				OnBorderChanged ();
			}
		}

		/// <summary>
		/// Gets the rendered width of this element.
		/// </summary>
		[JsonIgnore]
		public int ActualWidth {
			get {
				var driver = Application.Driver;
				if (Parent?.Border == null) {
					return Math.Min (Child?.Frame.Width + (2 * marginFrame) + Padding.Right
						+ BorderThickness.Right + Padding.Left + BorderThickness.Left ?? 0, driver.Cols);
				}
				return Math.Min (Parent.Frame.Width, driver.Cols);
			}
		}
		/// <summary>
		/// Gets the rendered height of this element.
		/// </summary>
		[JsonIgnore]
		public int ActualHeight {
			get {
				var driver = Application.Driver;
				if (Parent?.Border == null) {
					return Math.Min (Child?.Frame.Height + (2 * marginFrame) + Padding.Bottom
						+ BorderThickness.Bottom + Padding.Top + BorderThickness.Top ?? 0, driver.Rows);
				}
				return Math.Min (Parent.Frame.Height, driver.Rows);
			}
		}

		/// <summary>
		/// Gets or sets the single child element of a <see cref="View"/>.
		/// </summary>
<<<<<<< HEAD
		public View Child {
			get => child;
			set {
				child = value;
				if (child != null && Parent != null) {
					Parent.Initialized += Parent_Initialized;
					Parent.Removed += Parent_Removed;
				}
			}
		}

		private void Parent_Removed (View obj)
		{
			BorderBrush = default;
			Background = default;
			child.Removed -= Parent_Removed;
		}

		private void Parent_Initialized (object s, EventArgs e)
		{
			SetMarginFrameTitleBrush ();
			child.Initialized -= Parent_Initialized;
		}

		private void SetMarginFrameTitleBrush ()
		{
			if (child != null) {
				var view = Parent?.Border != null ? Parent : child;
				if (view.ColorScheme != null) {
					if (borderBrush == default) {
						BorderBrush = view.GetNormalColor ().Foreground;
					}
					if (background == default) {
						Background = view.GetNormalColor ().Background;
					}
					return;
				}
			}
			BorderBrush = default;
			Background = default;
		}
=======
		[JsonIgnore]
		public View Child { get; set; }
>>>>>>> 0bd32c28

		/// <summary>
		/// Gets the parent <see cref="Child"/> parent if any.
		/// </summary>
		[JsonIgnore]
		public View Parent { get => Child?.SuperView; }

		/// <summary>
		/// Gets or private sets by the <see cref="ToplevelContainer"/>
		/// </summary>
		[JsonIgnore]
		public ToplevelContainer ChildContainer { get; private set; }

		/// <summary>
		/// Gets or sets the 3D effect around the <see cref="Border"/>.
		/// </summary>
		[JsonInclude]
		public bool Effect3D {
			get => effect3D;
			set {
				effect3D = value;
				OnBorderChanged ();
			}
		}

		/// <summary>
		/// Get or sets the offset start position for the <see cref="Effect3D"/>
		/// </summary>
		[JsonInclude]
		public Point Effect3DOffset {
			get => effect3DOffset;
			set {
				effect3DOffset = value;
				OnBorderChanged ();
			}
		}
		/// <summary>
		/// Gets or sets the color for the <see cref="Border"/>
		/// </summary>
		[JsonInclude, JsonConverter (typeof (Configuration.AttributeJsonConverter))]
		public Attribute? Effect3DBrush {
			get {
				if (effect3DBrush == null && effect3D) {
					return effect3DBrush = new Attribute (Color.Gray, Color.DarkGray);
				} else {
					return effect3DBrush;
				}
			}

			set {
				effect3DBrush = value;
				OnBorderChanged ();
			}
		}

		/// <summary>
		/// The title to be displayed for this view.
		/// </summary>
		[JsonIgnore]
		public ustring Title {
			get => title;
			set {
				title = value;
				OnBorderChanged ();
			}
		}

		/// <summary>
		/// Calculate the sum of the <see cref="Padding"/> and the <see cref="BorderThickness"/>
		/// </summary>
		/// <returns>The total of the <see cref="Border"/> <see cref="Thickness"/></returns>
		public Thickness GetSumThickness ()
		{
			return new Thickness () {
				Left = Padding.Left + BorderThickness.Left,
				Top = Padding.Top + BorderThickness.Top,
				Right = Padding.Right + BorderThickness.Right,
				Bottom = Padding.Bottom + BorderThickness.Bottom
			};
		}

		/// <summary>
		/// Drawn the <see cref="BorderThickness"/> more the <see cref="Padding"/>
		///  more the <see cref="Border.BorderStyle"/> and the <see cref="Effect3D"/>.
		/// </summary>
		/// <param name="view">The view to draw.</param>
		/// <param name="fill">If it will clear or not the content area.</param>
		public void DrawContent (View view = null, bool fill = true)
		{
			if (Child == null) {
				Child = view;
			}
			if (Parent?.Border != null) {
				DrawParentBorder (Parent.ViewToScreen (Parent.Bounds), fill);
			} else {
				DrawChildBorder (Child.ViewToScreen (Child.Bounds), fill);
			}
		}

		/// <summary>
		/// Same as <see cref="DrawContent"/> but drawing full frames for all borders.
		/// </summary>
		public void DrawFullContent ()
		{
			var borderThickness = BorderThickness;
			var padding = Padding;
			var marginFrame = DrawMarginFrame ? 1 : 0;
			var driver = Application.Driver;
			Rect scrRect;
			if (Parent?.Border != null) {
				scrRect = Parent.ViewToScreen (Parent.Bounds);
			} else {
				scrRect = Child.ViewToScreen (Child.Bounds);
			}
			Rect borderRect;
			if (Parent?.Border != null) {
				borderRect = scrRect;
			} else {
				borderRect = new Rect () {
					X = scrRect.X - marginFrame - padding.Left - borderThickness.Left,
					Y = scrRect.Y - marginFrame - padding.Top - borderThickness.Top,
					Width = ActualWidth,
					Height = ActualHeight
				};
			}
			var savedAttribute = driver.GetAttribute ();

			// Draw 3D effects
			if (Effect3D) {
				driver.SetAttribute ((Attribute)Effect3DBrush);

				var effectBorder = new Rect () {
					X = borderRect.X + Effect3DOffset.X,
					Y = borderRect.Y + Effect3DOffset.Y,
					Width = ActualWidth,
					Height = ActualHeight
				};
				//Child.Clear (effectBorder);
				for (int r = effectBorder.Y; r < Math.Min (effectBorder.Bottom, driver.Rows); r++) {
					for (int c = effectBorder.X; c < Math.Min (effectBorder.Right, driver.Cols); c++) {

						AddRuneAt (driver, c, r, (Rune)driver.Contents [r, c, 0]);
					}
				}
			}

			// Draw border thickness
			driver.SetAttribute (new Attribute (BorderBrush));
			Child.Clear (borderRect);

			borderRect = new Rect () {
				X = borderRect.X + borderThickness.Left,
				Y = borderRect.Y + borderThickness.Top,
				Width = Math.Max (borderRect.Width - borderThickness.Right - borderThickness.Left, 0),
				Height = Math.Max (borderRect.Height - borderThickness.Bottom - borderThickness.Top, 0)
			};
			if (borderRect != scrRect) {
				// Draw padding
				driver.SetAttribute (new Attribute (Background));
				Child.Clear (borderRect);
			}

			driver.SetAttribute (new Attribute (BorderBrush, Background));

			// Draw margin frame
			if (DrawMarginFrame) {
				if (Parent?.Border != null) {
					var sumPadding = GetSumThickness ();
					borderRect = new Rect () {
						X = scrRect.X + sumPadding.Left,
						Y = scrRect.Y + sumPadding.Top,
						Width = Math.Max (scrRect.Width - sumPadding.Right - sumPadding.Left, 0),
						Height = Math.Max (scrRect.Height - sumPadding.Bottom - sumPadding.Top, 0)
					};
				} else {
					borderRect = new Rect () {
						X = borderRect.X + padding.Left,
						Y = borderRect.Y + padding.Top,
						Width = Math.Max (borderRect.Width - padding.Right - padding.Left, 0),
						Height = Math.Max (borderRect.Height - padding.Bottom - padding.Top, 0)
					};
				}
				if (borderRect.Width > 0 && borderRect.Height > 0) {
					driver.DrawWindowFrame (borderRect, 1, 1, 1, 1, BorderStyle != BorderStyle.None, fill: true, this);
				}
			}
			driver.SetAttribute (savedAttribute);
		}

		private void DrawChildBorder (Rect frame, bool fill = true)
		{
			var drawMarginFrame = DrawMarginFrame ? 1 : 0;
			var sumThickness = GetSumThickness ();
			var padding = Padding;
			var effect3DOffset = Effect3DOffset;
			var driver = Application.Driver;

			var savedAttribute = driver.GetAttribute ();

			driver.SetAttribute (new Attribute (BorderBrush));

			// Draw the upper BorderThickness
			for (int r = frame.Y - drawMarginFrame - sumThickness.Top;
				r > 0 && r < frame.Y - drawMarginFrame - padding.Top; r++) {
				for (int c = frame.X - drawMarginFrame - sumThickness.Left;
					c > 0 && c < Math.Min (frame.Right + drawMarginFrame + sumThickness.Right, driver.Cols); c++) {

					AddRuneAt (driver, c, r, ' ');
				}
			}

			// Draw the left BorderThickness
			for (int r = frame.Y - drawMarginFrame - padding.Top;
				r > 0 && r < Math.Min (frame.Bottom + drawMarginFrame + padding.Bottom, driver.Rows); r++) {
				for (int c = frame.X - drawMarginFrame - sumThickness.Left;
					c > 0 && c < frame.X - drawMarginFrame - padding.Left; c++) {

					AddRuneAt (driver, c, r, ' ');
				}
			}

			// Draw the right BorderThickness
			for (int r = frame.Y - drawMarginFrame - padding.Top;
				r > 0 && r < Math.Min (frame.Bottom + drawMarginFrame + padding.Bottom, driver.Rows); r++) {
				for (int c = frame.Right + drawMarginFrame + padding.Right;
					c > 0 && c < Math.Min (frame.Right + drawMarginFrame + sumThickness.Right, driver.Cols); c++) {

					AddRuneAt (driver, c, r, ' ');
				}
			}

			// Draw the lower BorderThickness
			for (int r = frame.Bottom + drawMarginFrame + padding.Bottom;
				r > 0 && r > 0 && r < Math.Min (frame.Bottom + drawMarginFrame + sumThickness.Bottom, driver.Rows); r++) {
				for (int c = frame.X - drawMarginFrame - sumThickness.Left;
					c > 0 && c > 0 && c < Math.Min (frame.Right + drawMarginFrame + sumThickness.Right, driver.Cols); c++) {

					AddRuneAt (driver, c, r, ' ');
				}
			}

			driver.SetAttribute (new Attribute (Background));

			// Draw the upper Padding
			for (int r = frame.Y - drawMarginFrame - padding.Top;
				r > 0 && r < frame.Y - drawMarginFrame; r++) {
				for (int c = frame.X - drawMarginFrame - padding.Left;
					c > 0 && c < Math.Min (frame.Right + drawMarginFrame + padding.Right, driver.Cols); c++) {

					AddRuneAt (driver, c, r, ' ');
				}
			}

			// Draw the left Padding
			for (int r = frame.Y - drawMarginFrame;
				r > 0 && r < Math.Min (frame.Bottom + drawMarginFrame, driver.Rows); r++) {
				for (int c = frame.X - drawMarginFrame - padding.Left;
					c > 0 && c < frame.X - drawMarginFrame; c++) {

					AddRuneAt (driver, c, r, ' ');
				}
			}

			// Draw the right Padding
			for (int r = frame.Y - drawMarginFrame;
				r > 0 && r < Math.Min (frame.Bottom + drawMarginFrame, driver.Rows); r++) {
				for (int c = frame.Right + drawMarginFrame;
					c > 0 && c < Math.Min (frame.Right + drawMarginFrame + padding.Right, driver.Cols); c++) {

					AddRuneAt (driver, c, r, ' ');
				}
			}

			// Draw the lower Padding
			for (int r = frame.Bottom + drawMarginFrame;
				r > 0 && r < Math.Min (frame.Bottom + drawMarginFrame + padding.Bottom, driver.Rows); r++) {
				for (int c = frame.X - drawMarginFrame - padding.Left;
					c > 0 && c < Math.Min (frame.Right + drawMarginFrame + padding.Right, driver.Cols); c++) {

					AddRuneAt (driver, c, r, ' ');
				}
			}

			driver.SetAttribute (new Attribute (BorderBrush, Background));

			// Draw the MarginFrame
			if (DrawMarginFrame) {

				var rect = new Rect () {
					X = frame.X - drawMarginFrame,
					Y = frame.Y - drawMarginFrame,
					Width = frame.Width + (2 * drawMarginFrame),
					Height = frame.Height + (2 * drawMarginFrame)
				};
				if (rect.Width > 0 && rect.Height > 0) {
					driver.DrawWindowFrame (rect, 1, 1, 1, 1, BorderStyle != BorderStyle.None, fill, this);
					DrawTitle (Child);
				}

				//var rect = Child.ViewToScreen (new Rect (-1, -1, Child.Frame.Width + 2, Child.Frame.Height + 2));
				//if (rect.Width > 0 && rect.Height > 0) {

				//	var lc = new LineCanvas ();

				//	lc.AddLine (rect.Location, rect.Width-1, Orientation.Horizontal, BorderStyle);
				//	lc.AddLine (rect.Location, rect.Height-1, Orientation.Vertical, BorderStyle);

				//	lc.AddLine (new Point (rect.X, rect.Y + rect.Height-1), rect.Width, Orientation.Horizontal, BorderStyle);
				//	lc.AddLine (new Point (rect.X + rect.Width-1, rect.Y), rect.Height, Orientation.Vertical, BorderStyle);

				//	//driver.SetAttribute (new Attribute(Color.Red, Color.BrightYellow));
				//	foreach (var p in lc.GenerateImage (rect)) {
				//		AddRuneAt (driver, p.Key.X, p.Key.Y, p.Value);
				//	}
				//	DrawTitle (Child);
				//}
			}

			if (Effect3D) {
				driver.SetAttribute ((Attribute)Effect3DBrush);

				// Draw the upper Effect3D
				for (int r = frame.Y - drawMarginFrame - sumThickness.Top + effect3DOffset.Y;
					r >= 0 && r < frame.Y - drawMarginFrame - sumThickness.Top; r++) {
					for (int c = frame.X - drawMarginFrame - sumThickness.Left + effect3DOffset.X;
						c >= 0 && c < Math.Min (frame.Right + drawMarginFrame + sumThickness.Right + effect3DOffset.X, driver.Cols); c++) {

						AddRuneAt (driver, c, r, (Rune)driver.Contents [r, c, 0]);
					}
				}

				// Draw the left Effect3D
				for (int r = frame.Y - drawMarginFrame - sumThickness.Top + effect3DOffset.Y;
					r >= 0 && r < Math.Min (frame.Bottom + drawMarginFrame + sumThickness.Bottom + effect3DOffset.Y, driver.Rows); r++) {
					for (int c = frame.X - drawMarginFrame - sumThickness.Left + effect3DOffset.X;
						c >= 0 && c < frame.X - drawMarginFrame - sumThickness.Left; c++) {

						AddRuneAt (driver, c, r, (Rune)driver.Contents [r, c, 0]);
					}
				}

				// Draw the right Effect3D
				for (int r = frame.Y - drawMarginFrame - sumThickness.Top + effect3DOffset.Y;
					r >= 0 && r < Math.Min (frame.Bottom + drawMarginFrame + sumThickness.Bottom + effect3DOffset.Y, driver.Rows); r++) {
					for (int c = frame.Right + drawMarginFrame + sumThickness.Right;
						c >= 0 && c < Math.Min (frame.Right + drawMarginFrame + sumThickness.Right + effect3DOffset.X, driver.Cols); c++) {

						AddRuneAt (driver, c, r, (Rune)driver.Contents [r, c, 0]);
					}
				}

				// Draw the lower Effect3D
				for (int r = frame.Bottom + drawMarginFrame + sumThickness.Bottom;
					r >= 0 && r < Math.Min (frame.Bottom + drawMarginFrame + sumThickness.Bottom + effect3DOffset.Y, driver.Rows); r++) {
					for (int c = frame.X - drawMarginFrame - sumThickness.Left + effect3DOffset.X;
						c >= 0 && c < Math.Min (frame.Right + drawMarginFrame + sumThickness.Right + effect3DOffset.X, driver.Cols); c++) {

						AddRuneAt (driver, c, r, (Rune)driver.Contents [r, c, 0]);
					}
				}
			}
			driver.SetAttribute (savedAttribute);
		}

		private void DrawParentBorder (Rect frame, bool fill = true)
		{
			var sumThickness = GetSumThickness ();
			var borderThickness = BorderThickness;
			var effect3DOffset = Effect3DOffset;
			var driver = Application.Driver;

			var savedAttribute = driver.GetAttribute ();

			driver.SetAttribute (new Attribute (BorderBrush));

			// Draw the upper BorderThickness
			for (int r = frame.Y;
				r > 0 && r < Math.Min (frame.Y + borderThickness.Top, frame.Bottom); r++) {
				for (int c = frame.X;
					c > 0 && c < Math.Min (frame.Right, driver.Cols); c++) {

					AddRuneAt (driver, c, r, ' ');
				}
			}

			// Draw the left BorderThickness
			for (int r = Math.Min (frame.Y + borderThickness.Top, frame.Bottom);
				r > 0 && r < Math.Min (frame.Bottom - borderThickness.Bottom, driver.Rows); r++) {
				for (int c = frame.X;
					c > 0 && c < Math.Min (frame.X + borderThickness.Left, frame.Right); c++) {

					AddRuneAt (driver, c, r, ' ');
				}
			}

			// Draw the right BorderThickness
			for (int r = Math.Min (frame.Y + borderThickness.Top, frame.Bottom);
				r > 0 && r < Math.Min (frame.Bottom - borderThickness.Bottom, driver.Rows); r++) {
				for (int c = Math.Max (frame.Right - borderThickness.Right, frame.X);
					c > 0 && c < Math.Min (frame.Right, driver.Cols); c++) {

					AddRuneAt (driver, c, r, ' ');
				}
			}

			// Draw the lower BorderThickness
			for (int r = Math.Max (frame.Bottom - borderThickness.Bottom, frame.Y);
				r > 0 && r < Math.Min (frame.Bottom, driver.Rows); r++) {
				for (int c = frame.X;
					c > 0 && c < Math.Min (frame.Right, driver.Cols); c++) {

					AddRuneAt (driver, c, r, ' ');
				}
			}

			driver.SetAttribute (new Attribute (Background));

			// Draw the upper Padding
			for (int r = frame.Y + borderThickness.Top;
				r > 0 && r < Math.Min (frame.Y + sumThickness.Top, frame.Bottom - borderThickness.Bottom); r++) {
				for (int c = frame.X + borderThickness.Left;
					c > 0 && c < Math.Min (frame.Right - borderThickness.Right, driver.Cols); c++) {

					AddRuneAt (driver, c, r, ' ');
				}
			}

			// Draw the left Padding
			for (int r = frame.Y + sumThickness.Top;
				r > 0 && r < Math.Min (frame.Bottom - sumThickness.Bottom, driver.Rows); r++) {
				for (int c = frame.X + borderThickness.Left;
					c > 0 && c < Math.Min (frame.X + sumThickness.Left, frame.Right - borderThickness.Right); c++) {

					AddRuneAt (driver, c, r, ' ');
				}
			}

			// Draw the right Padding
			for (int r = frame.Y + sumThickness.Top;
				r > 0 && r < Math.Min (frame.Bottom - sumThickness.Bottom, driver.Rows); r++) {
				for (int c = Math.Max (frame.Right - sumThickness.Right, frame.X + sumThickness.Left);
					c > 0 && c < Math.Max (frame.Right - borderThickness.Right, frame.X + sumThickness.Left); c++) {

					AddRuneAt (driver, c, r, ' ');
				}
			}

			// Draw the lower Padding
			for (int r = Math.Max (frame.Bottom - sumThickness.Bottom, frame.Y + borderThickness.Top);
				r > 0 && r < Math.Min (frame.Bottom - borderThickness.Bottom, driver.Rows); r++) {
				for (int c = frame.X + borderThickness.Left;
					c > 0 && c < Math.Min (frame.Right - borderThickness.Right, driver.Cols); c++) {

					AddRuneAt (driver, c, r, ' ');
				}
			}

			driver.SetAttribute (new Attribute (BorderBrush, Background));

			// Draw the MarginFrame
			if (DrawMarginFrame) {
				var rect = new Rect () {
					X = frame.X + sumThickness.Left,
					Y = frame.Y + sumThickness.Top,
					Width = Math.Max (frame.Width - sumThickness.Right - sumThickness.Left, 0),
					Height = Math.Max (frame.Height - sumThickness.Bottom - sumThickness.Top, 0)
				};
				if (rect.Width > 0 && rect.Height > 0) {
					driver.DrawWindowFrame (rect, 1, 1, 1, 1, BorderStyle != BorderStyle.None, fill, this);
					DrawTitle (Parent);
				}
			}

			if (Effect3D) {
				driver.SetAttribute ((Attribute)Effect3DBrush);

				// Draw the upper Effect3D
				for (int r = Math.Max (frame.Y + effect3DOffset.Y, 0);
					r > 0 && r < frame.Y; r++) {
					for (int c = Math.Max (frame.X + effect3DOffset.X, 0);
						c > 0 && c < Math.Min (frame.Right + effect3DOffset.X, driver.Cols); c++) {

						AddRuneAt (driver, c, r, (Rune)driver.Contents [r, c, 0]);
					}
				}

				// Draw the left Effect3D
				for (int r = Math.Max (frame.Y + effect3DOffset.Y, 0);
					r > 0 && r < Math.Min (frame.Bottom + effect3DOffset.Y, driver.Rows); r++) {
					for (int c = Math.Max (frame.X + effect3DOffset.X, 0);
						c > 0 && c < frame.X; c++) {

						AddRuneAt (driver, c, r, (Rune)driver.Contents [r, c, 0]);
					}
				}

				// Draw the right Effect3D
				for (int r = Math.Max (frame.Y + effect3DOffset.Y, 0);
					r > 0 && r < Math.Min (frame.Bottom + effect3DOffset.Y, driver.Rows); r++) {
					for (int c = frame.Right;
						c > 0 && c < Math.Min (frame.Right + effect3DOffset.X, driver.Cols); c++) {

						AddRuneAt (driver, c, r, (Rune)driver.Contents [r, c, 0]);
					}
				}

				// Draw the lower Effect3D
				for (int r = frame.Bottom;
					r > 0 && r < Math.Min (frame.Bottom + effect3DOffset.Y, driver.Rows); r++) {
					for (int c = Math.Max (frame.X + effect3DOffset.X, 0);
						c > 0 && c < Math.Min (frame.Right + effect3DOffset.X, driver.Cols); c++) {

						AddRuneAt (driver, c, r, (Rune)driver.Contents [r, c, 0]);
					}
				}
			}
			driver.SetAttribute (savedAttribute);
		}

		private void AddRuneAt (ConsoleDriver driver, int col, int row, Rune ch)
		{
			if (col < driver.Cols && row < driver.Rows && col > 0 && driver.Contents [row, col, 2] == 0
				&& Rune.ColumnWidth ((char)driver.Contents [row, col - 1, 0]) > 1) {

				driver.Contents [row, col, 1] = driver.GetAttribute ();
				return;
			}
			driver.Move (col, row);
			driver.AddRune (ch);
		}

		/// <summary>
		/// Draws the view <see cref="Title"/> to the screen.
		/// </summary>
		/// <param name="view">The view.</param>
		public void DrawTitle (View view)
		{
			var driver = Application.Driver;
			if (DrawMarginFrame) {
				driver.SetAttribute (new Attribute (BorderBrush, Background));
				if (view.HasFocus)
					driver.SetAttribute (new Attribute (Child.ColorScheme.HotNormal.Foreground, Background));
				var padding = view.Border.GetSumThickness ();
				Rect scrRect;
				if (view == Child) {
					scrRect = view.ViewToScreen (new Rect (0, 0, view.Frame.Width + 2, view.Frame.Height + 2));
					scrRect = new Rect (scrRect.X - 1, scrRect.Y - 1, scrRect.Width, scrRect.Height);
					driver.DrawWindowTitle (scrRect, Title, 0, 0, 0, 0);
				} else {
					scrRect = view.ViewToScreen (new Rect (0, 0, view.Frame.Width, view.Frame.Height));
					driver.DrawWindowTitle (scrRect, Parent.Border.Title,
						padding.Left, padding.Top, padding.Right, padding.Bottom);
				}
			}
			driver.SetAttribute (Child.GetNormalColor ());
		}

		/// <summary>
		/// Draws the <see cref="View.Text"/> to the screen.
		/// </summary>
		/// <param name="view">The view.</param>
		/// <param name="rect">The frame.</param>
		public void DrawTitle (View view, Rect rect)
		{
			var driver = Application.Driver;
			if (DrawMarginFrame) {
				driver.SetAttribute (new Attribute (BorderBrush, Background));
				if (view.HasFocus) {
					driver.SetAttribute (new Attribute (view.ColorScheme.HotNormal.Foreground, Background));
				}
				var padding = Parent.Border.GetSumThickness ();
				var scrRect = Parent.ViewToScreen (new Rect (0, 0, rect.Width, rect.Height));
				driver.DrawWindowTitle (scrRect, view.Text,
					padding.Left, padding.Top, padding.Right, padding.Bottom);
			}
			driver.SetAttribute (view.GetNormalColor ());
		}

		/// <summary>
		/// Invoke the <see cref="BorderChanged"/> event.
		/// </summary>
		public virtual void OnBorderChanged ()
		{
			BorderChanged?.Invoke (this);
		}
	}
}<|MERGE_RESOLUTION|>--- conflicted
+++ resolved
@@ -448,52 +448,7 @@
 		/// <summary>
 		/// Gets or sets the single child element of a <see cref="View"/>.
 		/// </summary>
-<<<<<<< HEAD
-		public View Child {
-			get => child;
-			set {
-				child = value;
-				if (child != null && Parent != null) {
-					Parent.Initialized += Parent_Initialized;
-					Parent.Removed += Parent_Removed;
-				}
-			}
-		}
-
-		private void Parent_Removed (View obj)
-		{
-			BorderBrush = default;
-			Background = default;
-			child.Removed -= Parent_Removed;
-		}
-
-		private void Parent_Initialized (object s, EventArgs e)
-		{
-			SetMarginFrameTitleBrush ();
-			child.Initialized -= Parent_Initialized;
-		}
-
-		private void SetMarginFrameTitleBrush ()
-		{
-			if (child != null) {
-				var view = Parent?.Border != null ? Parent : child;
-				if (view.ColorScheme != null) {
-					if (borderBrush == default) {
-						BorderBrush = view.GetNormalColor ().Foreground;
-					}
-					if (background == default) {
-						Background = view.GetNormalColor ().Background;
-					}
-					return;
-				}
-			}
-			BorderBrush = default;
-			Background = default;
-		}
-=======
-		[JsonIgnore]
 		public View Child { get; set; }
->>>>>>> 0bd32c28
 
 		/// <summary>
 		/// Gets the parent <see cref="Child"/> parent if any.
