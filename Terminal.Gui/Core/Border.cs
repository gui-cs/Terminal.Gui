--- conflicted
+++ resolved
@@ -323,7 +323,7 @@
 		private Thickness padding;
 		private bool effect3D;
 		private Point effect3DOffset = new Point (1, 1);
-		private Attribute? effect3DBrush;
+		private Attribute effect3DBrush;
 		private ustring title = ustring.Empty;
 
 		/// <summary>
@@ -469,10 +469,7 @@
 		/// <summary>
 		/// Gets or sets the color for the <see cref="Border"/>
 		/// </summary>
-<<<<<<< HEAD
-		public Attribute Effect3DBrush { get; set; }
-=======
-		public Attribute? Effect3DBrush {
+		public Attribute Effect3DBrush {
 			get => effect3DBrush;
 			set {
 				effect3DBrush = value;
@@ -490,7 +487,6 @@
 				OnBorderChanged ();
 			}
 		}
->>>>>>> 9afdc4df
 
 		/// <summary>
 		/// Calculate the sum of the <see cref="Padding"/> and the <see cref="BorderThickness"/>
