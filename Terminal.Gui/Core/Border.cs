﻿using NStack;
using System;
<<<<<<< HEAD
using Terminal.Gui.Graphs;
=======
using System.Text.Json.Serialization;
>>>>>>> 32983b14

namespace Terminal.Gui {
	/// <summary>
	/// Specifies the border style for a <see cref="View"/> and to be used by the <see cref="Border"/> class.
	/// </summary>
	public enum BorderStyle {
		/// <summary>
		/// No border is drawn.
		/// </summary>
		None,
		/// <summary>
		/// The border is drawn with a single line limits.
		/// </summary>
		Single,
		/// <summary>
		/// The border is drawn with a double line limits.
		/// </summary>
		Double,
		/// <summary>
		/// The border is drawn with a single line and rounded corners limits.
		/// </summary>
		Rounded
	}

	/// <summary>
	/// Describes the thickness of a frame around a rectangle. Four <see cref="int"/> values describe
	///  the <see cref="Left"/>, <see cref="Top"/>, <see cref="Right"/>, and <see cref="Bottom"/> sides
	///  of the rectangle, respectively.
	/// </summary>
	public struct Thickness {
		/// <summary>
		/// Gets or sets the width, in integers, of the left side of the bounding rectangle.
		/// </summary>
		[JsonInclude]
		public int Left;
		/// <summary>
		/// Gets or sets the width, in integers, of the upper side of the bounding rectangle.
		/// </summary>
		[JsonInclude]
		public int Top;
		/// <summary>
		/// Gets or sets the width, in integers, of the right side of the bounding rectangle.
		/// </summary>
		[JsonInclude]
		public int Right;
		/// <summary>
		/// Gets or sets the width, in integers, of the lower side of the bounding rectangle.
		/// </summary>
		[JsonInclude]
		public int Bottom;

		/// <summary>
		/// Initializes a new instance of the <see cref="Thickness"/> structure that has the
		///  specified uniform length on each side.
		/// </summary>
		/// <param name="length"></param>
		public Thickness (int length)
		{
			if (length < 0) {
				throw new ArgumentException ("Invalid value for this property.");
			}

			Left = Top = Right = Bottom = length;
		}

		/// <summary>
		/// Initializes a new instance of the <see cref="Thickness"/> structure that has specific
		///  lengths (supplied as a <see cref="int"/>) applied to each side of the rectangle.
		/// </summary>
		/// <param name="left"></param>
		/// <param name="top"></param>
		/// <param name="right"></param>
		/// <param name="bottom"></param>
		public Thickness (int left, int top, int right, int bottom)
		{
			if (left < 0 || top < 0 || right < 0 || bottom < 0) {
				throw new ArgumentException ("Invalid value for this property.");
			}

			Left = left;
			Top = top;
			Right = right;
			Bottom = bottom;
		}

		/// <summary>Returns the fully qualified type name of this instance.</summary>
		/// <returns>The fully qualified type name.</returns>
		public override string ToString ()
		{
			return $"(Left={Left},Top={Top},Right={Right},Bottom={Bottom})";
		}
	}

	/// <summary>
	/// Draws a border, background, or both around another element.
	/// </summary>
	public class Border {
		private int marginFrame => DrawMarginFrame ? 1 : 0;

		/// <summary>
		/// A sealed <see cref="Toplevel"/> derived class to implement <see cref="Border"/> feature.
		/// This is only a wrapper to get borders on a toplevel and is recommended using another
		/// derived, like <see cref="Window"/> where is possible to have borders with or without
		/// border line or spacing around.
		/// </summary>
		public sealed class ToplevelContainer : Toplevel {
			/// <inheritdoc/>
			public override Border Border {
				get => base.Border;
				set {
					if (base.Border != null && base.Border.Child != null && value.Child == null) {
						value.Child = base.Border.Child;
					}
					base.Border = value;
					if (value == null) {
						return;
					}
					Rect frame;
					if (Border.Child != null && (Border.Child.Width is Dim || Border.Child.Height is Dim)) {
						frame = Rect.Empty;
					} else {
						frame = Frame;
					}
					AdjustContentView (frame);

					Border.BorderChanged += Border_BorderChanged;
				}
			}

			void Border_BorderChanged (Border border)
			{
				Rect frame;
				if (Border.Child != null && (Border.Child.Width is Dim || Border.Child.Height is Dim)) {
					frame = Rect.Empty;
				} else {
					frame = Frame;
				}
				AdjustContentView (frame);
			}

			/// <summary>
			/// Initializes with default null values.
			/// </summary>
			public ToplevelContainer () : this (null, string.Empty) { }

			/// <summary>
			/// Initializes a <see cref="ToplevelContainer"/> with a <see cref="LayoutStyle.Computed"/>
			/// </summary>
			/// <param name="border">The border.</param>
			/// <param name="title">The title.</param>
			public ToplevelContainer (Border border, string title = null)
			{
				Initialize (Rect.Empty, border, title ?? string.Empty);
			}

			/// <summary>
			/// Initializes a <see cref="ToplevelContainer"/> with a <see cref="LayoutStyle.Absolute"/>
			/// </summary>
			/// <param name="frame">The frame.</param>
			/// <param name="border">The border.</param>
			/// <param name="title">The title.</param>
			public ToplevelContainer (Rect frame, Border border, string title = null) : base (frame)
			{
				Initialize (frame, border, title ?? string.Empty);
			}

			private void Initialize (Rect frame, Border border, string title)
			{
				ColorScheme = Colors.TopLevel;
				if (border == null) {
					Border = new Border () {
						BorderStyle = BorderStyle.Single,
						BorderBrush = ColorScheme.Normal.Background,
						Title = (ustring)title
					};
				} else {
					Border = border;
				}
				AdjustContentView (frame);
			}

			void AdjustContentView (Rect frame)
			{
				var borderLength = Border.DrawMarginFrame ? 1 : 0;
				var sumPadding = Border.GetSumThickness ();
				var wp = new Point ();
				var wb = new Size ();
				if (frame == Rect.Empty) {
					wp.X = borderLength + sumPadding.Left;
					wp.Y = borderLength + sumPadding.Top;
					wb.Width = borderLength + sumPadding.Right;
					wb.Height = borderLength + sumPadding.Bottom;
					if (Border.Child == null) {
						Border.Child = new ChildContentView (this) {
							X = wp.X,
							Y = wp.Y,
							Width = Dim.Fill (wb.Width),
							Height = Dim.Fill (wb.Height)
						};
					} else {
						Border.Child.X = wp.X;
						Border.Child.Y = wp.Y;
						Border.Child.Width = Dim.Fill (wb.Width);
						Border.Child.Height = Dim.Fill (wb.Height);
					}
				} else {
					wb.Width = (2 * borderLength) + sumPadding.Right + sumPadding.Left;
					wb.Height = (2 * borderLength) + sumPadding.Bottom + sumPadding.Top;
					var cFrame = new Rect (borderLength + sumPadding.Left, borderLength + sumPadding.Top, frame.Width - wb.Width, frame.Height - wb.Height);
					if (Border.Child == null) {
						Border.Child = new ChildContentView (cFrame, this);
					} else {
						Border.Child.Frame = cFrame;
					}
				}
				if (Subviews?.Count == 0)
					base.Add (Border.Child);
				Border.ChildContainer = this;
			}

			/// <inheritdoc/>
			public override void Add (View view)
			{
				Border.Child.Add (view);
				if (view.CanFocus) {
					CanFocus = true;
				}
				AddMenuStatusBar (view);
			}

			/// <inheritdoc/>
			public override void Remove (View view)
			{
				if (view == null) {
					return;
				}

				SetNeedsDisplay ();
				var touched = view.Frame;
				Border.Child.Remove (view);

				if (Border.Child.InternalSubviews.Count < 1) {
					CanFocus = false;
				}
				RemoveMenuStatusBar (view);
			}

			/// <inheritdoc/>
			public override void RemoveAll ()
			{
				Border.Child.RemoveAll ();
			}

			/// <inheritdoc/>
			public override void Redraw (Rect bounds)
			{
				if (!NeedDisplay.IsEmpty) {
					Driver.SetAttribute (GetNormalColor ());
					Clear ();
				}
				var savedClip = Border.Child.ClipToBounds ();
				Border.Child.Redraw (Border.Child.Bounds);
				Driver.Clip = savedClip;

				ClearLayoutNeeded ();
				ClearNeedsDisplay ();

				Driver.SetAttribute (GetNormalColor ());
				Border.DrawContent (this, false);
				if (HasFocus)
					Driver.SetAttribute (ColorScheme.HotNormal);
				if (Border.DrawMarginFrame) {
					if (!ustring.IsNullOrEmpty (Border.Title))
						Border.DrawTitle (this);
					else
						Border.DrawTitle (this, Frame);
				}
				Driver.SetAttribute (GetNormalColor ());

				// Checks if there are any SuperView view which intersect with this window.
				if (SuperView != null) {
					SuperView.SetNeedsLayout ();
					SuperView.SetNeedsDisplay ();
				}
			}

			/// <inheritdoc/>
			public override void OnCanFocusChanged ()
			{
				if (Border.Child != null) {
					Border.Child.CanFocus = CanFocus;
				}
				base.OnCanFocusChanged ();
			}
		}

		private class ChildContentView : View {
			View instance;

			public ChildContentView (Rect frame, View instance) : base (frame)
			{
				this.instance = instance;
			}
			public ChildContentView (View instance)
			{
				this.instance = instance;
			}

			public override bool MouseEvent (MouseEvent mouseEvent)
			{
				return instance.MouseEvent (mouseEvent);
			}
		}

		/// <summary>
		/// Invoked when any property of Border changes (except <see cref="Child"/>).
		/// </summary>
		public event Action<Border> BorderChanged;

		private BorderStyle borderStyle;
		private bool drawMarginFrame;
		private Thickness borderThickness;
		private Color borderBrush;
		private Color background;
		private Thickness padding;
		private bool effect3D;
		private Point effect3DOffset = new Point (1, 1);
		private Attribute? effect3DBrush;
		private ustring title = ustring.Empty;

		/// <summary>
		/// Specifies the <see cref="Gui.BorderStyle"/> for a view.
		/// </summary>
		[JsonInclude, JsonConverter (typeof(JsonStringEnumConverter))]
		public BorderStyle BorderStyle {
			get => borderStyle;
			set {
				if (value != BorderStyle.None && !drawMarginFrame) {
					// Ensures drawn the border lines.
					drawMarginFrame = true;
				}
				borderStyle = value;
				OnBorderChanged ();
			}
		}

		/// <summary>
		/// Gets or sets if a margin frame is drawn around the <see cref="Child"/> regardless the <see cref="BorderStyle"/>
		/// </summary>
		[JsonInclude]
		public bool DrawMarginFrame {
			get => drawMarginFrame;
			set {
				if (borderStyle != BorderStyle.None
					&& (!value || !drawMarginFrame)) {
					// Ensures drawn the border lines.
					drawMarginFrame = true;
				} else {
					drawMarginFrame = value;
				}
				OnBorderChanged ();
			}
		}

		/// <summary>
		/// Gets or sets the relative <see cref="Thickness"/> of a <see cref="Border"/>.
		/// </summary>
		[JsonInclude]
		public Thickness BorderThickness {
			get => borderThickness;
			set {
				borderThickness = value;
				OnBorderChanged ();
			}
		}

		/// <summary>
		/// Gets or sets the <see cref="Color"/> that draws the outer border color.
		/// </summary>
		[JsonInclude, JsonConverter (typeof (Configuration.ColorJsonConverter))]
		public Color BorderBrush {
			get => borderBrush;
			set {
				borderBrush = value;
				OnBorderChanged ();
			}
		}

		/// <summary>
		/// Gets or sets the <see cref="Color"/> that fills the area between the bounds of a <see cref="Border"/>.
		/// </summary>
		[JsonInclude, JsonConverter (typeof (Configuration.ColorJsonConverter))]
		public Color Background {
			get => background;
			set {
				background = value;
				OnBorderChanged ();
			}
		}

		/// <summary>
		/// Gets or sets a <see cref="Thickness"/> value that describes the amount of space between a
		///  <see cref="Border"/> and its child element.
		/// </summary>
		[JsonInclude]
		public Thickness Padding {
			get => padding;
			set {
				padding = value;
				OnBorderChanged ();
			}
		}

		/// <summary>
		/// Gets the rendered width of this element.
		/// </summary>
		[JsonIgnore]
		public int ActualWidth {
			get {
				var driver = Application.Driver;
				if (Parent?.Border == null) {
					return Math.Min (Child?.Frame.Width + (2 * marginFrame) + Padding.Right
						+ BorderThickness.Right + Padding.Left + BorderThickness.Left ?? 0, driver.Cols);
				}
				return Math.Min (Parent.Frame.Width, driver.Cols);
			}
		}
		/// <summary>
		/// Gets the rendered height of this element.
		/// </summary>
		[JsonIgnore]
		public int ActualHeight {
			get {
				var driver = Application.Driver;
				if (Parent?.Border == null) {
					return Math.Min (Child?.Frame.Height + (2 * marginFrame) + Padding.Bottom
						+ BorderThickness.Bottom + Padding.Top + BorderThickness.Top ?? 0, driver.Rows);
				}
				return Math.Min (Parent.Frame.Height, driver.Rows);
			}
		}

		/// <summary>
		/// Gets or sets the single child element of a <see cref="View"/>.
		/// </summary>
		[JsonIgnore]
		public View Child { get; set; }

		/// <summary>
		/// Gets the parent <see cref="Child"/> parent if any.
		/// </summary>
		[JsonIgnore]
		public View Parent { get => Child?.SuperView; }

		/// <summary>
		/// Gets or private sets by the <see cref="ToplevelContainer"/>
		/// </summary>
		[JsonIgnore]
		public ToplevelContainer ChildContainer { get; private set; }

		/// <summary>
		/// Gets or sets the 3D effect around the <see cref="Border"/>.
		/// </summary>
		[JsonInclude]
		public bool Effect3D {
			get => effect3D;
			set {
				effect3D = value;
				OnBorderChanged ();
			}
		}

		/// <summary>
		/// Get or sets the offset start position for the <see cref="Effect3D"/>
		/// </summary>
		[JsonInclude]
		public Point Effect3DOffset {
			get => effect3DOffset;
			set {
				effect3DOffset = value;
				OnBorderChanged ();
			}
		}
		/// <summary>
		/// Gets or sets the color for the <see cref="Border"/>
		/// </summary>
		[JsonInclude, JsonConverter (typeof (Configuration.AttributeJsonConverter))]
		public Attribute? Effect3DBrush {
			get {
				if (effect3DBrush == null && effect3D) {
					return effect3DBrush = new Attribute (Color.Gray, Color.DarkGray);
				} else {
					return effect3DBrush;
				}
			}

			set {
				effect3DBrush = value;
				OnBorderChanged ();
			}
		}

		/// <summary>
		/// The title to be displayed for this view.
		/// </summary>
		[JsonIgnore]
		public ustring Title {
			get => title;
			set {
				title = value;
				OnBorderChanged ();
			}
		}

		/// <summary>
		/// Calculate the sum of the <see cref="Padding"/> and the <see cref="BorderThickness"/>
		/// </summary>
		/// <returns>The total of the <see cref="Border"/> <see cref="Thickness"/></returns>
		public Thickness GetSumThickness ()
		{
			return new Thickness () {
				Left = Padding.Left + BorderThickness.Left,
				Top = Padding.Top + BorderThickness.Top,
				Right = Padding.Right + BorderThickness.Right,
				Bottom = Padding.Bottom + BorderThickness.Bottom
			};
		}

		/// <summary>
		/// Drawn the <see cref="BorderThickness"/> more the <see cref="Padding"/>
		///  more the <see cref="Border.BorderStyle"/> and the <see cref="Effect3D"/>.
		/// </summary>
		/// <param name="view">The view to draw.</param>
		/// <param name="fill">If it will clear or not the content area.</param>
		public void DrawContent (View view = null, bool fill = true)
		{
			if (Child == null) {
				Child = view;
			}
			if (Parent?.Border != null) {
				DrawParentBorder (Parent.ViewToScreen (Parent.Bounds), fill);
			} else {
				DrawChildBorder (Child.ViewToScreen (Child.Bounds), fill);
			}
		}

		/// <summary>
		/// Same as <see cref="DrawContent"/> but drawing full frames for all borders.
		/// </summary>
		public void DrawFullContent ()
		{
			var borderThickness = BorderThickness;
			var padding = Padding;
			var marginFrame = DrawMarginFrame ? 1 : 0;
			var driver = Application.Driver;
			Rect scrRect;
			if (Parent?.Border != null) {
				scrRect = Parent.ViewToScreen (Parent.Bounds);
			} else {
				scrRect = Child.ViewToScreen (Child.Bounds);
			}
			Rect borderRect;
			if (Parent?.Border != null) {
				borderRect = scrRect;
			} else {
				borderRect = new Rect () {
					X = scrRect.X - marginFrame - padding.Left - borderThickness.Left,
					Y = scrRect.Y - marginFrame - padding.Top - borderThickness.Top,
					Width = ActualWidth,
					Height = ActualHeight
				};
			}
			var savedAttribute = driver.GetAttribute ();

			// Draw 3D effects
			if (Effect3D) {
				driver.SetAttribute ((Attribute)Effect3DBrush);

				var effectBorder = new Rect () {
					X = borderRect.X + Effect3DOffset.X,
					Y = borderRect.Y + Effect3DOffset.Y,
					Width = ActualWidth,
					Height = ActualHeight
				};
				//Child.Clear (effectBorder);
				for (int r = effectBorder.Y; r < Math.Min (effectBorder.Bottom, driver.Rows); r++) {
					for (int c = effectBorder.X; c < Math.Min (effectBorder.Right, driver.Cols); c++) {

						AddRuneAt (driver, c, r, (Rune)driver.Contents [r, c, 0]);
					}
				}
			}

			// Draw border thickness
			driver.SetAttribute (new Attribute (BorderBrush));
			Child.Clear (borderRect);

			borderRect = new Rect () {
				X = borderRect.X + borderThickness.Left,
				Y = borderRect.Y + borderThickness.Top,
				Width = Math.Max (borderRect.Width - borderThickness.Right - borderThickness.Left, 0),
				Height = Math.Max (borderRect.Height - borderThickness.Bottom - borderThickness.Top, 0)
			};
			if (borderRect != scrRect) {
				// Draw padding
				driver.SetAttribute (new Attribute (Background));
				Child.Clear (borderRect);
			}

			driver.SetAttribute (savedAttribute);

			// Draw margin frame
			if (DrawMarginFrame) {
				if (Parent?.Border != null) {
					var sumPadding = GetSumThickness ();
					borderRect = new Rect () {
						X = scrRect.X + sumPadding.Left,
						Y = scrRect.Y + sumPadding.Top,
						Width = Math.Max (scrRect.Width - sumPadding.Right - sumPadding.Left, 0),
						Height = Math.Max (scrRect.Height - sumPadding.Bottom - sumPadding.Top, 0)
					};
				} else {
					borderRect = new Rect () {
						X = borderRect.X + padding.Left,
						Y = borderRect.Y + padding.Top,
						Width = Math.Max (borderRect.Width - padding.Right - padding.Left, 0),
						Height = Math.Max (borderRect.Height - padding.Bottom - padding.Top, 0)
					};
				}
				if (borderRect.Width > 0 && borderRect.Height > 0) {
					driver.DrawWindowFrame (borderRect, 1, 1, 1, 1, BorderStyle != BorderStyle.None, fill: true, this);
				}
			}
		}

		private void DrawChildBorder (Rect frame, bool fill = true)
		{
			var drawMarginFrame = DrawMarginFrame ? 1 : 0;
			var sumThickness = GetSumThickness ();
			var padding = Padding;
			var effect3DOffset = Effect3DOffset;
			var driver = Application.Driver;

			var savedAttribute = driver.GetAttribute ();

			driver.SetAttribute (new Attribute (BorderBrush));

			// Draw the upper BorderThickness
			for (int r = frame.Y - drawMarginFrame - sumThickness.Top;
				r < frame.Y - drawMarginFrame - padding.Top; r++) {
				for (int c = frame.X - drawMarginFrame - sumThickness.Left;
					c < Math.Min (frame.Right + drawMarginFrame + sumThickness.Right, driver.Cols); c++) {

					AddRuneAt (driver, c, r, ' ');
				}
			}

			// Draw the left BorderThickness
			for (int r = frame.Y - drawMarginFrame - padding.Top;
				r < Math.Min (frame.Bottom + drawMarginFrame + padding.Bottom, driver.Rows); r++) {
				for (int c = frame.X - drawMarginFrame - sumThickness.Left;
					c < frame.X - drawMarginFrame - padding.Left; c++) {

					AddRuneAt (driver, c, r, ' ');
				}
			}

			// Draw the right BorderThickness
			for (int r = frame.Y - drawMarginFrame - padding.Top;
				r < Math.Min (frame.Bottom + drawMarginFrame + padding.Bottom, driver.Rows); r++) {
				for (int c = frame.Right + drawMarginFrame + padding.Right;
					c < Math.Min (frame.Right + drawMarginFrame + sumThickness.Right, driver.Cols); c++) {

					AddRuneAt (driver, c, r, ' ');
				}
			}

			// Draw the lower BorderThickness
			for (int r = frame.Bottom + drawMarginFrame + padding.Bottom;
				r < Math.Min (frame.Bottom + drawMarginFrame + sumThickness.Bottom, driver.Rows); r++) {
				for (int c = frame.X - drawMarginFrame - sumThickness.Left;
					c < Math.Min (frame.Right + drawMarginFrame + sumThickness.Right, driver.Cols); c++) {

					AddRuneAt (driver, c, r, ' ');
				}
			}

			driver.SetAttribute (new Attribute (Background));

			// Draw the upper Padding
			for (int r = frame.Y - drawMarginFrame - padding.Top;
				r < frame.Y - drawMarginFrame; r++) {
				for (int c = frame.X - drawMarginFrame - padding.Left;
					c < Math.Min (frame.Right + drawMarginFrame + padding.Right, driver.Cols); c++) {

					AddRuneAt (driver, c, r, ' ');
				}
			}

			// Draw the left Padding
			for (int r = frame.Y - drawMarginFrame;
				r < Math.Min (frame.Bottom + drawMarginFrame, driver.Rows); r++) {
				for (int c = frame.X - drawMarginFrame - padding.Left;
					c < frame.X - drawMarginFrame; c++) {

					AddRuneAt (driver, c, r, ' ');
				}
			}

			// Draw the right Padding
			for (int r = frame.Y - drawMarginFrame;
				r < Math.Min (frame.Bottom + drawMarginFrame, driver.Rows); r++) {
				for (int c = frame.Right + drawMarginFrame;
					c < Math.Min (frame.Right + drawMarginFrame + padding.Right, driver.Cols); c++) {

					AddRuneAt (driver, c, r, ' ');
				}
			}

			// Draw the lower Padding
			for (int r = frame.Bottom + drawMarginFrame;
				r < Math.Min (frame.Bottom + drawMarginFrame + padding.Bottom, driver.Rows); r++) {
				for (int c = frame.X - drawMarginFrame - padding.Left;
					c < Math.Min (frame.Right + drawMarginFrame + padding.Right, driver.Cols); c++) {

					AddRuneAt (driver, c, r, ' ');
				}
			}

			driver.SetAttribute (savedAttribute);

			// Draw the MarginFrame
			if (DrawMarginFrame) {

				var rect = new Rect () {
					X = frame.X - drawMarginFrame,
					Y = frame.Y - drawMarginFrame,
					Width = frame.Width + (2 * drawMarginFrame),
					Height = frame.Height + (2 * drawMarginFrame)
				};
				if (rect.Width > 0 && rect.Height > 0) {
					driver.DrawWindowFrame (rect, 1, 1, 1, 1, BorderStyle != BorderStyle.None, fill, this);
					DrawTitle (Child);
				}

				//var rect = Child.ViewToScreen (new Rect (-1, -1, Child.Frame.Width + 2, Child.Frame.Height + 2));
				//if (rect.Width > 0 && rect.Height > 0) {

				//	var lc = new LineCanvas ();

				//	lc.AddLine (rect.Location, rect.Width-1, Orientation.Horizontal, BorderStyle);
				//	lc.AddLine (rect.Location, rect.Height-1, Orientation.Vertical, BorderStyle);

				//	lc.AddLine (new Point (rect.X, rect.Y + rect.Height-1), rect.Width, Orientation.Horizontal, BorderStyle);
				//	lc.AddLine (new Point (rect.X + rect.Width-1, rect.Y), rect.Height, Orientation.Vertical, BorderStyle);

				//	//driver.SetAttribute (new Attribute(Color.Red, Color.BrightYellow));
				//	foreach (var p in lc.GenerateImage (rect)) {
				//		AddRuneAt (driver, p.Key.X, p.Key.Y, p.Value);
				//	}
				//	DrawTitle (Child);
				//}
			}

			if (Effect3D) {
				driver.SetAttribute ((Attribute)Effect3DBrush);

				// Draw the upper Effect3D
				for (int r = frame.Y - drawMarginFrame - sumThickness.Top + effect3DOffset.Y;
					r >= 0 && r < frame.Y - drawMarginFrame - sumThickness.Top; r++) {
					for (int c = frame.X - drawMarginFrame - sumThickness.Left + effect3DOffset.X;
						c >= 0 && c < Math.Min (frame.Right + drawMarginFrame + sumThickness.Right + effect3DOffset.X, driver.Cols); c++) {

						AddRuneAt (driver, c, r, (Rune)driver.Contents [r, c, 0]);
					}
				}

				// Draw the left Effect3D
				for (int r = frame.Y - drawMarginFrame - sumThickness.Top + effect3DOffset.Y;
					r >= 0 && r < Math.Min (frame.Bottom + drawMarginFrame + sumThickness.Bottom + effect3DOffset.Y, driver.Rows); r++) {
					for (int c = frame.X - drawMarginFrame - sumThickness.Left + effect3DOffset.X;
						c >= 0 && c < frame.X - drawMarginFrame - sumThickness.Left; c++) {

						AddRuneAt (driver, c, r, (Rune)driver.Contents [r, c, 0]);
					}
				}

				// Draw the right Effect3D
				for (int r = frame.Y - drawMarginFrame - sumThickness.Top + effect3DOffset.Y;
					r >= 0 && r < Math.Min (frame.Bottom + drawMarginFrame + sumThickness.Bottom + effect3DOffset.Y, driver.Rows); r++) {
					for (int c = frame.Right + drawMarginFrame + sumThickness.Right;
						c >= 0 && c < Math.Min (frame.Right + drawMarginFrame + sumThickness.Right + effect3DOffset.X, driver.Cols); c++) {

						AddRuneAt (driver, c, r, (Rune)driver.Contents [r, c, 0]);
					}
				}

				// Draw the lower Effect3D
				for (int r = frame.Bottom + drawMarginFrame + sumThickness.Bottom;
					r >= 0 && r < Math.Min (frame.Bottom + drawMarginFrame + sumThickness.Bottom + effect3DOffset.Y, driver.Rows); r++) {
					for (int c = frame.X - drawMarginFrame - sumThickness.Left + effect3DOffset.X;
						c >= 0 && c < Math.Min (frame.Right + drawMarginFrame + sumThickness.Right + effect3DOffset.X, driver.Cols); c++) {

						AddRuneAt (driver, c, r, (Rune)driver.Contents [r, c, 0]);
					}
				}
			}
			driver.SetAttribute (savedAttribute);
		}

		private void DrawParentBorder (Rect frame, bool fill = true)
		{
			var sumThickness = GetSumThickness ();
			var borderThickness = BorderThickness;
			var effect3DOffset = Effect3DOffset;
			var driver = Application.Driver;

			var savedAttribute = driver.GetAttribute ();

			driver.SetAttribute (new Attribute (BorderBrush));

			// Draw the upper BorderThickness
			for (int r = frame.Y;
				r < Math.Min (frame.Y + borderThickness.Top, frame.Bottom); r++) {
				for (int c = frame.X;
					c < Math.Min (frame.Right, driver.Cols); c++) {

					AddRuneAt (driver, c, r, ' ');
				}
			}

			// Draw the left BorderThickness
			for (int r = Math.Min (frame.Y + borderThickness.Top, frame.Bottom);
				r < Math.Min (frame.Bottom - borderThickness.Bottom, driver.Rows); r++) {
				for (int c = frame.X;
					c < Math.Min (frame.X + borderThickness.Left, frame.Right); c++) {

					AddRuneAt (driver, c, r, ' ');
				}
			}

			// Draw the right BorderThickness
			for (int r = Math.Min (frame.Y + borderThickness.Top, frame.Bottom);
				r < Math.Min (frame.Bottom - borderThickness.Bottom, driver.Rows); r++) {
				for (int c = Math.Max (frame.Right - borderThickness.Right, frame.X);
					c < Math.Min (frame.Right, driver.Cols); c++) {

					AddRuneAt (driver, c, r, ' ');
				}
			}

			// Draw the lower BorderThickness
			for (int r = Math.Max (frame.Bottom - borderThickness.Bottom, frame.Y);
				r < Math.Min (frame.Bottom, driver.Rows); r++) {
				for (int c = frame.X;
					c < Math.Min (frame.Right, driver.Cols); c++) {

					AddRuneAt (driver, c, r, ' ');
				}
			}

			driver.SetAttribute (new Attribute (Background));

			// Draw the upper Padding
			for (int r = frame.Y + borderThickness.Top;
				r < Math.Min (frame.Y + sumThickness.Top, frame.Bottom - borderThickness.Bottom); r++) {
				for (int c = frame.X + borderThickness.Left;
					c < Math.Min (frame.Right - borderThickness.Right, driver.Cols); c++) {

					AddRuneAt (driver, c, r, ' ');
				}
			}

			// Draw the left Padding
			for (int r = frame.Y + sumThickness.Top;
				r < Math.Min (frame.Bottom - sumThickness.Bottom, driver.Rows); r++) {
				for (int c = frame.X + borderThickness.Left;
					c < Math.Min (frame.X + sumThickness.Left, frame.Right - borderThickness.Right); c++) {

					AddRuneAt (driver, c, r, ' ');
				}
			}

			// Draw the right Padding
			for (int r = frame.Y + sumThickness.Top;
				r < Math.Min (frame.Bottom - sumThickness.Bottom, driver.Rows); r++) {
				for (int c = Math.Max (frame.Right - sumThickness.Right, frame.X + sumThickness.Left);
					c < Math.Max (frame.Right - borderThickness.Right, frame.X + sumThickness.Left); c++) {

					AddRuneAt (driver, c, r, ' ');
				}
			}

			// Draw the lower Padding
			for (int r = Math.Max (frame.Bottom - sumThickness.Bottom, frame.Y + borderThickness.Top);
				r < Math.Min (frame.Bottom - borderThickness.Bottom, driver.Rows); r++) {
				for (int c = frame.X + borderThickness.Left;
					c < Math.Min (frame.Right - borderThickness.Right, driver.Cols); c++) {

					AddRuneAt (driver, c, r, ' ');
				}
			}

			driver.SetAttribute (savedAttribute);

			// Draw the MarginFrame
			if (DrawMarginFrame) {
				var rect = new Rect () {
					X = frame.X + sumThickness.Left,
					Y = frame.Y + sumThickness.Top,
					Width = Math.Max (frame.Width - sumThickness.Right - sumThickness.Left, 0),
					Height = Math.Max (frame.Height - sumThickness.Bottom - sumThickness.Top, 0)
				};
				if (rect.Width > 0 && rect.Height > 0) {
					driver.DrawWindowFrame (rect, 1, 1, 1, 1, BorderStyle != BorderStyle.None, fill, this);
					DrawTitle (Parent);
				}
			}

			if (Effect3D) {
				driver.SetAttribute ((Attribute)Effect3DBrush);

				// Draw the upper Effect3D
				for (int r = Math.Max (frame.Y + effect3DOffset.Y, 0);
					r < frame.Y; r++) {
					for (int c = Math.Max (frame.X + effect3DOffset.X, 0);
						c < Math.Min (frame.Right + effect3DOffset.X, driver.Cols); c++) {

						AddRuneAt (driver, c, r, (Rune)driver.Contents [r, c, 0]);
					}
				}

				// Draw the left Effect3D
				for (int r = Math.Max (frame.Y + effect3DOffset.Y, 0);
					r < Math.Min (frame.Bottom + effect3DOffset.Y, driver.Rows); r++) {
					for (int c = Math.Max (frame.X + effect3DOffset.X, 0);
						c < frame.X; c++) {

						AddRuneAt (driver, c, r, (Rune)driver.Contents [r, c, 0]);
					}
				}

				// Draw the right Effect3D
				for (int r = Math.Max (frame.Y + effect3DOffset.Y, 0);
					r < Math.Min (frame.Bottom + effect3DOffset.Y, driver.Rows); r++) {
					for (int c = frame.Right;
						c < Math.Min (frame.Right + effect3DOffset.X, driver.Cols); c++) {

						AddRuneAt (driver, c, r, (Rune)driver.Contents [r, c, 0]);
					}
				}

				// Draw the lower Effect3D
				for (int r = frame.Bottom;
					r < Math.Min (frame.Bottom + effect3DOffset.Y, driver.Rows); r++) {
					for (int c = Math.Max (frame.X + effect3DOffset.X, 0);
						c < Math.Min (frame.Right + effect3DOffset.X, driver.Cols); c++) {

						AddRuneAt (driver, c, r, (Rune)driver.Contents [r, c, 0]);
					}
				}
			}
			driver.SetAttribute (savedAttribute);
		}

		private void AddRuneAt (ConsoleDriver driver, int col, int row, Rune ch)
		{
			if (col < driver.Cols && row < driver.Rows && col > 0 && driver.Contents [row, col, 2] == 0
				&& Rune.ColumnWidth ((char)driver.Contents [row, col - 1, 0]) > 1) {

				driver.Contents [row, col, 1] = driver.GetAttribute ();
				return;
			}
			driver.Move (col, row);
			driver.AddRune (ch);
		}

		/// <summary>
		/// Draws the view <see cref="Title"/> to the screen.
		/// </summary>
		/// <param name="view">The view.</param>
		public void DrawTitle (View view)
		{
			var driver = Application.Driver;
			if (DrawMarginFrame) {
				driver.SetAttribute (Child.GetNormalColor ());
				if (Child.HasFocus)
					driver.SetAttribute (Child.ColorScheme.HotNormal);
				var padding = view.Border.GetSumThickness ();
				Rect scrRect;
				if (view == Child) {
					scrRect = view.ViewToScreen (new Rect (0, 0, view.Frame.Width + 2, view.Frame.Height + 2));
					scrRect = new Rect (scrRect.X - 1, scrRect.Y - 1, scrRect.Width, scrRect.Height);
					driver.DrawWindowTitle (scrRect, Title, 0, 0, 0, 0);
				} else {
					scrRect = view.ViewToScreen (new Rect (0, 0, view.Frame.Width, view.Frame.Height));
					driver.DrawWindowTitle (scrRect, Title,
						padding.Left, padding.Top, padding.Right, padding.Bottom);
				}
			}
			driver.SetAttribute (Child.GetNormalColor ());
		}

		/// <summary>
		/// Draws the <see cref="View.Text"/> to the screen.
		/// </summary>
		/// <param name="view">The view.</param>
		/// <param name="rect">The frame.</param>
		public void DrawTitle (View view, Rect rect)
		{
			var driver = Application.Driver;
			if (DrawMarginFrame) {
				driver.SetAttribute (view.GetNormalColor ());
				if (view.HasFocus) {
					driver.SetAttribute (view.ColorScheme.HotNormal);
				}
				var padding = Parent.Border.GetSumThickness ();
				var scrRect = Parent.ViewToScreen (new Rect (0, 0, rect.Width, rect.Height));
				driver.DrawWindowTitle (scrRect, view.Text,
					padding.Left, padding.Top, padding.Right, padding.Bottom);
			}
			driver.SetAttribute (view.GetNormalColor ());
		}

		/// <summary>
		/// Invoke the <see cref="BorderChanged"/> event.
		/// </summary>
		public virtual void OnBorderChanged ()
		{
			BorderChanged?.Invoke (this);
		}
	}
}<|MERGE_RESOLUTION|>--- conflicted
+++ resolved
@@ -1,10 +1,7 @@
 ﻿using NStack;
 using System;
-<<<<<<< HEAD
 using Terminal.Gui.Graphs;
-=======
 using System.Text.Json.Serialization;
->>>>>>> 32983b14
 
 namespace Terminal.Gui {
 	/// <summary>
