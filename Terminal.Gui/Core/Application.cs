//
// Core.cs: The core engine for gui.cs
//
// Authors:
//   Miguel de Icaza (miguel@gnome.org)
//
// Pending:
//   - Check for NeedDisplay on the hierarchy and repaint
//   - Layout support
//   - "Colors" type or "Attributes" type?
//   - What to surface as "BackgroundCOlor" when clearing a window, an attribute or colors?
//
// Optimizations
//   - Add rendering limitation to the exposed area
using System;
using System.Collections.Generic;
using System.Threading;
using System.Linq;
using System.ComponentModel;
using System.Globalization;
using System.Reflection;
using System.IO;
using Terminal.Gui.Configuration;
using System.Text.Json.Serialization;
using static Terminal.Gui.Configuration.ConfigurationManager;

namespace Terminal.Gui {

	/// <summary>
	/// A static, singleton class providing the main application driver for Terminal.Gui apps. 
	/// </summary>
	/// <example>
	/// <code>
	/// // A simple Terminal.Gui app that creates a window with a frame and title with 
	/// // 5 rows/columns of padding.
	/// Application.Init();
	/// var win = new Window ($"Example App ({Application.QuitKey} to quit)") {
	///     X = 5,
	///     Y = 5,
	///     Width = Dim.Fill (5),
	///     Height = Dim.Fill (5)
	/// };
	/// Application.Top.Add(win);
	/// Application.Run();
	/// Application.Shutdown();
	/// </code>
	/// </example>
	/// <remarks>
	///   <para>
	///     Creates a instance of <see cref="Terminal.Gui.MainLoop"/> to process input events, handle timers and
	///     other sources of data. It is accessible via the <see cref="MainLoop"/> property.
	///   </para>
	///   <para>
	///     You can hook up to the <see cref="Iteration"/> event to have your method
	///     invoked on each iteration of the <see cref="Terminal.Gui.MainLoop"/>.
	///   </para>
	///   <para>
	///     When invoked sets the SynchronizationContext to one that is tied
	///     to the mainloop, allowing user code to use async/await.
	///   </para>
	/// </remarks>
	public static partial class Application {
		static readonly Stack<Toplevel> toplevels = new Stack<Toplevel> ();

		/// <summary>
		/// The current <see cref="ConsoleDriver"/> in use.
		/// </summary>
		public static ConsoleDriver Driver;

		/// <summary>
		/// Gets all the Mdi childes which represent all the not modal <see cref="Toplevel"/> from the <see cref="MdiTop"/>.
		/// </summary>
		public static List<Toplevel> MdiChildes {
			get {
				if (MdiTop != null) {
					List<Toplevel> mdiChildes = new List<Toplevel> ();
					foreach (var top in toplevels) {
						if (top != MdiTop && !top.Modal) {
							mdiChildes.Add (top);
						}
					}
					return mdiChildes;
				}
				return null;
			}
		}

		/// <summary>
		/// The <see cref="Toplevel"/> object used for the application on startup which <see cref="Toplevel.IsMdiContainer"/> is true.
		/// </summary>
		public static Toplevel MdiTop {
			get {
				if (Top.IsMdiContainer) {
					return Top;
				}
				return null;
			}
		}

		/// <summary>
		/// The <see cref="Toplevel"/> object used for the application on startup (<seealso cref="Application.Top"/>)
		/// </summary>
		/// <value>The top.</value>
		public static Toplevel Top { get; private set; }

		/// <summary>
		/// The current <see cref="Toplevel"/> object. This is updated when <see cref="Application.Run(Func{Exception, bool})"/> enters and leaves to point to the current <see cref="Toplevel"/> .
		/// </summary>
		/// <value>The current.</value>
		public static Toplevel Current { get; private set; }

		/// <summary>
		/// The current <see cref="View"/> object that wants continuous mouse button pressed events.
		/// </summary>
		public static View WantContinuousButtonPressedView { get; private set; }

		private static bool? _enableConsoleScrolling;

		/// <summary>
		/// The current <see cref="ConsoleDriver.EnableConsoleScrolling"/> used in the terminal.
		/// </summary>
		/// <remarks>
		/// <para>
		/// If <see langword="false"/> (the default) the height of the Terminal.Gui application (<see cref="ConsoleDriver.Rows"/>) 
		/// tracks to the height of the visible console view when the console is resized. In this case 
		/// scrolling in the console will be disabled and all <see cref="ConsoleDriver.Rows"/> will remain visible.
		/// </para>
		/// <para>
		/// If <see langword="true"/> then height of the Terminal.Gui application <see cref="ConsoleDriver.Rows"/> only tracks 
		/// the height of the visible console view when the console is made larger (the application will only grow in height, never shrink). 
		/// In this case console scrolling is enabled and the contents (<see cref="ConsoleDriver.Rows"/> high) will scroll
		/// as the console scrolls. 
		/// </para>
		/// This API was previously named 'HeightAsBuffer` but was renamed to make its purpose more clear.
		/// </remarks>
		[SerializableConfigurationProperty (Scope = typeof (SettingsScope))]
		public static bool EnableConsoleScrolling {
			get {
				if (Driver == null) {
					return _enableConsoleScrolling.HasValue && _enableConsoleScrolling.Value;
				}
				return Driver.EnableConsoleScrolling;
			}
			set {
				_enableConsoleScrolling = value;
				if (Driver == null) {
					return;
				}
				Driver.EnableConsoleScrolling = value;
			}
		}

		static Key alternateForwardKey = Key.PageDown | Key.CtrlMask;

		/// <summary>
		/// Alternative key to navigate forwards through views. Ctrl+Tab is the primary key.
		/// </summary>
		[SerializableConfigurationProperty (Scope = typeof (SettingsScope)), JsonConverter (typeof (KeyJsonConverter))]
		public static Key AlternateForwardKey {
			get => alternateForwardKey;
			set {
				if (alternateForwardKey != value) {
					var oldKey = alternateForwardKey;
					alternateForwardKey = value;
					OnAlternateForwardKeyChanged (new KeyChangedEventArgs (oldKey, value));
				}
			}
		}

		static void OnAlternateForwardKeyChanged (KeyChangedEventArgs e)
		{
			foreach (var top in toplevels.ToArray ()) {
				top.OnAlternateForwardKeyChanged (e);
			}
		}

		static Key alternateBackwardKey = Key.PageUp | Key.CtrlMask;

		/// <summary>
		/// Alternative key to navigate backwards through views. Shift+Ctrl+Tab is the primary key.
		/// </summary>
		[SerializableConfigurationProperty (Scope = typeof (SettingsScope)), JsonConverter (typeof (KeyJsonConverter))]
		public static Key AlternateBackwardKey {
			get => alternateBackwardKey;
			set {
				if (alternateBackwardKey != value) {
					var oldKey = alternateBackwardKey;
					alternateBackwardKey = value;
					OnAlternateBackwardKeyChanged (new KeyChangedEventArgs (oldKey, value));
				}
			}
		}

		static void OnAlternateBackwardKeyChanged (KeyChangedEventArgs oldKey)
		{
			foreach (var top in toplevels.ToArray ()) {
				top.OnAlternateBackwardKeyChanged (oldKey);
			}
		}

		static Key quitKey = Key.Q | Key.CtrlMask;

		/// <summary>
		/// Gets or sets the key to quit the application.
		/// </summary>
		[SerializableConfigurationProperty (Scope = typeof (SettingsScope)), JsonConverter (typeof (KeyJsonConverter))]
		public static Key QuitKey {
			get => quitKey;
			set {
				if (quitKey != value) {
					var oldKey = quitKey;
					quitKey = value;
					OnQuitKeyChanged (new KeyChangedEventArgs (oldKey, value));
				}
			}
		}

		private static List<CultureInfo> supportedCultures;

		/// <summary>
		/// Gets all supported cultures by the application without the invariant language.
		/// </summary>
		public static List<CultureInfo> SupportedCultures => supportedCultures;

		static void OnQuitKeyChanged (KeyChangedEventArgs e)
		{
			// Duplicate the list so if it changes during enumeration we're safe
			foreach (var top in toplevels.ToArray ()) {
				top.OnQuitKeyChanged (e);
			}
		}

		/// <summary>
		/// The <see cref="MainLoop"/>  driver for the application
		/// </summary>
		/// <value>The main loop.</value>
		public static MainLoop MainLoop { get; private set; }

		/// <summary>
		/// Disable or enable the mouse. The mouse is enabled by default.
		/// </summary>
		[SerializableConfigurationProperty (Scope = typeof (SettingsScope))]
		public static bool IsMouseDisabled { get; set; }

		/// <summary>
		/// Set to true to cause the RunLoop method to exit after the first iterations.
		/// Set to false (the default) to cause the RunLoop to continue running until Application.RequestStop() is called.
		/// </summary>
		public static bool ExitRunLoopAfterFirstIteration { get; set; } = false;

		/// <summary>
		/// Notify that a new <see cref="RunState"/> was created (<see cref="Begin(Toplevel)"/> was called). The token is created in 
		/// <see cref="Begin(Toplevel)"/> and this event will be fired before that function exits.
		/// </summary>
		/// <remarks>
		///	If <see cref="ExitRunLoopAfterFirstIteration"/> is <see langword="true"/> callers to
		///	<see cref="Begin(Toplevel)"/> must also subscribe to <see cref="NotifyStopRunState"/>
		///	and manually dispose of the <see cref="RunState"/> token when the application is done.
		/// </remarks>
		public static event EventHandler<RunStateEventArgs> NotifyNewRunState;

		/// <summary>
		/// Notify that a existent <see cref="RunState"/> is stopping (<see cref="End(RunState)"/> was called).
		/// </summary>
		/// <remarks>
		///	If <see cref="ExitRunLoopAfterFirstIteration"/> is <see langword="true"/> callers to
		///	<see cref="Begin(Toplevel)"/> must also subscribe to <see cref="NotifyStopRunState"/>
		///	and manually dispose of the <see cref="RunState"/> token when the application is done.
		/// </remarks>
		public static event EventHandler<ToplevelEventArgs> NotifyStopRunState;

		/// <summary>
		///   This event is raised on each iteration of the <see cref="MainLoop"/>. 
		/// </summary>
		/// <remarks>
		///   See also <see cref="Timeout"/>
		/// </remarks>
		public static Action Iteration;

		/// <summary>
		/// Returns a rectangle that is centered in the screen for the provided size.
		/// </summary>
		/// <returns>The centered rect.</returns>
		/// <param name="size">Size for the rectangle.</param>
		public static Rect MakeCenteredRect (Size size)
		{
			return new Rect (new Point ((Driver.Cols - size.Width) / 2, (Driver.Rows - size.Height) / 2), size);
		}

		//
		// provides the sync context set while executing code in Terminal.Gui, to let
		// users use async/await on their code
		//
		class MainLoopSyncContext : SynchronizationContext {
			readonly MainLoop mainLoop;

			public MainLoopSyncContext (MainLoop mainLoop)
			{
				this.mainLoop = mainLoop;
			}

			public override SynchronizationContext CreateCopy ()
			{
				return new MainLoopSyncContext (MainLoop);
			}

			public override void Post (SendOrPostCallback d, object state)
			{
				mainLoop.AddIdle (() => {
					d (state);
					return false;
				});
				//mainLoop.Driver.Wakeup ();
			}

			public override void Send (SendOrPostCallback d, object state)
			{
				if (Thread.CurrentThread.ManagedThreadId == _mainThreadId) {
					d (state);
				} else {
					var wasExecuted = false;
					mainLoop.Invoke (() => {
						d (state);
						wasExecuted = true;
					});
					while (!wasExecuted) {
						Thread.Sleep (15);
					}
				}
			}
		}

		/// <summary>
		/// If <see langword="true"/>, forces the use of the System.Console-based (see <see cref="NetDriver"/>) driver. The default is <see langword="false"/>.
		/// </summary>
		[SerializableConfigurationProperty (Scope = typeof (SettingsScope))]
		public static bool UseSystemConsole { get; set; } = false;

		// For Unit testing - ignores UseSystemConsole
		internal static bool ForceFakeConsole;

		/// <summary>
		/// Initializes a new instance of <see cref="Terminal.Gui"/> Application. 
		/// </summary>
		/// <para>
		/// Call this method once per instance (or after <see cref="Shutdown"/> has been called).
		/// </para>
		/// <para>
		/// This function loads the right <see cref="ConsoleDriver"/> for the platform, 
		/// Creates a <see cref="Toplevel"/>. and assigns it to <see cref="Top"/>
		/// </para>
		/// <para>
		/// <see cref="Shutdown"/> must be called when the application is closing (typically after <see cref="Run(Func{Exception, bool})"/> has 
		/// returned) to ensure resources are cleaned up and terminal settings restored.
		/// </para>
		/// <para>
		/// The <see cref="Run{T}(Func{Exception, bool}, ConsoleDriver, IMainLoopDriver)"/> function 
		/// combines <see cref="Init(ConsoleDriver, IMainLoopDriver)"/> and <see cref="Run(Toplevel, Func{Exception, bool})"/>
		/// into a single call. An applciation cam use <see cref="Run{T}(Func{Exception, bool}, ConsoleDriver, IMainLoopDriver)"/> 
		/// without explicitly calling <see cref="Init(ConsoleDriver, IMainLoopDriver)"/>.
		/// </para>
		/// <param name="driver">
		/// The <see cref="ConsoleDriver"/> to use. If not specified the default driver for the
		/// platform will be used (see <see cref="WindowsDriver"/>, <see cref="CursesDriver"/>, and <see cref="NetDriver"/>).</param>
		/// <param name="mainLoopDriver">
		/// Specifies the <see cref="MainLoop"/> to use. 
		/// Must not be <see langword="null"/> if <paramref name="driver"/> is not <see langword="null"/>.
		/// </param>
		public static void Init (ConsoleDriver driver = null, IMainLoopDriver mainLoopDriver = null) => InternalInit (() => Toplevel.Create (), driver, mainLoopDriver);

		internal static bool _initialized = false;
		internal static int _mainThreadId = -1;

		// INTERNAL function for initializing an app with a Toplevel factory object, driver, and mainloop.
		//
		// Called from:
		// 
		// Init() - When the user wants to use the default Toplevel. calledViaRunT will be false, causing all state to be reset.
		// Run<T>() - When the user wants to use a custom Toplevel. calledViaRunT will be true, enabling Run<T>() to be called without calling Init first.
		// Unit Tests - To initialize the app with a custom Toplevel, using the FakeDriver. calledViaRunT will be false, causing all state to be reset.
		// 
		// calledViaRunT: If false (default) all state will be reset. If true the state will not be reset.
		internal static void InternalInit (Func<Toplevel> topLevelFactory, ConsoleDriver driver = null, IMainLoopDriver mainLoopDriver = null, bool calledViaRunT = false)
		{
			if (_initialized && driver == null) return;

			if (_initialized) {
				throw new InvalidOperationException ("Init has already been called and must be bracketed by Shutdown.");
			}

			// Note in this case, we don't verify the type of the Toplevel created by new T(). 
			// Used only for start debugging on Unix.
			//#if DEBUG
			//			while (!System.Diagnostics.Debugger.IsAttached) {
			//				System.Threading.Thread.Sleep (100);
			//			}
			//			System.Diagnostics.Debugger.Break ();
			//#endif

			if (!calledViaRunT) {
				// Reset all class variables (Application is a singleton).
				ResetState ();
			}

			// For UnitTests
			if (driver != null) {
				//if (mainLoopDriver == null) {
				//	throw new ArgumentNullException ("InternalInit mainLoopDriver cannot be null if driver is provided.");
				//}
				//if (!(driver is FakeDriver)) {
				//	throw new InvalidOperationException ("InternalInit can only be called with FakeDriver.");
				//}
				Driver = driver;
			}

			// Start the process of configuration management.
			// Note that we end up calling LoadConfigurationFromAllSources
			// mulitlple times. We need to do this because some settings are only
			// valid after a Driver is loaded. In this cases we need just 
			// `Settings` so we can determine which driver to use.
			ConfigurationManager.Load (true);
			ConfigurationManager.Apply ();

			if (Driver == null) {
				var p = Environment.OSVersion.Platform;
				if (ForceFakeConsole) {
					// For Unit Testing only
					Driver = new FakeDriver ();
				} else if (UseSystemConsole) {
					Driver = new NetDriver ();
				} else if (p == PlatformID.Win32NT || p == PlatformID.Win32S || p == PlatformID.Win32Windows) {
					Driver = new WindowsDriver ();
				} else {
					Driver = new CursesDriver ();
				}
				if (Driver == null) {
					throw new InvalidOperationException ("Init could not determine the ConsoleDriver to use.");
				}
			}

			if (mainLoopDriver == null) {
				// TODO: Move this logic into ConsoleDriver
				if (Driver is FakeDriver) {
					mainLoopDriver = new FakeMainLoop (Driver);
				} else if (Driver is NetDriver) {
					mainLoopDriver = new NetMainLoop (Driver);
				} else if (Driver is WindowsDriver) {
					mainLoopDriver = new WindowsMainLoop (Driver);
				} else if (Driver is CursesDriver) {
					mainLoopDriver = new UnixMainLoop (Driver);
				}
				if (mainLoopDriver == null) {
					throw new InvalidOperationException ("Init could not determine the MainLoopDriver to use.");
				}
			}

			MainLoop = new MainLoop (mainLoopDriver);

			try {
				Driver.EnableConsoleScrolling = EnableConsoleScrolling;
				Driver.Init (TerminalResized);
			} catch (InvalidOperationException ex) {
				// This is a case where the driver is unable to initialize the console.
				// This can happen if the console is already in use by another process or
				// if running in unit tests.
				// In this case, we want to throw a more specific exception.
				throw new InvalidOperationException ("Unable to initialize the console. This can happen if the console is already in use by another process or in unit tests.", ex);
			}

			SynchronizationContext.SetSynchronizationContext (new MainLoopSyncContext (MainLoop));

			Top = topLevelFactory ();
			Current = Top;
			supportedCultures = GetSupportedCultures ();
			_mainThreadId = Thread.CurrentThread.ManagedThreadId;
			_initialized = true;
		}

		/// <summary>
		/// Captures the execution state for the provided <see cref="Toplevel"/> view.
		/// </summary>
		public class RunState : IDisposable {
			/// <summary>
			/// Initializes a new <see cref="RunState"/> class.
			/// </summary>
			/// <param name="view"></param>
			public RunState (Toplevel view)
			{
				Toplevel = view;
			}
			/// <summary>
			/// The <see cref="Toplevel"/> belong to this <see cref="RunState"/>.
			/// </summary>
			public Toplevel Toplevel { get; internal set; }

#if DEBUG_IDISPOSABLE
			/// <summary>
			/// For debug purposes to verify objects are being disposed properly
			/// </summary>
			public bool WasDisposed = false;
			/// <summary>
			/// For debug purposes to verify objects are being disposed properly
			/// </summary>
			public int DisposedCount = 0;
			/// <summary>
			/// For debug purposes
			/// </summary>
			public static List<RunState> Instances = new List<RunState> ();
			/// <summary>
			/// For debug purposes
			/// </summary>
			public RunState ()
			{
				Instances.Add (this);
			}
#endif

			/// <summary>
			/// Releases all resource used by the <see cref="Application.RunState"/> object.
			/// </summary>
			/// <remarks>
			/// Call <see cref="Dispose()"/> when you are finished using the <see cref="Application.RunState"/>. 
			/// </remarks>
			/// <remarks>
			/// <see cref="Dispose()"/> method leaves the <see cref="Application.RunState"/> in an unusable state. After
			/// calling <see cref="Dispose()"/>, you must release all references to the
			/// <see cref="Application.RunState"/> so the garbage collector can reclaim the memory that the
			/// <see cref="Application.RunState"/> was occupying.
			/// </remarks>
			public void Dispose ()
			{
				Dispose (true);
				GC.SuppressFinalize (this);
#if DEBUG_IDISPOSABLE
				WasDisposed = true;
#endif
			}

			/// <summary>
			/// Releases all resource used by the <see cref="Application.RunState"/> object.
			/// </summary>
			/// <param name="disposing">If set to <see langword="true"/> we are disposing and should dispose held objects.</param>
			protected virtual void Dispose (bool disposing)
			{
				if (Toplevel != null && disposing) {
					throw new InvalidOperationException ("You must clean up (Dispose) the Toplevel before calling Application.RunState.Dispose");
					// BUGBUG: It's insidious that we call EndFirstTopLevel here so I moved it to End.
					//EndFirstTopLevel (Toplevel);
					//Toplevel.Dispose ();
					//Toplevel = null;
				}
			}
		}

		static void ProcessKeyEvent (KeyEvent ke)
		{
			if (RootKeyEvent?.Invoke (ke) ?? false) {
				return;
			}

			var chain = toplevels.ToList ();
			foreach (var topLevel in chain) {
				if (topLevel.ProcessHotKey (ke))
					return;
				if (topLevel.Modal)
					break;
			}

			foreach (var topLevel in chain) {
				if (topLevel.ProcessKey (ke))
					return;
				if (topLevel.Modal)
					break;
			}

			foreach (var topLevel in chain) {
				// Process the key normally
				if (topLevel.ProcessColdKey (ke))
					return;
				if (topLevel.Modal)
					break;
			}
		}

		static void ProcessKeyDownEvent (KeyEvent ke)
		{
			var chain = toplevels.ToList ();
			foreach (var topLevel in chain) {
				if (topLevel.OnKeyDown (ke))
					return;
				if (topLevel.Modal)
					break;
			}
		}


		static void ProcessKeyUpEvent (KeyEvent ke)
		{
			var chain = toplevels.ToList ();
			foreach (var topLevel in chain) {
				if (topLevel.OnKeyUp (ke))
					return;
				if (topLevel.Modal)
					break;
			}
		}

		static View FindDeepestTop (Toplevel start, int x, int y, out int resx, out int resy)
		{
			var startFrame = start.Frame;

			if (!startFrame.Contains (x, y)) {
				resx = 0;
				resy = 0;
				return null;
			}

			if (toplevels != null) {
				int count = toplevels.Count;
				if (count > 0) {
					var rx = x - startFrame.X;
					var ry = y - startFrame.Y;
					foreach (var t in toplevels) {
						if (t != Current) {
							if (t != start && t.Visible && t.Frame.Contains (rx, ry)) {
								start = t;
								break;
							}
						}
					}
				}
			}
			resx = x - startFrame.X;
			resy = y - startFrame.Y;
			return start;
		}

		static View FindDeepestMdiView (View start, int x, int y, out int resx, out int resy)
		{
			if (start.GetType ().BaseType != typeof (Toplevel)
				&& !((Toplevel)start).IsMdiContainer) {
				resx = 0;
				resy = 0;
				return null;
			}

			var startFrame = start.Frame;

			if (!startFrame.Contains (x, y)) {
				resx = 0;
				resy = 0;
				return null;
			}

			int count = toplevels.Count;
			for (int i = count - 1; i >= 0; i--) {
				foreach (var top in toplevels) {
					var rx = x - startFrame.X;
					var ry = y - startFrame.Y;
					if (top.Visible && top.Frame.Contains (rx, ry)) {
						var deep = FindDeepestView (top, rx, ry, out resx, out resy);
						if (deep == null)
							return FindDeepestMdiView (top, rx, ry, out resx, out resy);
						if (deep != MdiTop)
							return deep;
					}
				}
			}
			resx = x - startFrame.X;
			resy = y - startFrame.Y;
			return start;
		}

		/// <summary>
		/// Finds the deepest view at the specified coordinates.
		/// </summary>
		/// <param name="start"></param>
		/// <param name="x"></param>
		/// <param name="y"></param>
		/// <param name="resx"></param>
		/// <param name="resy"></param>
		/// <returns></returns>
		static View FindDeepestView (View start, int x, int y, out int resx, out int resy)
		{
			var startFrame = start.Frame;

			if (!startFrame.Contains (x, y)) {
				resx = 0;
				resy = 0;
				return null;
			}

			startFrame = start.Padding.Thickness.GetInnerRect (start.BorderFrame.Thickness.GetInnerRect (start.Margin.Thickness.GetInnerRect (startFrame)));
			if (start.InternalSubviews != null) {
				int count = start.InternalSubviews.Count;
				if (count > 0) {
					var rx = x - startFrame.X;
					var ry = y - startFrame.Y;
					for (int i = count - 1; i >= 0; i--) {
						View v = start.InternalSubviews [i];
						if (v.Visible && v.Frame.Contains (rx, ry)) {
							var deep = FindDeepestView (v, rx, ry, out resx, out resy);
							if (deep == null)
								return v;
							return deep;
						}
					}
				}
			}
			resx = x - startFrame.X;
			resy = y - startFrame.Y;
			return start;
		}

		static View FindTopFromView (View view)
		{
			View top = view?.SuperView != null && view?.SuperView != Top
				? view.SuperView : view;

			while (top?.SuperView != null && top?.SuperView != Top) {
				top = top.SuperView;
			}
			return top;
		}

		static View mouseGrabView;

		/// <summary>
		/// The view that grabbed the mouse, to where will be routed all the mouse events.
		/// </summary>
		public static View MouseGrabView => mouseGrabView;

		/// <summary>
		/// Event to be invoked when a view want grab the mouse which can be canceled.
		/// </summary>
		public static event EventHandler<GrabMouseEventArgs> GrabbingMouse;

		/// <summary>
		/// Event to be invoked when a view want ungrab the mouse which can be canceled.
		/// </summary>
		public static event EventHandler<GrabMouseEventArgs> UnGrabbingMouse;

		/// <summary>
		/// Event to be invoked when a view grab the mouse.
		/// </summary>
		public static event EventHandler<ViewEventArgs> GrabbedMouse;

		/// <summary>
		/// Event to be invoked when a view ungrab the mouse.
		/// </summary>
		public static event EventHandler<ViewEventArgs> UnGrabbedMouse;

		/// <summary>
		/// Grabs the mouse, forcing all mouse events to be routed to the specified view until UngrabMouse is called.
		/// </summary>
		/// <returns>The grab.</returns>
		/// <param name="view">View that will receive all mouse events until UngrabMouse is invoked.</param>
		public static void GrabMouse (View view)
		{
			if (view == null)
				return;
			if (!OnGrabbingMouse (view)) {
				OnGrabbedMouse (view);
				mouseGrabView = view;
				Driver.UncookMouse ();
			}
		}

		/// <summary>
		/// Releases the mouse grab, so mouse events will be routed to the view on which the mouse is.
		/// </summary>
		public static void UngrabMouse ()
		{
			if (mouseGrabView == null)
				return;
			if (!OnUnGrabbingMouse (mouseGrabView)) {
				OnUnGrabbedMouse (mouseGrabView);
				mouseGrabView = null;
				Driver.CookMouse ();
			}
		}

		static bool OnGrabbingMouse (View view)
		{
			if (view == null)
				return false;
			var evArgs = new GrabMouseEventArgs (view);
			GrabbingMouse?.Invoke (view, evArgs);
			return evArgs.Cancel;
		}

		static bool OnUnGrabbingMouse (View view)
		{
			if (view == null)
				return false;
			var evArgs = new GrabMouseEventArgs (view);
			UnGrabbingMouse?.Invoke (view, evArgs);
			return evArgs.Cancel;
		}

		static void OnGrabbedMouse (View view)
		{
			if (view == null)
				return;
			GrabbedMouse?.Invoke (view, new ViewEventArgs (view));
		}

		static void OnUnGrabbedMouse (View view)
		{
			if (view == null)
				return;
			UnGrabbedMouse?.Invoke (view, new ViewEventArgs (view));
		}

		/// <summary>
		/// Merely a debugging aid to see the raw mouse events
		/// </summary>
		public static Action<MouseEvent> RootMouseEvent;

		/// <summary>
		/// <para>
		/// Called for new KeyPress events before any processing is performed or
		/// views evaluate.  Use for global key handling and/or debugging.
		/// </para>
		/// <para>Return true to suppress the KeyPress event</para>
		/// </summary>
		public static Func<KeyEvent, bool> RootKeyEvent;

		static View lastMouseOwnerView;

		static void ProcessMouseEvent (MouseEvent me)
		{
			if (IsMouseDisabled) {
				return;
			}

			var view = FindDeepestView (Current, me.X, me.Y, out int rx, out int ry);

			if (view != null && view.WantContinuousButtonPressed)
				WantContinuousButtonPressedView = view;
			else
				WantContinuousButtonPressedView = null;
			if (view != null) {
				me.View = view;
			}
			RootMouseEvent?.Invoke (me);

			if (me.Handled) {
				return;
			}

			if (mouseGrabView != null) {
				view ??= mouseGrabView;

				var newxy = mouseGrabView.ScreenToBounds (me.X, me.Y);
				var nme = new MouseEvent () {
					X = newxy.X,
					Y = newxy.Y,
					Flags = me.Flags,
					OfX = me.X - newxy.X,
					OfY = me.Y - newxy.Y,
					View = view
				};
				if (OutsideFrame (new Point (nme.X, nme.Y), mouseGrabView.Frame)) {
					lastMouseOwnerView?.OnMouseLeave (me);
				}
				//System.Diagnostics.Debug.WriteLine ($"{nme.Flags};{nme.X};{nme.Y};{mouseGrabView}");
				if (mouseGrabView?.OnMouseEvent (nme) == true) {
					return;
				}
			}

			if ((view == null || view == MdiTop) && !Current.Modal && MdiTop != null
				&& me.Flags != MouseFlags.ReportMousePosition && me.Flags != 0) {

				var top = FindDeepestTop (Top, me.X, me.Y, out _, out _);
				view = FindDeepestView (top, me.X, me.Y, out rx, out ry);

				if (view != null && view != MdiTop && top != Current) {
					MoveCurrent ((Toplevel)top);
				}
			}

			if (view != null) {
				var nme = new MouseEvent () {
					X = rx,
					Y = ry,
					Flags = me.Flags,
					OfX = 0,
					OfY = 0,
					View = view
				};

				if (lastMouseOwnerView == null) {
					lastMouseOwnerView = view;
					view.OnMouseEnter (nme);
				} else if (lastMouseOwnerView != view) {
					lastMouseOwnerView.OnMouseLeave (nme);
					view.OnMouseEnter (nme);
					lastMouseOwnerView = view;
				}

				if (!view.WantMousePositionReports && me.Flags == MouseFlags.ReportMousePosition)
					return;

				if (view.WantContinuousButtonPressed)
					WantContinuousButtonPressedView = view;
				else
					WantContinuousButtonPressedView = null;

				// Should we bubbled up the event, if it is not handled?
				view.OnMouseEvent (nme);

				EnsuresTopOnFront ();
			}
		}

		// Only return true if the Current has changed.
		static bool MoveCurrent (Toplevel top)
		{
			// The Current is modal and the top is not modal toplevel then
			// the Current must be moved above the first not modal toplevel.
			if (MdiTop != null && top != MdiTop && top != Current && Current?.Modal == true && !toplevels.Peek ().Modal) {
				lock (toplevels) {
					toplevels.MoveTo (Current, 0, new ToplevelEqualityComparer ());
				}
				var index = 0;
				var savedToplevels = toplevels.ToArray ();
				foreach (var t in savedToplevels) {
					if (!t.Modal && t != Current && t != top && t != savedToplevels [index]) {
						lock (toplevels) {
							toplevels.MoveTo (top, index, new ToplevelEqualityComparer ());
						}
					}
					index++;
				}
				return false;
			}
			// The Current and the top are both not running toplevel then
			// the top must be moved above the first not running toplevel.
			if (MdiTop != null && top != MdiTop && top != Current && Current?.Running == false && !top.Running) {
				lock (toplevels) {
					toplevels.MoveTo (Current, 0, new ToplevelEqualityComparer ());
				}
				var index = 0;
				foreach (var t in toplevels.ToArray ()) {
					if (!t.Running && t != Current && index > 0) {
						lock (toplevels) {
							toplevels.MoveTo (top, index - 1, new ToplevelEqualityComparer ());
						}
					}
					index++;
				}
				return false;
			}
			if ((MdiTop != null && top?.Modal == true && toplevels.Peek () != top)
				|| (MdiTop != null && Current != MdiTop && Current?.Modal == false && top == MdiTop)
				|| (MdiTop != null && Current?.Modal == false && top != Current)
				|| (MdiTop != null && Current?.Modal == true && top == MdiTop)) {
				lock (toplevels) {
					toplevels.MoveTo (top, 0, new ToplevelEqualityComparer ());
					Current = top;
				}
			}
			return true;
		}

		static bool OutsideFrame (Point p, Rect r)
		{
			return p.X < 0 || p.X > r.Width - 1 || p.Y < 0 || p.Y > r.Height - 1;
		}

		/// <summary>
		/// Building block API: Prepares the provided <see cref="Toplevel"/>  for execution.
		/// </summary>
		/// <returns>The <see cref="RunState"/> handle that needs to be passed to the <see cref="End(RunState)"/> method upon completion.</returns>
		/// <param name="toplevel">The <see cref="Toplevel"/> to prepare execution for.</param>
		/// <remarks>
		///  This method prepares the provided toplevel for running with the focus,
		///  it adds this to the list of toplevels, sets up the mainloop to process the
		///  event, lays out the subviews, focuses the first element, and draws the
		///  toplevel in the screen. This is usually followed by executing
		///  the <see cref="RunLoop"/> method, and then the <see cref="End(RunState)"/> method upon termination which will
		///   undo these changes.
		/// </remarks>
		public static RunState Begin (Toplevel toplevel)
		{
			if (toplevel == null) {
				throw new ArgumentNullException (nameof (toplevel));
			} else if (toplevel.IsMdiContainer && MdiTop != toplevel && MdiTop != null) {
				throw new InvalidOperationException ("Only one Mdi Container is allowed.");
			}

			var rs = new RunState (toplevel);

			// View implements ISupportInitializeNotification which is derived from ISupportInitialize
			if (!toplevel.IsInitialized) {
				toplevel.BeginInit ();
				toplevel.EndInit ();
			}

			lock (toplevels) {
				// If Top was already initialized with Init, and Begin has never been called
				// Top was not added to the toplevels Stack. It will thus never get disposed.
				// Clean it up here:
				if (Top != null && toplevel != Top && !toplevels.Contains (Top)) {
					Top.Dispose ();
					Top = null;
				} else if (Top != null && toplevel != Top && toplevels.Contains (Top)) {
					Top.OnLeave (toplevel);
				}
				if (string.IsNullOrEmpty (toplevel.Id.ToString ())) {
					var count = 1;
					var id = (toplevels.Count + count).ToString ();
					while (toplevels.Count > 0 && toplevels.FirstOrDefault (x => x.Id.ToString () == id) != null) {
						count++;
						id = (toplevels.Count + count).ToString ();
					}
					toplevel.Id = (toplevels.Count + count).ToString ();

					toplevels.Push (toplevel);
				} else {
					var dup = toplevels.FirstOrDefault (x => x.Id.ToString () == toplevel.Id);
					if (dup == null) {
						toplevels.Push (toplevel);
					}
				}

				if (toplevels.FindDuplicates (new ToplevelEqualityComparer ()).Count > 0) {
					throw new ArgumentException ("There are duplicates toplevels Id's");
				}
			}
			// Fix $520 - Set Top = toplevel if Top == null
			if (Top == null || toplevel.IsMdiContainer) {
				Top = toplevel;
			}

			var refreshDriver = true;
			if (MdiTop == null || toplevel.IsMdiContainer || (Current?.Modal == false && toplevel.Modal)
				|| (Current?.Modal == false && !toplevel.Modal) || (Current?.Modal == true && toplevel.Modal)) {

				if (toplevel.Visible) {
					Current = toplevel;
					SetCurrentAsTop ();
				} else {
					refreshDriver = false;
				}
			} else if ((MdiTop != null && toplevel != MdiTop && Current?.Modal == true && !toplevels.Peek ().Modal)
				|| (MdiTop != null && toplevel != MdiTop && Current?.Running == false)) {
				refreshDriver = false;
				MoveCurrent (toplevel);
			} else {
				refreshDriver = false;
				MoveCurrent (Current);
			}

			Driver.PrepareToRun (MainLoop, ProcessKeyEvent, ProcessKeyDownEvent, ProcessKeyUpEvent, ProcessMouseEvent);
			if (toplevel.LayoutStyle == LayoutStyle.Computed)
				toplevel.SetRelativeLayout (new Rect (0, 0, Driver.Cols, Driver.Rows));
			toplevel.LayoutSubviews ();
			toplevel.PositionToplevels ();
			toplevel.WillPresent ();
			if (refreshDriver) {
				MdiTop?.OnChildLoaded (toplevel);
				toplevel.OnLoaded ();
				Redraw (toplevel);
				toplevel.PositionCursor ();
				Driver.Refresh ();
			}

			NotifyNewRunState?.Invoke (toplevel, new RunStateEventArgs (rs));
			return rs;
		}

		/// <summary>
		/// Building block API: completes the execution of a <see cref="Toplevel"/> that was started with <see cref="Begin(Toplevel)"/> .
		/// </summary>
		/// <param name="runState">The <see cref="RunState"/> returned by the <see cref="Begin(Toplevel)"/> method.</param>
		public static void End (RunState runState)
		{
			if (runState == null)
				throw new ArgumentNullException (nameof (runState));

			if (MdiTop != null) {
				MdiTop.OnChildUnloaded (runState.Toplevel);
			} else {
				runState.Toplevel.OnUnloaded ();
			}

			// End the RunState.Toplevel 
			// First, take it off the toplevel Stack
			if (toplevels.Count > 0) {
				if (toplevels.Peek () != runState.Toplevel) {
					// If there the top of the stack is not the RunState.Toplevel then
					// this call to End is not balanced with the call to Begin that started the RunState
					throw new ArgumentException ("End must be balanced with calls to Begin");
				}
				toplevels.Pop ();
			}

			// Notify that it is closing
			runState.Toplevel?.OnClosed (runState.Toplevel);

			// If there is a MdiTop that is not the RunState.Toplevel then runstate.TopLevel 
			// is a child of MidTop and we should notify the MdiTop that it is closing
			if (MdiTop != null && !(runState.Toplevel).Modal && runState.Toplevel != MdiTop) {
				MdiTop.OnChildClosed (runState.Toplevel);
			}

			// Set Current and Top to the next TopLevel on the stack
			if (toplevels.Count == 0) {
				Current = null;
			} else {
				Current = toplevels.Peek ();
				if (toplevels.Count == 1 && Current == MdiTop) {
					MdiTop.OnAllChildClosed ();
				} else {
					SetCurrentAsTop ();
					Current.OnEnter (Current);
				}
				Refresh ();
			}

			runState.Toplevel?.Dispose ();
			runState.Toplevel = null;
			runState.Dispose ();
		}

		/// <summary>
		/// Shutdown an application initialized with <see cref="Init(ConsoleDriver, IMainLoopDriver)"/>.
		/// </summary>
		/// <remarks>
		/// Shutdown must be called for every call to <see cref="Init(ConsoleDriver, IMainLoopDriver)"/> or <see cref="Application.Run(Toplevel, Func{Exception, bool})"/>
		/// to ensure all resources are cleaned up (Disposed) and terminal settings are restored.
		/// </remarks>
		public static void Shutdown ()
		{
			ResetState ();

			ConfigurationManager.PrintJsonErrors ();
		}

		// Encapsulate all setting of initial state for Application; Having
		// this in a function like this ensures we don't make mistakes in
		// guaranteeing that the state of this singleton is deterministic when Init
		// starts running and after Shutdown returns.
		static void ResetState ()
		{
			// Shutdown is the bookend for Init. As such it needs to clean up all resources
			// Init created. Apps that do any threading will need to code defensively for this.
			// e.g. see Issue #537
			foreach (var t in toplevels) {
				t.Running = false;
				t.Dispose ();
			}
			toplevels.Clear ();
			Current = null;
			Top?.Dispose ();
			Top = null;

			// BUGBUG: MdiTop is not cleared here, but it should be?

			MainLoop = null;
			Driver?.End ();
			Driver = null;
			Iteration = null;
			RootMouseEvent = null;
			RootKeyEvent = null;
			Resized = null;
			_mainThreadId = -1;
			NotifyNewRunState = null;
			NotifyStopRunState = null;
			_initialized = false;
			mouseGrabView = null;
			_enableConsoleScrolling = false;
			lastMouseOwnerView = null;

			// Reset synchronization context to allow the user to run async/await,
			// as the main loop has been ended, the synchronization context from 
			// gui.cs does no longer process any callbacks. See #1084 for more details:
			// (https://github.com/gui-cs/Terminal.Gui/issues/1084).
			SynchronizationContext.SetSynchronizationContext (syncContext: null);
		}


		static void Redraw (View view)
		{
			view.Redraw (view.Bounds);
			Driver.Refresh ();
		}

		/// <summary>
		/// Triggers a refresh of the entire display.
		/// </summary>
		public static void Refresh ()
		{
			Driver.UpdateOffScreen ();
			View last = null;
			foreach (var v in toplevels.Reverse ()) {
				if (v.Visible) {
					v.SetNeedsDisplay ();
					v.Redraw (v.Bounds);
				}
				last = v;
			}
			last?.PositionCursor ();
			Driver.Refresh ();
		}



		/// <summary>
		///   Building block API: Runs the <see cref="MainLoop"/> for the created <see cref="Toplevel"/>.
		/// </summary>
		/// <remarks>
		///   Use the <paramref name="wait"/> parameter to control whether this is a blocking or non-blocking call.
		/// </remarks>
		/// <param name="state">The state returned by the <see cref="Begin(Toplevel)"/> method.</param>
		/// <param name="wait">By default this is <see langword="true"/> which will execute the runloop waiting for events, 
		/// if set to <see langword="false"/>, a single iteration will execute.</param>
		public static void RunLoop (RunState state, bool wait = true)
		{
			if (state == null)
				throw new ArgumentNullException (nameof (state));
			if (state.Toplevel == null)
				throw new ObjectDisposedException ("state");

			bool firstIteration = true;
			for (state.Toplevel.Running = true; state.Toplevel.Running;) {
				if (ExitRunLoopAfterFirstIteration && !firstIteration) {
					return;
				}
				RunMainLoopIteration (ref state, wait, ref firstIteration);
			}
		}

		/// <summary>
		/// Run one iteration of the <see cref="MainLoop"/>.
		/// </summary>
		/// <param name="state">The state returned by <see cref="Begin(Toplevel)"/>.</param>
		/// <param name="wait">If <see langword="true"/> will execute the runloop waiting for events. If <see langword="true"/>
		/// will return after a single iteration.</param>
		/// <param name="firstIteration">Set to <see langword="true"/> if this is the first run loop iteration. Upon return,
		/// it will be set to <see langword="false"/> if at least one iteration happened.</param>
		public static void RunMainLoopIteration (ref RunState state, bool wait, ref bool firstIteration)
		{
			if (MainLoop.EventsPending (wait)) {
				// Notify Toplevel it's ready
				if (firstIteration) {
					state.Toplevel.OnReady ();
				}

				MainLoop.MainIteration ();
				Iteration?.Invoke ();

				EnsureModalOrVisibleAlwaysOnTop (state.Toplevel);
				if ((state.Toplevel != Current && Current?.Modal == true)
					|| (state.Toplevel != Current && Current?.Modal == false)) {
					MdiTop?.OnDeactivate (state.Toplevel);
					state.Toplevel = Current;
					MdiTop?.OnActivate (state.Toplevel);
					Top.SetSubViewNeedsDisplay ();
					Refresh ();
				}
				if (Driver.EnsureCursorVisibility ()) {
					state.Toplevel.SetNeedsDisplay ();
				}
			} else if (!wait) {
				return;
			}
			firstIteration = false;

			if (state.Toplevel != Top
				&& (!Top._needsDisplay.IsEmpty || Top._childNeedsDisplay || Top.LayoutNeeded)) {
				Top.Redraw (Top.Bounds);
				foreach (var top in toplevels.Reverse ()) {
					if (top != Top && top != state.Toplevel) {
						top.SetNeedsDisplay ();
						top.Redraw (top.Bounds);
					}
				}
				state.Toplevel.SetNeedsDisplay (state.Toplevel.Bounds);
			}
<<<<<<< HEAD
			if (!state.Toplevel._needsDisplay.IsEmpty || state.Toplevel._childNeedsDisplay || state.Toplevel.LayoutNeeded
=======
			if (toplevels.Count == 1 && state.Toplevel == Top
				&& (Driver.Cols != state.Toplevel.Frame.Width || Driver.Rows != state.Toplevel.Frame.Height)
				&& (!state.Toplevel.NeedDisplay.IsEmpty || state.Toplevel.ChildNeedsDisplay || state.Toplevel.LayoutNeeded)) {

				Driver.SetAttribute (Colors.TopLevel.Normal);
				state.Toplevel.Clear (new Rect (0, 0, Driver.Cols, Driver.Rows));

			}
			if (!state.Toplevel.NeedDisplay.IsEmpty || state.Toplevel.ChildNeedsDisplay || state.Toplevel.LayoutNeeded
>>>>>>> d445ba1a
				|| MdiChildNeedsDisplay ()) {
				state.Toplevel.Redraw (state.Toplevel.Bounds);
				if (DebugDrawBounds) {
					DrawBounds (state.Toplevel);
				}
				state.Toplevel.PositionCursor ();
				Driver.Refresh ();
			} else {
				Driver.UpdateCursor ();
			}
			if (state.Toplevel != Top && !state.Toplevel.Modal
				&& (!Top._needsDisplay.IsEmpty || Top._childNeedsDisplay || Top.LayoutNeeded)) {
				Top.Redraw (Top.Bounds);
			}
		}

		static void EnsureModalOrVisibleAlwaysOnTop (Toplevel toplevel)
		{
			if (!toplevel.Running || (toplevel == Current && toplevel.Visible) || MdiTop == null || toplevels.Peek ().Modal) {
				return;
			}

			foreach (var top in toplevels.Reverse ()) {
				if (top.Modal && top != Current) {
					MoveCurrent (top);
					return;
				}
			}
			if (!toplevel.Visible && toplevel == Current) {
				MoveNext ();
			}
		}

		static bool MdiChildNeedsDisplay ()
		{
			if (MdiTop == null) {
				return false;
			}

			foreach (var top in toplevels) {
				if (top != Current && top.Visible && (!top._needsDisplay.IsEmpty || top._childNeedsDisplay || top.LayoutNeeded)) {
					MdiTop.SetSubViewNeedsDisplay ();
					return true;
				}
			}
			return false;
		}

		internal static bool DebugDrawBounds = false;

		// Need to look into why this does not work properly.
		static void DrawBounds (View v)
		{
			v.DrawFrame (v.Frame, padding: 0, fill: false);
			if (v.InternalSubviews != null && v.InternalSubviews.Count > 0)
				foreach (var sub in v.InternalSubviews)
					DrawBounds (sub);
		}

		/// <summary>
		/// Runs the application by calling <see cref="Run(Toplevel, Func{Exception, bool})"/> with the value of <see cref="Top"/>.
		/// </summary>
		/// <remarks>
		/// See <see cref="Run(Toplevel, Func{Exception, bool})"/> for more details.
		/// </remarks>
		public static void Run (Func<Exception, bool> errorHandler = null)
		{
			Run (Top, errorHandler);
		}

		/// <summary>
		/// Runs the application by calling <see cref="Run(Toplevel, Func{Exception, bool})"/> 
		/// with a new instance of the specified <see cref="Toplevel"/>-derived class.
		/// <para>
		/// Calling <see cref="Init(ConsoleDriver, IMainLoopDriver)"/> first is not needed as this function will initialze the application.
		/// </para>
		/// <para>
		/// <see cref="Shutdown"/> must be called when the application is closing (typically after Run> has 
		/// returned) to ensure resources are cleaned up and terminal settings restored.
		/// </para>
		/// </summary>
		/// <remarks>
		/// See <see cref="Run(Toplevel, Func{Exception, bool})"/> for more details.
		/// </remarks>
		/// <param name="errorHandler"></param>
		/// <param name="driver">The <see cref="ConsoleDriver"/> to use. If not specified the default driver for the
		/// platform will be used (<see cref="WindowsDriver"/>, <see cref="CursesDriver"/>, or <see cref="NetDriver"/>).
		/// This parameteter must be <see langword="null"/> if <see cref="Init(ConsoleDriver, IMainLoopDriver)"/> has already been called. 
		/// </param>
		/// <param name="mainLoopDriver">Specifies the <see cref="MainLoop"/> to use.</param>
		public static void Run<T> (Func<Exception, bool> errorHandler = null, ConsoleDriver driver = null, IMainLoopDriver mainLoopDriver = null) where T : Toplevel, new()
		{
			if (_initialized) {
				if (Driver != null) {
					// Init() has been called and we have a driver, so just run the app.
					var top = new T ();
					var type = top.GetType ().BaseType;
					while (type != typeof (Toplevel) && type != typeof (object)) {
						type = type.BaseType;
					}
					if (type != typeof (Toplevel)) {
						throw new ArgumentException ($"{top.GetType ().Name} must be derived from TopLevel");
					}
					Run (top, errorHandler);
				} else {
					// This codepath should be impossible because Init(null, null) will select the platform default driver
					throw new InvalidOperationException ("Init() completed without a driver being set (this should be impossible); Run<T>() cannot be called.");
				}
			} else {
				// Init() has NOT been called.
				InternalInit (() => new T (), driver, mainLoopDriver, calledViaRunT: true);
				Run (Top, errorHandler);
			}
		}

		/// <summary>
		///   Runs the main loop on the given <see cref="Toplevel"/> container.
		/// </summary>
		/// <remarks>
		///   <para>
		///     This method is used to start processing events
		///     for the main application, but it is also used to
		///     run other modal <see cref="View"/>s such as <see cref="Dialog"/> boxes.
		///   </para>
		///   <para>
		///     To make a <see cref="Run(Toplevel, Func{Exception, bool})"/> stop execution, call <see cref="Application.RequestStop"/>.
		///   </para>
		///   <para>
		///     Calling <see cref="Run(Toplevel, Func{Exception, bool})"/> is equivalent to calling <see cref="Begin(Toplevel)"/>, followed by <see cref="RunLoop(RunState, bool)"/>,
		///     and then calling <see cref="End(RunState)"/>.
		///   </para>
		///   <para>
		///     Alternatively, to have a program control the main loop and 
		///     process events manually, call <see cref="Begin(Toplevel)"/> to set things up manually and then
		///     repeatedly call <see cref="RunLoop(RunState, bool)"/> with the wait parameter set to false. By doing this
		///     the <see cref="RunLoop(RunState, bool)"/> method will only process any pending events, timers, idle handlers and
		///     then return control immediately.
		///   </para>
		///   <para>
		///     RELEASE builds only: When <paramref name="errorHandler"/> is <see langword="null"/> any exeptions will be rethrown.  
		///     Otheriwse, if <paramref name="errorHandler"/> will be called. If <paramref name="errorHandler"/> 
		///     returns <see langword="true"/> the <see cref="RunLoop(RunState, bool)"/> will resume; otherwise 
		///     this method will exit.
		///   </para>
		/// </remarks>
		/// <param name="view">The <see cref="Toplevel"/> to run modally.</param>
		/// <param name="errorHandler">RELEASE builds only: Handler for any unhandled exceptions (resumes when returns true, rethrows when null).</param>
		public static void Run (Toplevel view, Func<Exception, bool> errorHandler = null)
		{
			var resume = true;
			while (resume) {
#if !DEBUG
				try {
#endif
				resume = false;
				var runToken = Begin (view);
				// If ExitRunLoopAfterFirstIteration is true then the user must dispose of the runToken
				// by using NotifyStopRunState event.
				RunLoop (runToken);
				if (!ExitRunLoopAfterFirstIteration) {
					End (runToken);
				}
#if !DEBUG
				}
				catch (Exception error)
				{
					if (errorHandler == null)
					{
						throw;
					}
					resume = errorHandler(error);
				}
#endif
			}
		}

		/// <summary>
		/// Stops running the most recent <see cref="Toplevel"/> or the <paramref name="top"/> if provided.
		/// </summary>
		/// <param name="top">The toplevel to request stop.</param>
		/// <remarks>
		///   <para>
		///   This will cause <see cref="Application.Run(Func{Exception, bool})"/> to return.
		///   </para>
		///   <para>
		///     Calling <see cref="Application.RequestStop"/> is equivalent to setting the <see cref="Toplevel.Running"/> property on the currently running <see cref="Toplevel"/> to false.
		///   </para>
		/// </remarks>
		public static void RequestStop (Toplevel top = null)
		{
			if (MdiTop == null || top == null || (MdiTop == null && top != null)) {
				top = Current;
			}

			if (MdiTop != null && top.IsMdiContainer && top?.Running == true
				&& (Current?.Modal == false || (Current?.Modal == true && Current?.Running == false))) {

				MdiTop.RequestStop ();
			} else if (MdiTop != null && top != Current && Current?.Running == true && Current?.Modal == true
				&& top.Modal && top.Running) {

				var ev = new ToplevelClosingEventArgs (Current);
				Current.OnClosing (ev);
				if (ev.Cancel) {
					return;
				}
				ev = new ToplevelClosingEventArgs (top);
				top.OnClosing (ev);
				if (ev.Cancel) {
					return;
				}
				Current.Running = false;
				OnNotifyStopRunState (Current);
				top.Running = false;
				OnNotifyStopRunState (top);
			} else if ((MdiTop != null && top != MdiTop && top != Current && Current?.Modal == false
				&& Current?.Running == true && !top.Running)
				|| (MdiTop != null && top != MdiTop && top != Current && Current?.Modal == false
				&& Current?.Running == false && !top.Running && toplevels.ToArray () [1].Running)) {

				MoveCurrent (top);
			} else if (MdiTop != null && Current != top && Current?.Running == true && !top.Running
				&& Current?.Modal == true && top.Modal) {
				// The Current and the top are both modal so needed to set the Current.Running to false too.
				Current.Running = false;
				OnNotifyStopRunState (Current);
			} else if (MdiTop != null && Current == top && MdiTop?.Running == true && Current?.Running == true && top.Running
				&& Current?.Modal == true && top.Modal) {
				// The MdiTop was requested to stop inside a modal toplevel which is the Current and top,
				// both are the same, so needed to set the Current.Running to false too.
				Current.Running = false;
				OnNotifyStopRunState (Current);
			} else {
				Toplevel currentTop;
				if (top == Current || (Current?.Modal == true && !top.Modal)) {
					currentTop = Current;
				} else {
					currentTop = top;
				}
				if (!currentTop.Running) {
					return;
				}
				var ev = new ToplevelClosingEventArgs (currentTop);
				currentTop.OnClosing (ev);
				if (ev.Cancel) {
					return;
				}
				currentTop.Running = false;
				OnNotifyStopRunState (currentTop);
			}
		}

		static void OnNotifyStopRunState (Toplevel top)
		{
			if (ExitRunLoopAfterFirstIteration) {
				NotifyStopRunState?.Invoke (top, new ToplevelEventArgs (top));
			}
		}

		/// <summary>
		/// Invoked when the terminal was resized. The new size of the terminal is provided.
		/// </summary>
		public static Action<ResizedEventArgs> Resized;

		static void TerminalResized ()
		{
			var full = new Rect (0, 0, Driver.Cols, Driver.Rows);
			SetToplevelsSize (full);
			Resized?.Invoke (new ResizedEventArgs () { Cols = full.Width, Rows = full.Height });
			Driver.Clip = full;
			foreach (var t in toplevels) {
				t.SetRelativeLayout (full);
				t.LayoutSubviews ();
				t.PositionToplevels ();
				t.OnResized (new SizeChangedEventArgs (full.Size));
			}
			Refresh ();
		}

		static void SetToplevelsSize (Rect full)
		{
			if (MdiTop == null) {
				foreach (var t in toplevels) {
					if (t?.SuperView == null && !t.Modal) {
						t.Frame = full;
						t.Width = full.Width;
						t.Height = full.Height;
					}
				}
			} else {
				Top.Frame = full;
				Top.Width = full.Width;
				Top.Height = full.Height;
			}
		}

		static bool SetCurrentAsTop ()
		{
			if (MdiTop == null && Current != Top && Current?.SuperView == null && Current?.Modal == false) {
				if (Current.Frame != new Rect (0, 0, Driver.Cols, Driver.Rows)) {
					Current.Frame = new Rect (0, 0, Driver.Cols, Driver.Rows);
				}
				Top = Current;
				return true;
			}
			return false;
		}

		/// <summary>
		/// Move to the next Mdi child from the <see cref="MdiTop"/>.
		/// </summary>
		public static void MoveNext ()
		{
			if (MdiTop != null && !Current.Modal) {
				lock (toplevels) {
					toplevels.MoveNext ();
					var isMdi = false;
					while (toplevels.Peek () == MdiTop || !toplevels.Peek ().Visible) {
						if (!isMdi && toplevels.Peek () == MdiTop) {
							isMdi = true;
						} else if (isMdi && toplevels.Peek () == MdiTop) {
							MoveCurrent (Top);
							break;
						}
						toplevels.MoveNext ();
					}
					Current = toplevels.Peek ();
				}
			}
		}

		/// <summary>
		/// Move to the previous Mdi child from the <see cref="MdiTop"/>.
		/// </summary>
		public static void MovePrevious ()
		{
			if (MdiTop != null && !Current.Modal) {
				lock (toplevels) {
					toplevels.MovePrevious ();
					var isMdi = false;
					while (toplevels.Peek () == MdiTop || !toplevels.Peek ().Visible) {
						if (!isMdi && toplevels.Peek () == MdiTop) {
							isMdi = true;
						} else if (isMdi && toplevels.Peek () == MdiTop) {
							MoveCurrent (Top);
							break;
						}
						toplevels.MovePrevious ();
					}
					Current = toplevels.Peek ();
				}
			}
		}

		internal static bool ShowChild (Toplevel top)
		{
			if (top.Visible && MdiTop != null && Current?.Modal == false) {
				lock (toplevels) {
					toplevels.MoveTo (top, 0, new ToplevelEqualityComparer ());
					Current = top;
				}
				return true;
			}
			return false;
		}

		/// <summary>
		/// Wakes up the mainloop that might be waiting on input, must be thread safe.
		/// </summary>
		public static void DoEvents ()
		{
			MainLoop.Driver.Wakeup ();
		}

		/// <summary>
		/// Ensures that the superview of the most focused view is on front.
		/// </summary>
		public static void EnsuresTopOnFront ()
		{
			if (MdiTop != null) {
				return;
			}
			var top = FindTopFromView (Top?.MostFocused);
			if (top != null && Top.Subviews.Count > 1 && Top.Subviews [Top.Subviews.Count - 1] != top) {
				Top.BringSubviewToFront (top);
			}
		}

		internal static List<CultureInfo> GetSupportedCultures ()
		{
			CultureInfo [] culture = CultureInfo.GetCultures (CultureTypes.AllCultures);

			// Get the assembly
			Assembly assembly = Assembly.GetExecutingAssembly ();

			//Find the location of the assembly
			string assemblyLocation = AppDomain.CurrentDomain.BaseDirectory;

			// Find the resource file name of the assembly
			string resourceFilename = $"{Path.GetFileNameWithoutExtension (assembly.Location)}.resources.dll";

			// Return all culture for which satellite folder found with culture code.
			return culture.Where (cultureInfo =>
			     assemblyLocation != null &&
			     Directory.Exists (Path.Combine (assemblyLocation, cultureInfo.Name)) &&
			     File.Exists (Path.Combine (assemblyLocation, cultureInfo.Name, resourceFilename))
			).ToList ();
		}
	}
}<|MERGE_RESOLUTION|>--- conflicted
+++ resolved
@@ -1281,9 +1281,6 @@
 				}
 				state.Toplevel.SetNeedsDisplay (state.Toplevel.Bounds);
 			}
-<<<<<<< HEAD
-			if (!state.Toplevel._needsDisplay.IsEmpty || state.Toplevel._childNeedsDisplay || state.Toplevel.LayoutNeeded
-=======
 			if (toplevels.Count == 1 && state.Toplevel == Top
 				&& (Driver.Cols != state.Toplevel.Frame.Width || Driver.Rows != state.Toplevel.Frame.Height)
 				&& (!state.Toplevel.NeedDisplay.IsEmpty || state.Toplevel.ChildNeedsDisplay || state.Toplevel.LayoutNeeded)) {
@@ -1292,8 +1289,8 @@
 				state.Toplevel.Clear (new Rect (0, 0, Driver.Cols, Driver.Rows));
 
 			}
-			if (!state.Toplevel.NeedDisplay.IsEmpty || state.Toplevel.ChildNeedsDisplay || state.Toplevel.LayoutNeeded
->>>>>>> d445ba1a
+
+			if (!state.Toplevel._needsDisplay.IsEmpty || state.Toplevel._childNeedsDisplay || state.Toplevel.LayoutNeeded
 				|| MdiChildNeedsDisplay ()) {
 				state.Toplevel.Redraw (state.Toplevel.Bounds);
 				if (DebugDrawBounds) {
