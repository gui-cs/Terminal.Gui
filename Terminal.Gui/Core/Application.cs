--- conflicted
+++ resolved
@@ -1279,11 +1279,7 @@
 			}
 
 			foreach (var top in toplevels) {
-<<<<<<< HEAD
-				if (top != Current && top.Visible && (!top._needsDisplay.IsEmpty || top._childNeedsDisplay || top.LayoutNeeded)) {
-=======
 				if (top != Current && top.Visible && (!top.NeedDisplay.IsEmpty || top.ChildNeedsDisplay || top.LayoutNeeded)) {
->>>>>>> 8bd9ac7b
 					MdiTop.SetSubViewNeedsDisplay ();
 					return true;
 				}
