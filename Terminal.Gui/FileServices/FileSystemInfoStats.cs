﻿using System;
using System.Collections.Generic;
using System.Globalization;
using System.IO;
using System.IO.Abstractions;
using System.Linq;

namespace Terminal.Gui {

	/// <summary>
	/// Wrapper for <see cref="FileSystemInfo"/> that contains additional information
	/// (e.g. <see cref="IsParent"/>) and helper methods.
	/// </summary>
	internal class FileSystemInfoStats {

		/* ---- Colors used by the ls command line tool ----
		 *
		* Blue: Directory
		* Green: Executable or recognized data file
		* Cyan (Sky Blue): Symbolic link file
		* Yellow with black background: Device
		* Magenta (Pink): Graphic image file
		* Red: Archive file
		* Red with black background: Broken link
		*/

		private const long ByteConversion = 1024;

		private static readonly string [] SizeSuffixes = { "bytes", "KB", "MB", "GB", "TB", "PB", "EB", "ZB", "YB" };
		private static readonly List<string> ImageExtensions = new List<string> { ".JPG", ".JPEG", ".JPE", ".BMP", ".GIF", ".PNG" };
		private static readonly List<string> ExecutableExtensions = new List<string> { ".EXE", ".BAT" };

		/// <summary>
		/// Initializes a new instance of the <see cref="FileSystemInfoStats"/> class.
		/// </summary>
		/// <param name="fsi">The directory of path to wrap.</param>
		/// <param name="culture"></param>
		public FileSystemInfoStats (IFileSystemInfo fsi, CultureInfo culture)
		{
			this.FileSystemInfo = fsi;
			this.LastWriteTime = fsi.LastWriteTime;

			if (fsi is IFileInfo fi) {
				this.MachineReadableLength = fi.Length;
				this.HumanReadableLength = GetHumanReadableFileSize (this.MachineReadableLength, culture);
				this.Type = fi.Extension;
			} else {
				this.HumanReadableLength = string.Empty;
				this.Type = "dir";
			}
		}

		/// <summary>
		/// Gets the wrapped <see cref="FileSystemInfo"/> (directory or file).
		/// </summary>
		public IFileSystemInfo FileSystemInfo { get; }
		public string HumanReadableLength { get; }
		public long MachineReadableLength { get; }
		public DateTime? LastWriteTime { get; }
		public string Type { get; }

		/// <summary>
		/// Gets or Sets a value indicating whether this instance represents
		/// the parent of the current state (i.e. "..").
		/// </summary>
		public bool IsParent { get; internal set; }
		public string Name => this.IsParent ? ".." : this.FileSystemInfo.Name;

		public bool IsDir ()
		{
			return this.Type == "dir";
		}

		public bool IsImage ()
		{
			return this.FileSystemInfo is FileSystemInfo f &&
				ImageExtensions.Contains (
					f.Extension,
					StringComparer.InvariantCultureIgnoreCase);
		}

		public bool IsExecutable ()
		{
			// TODO: handle linux executable status
			return this.FileSystemInfo is FileSystemInfo f &&
				ExecutableExtensions.Contains (
					f.Extension,
					StringComparer.InvariantCultureIgnoreCase);
		}

		internal object GetOrderByValue (FileDialog dlg, string columnName)
		{
			if (dlg.Style.FilenameColumnName == columnName)
				return this.FileSystemInfo.Name;

			if (dlg.Style.SizeColumnName == columnName)
				return this.MachineReadableLength;

			if (dlg.Style.ModifiedColumnName == columnName)
				return this.LastWriteTime;

			if (dlg.Style.TypeColumnName == columnName)
				return this.Type;

			throw new ArgumentOutOfRangeException ("Unknown column " + nameof (columnName));
		}

		internal object GetOrderByDefault ()
		{
			if (this.IsDir ()) {
				return -1;
			}

			return 100;
		}

		private static string GetHumanReadableFileSize (long value, CultureInfo culture)
		{

			if (value < 0) {
				return "-" + GetHumanReadableFileSize (-value, culture);
			}

			if (value == 0) {
				return "0.0 bytes";
			}

			int mag = (int)Math.Log (value, ByteConversion);
			double adjustedSize = value / Math.Pow (1000, mag);
<<<<<<< HEAD
			
			return string.Format (culture.NumberFormat,"{0:n2} {1}", adjustedSize, SizeSuffixes [mag]);
=======

			return string.Format ("{0:n2} {1}", adjustedSize, SizeSuffixes [mag]);
>>>>>>> dcdb4f9b
		}
	}
}<|MERGE_RESOLUTION|>--- conflicted
+++ resolved
@@ -127,13 +127,7 @@
 
 			int mag = (int)Math.Log (value, ByteConversion);
 			double adjustedSize = value / Math.Pow (1000, mag);
-<<<<<<< HEAD
-			
 			return string.Format (culture.NumberFormat,"{0:n2} {1}", adjustedSize, SizeSuffixes [mag]);
-=======
-
-			return string.Format ("{0:n2} {1}", adjustedSize, SizeSuffixes [mag]);
->>>>>>> dcdb4f9b
 		}
 	}
 }