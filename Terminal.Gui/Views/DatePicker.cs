--- conflicted
+++ resolved
@@ -47,11 +47,7 @@
 
     private string Format => StandardizeDateFormat (Culture.DateTimeFormat.ShortDatePattern);
 
-<<<<<<< HEAD
-    ///<inheritdoc/>
-=======
     /// <inheritdoc/>
->>>>>>> 2e95cec4
     protected override void Dispose (bool disposing) {
         _dateLabel.Dispose ();
         _calendar.Dispose ();
@@ -124,12 +120,8 @@
     private void GenerateCalendarLabels () {
         _calendar.Style.ColumnStyles.Clear ();
         for (var i = 0; i < 7; i++) {
-<<<<<<< HEAD
-            string abbreviatedDayName = CultureInfo.CurrentCulture.DateTimeFormat.GetAbbreviatedDayName ((DayOfWeek)i);
-=======
             string abbreviatedDayName =
                 CultureInfo.CurrentCulture.DateTimeFormat.GetAbbreviatedDayName ((DayOfWeek)i);
->>>>>>> 2e95cec4
             _calendar.Style.ColumnStyles.Add (
                                               i,
                                               new ColumnStyle {
@@ -163,16 +155,10 @@
         BorderStyle = LineStyle.Single;
         Date = date;
         _dateLabel = new Label {
-<<<<<<< HEAD
-                                   Text = "Date: ",
-                                   X = 0,
-                                   Y = 0
-=======
                                    X = 0,
                                    Y = 0,
                                    Height = 1,
                                    Text = "Date: "
->>>>>>> 2e95cec4
                                };
 
         _dateField = new DateField (DateTime.Now) {
@@ -195,15 +181,6 @@
                                                              }
                                   };
 
-<<<<<<< HEAD
-        _previousMonthButton = new Button (GetBackButtonText ()) {
-                                                                     X = Pos.Center () - 4,
-                                                                     Y = Pos.Bottom (_calendar) - 1
-
-                                                                     //Height = 1,
-                                                                     //Width = CalculateCalendarWidth () / 2
-                                                                 };
-=======
         _previousMonthButton = new Button {
                                               X = Pos.Center () - 4,
                                               Y = Pos.Bottom (_calendar) - 1,
@@ -211,7 +188,6 @@
                                               Width = CalculateCalendarWidth () / 2,
                                               Text = GetBackButtonText ()
                                           };
->>>>>>> 2e95cec4
 
         _previousMonthButton.Clicked += (sender, e) => {
             Date = _date.AddMonths (-1);
@@ -219,15 +195,6 @@
             _dateField.Date = Date;
         };
 
-<<<<<<< HEAD
-        _nextMonthButton = new Button (GetForwardButtonText ()) {
-                                                                    X = Pos.Right (_previousMonthButton) + 2,
-                                                                    Y = Pos.Bottom (_calendar) - 1
-
-                                                                    //Height = 1,
-                                                                    //Width = CalculateCalendarWidth () / 2
-                                                                };
-=======
         _nextMonthButton = new Button {
                                           X = Pos.Right (_previousMonthButton) + 2,
                                           Y = Pos.Bottom (_calendar) - 1,
@@ -235,7 +202,6 @@
                                           Width = CalculateCalendarWidth () / 2,
                                           Text = GetBackButtonText ()
                                       };
->>>>>>> 2e95cec4
 
         _nextMonthButton.Clicked += (sender, e) => {
             Date = _date.AddMonths (1);
