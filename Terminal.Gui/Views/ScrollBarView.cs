--- conflicted
+++ resolved
@@ -714,13 +714,8 @@
 				if (pos > 0) {
 					Position = pos - 1;
 				}
-<<<<<<< HEAD
 			} else if (mouseEvent.Flags == MouseFlags.Button1Pressed && location == barsize + 1) {
 				if (CanScroll (1, out _, vertical)) {
-=======
-			} else if (location == barsize + 1) {
-				if (CanScroll (1, out _, _vertical)) {
->>>>>>> 800ae438
 					Position = pos + 1;
 				}
 			} else if (location > 0 && location < barsize + 1) {
