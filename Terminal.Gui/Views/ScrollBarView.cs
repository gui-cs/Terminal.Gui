--- conflicted
+++ resolved
@@ -203,44 +203,48 @@
         }
     }
 
-<<<<<<< HEAD
     private int GetOtherScrollBarViewOffset => OtherScrollBarView?.Visible == true ? 1 : 0;
-=======
-    private bool _showBothScrollIndicator => OtherScrollBarView?._showScrollIndicator == true && _showScrollIndicator;
+
+    private bool IsBuiltIn => SuperView is Adornment;
+
+    private bool ShowBothScrollIndicator => Visible && OtherScrollBarView?.Visible == true;
 
     /// <summary>This event is raised when the position on the scrollbar has changed.</summary>
     public event EventHandler ChangedPosition;
 
-    /// <inheritdoc/>
-    protected internal override bool OnMouseEvent  (MouseEvent mouseEvent)
+        /// <inheritdoc/>
+    protected internal override bool OnMouseEvent (MouseEvent mouseEvent)
     {
         if (mouseEvent.Flags != MouseFlags.Button1Pressed
             && mouseEvent.Flags != MouseFlags.Button1DoubleClicked
             && !mouseEvent.Flags.HasFlag (MouseFlags.Button1Pressed | MouseFlags.ReportMousePosition)
             && mouseEvent.Flags != MouseFlags.Button1Released
-            && mouseEvent.Flags != MouseFlags.WheeledDown
-            && mouseEvent.Flags != MouseFlags.WheeledUp
-            && mouseEvent.Flags != MouseFlags.WheeledRight
-            && mouseEvent.Flags != MouseFlags.WheeledLeft
-            && mouseEvent.Flags != MouseFlags.Button1TripleClicked)
+            && mouseEvent.Flags != MouseFlags.Button1TripleClicked
+            && (mouseEvent.Flags & MouseFlags.WheeledDown) == 0
+            && (mouseEvent.Flags & MouseFlags.WheeledUp) == 0
+            && (mouseEvent.Flags & MouseFlags.WheeledRight) == 0
+            && (mouseEvent.Flags & MouseFlags.WheeledLeft) == 0
+            && (mouseEvent.Flags & MouseFlags.Button2Pressed) == 0)
         {
             return false;
         }
 
-        if (!Host.CanFocus)
+        View host = SuperView is Adornment adornment ? adornment.Parent : SuperView;
+
+        if (!host.CanFocus)
         {
             return true;
         }
 
-        if (Host?.HasFocus == false)
-        {
-            Host.SetFocus ();
-        }
-
-        int location = _vertical ? mouseEvent.Y : mouseEvent.X;
-        int barsize = _vertical ? Bounds.Height : Bounds.Width;
-        int posTopLeftTee = _vertical ? _posTopTee + 1 : _posLeftTee + 1;
-        int posBottomRightTee = _vertical ? _posBottomTee + 1 : _posRightTee + 1;
+        if (host?.HasFocus == false)
+        {
+            host.SetFocus ();
+        }
+
+        int location = _orientation == Orientation.Vertical ? mouseEvent.Y : mouseEvent.X;
+        int barsize = _orientation == Orientation.Vertical ? ContentArea.Height : ContentArea.Width;
+        int posTopLeftTee = _orientation == Orientation.Vertical ? _posTopTee + 1 : _posLeftTee + 1;
+        int posBottomRightTee = _orientation == Orientation.Vertical ? _posBottomTee + 1 : _posRightTee + 1;
         barsize -= 2;
         int pos = Position;
 
@@ -256,13 +260,14 @@
             return true;
         }
 
-        if (_showScrollIndicator
-            && (mouseEvent.Flags == MouseFlags.WheeledDown
-                || mouseEvent.Flags == MouseFlags.WheeledUp
-                || mouseEvent.Flags == MouseFlags.WheeledRight
-                || mouseEvent.Flags == MouseFlags.WheeledLeft))
-        {
-            return Host.NewMouseEvent (mouseEvent) == true;
+        if (Visible
+            && ((mouseEvent.Flags & MouseFlags.WheeledDown) != 0
+                || (mouseEvent.Flags & MouseFlags.WheeledUp) != 0
+                || (mouseEvent.Flags & MouseFlags.WheeledRight) != 0
+                || (mouseEvent.Flags & MouseFlags.WheeledLeft) != 0)
+                || (mouseEvent.Flags & MouseFlags.Button2Pressed) != 0)
+        {
+            return host!.OnMouseEvent (mouseEvent);
         }
 
         if (mouseEvent.Flags == MouseFlags.Button1Pressed && location == 0)
@@ -274,7 +279,7 @@
         }
         else if (mouseEvent.Flags == MouseFlags.Button1Pressed && location == barsize + 1)
         {
-            if (CanScroll (1, out _, _vertical))
+            if (CanScroll (pos + 1, out _, _orientation))
             {
                 Position = pos + 1;
             }
@@ -309,17 +314,86 @@
 
                 if (location > _lastLocation)
                 {
-                    if (location - _posBarOffset < barsize)
+                    if (location == barsize)
+                    {
+                        Position = Size;
+                    }
+                    else if (location - _posBarOffset < barsize)
                     {
                         int np = (location - _posBarOffset) * Size / barsize + Size / barsize;
->>>>>>> f1bc42aa
-
-    private bool IsBuiltIn => SuperView is Adornment;
-
-    private bool ShowBothScrollIndicator => Visible && OtherScrollBarView?.Visible == true;
-
-    /// <summary>This event is raised when the position on the scrollbar has changed.</summary>
-    public event EventHandler ChangedPosition;
+
+                        if (CanScroll (np, out int nv, _orientation))
+                        {
+                            Position = pos + nv;
+                        }
+                    }
+                    else if (CanScroll (Size, out int nv, _orientation))
+                    {
+                        Position = Math.Min (pos + nv, Size);
+                    }
+                }
+                else if (location < _lastLocation)
+                {
+                    if (location - _posBarOffset > 0)
+                    {
+                        int np = (location - _posBarOffset) * Size / barsize - Size / barsize;
+
+                        if (CanScroll (np, out int nv, _orientation))
+                        {
+                            Position = pos + nv;
+                        }
+                    }
+                    else
+                    {
+                        Position = 0;
+                    }
+                }
+                else if (location == _lastLocation)
+                {
+                    Position = Size;
+                }
+                else if (location - _posBarOffset >= barsize && posBottomRightTee - posTopLeftTee >= 3 && CanScroll (Size - pos, out int nv, _orientation))
+                {
+                    Position = Math.Min (pos + nv, Size);
+                }
+                else if (location - _posBarOffset >= barsize - 1 && posBottomRightTee - posTopLeftTee <= 3 && CanScroll (Size - pos, out nv, _orientation))
+                {
+                    Position = Math.Min (pos + nv, Size);
+                }
+                else if (location - _posBarOffset <= 0 && posBottomRightTee - posTopLeftTee <= 3)
+                {
+                    Position = 0;
+                }
+            }
+            else if (location > posBottomRightTee)
+            {
+                if (CanScroll (pos + barsize, out int nv, _orientation))
+                {
+                    Position = pos + nv;
+                }
+            }
+            else if (location < posTopLeftTee)
+            {
+                if (CanScroll (pos - barsize, out int nv, _orientation))
+                {
+                    Position = pos + nv;
+                }
+            }
+            else if (location == 1 && posTopLeftTee <= 3)
+            {
+                Position = 0;
+            }
+            else if (location == barsize)
+            {
+                if (CanScroll (Size, out int nv, _orientation))
+                {
+                    Position = Math.Min (pos + nv, Size);
+                }
+            }
+        }
+
+        return true;
+    }
 
     /// <summary>Virtual method to invoke the <see cref="ChangedPosition"/> action event.</summary>
     public virtual void OnChangedPosition () { ChangedPosition?.Invoke (this, EventArgs.Empty); }
@@ -569,194 +643,11 @@
     public virtual void Refresh () { ShowHideScrollBars (); }
 
     /// <inheritdoc/>
-    protected internal override bool OnMouseEnter (MouseEvent mouseEvent)
+    protected internal override bool? OnMouseEnter (MouseEvent mouseEvent)
     {
         Application.GrabMouse (this);
 
         return base.OnMouseEnter (mouseEvent);
-    }
-
-    /// <inheritdoc/>
-    protected internal override bool OnMouseEvent (MouseEvent mouseEvent)
-    {
-        if (mouseEvent.Flags != MouseFlags.Button1Pressed
-            && mouseEvent.Flags != MouseFlags.Button1DoubleClicked
-            && !mouseEvent.Flags.HasFlag (MouseFlags.Button1Pressed | MouseFlags.ReportMousePosition)
-            && mouseEvent.Flags != MouseFlags.Button1Released
-            && mouseEvent.Flags != MouseFlags.Button1TripleClicked
-            && (mouseEvent.Flags & MouseFlags.WheeledDown) == 0
-            && (mouseEvent.Flags & MouseFlags.WheeledUp) == 0
-            && (mouseEvent.Flags & MouseFlags.WheeledRight) == 0
-            && (mouseEvent.Flags & MouseFlags.WheeledLeft) == 0
-            && (mouseEvent.Flags & MouseFlags.Button2Pressed) == 0)
-        {
-            return false;
-        }
-
-        View host = SuperView is Adornment adornment ? adornment.Parent : SuperView;
-
-        if (!host.CanFocus)
-        {
-            return true;
-        }
-
-        if (host?.HasFocus == false)
-        {
-            host.SetFocus ();
-        }
-
-        int location = _orientation == Orientation.Vertical ? mouseEvent.Y : mouseEvent.X;
-        int barsize = _orientation == Orientation.Vertical ? ContentArea.Height : ContentArea.Width;
-        int posTopLeftTee = _orientation == Orientation.Vertical ? _posTopTee + 1 : _posLeftTee + 1;
-        int posBottomRightTee = _orientation == Orientation.Vertical ? _posBottomTee + 1 : _posRightTee + 1;
-        barsize -= 2;
-        int pos = Position;
-
-        if (mouseEvent.Flags != MouseFlags.Button1Released && (Application.MouseGrabView is null || Application.MouseGrabView != this))
-        {
-            Application.GrabMouse (this);
-        }
-        else if (mouseEvent.Flags == MouseFlags.Button1Released && Application.MouseGrabView is { } && Application.MouseGrabView == this)
-        {
-            _lastLocation = -1;
-            Application.UngrabMouse ();
-
-            return true;
-        }
-
-        if (Visible
-            && ((mouseEvent.Flags & MouseFlags.WheeledDown) != 0
-                || (mouseEvent.Flags & MouseFlags.WheeledUp) != 0
-                || (mouseEvent.Flags & MouseFlags.WheeledRight) != 0
-                || (mouseEvent.Flags & MouseFlags.WheeledLeft) != 0)
-                || (mouseEvent.Flags & MouseFlags.Button2Pressed) != 0)
-        {
-            return host!.OnMouseEvent (mouseEvent);
-        }
-
-        if (mouseEvent.Flags == MouseFlags.Button1Pressed && location == 0)
-        {
-            if (pos > 0)
-            {
-                Position = pos - 1;
-            }
-        }
-        else if (mouseEvent.Flags == MouseFlags.Button1Pressed && location == barsize + 1)
-        {
-            if (CanScroll (pos + 1, out _, _orientation))
-            {
-                Position = pos + 1;
-            }
-        }
-        else if (location > 0 && location < barsize + 1)
-        {
-            //var b1 = pos * (Size > 0 ? barsize / Size : 0);
-            //var b2 = Size > 0
-            //	? (KeepContentAlwaysInViewport ? Math.Min (((pos + barsize) * barsize / Size) + 1, barsize - 1) : (pos + barsize) * barsize / Size)
-            //	: 0;
-            //if (KeepContentAlwaysInViewport && b1 == b2) {
-            //	b1 = Math.Max (b1 - 1, 0);
-            //}
-
-            if (_lastLocation > -1
-                || (location >= posTopLeftTee
-                    && location <= posBottomRightTee
-                    && mouseEvent.Flags.HasFlag (
-                                                 MouseFlags.Button1Pressed | MouseFlags.ReportMousePosition
-                                                )))
-            {
-                if (_lastLocation == -1)
-                {
-                    _lastLocation = location;
-
-                    _posBarOffset = _keepContentAlwaysInViewport
-                                        ? Math.Max (location - posTopLeftTee, 1)
-                                        : 0;
-
-                    return true;
-                }
-
-                if (location > _lastLocation)
-                {
-                    if (location == barsize)
-                    {
-                        Position = Size;
-                    }
-                    else if (location - _posBarOffset < barsize)
-                    {
-                        int np = (location - _posBarOffset) * Size / barsize + Size / barsize;
-
-                        if (CanScroll (np, out int nv, _orientation))
-                        {
-                            Position = pos + nv;
-                        }
-                    }
-                    else if (CanScroll (Size, out int nv, _orientation))
-                    {
-                        Position = Math.Min (pos + nv, Size);
-                    }
-                }
-                else if (location < _lastLocation)
-                {
-                    if (location - _posBarOffset > 0)
-                    {
-                        int np = (location - _posBarOffset) * Size / barsize - Size / barsize;
-
-                        if (CanScroll (np, out int nv, _orientation))
-                        {
-                            Position = pos + nv;
-                        }
-                    }
-                    else
-                    {
-                        Position = 0;
-                    }
-                }
-                else if (location == _lastLocation)
-                {
-                    Position = Size;
-                }
-                else if (location - _posBarOffset >= barsize && posBottomRightTee - posTopLeftTee >= 3 && CanScroll (Size - pos, out int nv, _orientation))
-                {
-                    Position = Math.Min (pos + nv, Size);
-                }
-                else if (location - _posBarOffset >= barsize - 1 && posBottomRightTee - posTopLeftTee <= 3 && CanScroll (Size - pos, out nv, _orientation))
-                {
-                    Position = Math.Min (pos + nv, Size);
-                }
-                else if (location - _posBarOffset <= 0 && posBottomRightTee - posTopLeftTee <= 3)
-                {
-                    Position = 0;
-                }
-            }
-            else if (location > posBottomRightTee)
-            {
-                if (CanScroll (pos + barsize, out int nv, _orientation))
-                {
-                    Position = pos + nv;
-                }
-            }
-            else if (location < posTopLeftTee)
-            {
-                if (CanScroll (pos - barsize, out int nv, _orientation))
-                {
-                    Position = pos + nv;
-                }
-            }
-            else if (location == 1 && posTopLeftTee <= 3)
-            {
-                Position = 0;
-            }
-            else if (location == barsize)
-            {
-                if (CanScroll (Size, out int nv, _orientation))
-                {
-                    Position = Math.Min (pos + nv, Size);
-                }
-            }
-        }
-
-        return true;
     }
 
     /// <inheritdoc/>
