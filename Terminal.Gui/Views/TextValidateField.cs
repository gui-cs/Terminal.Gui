﻿//
// TextValidateField.cs: single-line text editor with validation through providers.
//
// Authors:
//	José Miguel Perricone (jmperricone@hotmail.com)
//

using System.ComponentModel;
using System.Text.RegularExpressions;
using Terminal.Gui.TextValidateProviders;

namespace Terminal.Gui {
    namespace TextValidateProviders {
        /// <summary>TextValidateField Providers Interface. All TextValidateField are created with a ITextValidateProvider.</summary>
        public interface ITextValidateProvider {
            /// <summary>Gets the formatted string for display.</summary>
            string DisplayText { get; }

            /// <summary>Set that this provider uses a fixed width. e.g. Masked ones are fixed.</summary>
            bool Fixed { get; }

            /// <summary>True if the input is valid, otherwise false.</summary>
            bool IsValid { get; }

            /// <summary>Set the input text and get the current value.</summary>
            string Text { get; set; }

            /// <summary>Set Cursor position to <paramref name="pos"/>.</summary>
            /// <param name="pos"></param>
            /// <returns>Return first valid position.</returns>
            int Cursor (int pos);

            /// <summary>Find the last valid character position.</summary>
            /// <returns>New cursor position.</returns>
            int CursorEnd ();

            /// <summary>First valid position before <paramref name="pos"/>.</summary>
            /// <param name="pos"></param>
            /// <returns>New cursor position if any, otherwise returns <paramref name="pos"/></returns>
            int CursorLeft (int pos);

            /// <summary>First valid position after <paramref name="pos"/>.</summary>
            /// <param name="pos">Current position.</param>
            /// <returns>New cursor position if any, otherwise returns <paramref name="pos"/></returns>
            int CursorRight (int pos);

            /// <summary>Find the first valid character position.</summary>
            /// <returns>New cursor position.</returns>
            int CursorStart ();

            /// <summary>Deletes the current character in <paramref name="pos"/>.</summary>
            /// <param name="pos"></param>
            /// <returns>true if the character was successfully removed, otherwise false.</returns>
            bool Delete (int pos);

            /// <summary>Insert character <paramref name="ch"/> in position <paramref name="pos"/>.</summary>
            /// <param name="ch"></param>
            /// <param name="pos"></param>
            /// <returns>true if the character was successfully inserted, otherwise false.</returns>
            bool InsertAt (char ch, int pos);

            /// <summary>Method that invoke the <see cref="TextChanged"/> event if it's defined.</summary>
            /// <param name="oldValue">The previous text before replaced.</param>
            /// <returns>Returns the <see cref="TextChangedEventArgs"/></returns>
            void OnTextChanged (TextChangedEventArgs oldValue);

            /// <summary>
            ///     Changed event, raised when the text has changed.
            ///     <remarks>
            ///         This event is raised when the <see cref="Text"/> changes. The passed <see cref="EventArgs"/> is a
            ///         <see cref="string"/> containing the old value.
            ///     </remarks>
            /// </summary>
            event EventHandler<TextChangedEventArgs> TextChanged;
        }

        //////////////////////////////////////////////////////////////////////////////
        // PROVIDERS
        //////////////////////////////////////////////////////////////////////////////

        #region NetMaskedTextProvider

        /// <summary>
        ///     .Net MaskedTextProvider Provider for TextValidateField.
        ///     <para></para>
        ///     <para>
<<<<<<< HEAD
        ///         <a href="https://docs.microsoft.com/en-us/dotnet/api/system.componentmodel.maskedtextprovider?view=net-5.0">
        ///             Wrapper
        ///             around MaskedTextProvider
        ///         </a>
        ///     </para>
        ///     <para>
        ///         <a href="https://docs.microsoft.com/en-us/dotnet/api/system.windows.forms.maskedtextbox.mask?view=net-5.0">
        ///             Masking
        ///             elements
=======
        ///         <a
        ///             href="https://docs.microsoft.com/en-us/dotnet/api/system.componentmodel.maskedtextprovider?view=net-5.0">
        ///             Wrapper around MaskedTextProvider
        ///         </a>
        ///     </para>
        ///     <para>
        ///         <a
        ///             href="https://docs.microsoft.com/en-us/dotnet/api/system.windows.forms.maskedtextbox.mask?view=net-5.0">
        ///             Masking elements
>>>>>>> 2e95cec4
        ///         </a>
        ///     </para>
        /// </summary>
        public class NetMaskedTextProvider : ITextValidateProvider {
            private MaskedTextProvider _provider;

            /// <summary>Empty Constructor</summary>
            public NetMaskedTextProvider (string mask) { Mask = mask; }

            /// <summary>Mask property</summary>
            public string Mask {
                get => _provider?.Mask;
                set {
<<<<<<< HEAD
                    string current = _provider != null ? _provider.ToString (false, false) : string.Empty;
=======
                    string current = _provider != null
                                         ? _provider.ToString (false, false)
                                         : string.Empty;
>>>>>>> 2e95cec4
                    _provider = new MaskedTextProvider (value == string.Empty ? "&&&&&&" : value);
                    if (!string.IsNullOrEmpty (current)) {
                        _provider.Set (current);
                    }
                }
            }

            /// <inheritdoc/>
            public event EventHandler<TextChangedEventArgs> TextChanged;

<<<<<<< HEAD
            ///<inheritdoc/>
            public string Text { get => _provider.ToString (); set => _provider.Set (value); }

            ///<inheritdoc/>
            public bool IsValid => _provider.MaskCompleted;

            ///<inheritdoc/>
            public bool Fixed => true;

            ///<inheritdoc/>
            public string DisplayText => _provider.ToDisplayString ();

            ///<inheritdoc/>
=======
            /// <inheritdoc/>
            public string Text { get => _provider.ToString (); set => _provider.Set (value); }

            /// <inheritdoc/>
            public bool IsValid => _provider.MaskCompleted;

            /// <inheritdoc/>
            public bool Fixed => true;

            /// <inheritdoc/>
            public string DisplayText => _provider.ToDisplayString ();

            /// <inheritdoc/>
>>>>>>> 2e95cec4
            public int Cursor (int pos) {
                if (pos < 0) {
                    return CursorStart ();
                }

                if (pos > _provider.Length) {
                    return CursorEnd ();
                }

                int p = _provider.FindEditPositionFrom (pos, false);
                if (p == -1) {
                    p = _provider.FindEditPositionFrom (pos, true);
                }

                return p;
            }

<<<<<<< HEAD
            ///<inheritdoc/>
            public int CursorStart () {
                return
                    _provider.IsEditPosition (0)
                        ? 0
                        : _provider.FindEditPositionFrom (0, true);
            }

            ///<inheritdoc/>
            public int CursorEnd () {
                return
                    _provider.IsEditPosition (_provider.Length - 1)
                        ? _provider.Length - 1
                        : _provider.FindEditPositionFrom (_provider.Length, false);
            }

            ///<inheritdoc/>
=======
            /// <inheritdoc/>
            public int CursorStart () {
                return _provider.IsEditPosition (0)
                           ? 0
                           : _provider.FindEditPositionFrom (0, true);
            }

            /// <inheritdoc/>
            public int CursorEnd () {
                return _provider.IsEditPosition (_provider.Length - 1)
                           ? _provider.Length - 1
                           : _provider.FindEditPositionFrom (_provider.Length, false);
            }

            /// <inheritdoc/>
>>>>>>> 2e95cec4
            public int CursorLeft (int pos) {
                int c = _provider.FindEditPositionFrom (pos - 1, false);

                return c == -1 ? pos : c;
            }

<<<<<<< HEAD
            ///<inheritdoc/>
=======
            /// <inheritdoc/>
>>>>>>> 2e95cec4
            public int CursorRight (int pos) {
                int c = _provider.FindEditPositionFrom (pos + 1, true);

                return c == -1 ? pos : c;
            }

<<<<<<< HEAD
            ///<inheritdoc/>
=======
            /// <inheritdoc/>
>>>>>>> 2e95cec4
            public bool Delete (int pos) {
                string oldValue = Text;
                bool result = _provider.Replace (' ', pos); // .RemoveAt (pos);
                if (result) {
                    OnTextChanged (new TextChangedEventArgs (oldValue));
                }

                return result;
            }

<<<<<<< HEAD
            ///<inheritdoc/>
=======
            /// <inheritdoc/>
>>>>>>> 2e95cec4
            public bool InsertAt (char ch, int pos) {
                string oldValue = Text;
                bool result = _provider.Replace (ch, pos);
                if (result) {
                    OnTextChanged (new TextChangedEventArgs (oldValue));
                }

                return result;
            }

            /// <inheritdoc/>
            public void OnTextChanged (TextChangedEventArgs oldValue) { TextChanged?.Invoke (this, oldValue); }
        }

        #endregion

        #region TextRegexProvider

        /// <summary>Regex Provider for TextValidateField.</summary>
        public class TextRegexProvider : ITextValidateProvider {
            private List<Rune> _pattern;
            private Regex _regex;
            private List<Rune> _text;

            /// <summary>Empty Constructor.</summary>
            public TextRegexProvider (string pattern) { Pattern = pattern; }

            /// <summary>Regex pattern property.</summary>
            public string Pattern {
                get => StringExtensions.ToString (_pattern);
                set {
                    _pattern = value.ToRuneList ();
                    CompileMask ();
                    SetupText ();
                }
            }

            /// <summary>When true, validates with the regex pattern on each input, preventing the input if it's not valid.</summary>
            public bool ValidateOnInput { get; set; } = true;

            /// <inheritdoc/>
            public event EventHandler<TextChangedEventArgs> TextChanged;

<<<<<<< HEAD
            ///<inheritdoc/>
=======
            /// <inheritdoc/>
>>>>>>> 2e95cec4
            public string Text {
                get => StringExtensions.ToString (_text);
                set {
                    _text = value != string.Empty ? value.ToRuneList () : null;
                    SetupText ();
                }
            }

<<<<<<< HEAD
            ///<inheritdoc/>
            public string DisplayText => Text;

            ///<inheritdoc/>
            public bool IsValid => Validate (_text);

            ///<inheritdoc/>
            public bool Fixed => false;

            ///<inheritdoc/>
=======
            /// <inheritdoc/>
            public string DisplayText => Text;

            /// <inheritdoc/>
            public bool IsValid => Validate (_text);

            /// <inheritdoc/>
            public bool Fixed => false;

            /// <inheritdoc/>
>>>>>>> 2e95cec4
            public int Cursor (int pos) {
                if (pos < 0) {
                    return CursorStart ();
                }

                if (pos >= _text.Count) {
                    return CursorEnd ();
                }

                return pos;
            }

<<<<<<< HEAD
            ///<inheritdoc/>
            public int CursorStart () { return 0; }

            ///<inheritdoc/>
            public int CursorEnd () { return _text.Count; }

            ///<inheritdoc/>
=======
            /// <inheritdoc/>
            public int CursorStart () { return 0; }

            /// <inheritdoc/>
            public int CursorEnd () { return _text.Count; }

            /// <inheritdoc/>
>>>>>>> 2e95cec4
            public int CursorLeft (int pos) {
                if (pos > 0) {
                    return pos - 1;
                }

                return pos;
            }

<<<<<<< HEAD
            ///<inheritdoc/>
=======
            /// <inheritdoc/>
>>>>>>> 2e95cec4
            public int CursorRight (int pos) {
                if (pos < _text.Count) {
                    return pos + 1;
                }

                return pos;
            }

<<<<<<< HEAD
            ///<inheritdoc/>
=======
            /// <inheritdoc/>
>>>>>>> 2e95cec4
            public bool Delete (int pos) {
                if (_text.Count > 0 && pos < _text.Count) {
                    string oldValue = Text;
                    _text.RemoveAt (pos);
                    OnTextChanged (new TextChangedEventArgs (oldValue));
                }

                return true;
            }

<<<<<<< HEAD
            ///<inheritdoc/>
=======
            /// <inheritdoc/>
>>>>>>> 2e95cec4
            public bool InsertAt (char ch, int pos) {
                List<Rune> aux = _text.ToList ();
                aux.Insert (pos, (Rune)ch);
                if (Validate (aux) || (ValidateOnInput == false)) {
                    string oldValue = Text;
                    _text.Insert (pos, (Rune)ch);
                    OnTextChanged (new TextChangedEventArgs (oldValue));

                    return true;
                }

                return false;
            }

            /// <inheritdoc/>
            public void OnTextChanged (TextChangedEventArgs oldValue) { TextChanged?.Invoke (this, oldValue); }

            /// <summary>Compiles the regex pattern for validation./></summary>
            private void CompileMask () {
                _regex = new Regex (StringExtensions.ToString (_pattern), RegexOptions.Compiled);
            }

            private void SetupText () {
                if (_text != null && IsValid) {
                    return;
                }

                _text = new List<Rune> ();
            }

            private bool Validate (List<Rune> text) {
                Match match = _regex.Match (StringExtensions.ToString (text));

                return match.Success;
            }
        }

        #endregion
    }

    /// <summary>Text field that validates input through a  <see cref="ITextValidateProvider"/></summary>
    public class TextValidateField : View {
<<<<<<< HEAD
        private int _cursorPosition;
        private readonly int _defaultLength = 10;
=======
        private readonly int _defaultLength = 10;
        private int _cursorPosition;
>>>>>>> 2e95cec4
        private ITextValidateProvider _provider;

        /// <summary>
        ///     Initializes a new instance of the <see cref="TextValidateField"/> class using
        ///     <see cref="LayoutStyle.Computed"/> positioning.
        /// </summary>
<<<<<<< HEAD
        public TextValidateField () : this (null) { }

        /// <summary>
        ///     Initializes a new instance of the <see cref="TextValidateField"/> class using
        ///     <see cref="LayoutStyle.Computed"/> positioning.
        /// </summary>
        public TextValidateField (ITextValidateProvider provider) {
            if (provider != null) {
                Provider = provider;
            }

            SetInitialProperties ();
=======
        public TextValidateField () {
            Height = 1;
            CanFocus = true;

            // Things this view knows how to do
            AddCommand (
                        Command.LeftHome,
                        () => {
                            HomeKeyHandler ();

                            return true;
                        });
            AddCommand (
                        Command.RightEnd,
                        () => {
                            EndKeyHandler ();

                            return true;
                        });
            AddCommand (
                        Command.DeleteCharRight,
                        () => {
                            DeleteKeyHandler ();

                            return true;
                        });
            AddCommand (
                        Command.DeleteCharLeft,
                        () => {
                            BackspaceKeyHandler ();

                            return true;
                        });
            AddCommand (
                        Command.Left,
                        () => {
                            CursorLeft ();

                            return true;
                        });
            AddCommand (
                        Command.Right,
                        () => {
                            CursorRight ();

                            return true;
                        });

            // Default keybindings for this view
            KeyBindings.Add (KeyCode.Home, Command.LeftHome);
            KeyBindings.Add (KeyCode.End, Command.RightEnd);

            KeyBindings.Add (KeyCode.Delete, Command.DeleteCharRight);
            KeyBindings.Add (KeyCode.Delete, Command.DeleteCharRight);

            KeyBindings.Add (KeyCode.Backspace, Command.DeleteCharLeft);
            KeyBindings.Add (KeyCode.CursorLeft, Command.Left);
            KeyBindings.Add (KeyCode.CursorRight, Command.Right);
>>>>>>> 2e95cec4
        }

        /// <summary>This property returns true if the input is valid.</summary>
        public virtual bool IsValid {
            get {
                if (_provider == null) {
                    return false;
                }

                return _provider.IsValid;
            }
        }

        /// <summary>Provider</summary>
        public ITextValidateProvider Provider {
            get => _provider;
            set {
                _provider = value;
                if (_provider.Fixed) {
<<<<<<< HEAD
                    Width = _provider.DisplayText == string.Empty ? _defaultLength : _provider.DisplayText.Length;
=======
                    Width = _provider.DisplayText == string.Empty
                                ? _defaultLength
                                : _provider.DisplayText.Length;
>>>>>>> 2e95cec4
                }

                // HomeKeyHandler already call SetNeedsDisplay
                HomeKeyHandler ();
            }
        }

        /// <summary>Text</summary>
        public new string Text {
            get {
                if (_provider == null) {
                    return string.Empty;
                }

                return _provider.Text;
            }
            set {
                if (_provider == null) {
                    return;
                }

                _provider.Text = value;

                SetNeedsDisplay ();
            }
        }

<<<<<<< HEAD
        ///<inheritdoc/>
        public override bool MouseEvent (MouseEvent mouseEvent) {
            if (mouseEvent.Flags.HasFlag (MouseFlags.Button1Pressed)) {
                int c = _provider.Cursor (mouseEvent.X - GetMargins (Bounds.Width).left);
                if (_provider.Fixed == false && TextAlignment == TextAlignment.Right && Text.Length > 0) {
=======
        /// <inheritdoc/>
        public override bool MouseEvent (MouseEvent mouseEvent) {
            if (mouseEvent.Flags.HasFlag (MouseFlags.Button1Pressed)) {
                int c = _provider.Cursor (mouseEvent.X - GetMargins (Bounds.Width).left);
                if (_provider.Fixed == false && TextAlignment == TextAlignment.Right &&
                    Text.Length > 0) {
>>>>>>> 2e95cec4
                    c++;
                }

                _cursorPosition = c;
                SetFocus ();
                SetNeedsDisplay ();

                return true;
            }

            return false;
        }

<<<<<<< HEAD
        ///<inheritdoc/>
=======
        /// <inheritdoc/>
>>>>>>> 2e95cec4
        public override void OnDrawContent (Rect contentArea) {
            if (_provider == null) {
                Move (0, 0);
                Driver.AddStr ("Error: ITextValidateProvider not set!");

                return;
            }

            Color bgcolor = !IsValid ? new Color (Color.BrightRed) : ColorScheme.Focus.Background;
            var textColor = new Attribute (ColorScheme.Focus.Foreground, bgcolor);

            (int margin_left, int margin_right) = GetMargins (Bounds.Width);

            Move (0, 0);

            // Left Margin
            Driver.SetAttribute (textColor);
            for (var i = 0; i < margin_left; i++) {
                Driver.AddRune ((Rune)' ');
            }

            // Content
            Driver.SetAttribute (textColor);

            // Content
            for (var i = 0; i < _provider.DisplayText.Length; i++) {
                Driver.AddRune ((Rune)_provider.DisplayText[i]);
            }

            // Right Margin
            Driver.SetAttribute (textColor);
            for (var i = 0; i < margin_right; i++) {
                Driver.AddRune ((Rune)' ');
            }
        }

<<<<<<< HEAD
        ///<inheritdoc/>
=======
        /// <inheritdoc/>
>>>>>>> 2e95cec4
        public override bool OnEnter (View view) {
            Application.Driver.SetCursorVisibility (CursorVisibility.Default);

            return base.OnEnter (view);
        }

<<<<<<< HEAD
        ///<inheritdoc/>
=======
        /// <inheritdoc/>
>>>>>>> 2e95cec4
        public override bool OnLeave (View view) {
            Application.Driver.SetCursorVisibility (CursorVisibility.Invisible);

            return base.OnLeave (view);
        }

<<<<<<< HEAD
        ///<inheritdoc/>
=======
        /// <inheritdoc/>
>>>>>>> 2e95cec4
        public override bool OnProcessKeyDown (Key a) {
            if (_provider == null) {
                return false;
            }

            if (a.AsRune == default (Rune)) {
                return false;
            }

            Rune key = a.AsRune;

            bool inserted = _provider.InsertAt ((char)key.Value, _cursorPosition);

            if (inserted) {
                CursorRight ();
            }

            return false;
        }

<<<<<<< HEAD
        ///<inheritdoc/>
=======
        /// <inheritdoc/>
>>>>>>> 2e95cec4
        public override void PositionCursor () {
            (int left, _) = GetMargins (Bounds.Width);

            // Fixed = true, is for inputs that have fixed width, like masked ones.
            // Fixed = false, is for normal input.
            // When it's right-aligned and it's a normal input, the cursor behaves differently.
            int curPos;
            if (_provider?.Fixed == false && TextAlignment == TextAlignment.Right) {
                curPos = _cursorPosition + left - 1;
                Move (curPos, 0);
            } else {
                curPos = _cursorPosition + left;
                Move (curPos, 0);
            }

            if ((curPos < 0) || (curPos >= Bounds.Width)) {
                Application.Driver.SetCursorVisibility (CursorVisibility.Invisible);
            } else {
                Application.Driver.SetCursorVisibility (CursorVisibility.Default);
            }
        }

        /// <summary>Delete char at cursor position - 1, moving the cursor.</summary>
        /// <returns></returns>
        private bool BackspaceKeyHandler () {
            if (_provider.Fixed == false && TextAlignment == TextAlignment.Right && _cursorPosition <= 1) {
                return false;
            }

            _cursorPosition = _provider.CursorLeft (_cursorPosition);
            _provider.Delete (_cursorPosition);
            SetNeedsDisplay ();

            return true;
        }

        /// <summary>Try to move the cursor to the left.</summary>
        /// <returns>True if moved.</returns>
        private bool CursorLeft () {
            int current = _cursorPosition;
            _cursorPosition = _provider.CursorLeft (_cursorPosition);
            SetNeedsDisplay ();

            return current != _cursorPosition;
        }

        /// <summary>Try to move the cursor to the right.</summary>
        /// <returns>True if moved.</returns>
        private bool CursorRight () {
            int current = _cursorPosition;
            _cursorPosition = _provider.CursorRight (_cursorPosition);
            SetNeedsDisplay ();

            return current != _cursorPosition;
        }

        /// <summary>Deletes char at current position.</summary>
        /// <returns></returns>
        private bool DeleteKeyHandler () {
            if (_provider.Fixed == false && TextAlignment == TextAlignment.Right) {
                _cursorPosition = _provider.CursorLeft (_cursorPosition);
            }

            _provider.Delete (_cursorPosition);
            SetNeedsDisplay ();

            return true;
        }

        /// <summary>Moves the cursor to the last char.</summary>
        /// <returns></returns>
        private bool EndKeyHandler () {
            _cursorPosition = _provider.CursorEnd ();
            SetNeedsDisplay ();

            return true;
        }

        /// <summary>Margins for text alignment.</summary>
        /// <param name="width">Total width</param>
        /// <returns>Left and right margins</returns>
        private (int left, int right) GetMargins (int width) {
            int count = Text.Length;
            int total = width - count;
            switch (TextAlignment) {
                case TextAlignment.Left:
                    return (0, total);
                case TextAlignment.Centered:
                    return (total / 2, total / 2 + total % 2);
                case TextAlignment.Right:
                    return (total, 0);
                default:
                    return (0, total);
            }
        }

        /// <summary>Moves the cursor to first char.</summary>
        /// <returns></returns>
        private bool HomeKeyHandler () {
            _cursorPosition = _provider.CursorStart ();
            SetNeedsDisplay ();

            return true;
        }
<<<<<<< HEAD

        private void SetInitialProperties () {
            Height = 1;
            CanFocus = true;

            // Things this view knows how to do
            AddCommand (
                        Command.LeftHome,
                        () => {
                            HomeKeyHandler ();

                            return true;
                        });
            AddCommand (
                        Command.RightEnd,
                        () => {
                            EndKeyHandler ();

                            return true;
                        });
            AddCommand (
                        Command.DeleteCharRight,
                        () => {
                            DeleteKeyHandler ();

                            return true;
                        });
            AddCommand (
                        Command.DeleteCharLeft,
                        () => {
                            BackspaceKeyHandler ();

                            return true;
                        });
            AddCommand (
                        Command.Left,
                        () => {
                            CursorLeft ();

                            return true;
                        });
            AddCommand (
                        Command.Right,
                        () => {
                            CursorRight ();

                            return true;
                        });

            // Default keybindings for this view
            KeyBindings.Add (KeyCode.Home, Command.LeftHome);
            KeyBindings.Add (KeyCode.End, Command.RightEnd);

            KeyBindings.Add (KeyCode.Delete, Command.DeleteCharRight);
            KeyBindings.Add (KeyCode.Delete, Command.DeleteCharRight);

            KeyBindings.Add (KeyCode.Backspace, Command.DeleteCharLeft);
            KeyBindings.Add (KeyCode.CursorLeft, Command.Left);
            KeyBindings.Add (KeyCode.CursorRight, Command.Right);
        }
=======
>>>>>>> 2e95cec4
    }
}<|MERGE_RESOLUTION|>--- conflicted
+++ resolved
@@ -84,17 +84,6 @@
         ///     .Net MaskedTextProvider Provider for TextValidateField.
         ///     <para></para>
         ///     <para>
-<<<<<<< HEAD
-        ///         <a href="https://docs.microsoft.com/en-us/dotnet/api/system.componentmodel.maskedtextprovider?view=net-5.0">
-        ///             Wrapper
-        ///             around MaskedTextProvider
-        ///         </a>
-        ///     </para>
-        ///     <para>
-        ///         <a href="https://docs.microsoft.com/en-us/dotnet/api/system.windows.forms.maskedtextbox.mask?view=net-5.0">
-        ///             Masking
-        ///             elements
-=======
         ///         <a
         ///             href="https://docs.microsoft.com/en-us/dotnet/api/system.componentmodel.maskedtextprovider?view=net-5.0">
         ///             Wrapper around MaskedTextProvider
@@ -104,7 +93,6 @@
         ///         <a
         ///             href="https://docs.microsoft.com/en-us/dotnet/api/system.windows.forms.maskedtextbox.mask?view=net-5.0">
         ///             Masking elements
->>>>>>> 2e95cec4
         ///         </a>
         ///     </para>
         /// </summary>
@@ -118,13 +106,9 @@
             public string Mask {
                 get => _provider?.Mask;
                 set {
-<<<<<<< HEAD
-                    string current = _provider != null ? _provider.ToString (false, false) : string.Empty;
-=======
                     string current = _provider != null
                                          ? _provider.ToString (false, false)
                                          : string.Empty;
->>>>>>> 2e95cec4
                     _provider = new MaskedTextProvider (value == string.Empty ? "&&&&&&" : value);
                     if (!string.IsNullOrEmpty (current)) {
                         _provider.Set (current);
@@ -135,35 +119,19 @@
             /// <inheritdoc/>
             public event EventHandler<TextChangedEventArgs> TextChanged;
 
-<<<<<<< HEAD
-            ///<inheritdoc/>
+            /// <inheritdoc/>
             public string Text { get => _provider.ToString (); set => _provider.Set (value); }
 
-            ///<inheritdoc/>
+            /// <inheritdoc/>
             public bool IsValid => _provider.MaskCompleted;
 
-            ///<inheritdoc/>
+            /// <inheritdoc/>
             public bool Fixed => true;
 
-            ///<inheritdoc/>
+            /// <inheritdoc/>
             public string DisplayText => _provider.ToDisplayString ();
 
-            ///<inheritdoc/>
-=======
-            /// <inheritdoc/>
-            public string Text { get => _provider.ToString (); set => _provider.Set (value); }
-
-            /// <inheritdoc/>
-            public bool IsValid => _provider.MaskCompleted;
-
-            /// <inheritdoc/>
-            public bool Fixed => true;
-
-            /// <inheritdoc/>
-            public string DisplayText => _provider.ToDisplayString ();
-
-            /// <inheritdoc/>
->>>>>>> 2e95cec4
+            /// <inheritdoc/>
             public int Cursor (int pos) {
                 if (pos < 0) {
                     return CursorStart ();
@@ -181,25 +149,6 @@
                 return p;
             }
 
-<<<<<<< HEAD
-            ///<inheritdoc/>
-            public int CursorStart () {
-                return
-                    _provider.IsEditPosition (0)
-                        ? 0
-                        : _provider.FindEditPositionFrom (0, true);
-            }
-
-            ///<inheritdoc/>
-            public int CursorEnd () {
-                return
-                    _provider.IsEditPosition (_provider.Length - 1)
-                        ? _provider.Length - 1
-                        : _provider.FindEditPositionFrom (_provider.Length, false);
-            }
-
-            ///<inheritdoc/>
-=======
             /// <inheritdoc/>
             public int CursorStart () {
                 return _provider.IsEditPosition (0)
@@ -215,29 +164,20 @@
             }
 
             /// <inheritdoc/>
->>>>>>> 2e95cec4
             public int CursorLeft (int pos) {
                 int c = _provider.FindEditPositionFrom (pos - 1, false);
 
                 return c == -1 ? pos : c;
             }
 
-<<<<<<< HEAD
-            ///<inheritdoc/>
-=======
-            /// <inheritdoc/>
->>>>>>> 2e95cec4
+            /// <inheritdoc/>
             public int CursorRight (int pos) {
                 int c = _provider.FindEditPositionFrom (pos + 1, true);
 
                 return c == -1 ? pos : c;
             }
 
-<<<<<<< HEAD
-            ///<inheritdoc/>
-=======
-            /// <inheritdoc/>
->>>>>>> 2e95cec4
+            /// <inheritdoc/>
             public bool Delete (int pos) {
                 string oldValue = Text;
                 bool result = _provider.Replace (' ', pos); // .RemoveAt (pos);
@@ -248,11 +188,7 @@
                 return result;
             }
 
-<<<<<<< HEAD
-            ///<inheritdoc/>
-=======
-            /// <inheritdoc/>
->>>>>>> 2e95cec4
+            /// <inheritdoc/>
             public bool InsertAt (char ch, int pos) {
                 string oldValue = Text;
                 bool result = _provider.Replace (ch, pos);
@@ -296,11 +232,7 @@
             /// <inheritdoc/>
             public event EventHandler<TextChangedEventArgs> TextChanged;
 
-<<<<<<< HEAD
-            ///<inheritdoc/>
-=======
-            /// <inheritdoc/>
->>>>>>> 2e95cec4
+            /// <inheritdoc/>
             public string Text {
                 get => StringExtensions.ToString (_text);
                 set {
@@ -309,29 +241,16 @@
                 }
             }
 
-<<<<<<< HEAD
-            ///<inheritdoc/>
+            /// <inheritdoc/>
             public string DisplayText => Text;
 
-            ///<inheritdoc/>
+            /// <inheritdoc/>
             public bool IsValid => Validate (_text);
 
-            ///<inheritdoc/>
+            /// <inheritdoc/>
             public bool Fixed => false;
 
-            ///<inheritdoc/>
-=======
-            /// <inheritdoc/>
-            public string DisplayText => Text;
-
-            /// <inheritdoc/>
-            public bool IsValid => Validate (_text);
-
-            /// <inheritdoc/>
-            public bool Fixed => false;
-
-            /// <inheritdoc/>
->>>>>>> 2e95cec4
+            /// <inheritdoc/>
             public int Cursor (int pos) {
                 if (pos < 0) {
                     return CursorStart ();
@@ -344,23 +263,13 @@
                 return pos;
             }
 
-<<<<<<< HEAD
-            ///<inheritdoc/>
+            /// <inheritdoc/>
             public int CursorStart () { return 0; }
 
-            ///<inheritdoc/>
+            /// <inheritdoc/>
             public int CursorEnd () { return _text.Count; }
 
-            ///<inheritdoc/>
-=======
-            /// <inheritdoc/>
-            public int CursorStart () { return 0; }
-
-            /// <inheritdoc/>
-            public int CursorEnd () { return _text.Count; }
-
-            /// <inheritdoc/>
->>>>>>> 2e95cec4
+            /// <inheritdoc/>
             public int CursorLeft (int pos) {
                 if (pos > 0) {
                     return pos - 1;
@@ -369,11 +278,7 @@
                 return pos;
             }
 
-<<<<<<< HEAD
-            ///<inheritdoc/>
-=======
-            /// <inheritdoc/>
->>>>>>> 2e95cec4
+            /// <inheritdoc/>
             public int CursorRight (int pos) {
                 if (pos < _text.Count) {
                     return pos + 1;
@@ -382,11 +287,7 @@
                 return pos;
             }
 
-<<<<<<< HEAD
-            ///<inheritdoc/>
-=======
-            /// <inheritdoc/>
->>>>>>> 2e95cec4
+            /// <inheritdoc/>
             public bool Delete (int pos) {
                 if (_text.Count > 0 && pos < _text.Count) {
                     string oldValue = Text;
@@ -397,11 +298,7 @@
                 return true;
             }
 
-<<<<<<< HEAD
-            ///<inheritdoc/>
-=======
-            /// <inheritdoc/>
->>>>>>> 2e95cec4
+            /// <inheritdoc/>
             public bool InsertAt (char ch, int pos) {
                 List<Rune> aux = _text.ToList ();
                 aux.Insert (pos, (Rune)ch);
@@ -444,33 +341,14 @@
 
     /// <summary>Text field that validates input through a  <see cref="ITextValidateProvider"/></summary>
     public class TextValidateField : View {
-<<<<<<< HEAD
-        private int _cursorPosition;
-        private readonly int _defaultLength = 10;
-=======
         private readonly int _defaultLength = 10;
         private int _cursorPosition;
->>>>>>> 2e95cec4
         private ITextValidateProvider _provider;
 
         /// <summary>
         ///     Initializes a new instance of the <see cref="TextValidateField"/> class using
         ///     <see cref="LayoutStyle.Computed"/> positioning.
         /// </summary>
-<<<<<<< HEAD
-        public TextValidateField () : this (null) { }
-
-        /// <summary>
-        ///     Initializes a new instance of the <see cref="TextValidateField"/> class using
-        ///     <see cref="LayoutStyle.Computed"/> positioning.
-        /// </summary>
-        public TextValidateField (ITextValidateProvider provider) {
-            if (provider != null) {
-                Provider = provider;
-            }
-
-            SetInitialProperties ();
-=======
         public TextValidateField () {
             Height = 1;
             CanFocus = true;
@@ -529,7 +407,6 @@
             KeyBindings.Add (KeyCode.Backspace, Command.DeleteCharLeft);
             KeyBindings.Add (KeyCode.CursorLeft, Command.Left);
             KeyBindings.Add (KeyCode.CursorRight, Command.Right);
->>>>>>> 2e95cec4
         }
 
         /// <summary>This property returns true if the input is valid.</summary>
@@ -549,13 +426,9 @@
             set {
                 _provider = value;
                 if (_provider.Fixed) {
-<<<<<<< HEAD
-                    Width = _provider.DisplayText == string.Empty ? _defaultLength : _provider.DisplayText.Length;
-=======
                     Width = _provider.DisplayText == string.Empty
                                 ? _defaultLength
                                 : _provider.DisplayText.Length;
->>>>>>> 2e95cec4
                 }
 
                 // HomeKeyHandler already call SetNeedsDisplay
@@ -583,20 +456,12 @@
             }
         }
 
-<<<<<<< HEAD
-        ///<inheritdoc/>
-        public override bool MouseEvent (MouseEvent mouseEvent) {
-            if (mouseEvent.Flags.HasFlag (MouseFlags.Button1Pressed)) {
-                int c = _provider.Cursor (mouseEvent.X - GetMargins (Bounds.Width).left);
-                if (_provider.Fixed == false && TextAlignment == TextAlignment.Right && Text.Length > 0) {
-=======
         /// <inheritdoc/>
         public override bool MouseEvent (MouseEvent mouseEvent) {
             if (mouseEvent.Flags.HasFlag (MouseFlags.Button1Pressed)) {
                 int c = _provider.Cursor (mouseEvent.X - GetMargins (Bounds.Width).left);
                 if (_provider.Fixed == false && TextAlignment == TextAlignment.Right &&
                     Text.Length > 0) {
->>>>>>> 2e95cec4
                     c++;
                 }
 
@@ -610,11 +475,7 @@
             return false;
         }
 
-<<<<<<< HEAD
-        ///<inheritdoc/>
-=======
         /// <inheritdoc/>
->>>>>>> 2e95cec4
         public override void OnDrawContent (Rect contentArea) {
             if (_provider == null) {
                 Move (0, 0);
@@ -651,33 +512,21 @@
             }
         }
 
-<<<<<<< HEAD
-        ///<inheritdoc/>
-=======
         /// <inheritdoc/>
->>>>>>> 2e95cec4
         public override bool OnEnter (View view) {
             Application.Driver.SetCursorVisibility (CursorVisibility.Default);
 
             return base.OnEnter (view);
         }
 
-<<<<<<< HEAD
-        ///<inheritdoc/>
-=======
         /// <inheritdoc/>
->>>>>>> 2e95cec4
         public override bool OnLeave (View view) {
             Application.Driver.SetCursorVisibility (CursorVisibility.Invisible);
 
             return base.OnLeave (view);
         }
 
-<<<<<<< HEAD
-        ///<inheritdoc/>
-=======
         /// <inheritdoc/>
->>>>>>> 2e95cec4
         public override bool OnProcessKeyDown (Key a) {
             if (_provider == null) {
                 return false;
@@ -698,11 +547,7 @@
             return false;
         }
 
-<<<<<<< HEAD
-        ///<inheritdoc/>
-=======
         /// <inheritdoc/>
->>>>>>> 2e95cec4
         public override void PositionCursor () {
             (int left, _) = GetMargins (Bounds.Width);
 
@@ -807,68 +652,5 @@
 
             return true;
         }
-<<<<<<< HEAD
-
-        private void SetInitialProperties () {
-            Height = 1;
-            CanFocus = true;
-
-            // Things this view knows how to do
-            AddCommand (
-                        Command.LeftHome,
-                        () => {
-                            HomeKeyHandler ();
-
-                            return true;
-                        });
-            AddCommand (
-                        Command.RightEnd,
-                        () => {
-                            EndKeyHandler ();
-
-                            return true;
-                        });
-            AddCommand (
-                        Command.DeleteCharRight,
-                        () => {
-                            DeleteKeyHandler ();
-
-                            return true;
-                        });
-            AddCommand (
-                        Command.DeleteCharLeft,
-                        () => {
-                            BackspaceKeyHandler ();
-
-                            return true;
-                        });
-            AddCommand (
-                        Command.Left,
-                        () => {
-                            CursorLeft ();
-
-                            return true;
-                        });
-            AddCommand (
-                        Command.Right,
-                        () => {
-                            CursorRight ();
-
-                            return true;
-                        });
-
-            // Default keybindings for this view
-            KeyBindings.Add (KeyCode.Home, Command.LeftHome);
-            KeyBindings.Add (KeyCode.End, Command.RightEnd);
-
-            KeyBindings.Add (KeyCode.Delete, Command.DeleteCharRight);
-            KeyBindings.Add (KeyCode.Delete, Command.DeleteCharRight);
-
-            KeyBindings.Add (KeyCode.Backspace, Command.DeleteCharLeft);
-            KeyBindings.Add (KeyCode.CursorLeft, Command.Left);
-            KeyBindings.Add (KeyCode.CursorRight, Command.Right);
-        }
-=======
->>>>>>> 2e95cec4
     }
 }