--- conflicted
+++ resolved
@@ -138,9 +138,6 @@
         bool wrapMessagge = true,
         params string[] buttons
     ) {
-<<<<<<< HEAD
-        return QueryFull (true, width, height, title, message, defaultButton, wrapMessagge, buttons);
-=======
         return QueryFull (
                           true,
                           width,
@@ -150,7 +147,6 @@
                           defaultButton,
                           wrapMessagge,
                           buttons);
->>>>>>> 2e95cec4
     }
 
     /// <summary>
@@ -279,9 +275,6 @@
         bool wrapMessagge = true,
         params string[] buttons
     ) {
-<<<<<<< HEAD
-        return QueryFull (false, width, height, title, message, defaultButton, wrapMessagge, buttons);
-=======
         return QueryFull (
                           false,
                           width,
@@ -291,7 +284,6 @@
                           defaultButton,
                           wrapMessagge,
                           buttons);
->>>>>>> 2e95cec4
     }
 
     /// <summary>
@@ -337,11 +329,7 @@
             }
 
             foreach (string s in buttons) {
-<<<<<<< HEAD
-                var b = new Button (s);
-=======
                 var b = new Button { Text = s };
->>>>>>> 2e95cec4
                 if (count == defaultButton) {
                     b.IsDefault = true;
                 }
@@ -352,14 +340,6 @@
         }
 
         Dialog d;
-<<<<<<< HEAD
-        d = new Dialog (buttonList.ToArray ()) {
-                                                   Title = title,
-                                                   BorderStyle = DefaultBorderStyle,
-                                                   Width = Dim.Percent (60),
-                                                   Height = 5 // Border + one line of text + vspace + buttons
-                                               };
-=======
         d = new Dialog {
                            Title = title,
                            BorderStyle = DefaultBorderStyle,
@@ -367,7 +347,6 @@
                            Height = 5, // Border + one line of text + vspace + buttons
                            Buttons = buttonList.ToArray ()
                        };
->>>>>>> 2e95cec4
 
         if (width != 0) {
             d.Width = width;
@@ -384,22 +363,6 @@
         }
 
         var messageLabel = new Label {
-<<<<<<< HEAD
-                                         AutoSize = !wrapMessage,
-                                         Text = message,
-                                         TextAlignment = TextAlignment.Centered,
-                                         X = Pos.Center (),
-                                         Y = 0
-                                     };
-
-        if (!messageLabel.AutoSize) {
-            messageLabel.Width = Dim.Fill ();
-            messageLabel.Height = Dim.Fill (1);
-        }
-
-        messageLabel.TextFormatter.WordWrap = wrapMessage;
-        messageLabel.TextFormatter.MultiLine = !wrapMessage;
-=======
                                          AutoSize = wrapMessage ? false : true,
                                          Text = message,
                                          TextAlignment = TextAlignment.Centered,
@@ -410,7 +373,6 @@
                                      };
         messageLabel.TextFormatter.WordWrap = wrapMessage;
         messageLabel.TextFormatter.MultiLine = wrapMessage ? false : true;
->>>>>>> 2e95cec4
         d.Add (messageLabel);
 
         d.Loaded += (s, e) => {
@@ -429,48 +391,25 @@
             }
 
             string msg = messageLabel.TextFormatter.Format ();
-<<<<<<< HEAD
-            Size messageSize = messageLabel.TextFormatter.FormatAndGetSize ();
-=======
             Size messageSize = messageLabel.TextFormatter.GetFormattedSize ();
->>>>>>> 2e95cec4
 
             // Ensure the width fits the text + buttons
             int newWidth = Math.Max (
                                      width,
                                      Math.Max (
                                                messageSize.Width + d.GetAdornmentsThickness ().Horizontal,
-<<<<<<< HEAD
-                                               d.GetButtonsWidth () + d.buttons.Count
-                                                                    + d.GetAdornmentsThickness ().Horizontal));
-=======
                                                d.GetButtonsWidth () + d.Buttons.Length +
                                                d.GetAdornmentsThickness ().Horizontal));
->>>>>>> 2e95cec4
             if (newWidth > d.Frame.Width) {
                 d.Width = newWidth;
             }
 
             // Ensure height fits the text + vspace + buttons
-<<<<<<< HEAD
-            if (messageSize.Height == 0) {
-                d.Height = Math.Max (height, 3 + d.GetAdornmentsThickness ().Vertical);
-            } else {
-                string lastLine = messageLabel.TextFormatter.GetLines ()[^1];
-                d.Height = Math.Max (
-                                     height,
-                                     messageSize.Height
-                                     + (lastLine.EndsWith ("\r\n") || lastLine.EndsWith ('\n') ? 1 : 2)
-                                     + d.GetAdornmentsThickness ().Vertical);
-            }
-
-=======
             string lastLine = messageLabel.TextFormatter.Lines[^1];
             d.Height = Math.Max (
                                  height,
                                  messageSize.Height + (lastLine.EndsWith ("\r\n") || lastLine.EndsWith ('\n') ? 1 : 2) +
                                  d.GetAdornmentsThickness ().Vertical);
->>>>>>> 2e95cec4
             d.SetRelativeLayout (d.SuperView?.Frame ?? Application.Top.Frame);
         };
 
