using NStack;
using System;
using System.Collections;
using System.Collections.Generic;
using System.Data;
using System.Linq;
using static Terminal.Gui.SpinnerStyle;

namespace Terminal.Gui {

	/// <summary>
	/// View for tabular data based on a <see cref="ITableSource"/>.
	/// 
	/// <a href="https://gui-cs.github.io/Terminal.Gui/articles/tableview.html">See TableView Deep Dive for more information</a>.
	/// </summary>
	public class TableView : View {

		private LineCanvas grid = new LineCanvas ();
		private int columnOffset;
		private int rowOffset;
		private int selectedRow;
		private int selectedColumn;
		private ITableSource table;
		private TableStyle style = new TableStyle ();
		private Key cellActivationKey = Key.Enter;

		Point? scrollLeftPoint;
		Point? scrollRightPoint;

		/// <summary>
		/// The default maximum cell width for <see cref="TableView.MaxCellWidth"/> and <see cref="ColumnStyle.MaxWidth"/>
		/// </summary>
		public const int DefaultMaxCellWidth = 100;

		/// <summary>
		/// The default minimum cell width for <see cref="ColumnStyle.MinAcceptableWidth"/>
		/// </summary>
		public const int DefaultMinAcceptableWidth = 100;

		/// <summary>
		/// The data table to render in the view.  Setting this property automatically updates and redraws the control.
		/// </summary>
		public ITableSource Table {
			get => table;
			set {
				table = value;
				Update ();
			}
		}

		/// <summary>
		/// Contains options for changing how the table is rendered
		/// </summary>
		public TableStyle Style { get => style; set { style = value; Update (); } }

		/// <summary>
		/// True to select the entire row at once.  False to select individual cells.  Defaults to false
		/// </summary>
		public bool FullRowSelect { get; set; }

		/// <summary>
		/// True to allow regions to be selected 
		/// </summary>
		/// <value></value>
		public bool MultiSelect { get; set; } = true;

		/// <summary>
		/// When <see cref="MultiSelect"/> is enabled this property contain all rectangles of selected cells.  Rectangles describe column/rows selected in <see cref="Table"/> (not screen coordinates)
		/// </summary>
		/// <returns></returns>
		public Stack<TableSelection> MultiSelectedRegions { get; private set; } = new Stack<TableSelection> ();

		/// <summary>
		/// Horizontal scroll offset.  The index of the first column in <see cref="Table"/> to display when when rendering the view.
		/// </summary>
		/// <remarks>This property allows very wide tables to be rendered with horizontal scrolling</remarks>
		public int ColumnOffset {
			get => columnOffset;

			//try to prevent this being set to an out of bounds column
			set => columnOffset = TableIsNullOrInvisible () ? 0 : Math.Max (0, Math.Min (Table.Columns - 1, value));
		}

		/// <summary>
		/// Vertical scroll offset.  The index of the first row in <see cref="Table"/> to display in the first non header line of the control when rendering the view.
		/// </summary>
		public int RowOffset {
			get => rowOffset;
			set => rowOffset = TableIsNullOrInvisible () ? 0 : Math.Max (0, Math.Min (Table.Rows - 1, value));
		}

		/// <summary>
		/// The index of <see cref="DataTable.Columns"/> in <see cref="Table"/> that the user has currently selected
		/// </summary>
		public int SelectedColumn {
			get => selectedColumn;

			set {
				var oldValue = selectedColumn;

				//try to prevent this being set to an out of bounds column
				selectedColumn = TableIsNullOrInvisible () ? 0 : Math.Min (Table.Columns - 1, Math.Max (0, value));

				if (oldValue != selectedColumn)
					OnSelectedCellChanged (new SelectedCellChangedEventArgs (Table, oldValue, SelectedColumn, SelectedRow, SelectedRow));
			}
		}

		/// <summary>
		/// The index of <see cref="DataTable.Rows"/> in <see cref="Table"/> that the user has currently selected
		/// </summary>
		public int SelectedRow {
			get => selectedRow;
			set {

				var oldValue = selectedRow;

				selectedRow = TableIsNullOrInvisible () ? 0 : Math.Min (Table.Rows - 1, Math.Max (0, value));

				if (oldValue != selectedRow)
					OnSelectedCellChanged (new SelectedCellChangedEventArgs (Table, SelectedColumn, SelectedColumn, oldValue, selectedRow));
			}
		}

		/// <summary>
		/// The maximum number of characters to render in any given column.  This prevents one long column from pushing out all the others
		/// </summary>
		public int MaxCellWidth { get; set; } = DefaultMaxCellWidth;

		/// <summary>
		/// The text representation that should be rendered for cells with the value <see cref="DBNull.Value"/>
		/// </summary>
		public string NullSymbol { get; set; } = "-";

		/// <summary>
		/// The symbol to add after each cell value and header value to visually seperate values (if not using vertical gridlines)
		/// </summary>
		public char SeparatorSymbol { get; set; } = ' ';

		/// <summary>
		/// This event is raised when the selected cell in the table changes.
		/// </summary>
		public event EventHandler<SelectedCellChangedEventArgs> SelectedCellChanged;

		/// <summary>
		/// This event is raised when a cell is activated e.g. by double clicking or pressing <see cref="CellActivationKey"/>
		/// </summary>
		public event EventHandler<CellActivatedEventArgs> CellActivated;

		/// <summary>
		/// The key which when pressed should trigger <see cref="CellActivated"/> event.  Defaults to Enter.
		/// </summary>
		public Key CellActivationKey {
			get => cellActivationKey;
			set {
				if (cellActivationKey != value) {
					ReplaceKeyBinding (cellActivationKey, value);

					// of API user is mixing and matching old and new methods of keybinding then they may have lost
					// the old binding (e.g. with ClearKeybindings) so ReplaceKeyBinding alone will fail
					AddKeyBinding (value, Command.Accept);
					cellActivationKey = value;
				}
			}
		}

		/// <summary>
		/// Navigator for cycling the selected item in the table by typing.
		/// Set to null to disable this feature.
		/// </summary>
		public CollectionNavigatorBase CollectionNavigator { get; set; }

		/// <summary>
		/// Initializes a <see cref="TableView"/> class using <see cref="LayoutStyle.Computed"/> layout. 
		/// </summary>
		/// <param name="table">The table to display in the control</param>
		public TableView (ITableSource table) : this ()
		{
			this.Table = table;
		}

		/// <summary>
		/// Initializes a <see cref="TableView"/> class using <see cref="LayoutStyle.Computed"/> layout. Set the <see cref="Table"/> property to begin editing
		/// </summary>
		public TableView () : base ()
		{
			CanFocus = true;

			this.CollectionNavigator = new TableCollectionNavigator (this);

			// Things this view knows how to do
			AddCommand (Command.Right, () => { ChangeSelectionByOffset (1, 0, false); return true; });
			AddCommand (Command.Left, () => { ChangeSelectionByOffset (-1, 0, false); return true; });
			AddCommand (Command.LineUp, () => { ChangeSelectionByOffset (0, -1, false); return true; });
			AddCommand (Command.LineDown, () => { ChangeSelectionByOffset (0, 1, false); return true; });
			AddCommand (Command.PageUp, () => { PageUp (false); return true; });
			AddCommand (Command.PageDown, () => { PageDown (false); return true; });
			AddCommand (Command.LeftHome, () => { ChangeSelectionToStartOfRow (false); return true; });
			AddCommand (Command.RightEnd, () => { ChangeSelectionToEndOfRow (false); return true; });
			AddCommand (Command.TopHome, () => { ChangeSelectionToStartOfTable (false); return true; });
			AddCommand (Command.BottomEnd, () => { ChangeSelectionToEndOfTable (false); return true; });

			AddCommand (Command.RightExtend, () => { ChangeSelectionByOffset (1, 0, true); return true; });
			AddCommand (Command.LeftExtend, () => { ChangeSelectionByOffset (-1, 0, true); return true; });
			AddCommand (Command.LineUpExtend, () => { ChangeSelectionByOffset (0, -1, true); return true; });
			AddCommand (Command.LineDownExtend, () => { ChangeSelectionByOffset (0, 1, true); return true; });
			AddCommand (Command.PageUpExtend, () => { PageUp (true); return true; });
			AddCommand (Command.PageDownExtend, () => { PageDown (true); return true; });
			AddCommand (Command.LeftHomeExtend, () => { ChangeSelectionToStartOfRow (true); return true; });
			AddCommand (Command.RightEndExtend, () => { ChangeSelectionToEndOfRow (true); return true; });
			AddCommand (Command.TopHomeExtend, () => { ChangeSelectionToStartOfTable (true); return true; });
			AddCommand (Command.BottomEndExtend, () => { ChangeSelectionToEndOfTable (true); return true; });

			AddCommand (Command.SelectAll, () => { SelectAll (); return true; });
			AddCommand (Command.Accept, () => { OnCellActivated (new CellActivatedEventArgs (Table, SelectedColumn, SelectedRow)); return true; });

			AddCommand (Command.ToggleChecked, () => { ToggleCurrentCellSelection (); return true; });

			// Default keybindings for this view
			AddKeyBinding (Key.CursorLeft, Command.Left);
			AddKeyBinding (Key.CursorRight, Command.Right);
			AddKeyBinding (Key.CursorUp, Command.LineUp);
			AddKeyBinding (Key.CursorDown, Command.LineDown);
			AddKeyBinding (Key.PageUp, Command.PageUp);
			AddKeyBinding (Key.PageDown, Command.PageDown);
			AddKeyBinding (Key.Home, Command.LeftHome);
			AddKeyBinding (Key.End, Command.RightEnd);
			AddKeyBinding (Key.Home | Key.CtrlMask, Command.TopHome);
			AddKeyBinding (Key.End | Key.CtrlMask, Command.BottomEnd);

			AddKeyBinding (Key.CursorLeft | Key.ShiftMask, Command.LeftExtend);
			AddKeyBinding (Key.CursorRight | Key.ShiftMask, Command.RightExtend);
			AddKeyBinding (Key.CursorUp | Key.ShiftMask, Command.LineUpExtend);
			AddKeyBinding (Key.CursorDown | Key.ShiftMask, Command.LineDownExtend);
			AddKeyBinding (Key.PageUp | Key.ShiftMask, Command.PageUpExtend);
			AddKeyBinding (Key.PageDown | Key.ShiftMask, Command.PageDownExtend);
			AddKeyBinding (Key.Home | Key.ShiftMask, Command.LeftHomeExtend);
			AddKeyBinding (Key.End | Key.ShiftMask, Command.RightEndExtend);
			AddKeyBinding (Key.Home | Key.CtrlMask | Key.ShiftMask, Command.TopHomeExtend);
			AddKeyBinding (Key.End | Key.CtrlMask | Key.ShiftMask, Command.BottomEndExtend);

			AddKeyBinding (Key.A | Key.CtrlMask, Command.SelectAll);
			AddKeyBinding (CellActivationKey, Command.Accept);
		}

		///<inheritdoc/>
		public override void OnDrawContent (Rect contentArea)
		{
			base.OnDrawContent (contentArea);

			Move (0, 0);
			var frame = Frame;

			// What columns to render at what X offset in viewport
			var columnsToRender = CalculateViewport (Bounds).ToArray ();

			Driver.SetAttribute (GetNormalColor ());

			//invalidate current row (prevents scrolling around leaving old characters in the frame
			Driver.AddStr (new string (' ', Bounds.Width));

			if (Table == null || columnsToRender.Length < 1) {
				return;
			}

<<<<<<< HEAD
			var lastCol = columnsToRender [columnsToRender.Length - 1];
			var width = bounds.Width;
			if (!Style.ExpandLastColumn) {
				width = lastCol.X + lastCol.Width;
			}

			// render the cell lines
			grid.Clear ();
			if (Style.LineColor.Initialized)
				Driver.SetAttribute (Style.LineColor);
			else
				Driver.SetAttribute (this.ColorScheme.Normal);
			RenderCellLines (width, Table.Rows, columnsToRender);

			foreach (var p in grid.GetMap (bounds)) {
				this.AddRune (p.Key.X, p.Key.Y, p.Value);
			}

			// render arrows
			scrollRightPoint = null;
			scrollLeftPoint = null;
			int hh = GetHeaderHeightIfAny ();
			if (Style.ShowHorizontalScrollIndicators) {
				if (hh > 0 && MoreColumnsToLeft ()) {
					scrollLeftPoint = new Point (0, hh);
				}
				if (hh > 0 && MoreColumnsToRight (columnsToRender)) {
					scrollRightPoint = new Point (width - 1, hh);
=======
			if (ShouldRenderHeaders ()) {
				// Render something like:
				/*
					┌────────────────────┬──────────┬───────────┬──────────────┬─────────┐
					│ArithmeticComparator│chi       │Healthboard│Interpretation│Labnumber│
					└────────────────────┴──────────┴───────────┴──────────────┴─────────┘
				*/
				if (Style.ShowHorizontalHeaderOverline) {
					RenderHeaderOverline (line, Bounds.Width, columnsToRender);
					line++;
>>>>>>> ea24de3a
				}
			}
			if (scrollLeftPoint != null) {
				AddRuneAt (Driver, 0, scrollLeftPoint.Value.Y - 1, Driver.LeftArrow);
			}
			if (scrollRightPoint != null) {
				AddRuneAt (Driver, scrollRightPoint.Value.X, scrollRightPoint.Value.Y - 1, Driver.RightArrow);
			}

			// render the header contents
			if (Style.ShowHeaders && hh > 0) {
				var padChar = ' ';
				if (Style.ShowHorizontalHeaderThroughline &&
					(!Style.ShowHorizontalHeaderOverline || !Style.ShowHorizontalHeaderUnderline)) {
					padChar = (char)Driver.HLine;
				}

				var yh = hh - 1;
				if (Style.ShowHorizontalHeaderUnderline) {
<<<<<<< HEAD
					yh--;
=======
					RenderHeaderUnderline (line, Bounds.Width, columnsToRender);
					line++;
>>>>>>> ea24de3a
				}

				for (var i = 0; i < columnsToRender.Length; i++) {

					var current = columnsToRender [i];

					var colStyle = Style.GetColumnStyleIfAny (current.Column);
					var colName = table.ColumnNames [current.Column];

					//RenderSeparator (current.X - 1, yh, true);

					Move (current.X, yh);

<<<<<<< HEAD
					Driver.AddStr (TruncateOrPad (colName, colName, current.Width, colStyle, padChar));

					/*
					if (Style.ExpandLastColumn == false && current.IsVeryLast) {
						RenderSeparator (current.X + current.Width - 1, yh, true);
					}
					*/
				}
			}

			// render the cell contents
			for (var line = hh; line < frame.Height; line++) {

				//ClearLine (line, width);
=======
				ClearLine (line, Bounds.Width);
>>>>>>> ea24de3a

				//work out what Row to render
				var rowToRender = RowOffset + (line - hh);

				//if we have run off the end of the table
				if (TableIsNullOrInvisible () || rowToRender < 0)
					continue;

				// No more data
				if (rowToRender >= Table.Rows) {
<<<<<<< HEAD
					/*
					if (rowToRender == Table.Rows.Count && Style.ShowHorizontalBottomline) {
						RenderBottomLine (line, width, columnsToRender);
=======

					if (rowToRender == Table.Rows && Style.ShowHorizontalBottomline) {
						RenderBottomLine (line, Bounds.Width, columnsToRender);
>>>>>>> ea24de3a
					}
					*/
					continue;
				}

				RenderRow (line, rowToRender, columnsToRender);
			}
		}

		/// <summary>
		/// Clears a line of the console by filling it with spaces
		/// </summary>
		/// <param name="row"></param>
		/// <param name="width"></param>
		private void ClearLine (int row, int width)
		{
			Move (0, row);
			Driver.SetAttribute (GetNormalColor ());
			Driver.AddStr (new string (' ', width));
		}

		/// <summary>
		/// Returns the amount of vertical space currently occupied by the header or 0 if it is not visible.
		/// </summary>
		/// <returns></returns>
		private int GetHeaderHeightIfAny ()
		{
			return ShouldRenderHeaders () ? GetHeaderHeight () : 0;
		}

		/// <summary>
		/// Returns the amount of vertical space required to display the header
		/// </summary>
		/// <returns></returns>
		private int GetHeaderHeight ()
		{
			int heightRequired = Style.ShowHeaders ? 1 : 0;

			if (Style.ShowHorizontalHeaderOverline)
				heightRequired++;

			if (Style.ShowHorizontalHeaderUnderline)
				heightRequired++;

			return heightRequired;
		}

		private void RenderCellLines (int width, int height, ColumnToRender [] columnsToRender)
		{
			var row = 0;
			int hh = GetHeaderHeightIfAny ();

			// First render the header, something like:
			/*
				┌────────────────────┬──────────┬───────────┬──────────────┬─────────┐
				│ArithmeticComparator│chi       │Healthboard│Interpretation│Labnumber│
				└────────────────────┴──────────┴───────────┴──────────────┴─────────┘
			*/

<<<<<<< HEAD
			if (hh > 0) {
				if (Style.ShowHorizontalHeaderOverline) {
					grid.AddLine (new Point (0, row), width, Orientation.Horizontal, Style.OuterHeaderLineStyle);
					row++;
				}
				if (Style.ShowHeaders) {
					var lineStyle = Style.InnerHeaderLineStyle;
					if (!Style.ShowHorizontalHeaderOverline)
						lineStyle = Style.OuterHeaderLineStyle;
					if (Style.ShowHorizontalHeaderThroughline &&
						(!Style.ShowHorizontalHeaderOverline || !Style.ShowHorizontalHeaderUnderline)) {
						grid.AddLine (new Point (0, row), width, Orientation.Horizontal, lineStyle);
=======
					if (c == 0) {
						rune = Driver.ULCorner;
					}
					// if the next column is the start of a header
					else if (columnsToRender.Any (r => r.X == c + 1)) {
						rune = Driver.TopTee;
					} else if (c == availableWidth - 1) {
						rune = Driver.URCorner;
					}
					  // if the next console column is the lastcolumns end
					  else if (Style.ExpandLastColumn == false &&
						columnsToRender.Any (r => r.IsVeryLast && r.X + r.Width - 1 == c)) {
						rune = Driver.TopTee;
>>>>>>> ea24de3a
					}
					row++;
				}
				if (Style.ShowHorizontalHeaderUnderline) {
					var lineStyle = Style.InnerHeaderLineStyle;
					if (!Style.ShowHorizontalHeaderOverline && !Style.ShowHeaders)
						lineStyle = Style.OuterHeaderLineStyle;
					grid.AddLine (new Point (0, row), width, Orientation.Horizontal, lineStyle);
					row++;
				}

				if (row > 1 && Style.ShowVerticalHeaderLines) {
					foreach (var col in columnsToRender) {
						var lineStyle = Style.InnerHeaderLineStyle;
						if (col.X - 1 == 0) {
							lineStyle = Style.OuterHeaderLineStyle;
						}
						grid.AddLine (new Point (col.X - 1, 0), row, Orientation.Vertical, lineStyle);
					}
					grid.AddLine (new Point (width - 1, 0), row, Orientation.Vertical, Style.OuterHeaderLineStyle);
				}
			}

			if (Style.ShowHorizontalBottomline) {
				height++;
			}

			// render the vertical cell lines
			if (Style.ShowVerticalCellLines) {
				foreach (var col in columnsToRender) {
					var lineStyle = Style.InnerLineStyle;
					if (col.X - 1 == 0) {
						lineStyle = Style.OuterLineStyle;
					}
					grid.AddLine (new Point (col.X - 1, row - 1), height - RowOffset + 1, Orientation.Vertical, lineStyle);
				}
				grid.AddLine (new Point (width - 1, row - 1), height - RowOffset + 1, Orientation.Vertical, Style.OuterLineStyle);
			}

			// render the bottom line
			if (Style.ShowHorizontalBottomline) {
				grid.AddLine (new Point (0, height - RowOffset + hh - 1), width, Orientation.Horizontal, Style.OuterLineStyle);
			}
		}

		private bool MoreColumnsToLeft ()
		{
<<<<<<< HEAD
=======
			/*
			*  First lets work out if we should be rendering scroll indicators
			*/

>>>>>>> ea24de3a
			// are there are visible columns to the left that have been pushed
			// off the screen due to horizontal scrolling?
			bool moreColumnsToLeft = ColumnOffset > 0;

			// if we moved left would we find a new column (or are they all invisible?)
			if (!TryGetNearestVisibleColumn (ColumnOffset - 1, false, false, out _)) {
				return false;
			}

			return moreColumnsToLeft;
		}

		private bool MoreColumnsToRight (ColumnToRender [] columnsToRender)
		{
			// are there visible columns to the right that have not yet been reached?
			// lets find out, what is the column index of the last column we are rendering
			int lastColumnIdxRendered = ColumnOffset + columnsToRender.Length - 1;

			// are there more valid indexes?
			bool moreColumnsToRight = lastColumnIdxRendered < Table.Columns;

			// if we went right from the last column would we find a new visible column?
			if (!TryGetNearestVisibleColumn (lastColumnIdxRendered + 1, true, false, out _)) {
				// no we would not
<<<<<<< HEAD
				return false;
=======
				moreColumnsToRight = false;
			}

			/*
			*  Now lets draw the line itself
			*/

			// Renders a line below the table headers (when visible) like:
			// ├──────────┼───────────┼───────────────────┼──────────┼────────┼─────────────┤

			for (int c = 0; c < availableWidth; c++) {

				// Start by assuming we just draw a straight line the
				// whole way but update to instead draw a header indicator
				// or scroll arrow etc
				var rune = Driver.HLine;

				if (Style.ShowVerticalHeaderLines) {
					if (c == 0) {
						// for first character render line
						rune = Style.ShowVerticalCellLines ? Driver.LeftTee : Driver.LLCorner;

						// unless we have horizontally scrolled along
						// in which case render an arrow, to indicate user
						// can scroll left
						if (Style.ShowHorizontalScrollIndicators && moreColumnsToLeft) {
							rune = Driver.LeftArrow;
							scrollLeftPoint = new Point (c, row);
						}

					}
					// if the next column is the start of a header
					else if (columnsToRender.Any (r => r.X == c + 1)) {

						/*TODO: is ┼ symbol in Driver?*/
						rune = Style.ShowVerticalCellLines ? '┼' : Driver.BottomTee;
					} else if (c == availableWidth - 1) {

						// for the last character in the table
						rune = Style.ShowVerticalCellLines ? Driver.RightTee : Driver.LRCorner;

						// unless there is more of the table we could horizontally
						// scroll along to see. In which case render an arrow,
						// to indicate user can scroll right
						if (Style.ShowHorizontalScrollIndicators && moreColumnsToRight) {
							rune = Driver.RightArrow;
							scrollRightPoint = new Point (c, row);
						}

					}
					  // if the next console column is the lastcolumns end
					  else if (Style.ExpandLastColumn == false &&
						columnsToRender.Any (r => r.IsVeryLast && r.X + r.Width - 1 == c)) {
						rune = Style.ShowVerticalCellLines ? '┼' : Driver.BottomTee;
					}
				}

				AddRuneAt (Driver, c, row, rune);
>>>>>>> ea24de3a
			}

			return moreColumnsToRight;
		}

<<<<<<< HEAD
=======
		private void RenderBottomLine (int row, int availableWidth, ColumnToRender [] columnsToRender)
		{
			// Renders a line at the bottom of the table after all the data like:
			// └─────────────────────────────────┴──────────┴──────┴──────────┴────────┴────────────────────────────────────────────┘

			for (int c = 0; c < availableWidth; c++) {

				// Start by assuming we just draw a straight line the
				// whole way but update to instead draw BottomTee / Corner etc
				var rune = Driver.HLine;

				if (Style.ShowVerticalCellLines) {
					if (c == 0) {
						// for first character render line
						rune = Driver.LLCorner;

					} else if (columnsToRender.Any (r => r.X == c + 1)) {
						// if the next column is the start of a header
						rune = Driver.BottomTee;
					} else if (c == availableWidth - 1) {
						// for the last character in the table
						rune = Driver.LRCorner;

					} else if (Style.ExpandLastColumn == false &&
						  columnsToRender.Any (r => r.IsVeryLast && r.X + r.Width - 1 == c)) {
						// if the next console column is the lastcolumns end
						rune = Driver.BottomTee;
					}
				}

				AddRuneAt (Driver, c, row, rune);
			}
		}
>>>>>>> ea24de3a
		private void RenderRow (int row, int rowToRender, ColumnToRender [] columnsToRender)
		{
			var focused = HasFocus;

			var rowScheme = (Style.RowColorGetter?.Invoke (
				new RowColorGetterArgs (Table, rowToRender))) ?? ColorScheme;

			//start by clearing the entire line
			Move (0, row);

			Attribute color;

			if (FullRowSelect && IsSelected (0, rowToRender)) {
				color = focused ? rowScheme.HotFocus : rowScheme.HotNormal;
			} else {
				color = Enabled ? rowScheme.Normal : rowScheme.Disabled;
			}

			//Driver.SetAttribute (color);
			//Driver.AddStr (new string (' ', Bounds.Width));

			// Render cells for each visible header for the current row
			for (int i = 0; i < columnsToRender.Length; i++) {

				var current = columnsToRender [i];

				var colStyle = Style.GetColumnStyleIfAny (current.Column);

				// move to start of cell (in line with header positions)
				Move (current.X, row);

				// Set color scheme based on whether the current cell is the selected one
				bool isSelectedCell = IsSelected (current.Column, rowToRender);

				var val = Table [rowToRender, current.Column];

				// Render the (possibly truncated) cell value
				var representation = GetRepresentation (val, colStyle);

				// to get the colour scheme
				var colorSchemeGetter = colStyle?.ColorGetter;

				ColorScheme scheme;
				if (colorSchemeGetter != null) {
					// user has a delegate for defining row color per cell, call it
					scheme = colorSchemeGetter (
						new CellColorGetterArgs (Table, rowToRender, current.Column, val, representation, rowScheme));

					// if users custom color getter returned null, use the row scheme
					if (scheme == null) {
						scheme = rowScheme;
					}
				} else {
					// There is no custom cell coloring delegate so use the scheme for the row
					scheme = rowScheme;
				}

				Attribute cellColor;
				if (isSelectedCell) {
					cellColor = focused ? scheme.HotFocus : scheme.HotNormal;
				} else {
					cellColor = Enabled ? scheme.Normal : scheme.Disabled;
				}

				var render = TruncateOrPad (val, representation, current.Width, colStyle);

				// While many cells can be selected (see MultiSelectedRegions) only one cell is the primary (drives navigation etc)
				bool isPrimaryCell = current.Column == selectedColumn && rowToRender == selectedRow;

				RenderCell (cellColor, render, isPrimaryCell);

				// Reset color scheme to normal for drawing separators if we drew text with custom scheme
				if (scheme != rowScheme) {

					if (isSelectedCell) {
						color = focused ? rowScheme.HotFocus : rowScheme.HotNormal;
					} else {
						color = Enabled ? rowScheme.Normal : rowScheme.Disabled;
					}
					Driver.SetAttribute (color);
				}

				// TODO: style.AlwaysUseNormalColorForVerticalCellLines is no longer possible after switch to LineCanvas
				// This is an attempt at a workaround, but requires cell lines to be drawn first and doesn't respect LineStyle
				/*
				if (FullRowSelect && style.ShowVerticalCellLines && !style.AlwaysUseNormalColorForVerticalCellLines) {
					if (current.X - 1 != 0) {
						RenderSeparator (current.X - 1, row, false);
					}
					if (Style.ExpandLastColumn == false && current.IsVeryLast) {
						RenderSeparator (current.X + current.Width - 1, row, false);
					}
				}
				*/
			}
		}

		/// <summary>
		/// Override to provide custom multi colouring to cells.  Use <see cref="View.Driver"/> to
		/// with <see cref="ConsoleDriver.AddStr(ustring)"/>.  The driver will already be
		/// in the correct place when rendering and you must render the full <paramref name="render"/>
		/// or the view will not look right.  For simpler provision of color use <see cref="ColumnStyle.ColorGetter"/>
		/// For changing the content that is rendered use <see cref="ColumnStyle.RepresentationGetter"/>
		/// </summary>
		/// <param name="cellColor"></param>
		/// <param name="render"></param>
		/// <param name="isPrimaryCell"></param>
		protected virtual void RenderCell (Attribute cellColor, string render, bool isPrimaryCell)
		{
			// If the cell is the selected col/row then draw the first rune in inverted colors
			// this allows the user to track which cell is the active one during a multi cell
			// selection or in full row select mode
			if (Style.InvertSelectedCellFirstCharacter && isPrimaryCell) {

				if (render.Length > 0) {
					// invert the color of the current cell for the first character
					Driver.SetAttribute (Driver.MakeAttribute (cellColor.Background, cellColor.Foreground));
					Driver.AddRune (render [0]);

					if (render.Length > 1) {
						Driver.SetAttribute (cellColor);
						Driver.AddStr (render.Substring (1));
					}
				}
			} else {
				Driver.SetAttribute (cellColor);
				Driver.AddStr (render);
			}
		}

		private void RenderSeparator (int col, int row, bool isHeader)
		{
			if (col < 0)
				return;

			var renderLines = isHeader ? style.ShowVerticalHeaderLines : style.ShowVerticalCellLines;

			Rune symbol = renderLines ? Driver.VLine : SeparatorSymbol;
			AddRune (col, row, symbol);
		}

		void AddRuneAt (ConsoleDriver d, int col, int row, Rune ch)
		{
			Move (col, row);
			d.AddRune (ch);
		}

		/// <summary>
		/// Truncates or pads <paramref name="representation"/> so that it occupies a exactly <paramref name="availableHorizontalSpace"/> using the alignment specified in <paramref name="colStyle"/> (or left if no style is defined)
		/// </summary>
		/// <param name="originalCellValue">The object in this cell of the <see cref="Table"/></param>
		/// <param name="representation">The string representation of <paramref name="originalCellValue"/></param>
		/// <param name="availableHorizontalSpace"></param>
		/// <param name="colStyle">Optional style indicating custom alignment for the cell</param>
		/// <param name="padChar">Character used to pad string (defaults to space)</param>
		/// <returns></returns>
		private string TruncateOrPad (object originalCellValue, string representation, int availableHorizontalSpace, ColumnStyle colStyle, char padChar = ' ')
		{
			if (string.IsNullOrEmpty (representation))
				return new string (padChar, availableHorizontalSpace);

			// if value is not wide enough
			if (representation.Sum (c => Rune.ColumnWidth (c)) < availableHorizontalSpace) {

				// pad it out with spaces to the given alignment
				int toPad = availableHorizontalSpace - (representation.Sum (c => Rune.ColumnWidth (c)) + 1 /*leave 1 space for cell boundary*/);

				switch (colStyle?.GetAlignment (originalCellValue) ?? TextAlignment.Left) {

				case TextAlignment.Left:
					return representation + new string (padChar, toPad);
				case TextAlignment.Right:
					return new string (padChar, toPad) + representation;

				// TODO: With single line cells, centered and justified are the same right?
				case TextAlignment.Centered:
				case TextAlignment.Justified:
					return
						new string (padChar, (int)Math.Floor (toPad / 2.0)) + // round down
						representation +
<<<<<<< HEAD
						 new string (padChar, (int)Math.Ceiling (toPad / 2.0)); // round up
=======
						new string (' ', (int)Math.Ceiling (toPad / 2.0)); // round up
>>>>>>> ea24de3a
				}
			}

			// value is too wide
			return new string (representation.TakeWhile (c => (availableHorizontalSpace -= Rune.ColumnWidth (c)) > 0).ToArray ());
		}



		/// <inheritdoc/>
		public override bool ProcessKey (KeyEvent keyEvent)
		{
			if (TableIsNullOrInvisible ()) {
				PositionCursor ();
				return false;
			}

			var result = InvokeKeybindings (keyEvent);
			if (result != null) {
				PositionCursor ();
				return true;
			}

			if (CollectionNavigator != null &&
				this.HasFocus &&
				Table.Rows != 0 &&
				Terminal.Gui.CollectionNavigator.IsCompatibleKey (keyEvent) &&
				!keyEvent.Key.HasFlag (Key.CtrlMask) &&
				!keyEvent.Key.HasFlag (Key.AltMask) &&
				char.IsLetterOrDigit ((char)keyEvent.KeyValue)) {
				return CycleToNextTableEntryBeginningWith (keyEvent);
			}

			return false;
		}

		private bool CycleToNextTableEntryBeginningWith (KeyEvent keyEvent)
		{
			var row = SelectedRow;

			// There is a multi select going on and not just for the current row
			if (GetAllSelectedCells ().Any (c => c.Y != row)) {
				return false;
			}

			int match = CollectionNavigator.GetNextMatchingItem (row, (char)keyEvent.KeyValue);

			if (match != -1) {
				SelectedRow = match;
				EnsureValidSelection ();
				EnsureSelectedCellIsVisible ();
				return true;
			}

			return false;
		}

		/// <summary>
		/// Moves the <see cref="SelectedRow"/> and <see cref="SelectedColumn"/> to the given col/row in <see cref="Table"/>. Optionally starting a box selection (see <see cref="MultiSelect"/>)
		/// </summary>
		/// <param name="col"></param>
		/// <param name="row"></param>
		/// <param name="extendExistingSelection">True to create a multi cell selection or adjust an existing one</param>
		public void SetSelection (int col, int row, bool extendExistingSelection)
		{
			// if we are trying to increase the column index then
			// we are moving right otherwise we are moving left
			bool lookRight = col > selectedColumn;

			col = GetNearestVisibleColumn (col, lookRight, true);

			if (!MultiSelect || !extendExistingSelection) {
				ClearMultiSelectedRegions (true);
			}

			if (extendExistingSelection) {

				// If we are extending current selection but there isn't one
				if (MultiSelectedRegions.Count == 0 || MultiSelectedRegions.All (m => m.IsToggled)) {
					// Create a new region between the old active cell and the new cell
					var rect = CreateTableSelection (SelectedColumn, SelectedRow, col, row);
					MultiSelectedRegions.Push (rect);
				} else {
					// Extend the current head selection to include the new cell
					var head = MultiSelectedRegions.Pop ();
					var newRect = CreateTableSelection (head.Origin.X, head.Origin.Y, col, row);
					MultiSelectedRegions.Push (newRect);
				}
			}

			SelectedColumn = col;
			SelectedRow = row;
		}

		private void ClearMultiSelectedRegions (bool keepToggledSelections)
		{
			if (!keepToggledSelections) {
				MultiSelectedRegions.Clear ();
				return;
			}

			var oldRegions = MultiSelectedRegions.ToArray ().Reverse ();

			MultiSelectedRegions.Clear ();

			foreach (var region in oldRegions) {
				if (region.IsToggled) {
					MultiSelectedRegions.Push (region);
				}
			}
		}

		/// <summary>
		/// Unions the current selected cell (and/or regions) with the provided cell and makes
		/// it the active one.
		/// </summary>
		/// <param name="col"></param>
		/// <param name="row"></param>
		private void UnionSelection (int col, int row)
		{
			if (!MultiSelect || TableIsNullOrInvisible ()) {
				return;
			}

			EnsureValidSelection ();

			var oldColumn = SelectedColumn;
			var oldRow = SelectedRow;

			// move us to the new cell
			SelectedColumn = col;
			SelectedRow = row;
			MultiSelectedRegions.Push (
				CreateTableSelection (col, row)
				);

			// if the old cell was not part of a rectangular select
			// or otherwise selected we need to retain it in the selection

			if (!IsSelected (oldColumn, oldRow)) {
				MultiSelectedRegions.Push (
					CreateTableSelection (oldColumn, oldRow)
					);
			}
		}

		/// <summary>
		/// Moves the <see cref="SelectedRow"/> and <see cref="SelectedColumn"/> by the provided offsets. Optionally starting a box selection (see <see cref="MultiSelect"/>)
		/// </summary>
		/// <param name="offsetX">Offset in number of columns</param>
		/// <param name="offsetY">Offset in number of rows</param>
		/// <param name="extendExistingSelection">True to create a multi cell selection or adjust an existing one</param>
		public void ChangeSelectionByOffset (int offsetX, int offsetY, bool extendExistingSelection)
		{
			SetSelection (SelectedColumn + offsetX, SelectedRow + offsetY, extendExistingSelection);
			Update ();
		}

		/// <summary>
		/// Moves the selection up by one page
		/// </summary>
		/// <param name="extend">true to extend the current selection (if any) instead of replacing</param>
		public void PageUp (bool extend)
		{
			ChangeSelectionByOffset (0, -(Bounds.Height - GetHeaderHeightIfAny ()), extend);
			Update ();
		}

		/// <summary>
		/// Moves the selection down by one page
		/// </summary>
		/// <param name="extend">true to extend the current selection (if any) instead of replacing</param>
		public void PageDown (bool extend)
		{
			ChangeSelectionByOffset (0, Bounds.Height - GetHeaderHeightIfAny (), extend);
			Update ();
		}

		/// <summary>
		/// Moves or extends the selection to the first cell in the table (0,0).
		/// If <see cref="FullRowSelect"/> is enabled then selection instead moves
		/// to (<see cref="SelectedColumn"/>,0) i.e. no horizontal scrolling.
		/// </summary>
		/// <param name="extend">true to extend the current selection (if any) instead of replacing</param>
		public void ChangeSelectionToStartOfTable (bool extend)
		{
			SetSelection (FullRowSelect ? SelectedColumn : 0, 0, extend);
			Update ();
		}

		/// <summary>
		/// Moves or extends the selection to the final cell in the table (nX,nY).
		/// If <see cref="FullRowSelect"/> is enabled then selection instead moves
		/// to (<see cref="SelectedColumn"/>,nY) i.e. no horizontal scrolling.
		/// </summary>
		/// <param name="extend">true to extend the current selection (if any) instead of replacing</param>
		public void ChangeSelectionToEndOfTable (bool extend)
		{
			var finalColumn = Table.Columns - 1;

			SetSelection (FullRowSelect ? SelectedColumn : finalColumn, Table.Rows - 1, extend);
			Update ();
		}

		/// <summary>
		/// Moves or extends the selection to the last cell in the current row
		/// </summary>
		/// <param name="extend">true to extend the current selection (if any) instead of replacing</param>
		public void ChangeSelectionToEndOfRow (bool extend)
		{
			SetSelection (Table.Columns - 1, SelectedRow, extend);
			Update ();
		}

		/// <summary>
		/// Moves or extends the selection to the first cell in the current row
		/// </summary>
		/// <param name="extend">true to extend the current selection (if any) instead of replacing</param>
		public void ChangeSelectionToStartOfRow (bool extend)
		{
			SetSelection (0, SelectedRow, extend);
			Update ();
		}

		/// <summary>
		/// When <see cref="MultiSelect"/> is on, creates selection over all cells in the table (replacing any old selection regions)
		/// </summary>
		public void SelectAll ()
		{
			if (TableIsNullOrInvisible () || !MultiSelect || Table.Rows == 0)
				return;

			ClearMultiSelectedRegions (true);

			// Create a single region over entire table, set the origin of the selection to the active cell so that a followup spread selection e.g. shift-right behaves properly
			MultiSelectedRegions.Push (new TableSelection (new Point (SelectedColumn, SelectedRow), new Rect (0, 0, Table.Columns, table.Rows)));
			Update ();
		}

		/// <summary>
		/// Returns all cells in any <see cref="MultiSelectedRegions"/> (if <see cref="MultiSelect"/> is enabled) and the selected cell
		/// </summary>
		/// <returns></returns>
		public IEnumerable<Point> GetAllSelectedCells ()
		{
			if (TableIsNullOrInvisible () || Table.Rows == 0) {
				return Enumerable.Empty<Point> ();
			}

			EnsureValidSelection ();

			var toReturn = new HashSet<Point> ();

			// If there are one or more rectangular selections
			if (MultiSelect && MultiSelectedRegions.Any ()) {

				// Quiz any cells for whether they are selected.  For performance we only need to check those between the top left and lower right vertex of selection regions
				var yMin = MultiSelectedRegions.Min (r => r.Rect.Top);
				var yMax = MultiSelectedRegions.Max (r => r.Rect.Bottom);

				var xMin = FullRowSelect ? 0 : MultiSelectedRegions.Min (r => r.Rect.Left);
				var xMax = FullRowSelect ? Table.Columns : MultiSelectedRegions.Max (r => r.Rect.Right);

				for (int y = yMin; y < yMax; y++) {
					for (int x = xMin; x < xMax; x++) {
						if (IsSelected (x, y)) {
							toReturn.Add (new Point (x, y));
						}
					}
				}
			}

			// if there are no region selections then it is just the active cell

			// if we are selecting the full row
			if (FullRowSelect) {
				// all cells in active row are selected
				for (int x = 0; x < Table.Columns; x++) {
					toReturn.Add (new Point (x, SelectedRow));
				}
			} else {
				// Not full row select and no multi selections
				toReturn.Add (new Point (SelectedColumn, SelectedRow));
			}

			return toReturn;
		}

		/// <summary>
		/// Returns a new rectangle between the two points with positive width/height regardless of relative positioning of the points.  pt1 is always considered the <see cref="TableSelection.Origin"/> point
		/// </summary>
		/// <param name="pt1X">Origin point for the selection in X</param>
		/// <param name="pt1Y">Origin point for the selection in Y</param>
		/// <param name="pt2X">End point for the selection in X</param>
		/// <param name="pt2Y">End point for the selection in Y</param>
		/// <param name="toggle">True if selection is result of <see cref="Command.ToggleChecked"/></param>
		/// <returns></returns>
		private TableSelection CreateTableSelection (int pt1X, int pt1Y, int pt2X, int pt2Y, bool toggle = false)
		{
			var top = Math.Max (Math.Min (pt1Y, pt2Y), 0);
			var bot = Math.Max (Math.Max (pt1Y, pt2Y), 0);

			var left = Math.Max (Math.Min (pt1X, pt2X), 0);
			var right = Math.Max (Math.Max (pt1X, pt2X), 0);

			// Rect class is inclusive of Top Left but exclusive of Bottom Right so extend by 1
			return new TableSelection (new Point (pt1X, pt1Y), new Rect (left, top, right - left + 1, bot - top + 1)) {
				IsToggled = toggle
			};
		}

		private void ToggleCurrentCellSelection ()
		{
			if (!MultiSelect) {
				return;
			}

			var regions = GetMultiSelectedRegionsContaining (selectedColumn, selectedRow).ToArray ();
			var toggles = regions.Where (s => s.IsToggled).ToArray ();

			// Toggle it off
			if (toggles.Any ()) {

				var oldRegions = MultiSelectedRegions.ToArray ().Reverse ();
				MultiSelectedRegions.Clear ();

				foreach (var region in oldRegions) {
					if (!toggles.Contains (region))
						MultiSelectedRegions.Push (region);
				}
			} else {

				// user is toggling selection within a rectangular
				// select.  So toggle the full region
				if (regions.Any ()) {
					foreach (var r in regions) {
						r.IsToggled = true;
					}
				} else {
					// Toggle on a single cell selection
					MultiSelectedRegions.Push (
					CreateTableSelection (selectedColumn, SelectedRow, selectedColumn, selectedRow, true)
					);
				}

			}
		}

		/// <summary>
		/// Returns a single point as a <see cref="TableSelection"/>
		/// </summary>
		/// <param name="x"></param>
		/// <param name="y"></param>
		/// <returns></returns>
		private TableSelection CreateTableSelection (int x, int y)
		{
			return CreateTableSelection (x, y, x, y);
		}
		/// <summary>
		/// <para>
		/// Returns true if the given cell is selected either because it is the active cell or part of a multi cell selection (e.g. <see cref="FullRowSelect"/>).
		/// </para>
		/// <remarks>Returns <see langword="false"/> if <see cref="ColumnStyle.Visible"/> is <see langword="false"/>.</remarks>
		/// </summary>
		/// <param name="col"></param>
		/// <param name="row"></param>
		/// <returns></returns>
		public bool IsSelected (int col, int row)
		{
			if (!IsColumnVisible (col)) {
				return false;
			}

			if (GetMultiSelectedRegionsContaining (col, row).Any ()) {
				return true;
			}

			return row == SelectedRow &&
				(col == SelectedColumn || FullRowSelect);
		}

		private IEnumerable<TableSelection> GetMultiSelectedRegionsContaining (int col, int row)
		{
			if (!MultiSelect) {
				return Enumerable.Empty<TableSelection> ();
			}

			if (FullRowSelect) {
				return MultiSelectedRegions.Where (r => r.Rect.Bottom > row && r.Rect.Top <= row);
			} else {
				return MultiSelectedRegions.Where (r => r.Rect.Contains (col, row));
			}
		}

		/// <summary>
		/// Returns true if the given <paramref name="columnIndex"/> indexes a visible
		/// column otherwise false.  Returns false for indexes that are out of bounds.
		/// </summary>
		/// <param name="columnIndex"></param>
		/// <returns></returns>
		private bool IsColumnVisible (int columnIndex)
		{
			// if the column index provided is out of bounds
			if (columnIndex < 0 || columnIndex >= table.Columns) {
				return false;
			}

			return this.Style.GetColumnStyleIfAny (columnIndex)?.Visible ?? true;
		}

		/// <summary>
		/// Positions the cursor in the area of the screen in which the start of the active cell is rendered.  Calls base implementation if active cell is not visible due to scrolling or table is loaded etc
		/// </summary>
		public override void PositionCursor ()
		{
			if (TableIsNullOrInvisible ()) {
				base.PositionCursor ();
				return;
			}

			var screenPoint = CellToScreen (SelectedColumn, SelectedRow);

			if (screenPoint != null)
				Move (screenPoint.Value.X, screenPoint.Value.Y);
		}

		///<inheritdoc/>
		public override bool MouseEvent (MouseEvent me)
		{
			if (!me.Flags.HasFlag (MouseFlags.Button1Clicked) && !me.Flags.HasFlag (MouseFlags.Button1DoubleClicked) &&
				me.Flags != MouseFlags.WheeledDown && me.Flags != MouseFlags.WheeledUp &&
				me.Flags != MouseFlags.WheeledLeft && me.Flags != MouseFlags.WheeledRight)
				return false;

			if (!HasFocus && CanFocus) {
				SetFocus ();
			}

			if (TableIsNullOrInvisible ()) {
				return false;
			}

			// Scroll wheel flags
			switch (me.Flags) {
			case MouseFlags.WheeledDown:
				RowOffset++;
				EnsureValidScrollOffsets ();
				SetNeedsDisplay ();
				return true;

			case MouseFlags.WheeledUp:
				RowOffset--;
				EnsureValidScrollOffsets ();
				SetNeedsDisplay ();
				return true;

			case MouseFlags.WheeledRight:
				ColumnOffset++;
				EnsureValidScrollOffsets ();
				SetNeedsDisplay ();
				return true;

			case MouseFlags.WheeledLeft:
				ColumnOffset--;
				EnsureValidScrollOffsets ();
				SetNeedsDisplay ();
				return true;
			}

			// TODO: Revert this (or not) once #2578 is solved
			var boundsX = me.X - GetFramesThickness ().Left;
			var boundsY = me.Y - GetFramesThickness ().Top;

			if (me.Flags.HasFlag (MouseFlags.Button1Clicked)) {

				if (scrollLeftPoint != null
					&& scrollLeftPoint.Value.X == boundsX
					&& scrollLeftPoint.Value.Y == boundsY) {
					ColumnOffset--;
					EnsureValidScrollOffsets ();
					SetNeedsDisplay ();
				}

				if (scrollRightPoint != null
					&& scrollRightPoint.Value.X == boundsX
					&& scrollRightPoint.Value.Y == boundsY) {
					ColumnOffset++;
					EnsureValidScrollOffsets ();
					SetNeedsDisplay ();
				}

				var hit = ScreenToCell (boundsX, boundsY);
				if (hit != null) {

					if (MultiSelect && HasControlOrAlt (me)) {
						UnionSelection (hit.Value.X, hit.Value.Y);
					} else {
						SetSelection (hit.Value.X, hit.Value.Y, me.Flags.HasFlag (MouseFlags.ButtonShift));
					}

					Update ();
				}
			}

			// Double clicking a cell activates
			if (me.Flags == MouseFlags.Button1DoubleClicked) {
				var hit = ScreenToCell (boundsX, boundsY);
				if (hit != null) {
					OnCellActivated (new CellActivatedEventArgs (Table, hit.Value.X, hit.Value.Y));
				}
			}

			return false;
		}

		private bool HasControlOrAlt (MouseEvent me)
		{
			return me.Flags.HasFlag (MouseFlags.ButtonAlt) || me.Flags.HasFlag (MouseFlags.ButtonCtrl);
		}

		/// <summary>.
		/// Returns the column and row of <see cref="Table"/> that corresponds to a given point 
		/// on the screen (relative to the control client area).  Returns null if the point is
		/// in the header, no table is loaded or outside the control bounds.
		/// </summary>
		/// <param name="clientX">X offset from the top left of the control.</param>
		/// <param name="clientY">Y offset from the top left of the control.</param>
		/// <returns>Cell clicked or null.</returns>
		public Point? ScreenToCell (int clientX, int clientY)
		{
			return ScreenToCell (clientX, clientY, out _);
		}

		/// <inheritdoc cref="ScreenToCell(int, int)"/>
		/// <param name="clientX">X offset from the top left of the control.</param>
		/// <param name="clientY">Y offset from the top left of the control.</param>
		/// <param name="headerIfAny">If the click is in a header this is the column clicked.</param>
		public Point? ScreenToCell (int clientX, int clientY, out int? headerIfAny)
		{
			headerIfAny = null;

			if (TableIsNullOrInvisible ())
				return null;

			var viewPort = CalculateViewport (Bounds);

			var headerHeight = GetHeaderHeightIfAny ();

			var col = viewPort.LastOrDefault (c => c.X <= clientX);

			// Click is on the header section of rendered UI
			if (clientY < headerHeight) {
				headerIfAny = col?.Column;
				return null;
			}

			var rowIdx = RowOffset - headerHeight + clientY;

			// if click is off bottom of the rows don't give an
			// invalid index back to user!
			if (rowIdx >= Table.Rows) {
				return null;
			}

			if (col != null && rowIdx >= 0) {

				return new Point (col.Column, rowIdx);
			}

			return null;
		}

		/// <summary>
		/// Returns the screen position (relative to the control client area) that the given cell is rendered or null if it is outside the current scroll area or no table is loaded
		/// </summary>
		/// <param name="tableColumn">The index of the <see cref="Table"/> column you are looking for</param>
		/// <param name="tableRow">The index of the row in <see cref="Table"/> that you are looking for</param>
		/// <returns></returns>
		public Point? CellToScreen (int tableColumn, int tableRow)
		{
			if (TableIsNullOrInvisible ())
				return null;

			var viewPort = CalculateViewport (Bounds);

			var headerHeight = GetHeaderHeightIfAny ();

			var colHit = viewPort.FirstOrDefault (c => c.Column == tableColumn);

			// current column is outside the scroll area
			if (colHit == null)
				return null;

			// the cell is too far up above the current scroll area
			if (RowOffset > tableRow)
				return null;

			// the cell is way down below the scroll area and off the screen
			if (tableRow > RowOffset + (Bounds.Height - headerHeight))
				return null;

			return new Point (colHit.X, tableRow + headerHeight - RowOffset);
		}
		/// <summary>
		/// Updates the view to reflect changes to <see cref="Table"/> and to (<see cref="ColumnOffset"/> / <see cref="RowOffset"/>) etc
		/// </summary>
		/// <remarks>This always calls <see cref="View.SetNeedsDisplay()"/></remarks>
		public void Update ()
		{
			if (TableIsNullOrInvisible ()) {
				SetNeedsDisplay ();
				return;
			}

			EnsureValidScrollOffsets ();
			EnsureValidSelection ();

			EnsureSelectedCellIsVisible ();

			SetNeedsDisplay ();
		}

		/// <summary>
		/// Updates <see cref="ColumnOffset"/> and <see cref="RowOffset"/> where they are outside the bounds of the table (by adjusting them to the nearest existing cell).  Has no effect if <see cref="Table"/> has not been set.
		/// </summary>
		/// <remarks>Changes will not be immediately visible in the display until you call <see cref="View.SetNeedsDisplay()"/></remarks>
		public void EnsureValidScrollOffsets ()
		{
			if (TableIsNullOrInvisible ()) {
				return;
			}

			ColumnOffset = Math.Max (Math.Min (ColumnOffset, Table.Columns - 1), 0);
			RowOffset = Math.Max (Math.Min (RowOffset, Table.Rows - 1), 0);
		}

		/// <summary>
		/// Updates <see cref="SelectedColumn"/>, <see cref="SelectedRow"/> and <see cref="MultiSelectedRegions"/> where they are outside the bounds of the table (by adjusting them to the nearest existing cell).  Has no effect if <see cref="Table"/> has not been set.
		/// </summary>
		/// <remarks>Changes will not be immediately visible in the display until you call <see cref="View.SetNeedsDisplay()"/></remarks>
		public void EnsureValidSelection ()
		{
			if (TableIsNullOrInvisible ()) {

				// Table doesn't exist, we should probably clear those selections
				ClearMultiSelectedRegions (false);
				return;
			}

			SelectedColumn = Math.Max (Math.Min (SelectedColumn, Table.Columns - 1), 0);
			SelectedRow = Math.Max (Math.Min (SelectedRow, Table.Rows - 1), 0);

			// If SelectedColumn is invisible move it to a visible one
			SelectedColumn = GetNearestVisibleColumn (SelectedColumn, lookRight: true, true);

			var oldRegions = MultiSelectedRegions.ToArray ().Reverse ();

			MultiSelectedRegions.Clear ();

			// evaluate 
			foreach (var region in oldRegions) {
				// ignore regions entirely below current table state
				if (region.Rect.Top >= Table.Rows)
					continue;

				// ignore regions entirely too far right of table columns
				if (region.Rect.Left >= Table.Columns)
					continue;

				// ensure region's origin exists
				region.Origin = new Point (
					Math.Max (Math.Min (region.Origin.X, Table.Columns - 1), 0),
					Math.Max (Math.Min (region.Origin.Y, Table.Rows - 1), 0));

				// ensure regions do not go over edge of table bounds
				region.Rect = Rect.FromLTRB (region.Rect.Left,
					region.Rect.Top,
					Math.Max (Math.Min (region.Rect.Right, Table.Columns), 0),
					Math.Max (Math.Min (region.Rect.Bottom, Table.Rows), 0)
					);

				MultiSelectedRegions.Push (region);
			}
		}

		/// <summary>
		/// Returns true if the <see cref="Table"/> is not set or all the
		/// columns in the <see cref="Table"/> have an explicit
		/// <see cref="ColumnStyle"/> that marks them <see cref="ColumnStyle.visible"/>
		/// <see langword="false"/>.
		/// </summary>
		/// <returns></returns>
		private bool TableIsNullOrInvisible ()
		{
			return Table == null ||
				Table.Columns <= 0 ||
				Enumerable.Range (0, Table.Columns).All (
				c => (Style.GetColumnStyleIfAny (c)?.Visible ?? true) == false);
		}

		/// <summary>
		/// Returns <paramref name="columnIndex"/> unless the <see cref="ColumnStyle.Visible"/> is false for
		/// the indexed column.  If so then the index returned is nudged to the nearest visible
		/// column.
		/// </summary>
		/// <remarks>Returns <paramref name="columnIndex"/> unchanged if it is invalid (e.g. out of bounds).</remarks>
		/// <param name="columnIndex">The input column index.</param>
		/// <param name="lookRight">When nudging invisible selections look right first.
		/// <see langword="true"/> to look right, <see langword="false"/> to look left.</param>
		/// <param name="allowBumpingInOppositeDirection">If we cannot find anything visible when
		/// looking in direction of <paramref name="lookRight"/> then should we look in the opposite
		/// direction instead? Use true if you want to push a selection to a valid index no matter what.
		/// Use false if you are primarily interested in learning about directional column visibility.</param>
		private int GetNearestVisibleColumn (int columnIndex, bool lookRight, bool allowBumpingInOppositeDirection)
		{
			if (TryGetNearestVisibleColumn (columnIndex, lookRight, allowBumpingInOppositeDirection, out var answer)) {
				return answer;
			}

			return columnIndex;
		}

		private bool TryGetNearestVisibleColumn (int columnIndex, bool lookRight, bool allowBumpingInOppositeDirection, out int idx)
		{
			// if the column index provided is out of bounds
			if (columnIndex < 0 || columnIndex >= table.Columns) {

				idx = columnIndex;
				return false;
			}

			// get the column visibility by index (if no style visible is true)
			bool [] columnVisibility =
				Enumerable.Range (0, Table.Columns)
				.Select (c => this.Style.GetColumnStyleIfAny (c)?.Visible ?? true)
				.ToArray ();

			// column is visible
			if (columnVisibility [columnIndex]) {
				idx = columnIndex;
				return true;
			}

			int increment = lookRight ? 1 : -1;

			// move in that direction
			for (int i = columnIndex; i >= 0 && i < columnVisibility.Length; i += increment) {
				// if we find a visible column
				if (columnVisibility [i]) {
					idx = i;
					return true;
				}
			}

			// Caller only wants to look in one direction and we did not find any
			// visible columns in that direction
			if (!allowBumpingInOppositeDirection) {
				idx = columnIndex;
				return false;
			}

			// Caller will let us look in the other direction so
			// now look other way
			increment = -increment;

			for (int i = columnIndex; i >= 0 && i < columnVisibility.Length; i += increment) {
				// if we find a visible column
				if (columnVisibility [i]) {
					idx = i;
					return true;
				}
			}

			// nothing seems to be visible so just return input index
			idx = columnIndex;
			return false;
		}

		/// <summary>
		/// Updates scroll offsets to ensure that the selected cell is visible.  Has no effect if <see cref="Table"/> has not been set.
		/// </summary>
		/// <remarks>Changes will not be immediately visible in the display until you call <see cref="View.SetNeedsDisplay()"/></remarks>
		public void EnsureSelectedCellIsVisible ()
		{
			if (Table == null || Table.Columns <= 0) {
				return;
			}

			var columnsToRender = CalculateViewport (Bounds).ToArray ();
			var headerHeight = GetHeaderHeightIfAny ();

			//if we have scrolled too far to the left 
			if (SelectedColumn < columnsToRender.Min (r => r.Column)) {
				ColumnOffset = SelectedColumn;
			}

			//if we have scrolled too far to the right
			if (SelectedColumn > columnsToRender.Max (r => r.Column)) {

				if (Style.SmoothHorizontalScrolling) {

					// Scroll right 1 column at a time until the users selected column is visible
					while (SelectedColumn > columnsToRender.Max (r => r.Column)) {

						ColumnOffset++;
						columnsToRender = CalculateViewport (Bounds).ToArray ();

						// if we are already scrolled to the last column then break
						// this will prevent any theoretical infinite loop
						if (ColumnOffset >= Table.Columns - 1)
							break;

					}
				} else {
					ColumnOffset = SelectedColumn;
				}

			}

			//if we have scrolled too far down
			if (SelectedRow >= RowOffset + (Bounds.Height - headerHeight)) {
				RowOffset = SelectedRow - (Bounds.Height - headerHeight) + 1;
			}
			//if we have scrolled too far up
			if (SelectedRow < RowOffset) {
				RowOffset = SelectedRow;
			}
		}

		/// <summary>
		/// Invokes the <see cref="SelectedCellChanged"/> event
		/// </summary>
		protected virtual void OnSelectedCellChanged (SelectedCellChangedEventArgs args)
		{
			SelectedCellChanged?.Invoke (this, args);
		}

		/// <summary>
		/// Invokes the <see cref="CellActivated"/> event
		/// </summary>
		/// <param name="args"></param>
		protected virtual void OnCellActivated (CellActivatedEventArgs args)
		{
			CellActivated?.Invoke (this, args);
		}

		/// <summary>
		/// Calculates which columns should be rendered given the <paramref name="bounds"/> in which to display and the <see cref="ColumnOffset"/>
		/// </summary>
		/// <param name="bounds"></param>
		/// <param name="padding"></param>
		/// <returns></returns>
		private IEnumerable<ColumnToRender> CalculateViewport (Rect bounds, int padding = 1)
		{
			if (TableIsNullOrInvisible ()) {
				return Enumerable.Empty<ColumnToRender> ();
			}

			var toReturn = new List<ColumnToRender> ();
			int usedSpace = 0;

			//if horizontal space is required at the start of the line (before the first header)
			if (Style.ShowVerticalHeaderLines || Style.ShowVerticalCellLines)
				usedSpace += 1;

			int availableHorizontalSpace = bounds.Width;
			int rowsToRender = bounds.Height;

			// reserved for the headers row
			if (ShouldRenderHeaders ())
				rowsToRender -= GetHeaderHeight ();

			bool first = true;
			var lastColumn = Table.Columns - 1;

			// TODO : Maybe just a for loop?
			foreach (var col in Enumerable.Range (0, Table.Columns).Skip (ColumnOffset)) {

				int startingIdxForCurrentHeader = usedSpace;
				var colStyle = Style.GetColumnStyleIfAny (col);
				int colWidth;

				// if column is not being rendered
				if (colStyle?.Visible == false) {
					// do not add it to the returned columns
					continue;
				}

				// is there enough space for this column (and it's data)?
				colWidth = CalculateMaxCellWidth (col, rowsToRender, colStyle) + padding;

				// there is not enough space for this columns 
				// visible content
				if (usedSpace + colWidth > availableHorizontalSpace) {
					bool showColumn = false;

					// if this column accepts flexible width rendering and
					// is therefore happy rendering into less space
					if (colStyle != null && colStyle.MinAcceptableWidth > 0 &&
						// is there enough space to meet the MinAcceptableWidth
						(availableHorizontalSpace - usedSpace) >= colStyle.MinAcceptableWidth) {
						// show column and use use whatever space is 
						// left for rendering it
						showColumn = true;
						colWidth = availableHorizontalSpace - usedSpace;
					}

					// If its the only column we are able to render then
					// accept it anyway (that must be one massively wide column!)
					if (first) {
						showColumn = true;
					}

					// no special exceptions and we are out of space
					// so stop accepting new columns for the render area
					if (!showColumn)
						break;
				}

				usedSpace += colWidth;

				// required for if we end up here because first == true i.e. we have a single massive width (overspilling bounds) column to present
				colWidth = Math.Min (availableHorizontalSpace, colWidth);
				var isVeryLast = lastColumn == col;

				// there is space
				toReturn.Add (new ColumnToRender (col, startingIdxForCurrentHeader, colWidth, isVeryLast));
				first = false;
			}

			if (Style.ExpandLastColumn) {
				var last = toReturn.Last ();
				last.Width = Math.Max (last.Width, availableHorizontalSpace - last.X);
			}

			return toReturn;
		}

		private bool ShouldRenderHeaders ()
		{
			if (TableIsNullOrInvisible ())
				return false;

			return Style.AlwaysShowHeaders || rowOffset == 0;
		}

		/// <summary>
		/// Returns the maximum of the <paramref name="col"/> name and the maximum length of data that will be rendered starting at <see cref="RowOffset"/> and rendering <paramref name="rowsToRender"/>
		/// </summary>
		/// <param name="col"></param>
		/// <param name="rowsToRender"></param>
		/// <param name="colStyle"></param>
		/// <returns></returns>
		private int CalculateMaxCellWidth (int col, int rowsToRender, ColumnStyle colStyle)
		{
			int spaceRequired = table.ColumnNames [col].Sum (c => Rune.ColumnWidth (c));

			// if table has no rows
			if (RowOffset < 0)
				return spaceRequired;


			for (int i = RowOffset; i < RowOffset + rowsToRender && i < Table.Rows; i++) {

				//expand required space if cell is bigger than the last biggest cell or header
				spaceRequired = Math.Max (
					spaceRequired,
					GetRepresentation (Table [i, col], colStyle).Sum (c => Rune.ColumnWidth (c)));
			}

			// Don't require more space than the style allows
			if (colStyle != null) {

				// enforce maximum cell width based on style
				if (spaceRequired > colStyle.MaxWidth) {
					spaceRequired = colStyle.MaxWidth;
				}

				// enforce minimum cell width based on style
				if (spaceRequired < colStyle.MinWidth) {
					spaceRequired = colStyle.MinWidth;
				}
			}

			// enforce maximum cell width based on global table style
			if (spaceRequired > MaxCellWidth)
				spaceRequired = MaxCellWidth;

			return spaceRequired;
		}

		/// <summary>
		/// Returns the value that should be rendered to best represent a strongly typed <paramref name="value"/> read from <see cref="Table"/>
		/// </summary>
		/// <param name="value"></param>
		/// <param name="colStyle">Optional style defining how to represent cell values</param>
		/// <returns></returns>
		private string GetRepresentation (object value, ColumnStyle colStyle)
		{
			if (value == null || value == DBNull.Value) {
				return NullSymbol;
			}

			return colStyle != null ? colStyle.GetRepresentation (value) : value.ToString ();
		}

		/// <summary>
		/// Delegate for providing color to <see cref="TableView"/> cells based on the value being rendered
		/// </summary>
		/// <param name="args">Contains information about the cell for which color is needed</param>
		/// <returns></returns>
		public delegate ColorScheme CellColorGetterDelegate (CellColorGetterArgs args);

		/// <summary>
		/// Delegate for providing color for a whole row of a <see cref="TableView"/>
		/// </summary>
		/// <param name="args"></param>
		/// <returns></returns>
		public delegate ColorScheme RowColorGetterDelegate (RowColorGetterArgs args);

		#region Nested Types
		/// <summary>
		/// Describes how to render a given column in  a <see cref="TableView"/> including <see cref="Alignment"/> 
		/// and textual representation of cells (e.g. date formats)
		/// 
		/// <a href="https://gui-cs.github.io/Terminal.Gui/articles/tableview.html">See TableView Deep Dive for more information</a>.
		/// </summary>
		public class ColumnStyle {

			/// <summary>
			/// Defines the default alignment for all values rendered in this column.  For custom alignment based on cell contents use <see cref="AlignmentGetter"/>.
			/// </summary>
			public TextAlignment Alignment { get; set; }

			/// <summary>
			/// Defines a delegate for returning custom alignment per cell based on cell values.  When specified this will override <see cref="Alignment"/>
			/// </summary>
			public Func<object, TextAlignment> AlignmentGetter;

			/// <summary>
			/// Defines a delegate for returning custom representations of cell values.  If not set then <see cref="object.ToString()"/> is used.  Return values from your delegate may be truncated e.g. based on <see cref="MaxWidth"/>
			/// </summary>
			public Func<object, string> RepresentationGetter;

			/// <summary>
			/// Defines a delegate for returning a custom color scheme per cell based on cell values.
			/// Return null for the default
			/// </summary>
			public CellColorGetterDelegate ColorGetter;
			private bool visible = true;

			/// <summary>
			/// Defines the format for values e.g. "yyyy-MM-dd" for dates
			/// </summary>
			public string Format { get; set; }

			/// <summary>
			/// Set the maximum width of the column in characters.  This value will be ignored if more than the tables <see cref="TableView.MaxCellWidth"/>.  Defaults to <see cref="TableView.DefaultMaxCellWidth"/>
			/// </summary>
			public int MaxWidth { get; set; } = TableView.DefaultMaxCellWidth;

			/// <summary>
			/// Set the minimum width of the column in characters.  Setting this will ensure that
			/// even when a column has short content/header it still fills a given width of the control.
			/// 
			/// <para>This value will be ignored if more than the tables <see cref="TableView.MaxCellWidth"/> 
			/// or the <see cref="MaxWidth"/>
			/// </para>
			/// <remarks>
			/// For setting a flexible column width (down to a lower limit) use <see cref="MinAcceptableWidth"/>
			/// instead
			/// </remarks>
			/// </summary>
			public int MinWidth { get; set; }

			/// <summary>
			/// Enables flexible sizing of this column based on available screen space to render into.
			/// </summary>
			public int MinAcceptableWidth { get; set; } = DefaultMinAcceptableWidth;

			/// <summary>
			/// Gets or Sets a value indicating whether the column should be visible to the user.
			/// This affects both whether it is rendered and whether it can be selected. Defaults to
			/// true.
			/// </summary>
			/// <remarks>If <see cref="MaxWidth"/> is 0 then <see cref="Visible"/> will always return false.</remarks>
			public bool Visible { get => MaxWidth >= 0 && visible; set => visible = value; }

			/// <summary>
			/// Returns the alignment for the cell based on <paramref name="cellValue"/> and <see cref="AlignmentGetter"/>/<see cref="Alignment"/>
			/// </summary>
			/// <param name="cellValue"></param>
			/// <returns></returns>
			public TextAlignment GetAlignment (object cellValue)
			{
				if (AlignmentGetter != null)
					return AlignmentGetter (cellValue);

				return Alignment;
			}

			/// <summary>
			/// Returns the full string to render (which may be truncated if too long) that the current style says best represents the given <paramref name="value"/>
			/// </summary>
			/// <param name="value"></param>
			/// <returns></returns>
			public string GetRepresentation (object value)
			{
				if (!string.IsNullOrWhiteSpace (Format)) {

					if (value is IFormattable f)
						return f.ToString (Format, null);
				}

				if (RepresentationGetter != null)
					return RepresentationGetter (value);

				return value?.ToString ();
			}
		}
		/// <summary>
		/// Defines rendering options that affect how the table is displayed.
		/// 
		/// <a href="https://gui-cs.github.io/Terminal.Gui/articles/tableview.html">See TableView Deep Dive for more information</a>.
		/// </summary>
		public class TableStyle {

			/// <summary>
			/// Gets or sets a flag indicating whether to render headers of a <see cref="TableView"/>.
			/// Defaults to <see langword="true"/>.
			/// </summary>
			/// <remarks><see cref="ShowHorizontalHeaderOverline"/>, <see cref="ShowHorizontalHeaderUnderline"/> etc
			/// may still be used even if <see cref="ShowHeaders"/> is <see langword="false"/>.</remarks>
			public bool ShowHeaders { get; set; } = true;

			/// <summary>
			/// When scrolling down always lock the column headers in place as the first row of the table
			/// </summary>
			public bool AlwaysShowHeaders { get; set; } = false;

			/// <summary>
			/// True to render a solid line above the headers
			/// </summary>
			public bool ShowHorizontalHeaderOverline { get; set; } = true;

			/// <summary>
			/// True to render a solid line under the headers
			/// </summary>
			public bool ShowHorizontalHeaderUnderline { get; set; } = true;

			/// <summary>
			/// True to render a solid line through the headers (only when Overline and/or Underline are <see langword="false"/>)
			/// </summary>
			public bool ShowHorizontalHeaderThroughline { get; set; } = true;

			/// <summary>
			/// True to render a solid line vertical line between cells
			/// </summary>
			public bool ShowVerticalCellLines { get; set; } = true;

			/// <summary>
			/// True to render a solid line vertical line between headers
			/// </summary>
			public bool ShowVerticalHeaderLines { get; set; } = true;

			/// <summary>
			/// True to render a arrows on the right/left of the table when 
			/// there are more column(s) that can be scrolled to.  Applied to the
			/// lowest Horizontal Header line.
			/// Defaults to <see langword="true"/>.
			/// </summary>
			public bool ShowHorizontalScrollIndicators { get; set; } = true;


			/// <summary>
			/// Gets or sets a flag indicating whether there should be a horizontal line after all the data
			/// in the table. Defaults to <see langword="false"/>.
			/// </summary>
			public bool ShowHorizontalBottomline { get; set; } = false;

			/// <summary>
			/// True to invert the colors of the first symbol of the selected cell in the <see cref="TableView"/>.
			/// This gives the appearance of a cursor for when the <see cref="ConsoleDriver"/> doesn't otherwise show
			/// this
			/// </summary>
			public bool InvertSelectedCellFirstCharacter { get; set; } = false;

			// TODO: I changed the default to true for now, but false doesn't work currently
			/// <summary>
			/// Gets or sets a flag indicating whether to force <see cref="ColorScheme.Normal"/> use when rendering
			/// vertical cell lines (even when <see cref="FullRowSelect"/> is on).
			/// </summary>
			public bool AlwaysUseNormalColorForVerticalCellLines { get; set; } = true;

			/// <summary>
			/// Collection of columns for which you want special rendering (e.g. custom column lengths, text alignment etc)
			/// </summary>
			public Dictionary<int, ColumnStyle> ColumnStyles { get; set; } = new Dictionary<int, ColumnStyle> ();

			/// <summary>
			/// The colors to use for border lines)
			/// </summary>
			public Attribute LineColor { get; set; }

			/// <summary>
			/// The style to use for border lines within the header)
			/// </summary>
			public LineStyle OuterHeaderLineStyle { get; set; } = LineStyle.Single;

			/// <summary>
			/// The style to use for border lines within the header)
			/// </summary>
			public LineStyle InnerHeaderLineStyle { get; set; } = LineStyle.Single;

			/// <summary>
			/// The style to use for border lines around the edge of the table)
			/// </summary>
			public LineStyle OuterLineStyle { get; set; } = LineStyle.Single;

			/// <summary>
			/// The style to use for border lines within the table)
			/// </summary>
			public LineStyle InnerLineStyle { get; set; } = LineStyle.Single;

			/// <summary>
			/// Delegate for coloring specific rows in a different color.  For cell color <see cref="ColumnStyle.ColorGetter"/>
			/// </summary>
			/// <value></value>
			public RowColorGetterDelegate RowColorGetter { get; set; }

			/// <summary>
			/// Determines rendering when the last column in the table is visible but it's
			/// content or <see cref="ColumnStyle.MaxWidth"/> is less than the remaining 
			/// space in the control.  True (the default) will expand the column to fill
			/// the remaining bounds of the control.  False will draw a column ending line
			/// and leave a blank column that cannot be selected in the remaining space.  
			/// </summary>
			/// <value></value>
			public bool ExpandLastColumn { get; set; } = true;

			/// <summary>
			/// <para>
			/// Determines how <see cref="TableView.ColumnOffset"/> is updated when scrolling
			/// right off the end of the currently visible area.
			/// </para>
			/// <para>
			/// If true then when scrolling right the scroll offset is increased the minimum required to show
			/// the new column.  This may be slow if you have an incredibly large number of columns in
			/// your table and/or slow <see cref="ColumnStyle.RepresentationGetter"/> implementations
			/// </para>
			/// <para>
			/// If false then scroll offset is set to the currently selected column (i.e. PageRight).
			/// </para>
			/// </summary>
			public bool SmoothHorizontalScrolling { get; set; } = true;

			/// <summary>
			/// Returns the entry from <see cref="ColumnStyles"/> for the given <paramref name="col"/> or null if no custom styling is defined for it
			/// </summary>
			/// <param name="col"></param>
			/// <returns></returns>
			public ColumnStyle GetColumnStyleIfAny (int col)
			{
				return ColumnStyles.TryGetValue (col, out ColumnStyle result) ? result : null;
			}

			/// <summary>
			/// Returns an existing <see cref="ColumnStyle"/> for the given <paramref name="col"/> or creates a new one with default options
			/// </summary>
			/// <param name="col"></param>
			/// <returns></returns>
			public ColumnStyle GetOrCreateColumnStyle (int col)
			{
				if (!ColumnStyles.ContainsKey (col))
					ColumnStyles.Add (col, new ColumnStyle ());

				return ColumnStyles [col];
			}
		}

		/// <summary>
		/// Describes a desire to render a column at a given horizontal position in the UI
		/// </summary>
		internal class ColumnToRender {

			/// <summary>
			/// The column to render
			/// </summary>
			public int Column { get; set; }

			/// <summary>
			/// The horizontal position to begin rendering the column at
			/// </summary>
			public int X { get; set; }

			/// <summary>
			/// The width that the column should occupy as calculated by <see cref="CalculateViewport(Rect, int)"/>.  Note that this includes
			/// space for padding i.e. the separator between columns.
			/// </summary>
			public int Width { get; internal set; }

			/// <summary>
			/// True if this column is the very last column in the <see cref="Table"/> (not just the last visible column)
			/// </summary>
			public bool IsVeryLast { get; }

			public ColumnToRender (int col, int x, int width, bool isVeryLast)
			{
				Column = col;
				X = x;
				Width = width;
				IsVeryLast = isVeryLast;
			}

		}

		/// <summary>
		/// Arguments for a <see cref="CellColorGetterDelegate"/>.  Describes a cell for which a rendering
		/// <see cref="ColorScheme"/> is being sought
		/// </summary>
		public class CellColorGetterArgs {

			/// <summary>
			/// The data table hosted by the <see cref="TableView"/> control.
			/// </summary>
			public ITableSource Table { get; }

			/// <summary>
			/// The index of the row in <see cref="Table"/> for which color is needed
			/// </summary>
			public int RowIndex { get; }

			/// <summary>
			/// The index of column in <see cref="Table"/> for which color is needed
			/// </summary>
			public int ColIdex { get; }

			/// <summary>
			/// The hard typed value being rendered in the cell for which color is needed
			/// </summary>
			public object CellValue { get; }

			/// <summary>
			/// The textual representation of <see cref="CellValue"/> (what will actually be drawn to the screen)
			/// </summary>
			public string Representation { get; }

			/// <summary>
			/// the color scheme that is going to be used to render the cell if no cell specific color scheme is returned
			/// </summary>
			public ColorScheme RowScheme { get; }

			internal CellColorGetterArgs (ITableSource table, int rowIdx, int colIdx, object cellValue, string representation, ColorScheme rowScheme)
			{
				Table = table;
				RowIndex = rowIdx;
				ColIdex = colIdx;
				CellValue = cellValue;
				Representation = representation;
				RowScheme = rowScheme;
			}

		}

		/// <summary>
		/// Arguments for <see cref="RowColorGetterDelegate"/>. Describes a row of data in a <see cref="ITableSource"/>
		/// for which <see cref="ColorScheme"/> is sought.
		/// </summary>
		public class RowColorGetterArgs {

			/// <summary>
			/// The data table hosted by the <see cref="TableView"/> control.
			/// </summary>
			public ITableSource Table { get; }

			/// <summary>
			/// The index of the row in <see cref="Table"/> for which color is needed
			/// </summary>
			public int RowIndex { get; }

			internal RowColorGetterArgs (ITableSource table, int rowIdx)
			{
				Table = table;
				RowIndex = rowIdx;
			}
		}

		/// <summary>
		/// Describes a selected region of the table
		/// </summary>
		public class TableSelection {

			/// <summary>
			/// Corner of the <see cref="Rect"/> where selection began
			/// </summary>
			/// <value></value>
			public Point Origin { get; set; }

			/// <summary>
			/// Area selected
			/// </summary>
			/// <value></value>
			public Rect Rect { get; set; }

			/// <summary>
			/// True if the selection was made through <see cref="Command.ToggleChecked"/>
			/// and therefore should persist even through keyboard navigation.
			/// </summary>
			public bool IsToggled { get; set; }

			/// <summary>
			/// Creates a new selected area starting at the origin corner and covering the provided rectangular area
			/// </summary>
			/// <param name="origin"></param>
			/// <param name="rect"></param>
			public TableSelection (Point origin, Rect rect)
			{
				Origin = origin;
				Rect = rect;
			}
		}
		#endregion
	}
}<|MERGE_RESOLUTION|>--- conflicted
+++ resolved
@@ -263,7 +263,6 @@
 				return;
 			}
 
-<<<<<<< HEAD
 			var lastCol = columnsToRender [columnsToRender.Length - 1];
 			var width = bounds.Width;
 			if (!Style.ExpandLastColumn) {
@@ -292,18 +291,6 @@
 				}
 				if (hh > 0 && MoreColumnsToRight (columnsToRender)) {
 					scrollRightPoint = new Point (width - 1, hh);
-=======
-			if (ShouldRenderHeaders ()) {
-				// Render something like:
-				/*
-					┌────────────────────┬──────────┬───────────┬──────────────┬─────────┐
-					│ArithmeticComparator│chi       │Healthboard│Interpretation│Labnumber│
-					└────────────────────┴──────────┴───────────┴──────────────┴─────────┘
-				*/
-				if (Style.ShowHorizontalHeaderOverline) {
-					RenderHeaderOverline (line, Bounds.Width, columnsToRender);
-					line++;
->>>>>>> ea24de3a
 				}
 			}
 			if (scrollLeftPoint != null) {
@@ -323,12 +310,7 @@
 
 				var yh = hh - 1;
 				if (Style.ShowHorizontalHeaderUnderline) {
-<<<<<<< HEAD
 					yh--;
-=======
-					RenderHeaderUnderline (line, Bounds.Width, columnsToRender);
-					line++;
->>>>>>> ea24de3a
 				}
 
 				for (var i = 0; i < columnsToRender.Length; i++) {
@@ -342,7 +324,6 @@
 
 					Move (current.X, yh);
 
-<<<<<<< HEAD
 					Driver.AddStr (TruncateOrPad (colName, colName, current.Width, colStyle, padChar));
 
 					/*
@@ -357,9 +338,6 @@
 			for (var line = hh; line < frame.Height; line++) {
 
 				//ClearLine (line, width);
-=======
-				ClearLine (line, Bounds.Width);
->>>>>>> ea24de3a
 
 				//work out what Row to render
 				var rowToRender = RowOffset + (line - hh);
@@ -370,15 +348,9 @@
 
 				// No more data
 				if (rowToRender >= Table.Rows) {
-<<<<<<< HEAD
 					/*
 					if (rowToRender == Table.Rows.Count && Style.ShowHorizontalBottomline) {
 						RenderBottomLine (line, width, columnsToRender);
-=======
-
-					if (rowToRender == Table.Rows && Style.ShowHorizontalBottomline) {
-						RenderBottomLine (line, Bounds.Width, columnsToRender);
->>>>>>> ea24de3a
 					}
 					*/
 					continue;
@@ -438,7 +410,6 @@
 				└────────────────────┴──────────┴───────────┴──────────────┴─────────┘
 			*/
 
-<<<<<<< HEAD
 			if (hh > 0) {
 				if (Style.ShowHorizontalHeaderOverline) {
 					grid.AddLine (new Point (0, row), width, Orientation.Horizontal, Style.OuterHeaderLineStyle);
@@ -451,21 +422,6 @@
 					if (Style.ShowHorizontalHeaderThroughline &&
 						(!Style.ShowHorizontalHeaderOverline || !Style.ShowHorizontalHeaderUnderline)) {
 						grid.AddLine (new Point (0, row), width, Orientation.Horizontal, lineStyle);
-=======
-					if (c == 0) {
-						rune = Driver.ULCorner;
-					}
-					// if the next column is the start of a header
-					else if (columnsToRender.Any (r => r.X == c + 1)) {
-						rune = Driver.TopTee;
-					} else if (c == availableWidth - 1) {
-						rune = Driver.URCorner;
-					}
-					  // if the next console column is the lastcolumns end
-					  else if (Style.ExpandLastColumn == false &&
-						columnsToRender.Any (r => r.IsVeryLast && r.X + r.Width - 1 == c)) {
-						rune = Driver.TopTee;
->>>>>>> ea24de3a
 					}
 					row++;
 				}
@@ -513,13 +469,6 @@
 
 		private bool MoreColumnsToLeft ()
 		{
-<<<<<<< HEAD
-=======
-			/*
-			*  First lets work out if we should be rendering scroll indicators
-			*/
-
->>>>>>> ea24de3a
 			// are there are visible columns to the left that have been pushed
 			// off the screen due to horizontal scrolling?
 			bool moreColumnsToLeft = ColumnOffset > 0;
@@ -544,109 +493,12 @@
 			// if we went right from the last column would we find a new visible column?
 			if (!TryGetNearestVisibleColumn (lastColumnIdxRendered + 1, true, false, out _)) {
 				// no we would not
-<<<<<<< HEAD
 				return false;
-=======
-				moreColumnsToRight = false;
-			}
-
-			/*
-			*  Now lets draw the line itself
-			*/
-
-			// Renders a line below the table headers (when visible) like:
-			// ├──────────┼───────────┼───────────────────┼──────────┼────────┼─────────────┤
-
-			for (int c = 0; c < availableWidth; c++) {
-
-				// Start by assuming we just draw a straight line the
-				// whole way but update to instead draw a header indicator
-				// or scroll arrow etc
-				var rune = Driver.HLine;
-
-				if (Style.ShowVerticalHeaderLines) {
-					if (c == 0) {
-						// for first character render line
-						rune = Style.ShowVerticalCellLines ? Driver.LeftTee : Driver.LLCorner;
-
-						// unless we have horizontally scrolled along
-						// in which case render an arrow, to indicate user
-						// can scroll left
-						if (Style.ShowHorizontalScrollIndicators && moreColumnsToLeft) {
-							rune = Driver.LeftArrow;
-							scrollLeftPoint = new Point (c, row);
-						}
-
-					}
-					// if the next column is the start of a header
-					else if (columnsToRender.Any (r => r.X == c + 1)) {
-
-						/*TODO: is ┼ symbol in Driver?*/
-						rune = Style.ShowVerticalCellLines ? '┼' : Driver.BottomTee;
-					} else if (c == availableWidth - 1) {
-
-						// for the last character in the table
-						rune = Style.ShowVerticalCellLines ? Driver.RightTee : Driver.LRCorner;
-
-						// unless there is more of the table we could horizontally
-						// scroll along to see. In which case render an arrow,
-						// to indicate user can scroll right
-						if (Style.ShowHorizontalScrollIndicators && moreColumnsToRight) {
-							rune = Driver.RightArrow;
-							scrollRightPoint = new Point (c, row);
-						}
-
-					}
-					  // if the next console column is the lastcolumns end
-					  else if (Style.ExpandLastColumn == false &&
-						columnsToRender.Any (r => r.IsVeryLast && r.X + r.Width - 1 == c)) {
-						rune = Style.ShowVerticalCellLines ? '┼' : Driver.BottomTee;
-					}
-				}
-
-				AddRuneAt (Driver, c, row, rune);
->>>>>>> ea24de3a
 			}
 
 			return moreColumnsToRight;
 		}
 
-<<<<<<< HEAD
-=======
-		private void RenderBottomLine (int row, int availableWidth, ColumnToRender [] columnsToRender)
-		{
-			// Renders a line at the bottom of the table after all the data like:
-			// └─────────────────────────────────┴──────────┴──────┴──────────┴────────┴────────────────────────────────────────────┘
-
-			for (int c = 0; c < availableWidth; c++) {
-
-				// Start by assuming we just draw a straight line the
-				// whole way but update to instead draw BottomTee / Corner etc
-				var rune = Driver.HLine;
-
-				if (Style.ShowVerticalCellLines) {
-					if (c == 0) {
-						// for first character render line
-						rune = Driver.LLCorner;
-
-					} else if (columnsToRender.Any (r => r.X == c + 1)) {
-						// if the next column is the start of a header
-						rune = Driver.BottomTee;
-					} else if (c == availableWidth - 1) {
-						// for the last character in the table
-						rune = Driver.LRCorner;
-
-					} else if (Style.ExpandLastColumn == false &&
-						  columnsToRender.Any (r => r.IsVeryLast && r.X + r.Width - 1 == c)) {
-						// if the next console column is the lastcolumns end
-						rune = Driver.BottomTee;
-					}
-				}
-
-				AddRuneAt (Driver, c, row, rune);
-			}
-		}
->>>>>>> ea24de3a
 		private void RenderRow (int row, int rowToRender, ColumnToRender [] columnsToRender)
 		{
 			var focused = HasFocus;
@@ -827,11 +679,7 @@
 					return
 						new string (padChar, (int)Math.Floor (toPad / 2.0)) + // round down
 						representation +
-<<<<<<< HEAD
 						 new string (padChar, (int)Math.Ceiling (toPad / 2.0)); // round up
-=======
-						new string (' ', (int)Math.Ceiling (toPad / 2.0)); // round up
->>>>>>> ea24de3a
 				}
 			}
 
