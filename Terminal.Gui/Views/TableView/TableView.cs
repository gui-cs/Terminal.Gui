--- conflicted
+++ resolved
@@ -659,20 +659,6 @@
 			}
 		}
 
-<<<<<<< HEAD
-=======
-		private void RenderSeparator (int col, int row, bool isHeader)
-		{
-			if (col < 0)
-				return;
-
-			var renderLines = isHeader ? style.ShowVerticalHeaderLines : style.ShowVerticalCellLines;
-
-			Rune symbol = renderLines ? CM.Glyphs.VLine : (Rune)SeparatorSymbol;
-			AddRune (col, row, symbol);
-		}
-
->>>>>>> 59a7ff95
 		void AddRuneAt (ConsoleDriver d, int col, int row, Rune ch)
 		{
 			Move (col, row);
