--- conflicted
+++ resolved
@@ -415,7 +415,6 @@
 			var row = 0;
 			int hh = GetHeaderHeightIfAny ();
 
-<<<<<<< HEAD
 			// First render the header, something like:
 			/*
 				┌────────────────────┬──────────┬───────────┬──────────────┬─────────┐
@@ -435,27 +434,6 @@
 					if (Style.ShowHorizontalHeaderThroughline &&
 						(!Style.ShowHorizontalHeaderOverline || !Style.ShowHorizontalHeaderUnderline)) {
 						grid.AddLine (new Point (0, row), width, Orientation.Horizontal, lineStyle);
-=======
-			for (int c = 0; c < availableWidth; c++) {
-
-				var rune = CM.Glyphs.HLine;
-
-				if (Style.ShowVerticalHeaderLines) {
-
-					if (c == 0) {
-						rune = CM.Glyphs.ULCorner;
-					}
-					// if the next column is the start of a header
-					else if (columnsToRender.Any (r => r.X == c + 1)) {
-						rune = CM.Glyphs.TopTee;
-					} else if (c == availableWidth - 1) {
-						rune = CM.Glyphs.URCorner;
-					}
-					  // if the next console column is the lastcolumns end
-					  else if (Style.ExpandLastColumn == false &&
-						columnsToRender.Any (r => r.IsVeryLast && r.X + r.Width - 1 == c)) {
-						rune = CM.Glyphs.TopTee;
->>>>>>> 440c5298
 					}
 					row++;
 				}
@@ -479,28 +457,9 @@
 				}
 			}
 
-<<<<<<< HEAD
 			if (Style.ShowHorizontalBottomline) {
 				height++;
 			}
-=======
-			//render start of line
-			if (style.ShowVerticalHeaderLines)
-				AddRune (0, row, CM.Glyphs.VLine);
-
-			for (int i = 0; i < columnsToRender.Length; i++) {
-
-				var current = columnsToRender [i];
-
-				var colStyle = Style.GetColumnStyleIfAny (current.Column);
-				var colName = table.ColumnNames [current.Column];
-
-				RenderSeparator (current.X - 1, row, true);
-
-				Move (current.X, row);
-
-				Driver.AddStr (TruncateOrPad (colName, colName, current.Width, colStyle));
->>>>>>> 440c5298
 
 			// render the vertical cell lines
 			if (Style.ShowVerticalCellLines) {
@@ -514,16 +473,10 @@
 				grid.AddLine (new Point (width - 1, row - 1), height - RowOffset + 1, Orientation.Vertical, Style.OuterLineStyle);
 			}
 
-<<<<<<< HEAD
 			// render the bottom line
 			if (Style.ShowHorizontalBottomline) {
 				grid.AddLine (new Point (0, height - RowOffset + hh - 1), width, Orientation.Horizontal, Style.OuterLineStyle);
 			}
-=======
-			//render end of line
-			if (style.ShowVerticalHeaderLines)
-				AddRune (Bounds.Width - 1, row, CM.Glyphs.VLine);
->>>>>>> 440c5298
 		}
 
 		private bool MoreColumnsToLeft ()
@@ -552,111 +505,13 @@
 			// if we went right from the last column would we find a new visible column?
 			if (!TryGetNearestVisibleColumn (lastColumnIdxRendered + 1, true, false, out _)) {
 				// no we would not
-<<<<<<< HEAD
 				return false;
-=======
-				moreColumnsToRight = false;
-			}
-
-			/*
-			*  Now lets draw the line itself
-			*/
-
-			// Renders a line below the table headers (when visible) like:
-			// ├──────────┼───────────┼───────────────────┼──────────┼────────┼─────────────┤
-
-			for (int c = 0; c < availableWidth; c++) {
-
-				// Start by assuming we just draw a straight line the
-				// whole way but update to instead draw a header indicator
-				// or scroll arrow etc
-				var rune = CM.Glyphs.HLine;
-
-				if (Style.ShowVerticalHeaderLines) {
-					if (c == 0) {
-						// for first character render line
-						rune = Style.ShowVerticalCellLines ? CM.Glyphs.LeftTee : CM.Glyphs.LLCorner;
-
-						// unless we have horizontally scrolled along
-						// in which case render an arrow, to indicate user
-						// can scroll left
-						if (Style.ShowHorizontalScrollIndicators && moreColumnsToLeft) {
-							rune = CM.Glyphs.LeftArrow;
-							scrollLeftPoint = new Point (c, row);
-						}
-
-					}
-					// if the next column is the start of a header
-					else if (columnsToRender.Any (r => r.X == c + 1)) {
-
-						/*TODO: is ┼ symbol in Driver?*/
-						rune = Style.ShowVerticalCellLines ? CM.Glyphs.Cross : CM.Glyphs.BottomTee;
-					} else if (c == availableWidth - 1) {
-
-						// for the last character in the table
-						rune = Style.ShowVerticalCellLines ? CM.Glyphs.RightTee : CM.Glyphs.LRCorner;
-
-						// unless there is more of the table we could horizontally
-						// scroll along to see. In which case render an arrow,
-						// to indicate user can scroll right
-						if (Style.ShowHorizontalScrollIndicators && moreColumnsToRight) {
-							rune = CM.Glyphs.RightArrow;
-							scrollRightPoint = new Point (c, row);
-						}
-
-					}
-					  // if the next console column is the lastcolumns end
-					  else if (Style.ExpandLastColumn == false &&
-						columnsToRender.Any (r => r.IsVeryLast && r.X + r.Width - 1 == c)) {
-						rune = Style.ShowVerticalCellLines ? CM.Glyphs.Cross : CM.Glyphs.BottomTee;
-					}
-				}
-
-				AddRuneAt (Driver, c, row, rune);
->>>>>>> 440c5298
 			}
 
 			return moreColumnsToRight;
 		}
 
-<<<<<<< HEAD
 		private void RenderRow (int row, int rowToRender, ColumnToRender [] columnsToRender, char padChar)
-=======
-		private void RenderBottomLine (int row, int availableWidth, ColumnToRender [] columnsToRender)
-		{
-			// Renders a line at the bottom of the table after all the data like:
-			// └─────────────────────────────────┴──────────┴──────┴──────────┴────────┴────────────────────────────────────────────┘
-
-			for (int c = 0; c < availableWidth; c++) {
-
-				// Start by assuming we just draw a straight line the
-				// whole way but update to instead draw BottomTee / Corner etc
-				var rune = CM.Glyphs.HLine;
-
-				if (Style.ShowVerticalCellLines) {
-					if (c == 0) {
-						// for first character render line
-						rune = CM.Glyphs.LLCorner;
-
-					} else if (columnsToRender.Any (r => r.X == c + 1)) {
-						// if the next column is the start of a header
-						rune = CM.Glyphs.BottomTee;
-					} else if (c == availableWidth - 1) {
-						// for the last character in the table
-						rune = CM.Glyphs.LRCorner;
-
-					} else if (Style.ExpandLastColumn == false &&
-						  columnsToRender.Any (r => r.IsVeryLast && r.X + r.Width - 1 == c)) {
-						// if the next console column is the lastcolumns end
-						rune = CM.Glyphs.BottomTee;
-					}
-				}
-
-				AddRuneAt (Driver, c, row, rune);
-			}
-		}
-		private void RenderRow (int row, int rowToRender, ColumnToRender [] columnsToRender)
->>>>>>> 440c5298
 		{
 			var focused = HasFocus;
 
@@ -754,19 +609,6 @@
 					}
 				}
 			}
-<<<<<<< HEAD
-=======
-
-			if (style.ShowVerticalCellLines) {
-
-				Driver.SetAttribute (rowScheme.Normal);
-
-				//render start and end of line
-				AddRune (0, row, CM.Glyphs.VLine);
-				AddRune (Bounds.Width - 1, row, CM.Glyphs.VLine);
-			}
-
->>>>>>> 440c5298
 		}
 
 		/// <summary>
@@ -802,20 +644,6 @@
 			}
 		}
 
-<<<<<<< HEAD
-=======
-		private void RenderSeparator (int col, int row, bool isHeader)
-		{
-			if (col < 0)
-				return;
-
-			var renderLines = isHeader ? style.ShowVerticalHeaderLines : style.ShowVerticalCellLines;
-
-			Rune symbol = renderLines ? CM.Glyphs.VLine : SeparatorSymbol;
-			AddRune (col, row, symbol);
-		}
-
->>>>>>> 440c5298
 		void AddRuneAt (ConsoleDriver d, int col, int row, Rune ch)
 		{
 			Move (col, row);
