using System.Data;

namespace Terminal.Gui;

/// <summary>Delegate for providing color to <see cref="TableView"/> cells based on the value being rendered</summary>
/// <param name="args">Contains information about the cell for which color is needed</param>
/// <returns></returns>
public delegate ColorScheme CellColorGetterDelegate (CellColorGetterArgs args);

/// <summary>Delegate for providing color for a whole row of a <see cref="TableView"/></summary>
/// <param name="args"></param>
/// <returns></returns>
public delegate ColorScheme RowColorGetterDelegate (RowColorGetterArgs args);

/// <summary>
///     View for tabular data based on a <see cref="ITableSource"/>.
///     <a href="../docs/tableview.md">See TableView Deep Dive for more information</a>.
/// </summary>
public class TableView : View
{
    /// <summary>
    ///     The default maximum cell width for <see cref="TableView.MaxCellWidth"/> and <see cref="ColumnStyle.MaxWidth"/>
    /// </summary>
    public const int DefaultMaxCellWidth = 100;

    /// <summary>The default minimum cell width for <see cref="ColumnStyle.MinAcceptableWidth"/></summary>
    public const int DefaultMinAcceptableWidth = 100;

    // TODO: Update to use Key instead of KeyCode
    private KeyCode _cellActivationKey = KeyCode.Enter;
    private int _columnOffset;
    private bool _ignoreEnsureSelectedCellIsVisible;
    private int _rowOffset;
    private Point? _scrollLeftPoint;
    private Point? _scrollRightPoint;
    private int _selectedColumn;
    private int _selectedRow;
    private TableStyle _style = new ();
    private ITableSource _table;

    /// <summary>Initializes a <see cref="TableView"/> class using <see cref="LayoutStyle.Computed"/> layout.</summary>
    /// <param name="table">The table to display in the control</param>
    public TableView (ITableSource table) : this () { Table = table; }

    /// <summary>
    ///     Initializes a <see cref="TableView"/> class using <see cref="LayoutStyle.Computed"/> layout. Set the
    ///     <see cref="Table"/> property to begin editing
    /// </summary>
    public TableView ()
    {
        CanFocus = true;

        CollectionNavigator = new TableCollectionNavigator (this);

        DrawAdornments += TableView_DrawAdornments;

        // Things this view knows how to do
        AddCommand (
                    Command.Right,
                    () =>
                    {
                        ChangeSelectionByOffset (1, 0, false);

                        return true;
                    }
                   );

        AddCommand (
                    Command.Left,
                    () =>
                    {
                        ChangeSelectionByOffset (-1, 0, false);

                        return true;
                    }
                   );

        AddCommand (
                    Command.LineUp,
                    () =>
                    {
                        ChangeSelectionByOffset (0, -1, false);

                        return true;
                    }
                   );

        AddCommand (
                    Command.LineDown,
                    () =>
                    {
                        ChangeSelectionByOffset (0, 1, false);

                        return true;
                    }
                   );

        AddCommand (
                    Command.PageUp,
                    () =>
                    {
                        PageUp (false);

                        return true;
                    }
                   );

        AddCommand (
                    Command.PageDown,
                    () =>
                    {
                        PageDown (false);

                        return true;
                    }
                   );

        AddCommand (
                    Command.LeftHome,
                    () =>
                    {
                        ChangeSelectionToStartOfRow (false);

                        return true;
                    }
                   );

        AddCommand (
                    Command.RightEnd,
                    () =>
                    {
                        ChangeSelectionToEndOfRow (false);

                        return true;
                    }
                   );

        AddCommand (
                    Command.TopHome,
                    () =>
                    {
                        ChangeSelectionToStartOfTable (false);

                        return true;
                    }
                   );

        AddCommand (
                    Command.BottomEnd,
                    () =>
                    {
                        ChangeSelectionToEndOfTable (false);

                        return true;
                    }
                   );

        AddCommand (
                    Command.RightExtend,
                    () =>
                    {
                        ChangeSelectionByOffset (1, 0, true);

                        return true;
                    }
                   );

        AddCommand (
                    Command.LeftExtend,
                    () =>
                    {
                        ChangeSelectionByOffset (-1, 0, true);

                        return true;
                    }
                   );

        AddCommand (
                    Command.LineUpExtend,
                    () =>
                    {
                        ChangeSelectionByOffset (0, -1, true);

                        return true;
                    }
                   );

        AddCommand (
                    Command.LineDownExtend,
                    () =>
                    {
                        ChangeSelectionByOffset (0, 1, true);

                        return true;
                    }
                   );

        AddCommand (
                    Command.PageUpExtend,
                    () =>
                    {
                        PageUp (true);

                        return true;
                    }
                   );

        AddCommand (
                    Command.PageDownExtend,
                    () =>
                    {
                        PageDown (true);

                        return true;
                    }
                   );

        AddCommand (
                    Command.LeftHomeExtend,
                    () =>
                    {
                        ChangeSelectionToStartOfRow (true);

                        return true;
                    }
                   );

        AddCommand (
                    Command.RightEndExtend,
                    () =>
                    {
                        ChangeSelectionToEndOfRow (true);

                        return true;
                    }
                   );

        AddCommand (
                    Command.TopHomeExtend,
                    () =>
                    {
                        ChangeSelectionToStartOfTable (true);

                        return true;
                    }
                   );

        AddCommand (
                    Command.BottomEndExtend,
                    () =>
                    {
                        ChangeSelectionToEndOfTable (true);

                        return true;
                    }
                   );

        AddCommand (
                    Command.SelectAll,
                    () =>
                    {
                        SelectAll ();

                        return true;
                    }
                   );

        AddCommand (
                    Command.Accept,
                    () =>
                    {
                        OnCellActivated (new CellActivatedEventArgs (Table, SelectedColumn, SelectedRow));

                        return true;
                    }
                   );

        AddCommand (
                    Command.Select, // was Command.ToggleChecked
                    () =>
                    {
                        ToggleCurrentCellSelection ();

                        return true;
                    }
                   );

        // Default keybindings for this view
        KeyBindings.Add (Key.CursorLeft, Command.Left);
        KeyBindings.Add (Key.CursorRight, Command.Right);
        KeyBindings.Add (Key.CursorUp, Command.LineUp);
        KeyBindings.Add (Key.CursorDown, Command.LineDown);
        KeyBindings.Add (Key.PageUp, Command.PageUp);
        KeyBindings.Add (Key.PageDown, Command.PageDown);
        KeyBindings.Add (Key.Home, Command.LeftHome);
        KeyBindings.Add (Key.End, Command.RightEnd);
        KeyBindings.Add (Key.Home.WithCtrl, Command.TopHome);
        KeyBindings.Add (Key.End.WithCtrl, Command.BottomEnd);

        KeyBindings.Add (Key.CursorLeft.WithShift, Command.LeftExtend);
        KeyBindings.Add (Key.CursorRight.WithShift, Command.RightExtend);
        KeyBindings.Add (Key.CursorUp.WithShift, Command.LineUpExtend);
        KeyBindings.Add (Key.CursorDown.WithShift, Command.LineDownExtend);
        KeyBindings.Add (Key.PageUp.WithShift, Command.PageUpExtend);
        KeyBindings.Add (Key.PageDown.WithShift, Command.PageDownExtend);
        KeyBindings.Add (Key.Home.WithShift, Command.LeftHomeExtend);
        KeyBindings.Add (Key.End.WithShift, Command.RightEndExtend);
        KeyBindings.Add (Key.Home.WithCtrl.WithShift, Command.TopHomeExtend);
        KeyBindings.Add (Key.End.WithCtrl.WithShift, Command.BottomEndExtend);

        KeyBindings.Add (Key.A.WithCtrl, Command.SelectAll);
        KeyBindings.Add (CellActivationKey, Command.Accept);
        KeyBindings.Add (Key.Space, Command.Select);
    }

    // TODO: Update to use Key instead of KeyCode
    /// <summary>The key which when pressed should trigger <see cref="CellActivated"/> event.  Defaults to Enter.</summary>
    public KeyCode CellActivationKey
    {
        get => _cellActivationKey;
        set
        {
            if (_cellActivationKey != value)
            {
                KeyBindings.Replace (_cellActivationKey, value);

                // of API user is mixing and matching old and new methods of keybinding then they may have lost
                // the old binding (e.g. with ClearKeybindings) so KeyBindings.Replace alone will fail
                KeyBindings.Add (value, Command.Accept);
                _cellActivationKey = value;
            }
        }
    }

    /// <summary>Navigator for cycling the selected item in the table by typing. Set to null to disable this feature.</summary>
    public CollectionNavigatorBase CollectionNavigator { get; set; }

    /// <summary>
    ///     Horizontal scroll offset.  The index of the first column in <see cref="Table"/> to display when when rendering
    ///     the view.
    /// </summary>
    /// <remarks>This property allows very wide tables to be rendered with horizontal scrolling</remarks>
    public int ColumnOffset
    {
        get => _columnOffset;

        //try to prevent this being set to an out of bounds column
        set => ContentOffset = ContentOffset with { X = -(_columnOffset = TableIsNullOrInvisible () ? 0 : Math.Max (0, Math.Min (Table.Columns - 1, value))) };
    }

    /// <inheritdoc/>
    public override Point ContentOffset
    {
        get => base.ContentOffset;
        set
        {
            if (base.ContentOffset != value)
            {
                base.ContentOffset = value;
            }

            if (ColumnOffset != -ContentOffset.X)
            {
                _ignoreEnsureSelectedCellIsVisible = true;
                ColumnOffset = -ContentOffset.X;
            }

            if (RowOffset != -ContentOffset.Y)
            {
                RowOffset = -ContentOffset.Y;
            }
        }
    }

    /// <summary>True to select the entire row at once.  False to select individual cells.  Defaults to false</summary>
    public bool FullRowSelect { get; set; }

    /// <summary>
    ///     The maximum number of characters to render in any given column.  This prevents one long column from pushing
    ///     out all the others
    /// </summary>
    public int MaxCellWidth { get; set; } = DefaultMaxCellWidth;

    /// <summary>The minimum number of characters to render in any given column.</summary>
    public int MinCellWidth { get; set; }

    /// <summary>True to allow regions to be selected</summary>
    /// <value></value>
    public bool MultiSelect { get; set; } = true;

    /// <summary>
    ///     When <see cref="MultiSelect"/> is enabled this property contain all rectangles of selected cells.  Rectangles
    ///     describe column/rows selected in <see cref="Table"/> (not screen coordinates)
    /// </summary>
    /// <returns></returns>
    public Stack<TableSelection> MultiSelectedRegions { get; } = new ();

    /// <summary>The text representation that should be rendered for cells with the value <see cref="DBNull.Value"/></summary>
    public string NullSymbol { get; set; } = "-";

    /// <summary>
    ///     Vertical scroll offset.  The index of the first row in <see cref="Table"/> to display in the first non header
    ///     line of the control when rendering the view.
    /// </summary>
    public int RowOffset
    {
        get => _rowOffset;
        set => ContentOffset = ContentOffset with { Y = -(_rowOffset = TableIsNullOrInvisible () ? 0 : Math.Max (0, Math.Min (Table.Rows - 1, value))) };
    }

    /// <summary>The index of <see cref="DataTable.Columns"/> in <see cref="Table"/> that the user has currently selected</summary>
    public int SelectedColumn
    {
        get => _selectedColumn;
        set
        {
            int oldValue = _selectedColumn;

            //try to prevent this being set to an out of bounds column
            _selectedColumn = TableIsNullOrInvisible () ? 0 : Math.Min (Table.Columns - 1, Math.Max (0, value));

            if (oldValue != _selectedColumn)
            {
                OnSelectedCellChanged (
                                       new SelectedCellChangedEventArgs (
                                                                         Table,
                                                                         oldValue,
                                                                         SelectedColumn,
                                                                         SelectedRow,
                                                                         SelectedRow
                                                                        )
                                      );
            }
        }
    }

    /// <summary>The index of <see cref="DataTable.Rows"/> in <see cref="Table"/> that the user has currently selected</summary>
    public int SelectedRow
    {
        get => _selectedRow;
        set
        {
            _ignoreEnsureSelectedCellIsVisible = false;

            int oldValue = _selectedRow;

            _selectedRow = TableIsNullOrInvisible () ? 0 : Math.Min (Table.Rows - 1, Math.Max (0, value));

            if (oldValue != _selectedRow)
            {
                OnSelectedCellChanged (
                                       new SelectedCellChangedEventArgs (
                                                                         Table,
                                                                         SelectedColumn,
                                                                         SelectedColumn,
                                                                         oldValue,
                                                                         _selectedRow
                                                                        )
                                      );
            }
        }
    }

    /// <summary>
    ///     The symbol to add after each cell value and header value to visually separate values (if not using vertical
    ///     gridlines)
    /// </summary>
    public char SeparatorSymbol { get; set; } = ' ';

    /// <summary>Contains options for changing how the table is rendered</summary>
    public TableStyle Style
    {
        get => _style;
        set
        {
            _style = value;
            Update ();
        }
    }

    /// <summary>The data table to render in the view.  Setting this property automatically updates and redraws the control.</summary>
    public ITableSource Table
    {
        get => _table;
        set
        {
            _table = value;
            SetScrollRowsColsSize ();
            Update ();
        }
    }

    /// <summary>
    ///     This event is raised when a cell is activated e.g. by double-clicking or pressing
    ///     <see cref="CellActivationKey"/>
    /// </summary>
    public event EventHandler<CellActivatedEventArgs> CellActivated;

    /// <summary>This event is raised when a cell is toggled (see <see cref="Command.Select"/></summary>
    public event EventHandler<CellToggledEventArgs> CellToggled;

    /// <summary>
    ///     Returns the screen position (relative to the control client area) that the given cell is rendered or null if
    ///     it is outside the current scroll area or no table is loaded
    /// </summary>
    /// <param name="tableColumn">The index of the <see cref="Table"/> column you are looking for</param>
    /// <param name="tableRow">The index of the row in <see cref="Table"/> that you are looking for</param>
    /// <returns></returns>
    public Point? CellToScreen (int tableColumn, int tableRow)
    {
        if (TableIsNullOrInvisible ())
        {
            return null;
        }

        IEnumerable<ColumnToRender> viewPort = CalculateViewport (ContentArea);

        int headerHeight = GetHeaderHeightIfAny ();

        ColumnToRender colHit = viewPort.FirstOrDefault (c => c.Column == tableColumn);

        // current column is outside the scroll area
        if (colHit is null)
        {
            return null;
        }

        // the cell is too far up above the current scroll area
        if (RowOffset > tableRow)
        {
            return null;
        }

        // the cell is way down below the scroll area and off the screen
        if (tableRow > RowOffset + (ContentArea.Height - headerHeight))
        {
            return null;
        }

        return new Point (colHit.X, tableRow + headerHeight - RowOffset);
    }

    /// <summary>
    ///     Moves the <see cref="SelectedRow"/> and <see cref="SelectedColumn"/> by the provided offsets. Optionally
    ///     starting a box selection (see <see cref="MultiSelect"/>)
    /// </summary>
    /// <param name="offsetX">Offset in number of columns</param>
    /// <param name="offsetY">Offset in number of rows</param>
    /// <param name="extendExistingSelection">True to create a multi cell selection or adjust an existing one</param>
    public void ChangeSelectionByOffset (int offsetX, int offsetY, bool extendExistingSelection)
    {
        SetSelection (SelectedColumn + offsetX, SelectedRow + offsetY, extendExistingSelection);
        Update ();
    }

    /// <summary>Moves or extends the selection to the last cell in the current row</summary>
    /// <param name="extend">true to extend the current selection (if any) instead of replacing</param>
    public void ChangeSelectionToEndOfRow (bool extend)
    {
        SetSelection (Table.Columns - 1, SelectedRow, extend);
        Update ();
    }

    /// <summary>
    ///     Moves or extends the selection to the final cell in the table (nX,nY). If <see cref="FullRowSelect"/> is
    ///     enabled then selection instead moves to ( <see cref="SelectedColumn"/>,nY) i.e. no horizontal scrolling.
    /// </summary>
    /// <param name="extend">true to extend the current selection (if any) instead of replacing</param>
    public void ChangeSelectionToEndOfTable (bool extend)
    {
        int finalColumn = Table.Columns - 1;

        SetSelection (FullRowSelect ? SelectedColumn : finalColumn, Table.Rows - 1, extend);
        Update ();
    }

    /// <summary>Moves or extends the selection to the first cell in the current row</summary>
    /// <param name="extend">true to extend the current selection (if any) instead of replacing</param>
    public void ChangeSelectionToStartOfRow (bool extend)
    {
        SetSelection (0, SelectedRow, extend);
        Update ();
    }

    /// <summary>
    ///     Moves or extends the selection to the first cell in the table (0,0). If <see cref="FullRowSelect"/> is enabled
    ///     then selection instead moves to ( <see cref="SelectedColumn"/>,0) i.e. no horizontal scrolling.
    /// </summary>
    /// <param name="extend">true to extend the current selection (if any) instead of replacing</param>
    public void ChangeSelectionToStartOfTable (bool extend)
    {
        SetSelection (FullRowSelect ? SelectedColumn : 0, 0, extend);
        Update ();
    }

    /// <summary>
    ///     Updates scroll offsets to ensure that the selected cell is visible.  Has no effect if <see cref="Table"/> has
    ///     not been set.
    /// </summary>
    /// <remarks>
    ///     Changes will not be immediately visible in the display until you call <see cref="View.SetNeedsDisplay()"/>
    /// </remarks>
    public void EnsureSelectedCellIsVisible ()
    {
        if (Table is null || Table.Columns <= 0)
        {
            return;
        }

        ColumnToRender [] columnsToRender = CalculateViewport (ContentArea).ToArray ();
        int headerHeight = GetHeaderHeightIfAny ();

        //if we have scrolled too far to the left 
        if (SelectedColumn < columnsToRender.Min (r => r.Column))
        {
            ColumnOffset = SelectedColumn;
        }

        //if we have scrolled too far to the right
        if (SelectedColumn > columnsToRender.Max (r => r.Column))
        {
            if (Style.SmoothHorizontalScrolling)
            {
                // Scroll right 1 column at a time until the users selected column is visible
                while (SelectedColumn > columnsToRender.Max (r => r.Column))
                {
                    ColumnOffset++;
                    columnsToRender = CalculateViewport (ContentArea).ToArray ();

                    // if we are already scrolled to the last column then break
                    // this will prevent any theoretical infinite loop
                    if (ColumnOffset >= Table.Columns - 1)
                    {
                        break;
                    }
                }
            }
            else
            {
                ColumnOffset = SelectedColumn;
            }
        }

        //if we have scrolled too far down
        if (SelectedRow >= RowOffset + (ContentArea.Height - headerHeight))
        {
            RowOffset = SelectedRow - (ContentArea.Height - headerHeight) + 1;
        }

        //if we have scrolled too far up
        if (SelectedRow < RowOffset)
        {
            RowOffset = SelectedRow;
        }
    }

    /// <summary>
    ///     Updates <see cref="ColumnOffset"/> and <see cref="RowOffset"/> where they are outside the bounds of the table
    ///     (by adjusting them to the nearest existing cell).  Has no effect if <see cref="Table"/> has not been set.
    /// </summary>
    /// <remarks>
    ///     Changes will not be immediately visible in the display until you call <see cref="View.SetNeedsDisplay()"/>
    /// </remarks>
    public void EnsureValidScrollOffsets ()
    {
        if (TableIsNullOrInvisible ())
        {
            return;
        }

        ColumnOffset = Math.Max (Math.Min (ColumnOffset, Table.Columns - 1), 0);
        RowOffset = Math.Max (Math.Min (RowOffset, Table.Rows - 1), 0);
    }

    /// <summary>
    ///     Updates <see cref="SelectedColumn"/>, <see cref="SelectedRow"/> and <see cref="MultiSelectedRegions"/> where
    ///     they are outside the bounds of the table (by adjusting them to the nearest existing cell).  Has no effect if
    ///     <see cref="Table"/> has not been set.
    /// </summary>
    /// <remarks>
    ///     Changes will not be immediately visible in the display until you call <see cref="View.SetNeedsDisplay()"/>
    /// </remarks>
    public void EnsureValidSelection ()
    {
        if (TableIsNullOrInvisible ())
        {
            // Table doesn't exist, we should probably clear those selections
            ClearMultiSelectedRegions (false);

            return;
        }

        SelectedColumn = Math.Max (Math.Min (SelectedColumn, Table.Columns - 1), 0);
        SelectedRow = Math.Max (Math.Min (SelectedRow, Table.Rows - 1), 0);

        // If SelectedColumn is invisible move it to a visible one
        SelectedColumn = GetNearestVisibleColumn (SelectedColumn, true, true);

        IEnumerable<TableSelection> oldRegions = MultiSelectedRegions.ToArray ().Reverse ();

        MultiSelectedRegions.Clear ();

        // evaluate 
        foreach (TableSelection region in oldRegions)
        {
            // ignore regions entirely below current table state
            if (region.Rectangle.Top >= Table.Rows)
            {
                continue;
            }

            // ignore regions entirely too far right of table columns
            if (region.Rectangle.Left >= Table.Columns)
            {
                continue;
            }

            // ensure region's origin exists
            region.Origin = new Point (
                                       Math.Max (Math.Min (region.Origin.X, Table.Columns - 1), 0),
                                       Math.Max (Math.Min (region.Origin.Y, Table.Rows - 1), 0)
                                      );

            // ensure regions do not go over edge of table bounds
            region.Rectangle = Rectangle.FromLTRB (
                                                   region.Rectangle.Left,
                                                   region.Rectangle.Top,
                                                   Math.Max (Math.Min (region.Rectangle.Right, Table.Columns), 0),
                                                   Math.Max (Math.Min (region.Rectangle.Bottom, Table.Rows), 0)
                                                  );

            MultiSelectedRegions.Push (region);
        }
    }

    /// <summary>
    ///     Returns all cells in any <see cref="MultiSelectedRegions"/> (if <see cref="MultiSelect"/> is enabled) and the
    ///     selected cell
    /// </summary>
    /// <returns></returns>
    public IEnumerable<Point> GetAllSelectedCells ()
    {
        if (TableIsNullOrInvisible () || Table.Rows == 0)
        {
            return Enumerable.Empty<Point> ();
        }

        EnsureValidSelection ();

        HashSet<Point> toReturn = new ();

        // If there are one or more rectangular selections
        if (MultiSelect && MultiSelectedRegions.Any ())
        {
            // Quiz any cells for whether they are selected.  For performance we only need to check those between the top left and lower right vertex of selection regions
            int yMin = MultiSelectedRegions.Min (r => r.Rectangle.Top);
            int yMax = MultiSelectedRegions.Max (r => r.Rectangle.Bottom);

            int xMin = FullRowSelect ? 0 : MultiSelectedRegions.Min (r => r.Rectangle.Left);
            int xMax = FullRowSelect ? Table.Columns : MultiSelectedRegions.Max (r => r.Rectangle.Right);

            for (int y = yMin; y < yMax; y++)
            {
                for (int x = xMin; x < xMax; x++)
                {
                    if (IsSelected (x, y))
                    {
                        toReturn.Add (new Point (x, y));
                    }
                }
            }
        }

        // if there are no region selections then it is just the active cell

        // if we are selecting the full row
        if (FullRowSelect)
        {
            // all cells in active row are selected
            for (var x = 0; x < Table.Columns; x++)
            {
                toReturn.Add (new Point (x, SelectedRow));
            }
        }
        else
        {
            // Not full row select and no multi selections
            toReturn.Add (new Point (SelectedColumn, SelectedRow));
        }

        return toReturn;
    }

    /// <summary>
    ///     <para>
    ///         Returns true if the given cell is selected either because it is the active cell or part of a multi cell
    ///         selection (e.g. <see cref="FullRowSelect"/>).
    ///     </para>
    ///     <remarks>Returns <see langword="false"/> if <see cref="ColumnStyle.Visible"/> is <see langword="false"/>.</remarks>
    /// </summary>
    /// <param name="col"></param>
    /// <param name="row"></param>
    /// <returns></returns>
    public bool IsSelected (int col, int row)
    {
        if (!IsColumnVisible (col))
        {
            return false;
        }

        if (GetMultiSelectedRegionsContaining (col, row).Any ())
        {
            return true;
        }

        return row == SelectedRow && (col == SelectedColumn || FullRowSelect);
    }

    ///<inheritdoc/>
    public override bool MouseEvent (MouseEvent me)
    {
        if (!me.Flags.HasFlag (MouseFlags.Button1Clicked)
            && !me.Flags.HasFlag (MouseFlags.Button1DoubleClicked)
            && me.Flags != MouseFlags.WheeledDown
            && me.Flags != MouseFlags.WheeledUp
            && me.Flags != MouseFlags.WheeledLeft
            && me.Flags != MouseFlags.WheeledRight)
        {
            return false;
        }

        if (!HasFocus && CanFocus)
        {
            SetFocus ();
        }

        if (TableIsNullOrInvisible ())
        {
            return false;
        }

        // Scroll wheel flags
        switch (me.Flags)
        {
            case MouseFlags.WheeledDown:
                RowOffset++;
                EnsureValidScrollOffsets ();
                SetNeedsDisplay ();

                return true;

            case MouseFlags.WheeledUp:
                RowOffset--;
                EnsureValidScrollOffsets ();
                SetNeedsDisplay ();

                return true;

            case MouseFlags.WheeledRight:
                ColumnOffset++;
                EnsureValidScrollOffsets ();
                SetNeedsDisplay ();

                return true;

            case MouseFlags.WheeledLeft:
                ColumnOffset--;
                EnsureValidScrollOffsets ();
                SetNeedsDisplay ();

                return true;
        }

        int boundsX = me.X;
        int boundsY = me.Y;

        if (me.Flags.HasFlag (MouseFlags.Button1Clicked))
        {
            if (_scrollLeftPoint != null
                && _scrollLeftPoint.Value.X == boundsX
                && _scrollLeftPoint.Value.Y == boundsY)
            {
                ColumnOffset--;
                EnsureValidScrollOffsets ();
                SetNeedsDisplay ();
            }

            if (_scrollRightPoint != null
                && _scrollRightPoint.Value.X == boundsX
                && _scrollRightPoint.Value.Y == boundsY)
            {
                ColumnOffset++;
                EnsureValidScrollOffsets ();
                SetNeedsDisplay ();
            }

            Point? hit = ScreenToCell (boundsX, boundsY);

            if (hit is { })
            {
                if (MultiSelect && HasControlOrAlt (me))
                {
                    UnionSelection (hit.Value.X, hit.Value.Y);
                }
                else
                {
                    SetSelection (hit.Value.X, hit.Value.Y, me.Flags.HasFlag (MouseFlags.ButtonShift));
                }

                Update ();
            }
        }

        // Double clicking a cell activates
        if (me.Flags == MouseFlags.Button1DoubleClicked)
        {
            Point? hit = ScreenToCell (boundsX, boundsY);

            if (hit is { })
            {
                OnCellActivated (new CellActivatedEventArgs (Table, hit.Value.X, hit.Value.Y));
            }
        }

        return false;
    }

    ///<inheritdoc/>
    public override void OnDrawContent (Rectangle contentArea)
    {
        base.OnDrawContent (contentArea);

        Move (0, 0);

        _scrollRightPoint = null;
        _scrollLeftPoint = null;

        // What columns to render at what X offset in viewport
        ColumnToRender [] columnsToRender = CalculateViewport (ContentArea).ToArray ();

        Driver.SetAttribute (GetNormalColor ());

        //invalidate current row (prevents scrolling around leaving old characters in the frame
        Driver.AddStr (new string (' ', ContentArea.Width));

        var line = 0;

        if (ShouldRenderHeaders ())
        {
            // Render something like:
            /*
                ┌────────────────────┬──────────┬───────────┬──────────────┬─────────┐
                │ArithmeticComparator│chi       │Healthboard│Interpretation│Labnumber│
                └────────────────────┴──────────┴───────────┴──────────────┴─────────┘
            */
            if (Style.ShowHorizontalHeaderOverline)
            {
                RenderHeaderOverline (line, ContentArea.Width, columnsToRender);
                line++;
            }

            if (Style.ShowHeaders)
            {
                RenderHeaderMidline (line, columnsToRender);
                line++;
            }

            if (Style.ShowHorizontalHeaderUnderline)
            {
                RenderHeaderUnderline (line, ContentArea.Width, columnsToRender);
                line++;
            }
        }

        int headerLinesConsumed = line;

        //render the cells
        for (; line < ContentArea.Height; line++)
        {
            ClearLine (line, ContentArea.Width);

            //work out what Row to render
            int rowToRender = RowOffset + (line - headerLinesConsumed);

            //if we have run off the end of the table
            if (TableIsNullOrInvisible () || rowToRender < 0)
            {
                continue;
            }

            // No more data
            if (rowToRender >= Table.Rows)
            {
                if (rowToRender == Table.Rows && Style.ShowHorizontalBottomline)
                {
                    RenderBottomLine (line, ContentArea.Width, columnsToRender);
                }

                continue;
            }

            RenderRow (line, rowToRender, columnsToRender);
        }
    }

    /// <inheritdoc/>
    public override bool OnProcessKeyDown (Key keyEvent)
    {
        if (TableIsNullOrInvisible ())
        {
            PositionCursor ();

            return false;
        }

        if (CollectionNavigator != null
            && HasFocus
            && Table.Rows != 0
            && CollectionNavigatorBase.IsCompatibleKey (keyEvent)
            && !keyEvent.KeyCode.HasFlag (KeyCode.CtrlMask)
            && !keyEvent.KeyCode.HasFlag (KeyCode.AltMask)
            && Rune.IsLetterOrDigit ((Rune)keyEvent))
        {
            return CycleToNextTableEntryBeginningWith (keyEvent);
        }

        return false;
    }

    /// <summary>Moves the selection down by one page</summary>
    /// <param name="extend">true to extend the current selection (if any) instead of replacing</param>
    public void PageDown (bool extend)
    {
        ChangeSelectionByOffset (0, ContentArea.Height - GetHeaderHeightIfAny (), extend);
        Update ();
    }

    /// <summary>Moves the selection up by one page</summary>
    /// <param name="extend">true to extend the current selection (if any) instead of replacing</param>
    public void PageUp (bool extend)
    {
        ChangeSelectionByOffset (0, -(ContentArea.Height - GetHeaderHeightIfAny ()), extend);
        Update ();
    }

    /// <summary>
    ///     Positions the cursor in the area of the screen in which the start of the active cell is rendered.  Calls base
    ///     implementation if active cell is not visible due to scrolling or table is loaded etc
    /// </summary>
    public override void PositionCursor ()
    {
        if (TableIsNullOrInvisible ())
        {
            base.PositionCursor ();

            return;
        }

        Point? screenPoint = CellToScreen (SelectedColumn, SelectedRow);

        if (screenPoint is { })
        {
            Move (screenPoint.Value.X, screenPoint.Value.Y);
        }
    }

    /// <summary>
    ///     . Returns the column and row of <see cref="Table"/> that corresponds to a given point on the screen (relative
    ///     to the control client area).  Returns null if the point is in the header, no table is loaded or outside the control
    ///     bounds.
    /// </summary>
    /// <param name="clientX">X offset from the top left of the control.</param>
    /// <param name="clientY">Y offset from the top left of the control.</param>
    /// <returns>Cell clicked or null.</returns>
    public Point? ScreenToCell (int clientX, int clientY) { return ScreenToCell (clientX, clientY, out _, out _); }

    /// <summary>
    ///     . Returns the column and row of <see cref="Table"/> that corresponds to a given point on the screen (relative
    ///     to the control client area).  Returns null if the point is in the header, no table is loaded or outside the control
    ///     bounds.
    /// </summary>
    /// <param name="clientX">X offset from the top left of the control.</param>
    /// <param name="clientY">Y offset from the top left of the control.</param>
    /// <param name="headerIfAny">If the click is in a header this is the column clicked.</param>
    public Point? ScreenToCell (int clientX, int clientY, out int? headerIfAny) { return ScreenToCell (clientX, clientY, out headerIfAny, out _); }

    /// <summary>
    ///     . Returns the column and row of <see cref="Table"/> that corresponds to a given point on the screen (relative
    ///     to the control client area).  Returns null if the point is in the header, no table is loaded or outside the control
    ///     bounds.
    /// </summary>
    /// <param name="clientX">X offset from the top left of the control.</param>
    /// <param name="clientY">Y offset from the top left of the control.</param>
    /// <param name="headerIfAny">If the click is in a header this is the column clicked.</param>
    /// <param name="offsetX">The horizontal offset of the click within the returned cell.</param>
    public Point? ScreenToCell (int clientX, int clientY, out int? headerIfAny, out int? offsetX)
    {
        headerIfAny = null;
        offsetX = null;

        if (TableIsNullOrInvisible ())
        {
            return null;
        }

        IEnumerable<ColumnToRender> viewPort = CalculateViewport (ContentArea);

        int headerHeight = GetHeaderHeightIfAny ();

        ColumnToRender col = viewPort.LastOrDefault (c => c.X <= clientX);

        // Click is on the header section of rendered UI
        if (clientY < headerHeight)
        {
            headerIfAny = col?.Column;
            offsetX = col is { } ? clientX - col.X : null;

            return null;
        }

        int rowIdx = RowOffset - headerHeight + clientY;

        // if click is off bottom of the rows don't give an
        // invalid index back to user!
        if (rowIdx >= Table.Rows)
        {
            return null;
        }

        if (col is { } && rowIdx >= 0)
        {
            offsetX = clientX - col.X;

            return new Point (col.Column, rowIdx);
        }

        return null;
    }

    /// <summary>
    ///     When <see cref="MultiSelect"/> is on, creates selection over all cells in the table (replacing any old
    ///     selection regions)
    /// </summary>
    public void SelectAll ()
    {
        if (TableIsNullOrInvisible () || !MultiSelect || Table.Rows == 0)
        {
            return;
        }

        ClearMultiSelectedRegions (true);

        // Create a single region over entire table, set the origin of the selection to the active cell so that a followup spread selection e.g. shift-right behaves properly
        MultiSelectedRegions.Push (
                                   new TableSelection (
<<<<<<< HEAD
                                                       new Point (SelectedColumn, SelectedRow),
                                                       new Rectangle (0, 0, Table.Columns, _table.Rows)
=======
                                                       new (SelectedColumn, SelectedRow),
                                                       new (0, 0, Table.Columns, table.Rows)
>>>>>>> 7fd4223f
                                                      )
                                  );
        Update ();
    }

    /// <summary>This event is raised when the selected cell in the table changes.</summary>
    public event EventHandler<SelectedCellChangedEventArgs> SelectedCellChanged;

    /// <summary>
    ///     Moves the <see cref="SelectedRow"/> and <see cref="SelectedColumn"/> to the given col/row in
    ///     <see cref="Table"/>. Optionally starting a box selection (see <see cref="MultiSelect"/>)
    /// </summary>
    /// <param name="col"></param>
    /// <param name="row"></param>
    /// <param name="extendExistingSelection">True to create a multi cell selection or adjust an existing one</param>
    public void SetSelection (int col, int row, bool extendExistingSelection)
    {
        // if we are trying to increase the column index then
        // we are moving right otherwise we are moving left
        bool lookRight = col > _selectedColumn;

        col = GetNearestVisibleColumn (col, lookRight, true);

        if (!MultiSelect || !extendExistingSelection)
        {
            ClearMultiSelectedRegions (true);
        }

        if (extendExistingSelection)
        {
            // If we are extending current selection but there isn't one
            if (MultiSelectedRegions.Count == 0 || MultiSelectedRegions.All (m => m.IsToggled))
            {
                // Create a new region between the old active cell and the new cell
                TableSelection rect = CreateTableSelection (SelectedColumn, SelectedRow, col, row);
                MultiSelectedRegions.Push (rect);
            }
            else
            {
                // Extend the current head selection to include the new cell
                TableSelection head = MultiSelectedRegions.Pop ();
                TableSelection newRect = CreateTableSelection (head.Origin.X, head.Origin.Y, col, row);
                MultiSelectedRegions.Push (newRect);
            }
        }

        SelectedColumn = col;
        SelectedRow = row;
    }

    /// <summary>
    ///     Updates the view to reflect changes to <see cref="Table"/> and to (<see cref="ColumnOffset"/> /
    ///     <see cref="RowOffset"/>) etc
    /// </summary>
    /// <remarks>This always calls <see cref="View.SetNeedsDisplay()"/></remarks>
    public void Update ()
    {
        if (!IsInitialized || TableIsNullOrInvisible ())
        {
            SetNeedsDisplay ();

            return;
        }

        EnsureValidScrollOffsets ();
        EnsureValidSelection ();

        if (!_ignoreEnsureSelectedCellIsVisible)
        {
            EnsureSelectedCellIsVisible ();
        }

        SetNeedsDisplay ();
    }

    /// <summary>Invokes the <see cref="CellActivated"/> event</summary>
    /// <param name="args"></param>
    protected virtual void OnCellActivated (CellActivatedEventArgs args) { CellActivated?.Invoke (this, args); }

    /// <summary>Invokes the <see cref="CellToggled"/> event</summary>
    /// <param name="args"></param>
    protected virtual void OnCellToggled (CellToggledEventArgs args) { CellToggled?.Invoke (this, args); }

    /// <summary>Invokes the <see cref="SelectedCellChanged"/> event</summary>
    protected virtual void OnSelectedCellChanged (SelectedCellChangedEventArgs args) { SelectedCellChanged?.Invoke (this, args); }

    /// <summary>
    ///     Override to provide custom multi colouring to cells.  Use <see cref="View.Driver"/> to with
    ///     <see cref="ConsoleDriver.AddStr(string)"/>.  The driver will already be in the correct place when rendering and you
    ///     must render the full <paramref name="render"/> or the view will not look right.  For simpler provision of color use
    ///     <see cref="ColumnStyle.ColorGetter"/> For changing the content that is rendered use
    ///     <see cref="ColumnStyle.RepresentationGetter"/>
    /// </summary>
    /// <param name="cellColor"></param>
    /// <param name="render"></param>
    /// <param name="isPrimaryCell"></param>
    protected virtual void RenderCell (Attribute cellColor, string render, bool isPrimaryCell)
    {
        // If the cell is the selected col/row then draw the first rune in inverted colors
        // this allows the user to track which cell is the active one during a multi cell
        // selection or in full row select mode
        if (Style.InvertSelectedCellFirstCharacter && isPrimaryCell)
        {
            if (render.Length > 0)
            {
                // invert the color of the current cell for the first character
                Driver.SetAttribute (new Attribute (cellColor.Background, cellColor.Foreground));
                Driver.AddRune ((Rune)render [0]);

                if (render.Length > 1)
                {
                    Driver.SetAttribute (cellColor);
                    Driver.AddStr (render.Substring (1));
                }
            }
        }
        else
        {
            Driver.SetAttribute (cellColor);
            Driver.AddStr (render);
        }
    }

    /// <summary>Returns the amount of vertical space required to display the header</summary>
    /// <returns></returns>
    internal int GetHeaderHeight ()
    {
        int heightRequired = Style.ShowHeaders ? 1 : 0;

        if (Style.ShowHorizontalHeaderOverline)
        {
            heightRequired++;
        }

        if (Style.ShowHorizontalHeaderUnderline)
        {
            heightRequired++;
        }

        return heightRequired;
    }

    /// <summary>Returns the amount of vertical space currently occupied by the header or 0 if it is not visible.</summary>
    /// <returns></returns>
    internal int GetHeaderHeightIfAny () { return ShouldRenderHeaders () ? GetHeaderHeight () : 0; }

    private void AddRuneAt (ConsoleDriver d, int col, int row, Rune ch)
    {
        Move (col, row);
        d.AddRune (ch);
    }

    /// <summary>
    ///     Returns the maximum of the <paramref name="col"/> name and the maximum length of data that will be rendered
    ///     starting at <see cref="RowOffset"/> and rendering <paramref name="rowsToRender"/>
    /// </summary>
    /// <param name="col"></param>
    /// <param name="rowsToRender"></param>
    /// <param name="colStyle"></param>
    /// <returns></returns>
    private int CalculateMaxCellWidth (int col, int rowsToRender, ColumnStyle colStyle)
    {
        int spaceRequired = _table.ColumnNames [col].EnumerateRunes ().Sum (c => c.GetColumns ());

        // if table has no rows
        if (RowOffset < 0)
        {
            return spaceRequired;
        }

        for (int i = RowOffset; i < RowOffset + rowsToRender && i < Table.Rows; i++)
        {
            //expand required space if cell is bigger than the last biggest cell or header
            spaceRequired = Math.Max (
                                      spaceRequired,
                                      GetRepresentation (Table [i, col], colStyle)
                                          .EnumerateRunes ()
                                          .Sum (c => c.GetColumns ())
                                     );
        }

        // Don't require more space than the style allows
        if (colStyle is { })
        {
            // enforce maximum cell width based on style
            if (spaceRequired > colStyle.MaxWidth)
            {
                spaceRequired = colStyle.MaxWidth;
            }

            // enforce minimum cell width based on style
            if (spaceRequired < colStyle.MinWidth)
            {
                spaceRequired = colStyle.MinWidth;
            }
        }

        // enforce maximum cell width based on global table style
        if (spaceRequired > MaxCellWidth)
        {
            spaceRequired = MaxCellWidth;
        }

        return spaceRequired;
    }

    /// <summary>
    ///     Calculates which columns should be rendered given the <paramref name="bounds"/> in which to display and the
    ///     <see cref="ColumnOffset"/>
    /// </summary>
    /// <param name="bounds"></param>
    /// <param name="padding"></param>
    /// <returns></returns>
    private IEnumerable<ColumnToRender> CalculateViewport (Rectangle bounds, int padding = 1)
    {
        if (TableIsNullOrInvisible ())
        {
            return Enumerable.Empty<ColumnToRender> ();
        }

        List<ColumnToRender> toReturn = new ();
        var usedSpace = 0;

        //if horizontal space is required at the start of the line (before the first header)
        if (Style.ShowVerticalHeaderLines || Style.ShowVerticalCellLines)
        {
            usedSpace += 1;
        }

        int availableHorizontalSpace = bounds.Width;
        int rowsToRender = bounds.Height;

        // reserved for the headers row
        if (ShouldRenderHeaders ())
        {
            rowsToRender -= GetHeaderHeight ();
        }

        var first = true;
        int lastColumn = Table.Columns - 1;

        // TODO : Maybe just a for loop?
        foreach (int col in Enumerable.Range (0, Table.Columns).Skip (ColumnOffset))
        {
            int startingIdxForCurrentHeader = usedSpace;
            ColumnStyle colStyle = Style.GetColumnStyleIfAny (col);
            int colWidth;

            // if column is not being rendered
            if (colStyle?.Visible == false)
            {
                // do not add it to the returned columns
                continue;
            }

            // is there enough space for this column (and it's data)?
            colWidth = CalculateMaxCellWidth (col, rowsToRender, colStyle) + padding;

            if (MinCellWidth > 0 && colWidth < MinCellWidth + padding)
            {
                if (MinCellWidth > MaxCellWidth)
                {
                    colWidth = MaxCellWidth + padding;
                }
                else
                {
                    colWidth = MinCellWidth + padding;
                }
            }

            // there is not enough space for this columns 
            // visible content
            if (usedSpace + colWidth > availableHorizontalSpace)
            {
                var showColumn = false;

                // if this column accepts flexible width rendering and
                // is therefore happy rendering into less space
                if (colStyle != null
                    && colStyle.MinAcceptableWidth > 0
                    &&

                    // is there enough space to meet the MinAcceptableWidth
                    availableHorizontalSpace - usedSpace >= colStyle.MinAcceptableWidth)
                {
                    // show column and use use whatever space is 
                    // left for rendering it
                    showColumn = true;
                    colWidth = availableHorizontalSpace - usedSpace;
                }

                // If its the only column we are able to render then
                // accept it anyway (that must be one massively wide column!)
                if (first)
                {
                    showColumn = true;
                }

                // no special exceptions and we are out of space
                // so stop accepting new columns for the render area
                if (!showColumn)
                {
                    break;
                }
            }

            usedSpace += colWidth;

            // required for if we end up here because first == true i.e. we have a single massive width (overspilling bounds) column to present
            colWidth = Math.Min (availableHorizontalSpace, colWidth);
            bool isVeryLast = lastColumn == col;

            // there is space
            toReturn.Add (new ColumnToRender (col, startingIdxForCurrentHeader, colWidth, isVeryLast));
            first = false;
        }

        if (Style.ExpandLastColumn)
        {
            ColumnToRender last = toReturn.Last ();
            last.Width = Math.Max (last.Width, availableHorizontalSpace - last.X);
        }

        return toReturn;
    }

    /// <summary>Clears a line of the console by filling it with spaces</summary>
    /// <param name="row"></param>
    /// <param name="width"></param>
    private void ClearLine (int row, int width)
    {
        Move (0, row);
        Driver.SetAttribute (GetNormalColor ());
        Driver.AddStr (new string (' ', width));
    }

    private void ClearMultiSelectedRegions (bool keepToggledSelections)
    {
        if (!keepToggledSelections)
        {
            MultiSelectedRegions.Clear ();

            return;
        }

        IEnumerable<TableSelection> oldRegions = MultiSelectedRegions.ToArray ().Reverse ();

        MultiSelectedRegions.Clear ();

        foreach (TableSelection region in oldRegions)
        {
            if (region.IsToggled)
            {
                MultiSelectedRegions.Push (region);
            }
        }
    }

    /// <summary>
    ///     Returns a new rectangle between the two points with positive width/height regardless of relative positioning
    ///     of the points.  pt1 is always considered the <see cref="TableSelection.Origin"/> point
    /// </summary>
    /// <param name="pt1X">Origin point for the selection in X</param>
    /// <param name="pt1Y">Origin point for the selection in Y</param>
    /// <param name="pt2X">End point for the selection in X</param>
    /// <param name="pt2Y">End point for the selection in Y</param>
    /// <param name="toggle">True if selection is result of <see cref="Command.Select"/></param>
    /// <returns></returns>
    private TableSelection CreateTableSelection (int pt1X, int pt1Y, int pt2X, int pt2Y, bool toggle = false)
    {
        int top = Math.Max (Math.Min (pt1Y, pt2Y), 0);
        int bot = Math.Max (Math.Max (pt1Y, pt2Y), 0);

        int left = Math.Max (Math.Min (pt1X, pt2X), 0);
        int right = Math.Max (Math.Max (pt1X, pt2X), 0);

<<<<<<< HEAD
        // Rectangle class is inclusive of Top Left but exclusive of Bottom Right so extend by 1
        return new TableSelection (new Point (pt1X, pt1Y), new Rectangle (left, top, right - left + 1, bot - top + 1))
=======
        // Rect class is inclusive of Top Left but exclusive of Bottom Right so extend by 1
        return new TableSelection (new (pt1X, pt1Y), new (left, top, right - left + 1, bot - top + 1))
>>>>>>> 7fd4223f
        {
            IsToggled = toggle
        };
    }

    /// <summary>Returns a single point as a <see cref="TableSelection"/></summary>
    /// <param name="x"></param>
    /// <param name="y"></param>
    /// <returns></returns>
    private TableSelection CreateTableSelection (int x, int y) { return CreateTableSelection (x, y, x, y); }

    private bool CycleToNextTableEntryBeginningWith (Key keyEvent)
    {
        int row = SelectedRow;

        // There is a multi select going on and not just for the current row
        if (GetAllSelectedCells ().Any (c => c.Y != row))
        {
            return false;
        }

        int match = CollectionNavigator.GetNextMatchingItem (row, (char)keyEvent);

        if (match != -1)
        {
            SelectedRow = match;
            EnsureValidSelection ();
            EnsureSelectedCellIsVisible ();
            PositionCursor ();
            SetNeedsDisplay ();

            return true;
        }

        return false;
    }

    private IEnumerable<TableSelection> GetMultiSelectedRegionsContaining (int col, int row)
    {
        if (!MultiSelect)
        {
            return Enumerable.Empty<TableSelection> ();
        }

        if (FullRowSelect)
        {
            return MultiSelectedRegions.Where (r => r.Rectangle.Bottom > row && r.Rectangle.Top <= row);
        }

        return MultiSelectedRegions.Where (r => r.Rectangle.Contains (col, row));
    }

    /// <summary>
    ///     Returns <paramref name="columnIndex"/> unless the <see cref="ColumnStyle.Visible"/> is false for the indexed
    ///     column.  If so then the index returned is nudged to the nearest visible column.
    /// </summary>
    /// <remarks>Returns <paramref name="columnIndex"/> unchanged if it is invalid (e.g. out of bounds).</remarks>
    /// <param name="columnIndex">The input column index.</param>
    /// <param name="lookRight">
    ///     When nudging invisible selections look right first. <see langword="true"/> to look right,
    ///     <see langword="false"/> to look left.
    /// </param>
    /// <param name="allowBumpingInOppositeDirection">
    ///     If we cannot find anything visible when looking in direction of
    ///     <paramref name="lookRight"/> then should we look in the opposite direction instead? Use true if you want to push a
    ///     selection to a valid index no matter what. Use false if you are primarily interested in learning about directional
    ///     column visibility.
    /// </param>
    private int GetNearestVisibleColumn (int columnIndex, bool lookRight, bool allowBumpingInOppositeDirection)
    {
        if (TryGetNearestVisibleColumn (columnIndex, lookRight, allowBumpingInOppositeDirection, out int answer))
        {
            return answer;
        }

        return columnIndex;
    }

    /// <summary>
    ///     Returns the value that should be rendered to best represent a strongly typed <paramref name="value"/> read
    ///     from <see cref="Table"/>
    /// </summary>
    /// <param name="value"></param>
    /// <param name="colStyle">Optional style defining how to represent cell values</param>
    /// <returns></returns>
    private string GetRepresentation (object value, ColumnStyle colStyle)
    {
        if (value is null || value == DBNull.Value)
        {
            return NullSymbol;
        }

        return colStyle is { } ? colStyle.GetRepresentation (value) : value.ToString ();
    }

    private bool HasControlOrAlt (MouseEvent me) { return me.Flags.HasFlag (MouseFlags.ButtonAlt) || me.Flags.HasFlag (MouseFlags.ButtonCtrl); }

    /// <summary>
    ///     Returns true if the given <paramref name="columnIndex"/> indexes a visible column otherwise false.  Returns
    ///     false for indexes that are out of bounds.
    /// </summary>
    /// <param name="columnIndex"></param>
    /// <returns></returns>
    private bool IsColumnVisible (int columnIndex)
    {
        // if the column index provided is out of bounds
        if (columnIndex < 0 || columnIndex >= _table.Columns)
        {
            return false;
        }

        return Style.GetColumnStyleIfAny (columnIndex)?.Visible ?? true;
    }

    private void RenderBottomLine (int row, int availableWidth, ColumnToRender [] columnsToRender)
    {
        // Renders a line at the bottom of the table after all the data like:
        // └─────────────────────────────────┴──────────┴──────┴──────────┴────────┴────────────────────────────────────────────┘

        for (var c = 0; c < availableWidth; c++)
        {
            // Start by assuming we just draw a straight line the
            // whole way but update to instead draw BottomTee / Corner etc
            Rune rune = Glyphs.HLine;

            if (Style.ShowVerticalCellLines)
            {
                if (c == 0)
                {
                    // for first character render line
                    rune = Glyphs.LLCorner;
                }
                else if (columnsToRender.Any (r => r.X == c + 1))
                {
                    // if the next column is the start of a header
                    rune = Glyphs.BottomTee;
                }
                else if (c == availableWidth - 1)
                {
                    // for the last character in the table
                    rune = Glyphs.LRCorner;
                }
                else if (Style.ExpandLastColumn == false && columnsToRender.Any (r => r.IsVeryLast && r.X + r.Width - 1 == c))
                {
                    // if the next console column is the lastcolumns end
                    rune = Glyphs.BottomTee;
                }
            }

            AddRuneAt (Driver, c, row, rune);
        }
    }

    private void RenderHeaderMidline (int row, ColumnToRender [] columnsToRender)
    {
        // Renders something like:
        // │ArithmeticComparator│chi       │Healthboard│Interpretation│Labnumber│

        ClearLine (row, ContentArea.Width);

        //render start of line
        if (_style.ShowVerticalHeaderLines)
        {
            AddRune (0, row, Glyphs.VLine);
        }

        for (var i = 0; i < columnsToRender.Length; i++)
        {
            ColumnToRender current = columnsToRender [i];

            ColumnStyle colStyle = Style.GetColumnStyleIfAny (current.Column);
            string colName = _table.ColumnNames [current.Column];

            RenderSeparator (current.X - 1, row, true);

            Move (current.X, row);

            Driver.AddStr (TruncateOrPad (colName, colName, current.Width, colStyle));

            if (Style.ExpandLastColumn == false && current.IsVeryLast)
            {
                RenderSeparator (current.X + current.Width - 1, row, true);
            }
        }

        //render end of line
        if (_style.ShowVerticalHeaderLines)
        {
            AddRune (ContentArea.Width - 1, row, Glyphs.VLine);
        }
    }

    private void RenderHeaderOverline (int row, int availableWidth, ColumnToRender [] columnsToRender)
    {
        // Renders a line above table headers (when visible) like:
        // ┌────────────────────┬──────────┬───────────┬──────────────┬─────────┐

        for (var c = 0; c < availableWidth; c++)
        {
            Rune rune = Glyphs.HLine;

            if (Style.ShowVerticalHeaderLines)
            {
                if (c == 0)
                {
                    rune = Glyphs.ULCorner;
                }

                // if the next column is the start of a header
                else if (columnsToRender.Any (r => r.X == c + 1))
                {
                    rune = Glyphs.TopTee;
                }
                else if (c == availableWidth - 1)
                {
                    rune = Glyphs.URCorner;
                }

                // if the next console column is the lastcolumns end
                else if (Style.ExpandLastColumn == false && columnsToRender.Any (r => r.IsVeryLast && r.X + r.Width - 1 == c))
                {
                    rune = Glyphs.TopTee;
                }
            }

            AddRuneAt (Driver, c, row, rune);
        }
    }

    private void RenderHeaderUnderline (int row, int availableWidth, ColumnToRender [] columnsToRender)
    {
        /*
         *  First lets work out if we should be rendering scroll indicators
         */

        // are there are visible columns to the left that have been pushed
        // off the screen due to horizontal scrolling?
        bool moreColumnsToLeft = ColumnOffset > 0;

        // if we moved left would we find a new column (or are they all invisible?)
        if (!TryGetNearestVisibleColumn (ColumnOffset - 1, false, false, out _))
        {
            moreColumnsToLeft = false;
        }

        // are there visible columns to the right that have not yet been reached?
        // lets find out, what is the column index of the last column we are rendering
        int lastColumnIdxRendered = ColumnOffset + columnsToRender.Length - 1;

        // are there more valid indexes?
        bool moreColumnsToRight = lastColumnIdxRendered < Table.Columns;

        // if we went right from the last column would we find a new visible column?
        if (!TryGetNearestVisibleColumn (lastColumnIdxRendered + 1, true, false, out _))
        {
            // no we would not
            moreColumnsToRight = false;
        }

        /*
         *  Now lets draw the line itself
         */

        // Renders a line below the table headers (when visible) like:
        // ├──────────┼───────────┼───────────────────┼──────────┼────────┼─────────────┤

        for (var c = 0; c < availableWidth; c++)
        {
            // Start by assuming we just draw a straight line the
            // whole way but update to instead draw a header indicator
            // or scroll arrow etc
            Rune rune = Glyphs.HLine;

            if (Style.ShowVerticalHeaderLines)
            {
                if (c == 0)
                {
                    // for first character render line
                    rune = Style.ShowVerticalCellLines ? Glyphs.LeftTee : Glyphs.LLCorner;

                    // unless we have horizontally scrolled along
                    // in which case render an arrow, to indicate user
                    // can scroll left
                    if (Style.ShowHorizontalScrollIndicators && moreColumnsToLeft)
                    {
                        rune = Glyphs.LeftArrow;
                        _scrollLeftPoint = new Point (c, row);
                    }
                }

                // if the next column is the start of a header
                else if (columnsToRender.Any (r => r.X == c + 1))
                {
                    /*TODO: is ┼ symbol in Driver?*/
                    rune = Style.ShowVerticalCellLines ? Glyphs.Cross : Glyphs.BottomTee;
                }
                else if (c == availableWidth - 1)
                {
                    // for the last character in the table
                    rune = Style.ShowVerticalCellLines ? Glyphs.RightTee : Glyphs.LRCorner;

                    // unless there is more of the table we could horizontally
                    // scroll along to see. In which case render an arrow,
                    // to indicate user can scroll right
                    if (Style.ShowHorizontalScrollIndicators && moreColumnsToRight)
                    {
                        rune = Glyphs.RightArrow;
                        _scrollRightPoint = new Point (c, row);
                    }
                }

                // if the next console column is the lastcolumns end
                else if (Style.ExpandLastColumn == false && columnsToRender.Any (r => r.IsVeryLast && r.X + r.Width - 1 == c))
                {
                    rune = Style.ShowVerticalCellLines ? Glyphs.Cross : Glyphs.BottomTee;
                }
            }

            AddRuneAt (Driver, c, row, rune);
        }
    }

    private void RenderRow (int row, int rowToRender, ColumnToRender [] columnsToRender)
    {
        bool focused = HasFocus;

        ColorScheme rowScheme = Style.RowColorGetter?.Invoke (
                                                              new RowColorGetterArgs (Table, rowToRender)
                                                             )
                                ?? ColorScheme;

        //start by clearing the entire line
        Move (0, row);

        Attribute color;

        if (FullRowSelect && IsSelected (0, rowToRender))
        {
            color = focused ? rowScheme.Focus : rowScheme.HotNormal;
        }
        else
        {
            color = Enabled ? rowScheme.Normal : rowScheme.Disabled;
        }

        Driver.SetAttribute (color);
        Driver.AddStr (new string (' ', ContentArea.Width));

        // Render cells for each visible header for the current row
        for (var i = 0; i < columnsToRender.Length; i++)
        {
            ColumnToRender current = columnsToRender [i];

            ColumnStyle colStyle = Style.GetColumnStyleIfAny (current.Column);

            // move to start of cell (in line with header positions)
            Move (current.X, row);

            // Set color scheme based on whether the current cell is the selected one
            bool isSelectedCell = IsSelected (current.Column, rowToRender);

            object val = Table [rowToRender, current.Column];

            // Render the (possibly truncated) cell value
            string representation = GetRepresentation (val, colStyle);

            // to get the colour scheme
            CellColorGetterDelegate colorSchemeGetter = colStyle?.ColorGetter;

            ColorScheme scheme;

            if (colorSchemeGetter is { })
            {
                // user has a delegate for defining row color per cell, call it
                scheme = colorSchemeGetter (
                                            new CellColorGetterArgs (
                                                                     Table,
                                                                     rowToRender,
                                                                     current.Column,
                                                                     val,
                                                                     representation,
                                                                     rowScheme
                                                                    )
                                           );

                // if users custom color getter returned null, use the row scheme
                if (scheme is null)
                {
                    scheme = rowScheme;
                }
            }
            else
            {
                // There is no custom cell coloring delegate so use the scheme for the row
                scheme = rowScheme;
            }

            Attribute cellColor;

            if (isSelectedCell)
            {
                cellColor = focused ? scheme.Focus : scheme.HotNormal;
            }
            else
            {
                cellColor = Enabled ? scheme.Normal : scheme.Disabled;
            }

            string render = TruncateOrPad (val, representation, current.Width, colStyle);

            // While many cells can be selected (see MultiSelectedRegions) only one cell is the primary (drives navigation etc)
            bool isPrimaryCell = current.Column == _selectedColumn && rowToRender == _selectedRow;

            RenderCell (cellColor, render, isPrimaryCell);

            // Reset color scheme to normal for drawing separators if we drew text with custom scheme
            if (scheme != rowScheme)
            {
                if (isSelectedCell)
                {
                    color = focused ? rowScheme.Focus : rowScheme.HotNormal;
                }
                else
                {
                    color = Enabled ? rowScheme.Normal : rowScheme.Disabled;
                }

                Driver.SetAttribute (color);
            }

            // If not in full row select mode always, reset color scheme to normal and render the vertical line (or space) at the end of the cell
            if (!FullRowSelect)
            {
                Driver.SetAttribute (Enabled ? rowScheme.Normal : rowScheme.Disabled);
            }

            if (_style.AlwaysUseNormalColorForVerticalCellLines && _style.ShowVerticalCellLines)
            {
                Driver.SetAttribute (rowScheme.Normal);
            }

            RenderSeparator (current.X - 1, row, false);

            if (Style.ExpandLastColumn == false && current.IsVeryLast)
            {
                RenderSeparator (current.X + current.Width - 1, row, false);
            }
        }

        if (_style.ShowVerticalCellLines)
        {
            Driver.SetAttribute (rowScheme.Normal);

            //render start and end of line
            AddRune (0, row, Glyphs.VLine);
            AddRune (ContentArea.Width - 1, row, Glyphs.VLine);
        }
    }

    private void RenderSeparator (int col, int row, bool isHeader)
    {
        if (col < 0)
        {
            return;
        }

        bool renderLines = isHeader ? _style.ShowVerticalHeaderLines : _style.ShowVerticalCellLines;

        Rune symbol = renderLines ? Glyphs.VLine : (Rune)SeparatorSymbol;
        AddRune (col, row, symbol);
    }

    private void SetScrollRowsColsSize ()
    {
        int scrollColsSize = Math.Max (Table?.Columns + ContentArea.Width - 1 ?? 0, 0);

        if (ContentSize.Width != scrollColsSize || ContentSize.Height != Table?.Rows)
        {
            ContentSize = new Size (scrollColsSize, Table?.Rows ?? 0);
        }
    }

    private bool ShouldRenderHeaders ()
    {
        if (TableIsNullOrInvisible ())
        {
            return false;
        }

        return Style.AlwaysShowHeaders || _rowOffset == 0;
    }

    /// <summary>
    ///     Returns true if the <see cref="Table"/> is not set or all the columns in the <see cref="Table"/> have an
    ///     explicit <see cref="ColumnStyle"/> that marks them <see cref="ColumnStyle.visible"/> <see langword="false"/>.
    /// </summary>
    /// <returns></returns>
    private bool TableIsNullOrInvisible ()
    {
        return Table == null
               || Table.Columns <= 0
               || Enumerable.Range (0, Table.Columns)
                            .All (
                                  c => (Style.GetColumnStyleIfAny (c)?.Visible ?? true) == false
                                 );
    }

    private void TableView_DrawAdornments (object sender, DrawEventArgs e)
    {
        if (Table is null)
        {
            return;
        }

        SetScrollRowsColsSize ();
    }

    private void ToggleCurrentCellSelection ()
    {
        var e = new CellToggledEventArgs (Table, _selectedColumn, _selectedRow);
        OnCellToggled (e);

        if (e.Cancel)
        {
            return;
        }

        if (!MultiSelect)
        {
            return;
        }

        TableSelection [] regions = GetMultiSelectedRegionsContaining (_selectedColumn, _selectedRow).ToArray ();
        TableSelection [] toggles = regions.Where (s => s.IsToggled).ToArray ();

        // Toggle it off
        if (toggles.Any ())
        {
            IEnumerable<TableSelection> oldRegions = MultiSelectedRegions.ToArray ().Reverse ();
            MultiSelectedRegions.Clear ();

            foreach (TableSelection region in oldRegions)
            {
                if (!toggles.Contains (region))
                {
                    MultiSelectedRegions.Push (region);
                }
            }
        }
        else
        {
            // user is toggling selection within a rectangular
            // select.  So toggle the full region
            if (regions.Any ())
            {
                foreach (TableSelection r in regions)
                {
                    r.IsToggled = true;
                }
            }
            else
            {
                // Toggle on a single cell selection
                MultiSelectedRegions.Push (
                                           CreateTableSelection (
                                                                 _selectedColumn,
                                                                 SelectedRow,
                                                                 _selectedColumn,
                                                                 _selectedRow,
                                                                 true
                                                                )
                                          );
            }
        }
    }

    /// <summary>
    ///     Truncates or pads <paramref name="representation"/> so that it occupies a exactly
    ///     <paramref name="availableHorizontalSpace"/> using the alignment specified in <paramref name="colStyle"/> (or left
    ///     if no style is defined)
    /// </summary>
    /// <param name="originalCellValue">The object in this cell of the <see cref="Table"/></param>
    /// <param name="representation">The string representation of <paramref name="originalCellValue"/></param>
    /// <param name="availableHorizontalSpace"></param>
    /// <param name="colStyle">Optional style indicating custom alignment for the cell</param>
    /// <returns></returns>
    private string TruncateOrPad (
        object originalCellValue,
        string representation,
        int availableHorizontalSpace,
        ColumnStyle colStyle
    )
    {
        if (string.IsNullOrEmpty (representation))
        {
            return new string (' ', availableHorizontalSpace);
        }

        // if value is not wide enough
        if (representation.EnumerateRunes ().Sum (c => c.GetColumns ()) < availableHorizontalSpace)
        {
            // pad it out with spaces to the given alignment
            int toPad = availableHorizontalSpace
                        - (representation.EnumerateRunes ().Sum (c => c.GetColumns ())
                           + 1 /*leave 1 space for cell boundary*/);

            switch (colStyle?.GetAlignment (originalCellValue) ?? TextAlignment.Left)
            {
                case TextAlignment.Left:
                    return representation + new string (' ', toPad);
                case TextAlignment.Right:
                    return new string (' ', toPad) + representation;

                // TODO: With single line cells, centered and justified are the same right?
                case TextAlignment.Centered:
                case TextAlignment.Justified:
                    return
                        new string (' ', (int)Math.Floor (toPad / 2.0))
                        + // round down
                        representation
                        + new string (' ', (int)Math.Ceiling (toPad / 2.0)); // round up
            }
        }

        // value is too wide
        return new string (
                           representation.TakeWhile (c => (availableHorizontalSpace -= ((Rune)c).GetColumns ()) > 0)
                                         .ToArray ()
                          );
    }

    private bool TryGetNearestVisibleColumn (
        int columnIndex,
        bool lookRight,
        bool allowBumpingInOppositeDirection,
        out int idx
    )
    {
        // if the column index provided is out of bounds
        if (columnIndex < 0 || columnIndex >= _table.Columns)
        {
            idx = columnIndex;

            return false;
        }

        // get the column visibility by index (if no style visible is true)
        bool [] columnVisibility =
            Enumerable.Range (0, Table.Columns)
                      .Select (c => Style.GetColumnStyleIfAny (c)?.Visible ?? true)
                      .ToArray ();

        // column is visible
        if (columnVisibility [columnIndex])
        {
            idx = columnIndex;

            return true;
        }

        int increment = lookRight ? 1 : -1;

        // move in that direction
        for (int i = columnIndex; i >= 0 && i < columnVisibility.Length; i += increment)
        {
            // if we find a visible column
            if (columnVisibility [i])
            {
                idx = i;

                return true;
            }
        }

        // Caller only wants to look in one direction and we did not find any
        // visible columns in that direction
        if (!allowBumpingInOppositeDirection)
        {
            idx = columnIndex;

            return false;
        }

        // Caller will let us look in the other direction so
        // now look other way
        increment = -increment;

        for (int i = columnIndex; i >= 0 && i < columnVisibility.Length; i += increment)
        {
            // if we find a visible column
            if (columnVisibility [i])
            {
                idx = i;

                return true;
            }
        }

        // nothing seems to be visible so just return input index
        idx = columnIndex;

        return false;
    }

    /// <summary>Unions the current selected cell (and/or regions) with the provided cell and makes it the active one.</summary>
    /// <param name="col"></param>
    /// <param name="row"></param>
    private void UnionSelection (int col, int row)
    {
        if (!MultiSelect || TableIsNullOrInvisible ())
        {
            return;
        }

        EnsureValidSelection ();

        int oldColumn = SelectedColumn;
        int oldRow = SelectedRow;

        // move us to the new cell
        SelectedColumn = col;
        SelectedRow = row;

        MultiSelectedRegions.Push (
                                   CreateTableSelection (col, row)
                                  );

        // if the old cell was not part of a rectangular select
        // or otherwise selected we need to retain it in the selection

        if (!IsSelected (oldColumn, oldRow))
        {
            MultiSelectedRegions.Push (
                                       CreateTableSelection (oldColumn, oldRow)
                                      );
        }
    }

    /// <summary>Describes a desire to render a column at a given horizontal position in the UI</summary>
    internal class ColumnToRender
    {
        public ColumnToRender (int col, int x, int width, bool isVeryLast)
        {
            Column = col;
            X = x;
            Width = width;
            IsVeryLast = isVeryLast;
        }

        /// <summary>The column to render</summary>
        public int Column { get; set; }

        /// <summary>True if this column is the very last column in the <see cref="Table"/> (not just the last visible column)</summary>
        public bool IsVeryLast { get; }

        /// <summary>
        ///     The width that the column should occupy as calculated by <see cref="CalculateViewport(Rectangle, int)"/>.  Note
        ///     that this includes space for padding i.e. the separator between columns.
        /// </summary>
        public int Width { get; internal set; }

        /// <summary>The horizontal position to begin rendering the column at</summary>
        public int X { get; set; }
    }
}<|MERGE_RESOLUTION|>--- conflicted
+++ resolved
@@ -1153,13 +1153,8 @@
         // Create a single region over entire table, set the origin of the selection to the active cell so that a followup spread selection e.g. shift-right behaves properly
         MultiSelectedRegions.Push (
                                    new TableSelection (
-<<<<<<< HEAD
-                                                       new Point (SelectedColumn, SelectedRow),
-                                                       new Rectangle (0, 0, Table.Columns, _table.Rows)
-=======
                                                        new (SelectedColumn, SelectedRow),
-                                                       new (0, 0, Table.Columns, table.Rows)
->>>>>>> 7fd4223f
+                                                       new (0, 0, Table.Columns, _table.Rows)
                                                       )
                                   );
         Update ();
@@ -1536,13 +1531,8 @@
         int left = Math.Max (Math.Min (pt1X, pt2X), 0);
         int right = Math.Max (Math.Max (pt1X, pt2X), 0);
 
-<<<<<<< HEAD
         // Rectangle class is inclusive of Top Left but exclusive of Bottom Right so extend by 1
-        return new TableSelection (new Point (pt1X, pt1Y), new Rectangle (left, top, right - left + 1, bot - top + 1))
-=======
-        // Rect class is inclusive of Top Left but exclusive of Bottom Right so extend by 1
         return new TableSelection (new (pt1X, pt1Y), new (left, top, right - left + 1, bot - top + 1))
->>>>>>> 7fd4223f
         {
             IsToggled = toggle
         };
