using System.Text;
using System;
using System.Collections;
using System.Collections.Generic;
using System.Data;
using System.Linq;

namespace Terminal.Gui {

	/// <summary>
	/// Delegate for providing color to <see cref="TableView"/> cells based on the value being rendered
	/// </summary>
	/// <param name="args">Contains information about the cell for which color is needed</param>
	/// <returns></returns>
	public delegate ColorScheme CellColorGetterDelegate (CellColorGetterArgs args);

	/// <summary>
	/// Delegate for providing color for a whole row of a <see cref="TableView"/>
	/// </summary>
	/// <param name="args"></param>
	/// <returns></returns>
	public delegate ColorScheme RowColorGetterDelegate (RowColorGetterArgs args);

	/// <summary>
	/// View for tabular data based on a <see cref="ITableSource"/>.
	/// 
	/// <a href="https://gui-cs.github.io/Terminal.Gui/articles/tableview.html">See TableView Deep Dive for more information</a>.
	/// </summary>
	public class TableView : View {

		private LineCanvas grid = new LineCanvas ();
		private int columnOffset;
		private int rowOffset;
		private int selectedRow;
		private int selectedColumn;
		private ITableSource table;
		private TableStyle style = new TableStyle ();
		private Key cellActivationKey = Key.Enter;

		Point? scrollLeftPoint;
		Point? scrollRightPoint;

		/// <summary>
		/// The default maximum cell width for <see cref="TableView.MaxCellWidth"/> and <see cref="ColumnStyle.MaxWidth"/>
		/// </summary>
		public const int DefaultMaxCellWidth = 100;

		/// <summary>
		/// The default minimum cell width for <see cref="ColumnStyle.MinAcceptableWidth"/>
		/// </summary>
		public const int DefaultMinAcceptableWidth = 100;

		/// <summary>
		/// The data table to render in the view.  Setting this property automatically updates and redraws the control.
		/// </summary>
		public ITableSource Table {
			get => table;
			set {
				table = value;
				Update ();
			}
		}

		/// <summary>
		/// Contains options for changing how the table is rendered
		/// </summary>
		public TableStyle Style { get => style; set { style = value; Update (); } }

		/// <summary>
		/// True to select the entire row at once.  False to select individual cells.  Defaults to false
		/// </summary>
		public bool FullRowSelect { get; set; }

		/// <summary>
		/// True to allow regions to be selected 
		/// </summary>
		/// <value></value>
		public bool MultiSelect { get; set; } = true;

		/// <summary>
		/// When <see cref="MultiSelect"/> is enabled this property contain all rectangles of selected cells.  Rectangles describe column/rows selected in <see cref="Table"/> (not screen coordinates)
		/// </summary>
		/// <returns></returns>
		public Stack<TableSelection> MultiSelectedRegions { get; private set; } = new Stack<TableSelection> ();

		/// <summary>
		/// Horizontal scroll offset.  The index of the first column in <see cref="Table"/> to display when when rendering the view.
		/// </summary>
		/// <remarks>This property allows very wide tables to be rendered with horizontal scrolling</remarks>
		public int ColumnOffset {
			get => columnOffset;

			//try to prevent this being set to an out of bounds column
			set => columnOffset = TableIsNullOrInvisible () ? 0 : Math.Max (0, Math.Min (Table.Columns - 1, value));
		}

		/// <summary>
		/// Vertical scroll offset.  The index of the first row in <see cref="Table"/> to display in the first non header line of the control when rendering the view.
		/// </summary>
		public int RowOffset {
			get => rowOffset;
			set => rowOffset = TableIsNullOrInvisible () ? 0 : Math.Max (0, Math.Min (Table.Rows - 1, value));
		}

		/// <summary>
		/// The index of <see cref="DataTable.Columns"/> in <see cref="Table"/> that the user has currently selected
		/// </summary>
		public int SelectedColumn {
			get => selectedColumn;

			set {
				var oldValue = selectedColumn;

				//try to prevent this being set to an out of bounds column
				selectedColumn = TableIsNullOrInvisible () ? 0 : Math.Min (Table.Columns - 1, Math.Max (0, value));

				if (oldValue != selectedColumn)
					OnSelectedCellChanged (new SelectedCellChangedEventArgs (Table, oldValue, SelectedColumn, SelectedRow, SelectedRow));
			}
		}

		/// <summary>
		/// The index of <see cref="DataTable.Rows"/> in <see cref="Table"/> that the user has currently selected
		/// </summary>
		public int SelectedRow {
			get => selectedRow;
			set {

				var oldValue = selectedRow;

				selectedRow = TableIsNullOrInvisible () ? 0 : Math.Min (Table.Rows - 1, Math.Max (0, value));

				if (oldValue != selectedRow)
					OnSelectedCellChanged (new SelectedCellChangedEventArgs (Table, SelectedColumn, SelectedColumn, oldValue, selectedRow));
			}
		}

		/// <summary>
		/// The minimum number of characters to render in any given column.
		/// </summary>
		public int MinCellWidth { get; set; }

		/// <summary>
		/// The maximum number of characters to render in any given column.  This prevents one long column from pushing out all the others
		/// </summary>
		public int MaxCellWidth { get; set; } = DefaultMaxCellWidth;

		/// <summary>
		/// The text representation that should be rendered for cells with the value <see cref="DBNull.Value"/>
		/// </summary>
		public string NullSymbol { get; set; } = "-";

		/// <summary>
		/// The symbol to add after each cell value and header value to visually seperate values (if not using vertical gridlines)
		/// </summary>
		public char SeparatorSymbol { get; set; } = ' ';

		/// <summary>
		/// The symbol to pad around values (between separators)
		/// </summary>
		public char HeaderPaddingSymbol { get; set; } = ' ';

		/// <summary>
		/// The symbol to pad around values (between separators)
		/// </summary>
		public char CellPaddingSymbol { get; set; } = ' ';

		/// <summary>
		/// This event is raised when the selected cell in the table changes.
		/// </summary>
		public event EventHandler<SelectedCellChangedEventArgs> SelectedCellChanged;

		/// <summary>
		/// This event is raised when a cell is activated e.g. by double clicking or pressing <see cref="CellActivationKey"/>
		/// </summary>
		public event EventHandler<CellActivatedEventArgs> CellActivated;

		/// <summary>
		/// This event is raised when a cell is toggled (see <see cref="Command.ToggleChecked"/>
		/// </summary>
		public event EventHandler<CellToggledEventArgs> CellToggled;

		/// <summary>
		/// The key which when pressed should trigger <see cref="CellActivated"/> event.  Defaults to Enter.
		/// </summary>
		public Key CellActivationKey {
			get => cellActivationKey;
			set {
				if (cellActivationKey != value) {
					ReplaceKeyBinding (cellActivationKey, value);

					// of API user is mixing and matching old and new methods of keybinding then they may have lost
					// the old binding (e.g. with ClearKeybindings) so ReplaceKeyBinding alone will fail
					AddKeyBinding (value, Command.Accept);
					cellActivationKey = value;
				}
			}
		}

		/// <summary>
		/// Navigator for cycling the selected item in the table by typing.
		/// Set to null to disable this feature.
		/// </summary>
		public CollectionNavigatorBase CollectionNavigator { get; set; }

		/// <summary>
		/// Initializes a <see cref="TableView"/> class using <see cref="LayoutStyle.Computed"/> layout. 
		/// </summary>
		/// <param name="table">The table to display in the control</param>
		public TableView (ITableSource table) : this ()
		{
			this.Table = table;
		}

		/// <summary>
		/// Initializes a <see cref="TableView"/> class using <see cref="LayoutStyle.Computed"/> layout. Set the <see cref="Table"/> property to begin editing
		/// </summary>
		public TableView () : base ()
		{
			CanFocus = true;

			this.CollectionNavigator = new TableCollectionNavigator (this);

			// Things this view knows how to do
			AddCommand (Command.Right, () => { ChangeSelectionByOffset (1, 0, false); return true; });
			AddCommand (Command.Left, () => { ChangeSelectionByOffset (-1, 0, false); return true; });
			AddCommand (Command.LineUp, () => { ChangeSelectionByOffset (0, -1, false); return true; });
			AddCommand (Command.LineDown, () => { ChangeSelectionByOffset (0, 1, false); return true; });
			AddCommand (Command.PageUp, () => { PageUp (false); return true; });
			AddCommand (Command.PageDown, () => { PageDown (false); return true; });
			AddCommand (Command.LeftHome, () => { ChangeSelectionToStartOfRow (false); return true; });
			AddCommand (Command.RightEnd, () => { ChangeSelectionToEndOfRow (false); return true; });
			AddCommand (Command.TopHome, () => { ChangeSelectionToStartOfTable (false); return true; });
			AddCommand (Command.BottomEnd, () => { ChangeSelectionToEndOfTable (false); return true; });

			AddCommand (Command.RightExtend, () => { ChangeSelectionByOffset (1, 0, true); return true; });
			AddCommand (Command.LeftExtend, () => { ChangeSelectionByOffset (-1, 0, true); return true; });
			AddCommand (Command.LineUpExtend, () => { ChangeSelectionByOffset (0, -1, true); return true; });
			AddCommand (Command.LineDownExtend, () => { ChangeSelectionByOffset (0, 1, true); return true; });
			AddCommand (Command.PageUpExtend, () => { PageUp (true); return true; });
			AddCommand (Command.PageDownExtend, () => { PageDown (true); return true; });
			AddCommand (Command.LeftHomeExtend, () => { ChangeSelectionToStartOfRow (true); return true; });
			AddCommand (Command.RightEndExtend, () => { ChangeSelectionToEndOfRow (true); return true; });
			AddCommand (Command.TopHomeExtend, () => { ChangeSelectionToStartOfTable (true); return true; });
			AddCommand (Command.BottomEndExtend, () => { ChangeSelectionToEndOfTable (true); return true; });

			AddCommand (Command.SelectAll, () => { SelectAll (); return true; });
			AddCommand (Command.Accept, () => { OnCellActivated (new CellActivatedEventArgs (Table, SelectedColumn, SelectedRow)); return true; });

			AddCommand (Command.ToggleChecked, () => { ToggleCurrentCellSelection (); return true; });

			// Default keybindings for this view
			AddKeyBinding (Key.CursorLeft, Command.Left);
			AddKeyBinding (Key.CursorRight, Command.Right);
			AddKeyBinding (Key.CursorUp, Command.LineUp);
			AddKeyBinding (Key.CursorDown, Command.LineDown);
			AddKeyBinding (Key.PageUp, Command.PageUp);
			AddKeyBinding (Key.PageDown, Command.PageDown);
			AddKeyBinding (Key.Home, Command.LeftHome);
			AddKeyBinding (Key.End, Command.RightEnd);
			AddKeyBinding (Key.Home | Key.CtrlMask, Command.TopHome);
			AddKeyBinding (Key.End | Key.CtrlMask, Command.BottomEnd);

			AddKeyBinding (Key.CursorLeft | Key.ShiftMask, Command.LeftExtend);
			AddKeyBinding (Key.CursorRight | Key.ShiftMask, Command.RightExtend);
			AddKeyBinding (Key.CursorUp | Key.ShiftMask, Command.LineUpExtend);
			AddKeyBinding (Key.CursorDown | Key.ShiftMask, Command.LineDownExtend);
			AddKeyBinding (Key.PageUp | Key.ShiftMask, Command.PageUpExtend);
			AddKeyBinding (Key.PageDown | Key.ShiftMask, Command.PageDownExtend);
			AddKeyBinding (Key.Home | Key.ShiftMask, Command.LeftHomeExtend);
			AddKeyBinding (Key.End | Key.ShiftMask, Command.RightEndExtend);
			AddKeyBinding (Key.Home | Key.CtrlMask | Key.ShiftMask, Command.TopHomeExtend);
			AddKeyBinding (Key.End | Key.CtrlMask | Key.ShiftMask, Command.BottomEndExtend);

			AddKeyBinding (Key.A | Key.CtrlMask, Command.SelectAll);
			AddKeyBinding (CellActivationKey, Command.Accept);
		}

		///<inheritdoc/>
		public override void OnDrawContent (Rect contentArea)
		{
			base.OnDrawContent (contentArea);

			Move (0, 0);
			var frame = Frame;

			// What columns to render at what X offset in viewport
			var columnsToRender = CalculateViewport (Bounds).ToArray ();

			Driver.SetAttribute (GetNormalColor ());

			//invalidate current row (prevents scrolling around leaving old characters in the frame
			Driver.AddStr (new string (' ', Bounds.Width));

			if (Table == null || columnsToRender.Length < 1) {
				return;
			}

			var lastCol = columnsToRender [columnsToRender.Length - 1];
			var width = Bounds.Width;
			if (!Style.ExpandLastColumn) {
				width = lastCol.X + lastCol.Width;
			}

			// render the cell lines
			grid.Clear ();
			if (Style.LineColor.Initialized)
				Driver.SetAttribute (Style.LineColor);
			else
				Driver.SetAttribute (this.ColorScheme.Normal);
			RenderCellLines (width, Table.Rows, columnsToRender);

			foreach (var p in grid.GetMap (Bounds)) {
				this.AddRune (p.Key.X, p.Key.Y, p.Value);
			}

			// render arrows
			scrollRightPoint = null;
			scrollLeftPoint = null;
			int hh = GetHeaderHeightIfAny ();
			if (Style.ShowHorizontalScrollIndicators) {
				if (hh > 0 && MoreColumnsToLeft ()) {
					scrollLeftPoint = new Point (0, hh);
				}
				if (hh > 0 && MoreColumnsToRight (columnsToRender)) {
					scrollRightPoint = new Point (width - 1, hh);
				}
			}
			if (scrollLeftPoint != null) {
				AddRuneAt (Driver, 0, scrollLeftPoint.Value.Y - 1, CM.Glyphs.LeftArrow);
			}
			if (scrollRightPoint != null) {
				AddRuneAt (Driver, scrollRightPoint.Value.X, scrollRightPoint.Value.Y - 1, CM.Glyphs.RightArrow);
			}

			// render the header contents
			if (Style.ShowHeaders && hh > 0) {
				var padChar = HeaderPaddingSymbol;

				var yh = hh - 1;
				if (Style.ShowHorizontalHeaderUnderline) {
					yh--;
				}

				for (var i = 0; i < columnsToRender.Length; i++) {

					var current = columnsToRender [i];

					var colStyle = Style.GetColumnStyleIfAny (current.Column);
					var colName = table.ColumnNames [current.Column];

					if (!Style.ShowVerticalHeaderLines && current.X - 1 >= 0) {
						AddRune (current.X - 1, yh, SeparatorSymbol);
					}

					Move (current.X, yh);

					if (current.Width - colName.Length > 0 &&
						Style.ShowHorizontalHeaderThroughline &&
						(!Style.ShowHorizontalHeaderOverline || !Style.ShowHorizontalHeaderUnderline)) {

						if (colName.Sum (c => Rune.ColumnWidth (c)) < current.Width) {
							Driver.AddStr (colName);
						} else {
							Driver.AddStr (new string (colName.TakeWhile (h => (current.Width -= Rune.ColumnWidth (h)) > 0).ToArray ()));
						}
					} else {
						Driver.AddStr (TruncateOrPad (colName, colName, current.Width, colStyle, padChar));
					}

					if (!Style.ExpandLastColumn) {
						if (!Style.ShowVerticalHeaderLines && current.IsVeryLast) {
							AddRune (current.X + current.Width - 1, yh, SeparatorSymbol);
						}
						if (i == columnsToRender.Length - 1) {
							for (int j = current.X + current.Width; j < Bounds.Width; j++) {
								Driver.SetAttribute (GetNormalColor ());
								AddRune (j, yh, ' ');
								if (Style.ShowHorizontalHeaderUnderline) {
									AddRune (j, yh + 1, ' ');
								}
							}
						}
					}
				}
			}

			// render the cell contents
			for (var line = hh; line < frame.Height; line++) {

				var padChar = CellPaddingSymbol;

				//work out what Row to render
				var rowToRender = RowOffset + (line - hh);

				//if we have run off the end of the table
				if (TableIsNullOrInvisible () || rowToRender < 0)
					continue;

				// No more data
				if (rowToRender >= Table.Rows) {
					/*
					if (rowToRender == Table.Rows.Count && Style.ShowHorizontalBottomline) {
						RenderBottomLine (line, width, columnsToRender);
					}
					*/
					continue;
				}

				RenderRow (line, rowToRender, columnsToRender, padChar);
			}
		}

		/// <summary>
		/// Returns the amount of vertical space currently occupied by the header or 0 if it is not visible.
		/// </summary>
		/// <returns></returns>
		internal int GetHeaderHeightIfAny ()
		{
			return ShouldRenderHeaders () ? GetHeaderHeight () : 0;
		}

		/// <summary>
		/// Returns the amount of vertical space required to display the header
		/// </summary>
		/// <returns></returns>
		internal int GetHeaderHeight ()
		{
			int heightRequired = Style.ShowHeaders ? 1 : 0;

			if (Style.ShowHorizontalHeaderOverline)
				heightRequired++;

			if (Style.ShowHorizontalHeaderUnderline)
				heightRequired++;

			return heightRequired;
		}

		private void RenderCellLines (int width, int height, ColumnToRender [] columnsToRender)
		{
			var row = 0;
			int hh = GetHeaderHeightIfAny ();

			// First render the header, something like:
			/*
				┌────────────────────┬──────────┬───────────┬──────────────┬─────────┐
				│ArithmeticComparator│chi       │Healthboard│Interpretation│Labnumber│
				└────────────────────┴──────────┴───────────┴──────────────┴─────────┘
			*/

			if (hh > 0) {
				if (Style.ShowHorizontalHeaderOverline) {
					grid.AddLine (new Point (0, row), width, Orientation.Horizontal, Style.OuterHeaderLineStyle);
					row++;
				}
				if (Style.ShowHeaders) {
					if (Style.ShowHorizontalHeaderThroughline &&
						(!Style.ShowHorizontalHeaderOverline || !Style.ShowHorizontalHeaderUnderline)) {
						grid.AddLine (new Point (0, row), width, Orientation.Horizontal, Style.InnerHeaderLineStyle);
					}
					row++;
				}
				if (Style.ShowHorizontalHeaderUnderline) {
					grid.AddLine (new Point (0, row), width, Orientation.Horizontal, Style.OuterHeaderLineStyle);
					row++;
				}

				if (row > 1 && Style.ShowVerticalHeaderLines && Style.InnerHeaderLineStyle != LineStyle.None) {
					foreach (var col in columnsToRender) {
						var lineStyle = Style.InnerHeaderLineStyle;
						if (col.X - 1 == 0) {
							lineStyle = Style.OuterHeaderLineStyle;
						}
						grid.AddLine (new Point (col.X - 1, 0), row, Orientation.Vertical, lineStyle);
					}
					grid.AddLine (new Point (width - 1, 0), row, Orientation.Vertical, Style.OuterHeaderLineStyle);
				}
			}

			if (Style.ShowHorizontalBottomline) {
				height++;
			}

			// render the vertical cell lines
			if (Style.ShowVerticalCellLines) {
				foreach (var col in columnsToRender) {
					var lineStyle = Style.InnerLineStyle;
					if (col.X - 1 == 0) {
						lineStyle = Style.OuterLineStyle;
					}
					grid.AddLine (new Point (col.X - 1, row - 1), height - RowOffset + 1, Orientation.Vertical, lineStyle);
				}
				grid.AddLine (new Point (width - 1, row - 1), height - RowOffset + 1, Orientation.Vertical, Style.OuterLineStyle);
			}

			// render the bottom line
			if (Style.ShowHorizontalBottomline) {
				grid.AddLine (new Point (0, height - RowOffset + hh - 1), width, Orientation.Horizontal, Style.OuterLineStyle);
			}
		}

		private bool MoreColumnsToLeft ()
		{
			// are there are visible columns to the left that have been pushed
			// off the screen due to horizontal scrolling?
			bool moreColumnsToLeft = ColumnOffset > 0;

			// if we moved left would we find a new column (or are they all invisible?)
			if (!TryGetNearestVisibleColumn (ColumnOffset - 1, false, false, out _)) {
				return false;
			}

			return moreColumnsToLeft;
		}

		private bool MoreColumnsToRight (ColumnToRender [] columnsToRender)
		{
			// are there visible columns to the right that have not yet been reached?
			// lets find out, what is the column index of the last column we are rendering
			int lastColumnIdxRendered = ColumnOffset + columnsToRender.Length - 1;

			// are there more valid indexes?
			bool moreColumnsToRight = lastColumnIdxRendered < Table.Columns;

			// if we went right from the last column would we find a new visible column?
			if (!TryGetNearestVisibleColumn (lastColumnIdxRendered + 1, true, false, out _)) {
				// no we would not
				return false;
			}

			return moreColumnsToRight;
		}

		private void RenderRow (int row, int rowToRender, ColumnToRender [] columnsToRender, char padChar)
		{
			var focused = HasFocus;

			var rowScheme = (Style.RowColorGetter?.Invoke (
				new RowColorGetterArgs (Table, rowToRender))) ?? ColorScheme;

			//start by clearing the entire line
			Move (0, row);

			Attribute color;

			if (FullRowSelect && IsSelected (0, rowToRender)) {
				color = focused ? rowScheme.HotFocus : rowScheme.HotNormal;
			} else {
				color = Enabled ? rowScheme.Normal : rowScheme.Disabled;
			}

			//Driver.SetAttribute (color);
			//Driver.AddStr (new string (' ', Bounds.Width));

			// Render cells for each visible header for the current row
			for (int i = 0; i < columnsToRender.Length; i++) {

				var current = columnsToRender [i];

				var colStyle = Style.GetColumnStyleIfAny (current.Column);

				// move to start of cell (in line with header positions)
				Move (current.X, row);

				// Set color scheme based on whether the current cell is the selected one
				bool isSelectedCell = IsSelected (current.Column, rowToRender);

				var val = Table [rowToRender, current.Column];

				// Render the (possibly truncated) cell value
				var representation = GetRepresentation (val, colStyle);

				// to get the colour scheme
				var colorSchemeGetter = colStyle?.ColorGetter;

				ColorScheme scheme;
				if (colorSchemeGetter != null) {
					// user has a delegate for defining row color per cell, call it
					scheme = colorSchemeGetter (
						new CellColorGetterArgs (Table, rowToRender, current.Column, val, representation, rowScheme));

					// if users custom color getter returned null, use the row scheme
					if (scheme == null) {
						scheme = rowScheme;
					}
				} else {
					// There is no custom cell coloring delegate so use the scheme for the row
					scheme = rowScheme;
				}

				Attribute cellColor;
				if (isSelectedCell) {
					cellColor = focused ? scheme.HotFocus : scheme.HotNormal;
				} else {
					cellColor = Enabled ? scheme.Normal : scheme.Disabled;
				}

				var render = TruncateOrPad (val, representation, current.Width, colStyle, padChar);

				// While many cells can be selected (see MultiSelectedRegions) only one cell is the primary (drives navigation etc)
				bool isPrimaryCell = current.Column == selectedColumn && rowToRender == selectedRow;

				RenderCell (cellColor, render, isPrimaryCell);

				// Style.AlwaysUseNormalColorForVerticalCellLines is no longer possible after switch to LineCanvas
				// except when cell lines are disabled and SeparatorSymbol is used

				if (!Style.ShowVerticalCellLines) {

					if (Style.AlwaysUseNormalColorForVerticalCellLines) {
						color = rowScheme.Normal;

					} else if (scheme != rowScheme) {

						// Reset color scheme to normal for drawing separators if we drew text with custom scheme
						if (isSelectedCell) {
							color = focused ? rowScheme.HotFocus : rowScheme.HotNormal;
						} else {
							color = Enabled ? rowScheme.Normal : rowScheme.Disabled;
						}
					}
					Driver.SetAttribute (color);

					if (current.X - 1 >= 0) {
						AddRune (current.X - 1, row, SeparatorSymbol);
					}
					if (!Style.ExpandLastColumn && current.IsVeryLast) {
						AddRune (current.X + current.Width - 1, row, SeparatorSymbol);
					}
				}

				if (!Style.ExpandLastColumn && i == columnsToRender.Length - 1) {
					for (int j = current.X + current.Width; j < Bounds.Width; j++) {
						Driver.SetAttribute (GetNormalColor ());
						AddRune (j, row, ' ');
					}
				}
			}
		}

		/// <summary>
		/// Override to provide custom multi colouring to cells.  Use <see cref="View.Driver"/> to
		/// with <see cref="ConsoleDriver.AddStr(string)"/>.  The driver will already be
		/// in the correct place when rendering and you must render the full <paramref name="render"/>
		/// or the view will not look right.  For simpler provision of color use <see cref="ColumnStyle.ColorGetter"/>
		/// For changing the content that is rendered use <see cref="ColumnStyle.RepresentationGetter"/>
		/// </summary>
		/// <param name="cellColor"></param>
		/// <param name="render"></param>
		/// <param name="isPrimaryCell"></param>
		protected virtual void RenderCell (Attribute cellColor, string render, bool isPrimaryCell)
		{
			// If the cell is the selected col/row then draw the first rune in inverted colors
			// this allows the user to track which cell is the active one during a multi cell
			// selection or in full row select mode
			if (Style.InvertSelectedCellFirstCharacter && isPrimaryCell) {

				if (render.Length > 0) {
					// invert the color of the current cell for the first character
					Driver.SetAttribute (Driver.MakeAttribute (cellColor.Background, cellColor.Foreground));
					Driver.AddRune ((Rune)render [0]);

					if (render.Length > 1) {
						Driver.SetAttribute (cellColor);
						Driver.AddStr (render.Substring (1));
					}
				}
			} else {
				Driver.SetAttribute (cellColor);
				Driver.AddStr (render);
			}
		}

		void AddRuneAt (ConsoleDriver d, int col, int row, Rune ch)
		{
			Move (col, row);
			d.AddRune (ch);
		}

		/// <summary>
		/// Truncates or pads <paramref name="representation"/> so that it occupies a exactly <paramref name="availableHorizontalSpace"/> using the alignment specified in <paramref name="colStyle"/> (or left if no style is defined)
		/// </summary>
		/// <param name="originalCellValue">The object in this cell of the <see cref="Table"/></param>
		/// <param name="representation">The string representation of <paramref name="originalCellValue"/></param>
		/// <param name="availableHorizontalSpace"></param>
		/// <param name="colStyle">Optional style indicating custom alignment for the cell</param>
		/// <param name="padChar">Character used to pad string (defaults to space)</param>
		/// <returns></returns>
		private string TruncateOrPad (object originalCellValue, string representation, int availableHorizontalSpace, ColumnStyle colStyle, char padChar = ' ')
		{
			if (string.IsNullOrEmpty (representation))
				return new string (padChar, availableHorizontalSpace);

			// if value is not wide enough
			if (representation.EnumerateRunes ().Sum (c => c.GetColumns ()) < availableHorizontalSpace) {

				// pad it out with spaces to the given alignment
				int toPad = availableHorizontalSpace - (representation.EnumerateRunes ().Sum (c => c.GetColumns ()) + 1 /*leave 1 space for cell boundary*/);

				switch (colStyle?.GetAlignment (originalCellValue) ?? TextAlignment.Left) {

				case TextAlignment.Left:
					return representation + new string (padChar, toPad);
				case TextAlignment.Right:
					return new string (padChar, toPad) + representation;

				// TODO: With single line cells, centered and justified are the same right?
				case TextAlignment.Centered:
				case TextAlignment.Justified:
					return
						new string (padChar, (int)Math.Floor (toPad / 2.0)) + // round down
						representation +
						 new string (padChar, (int)Math.Ceiling (toPad / 2.0)); // round up
				}
			}

			// value is too wide
			return new string (representation.TakeWhile (c => (availableHorizontalSpace -= ((Rune)c).GetColumns ()) > 0).ToArray ());
		}



		/// <inheritdoc/>
		public override bool ProcessKey (KeyEvent keyEvent)
		{
			if (TableIsNullOrInvisible ()) {
				PositionCursor ();
				return false;
			}

			var result = InvokeKeybindings (keyEvent);
			if (result != null) {
				PositionCursor ();
				return true;
			}

			if (CollectionNavigator != null &&
				this.HasFocus &&
				Table.Rows != 0 &&
				Terminal.Gui.CollectionNavigator.IsCompatibleKey (keyEvent) &&
				!keyEvent.Key.HasFlag (Key.CtrlMask) &&
				!keyEvent.Key.HasFlag (Key.AltMask) &&
				char.IsLetterOrDigit ((char)keyEvent.KeyValue)) {
				return CycleToNextTableEntryBeginningWith (keyEvent);
			}

			return false;
		}

		private bool CycleToNextTableEntryBeginningWith (KeyEvent keyEvent)
		{
			var row = SelectedRow;

			// There is a multi select going on and not just for the current row
			if (GetAllSelectedCells ().Any (c => c.Y != row)) {
				return false;
			}

			int match = CollectionNavigator.GetNextMatchingItem (row, (char)keyEvent.KeyValue);

			if (match != -1) {
				SelectedRow = match;
				EnsureValidSelection ();
				EnsureSelectedCellIsVisible ();
				return true;
			}

			return false;
		}

		/// <summary>
		/// Moves the <see cref="SelectedRow"/> and <see cref="SelectedColumn"/> to the given col/row in <see cref="Table"/>. Optionally starting a box selection (see <see cref="MultiSelect"/>)
		/// </summary>
		/// <param name="col"></param>
		/// <param name="row"></param>
		/// <param name="extendExistingSelection">True to create a multi cell selection or adjust an existing one</param>
		public void SetSelection (int col, int row, bool extendExistingSelection)
		{
			// if we are trying to increase the column index then
			// we are moving right otherwise we are moving left
			bool lookRight = col > selectedColumn;

			col = GetNearestVisibleColumn (col, lookRight, true);

			if (!MultiSelect || !extendExistingSelection) {
				ClearMultiSelectedRegions (true);
			}

			if (extendExistingSelection) {

				// If we are extending current selection but there isn't one
				if (MultiSelectedRegions.Count == 0 || MultiSelectedRegions.All (m => m.IsToggled)) {
					// Create a new region between the old active cell and the new cell
					var rect = CreateTableSelection (SelectedColumn, SelectedRow, col, row);
					MultiSelectedRegions.Push (rect);
				} else {
					// Extend the current head selection to include the new cell
					var head = MultiSelectedRegions.Pop ();
					var newRect = CreateTableSelection (head.Origin.X, head.Origin.Y, col, row);
					MultiSelectedRegions.Push (newRect);
				}
			}

			SelectedColumn = col;
			SelectedRow = row;
		}

		private void ClearMultiSelectedRegions (bool keepToggledSelections)
		{
			if (!keepToggledSelections) {
				MultiSelectedRegions.Clear ();
				return;
			}

			var oldRegions = MultiSelectedRegions.ToArray ().Reverse ();

			MultiSelectedRegions.Clear ();

			foreach (var region in oldRegions) {
				if (region.IsToggled) {
					MultiSelectedRegions.Push (region);
				}
			}
		}

		/// <summary>
		/// Unions the current selected cell (and/or regions) with the provided cell and makes
		/// it the active one.
		/// </summary>
		/// <param name="col"></param>
		/// <param name="row"></param>
		private void UnionSelection (int col, int row)
		{
			if (!MultiSelect || TableIsNullOrInvisible ()) {
				return;
			}

			EnsureValidSelection ();

			var oldColumn = SelectedColumn;
			var oldRow = SelectedRow;

			// move us to the new cell
			SelectedColumn = col;
			SelectedRow = row;
			MultiSelectedRegions.Push (
				CreateTableSelection (col, row)
				);

			// if the old cell was not part of a rectangular select
			// or otherwise selected we need to retain it in the selection

			if (!IsSelected (oldColumn, oldRow)) {
				MultiSelectedRegions.Push (
					CreateTableSelection (oldColumn, oldRow)
					);
			}
		}

		/// <summary>
		/// Moves the <see cref="SelectedRow"/> and <see cref="SelectedColumn"/> by the provided offsets. Optionally starting a box selection (see <see cref="MultiSelect"/>)
		/// </summary>
		/// <param name="offsetX">Offset in number of columns</param>
		/// <param name="offsetY">Offset in number of rows</param>
		/// <param name="extendExistingSelection">True to create a multi cell selection or adjust an existing one</param>
		public void ChangeSelectionByOffset (int offsetX, int offsetY, bool extendExistingSelection)
		{
			SetSelection (SelectedColumn + offsetX, SelectedRow + offsetY, extendExistingSelection);
			Update ();
		}

		/// <summary>
		/// Moves the selection up by one page
		/// </summary>
		/// <param name="extend">true to extend the current selection (if any) instead of replacing</param>
		public void PageUp (bool extend)
		{
			ChangeSelectionByOffset (0, -(Bounds.Height - GetHeaderHeightIfAny ()), extend);
			Update ();
		}

		/// <summary>
		/// Moves the selection down by one page
		/// </summary>
		/// <param name="extend">true to extend the current selection (if any) instead of replacing</param>
		public void PageDown (bool extend)
		{
			ChangeSelectionByOffset (0, Bounds.Height - GetHeaderHeightIfAny (), extend);
			Update ();
		}

		/// <summary>
		/// Moves or extends the selection to the first cell in the table (0,0).
		/// If <see cref="FullRowSelect"/> is enabled then selection instead moves
		/// to (<see cref="SelectedColumn"/>,0) i.e. no horizontal scrolling.
		/// </summary>
		/// <param name="extend">true to extend the current selection (if any) instead of replacing</param>
		public void ChangeSelectionToStartOfTable (bool extend)
		{
			SetSelection (FullRowSelect ? SelectedColumn : 0, 0, extend);
			Update ();
		}

		/// <summary>
		/// Moves or extends the selection to the final cell in the table (nX,nY).
		/// If <see cref="FullRowSelect"/> is enabled then selection instead moves
		/// to (<see cref="SelectedColumn"/>,nY) i.e. no horizontal scrolling.
		/// </summary>
		/// <param name="extend">true to extend the current selection (if any) instead of replacing</param>
		public void ChangeSelectionToEndOfTable (bool extend)
		{
			var finalColumn = Table.Columns - 1;

			SetSelection (FullRowSelect ? SelectedColumn : finalColumn, Table.Rows - 1, extend);
			Update ();
		}

		/// <summary>
		/// Moves or extends the selection to the last cell in the current row
		/// </summary>
		/// <param name="extend">true to extend the current selection (if any) instead of replacing</param>
		public void ChangeSelectionToEndOfRow (bool extend)
		{
			SetSelection (Table.Columns - 1, SelectedRow, extend);
			Update ();
		}

		/// <summary>
		/// Moves or extends the selection to the first cell in the current row
		/// </summary>
		/// <param name="extend">true to extend the current selection (if any) instead of replacing</param>
		public void ChangeSelectionToStartOfRow (bool extend)
		{
			SetSelection (0, SelectedRow, extend);
			Update ();
		}

		/// <summary>
		/// When <see cref="MultiSelect"/> is on, creates selection over all cells in the table (replacing any old selection regions)
		/// </summary>
		public void SelectAll ()
		{
			if (TableIsNullOrInvisible () || !MultiSelect || Table.Rows == 0)
				return;

			ClearMultiSelectedRegions (true);

			// Create a single region over entire table, set the origin of the selection to the active cell so that a followup spread selection e.g. shift-right behaves properly
			MultiSelectedRegions.Push (new TableSelection (new Point (SelectedColumn, SelectedRow), new Rect (0, 0, Table.Columns, table.Rows)));
			Update ();
		}

		/// <summary>
		/// Returns all cells in any <see cref="MultiSelectedRegions"/> (if <see cref="MultiSelect"/> is enabled) and the selected cell
		/// </summary>
		/// <returns></returns>
		public IEnumerable<Point> GetAllSelectedCells ()
		{
			if (TableIsNullOrInvisible () || Table.Rows == 0) {
				return Enumerable.Empty<Point> ();
			}

			EnsureValidSelection ();

			var toReturn = new HashSet<Point> ();

			// If there are one or more rectangular selections
			if (MultiSelect && MultiSelectedRegions.Any ()) {

				// Quiz any cells for whether they are selected.  For performance we only need to check those between the top left and lower right vertex of selection regions
				var yMin = MultiSelectedRegions.Min (r => r.Rect.Top);
				var yMax = MultiSelectedRegions.Max (r => r.Rect.Bottom);

				var xMin = FullRowSelect ? 0 : MultiSelectedRegions.Min (r => r.Rect.Left);
				var xMax = FullRowSelect ? Table.Columns : MultiSelectedRegions.Max (r => r.Rect.Right);

				for (int y = yMin; y < yMax; y++) {
					for (int x = xMin; x < xMax; x++) {
						if (IsSelected (x, y)) {
							toReturn.Add (new Point (x, y));
						}
					}
				}
			}

			// if there are no region selections then it is just the active cell

			// if we are selecting the full row
			if (FullRowSelect) {
				// all cells in active row are selected
				for (int x = 0; x < Table.Columns; x++) {
					toReturn.Add (new Point (x, SelectedRow));
				}
			} else {
				// Not full row select and no multi selections
				toReturn.Add (new Point (SelectedColumn, SelectedRow));
			}

			return toReturn;
		}

		/// <summary>
		/// Returns a new rectangle between the two points with positive width/height regardless of relative positioning of the points.  pt1 is always considered the <see cref="TableSelection.Origin"/> point
		/// </summary>
		/// <param name="pt1X">Origin point for the selection in X</param>
		/// <param name="pt1Y">Origin point for the selection in Y</param>
		/// <param name="pt2X">End point for the selection in X</param>
		/// <param name="pt2Y">End point for the selection in Y</param>
		/// <param name="toggle">True if selection is result of <see cref="Command.ToggleChecked"/></param>
		/// <returns></returns>
		private TableSelection CreateTableSelection (int pt1X, int pt1Y, int pt2X, int pt2Y, bool toggle = false)
		{
			var top = Math.Max (Math.Min (pt1Y, pt2Y), 0);
			var bot = Math.Max (Math.Max (pt1Y, pt2Y), 0);

			var left = Math.Max (Math.Min (pt1X, pt2X), 0);
			var right = Math.Max (Math.Max (pt1X, pt2X), 0);

			// Rect class is inclusive of Top Left but exclusive of Bottom Right so extend by 1
			return new TableSelection (new Point (pt1X, pt1Y), new Rect (left, top, right - left + 1, bot - top + 1)) {
				IsToggled = toggle
			};
		}

		private void ToggleCurrentCellSelection ()
		{

			var e = new CellToggledEventArgs (Table, selectedColumn, selectedRow);
			OnCellToggled (e);
			if (e.Cancel) {
				return;
			}

			if (!MultiSelect) {
				return;
			}

			var regions = GetMultiSelectedRegionsContaining (selectedColumn, selectedRow).ToArray ();
			var toggles = regions.Where (s => s.IsToggled).ToArray ();

			// Toggle it off
			if (toggles.Any ()) {

				var oldRegions = MultiSelectedRegions.ToArray ().Reverse ();
				MultiSelectedRegions.Clear ();

				foreach (var region in oldRegions) {
					if (!toggles.Contains (region))
						MultiSelectedRegions.Push (region);
				}
			} else {

				// user is toggling selection within a rectangular
				// select.  So toggle the full region
				if (regions.Any ()) {
					foreach (var r in regions) {
						r.IsToggled = true;
					}
				} else {
					// Toggle on a single cell selection
					MultiSelectedRegions.Push (
					CreateTableSelection (selectedColumn, SelectedRow, selectedColumn, selectedRow, true)
					);
				}

			}
		}

		/// <summary>
		/// Returns a single point as a <see cref="TableSelection"/>
		/// </summary>
		/// <param name="x"></param>
		/// <param name="y"></param>
		/// <returns></returns>
		private TableSelection CreateTableSelection (int x, int y)
		{
			return CreateTableSelection (x, y, x, y);
		}
		/// <summary>
		/// <para>
		/// Returns true if the given cell is selected either because it is the active cell or part of a multi cell selection (e.g. <see cref="FullRowSelect"/>).
		/// </para>
		/// <remarks>Returns <see langword="false"/> if <see cref="ColumnStyle.Visible"/> is <see langword="false"/>.</remarks>
		/// </summary>
		/// <param name="col"></param>
		/// <param name="row"></param>
		/// <returns></returns>
		public bool IsSelected (int col, int row)
		{
			if (!IsColumnVisible (col)) {
				return false;
			}

			if (GetMultiSelectedRegionsContaining (col, row).Any ()) {
				return true;
			}

			return row == SelectedRow &&
				(col == SelectedColumn || FullRowSelect);
		}

		private IEnumerable<TableSelection> GetMultiSelectedRegionsContaining (int col, int row)
		{
			if (!MultiSelect) {
				return Enumerable.Empty<TableSelection> ();
			}

			if (FullRowSelect) {
				return MultiSelectedRegions.Where (r => r.Rect.Bottom > row && r.Rect.Top <= row);
			} else {
				return MultiSelectedRegions.Where (r => r.Rect.Contains (col, row));
			}
		}

		/// <summary>
		/// Returns true if the given <paramref name="columnIndex"/> indexes a visible
		/// column otherwise false.  Returns false for indexes that are out of bounds.
		/// </summary>
		/// <param name="columnIndex"></param>
		/// <returns></returns>
		private bool IsColumnVisible (int columnIndex)
		{
			// if the column index provided is out of bounds
			if (columnIndex < 0 || columnIndex >= table.Columns) {
				return false;
			}

			return this.Style.GetColumnStyleIfAny (columnIndex)?.Visible ?? true;
		}

		/// <summary>
		/// Positions the cursor in the area of the screen in which the start of the active cell is rendered.  Calls base implementation if active cell is not visible due to scrolling or table is loaded etc
		/// </summary>
		public override void PositionCursor ()
		{
			if (TableIsNullOrInvisible ()) {
				base.PositionCursor ();
				return;
			}

			var screenPoint = CellToScreen (SelectedColumn, SelectedRow);

			if (screenPoint != null)
				Move (screenPoint.Value.X, screenPoint.Value.Y);
		}

		///<inheritdoc/>
		public override bool MouseEvent (MouseEvent me)
		{
			if (!me.Flags.HasFlag (MouseFlags.Button1Clicked) && !me.Flags.HasFlag (MouseFlags.Button1DoubleClicked) &&
				me.Flags != MouseFlags.WheeledDown && me.Flags != MouseFlags.WheeledUp &&
				me.Flags != MouseFlags.WheeledLeft && me.Flags != MouseFlags.WheeledRight)
				return false;

			if (!HasFocus && CanFocus) {
				SetFocus ();
			}

			if (TableIsNullOrInvisible ()) {
				return false;
			}

			// Scroll wheel flags
			switch (me.Flags) {
			case MouseFlags.WheeledDown:
				RowOffset++;
				EnsureValidScrollOffsets ();
				SetNeedsDisplay ();
				return true;

			case MouseFlags.WheeledUp:
				RowOffset--;
				EnsureValidScrollOffsets ();
				SetNeedsDisplay ();
				return true;

			case MouseFlags.WheeledRight:
				ColumnOffset++;
				EnsureValidScrollOffsets ();
				SetNeedsDisplay ();
				return true;

			case MouseFlags.WheeledLeft:
				ColumnOffset--;
				EnsureValidScrollOffsets ();
				SetNeedsDisplay ();
				return true;
			}

			// TODO: Revert this (or not) once #2578 is solved
			var boundsX = me.X - GetFramesThickness ().Left;
			var boundsY = me.Y - GetFramesThickness ().Top;

			if (me.Flags.HasFlag (MouseFlags.Button1Clicked)) {

				if (scrollLeftPoint != null
					&& scrollLeftPoint.Value.X == boundsX
					&& scrollLeftPoint.Value.Y == boundsY) {
					ColumnOffset--;
					EnsureValidScrollOffsets ();
					SetNeedsDisplay ();
				}

				if (scrollRightPoint != null
					&& scrollRightPoint.Value.X == boundsX
					&& scrollRightPoint.Value.Y == boundsY) {
					ColumnOffset++;
					EnsureValidScrollOffsets ();
					SetNeedsDisplay ();
				}

				var hit = ScreenToCell (boundsX, boundsY);
				if (hit != null) {

					if (MultiSelect && HasControlOrAlt (me)) {
						UnionSelection (hit.Value.X, hit.Value.Y);
					} else {
						SetSelection (hit.Value.X, hit.Value.Y, me.Flags.HasFlag (MouseFlags.ButtonShift));
					}

					Update ();
				}
			}

			// Double clicking a cell activates
			if (me.Flags == MouseFlags.Button1DoubleClicked) {
				var hit = ScreenToCell (boundsX, boundsY);
				if (hit != null) {
					OnCellActivated (new CellActivatedEventArgs (Table, hit.Value.X, hit.Value.Y));
				}
			}

			return false;
		}

		private bool HasControlOrAlt (MouseEvent me)
		{
			return me.Flags.HasFlag (MouseFlags.ButtonAlt) || me.Flags.HasFlag (MouseFlags.ButtonCtrl);
		}

		/// <summary>.
		/// Returns the column and row of <see cref="Table"/> that corresponds to a given point 
		/// on the screen (relative to the control client area).  Returns null if the point is
		/// in the header, no table is loaded or outside the control bounds.
		/// </summary>
		/// <param name="clientX">X offset from the top left of the control.</param>
		/// <param name="clientY">Y offset from the top left of the control.</param>
		/// <returns>Cell clicked or null.</returns>
		public Point? ScreenToCell (int clientX, int clientY)
		{
			return ScreenToCell (clientX, clientY, out _);
		}

		/// <inheritdoc cref="ScreenToCell(int, int)"/>
		/// <param name="clientX">X offset from the top left of the control.</param>
		/// <param name="clientY">Y offset from the top left of the control.</param>
		/// <param name="headerIfAny">If the click is in a header this is the column clicked.</param>
		public Point? ScreenToCell (int clientX, int clientY, out int? headerIfAny)
		{
			headerIfAny = null;

			if (TableIsNullOrInvisible ())
				return null;

			var viewPort = CalculateViewport (Bounds);

			var headerHeight = GetHeaderHeightIfAny ();

			var col = viewPort.LastOrDefault (c => c.X <= clientX);

			// Click is on the header section of rendered UI
			if (clientY < headerHeight) {
				headerIfAny = col?.Column;
				return null;
			}

			var rowIdx = RowOffset - headerHeight + clientY;

			// if click is off bottom of the rows don't give an
			// invalid index back to user!
			if (rowIdx >= Table.Rows) {
				return null;
			}

			if (col != null && rowIdx >= 0) {

				return new Point (col.Column, rowIdx);
			}

			return null;
		}

		/// <summary>
		/// Returns the screen position (relative to the control client area) that the given cell is rendered or null if it is outside the current scroll area or no table is loaded
		/// </summary>
		/// <param name="tableColumn">The index of the <see cref="Table"/> column you are looking for</param>
		/// <param name="tableRow">The index of the row in <see cref="Table"/> that you are looking for</param>
		/// <returns></returns>
		public Point? CellToScreen (int tableColumn, int tableRow)
		{
			if (TableIsNullOrInvisible ())
				return null;

			var viewPort = CalculateViewport (Bounds);

			var headerHeight = GetHeaderHeightIfAny ();

			var colHit = viewPort.FirstOrDefault (c => c.Column == tableColumn);

			// current column is outside the scroll area
			if (colHit == null)
				return null;

			// the cell is too far up above the current scroll area
			if (RowOffset > tableRow)
				return null;

			// the cell is way down below the scroll area and off the screen
			if (tableRow > RowOffset + (Bounds.Height - headerHeight))
				return null;

			return new Point (colHit.X, tableRow + headerHeight - RowOffset);
		}
		/// <summary>
		/// Updates the view to reflect changes to <see cref="Table"/> and to (<see cref="ColumnOffset"/> / <see cref="RowOffset"/>) etc
		/// </summary>
		/// <remarks>This always calls <see cref="View.SetNeedsDisplay()"/></remarks>
		public void Update ()
		{
			if (!IsInitialized || TableIsNullOrInvisible ()) {
				SetNeedsDisplay ();
				return;
			}

			EnsureValidScrollOffsets ();
			EnsureValidSelection ();

			EnsureSelectedCellIsVisible ();

			SetNeedsDisplay ();
		}

		/// <summary>
		/// Updates <see cref="ColumnOffset"/> and <see cref="RowOffset"/> where they are outside the bounds of the table (by adjusting them to the nearest existing cell).  Has no effect if <see cref="Table"/> has not been set.
		/// </summary>
		/// <remarks>Changes will not be immediately visible in the display until you call <see cref="View.SetNeedsDisplay()"/></remarks>
		public void EnsureValidScrollOffsets ()
		{
			if (TableIsNullOrInvisible ()) {
				return;
			}

			ColumnOffset = Math.Max (Math.Min (ColumnOffset, Table.Columns - 1), 0);
			RowOffset = Math.Max (Math.Min (RowOffset, Table.Rows - 1), 0);
		}

		/// <summary>
		/// Updates <see cref="SelectedColumn"/>, <see cref="SelectedRow"/> and <see cref="MultiSelectedRegions"/> where they are outside the bounds of the table (by adjusting them to the nearest existing cell).  Has no effect if <see cref="Table"/> has not been set.
		/// </summary>
		/// <remarks>Changes will not be immediately visible in the display until you call <see cref="View.SetNeedsDisplay()"/></remarks>
		public void EnsureValidSelection ()
		{
			if (TableIsNullOrInvisible ()) {

				// Table doesn't exist, we should probably clear those selections
				ClearMultiSelectedRegions (false);
				return;
			}

			SelectedColumn = Math.Max (Math.Min (SelectedColumn, Table.Columns - 1), 0);
			SelectedRow = Math.Max (Math.Min (SelectedRow, Table.Rows - 1), 0);

			// If SelectedColumn is invisible move it to a visible one
			SelectedColumn = GetNearestVisibleColumn (SelectedColumn, lookRight: true, true);

			var oldRegions = MultiSelectedRegions.ToArray ().Reverse ();

			MultiSelectedRegions.Clear ();

			// evaluate 
			foreach (var region in oldRegions) {
				// ignore regions entirely below current table state
				if (region.Rect.Top >= Table.Rows)
					continue;

				// ignore regions entirely too far right of table columns
				if (region.Rect.Left >= Table.Columns)
					continue;

				// ensure region's origin exists
				region.Origin = new Point (
					Math.Max (Math.Min (region.Origin.X, Table.Columns - 1), 0),
					Math.Max (Math.Min (region.Origin.Y, Table.Rows - 1), 0));

				// ensure regions do not go over edge of table bounds
				region.Rect = Rect.FromLTRB (region.Rect.Left,
					region.Rect.Top,
					Math.Max (Math.Min (region.Rect.Right, Table.Columns), 0),
					Math.Max (Math.Min (region.Rect.Bottom, Table.Rows), 0)
					);

				MultiSelectedRegions.Push (region);
			}
		}

		/// <summary>
		/// Returns true if the <see cref="Table"/> is not set or all the
		/// columns in the <see cref="Table"/> have an explicit
		/// <see cref="ColumnStyle"/> that marks them <see cref="ColumnStyle.visible"/>
		/// <see langword="false"/>.
		/// </summary>
		/// <returns></returns>
		private bool TableIsNullOrInvisible ()
		{
			return Table == null ||
				Table.Columns <= 0 ||
				Enumerable.Range (0, Table.Columns).All (
				c => (Style.GetColumnStyleIfAny (c)?.Visible ?? true) == false);
		}

		/// <summary>
		/// Returns <paramref name="columnIndex"/> unless the <see cref="ColumnStyle.Visible"/> is false for
		/// the indexed column.  If so then the index returned is nudged to the nearest visible
		/// column.
		/// </summary>
		/// <remarks>Returns <paramref name="columnIndex"/> unchanged if it is invalid (e.g. out of bounds).</remarks>
		/// <param name="columnIndex">The input column index.</param>
		/// <param name="lookRight">When nudging invisible selections look right first.
		/// <see langword="true"/> to look right, <see langword="false"/> to look left.</param>
		/// <param name="allowBumpingInOppositeDirection">If we cannot find anything visible when
		/// looking in direction of <paramref name="lookRight"/> then should we look in the opposite
		/// direction instead? Use true if you want to push a selection to a valid index no matter what.
		/// Use false if you are primarily interested in learning about directional column visibility.</param>
		private int GetNearestVisibleColumn (int columnIndex, bool lookRight, bool allowBumpingInOppositeDirection)
		{
			if (TryGetNearestVisibleColumn (columnIndex, lookRight, allowBumpingInOppositeDirection, out var answer)) {
				return answer;
			}

			return columnIndex;
		}

		private bool TryGetNearestVisibleColumn (int columnIndex, bool lookRight, bool allowBumpingInOppositeDirection, out int idx)
		{
			// if the column index provided is out of bounds
			if (columnIndex < 0 || columnIndex >= table.Columns) {

				idx = columnIndex;
				return false;
			}

			// get the column visibility by index (if no style visible is true)
			bool [] columnVisibility =
				Enumerable.Range (0, Table.Columns)
				.Select (c => this.Style.GetColumnStyleIfAny (c)?.Visible ?? true)
				.ToArray ();

			// column is visible
			if (columnVisibility [columnIndex]) {
				idx = columnIndex;
				return true;
			}

			int increment = lookRight ? 1 : -1;

			// move in that direction
			for (int i = columnIndex; i >= 0 && i < columnVisibility.Length; i += increment) {
				// if we find a visible column
				if (columnVisibility [i]) {
					idx = i;
					return true;
				}
			}

			// Caller only wants to look in one direction and we did not find any
			// visible columns in that direction
			if (!allowBumpingInOppositeDirection) {
				idx = columnIndex;
				return false;
			}

			// Caller will let us look in the other direction so
			// now look other way
			increment = -increment;

			for (int i = columnIndex; i >= 0 && i < columnVisibility.Length; i += increment) {
				// if we find a visible column
				if (columnVisibility [i]) {
					idx = i;
					return true;
				}
			}

			// nothing seems to be visible so just return input index
			idx = columnIndex;
			return false;
		}

		/// <summary>
		/// Updates scroll offsets to ensure that the selected cell is visible.  Has no effect if <see cref="Table"/> has not been set.
		/// </summary>
		/// <remarks>Changes will not be immediately visible in the display until you call <see cref="View.SetNeedsDisplay()"/></remarks>
		public void EnsureSelectedCellIsVisible ()
		{
			if (Table == null || Table.Columns <= 0) {
				return;
			}

			var columnsToRender = CalculateViewport (Bounds).ToArray ();
			var headerHeight = GetHeaderHeightIfAny ();

			//if we have scrolled too far to the left 
			if (SelectedColumn < columnsToRender.Min (r => r.Column)) {
				ColumnOffset = SelectedColumn;
			}

			//if we have scrolled too far to the right
			if (SelectedColumn > columnsToRender.Max (r => r.Column)) {

				if (Style.SmoothHorizontalScrolling) {

					// Scroll right 1 column at a time until the users selected column is visible
					while (SelectedColumn > columnsToRender.Max (r => r.Column)) {

						ColumnOffset++;
						columnsToRender = CalculateViewport (Bounds).ToArray ();

						// if we are already scrolled to the last column then break
						// this will prevent any theoretical infinite loop
						if (ColumnOffset >= Table.Columns - 1)
							break;

					}
				} else {
					ColumnOffset = SelectedColumn;
				}

			}

			//if we have scrolled too far down
			if (SelectedRow >= RowOffset + (Bounds.Height - headerHeight)) {
				RowOffset = SelectedRow - (Bounds.Height - headerHeight) + 1;
			}
			//if we have scrolled too far up
			if (SelectedRow < RowOffset) {
				RowOffset = SelectedRow;
			}
		}

		/// <summary>
		/// Invokes the <see cref="SelectedCellChanged"/> event
		/// </summary>
		protected virtual void OnSelectedCellChanged (SelectedCellChangedEventArgs args)
		{
			SelectedCellChanged?.Invoke (this, args);
		}

		/// <summary>
		/// Invokes the <see cref="CellActivated"/> event
		/// </summary>
		/// <param name="args"></param>
		protected virtual void OnCellActivated (CellActivatedEventArgs args)
		{
			CellActivated?.Invoke (this, args);
		}
		/// <summary>
		/// Invokes the <see cref="CellToggled"/> event
		/// </summary>
		/// <param name="args"></param>
		protected virtual void OnCellToggled (CellToggledEventArgs args)
		{
			CellToggled?.Invoke (this, args);
		}

		/// <summary>
		/// Calculates which columns should be rendered given the <paramref name="bounds"/> in which to display and the <see cref="ColumnOffset"/>
		/// </summary>
		/// <param name="bounds"></param>
		/// <param name="padding"></param>
		/// <returns></returns>
		private IEnumerable<ColumnToRender> CalculateViewport (Rect bounds, int padding = 1)
		{
			if (TableIsNullOrInvisible ()) {
				return Enumerable.Empty<ColumnToRender> ();
			}

			var toReturn = new List<ColumnToRender> ();
			int usedSpace = 0;

			//if horizontal space is required at the start of the line (before the first header)
			if (Style.ShowVerticalHeaderLines || Style.ShowVerticalCellLines)
				usedSpace += 1;

			int availableHorizontalSpace = bounds.Width;
			int rowsToRender = bounds.Height;

			// reserved for the headers row
			if (ShouldRenderHeaders ())
				rowsToRender -= GetHeaderHeight ();

			bool first = true;
			var lastColumn = Table.Columns - 1;

			// TODO : Maybe just a for loop?
			foreach (var col in Enumerable.Range (0, Table.Columns).Skip (ColumnOffset)) {

				int startingIdxForCurrentHeader = usedSpace;
				var colStyle = Style.GetColumnStyleIfAny (col);
				int colWidth;

				// if column is not being rendered
				if (colStyle?.Visible == false) {
					// do not add it to the returned columns
					continue;
				}

				// is there enough space for this column (and it's data)?
				colWidth = CalculateMaxCellWidth (col, rowsToRender, colStyle) + padding;

				if (MinCellWidth > 0 && colWidth < (MinCellWidth + padding)) {
					if (MinCellWidth > MaxCellWidth) {
						colWidth = MaxCellWidth + padding;
					} else {
						colWidth = MinCellWidth + padding;
					}
				}

				// there is not enough space for this columns 
				// visible content
				if (usedSpace + colWidth > availableHorizontalSpace) {
					bool showColumn = false;

					// if this column accepts flexible width rendering and
					// is therefore happy rendering into less space
					if (colStyle != null && colStyle.MinAcceptableWidth > 0 &&
						// is there enough space to meet the MinAcceptableWidth
						(availableHorizontalSpace - usedSpace) >= colStyle.MinAcceptableWidth) {
						// show column and use use whatever space is 
						// left for rendering it
						showColumn = true;
						colWidth = availableHorizontalSpace - usedSpace;
					}

					// If its the only column we are able to render then
					// accept it anyway (that must be one massively wide column!)
					if (first) {
						showColumn = true;
					}

					// no special exceptions and we are out of space
					// so stop accepting new columns for the render area
					if (!showColumn)
						break;
				}

				usedSpace += colWidth;

				// required for if we end up here because first == true i.e. we have a single massive width (overspilling bounds) column to present
				colWidth = Math.Min (availableHorizontalSpace, colWidth);
				var isVeryLast = lastColumn == col;

				// there is space
				toReturn.Add (new ColumnToRender (col, startingIdxForCurrentHeader, colWidth, isVeryLast));
				first = false;
			}

			if (Style.ExpandLastColumn) {
				var last = toReturn.Last ();
				last.Width = Math.Max (last.Width, availableHorizontalSpace - last.X);
			}

			return toReturn;
		}

		private bool ShouldRenderHeaders ()
		{
			if (TableIsNullOrInvisible ())
				return false;

			return Style.AlwaysShowHeaders || rowOffset == 0;
		}

		/// <summary>
		/// Returns the maximum of the <paramref name="col"/> name and the maximum length of data that will be rendered starting at <see cref="RowOffset"/> and rendering <paramref name="rowsToRender"/>
		/// </summary>
		/// <param name="col"></param>
		/// <param name="rowsToRender"></param>
		/// <param name="colStyle"></param>
		/// <returns></returns>
		private int CalculateMaxCellWidth (int col, int rowsToRender, ColumnStyle colStyle)
		{
			int spaceRequired = table.ColumnNames [col].EnumerateRunes ().Sum (c => c.GetColumns ());

			// if table has no rows
			if (RowOffset < 0)
				return spaceRequired;


			for (int i = RowOffset; i < RowOffset + rowsToRender && i < Table.Rows; i++) {

				//expand required space if cell is bigger than the last biggest cell or header
				spaceRequired = Math.Max (
					spaceRequired,
					GetRepresentation (Table [i, col], colStyle).EnumerateRunes ().Sum (c => c.GetColumns ()));
			}

			// Don't require more space than the style allows
			if (colStyle != null) {

				// enforce maximum cell width based on style
				if (spaceRequired > colStyle.MaxWidth) {
					spaceRequired = colStyle.MaxWidth;
				}

				// enforce minimum cell width based on style
				if (spaceRequired < colStyle.MinWidth) {
					spaceRequired = colStyle.MinWidth;
				}
			}

			// enforce maximum cell width based on global table style
			if (spaceRequired > MaxCellWidth)
				spaceRequired = MaxCellWidth;

			return spaceRequired;
		}

		/// <summary>
		/// Returns the value that should be rendered to best represent a strongly typed <paramref name="value"/> read from <see cref="Table"/>
		/// </summary>
		/// <param name="value"></param>
		/// <param name="colStyle">Optional style defining how to represent cell values</param>
		/// <returns></returns>
		private string GetRepresentation (object value, ColumnStyle colStyle)
		{
			if (value == null || value == DBNull.Value) {
				return string.IsNullOrEmpty(NullSymbol) ? " " : NullSymbol;
			}

			return colStyle != null ? colStyle.GetRepresentation (value) : value.ToString ();
		}

<<<<<<< HEAD
		/// <summary>
		/// Delegate for providing color to <see cref="TableView"/> cells based on the value being rendered
		/// </summary>
		/// <param name="args">Contains information about the cell for which color is needed</param>
		/// <returns></returns>
		public delegate ColorScheme CellColorGetterDelegate (CellColorGetterArgs args);

		/// <summary>
		/// Delegate for providing color for a whole row of a <see cref="TableView"/>
		/// </summary>
		/// <param name="args"></param>
		/// <returns></returns>
		public delegate ColorScheme RowColorGetterDelegate (RowColorGetterArgs args);

		#region Nested Types
		/// <summary>
		/// Describes how to render a given column in  a <see cref="TableView"/> including <see cref="Alignment"/> 
		/// and textual representation of cells (e.g. date formats)
		/// 
		/// <a href="https://gui-cs.github.io/Terminal.Gui/articles/tableview.html">See TableView Deep Dive for more information</a>.
		/// </summary>
		public class ColumnStyle {

			/// <summary>
			/// Defines the default alignment for all values rendered in this column.  For custom alignment based on cell contents use <see cref="AlignmentGetter"/>.
			/// </summary>
			public TextAlignment Alignment { get; set; }

			/// <summary>
			/// Defines a delegate for returning custom alignment per cell based on cell values.  When specified this will override <see cref="Alignment"/>
			/// </summary>
			public Func<object, TextAlignment> AlignmentGetter;

			/// <summary>
			/// Defines a delegate for returning custom representations of cell values.  If not set then <see cref="object.ToString()"/> is used.  Return values from your delegate may be truncated e.g. based on <see cref="MaxWidth"/>
			/// </summary>
			public Func<object, string> RepresentationGetter;

			/// <summary>
			/// Defines a delegate for returning a custom color scheme per cell based on cell values.
			/// Return null for the default
			/// </summary>
			public CellColorGetterDelegate ColorGetter;
			private bool visible = true;

			/// <summary>
			/// Defines the format for values e.g. "yyyy-MM-dd" for dates
			/// </summary>
			public string Format { get; set; }

			/// <summary>
			/// Set the maximum width of the column in characters.  This value will be ignored if more than the tables <see cref="TableView.MaxCellWidth"/>.  Defaults to <see cref="TableView.DefaultMaxCellWidth"/>
			/// </summary>
			public int MaxWidth { get; set; } = TableView.DefaultMaxCellWidth;

			/// <summary>
			/// Set the minimum width of the column in characters.  Setting this will ensure that
			/// even when a column has short content/header it still fills a given width of the control.
			/// 
			/// <para>This value will be ignored if more than the tables <see cref="TableView.MaxCellWidth"/> 
			/// or the <see cref="MaxWidth"/>
			/// </para>
			/// <remarks>
			/// For setting a flexible column width (down to a lower limit) use <see cref="MinAcceptableWidth"/>
			/// instead
			/// </remarks>
			/// </summary>
			public int MinWidth { get; set; }

			/// <summary>
			/// Enables flexible sizing of this column based on available screen space to render into.
			/// </summary>
			public int MinAcceptableWidth { get; set; } = DefaultMinAcceptableWidth;

			/// <summary>
			/// Gets or Sets a value indicating whether the column should be visible to the user.
			/// This affects both whether it is rendered and whether it can be selected. Defaults to
			/// true.
			/// </summary>
			/// <remarks>If <see cref="MaxWidth"/> is 0 then <see cref="Visible"/> will always return false.</remarks>
			public bool Visible { get => MaxWidth >= 0 && visible; set => visible = value; }

			/// <summary>
			/// Returns the alignment for the cell based on <paramref name="cellValue"/> and <see cref="AlignmentGetter"/>/<see cref="Alignment"/>
			/// </summary>
			/// <param name="cellValue"></param>
			/// <returns></returns>
			public TextAlignment GetAlignment (object cellValue)
			{
				if (AlignmentGetter != null)
					return AlignmentGetter (cellValue);

				return Alignment;
			}

			/// <summary>
			/// Returns the full string to render (which may be truncated if too long) that the current style says best represents the given <paramref name="value"/>
			/// </summary>
			/// <param name="value"></param>
			/// <returns></returns>
			public string GetRepresentation (object value)
			{
				if (!string.IsNullOrWhiteSpace (Format)) {

					if (value is IFormattable f)
						return f.ToString (Format, null);
				}

				if (RepresentationGetter != null)
					return RepresentationGetter (value);

				return value?.ToString ();
			}
		}
		/// <summary>
		/// Defines rendering options that affect how the table is displayed.
		/// 
		/// <a href="https://gui-cs.github.io/Terminal.Gui/articles/tableview.html">See TableView Deep Dive for more information</a>.
		/// </summary>
		public class TableStyle {

			/// <summary>
			/// Gets or sets a flag indicating whether to render headers of a <see cref="TableView"/>.
			/// Defaults to <see langword="true"/>.
			/// </summary>
			/// <remarks><see cref="ShowHorizontalHeaderOverline"/>, <see cref="ShowHorizontalHeaderUnderline"/> etc
			/// may still be used even if <see cref="ShowHeaders"/> is <see langword="false"/>.</remarks>
			public bool ShowHeaders { get; set; } = true;

			/// <summary>
			/// When scrolling down always lock the column headers in place as the first row of the table
			/// </summary>
			public bool AlwaysShowHeaders { get; set; } = false;

			/// <summary>
			/// True to render a solid line above the headers
			/// </summary>
			public bool ShowHorizontalHeaderOverline { get; set; } = true;

			/// <summary>
			/// True to render a solid line under the headers
			/// </summary>
			public bool ShowHorizontalHeaderUnderline { get; set; } = true;

			/// <summary>
			/// True to render a solid line through the headers (only when Overline and/or Underline are <see langword="false"/>)
			/// </summary>
			public bool ShowHorizontalHeaderThroughline { get; set; } = true;

			/// <summary>
			/// True to render a solid line vertical line between cells
			/// </summary>
			public bool ShowVerticalCellLines { get; set; } = true;

			/// <summary>
			/// True to render a solid line vertical line between headers
			/// </summary>
			public bool ShowVerticalHeaderLines { get; set; } = true;

			/// <summary>
			/// True to render a arrows on the right/left of the table when 
			/// there are more column(s) that can be scrolled to.  Applied to the
			/// lowest Horizontal Header line.
			/// Defaults to <see langword="true"/>.
			/// </summary>
			public bool ShowHorizontalScrollIndicators { get; set; } = true;


			/// <summary>
			/// Gets or sets a flag indicating whether there should be a horizontal line after all the data
			/// in the table. Defaults to <see langword="false"/>.
			/// </summary>
			public bool ShowHorizontalBottomline { get; set; } = false;

			/// <summary>
			/// True to invert the colors of the first symbol of the selected cell in the <see cref="TableView"/>.
			/// This gives the appearance of a cursor for when the <see cref="ConsoleDriver"/> doesn't otherwise show
			/// this
			/// </summary>
			public bool InvertSelectedCellFirstCharacter { get; set; } = false;

			// TODO: Fix this for when cell lines are enabled.
			/// <summary>
			/// Gets or sets a flag indicating whether to force <see cref="ColorScheme.Normal"/> use when rendering
			/// vertical cell lines (even when <see cref="FullRowSelect"/> is on).
			/// </summary>
			public bool AlwaysUseNormalColorForVerticalCellLines { get; set; } = false;

			/// <summary>
			/// Collection of columns for which you want special rendering (e.g. custom column lengths, text alignment etc)
			/// </summary>
			public Dictionary<int, ColumnStyle> ColumnStyles { get; set; } = new Dictionary<int, ColumnStyle> ();

			/// <summary>
			/// The colors to use for border lines
			/// </summary>
			public Attribute LineColor { get; set; }

			/// <summary>
			/// The style to use for border lines around the header
			/// </summary>
			public LineStyle OuterHeaderLineStyle { get; set; } = LineStyle.Single;

			/// <summary>
			/// The style to use for border lines within the header (vertical lines or throughline)
			/// </summary>
			public LineStyle InnerHeaderLineStyle { get; set; } = LineStyle.Single;

			/// <summary>
			/// The style to use for border lines around the edge of the table
			/// </summary>
			public LineStyle OuterLineStyle { get; set; } = LineStyle.Single;

			/// <summary>
			/// The style to use for border lines within the table
			/// </summary>
			public LineStyle InnerLineStyle { get; set; } = LineStyle.Single;

			/// <summary>
			/// Delegate for coloring specific rows in a different color.  For cell color <see cref="ColumnStyle.ColorGetter"/>
			/// </summary>
			/// <value></value>
			public RowColorGetterDelegate RowColorGetter { get; set; }

			/// <summary>
			/// Determines rendering when the last column in the table is visible but it's
			/// content or <see cref="ColumnStyle.MaxWidth"/> is less than the remaining 
			/// space in the control.  True (the default) will expand the column to fill
			/// the remaining bounds of the control.  False will draw a column ending line
			/// and leave a blank column that cannot be selected in the remaining space.  
			/// </summary>
			/// <value></value>
			public bool ExpandLastColumn { get; set; } = true;

			/// <summary>
			/// <para>
			/// Determines how <see cref="TableView.ColumnOffset"/> is updated when scrolling
			/// right off the end of the currently visible area.
			/// </para>
			/// <para>
			/// If true then when scrolling right the scroll offset is increased the minimum required to show
			/// the new column.  This may be slow if you have an incredibly large number of columns in
			/// your table and/or slow <see cref="ColumnStyle.RepresentationGetter"/> implementations
			/// </para>
			/// <para>
			/// If false then scroll offset is set to the currently selected column (i.e. PageRight).
			/// </para>
			/// </summary>
			public bool SmoothHorizontalScrolling { get; set; } = true;

			/// <summary>
			/// Returns the entry from <see cref="ColumnStyles"/> for the given <paramref name="col"/> or null if no custom styling is defined for it
			/// </summary>
			/// <param name="col"></param>
			/// <returns></returns>
			public ColumnStyle GetColumnStyleIfAny (int col)
			{
				return ColumnStyles.TryGetValue (col, out ColumnStyle result) ? result : null;
			}

			/// <summary>
			/// Returns an existing <see cref="ColumnStyle"/> for the given <paramref name="col"/> or creates a new one with default options
			/// </summary>
			/// <param name="col"></param>
			/// <returns></returns>
			public ColumnStyle GetOrCreateColumnStyle (int col)
			{
				if (!ColumnStyles.ContainsKey (col))
					ColumnStyles.Add (col, new ColumnStyle ());

				return ColumnStyles [col];
			}
		}
=======
		
>>>>>>> fb3dde22

		/// <summary>
		/// Describes a desire to render a column at a given horizontal position in the UI
		/// </summary>
		internal class ColumnToRender {

			/// <summary>
			/// The column to render
			/// </summary>
			public int Column { get; set; }

			/// <summary>
			/// The horizontal position to begin rendering the column at
			/// </summary>
			public int X { get; set; }

			/// <summary>
			/// The width that the column should occupy as calculated by <see cref="CalculateViewport(Rect, int)"/>.  Note that this includes
			/// space for padding i.e. the separator between columns.
			/// </summary>
			public int Width { get; internal set; }

			/// <summary>
			/// True if this column is the very last column in the <see cref="Table"/> (not just the last visible column)
			/// </summary>
			public bool IsVeryLast { get; }

			public ColumnToRender (int col, int x, int width, bool isVeryLast)
			{
				Column = col;
				X = x;
				Width = width;
				IsVeryLast = isVeryLast;
			}

		}
	}
}<|MERGE_RESOLUTION|>--- conflicted
+++ resolved
@@ -1741,284 +1741,6 @@
 			return colStyle != null ? colStyle.GetRepresentation (value) : value.ToString ();
 		}
 
-<<<<<<< HEAD
-		/// <summary>
-		/// Delegate for providing color to <see cref="TableView"/> cells based on the value being rendered
-		/// </summary>
-		/// <param name="args">Contains information about the cell for which color is needed</param>
-		/// <returns></returns>
-		public delegate ColorScheme CellColorGetterDelegate (CellColorGetterArgs args);
-
-		/// <summary>
-		/// Delegate for providing color for a whole row of a <see cref="TableView"/>
-		/// </summary>
-		/// <param name="args"></param>
-		/// <returns></returns>
-		public delegate ColorScheme RowColorGetterDelegate (RowColorGetterArgs args);
-
-		#region Nested Types
-		/// <summary>
-		/// Describes how to render a given column in  a <see cref="TableView"/> including <see cref="Alignment"/> 
-		/// and textual representation of cells (e.g. date formats)
-		/// 
-		/// <a href="https://gui-cs.github.io/Terminal.Gui/articles/tableview.html">See TableView Deep Dive for more information</a>.
-		/// </summary>
-		public class ColumnStyle {
-
-			/// <summary>
-			/// Defines the default alignment for all values rendered in this column.  For custom alignment based on cell contents use <see cref="AlignmentGetter"/>.
-			/// </summary>
-			public TextAlignment Alignment { get; set; }
-
-			/// <summary>
-			/// Defines a delegate for returning custom alignment per cell based on cell values.  When specified this will override <see cref="Alignment"/>
-			/// </summary>
-			public Func<object, TextAlignment> AlignmentGetter;
-
-			/// <summary>
-			/// Defines a delegate for returning custom representations of cell values.  If not set then <see cref="object.ToString()"/> is used.  Return values from your delegate may be truncated e.g. based on <see cref="MaxWidth"/>
-			/// </summary>
-			public Func<object, string> RepresentationGetter;
-
-			/// <summary>
-			/// Defines a delegate for returning a custom color scheme per cell based on cell values.
-			/// Return null for the default
-			/// </summary>
-			public CellColorGetterDelegate ColorGetter;
-			private bool visible = true;
-
-			/// <summary>
-			/// Defines the format for values e.g. "yyyy-MM-dd" for dates
-			/// </summary>
-			public string Format { get; set; }
-
-			/// <summary>
-			/// Set the maximum width of the column in characters.  This value will be ignored if more than the tables <see cref="TableView.MaxCellWidth"/>.  Defaults to <see cref="TableView.DefaultMaxCellWidth"/>
-			/// </summary>
-			public int MaxWidth { get; set; } = TableView.DefaultMaxCellWidth;
-
-			/// <summary>
-			/// Set the minimum width of the column in characters.  Setting this will ensure that
-			/// even when a column has short content/header it still fills a given width of the control.
-			/// 
-			/// <para>This value will be ignored if more than the tables <see cref="TableView.MaxCellWidth"/> 
-			/// or the <see cref="MaxWidth"/>
-			/// </para>
-			/// <remarks>
-			/// For setting a flexible column width (down to a lower limit) use <see cref="MinAcceptableWidth"/>
-			/// instead
-			/// </remarks>
-			/// </summary>
-			public int MinWidth { get; set; }
-
-			/// <summary>
-			/// Enables flexible sizing of this column based on available screen space to render into.
-			/// </summary>
-			public int MinAcceptableWidth { get; set; } = DefaultMinAcceptableWidth;
-
-			/// <summary>
-			/// Gets or Sets a value indicating whether the column should be visible to the user.
-			/// This affects both whether it is rendered and whether it can be selected. Defaults to
-			/// true.
-			/// </summary>
-			/// <remarks>If <see cref="MaxWidth"/> is 0 then <see cref="Visible"/> will always return false.</remarks>
-			public bool Visible { get => MaxWidth >= 0 && visible; set => visible = value; }
-
-			/// <summary>
-			/// Returns the alignment for the cell based on <paramref name="cellValue"/> and <see cref="AlignmentGetter"/>/<see cref="Alignment"/>
-			/// </summary>
-			/// <param name="cellValue"></param>
-			/// <returns></returns>
-			public TextAlignment GetAlignment (object cellValue)
-			{
-				if (AlignmentGetter != null)
-					return AlignmentGetter (cellValue);
-
-				return Alignment;
-			}
-
-			/// <summary>
-			/// Returns the full string to render (which may be truncated if too long) that the current style says best represents the given <paramref name="value"/>
-			/// </summary>
-			/// <param name="value"></param>
-			/// <returns></returns>
-			public string GetRepresentation (object value)
-			{
-				if (!string.IsNullOrWhiteSpace (Format)) {
-
-					if (value is IFormattable f)
-						return f.ToString (Format, null);
-				}
-
-				if (RepresentationGetter != null)
-					return RepresentationGetter (value);
-
-				return value?.ToString ();
-			}
-		}
-		/// <summary>
-		/// Defines rendering options that affect how the table is displayed.
-		/// 
-		/// <a href="https://gui-cs.github.io/Terminal.Gui/articles/tableview.html">See TableView Deep Dive for more information</a>.
-		/// </summary>
-		public class TableStyle {
-
-			/// <summary>
-			/// Gets or sets a flag indicating whether to render headers of a <see cref="TableView"/>.
-			/// Defaults to <see langword="true"/>.
-			/// </summary>
-			/// <remarks><see cref="ShowHorizontalHeaderOverline"/>, <see cref="ShowHorizontalHeaderUnderline"/> etc
-			/// may still be used even if <see cref="ShowHeaders"/> is <see langword="false"/>.</remarks>
-			public bool ShowHeaders { get; set; } = true;
-
-			/// <summary>
-			/// When scrolling down always lock the column headers in place as the first row of the table
-			/// </summary>
-			public bool AlwaysShowHeaders { get; set; } = false;
-
-			/// <summary>
-			/// True to render a solid line above the headers
-			/// </summary>
-			public bool ShowHorizontalHeaderOverline { get; set; } = true;
-
-			/// <summary>
-			/// True to render a solid line under the headers
-			/// </summary>
-			public bool ShowHorizontalHeaderUnderline { get; set; } = true;
-
-			/// <summary>
-			/// True to render a solid line through the headers (only when Overline and/or Underline are <see langword="false"/>)
-			/// </summary>
-			public bool ShowHorizontalHeaderThroughline { get; set; } = true;
-
-			/// <summary>
-			/// True to render a solid line vertical line between cells
-			/// </summary>
-			public bool ShowVerticalCellLines { get; set; } = true;
-
-			/// <summary>
-			/// True to render a solid line vertical line between headers
-			/// </summary>
-			public bool ShowVerticalHeaderLines { get; set; } = true;
-
-			/// <summary>
-			/// True to render a arrows on the right/left of the table when 
-			/// there are more column(s) that can be scrolled to.  Applied to the
-			/// lowest Horizontal Header line.
-			/// Defaults to <see langword="true"/>.
-			/// </summary>
-			public bool ShowHorizontalScrollIndicators { get; set; } = true;
-
-
-			/// <summary>
-			/// Gets or sets a flag indicating whether there should be a horizontal line after all the data
-			/// in the table. Defaults to <see langword="false"/>.
-			/// </summary>
-			public bool ShowHorizontalBottomline { get; set; } = false;
-
-			/// <summary>
-			/// True to invert the colors of the first symbol of the selected cell in the <see cref="TableView"/>.
-			/// This gives the appearance of a cursor for when the <see cref="ConsoleDriver"/> doesn't otherwise show
-			/// this
-			/// </summary>
-			public bool InvertSelectedCellFirstCharacter { get; set; } = false;
-
-			// TODO: Fix this for when cell lines are enabled.
-			/// <summary>
-			/// Gets or sets a flag indicating whether to force <see cref="ColorScheme.Normal"/> use when rendering
-			/// vertical cell lines (even when <see cref="FullRowSelect"/> is on).
-			/// </summary>
-			public bool AlwaysUseNormalColorForVerticalCellLines { get; set; } = false;
-
-			/// <summary>
-			/// Collection of columns for which you want special rendering (e.g. custom column lengths, text alignment etc)
-			/// </summary>
-			public Dictionary<int, ColumnStyle> ColumnStyles { get; set; } = new Dictionary<int, ColumnStyle> ();
-
-			/// <summary>
-			/// The colors to use for border lines
-			/// </summary>
-			public Attribute LineColor { get; set; }
-
-			/// <summary>
-			/// The style to use for border lines around the header
-			/// </summary>
-			public LineStyle OuterHeaderLineStyle { get; set; } = LineStyle.Single;
-
-			/// <summary>
-			/// The style to use for border lines within the header (vertical lines or throughline)
-			/// </summary>
-			public LineStyle InnerHeaderLineStyle { get; set; } = LineStyle.Single;
-
-			/// <summary>
-			/// The style to use for border lines around the edge of the table
-			/// </summary>
-			public LineStyle OuterLineStyle { get; set; } = LineStyle.Single;
-
-			/// <summary>
-			/// The style to use for border lines within the table
-			/// </summary>
-			public LineStyle InnerLineStyle { get; set; } = LineStyle.Single;
-
-			/// <summary>
-			/// Delegate for coloring specific rows in a different color.  For cell color <see cref="ColumnStyle.ColorGetter"/>
-			/// </summary>
-			/// <value></value>
-			public RowColorGetterDelegate RowColorGetter { get; set; }
-
-			/// <summary>
-			/// Determines rendering when the last column in the table is visible but it's
-			/// content or <see cref="ColumnStyle.MaxWidth"/> is less than the remaining 
-			/// space in the control.  True (the default) will expand the column to fill
-			/// the remaining bounds of the control.  False will draw a column ending line
-			/// and leave a blank column that cannot be selected in the remaining space.  
-			/// </summary>
-			/// <value></value>
-			public bool ExpandLastColumn { get; set; } = true;
-
-			/// <summary>
-			/// <para>
-			/// Determines how <see cref="TableView.ColumnOffset"/> is updated when scrolling
-			/// right off the end of the currently visible area.
-			/// </para>
-			/// <para>
-			/// If true then when scrolling right the scroll offset is increased the minimum required to show
-			/// the new column.  This may be slow if you have an incredibly large number of columns in
-			/// your table and/or slow <see cref="ColumnStyle.RepresentationGetter"/> implementations
-			/// </para>
-			/// <para>
-			/// If false then scroll offset is set to the currently selected column (i.e. PageRight).
-			/// </para>
-			/// </summary>
-			public bool SmoothHorizontalScrolling { get; set; } = true;
-
-			/// <summary>
-			/// Returns the entry from <see cref="ColumnStyles"/> for the given <paramref name="col"/> or null if no custom styling is defined for it
-			/// </summary>
-			/// <param name="col"></param>
-			/// <returns></returns>
-			public ColumnStyle GetColumnStyleIfAny (int col)
-			{
-				return ColumnStyles.TryGetValue (col, out ColumnStyle result) ? result : null;
-			}
-
-			/// <summary>
-			/// Returns an existing <see cref="ColumnStyle"/> for the given <paramref name="col"/> or creates a new one with default options
-			/// </summary>
-			/// <param name="col"></param>
-			/// <returns></returns>
-			public ColumnStyle GetOrCreateColumnStyle (int col)
-			{
-				if (!ColumnStyles.ContainsKey (col))
-					ColumnStyles.Add (col, new ColumnStyle ());
-
-				return ColumnStyles [col];
-			}
-		}
-=======
-		
->>>>>>> fb3dde22
-
 		/// <summary>
 		/// Describes a desire to render a column at a given horizontal position in the UI
 		/// </summary>
