--- conflicted
+++ resolved
@@ -1167,11 +1167,7 @@
         MultiSelectedRegions.Push (
                                    new TableSelection (
                                                        new Point (SelectedColumn, SelectedRow),
-<<<<<<< HEAD
-                                                       new Rect (0, 0, Table.Columns, _table.Rows)
-=======
-                                                       new Rectangle (0, 0, Table.Columns, table.Rows)
->>>>>>> 0f9e6f09
+                                                       new Rectangle (0, 0, Table.Columns, _table.Rows)
                                                       )
                                   );
         Update ();
