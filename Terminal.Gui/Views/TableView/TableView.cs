--- conflicted
+++ resolved
@@ -608,9 +608,7 @@
 				// Style.AlwaysUseNormalColorForVerticalCellLines is no longer possible after switch to LineCanvas
 				// except when cell lines are disabled and SeparatorSymbol is used
 
-<<<<<<< HEAD
 				if (!Style.ShowVerticalCellLines) {
-=======
 					if (isSelectedCell) {
 						color = focused ? rowScheme.Focus : rowScheme.HotNormal;
 					} else {
@@ -622,7 +620,6 @@
 				// If not in full row select mode always, reset color scheme to normal and render the vertical line (or space) at the end of the cell
 				if (!FullRowSelect)
 					Driver.SetAttribute (Enabled ? rowScheme.Normal : rowScheme.Disabled);
->>>>>>> 1df8ae15
 
 					if (Style.AlwaysUseNormalColorForVerticalCellLines) {
 						color = rowScheme.Normal;
