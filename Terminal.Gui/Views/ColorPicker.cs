--- conflicted
+++ resolved
@@ -131,40 +131,6 @@
     /// <summary>Fired when a color is picked.</summary>
     public event EventHandler<ColorEventArgs> ColorChanged;
 
-<<<<<<< HEAD
-    ///<inheritdoc/>
-    protected internal override bool OnMouseEvent  (MouseEvent me)
-    {
-        if (!me.Flags.HasFlag (MouseFlags.Button1Clicked) || !CanFocus)
-        {
-            return false;
-        }
-
-        SetFocus ();
-
-        if (me.X > ContentArea.Width || me.Y > ContentArea.Height)
-        {
-            return true;
-        }
-
-        Cursor = new Point (me.X / _boxWidth, me.Y / _boxHeight);
-
-        return true;
-    }
-
-    /// <summary>Moves the selected item index to the next row.</summary>
-    /// <returns></returns>
-    public virtual bool MoveDown ()
-    {
-        if (Cursor.Y < _rows - 1)
-        {
-            SelectedColor += _cols;
-        }
-
-        return true;
-    }
-=======
->>>>>>> f1bc42aa
 
     /// <summary>Moves the selected item index to the previous column.</summary>
     /// <returns></returns>
