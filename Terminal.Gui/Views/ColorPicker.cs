﻿using System;
using System.Text;

namespace Terminal.Gui {

	/// <summary>
	/// Event arguments for the <see cref="Color"/> events.
	/// </summary>
	public class ColorEventArgs : EventArgs {

		/// <summary>
		/// Initializes a new instance of <see cref="ColorEventArgs"/>
		/// </summary>
		public ColorEventArgs ()
		{
		}

		/// <summary>
		/// The new Thickness.
		/// </summary>
		public Color Color { get; set; }

		/// <summary>
		/// The previous Thickness.
		/// </summary>
		public Color PreviousColor { get; set; }
	}

	/// <summary>
	/// The <see cref="ColorPicker"/> <see cref="View"/> Color picker.
	/// </summary>
	public class ColorPicker : View {
		private int _selectColorIndex = (int)Color.Black;

		/// <summary>
		/// Columns of color boxes
		/// </summary>
		private int _cols = 8;

		/// <summary>
		/// Rows of color boxes
		/// </summary>
		private int _rows = 2;

		/// <summary>
		/// Width of a color box
		/// </summary>
		public int BoxWidth {
			get => _boxWidth;
			set {
				if (_boxWidth != value) {
					_boxWidth = value;
					SetNeedsLayout ();
				}
			}
		}
		private int _boxWidth = 4;

		/// <summary>
		/// Height of a color box
		/// </summary>
		public int BoxHeight {
			get => _boxHeight;
			set {
				if (_boxHeight != value) {
					_boxHeight = value;
					SetNeedsLayout ();
				}
			}
		}
<<<<<<< HEAD
		int _boxHeight = 2;
=======
		private int _boxHeight = 2;

		// Cursor runes.
		private static readonly Rune [] _cursorRunes = new Rune []
		{
			(Rune)0x250C, (Rune) 0x2500, (Rune) 0x2500, (Rune) 0x2510,
			(Rune) 0x2514, (Rune) 0x2500, (Rune) 0x2500, (Rune) 0x2518
		};
>>>>>>> a6b05b83

		/// <summary>
		/// Cursor for the selected color.
		/// </summary>
		public Point Cursor {
			get {
				return new Point (_selectColorIndex % _cols, _selectColorIndex / _cols);
			}

			set {
				var colorIndex = value.Y * _cols + value.X;
				SelectedColor = (Color)colorIndex;
			}
		}

		/// <summary>
		/// Fired when a color is picked.
		/// </summary>
		public event EventHandler<ColorEventArgs> ColorChanged;

		/// <summary>
		/// Selected color.
		/// </summary>
		public Color SelectedColor {
			get {
				return (Color)_selectColorIndex;
			}

			set {
				Color prev = (Color)_selectColorIndex;
				_selectColorIndex = (int)value;
				ColorChanged?.Invoke (this, new ColorEventArgs () {
					PreviousColor = prev,
					Color = value,
				});
				SetNeedsDisplay ();
			}
		}

		/// <summary>
		/// Initializes a new instance of <see cref="ColorPicker"/>.
		/// </summary>
		public ColorPicker ()
		{
			SetInitialProperties ();
		}

		private void SetInitialProperties ()
		{
			CanFocus = true;
			AddCommands ();
			AddKeyBindings ();
			LayoutStarted += (o, a) => {
				Bounds = new Rect (Bounds.Location, new Size (_cols * BoxWidth, _rows * BoxHeight));
			};
		}

		/// <summary>
		/// Add the commands.
		/// </summary>
		private void AddCommands ()
		{
			AddCommand (Command.Left, () => MoveLeft ());
			AddCommand (Command.Right, () => MoveRight ());
			AddCommand (Command.LineUp, () => MoveUp ());
			AddCommand (Command.LineDown, () => MoveDown ());
		}

		/// <summary>
		/// Add the KeyBindinds.
		/// </summary>
		private void AddKeyBindings ()
		{
			AddKeyBinding (Key.CursorLeft, Command.Left);
			AddKeyBinding (Key.CursorRight, Command.Right);
			AddKeyBinding (Key.CursorUp, Command.LineUp);
			AddKeyBinding (Key.CursorDown, Command.LineDown);
		}

		///<inheritdoc/>
		public override void OnDrawContent (Rect contentArea)
		{
			base.OnDrawContent (contentArea);

			Driver.SetAttribute (HasFocus ? ColorScheme.Focus : GetNormalColor ());
			var colorIndex = 0;

			for (var y = 0; y < (Bounds.Height / BoxHeight); y++) {
				for (var x = 0; x < (Bounds.Width / BoxWidth); x++) {
					var foregroundColorIndex = y == 0 ? colorIndex + _cols : colorIndex - _cols;
					Driver.SetAttribute (Driver.MakeAttribute ((Color)foregroundColorIndex, (Color)colorIndex));
					var selected = x == Cursor.X && y == Cursor.Y;
					DrawColorBox (x, y, selected);
					colorIndex++;
				}
			}
		}

		/// <summary>
		/// Draw a box for one color.
		/// </summary>
		/// <param name="x">X location.</param>
		/// <param name="y">Y location</param>
		/// <param name="selected"></param>
		private void DrawColorBox (int x, int y, bool selected)
		{
			var index = 0;

			for (var zoomedY = 0; zoomedY < BoxHeight; zoomedY++) {
				for (var zoomedX = 0; zoomedX < BoxWidth; zoomedX++) {
					Move (x * BoxWidth + zoomedX, y * BoxHeight + zoomedY);
					Driver.AddRune ((Rune)' ');
					index++;
				}
			}

			if (selected) {
				DrawFocusRect (new Rect (x * BoxWidth, y * BoxHeight, BoxWidth, BoxHeight));
			}
		}

		private void DrawFocusRect (Rect rect)
		{
			var lc = new LineCanvas ();
			if (rect.Width == 1) {
				lc.AddLine (rect.Location, rect.Height, Orientation.Vertical, LineStyle.Dotted);
			} else if (rect.Height == 1) {
				lc.AddLine (rect.Location, rect.Width, Orientation.Horizontal, LineStyle.Dotted);
			} else {
				lc.AddLine (rect.Location, rect.Width, Orientation.Horizontal, LineStyle.Dotted);
				lc.AddLine (new Point (rect.Location.X, rect.Location.Y + rect.Height - 1), rect.Width, Orientation.Horizontal, LineStyle.Dotted);

				lc.AddLine (rect.Location, rect.Height, Orientation.Vertical, LineStyle.Dotted);
				lc.AddLine (new Point (rect.Location.X + rect.Width - 1, rect.Location.Y), rect.Height, Orientation.Vertical, LineStyle.Dotted);
			}
			foreach (var p in lc.GetMap ()) {
				AddRune (p.Key.X, p.Key.Y, p.Value);
			}
		}

		/// <summary>
		/// Moves the selected item index to the previous column.
		/// </summary>
		/// <returns></returns>
		public virtual bool MoveLeft ()
		{
			if (Cursor.X > 0) SelectedColor--;
			return true;
		}

		/// <summary>
		/// Moves the selected item index to the next column.
		/// </summary>
		/// <returns></returns>
		public virtual bool MoveRight ()
		{
			if (Cursor.X < _cols - 1) SelectedColor++;
			return true;
		}

		/// <summary>
		/// Moves the selected item index to the previous row.
		/// </summary>
		/// <returns></returns>
		public virtual bool MoveUp ()
		{
			if (Cursor.Y > 0) SelectedColor -= _cols;
			return true;
		}

		/// <summary>
		/// Moves the selected item index to the next row.
		/// </summary>
		/// <returns></returns>
		public virtual bool MoveDown ()
		{
			if (Cursor.Y < _rows - 1) SelectedColor += _cols;
			return true;
		}

		///<inheritdoc/>
		public override bool ProcessKey (KeyEvent kb)
		{
			var result = InvokeKeybindings (kb);
			if (result != null)
				return (bool)result;

			return false;
		}

		///<inheritdoc/>
		public override bool MouseEvent (MouseEvent me)
		{
			if (!me.Flags.HasFlag (MouseFlags.Button1Clicked) || !CanFocus) {
				return false;
			}

			SetFocus ();
			Cursor = new Point ((me.X - GetFramesThickness ().Left) / _boxWidth, (me.Y - GetFramesThickness ().Top) / _boxHeight);

			return true;
		}

		///<inheritdoc/>
		public override bool OnEnter (View view)
		{
			Application.Driver.SetCursorVisibility (CursorVisibility.Invisible);

			return base.OnEnter (view);
		}
	}
}<|MERGE_RESOLUTION|>--- conflicted
+++ resolved
@@ -68,18 +68,7 @@
 				}
 			}
 		}
-<<<<<<< HEAD
 		int _boxHeight = 2;
-=======
-		private int _boxHeight = 2;
-
-		// Cursor runes.
-		private static readonly Rune [] _cursorRunes = new Rune []
-		{
-			(Rune)0x250C, (Rune) 0x2500, (Rune) 0x2500, (Rune) 0x2510,
-			(Rune) 0x2514, (Rune) 0x2500, (Rune) 0x2500, (Rune) 0x2518
-		};
->>>>>>> a6b05b83
 
 		/// <summary>
 		/// Cursor for the selected color.
