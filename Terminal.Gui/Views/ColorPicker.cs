--- conflicted
+++ resolved
@@ -416,7 +416,7 @@
 			}
 			return false;
 		}
-
+		
 		///<inheritdoc/>
 		public override bool MouseEvent (MouseEvent me)
 		{
@@ -428,7 +428,6 @@
 			if (me.X > Bounds.Width || me.Y > Bounds.Height) {
 				return true;
 			}
-<<<<<<< HEAD
 			//var x = Math.Max (GetFramesThickness().Left, me.X);
 			//var y = Math.Max (GetFramesThickness ().Top, me.Y);
 			switch (Style) {
@@ -440,9 +439,6 @@
 				break;
 			}
 
-=======
-			Cursor = new Point ((me.X ) / _boxWidth, (me.Y) / _boxHeight);
->>>>>>> dcb3b359
 
 			return true;
 		}
