--- conflicted
+++ resolved
@@ -1,9 +1,6 @@
 ﻿using System;
 using System.Drawing;
-<<<<<<< HEAD
-=======
 using System.Linq;
->>>>>>> a91a69c7
 using System.Reflection;
 using System.Text;
 using static System.Runtime.InteropServices.JavaScript.JSType;
@@ -73,66 +70,6 @@
 	public ColorPickerStyle Style { get; set; } = ColorPickerStyle.Ansi;
 
 	/// <summary>
-<<<<<<< HEAD
-	/// ColorPicker view styles.
-	/// </summary>
-	public enum ColorPickerStyle {
-		/// <summary>
-		/// The color picker will display the 16 ANSI colors.
-		/// </summary>
-		Ansi,
-		/// <summary>
-		/// The color picker will display the 256 colors.
-		/// </summary>
-		Color256,
-		/// <summary>
-		/// The color picker will display the 16 ANSI colors and the 256 colors.
-		/// </summary>
-		AnsiAndColor256,
-
-		/// <summary>
-		/// The color picker will display the 24-bit colors.
-		/// </summary>
-		Rgb,
-
-		/// <summary>
-		/// The color picker will display the 16 ANSI colors and the 256 colors and the 24-bit colors.
-		/// </summary>
-		AnsiAndColor256AndRgb
-	}
-
-	/// <summary>
-	/// The <see cref="ColorPicker"/> <see cref="View"/> Color picker.
-	/// </summary>
-	public class ColorPicker : View {
-		private Color _selectedColor = new Color (Color.Black);
-
-		/// <summary>
-		/// Gets or sets the style of the color picker.
-		/// </summary>
-		public ColorPickerStyle Style { get; set; } = ColorPickerStyle.Ansi;
-
-		/// <summary>
-		/// Columns of color boxes
-		/// </summary>
-		private int _cols = 8;
-
-		/// <summary>
-		/// Rows of color boxes
-		/// </summary>
-		private int _rows = 2;
-
-		/// <summary>
-		/// Width of a color box.
-		/// </summary>
-		public int BoxWidth {
-			get => _boxWidth;
-			set {
-				if (_boxWidth != value) {
-					_boxWidth = value;
-					Bounds = new Rect (Bounds.Location, new Size (_cols * BoxWidth, _rows * BoxHeight));
-				}
-=======
 	/// Columns of color boxes
 	/// </summary>
 	int _cols = 8;
@@ -151,7 +88,6 @@
 			if (_boxWidth != value) {
 				_boxWidth = value;
 				Bounds = new Rect (Bounds.Location, new Size (_cols * BoxWidth, _rows * BoxHeight));
->>>>>>> a91a69c7
 			}
 		}
 	}
@@ -169,36 +105,6 @@
 				Bounds = new Rect (Bounds.Location, new Size (_cols * BoxWidth, _rows * BoxHeight));
 			}
 		}
-<<<<<<< HEAD
-		int _boxHeight = 2;
-
-		/// <summary>
-		/// Cursor for the selected color.
-		/// </summary>
-		public Point Cursor {
-			get {
-				switch (Style) {
-				case ColorPickerStyle.Ansi:
-					var index = (int)_selectedColor.ColorName;
-					return new Point (index % _cols, index / _cols);
-				case ColorPickerStyle.Rgb:
-					int x = (int)(_selectedColor.R * Bounds.Width / 255);
-					int y = (int)(_selectedColor.G * Bounds.Height / 255);
-					return new Point (x, y);
-				}
-				return new Point ();
-			}
-
-			set {
-				switch (Style) {
-				case ColorPickerStyle.Ansi:
-					SelectedColor = (Color)(ColorName)(value.Y * _cols + value.X);
-					break;
-				case ColorPickerStyle.Rgb:
-					SelectedColor = new Color ((byte)(value.X * 255 / Bounds.Width), (byte)(value.Y * 255 / Bounds.Height), 0);
-					break;
-				}
-=======
 	}
 
 	int _boxHeight = 2;
@@ -216,31 +122,10 @@
 				int x = (int)(_selectedColor.R * Bounds.Width / 255);
 				int y = (int)(_selectedColor.G * Bounds.Height / 255);
 				return new Point (x, y);
->>>>>>> a91a69c7
 			}
 			return new Point ();
 		}
 
-<<<<<<< HEAD
-		/// <summary>
-		/// Fired when a color is picked.
-		/// </summary>
-		public event EventHandler<ColorEventArgs> ColorChanged;
-
-		/// <summary>
-		/// Selected color.
-		/// </summary>
-		public Color SelectedColor {
-			get => _selectedColor;
-
-			set {
-				if (_selectedColor != value) {
-					var oldColor = _selectedColor;
-					_selectedColor = value;
-					ColorChanged?.Invoke (this, new ColorEventArgs () { Color = _selectedColor, PreviousColor = oldColor });
-					SetNeedsDisplay ();
-				}
-=======
 		set {
 			switch (Style) {
 			case ColorPickerStyle.Ansi:
@@ -270,37 +155,10 @@
 				_selectedColor = value;
 				ColorChanged?.Invoke (this, new ColorEventArgs () { Color = _selectedColor, PreviousColor = oldColor });
 				SetNeedsDisplay ();
->>>>>>> a91a69c7
-			}
-		}
-	}
-
-<<<<<<< HEAD
-		/// <summary>
-		/// Initializes a new instance of <see cref="ColorPicker"/>.
-		/// </summary>
-		public ColorPicker ()
-		{
-			SetInitialProperties ();
-		}
-
-		private void SetInitialProperties ()
-		{
-			CanFocus = true;
-			AddCommands ();
-			AddKeyBindings ();
-			LayoutStarted += (o, a) => {
-				switch (Style) {
-				case ColorPickerStyle.Rgb:
-					//Bounds = new Rect (Bounds.Location, new Size (32, 32));
-					break;
-				case ColorPickerStyle.Ansi:
-				default:
-					Bounds = new Rect (Bounds.Location, new Size (_cols * BoxWidth, _rows * BoxHeight));
-					break;
-				}
-			};
-=======
+			}
+		}
+	}
+
 	/// <summary>
 	/// Initializes a new instance of <see cref="ColorPicker"/>.
 	/// </summary>
@@ -367,7 +225,6 @@
 		default:
 			DrawAnsi ();
 			break;
->>>>>>> a91a69c7
 		}
 
 	}
@@ -410,97 +267,7 @@
 
 				var color = new Color (redValue, greenValue, _blueValue);
 
-<<<<<<< HEAD
-		///<inheritdoc/>
-		public override void OnDrawContent (Rect contentArea)
-		{
-			base.OnDrawContent (contentArea);
-
-			Driver.SetAttribute (HasFocus ? ColorScheme.Focus : GetNormalColor ());
-
-			switch (Style) {
-			case ColorPickerStyle.Rgb:
-				DrawRgbGraident (contentArea);
-				break;
-			case ColorPickerStyle.Ansi:
-			default:
-				DrawAnsi ();
-				break;
-			}
-
-		}
-
-		int _blueValue = 100;
-
-		public int BlueValue {
-			get { return _blueValue; }
-			set {
-				_blueValue = value;
-				SetNeedsDisplay ();
-			}
-		}
-
-		void DrawHSLGraident (Rect contentArea)
-		{
-			for (int x = 0; x < contentArea.Width; x++) {
-				for (int y = 0; y < contentArea.Height; y++) {
-					float ratioX = (float)x / (contentArea.Width - 1);
-					float ratioY = (float)y / (contentArea.Height - 1);
-
-					int red = (int)(255 * ratioX);
-					int green = (int)(255 * ratioY);
-					int blue = _blueValue; // We're displaying a slice of blue value
-
-					Color color = new Color (red, green, blue);
-
-					DrawBox (x, y, color);
-				}
-			}
-		}
-
-		void DrawRgbGraident (Rect contentArea)
-		{
-			for (int x = 0; x < Bounds.Width; x++) {
-				for (int y = 0; y < Bounds.Height; y++) {
-					// Map x and y to their corresponding RGB values
-					int redValue = MapValue (x, 0, Bounds.Width, 0, 255);
-					int greenValue = MapValue (y, 0, Bounds.Height, 0, 255);
-
-					var color = new Color (redValue, greenValue, _blueValue);
-
-					DrawBox (x, y, color);
-				}
-			}
-		}
-
-		private int MapValue (int value, int fromLow, int fromHigh, int toLow, int toHigh)
-		{
-			return (value - fromLow) * (toHigh - toLow) / (fromHigh - fromLow) + toLow;
-		}
-
-		private void DrawBox (int x, int y, Color color)
-		{
-			// Placeholder method; you'll replace this with the actual Terminal.Gui method to set cell colors
-			// This assumes that `Color` can take RGB values directly, adjust as needed
-			Driver.SetAttribute (new Attribute (color));
-			AddRune (x, y, (Rune)' ');
-		}
-
-		void DrawAnsi ()
-		{
-			var colorIndex = 0;
-
-			for (var y = 0; y < (Bounds.Height / BoxHeight); y++) {
-				for (var x = 0; x < (Bounds.Width / BoxWidth); x++) {
-					var foregroundColorIndex = y == 0 ? colorIndex + _cols : colorIndex - _cols;
-					Driver.SetAttribute (new Attribute ((ColorName)foregroundColorIndex, (ColorName)colorIndex));
-					var selected = x == Cursor.X && y == Cursor.Y;
-					DrawColorBox (x, y, selected);
-					colorIndex++;
-				}
-=======
 				DrawBox (x, y, color);
->>>>>>> a91a69c7
 			}
 		}
 	}
@@ -612,26 +379,6 @@
 		return false;
 	}
 
-<<<<<<< HEAD
-		/// <summary>
-		/// Moves the selected item index to the previous column.
-		/// </summary>
-		/// <returns></returns>
-		public virtual bool MoveLeft ()
-		{
-			switch (Style) {
-			case ColorPickerStyle.Ansi:
-				var index = (int)SelectedColor.ColorName;
-				if (index > 0 && index <= 15) {
-					SelectedColor = new Color ((ColorName)(index - 1));
-				}
-				return true;
-			case ColorPickerStyle.Rgb:
-				//return MoveLeftRgb ();
-				return true;
-			}
-			return false;
-=======
 	/// <summary>
 	/// Moves the selected item index to the previous row.
 	/// </summary>
@@ -648,31 +395,10 @@
 		case ColorPickerStyle.Rgb:
 			//return MoveLeftRgb ();
 			return true;
->>>>>>> a91a69c7
 		}
 		return false;
 	}
 
-<<<<<<< HEAD
-		/// <summary>
-		/// Moves the selected item index to the next column.
-		/// </summary>
-		/// <returns></returns>
-		public virtual bool MoveRight ()
-		{
-			switch (Style) {
-			case ColorPickerStyle.Ansi:
-				var index = (int)SelectedColor.ColorName;
-				if (index >= 0 && index < 15) {
-					SelectedColor = new Color ((ColorName)(index + 1));
-				}
-				return true;
-			case ColorPickerStyle.Rgb:
-				//return MoveLeftRgb ();
-				return true;
-			}
-			return false;
-=======
 	/// <summary>
 	/// Moves the selected item index to the next row.
 	/// </summary>
@@ -689,32 +415,11 @@
 		case ColorPickerStyle.Rgb:
 			//return MoveLeftRgb ();
 			return true;
->>>>>>> a91a69c7
 		}
 		return false;
 	}
 
 
-<<<<<<< HEAD
-		/// <summary>
-		/// Moves the selected item index to the previous row.
-		/// </summary>
-		/// <returns></returns>
-		public virtual bool MoveUp ()
-		{
-			switch (Style) {
-			case ColorPickerStyle.Ansi:
-				var index = (int)SelectedColor.ColorName - _cols;
-				if (index >= 0 && index <= 15) {
-					SelectedColor = new Color ((ColorName)index);
-				}
-				return true;
-			case ColorPickerStyle.Rgb:
-				//return MoveLeftRgb ();
-				return true;
-			}
-			return false;
-=======
 	/// <summary>
 	/// Moves the selected item to the firstcolor.
 	/// </summary>
@@ -745,31 +450,10 @@
 		case ColorPickerStyle.Rgb:
 			//return MoveLeftRgb ();
 			return true;
->>>>>>> a91a69c7
 		}
 		return false;
 	}
 
-<<<<<<< HEAD
-		/// <summary>
-		/// Moves the selected item index to the next row.
-		/// </summary>
-		/// <returns></returns>
-		public virtual bool MoveDown ()
-		{
-			switch (Style) {
-			case ColorPickerStyle.Ansi:
-				var index = (int)SelectedColor.ColorName + _cols;
-				if (index >= 0 && index <= 15) {
-					SelectedColor = new Color ((ColorName)index);
-				}
-				return true;
-			case ColorPickerStyle.Rgb:
-				//return MoveLeftRgb ();
-				return true;
-			}
-			return false;
-=======
 	///<inheritdoc/>
 	public override bool MouseEvent (MouseEvent me)
 	{
@@ -780,7 +464,6 @@
 		SetFocus ();
 		if (me.X > Bounds.Width || me.Y > Bounds.Height) {
 			return true;
->>>>>>> a91a69c7
 		}
 
 		switch (Style) {
@@ -792,24 +475,6 @@
 			break;
 		}
 
-<<<<<<< HEAD
-			SetFocus ();
-			if (me.X > Bounds.Width || me.Y > Bounds.Height) {
-				return true;
-			}
-			//var x = Math.Max (GetFramesThickness().Left, me.X);
-			//var y = Math.Max (GetFramesThickness ().Top, me.Y);
-			switch (Style) {
-			case ColorPickerStyle.Ansi:
-				Cursor = new Point ((me.X - GetFramesThickness ().Left) / _boxWidth, (me.Y - GetFramesThickness ().Top) / _boxHeight);
-				break;
-			case ColorPickerStyle.Rgb:
-				Cursor = new Point ((me.X - GetFramesThickness ().Left), (me.Y - GetFramesThickness ().Top));
-				break;
-			}
-
-=======
->>>>>>> a91a69c7
 
 		return true;
 	}
@@ -859,74 +524,6 @@
 		}
 	}
 
-<<<<<<< HEAD
-	public class GradientView : View {
-
-		int _blueValue = 100;
-
-		public int BlueValue {
-			get { return _blueValue; }
-			set {
-				_blueValue = value;
-				SetNeedsDisplay ();
-			}
-		}
-
-		public override void OnDrawContent (Rect contentArea)
-		{
-			base.OnDrawContent (contentArea);
-
-			DrawRgbGraident (contentArea);
-		}
-
-		void DrawHSLGraident (Rect contentArea)
-		{
-			for (int x = 0; x < contentArea.Width; x++) {
-				for (int y = 0; y < contentArea.Height; y++) {
-					float ratioX = (float)x / (contentArea.Width - 1);
-					float ratioY = (float)y / (contentArea.Height - 1);
-
-					int red = (int)(255 * ratioX);
-					int green = (int)(255 * ratioY);
-					int blue = _blueValue; // We're displaying a slice of blue value
-
-					Color color = new Color (red, green, blue);
-
-					DrawBox (x, y, color);
-				}
-			}
-		}
-
-		void DrawRgbGraident (Rect contentArea)
-		{
-			for (int x = 0; x < Bounds.Width; x++) {
-				for (int y = 0; y < Bounds.Height; y++) {
-					// Map x and y to their corresponding RGB values
-					int redValue = MapValue (x, 0, Bounds.Width, 0, 255);
-					int greenValue = MapValue (y, 0, Bounds.Height, 0, 255);
-
-					var color = new Color (redValue, greenValue, _blueValue);
-
-					DrawBox (x, y, color);
-				}
-			}
-		}
-
-		private int MapValue (int value, int fromLow, int fromHigh, int toLow, int toHigh)
-		{
-			return (value - fromLow) * (toHigh - toLow) / (fromHigh - fromLow) + toLow;
-		}
-
-		private void DrawBox (int x, int y, Color color)
-		{
-			// Placeholder method; you'll replace this with the actual Terminal.Gui method to set cell colors
-			// This assumes that `Color` can take RGB values directly, adjust as needed
-			Driver.SetAttribute (new Attribute (color));
-			AddRune (x, y, (Rune)' ');
-		}
-	}
-
-=======
 	void DrawRgbGraident (Rect contentArea)
 	{
 		for (int x = 0; x < Bounds.Width; x++) {
@@ -951,5 +548,4 @@
 		Driver.SetAttribute (new Attribute (color));
 		AddRune (x, y, (Rune)' ');
 	}
->>>>>>> a91a69c7
 }