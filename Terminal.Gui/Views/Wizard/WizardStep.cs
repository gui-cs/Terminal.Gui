--- conflicted
+++ resolved
@@ -35,13 +35,8 @@
     //private string title = string.Empty;
 
     // The contentView works like the ContentView in FrameView.
-<<<<<<< HEAD
-    private readonly View contentView = new() { Id = "WizardContentView" };
-    private readonly TextView helpTextView = new ();
-=======
     private readonly View _contentView = new () { Id = "WizardContentView" };
     private readonly TextView _helpTextView = new ();
->>>>>>> 2e95cec4
 
     /// <summary>
     ///     Initializes a new instance of the <see cref="Wizard"/> class using <see cref="LayoutStyle.Computed"/>
@@ -49,19 +44,11 @@
     /// </summary>
     public WizardStep () {
         BorderStyle = LineStyle.None;
-<<<<<<< HEAD
-        base.Add (contentView);
-
-        helpTextView.ReadOnly = true;
-        helpTextView.WordWrap = true;
-        base.Add (helpTextView);
-=======
         base.Add (_contentView);
 
         _helpTextView.ReadOnly = true;
         _helpTextView.WordWrap = true;
         base.Add (_helpTextView);
->>>>>>> 2e95cec4
 
         // BUGBUG: v2 - Disabling scrolling for now
         //var scrollBar = new ScrollBarView (helpTextView, true);
@@ -122,15 +109,9 @@
     /// </summary>
     /// <remarks>The help text is displayed using a read-only <see cref="TextView"/>.</remarks>
     public string HelpText {
-<<<<<<< HEAD
-        get => helpTextView.Text;
-        set {
-            helpTextView.Text = value;
-=======
         get => _helpTextView.Text;
         set {
             _helpTextView.Text = value;
->>>>>>> 2e95cec4
             ShowHide ();
             SetNeedsDisplay ();
         }
@@ -143,11 +124,7 @@
     /// <summary>Add the specified <see cref="View"/> to the <see cref="WizardStep"/>.</summary>
     /// <param name="view"><see cref="View"/> to add to this container</param>
     public override void Add (View view) {
-<<<<<<< HEAD
-        contentView.Add (view);
-=======
         _contentView.Add (view);
->>>>>>> 2e95cec4
         if (view.CanFocus) {
             CanFocus = true;
         }
@@ -170,11 +147,7 @@
             container?.Remove (view);
         }
 
-<<<<<<< HEAD
-        if (contentView.InternalSubviews.Count < 1) {
-=======
         if (_contentView.InternalSubviews.Count < 1) {
->>>>>>> 2e95cec4
             CanFocus = false;
         }
 
@@ -184,33 +157,12 @@
     /// <summary>Removes all <see cref="View"/>s from the <see cref="WizardStep"/>.</summary>
     /// <remarks></remarks>
     public override void RemoveAll () {
-<<<<<<< HEAD
-        contentView.RemoveAll ();
-=======
         _contentView.RemoveAll ();
->>>>>>> 2e95cec4
         ShowHide ();
     }
 
     /// <summary>Does the work to show and hide the contentView and helpView as appropriate</summary>
     internal void ShowHide () {
-<<<<<<< HEAD
-        contentView.Height = Dim.Fill ();
-        helpTextView.Height = Dim.Fill ();
-        helpTextView.Width = Dim.Fill ();
-
-        if (contentView.InternalSubviews?.Count > 0) {
-            if (helpTextView.Text.Length > 0) {
-                contentView.Width = Dim.Percent (70);
-                helpTextView.X = Pos.Right (contentView);
-                helpTextView.Width = Dim.Fill ();
-            } else {
-                contentView.Width = Dim.Fill ();
-            }
-        } else {
-            if (helpTextView.Text.Length > 0) {
-                helpTextView.X = 0;
-=======
         _contentView.Height = Dim.Fill ();
         _helpTextView.Height = Dim.Fill ();
         _helpTextView.Width = Dim.Fill ();
@@ -226,18 +178,12 @@
         } else {
             if (_helpTextView.Text.Length > 0) {
                 _helpTextView.X = 0;
->>>>>>> 2e95cec4
             }
 
             // Error - no pane shown
         }
 
-<<<<<<< HEAD
-        contentView.Visible = contentView.InternalSubviews?.Count > 0;
-        helpTextView.Visible = helpTextView.Text.Length > 0;
-=======
         _contentView.Visible = _contentView.InternalSubviews?.Count > 0;
         _helpTextView.Visible = _helpTextView.Text.Length > 0;
->>>>>>> 2e95cec4
     }
 } // end of WizardStep class