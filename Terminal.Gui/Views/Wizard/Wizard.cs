﻿using Terminal.Gui.Resources;

namespace Terminal.Gui;

/// <summary>
///     Provides navigation and a user interface (UI) to collect related data across multiple steps. Each step (
///     <see cref="WizardStep"/>) can host arbitrary <see cref="View"/>s, much like a <see cref="Dialog"/>. Each step also
///     has a pane for help text. Along the bottom of the Wizard view are customizable buttons enabling the user to
///     navigate forward and backward through the Wizard.
/// </summary>
/// <remarks>
///     The Wizard can be displayed either as a modal (pop-up) <see cref="Window"/> (like <see cref="Dialog"/>) or as
///     an embedded <see cref="View"/>. By default, <see cref="Wizard.Modal"/> is <c>true</c>. In this case launch the
///     Wizard with <c>Application.Run(wizard)</c>. See <see cref="Wizard.Modal"/> for more details.
/// </remarks>
/// <example>
///     <code>
/// using Terminal.Gui;
/// using System.Text;
/// 
/// Application.Init();
/// 
/// var wizard = new Wizard ($"Setup Wizard");
/// 
/// // Add 1st step
/// var firstStep = new WizardStep ("End User License Agreement");
/// wizard.AddStep(firstStep);
/// firstStep.NextButtonText = "Accept!";
/// firstStep.HelpText = "This is the End User License Agreement.";
/// 
/// // Add 2nd step
/// var secondStep = new WizardStep ("Second Step");
/// wizard.AddStep(secondStep);
/// secondStep.HelpText = "This is the help text for the Second Step.";
/// var lbl = new Label () { Text = "Name:",  AutoSize = true };
/// secondStep.Add(lbl);
/// 
/// var name = new TextField { X = Pos.Right (lbl) + 1, Width = Dim.Fill () - 1 };
/// secondStep.Add(name);
/// 
/// wizard.Finished += (args) =>
/// {
///     MessageBox.Query("Wizard", $"Finished. The Name entered is '{name.Text}'", "Ok");
///     Application.RequestStop();
/// };
/// 
/// Application.Top.Add (wizard);
/// Application.Run ();
/// Application.Shutdown ();
/// </code>
/// </example>
public class Wizard : Dialog {
<<<<<<< HEAD
    private WizardStep currentStep;
    private bool finishedPressed;
    private readonly LinkedList<WizardStep> steps = new ();
=======
    private readonly LinkedList<WizardStep> _steps = new ();
    private WizardStep _currentStep;
    private bool _finishedPressed;
>>>>>>> 2e95cec4

    ///// <summary>
    ///// The title of the Wizard, shown at the top of the Wizard with " - currentStep.Title" appended.
    ///// </summary>
    ///// <remarks>
    ///// The Title is only displayed when the <see cref="Wizard"/> <see cref="Wizard.Modal"/> is set to <c>false</c>.
    ///// </remarks>
    //public new string Title {
    //	get {
    //		// The base (Dialog) Title holds the full title ("Wizard Title - Step Title")
    //		return base.Title;
    //	}
    //	set {
    //		wizardTitle = value;
    //		base.Title = $"{wizardTitle}{(steps.Count > 0 && currentStep != null ? " - " + currentStep.Title : string.Empty)}";
    //	}
    //}
<<<<<<< HEAD
    private string wizardTitle = string.Empty;
=======
    private string _wizardTitle = string.Empty;
>>>>>>> 2e95cec4

    /// <summary>
    ///     Initializes a new instance of the <see cref="Wizard"/> class using <see cref="LayoutStyle.Computed"/>
    ///     positioning.
    /// </summary>
    /// <remarks>
    ///     The Wizard will be vertically and horizontally centered in the container. After initialization use <c>X</c>,
    ///     <c>Y</c>, <c>Width</c>, and <c>Height</c> change size and position.
    /// </remarks>
    public Wizard () {
        // Using Justify causes the Back and Next buttons to be hard justified against
        // the left and right edge
        ButtonAlignment = ButtonAlignments.Justify;
        BorderStyle = LineStyle.Double;

        //// Add a horiz separator
        var separator = new LineView (Orientation.Horizontal) {
                                                                  Y = Pos.AnchorEnd (2)
                                                              };
        Add (separator);

        // BUGBUG: Space is to work around https://github.com/gui-cs/Terminal.Gui/issues/1812
<<<<<<< HEAD
        BackButton = new Button (Strings.wzBack) { AutoSize = true };
        AddButton (BackButton);

        NextFinishButton = new Button (Strings.wzFinish) { AutoSize = true };
=======
        BackButton = new Button { AutoSize = true, Text = Strings.wzBack };
        AddButton (BackButton);

        NextFinishButton = new Button { AutoSize = true, Text = Strings.wzFinish };
>>>>>>> 2e95cec4
        NextFinishButton.IsDefault = true;
        AddButton (NextFinishButton);

        BackButton.Clicked += BackBtn_Clicked;
        NextFinishButton.Clicked += NextfinishBtn_Clicked;

        Loaded += Wizard_Loaded;
        Closing += Wizard_Closing;
        TitleChanged += Wizard_TitleChanged;

        if (Modal) {
            KeyBindings.Clear (Command.QuitToplevel);
            KeyBindings.Add (KeyCode.Esc, Command.QuitToplevel);
        }

        SetNeedsLayout ();
    }

    /// <summary>
    ///     If the <see cref="CurrentStep"/> is not the first step in the wizard, this button causes the
    ///     <see cref="MovingBack"/> event to be fired and the wizard moves to the previous step.
    /// </summary>
    /// <remarks>Use the <see cref="MovingBack"></see> event to be notified when the user attempts to go back.</remarks>
    public Button BackButton { get; }

    /// <summary>Gets or sets the currently active <see cref="WizardStep"/>.</summary>
<<<<<<< HEAD
    public WizardStep CurrentStep { get => currentStep; set => GoToStep (value); }
=======
    public WizardStep CurrentStep { get => _currentStep; set => GoToStep (value); }
>>>>>>> 2e95cec4

    /// <summary>
    ///     Determines whether the <see cref="Wizard"/> is displayed as modal pop-up or not. The default is
    ///     <see langword="true"/>. The Wizard will be shown with a frame and title and will behave like any
    ///     <see cref="Toplevel"/> window. If set to <c>false</c> the Wizard will have no frame and will behave like any
    ///     embedded <see cref="View"/>. To use Wizard as an embedded View
    ///     <list type="number">
    ///         <item>
    ///             <description>Set <see cref="Modal"/> to <c>false</c>.</description>
    ///         </item>
    ///         <item>
    ///             <description>Add the Wizard to a containing view with <see cref="View.Add(View)"/>.</description>
    ///         </item>
    ///     </list>
    ///     If a non-Modal Wizard is added to the application after <see cref="Application.Run(Func{Exception, bool})"/> has
    ///     been called the first step must be explicitly set by setting <see cref="CurrentStep"/> to
    ///     <see cref="GetNextStep()"/>:
    ///     <code>
    ///    wizard.CurrentStep = wizard.GetNextStep();
    /// </code>
    /// </summary>
    public new bool Modal {
        get => base.Modal;
        set {
            base.Modal = value;
<<<<<<< HEAD
            foreach (WizardStep step in steps) {
=======
            foreach (WizardStep step in _steps) {
>>>>>>> 2e95cec4
                SizeStep (step);
            }

            if (base.Modal) {
                ColorScheme = Colors.ColorSchemes["Dialog"];
                BorderStyle = LineStyle.Rounded;
            } else {
                if (SuperView != null) {
                    ColorScheme = SuperView.ColorScheme;
                } else {
                    ColorScheme = Colors.ColorSchemes["Base"];
                }

                CanFocus = true;
                BorderStyle = LineStyle.None;
            }
        }
    }

    /// <summary>
    ///     If the <see cref="CurrentStep"/> is the last step in the wizard, this button causes the <see cref="Finished"/>
    ///     event to be fired and the wizard to close. If the step is not the last step, the <see cref="MovingNext"/> event
    ///     will be fired and the wizard will move next step.
    /// </summary>
    /// <remarks>
    ///     Use the <see cref="MovingNext"></see> and <see cref="Finished"></see> events to be notified when the user
    ///     attempts go to the next step or finish the wizard.
    /// </remarks>
    public Button NextFinishButton { get; }

    /// <summary>
    ///     Adds a step to the wizard. The Next and Back buttons navigate through the added steps in the order they were
    ///     added.
    /// </summary>
    /// <param name="newStep"></param>
    /// <remarks>The "Next..." button of the last step added will read "Finish" (unless changed from default).</remarks>
    public void AddStep (WizardStep newStep) {
        SizeStep (newStep);

        newStep.EnabledChanged += (s, e) => UpdateButtonsAndTitle ();
        newStep.TitleChanged += (s, e) => UpdateButtonsAndTitle ();
<<<<<<< HEAD
        steps.AddLast (newStep);
=======
        _steps.AddLast (newStep);
>>>>>>> 2e95cec4
        Add (newStep);
        UpdateButtonsAndTitle ();
    }

    /// <summary>
    ///     Raised when the user has cancelled the <see cref="Wizard"/> by pressin the Esc key. To prevent a modal (
    ///     <see cref="Wizard.Modal"/> is <c>true</c>) Wizard from closing, cancel the event by setting
    ///     <see cref="WizardButtonEventArgs.Cancel"/> to <c>true</c> before returning from the event handler.
    /// </summary>
    public event EventHandler<WizardButtonEventArgs> Cancelled;

    /// <summary>
    ///     Raised when the Next/Finish button in the <see cref="Wizard"/> is clicked. The Next/Finish button is always
    ///     the last button in the array of Buttons passed to the <see cref="Wizard"/> constructor, if any. This event is only
    ///     raised if the <see cref="CurrentStep"/> is the last Step in the Wizard flow (otherwise the <see cref="Finished"/>
    ///     event is raised).
    /// </summary>
    public event EventHandler<WizardButtonEventArgs> Finished;

    /// <summary>Returns the first enabled step in the Wizard</summary>
    /// <returns>The last enabled step</returns>
<<<<<<< HEAD
    public WizardStep GetFirstStep () { return steps.FirstOrDefault (s => s.Enabled); }

    /// <summary>Returns the last enabled step in the Wizard</summary>
    /// <returns>The last enabled step</returns>
    public WizardStep GetLastStep () { return steps.LastOrDefault (s => s.Enabled); }
=======
    public WizardStep GetFirstStep () { return _steps.FirstOrDefault (s => s.Enabled); }

    /// <summary>Returns the last enabled step in the Wizard</summary>
    /// <returns>The last enabled step</returns>
    public WizardStep GetLastStep () { return _steps.LastOrDefault (s => s.Enabled); }
>>>>>>> 2e95cec4

    /// <summary>
    ///     Returns the next enabled <see cref="WizardStep"/> after the current step. Takes into account steps which are
    ///     disabled. If <see cref="CurrentStep"/> is <c>null</c> returns the first enabled step.
    /// </summary>
    /// <returns>
    ///     The next step after the current step, if there is one; otherwise returns <c>null</c>, which indicates either
    ///     there are no enabled steps or the current step is the last enabled step.
    /// </returns>
    public WizardStep GetNextStep () {
        LinkedListNode<WizardStep> step = null;
        if (CurrentStep == null) {
            // Get first step, assume it is next
<<<<<<< HEAD
            step = steps.First;
        } else {
            // Get the step after current
            step = steps.Find (CurrentStep);
=======
            step = _steps.First;
        } else {
            // Get the step after current
            step = _steps.Find (CurrentStep);
>>>>>>> 2e95cec4
            if (step != null) {
                step = step.Next;
            }
        }

        // step now points to the potential next step
        while (step != null) {
            if (step.Value.Enabled) {
                return step.Value;
            }

            step = step.Next;
        }

        return null;
    }

    /// <summary>
    ///     Returns the first enabled <see cref="WizardStep"/> before the current step. Takes into account steps which are
    ///     disabled. If <see cref="CurrentStep"/> is <c>null</c> returns the last enabled step.
    /// </summary>
    /// <returns>
    ///     The first step ahead of the current step, if there is one; otherwise returns <c>null</c>, which indicates
    ///     either there are no enabled steps or the current step is the first enabled step.
    /// </returns>
    public WizardStep GetPreviousStep () {
        LinkedListNode<WizardStep> step = null;
        if (CurrentStep == null) {
            // Get last step, assume it is previous
<<<<<<< HEAD
            step = steps.Last;
        } else {
            // Get the step before current
            step = steps.Find (CurrentStep);
=======
            step = _steps.Last;
        } else {
            // Get the step before current
            step = _steps.Find (CurrentStep);
>>>>>>> 2e95cec4
            if (step != null) {
                step = step.Previous;
            }
        }

        // step now points to the potential previous step
        while (step != null) {
            if (step.Value.Enabled) {
                return step.Value;
            }

            step = step.Previous;
        }

        return null;
    }

    /// <summary>
    ///     Causes the wizad to move to the previous enabled step (or first step if <see cref="CurrentStep"/> is not set).
    ///     If there is no previous step, does nothing.
    /// </summary>
    public void GoBack () {
        WizardStep previous = GetPreviousStep ();
        if (previous != null) {
            GoToStep (previous);
        }
    }

    /// <summary>
    ///     Causes the wizad to move to the next enabled step (or last step if <see cref="CurrentStep"/> is not set). If
    ///     there is no previous step, does nothing.
    /// </summary>
    public void GoNext () {
        WizardStep nextStep = GetNextStep ();
        if (nextStep != null) {
            GoToStep (nextStep);
        }
    }

    /// <summary>Changes to the specified <see cref="WizardStep"/>.</summary>
    /// <param name="newStep">The step to go to.</param>
    /// <returns>True if the transition to the step succeeded. False if the step was not found or the operation was cancelled.</returns>
    public bool GoToStep (WizardStep newStep) {
<<<<<<< HEAD
        if (OnStepChanging (currentStep, newStep) || (newStep != null && !newStep.Enabled)) {
=======
        if (OnStepChanging (_currentStep, newStep) || (newStep != null && !newStep.Enabled)) {
>>>>>>> 2e95cec4
            return false;
        }

        // Hide all but the new step
<<<<<<< HEAD
        foreach (WizardStep step in steps) {
=======
        foreach (WizardStep step in _steps) {
>>>>>>> 2e95cec4
            step.Visible = step == newStep;
            step.ShowHide ();
        }

<<<<<<< HEAD
        WizardStep oldStep = currentStep;
        currentStep = newStep;
=======
        WizardStep oldStep = _currentStep;
        _currentStep = newStep;
>>>>>>> 2e95cec4

        UpdateButtonsAndTitle ();

        // Set focus to the nav buttons
        if (BackButton.HasFocus) {
            BackButton.SetFocus ();
        } else {
            NextFinishButton.SetFocus ();
        }

<<<<<<< HEAD
        if (OnStepChanged (oldStep, currentStep)) {
=======
        if (OnStepChanged (oldStep, _currentStep)) {
>>>>>>> 2e95cec4
            // For correctness we do this, but it's meaningless because there's nothing to cancel
            return false;
        }

        return true;
    }

    /// <summary>
    ///     Raised when the Back button in the <see cref="Wizard"/> is clicked. The Back button is always the first button
    ///     in the array of Buttons passed to the <see cref="Wizard"/> constructor, if any.
    /// </summary>
    public event EventHandler<WizardButtonEventArgs> MovingBack;

    /// <summary>
    ///     Raised when the Next/Finish button in the <see cref="Wizard"/> is clicked (or the user presses Enter). The
    ///     Next/Finish button is always the last button in the array of Buttons passed to the <see cref="Wizard"/>
    ///     constructor, if any. This event is only raised if the <see cref="CurrentStep"/> is the last Step in the Wizard flow
    ///     (otherwise the <see cref="Finished"/> event is raised).
    /// </summary>
    public event EventHandler<WizardButtonEventArgs> MovingNext;

    /// <summary>
    ///     <see cref="Wizard"/> is derived from <see cref="Dialog"/> and Dialog causes <c>Esc</c> to call
    ///     <see cref="Application.RequestStop(Toplevel)"/>, closing the Dialog. Wizard overrides
    ///     <see cref="OnProcessKeyDown"/> to instead fire the <see cref="Cancelled"/> event when Wizard is being used as a
    ///     non-modal (see <see cref="Wizard.Modal"/>.
    /// </summary>
    /// <param name="a"></param>
    /// <returns></returns>
    public override bool OnProcessKeyDown (Key a) {
        //// BUGBUG: Why is this not handled by a key binding???
        if (!Modal) {
            switch (a.KeyCode) {
                // BUGBUG: This should be handled by Dialog 
                case KeyCode.Esc:
                    var args = new WizardButtonEventArgs ();
                    Cancelled?.Invoke (this, args);

                    return false;
            }
        }

        return false;
    }

    /// <summary>
    ///     Called when the <see cref="Wizard"/> has completed transition to a new <see cref="WizardStep"/>. Fires the
    ///     <see cref="StepChanged"/> event.
    /// </summary>
    /// <param name="oldStep">The step the Wizard changed from</param>
    /// <param name="newStep">The step the Wizard has changed to</param>
    /// <returns>True if the change is to be cancelled.</returns>
    public virtual bool OnStepChanged (WizardStep oldStep, WizardStep newStep) {
        var args = new StepChangeEventArgs (oldStep, newStep);
        StepChanged?.Invoke (this, args);

        return args.Cancel;
    }

    /// <summary>
    ///     Called when the <see cref="Wizard"/> is about to transition to another <see cref="WizardStep"/>. Fires the
    ///     <see cref="StepChanging"/> event.
    /// </summary>
    /// <param name="oldStep">The step the Wizard is about to change from</param>
    /// <param name="newStep">The step the Wizard is about to change to</param>
    /// <returns>True if the change is to be cancelled.</returns>
    public virtual bool OnStepChanging (WizardStep oldStep, WizardStep newStep) {
        var args = new StepChangeEventArgs (oldStep, newStep);
        StepChanging?.Invoke (this, args);

        return args.Cancel;
    }

    /// <summary>This event is raised after the <see cref="Wizard"/> has changed the <see cref="CurrentStep"/>.</summary>
    public event EventHandler<StepChangeEventArgs> StepChanged;

    /// <summary>
    ///     This event is raised when the current <see cref="CurrentStep"/>) is about to change. Use
    ///     <see cref="StepChangeEventArgs.Cancel"/> to abort the transition.
    /// </summary>
    public event EventHandler<StepChangeEventArgs> StepChanging;

    private void BackBtn_Clicked (object sender, EventArgs e) {
        var args = new WizardButtonEventArgs ();
        MovingBack?.Invoke (this, args);
        if (!args.Cancel) {
            GoBack ();
        }
    }

    private void NextfinishBtn_Clicked (object sender, EventArgs e) {
        if (CurrentStep == GetLastStep ()) {
            var args = new WizardButtonEventArgs ();
            Finished?.Invoke (this, args);
            if (!args.Cancel) {
<<<<<<< HEAD
                finishedPressed = true;
=======
                _finishedPressed = true;
>>>>>>> 2e95cec4
                if (IsCurrentTop) {
                    Application.RequestStop (this);
                }

                // Wizard was created as a non-modal (just added to another View). 
                // Do nothing
            }
        } else {
            var args = new WizardButtonEventArgs ();
            MovingNext?.Invoke (this, args);
            if (!args.Cancel) {
                GoNext ();
            }
        }
    }

    private void SizeStep (WizardStep step) {
        if (Modal) {
            // If we're modal, then we expand the WizardStep so that the top and side 
            // borders and not visible. The bottom border is the separator above the buttons.
            step.X = step.Y = 0;
            step.Height = Dim.Fill (2); // for button frame
            step.Width = Dim.Fill ();
        } else {
            // If we're not a modal, then we show the border around the WizardStep
            step.X = step.Y = 0;
            step.Height = Dim.Fill (1); // for button frame
            step.Width = Dim.Fill ();
        }
    }

    private void UpdateButtonsAndTitle () {
        if (CurrentStep == null) {
            return;
        }

<<<<<<< HEAD
        Title = $"{wizardTitle}{(steps.Count > 0 ? " - " + CurrentStep.Title : string.Empty)}";

        // Configure the Back button
        BackButton.Text =
            CurrentStep.BackButtonText != string.Empty ? CurrentStep.BackButtonText : Strings.wzBack; // "_Back";
=======
        Title = $"{_wizardTitle}{(_steps.Count > 0 ? " - " + CurrentStep.Title : string.Empty)}";

        // Configure the Back button
        BackButton.Text = CurrentStep.BackButtonText != string.Empty
                              ? CurrentStep.BackButtonText
                              : Strings.wzBack; // "_Back";
>>>>>>> 2e95cec4
        BackButton.Visible = CurrentStep != GetFirstStep ();

        // Configure the Next/Finished button
        if (CurrentStep == GetLastStep ()) {
            NextFinishButton.Text = CurrentStep.NextButtonText != string.Empty
                                        ? CurrentStep.NextButtonText
                                        : Strings.wzFinish; // "Fi_nish";
        } else {
<<<<<<< HEAD
            NextFinishButton.Text =
                CurrentStep.NextButtonText != string.Empty ? CurrentStep.NextButtonText : Strings.wzNext; // "_Next...";
=======
            NextFinishButton.Text = CurrentStep.NextButtonText != string.Empty
                                        ? CurrentStep.NextButtonText
                                        : Strings.wzNext; // "_Next...";
>>>>>>> 2e95cec4
        }

        SizeStep (CurrentStep);

        SetNeedsLayout ();
        LayoutSubviews ();
        Draw ();
    }

    private void Wizard_Closing (object sender, ToplevelClosingEventArgs obj) {
<<<<<<< HEAD
        if (!finishedPressed) {
=======
        if (!_finishedPressed) {
>>>>>>> 2e95cec4
            var args = new WizardButtonEventArgs ();
            Cancelled?.Invoke (this, args);
        }
    }

    private void Wizard_Loaded (object sender, EventArgs args) {
        CurrentStep = GetFirstStep ();

        // gets the first step if CurrentStep == null
    }

    private void Wizard_TitleChanged (object sender, TitleEventArgs e) {
<<<<<<< HEAD
        if (string.IsNullOrEmpty (wizardTitle)) {
            wizardTitle = e.NewTitle;
=======
        if (string.IsNullOrEmpty (_wizardTitle)) {
            _wizardTitle = e.NewTitle;
>>>>>>> 2e95cec4
        }
    }
}<|MERGE_RESOLUTION|>--- conflicted
+++ resolved
@@ -50,15 +50,9 @@
 /// </code>
 /// </example>
 public class Wizard : Dialog {
-<<<<<<< HEAD
-    private WizardStep currentStep;
-    private bool finishedPressed;
-    private readonly LinkedList<WizardStep> steps = new ();
-=======
     private readonly LinkedList<WizardStep> _steps = new ();
     private WizardStep _currentStep;
     private bool _finishedPressed;
->>>>>>> 2e95cec4
 
     ///// <summary>
     ///// The title of the Wizard, shown at the top of the Wizard with " - currentStep.Title" appended.
@@ -76,11 +70,7 @@
     //		base.Title = $"{wizardTitle}{(steps.Count > 0 && currentStep != null ? " - " + currentStep.Title : string.Empty)}";
     //	}
     //}
-<<<<<<< HEAD
-    private string wizardTitle = string.Empty;
-=======
     private string _wizardTitle = string.Empty;
->>>>>>> 2e95cec4
 
     /// <summary>
     ///     Initializes a new instance of the <see cref="Wizard"/> class using <see cref="LayoutStyle.Computed"/>
@@ -103,17 +93,10 @@
         Add (separator);
 
         // BUGBUG: Space is to work around https://github.com/gui-cs/Terminal.Gui/issues/1812
-<<<<<<< HEAD
-        BackButton = new Button (Strings.wzBack) { AutoSize = true };
-        AddButton (BackButton);
-
-        NextFinishButton = new Button (Strings.wzFinish) { AutoSize = true };
-=======
         BackButton = new Button { AutoSize = true, Text = Strings.wzBack };
         AddButton (BackButton);
 
         NextFinishButton = new Button { AutoSize = true, Text = Strings.wzFinish };
->>>>>>> 2e95cec4
         NextFinishButton.IsDefault = true;
         AddButton (NextFinishButton);
 
@@ -140,11 +123,7 @@
     public Button BackButton { get; }
 
     /// <summary>Gets or sets the currently active <see cref="WizardStep"/>.</summary>
-<<<<<<< HEAD
-    public WizardStep CurrentStep { get => currentStep; set => GoToStep (value); }
-=======
     public WizardStep CurrentStep { get => _currentStep; set => GoToStep (value); }
->>>>>>> 2e95cec4
 
     /// <summary>
     ///     Determines whether the <see cref="Wizard"/> is displayed as modal pop-up or not. The default is
@@ -170,11 +149,7 @@
         get => base.Modal;
         set {
             base.Modal = value;
-<<<<<<< HEAD
-            foreach (WizardStep step in steps) {
-=======
             foreach (WizardStep step in _steps) {
->>>>>>> 2e95cec4
                 SizeStep (step);
             }
 
@@ -216,11 +191,7 @@
 
         newStep.EnabledChanged += (s, e) => UpdateButtonsAndTitle ();
         newStep.TitleChanged += (s, e) => UpdateButtonsAndTitle ();
-<<<<<<< HEAD
-        steps.AddLast (newStep);
-=======
         _steps.AddLast (newStep);
->>>>>>> 2e95cec4
         Add (newStep);
         UpdateButtonsAndTitle ();
     }
@@ -242,19 +213,11 @@
 
     /// <summary>Returns the first enabled step in the Wizard</summary>
     /// <returns>The last enabled step</returns>
-<<<<<<< HEAD
-    public WizardStep GetFirstStep () { return steps.FirstOrDefault (s => s.Enabled); }
-
-    /// <summary>Returns the last enabled step in the Wizard</summary>
-    /// <returns>The last enabled step</returns>
-    public WizardStep GetLastStep () { return steps.LastOrDefault (s => s.Enabled); }
-=======
     public WizardStep GetFirstStep () { return _steps.FirstOrDefault (s => s.Enabled); }
 
     /// <summary>Returns the last enabled step in the Wizard</summary>
     /// <returns>The last enabled step</returns>
     public WizardStep GetLastStep () { return _steps.LastOrDefault (s => s.Enabled); }
->>>>>>> 2e95cec4
 
     /// <summary>
     ///     Returns the next enabled <see cref="WizardStep"/> after the current step. Takes into account steps which are
@@ -268,17 +231,10 @@
         LinkedListNode<WizardStep> step = null;
         if (CurrentStep == null) {
             // Get first step, assume it is next
-<<<<<<< HEAD
-            step = steps.First;
-        } else {
-            // Get the step after current
-            step = steps.Find (CurrentStep);
-=======
             step = _steps.First;
         } else {
             // Get the step after current
             step = _steps.Find (CurrentStep);
->>>>>>> 2e95cec4
             if (step != null) {
                 step = step.Next;
             }
@@ -308,17 +264,10 @@
         LinkedListNode<WizardStep> step = null;
         if (CurrentStep == null) {
             // Get last step, assume it is previous
-<<<<<<< HEAD
-            step = steps.Last;
-        } else {
-            // Get the step before current
-            step = steps.Find (CurrentStep);
-=======
             step = _steps.Last;
         } else {
             // Get the step before current
             step = _steps.Find (CurrentStep);
->>>>>>> 2e95cec4
             if (step != null) {
                 step = step.Previous;
             }
@@ -362,31 +311,18 @@
     /// <param name="newStep">The step to go to.</param>
     /// <returns>True if the transition to the step succeeded. False if the step was not found or the operation was cancelled.</returns>
     public bool GoToStep (WizardStep newStep) {
-<<<<<<< HEAD
-        if (OnStepChanging (currentStep, newStep) || (newStep != null && !newStep.Enabled)) {
-=======
         if (OnStepChanging (_currentStep, newStep) || (newStep != null && !newStep.Enabled)) {
->>>>>>> 2e95cec4
             return false;
         }
 
         // Hide all but the new step
-<<<<<<< HEAD
-        foreach (WizardStep step in steps) {
-=======
         foreach (WizardStep step in _steps) {
->>>>>>> 2e95cec4
             step.Visible = step == newStep;
             step.ShowHide ();
         }
 
-<<<<<<< HEAD
-        WizardStep oldStep = currentStep;
-        currentStep = newStep;
-=======
         WizardStep oldStep = _currentStep;
         _currentStep = newStep;
->>>>>>> 2e95cec4
 
         UpdateButtonsAndTitle ();
 
@@ -397,11 +333,7 @@
             NextFinishButton.SetFocus ();
         }
 
-<<<<<<< HEAD
-        if (OnStepChanged (oldStep, currentStep)) {
-=======
         if (OnStepChanged (oldStep, _currentStep)) {
->>>>>>> 2e95cec4
             // For correctness we do this, but it's meaningless because there's nothing to cancel
             return false;
         }
@@ -497,11 +429,7 @@
             var args = new WizardButtonEventArgs ();
             Finished?.Invoke (this, args);
             if (!args.Cancel) {
-<<<<<<< HEAD
-                finishedPressed = true;
-=======
                 _finishedPressed = true;
->>>>>>> 2e95cec4
                 if (IsCurrentTop) {
                     Application.RequestStop (this);
                 }
@@ -538,20 +466,12 @@
             return;
         }
 
-<<<<<<< HEAD
-        Title = $"{wizardTitle}{(steps.Count > 0 ? " - " + CurrentStep.Title : string.Empty)}";
-
-        // Configure the Back button
-        BackButton.Text =
-            CurrentStep.BackButtonText != string.Empty ? CurrentStep.BackButtonText : Strings.wzBack; // "_Back";
-=======
         Title = $"{_wizardTitle}{(_steps.Count > 0 ? " - " + CurrentStep.Title : string.Empty)}";
 
         // Configure the Back button
         BackButton.Text = CurrentStep.BackButtonText != string.Empty
                               ? CurrentStep.BackButtonText
                               : Strings.wzBack; // "_Back";
->>>>>>> 2e95cec4
         BackButton.Visible = CurrentStep != GetFirstStep ();
 
         // Configure the Next/Finished button
@@ -560,14 +480,9 @@
                                         ? CurrentStep.NextButtonText
                                         : Strings.wzFinish; // "Fi_nish";
         } else {
-<<<<<<< HEAD
-            NextFinishButton.Text =
-                CurrentStep.NextButtonText != string.Empty ? CurrentStep.NextButtonText : Strings.wzNext; // "_Next...";
-=======
             NextFinishButton.Text = CurrentStep.NextButtonText != string.Empty
                                         ? CurrentStep.NextButtonText
                                         : Strings.wzNext; // "_Next...";
->>>>>>> 2e95cec4
         }
 
         SizeStep (CurrentStep);
@@ -578,11 +493,7 @@
     }
 
     private void Wizard_Closing (object sender, ToplevelClosingEventArgs obj) {
-<<<<<<< HEAD
-        if (!finishedPressed) {
-=======
         if (!_finishedPressed) {
->>>>>>> 2e95cec4
             var args = new WizardButtonEventArgs ();
             Cancelled?.Invoke (this, args);
         }
@@ -595,13 +506,8 @@
     }
 
     private void Wizard_TitleChanged (object sender, TitleEventArgs e) {
-<<<<<<< HEAD
-        if (string.IsNullOrEmpty (wizardTitle)) {
-            wizardTitle = e.NewTitle;
-=======
         if (string.IsNullOrEmpty (_wizardTitle)) {
             _wizardTitle = e.NewTitle;
->>>>>>> 2e95cec4
         }
     }
 }