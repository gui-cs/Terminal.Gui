﻿using System;
using System.Collections.Generic;
using System.Linq;
using System.Text.Json.Serialization;

namespace Terminal.Gui;

/// <summary>
/// The <see cref="Dialog"/> <see cref="View"/> is a <see cref="Window"/> that by default is centered and contains one 
<<<<<<< HEAD
/// or more <see cref="Button"/>s. It defaults to the "Dialog" <see cref="Colors.ColorSchemes"/> color scheme and has a 1 cell padding around the edges.
=======
/// or more <see cref="Button"/>s. It defaults to the <c>Colors.ColorSchemes ["Dialog"]</c> color scheme and has a 1 cell padding around the edges.
>>>>>>> 81ad703f
/// </summary>
/// <remarks>
///  To run the <see cref="Dialog"/> modally, create the <see cref="Dialog"/>, and pass it to <see cref="Application.Run(Func{Exception, bool})"/>. 
///  This will execute the dialog until it terminates via the [ESC] or [CTRL-Q] key, or when one of the views
///  or buttons added to the dialog calls <see cref="Application.RequestStop"/>.
/// </remarks>
public class Dialog : Window {
	/// <summary>
	/// The default <see cref="ButtonAlignments"/> for <see cref="Dialog"/>. 
	/// </summary>
	/// <remarks>
	/// This property can be set in a Theme.
	/// </remarks>
	[SerializableConfigurationProperty (Scope = typeof (ThemeScope))]
	[JsonConverter (typeof (JsonStringEnumConverter))]
	public static ButtonAlignments DefaultButtonAlignment { get; set; } = ButtonAlignments.Center;

	// TODO: Reenable once border/borderframe design is settled
	/// <summary>
	/// Defines the default border styling for <see cref="Dialog"/>. Can be configured via <see cref="ConfigurationManager"/>.
	/// </summary>
	//[SerializableConfigurationProperty (Scope = typeof (ThemeScope))]
	//public static Border DefaultBorder { get; set; } = new Border () {
	//	LineStyle = LineStyle.Single,
	//};
	internal List<Button> buttons = new ();

	/// <summary>
	/// Initializes a new instance of the <see cref="Dialog"/> class using <see cref="LayoutStyle.Computed"/> positioning 
	/// with no <see cref="Button"/>s.
	/// </summary>
	/// <remarks>
	/// By default, <see cref="View.X"/> and <see cref="View.Y"/> are set to <c>Pos.Center ()</c> and <see cref="View.Width"/> and <see cref="View.Height"/> are set 
	/// to <c>Width = Dim.Percent (85)</c>, centering the Dialog vertically and horizontally. 
	/// </remarks>
	public Dialog () : this (null) { }

	/// <summary>
	/// Initializes a new instance of the <see cref="Dialog"/> class using <see cref="LayoutStyle.Computed"/> positioning 
	/// and an optional set of <see cref="Button"/>s to display
	/// </summary>
	/// <param name="buttons">Optional buttons to lay out at the bottom of the dialog.</param>
	/// <remarks>
	/// By default, <see cref="View.X"/> and <see cref="View.Y"/> are set to <c>Pos.Center ()</c> and <see cref="View.Width"/> and <see cref="View.Height"/> are set 
	/// to <c>Width = Dim.Percent (85)</c>, centering the Dialog vertically and horizontally. 
	/// </remarks>
	public Dialog (params Button [] buttons) : base () => SetInitialProperties (buttons);

	void SetInitialProperties (Button [] buttons)
	{
		X = Pos.Center ();
		Y = Pos.Center ();
		ValidatePosDim = true;

		Width = Dim.Percent (85);// Dim.Auto (min: Dim.Percent (10));
		Height = Dim.Percent (85);//Dim.Auto (min: Dim.Percent (50));

		ColorScheme = Colors.ColorSchemes ["Dialog"];

		Modal = true;
		ButtonAlignment = DefaultButtonAlignment;

		KeyBindings.Add (Key.Esc, Command.QuitToplevel);

		if (buttons != null) {
			foreach (var b in buttons) {
				AddButton (b);
			}
		}
	}

	bool inLayout = false;

	/// <inheritdoc />
	public override void LayoutSubviews ()
	{
		if (inLayout) {
			return;
		}
		inLayout = true;
		LayoutButtons ();
		base.LayoutSubviews ();
		inLayout = false;
	}

	/// <summary>
	/// Adds a <see cref="Button"/> to the <see cref="Dialog"/>, its layout will be controlled by the <see cref="Dialog"/>
	/// </summary>
	/// <param name="button">Button to add.</param>
	public void AddButton (Button button)
	{
		if (button == null) {
			return;
		}

		//button.AutoSize = false; // BUGBUG: v2 - Hack to get around autosize not accounting for Margin?
		buttons.Add (button);
		Add (button);

		SetNeedsDisplay ();
		if (IsInitialized) {
			LayoutSubviews ();
		}
	}

	// Get the width of all buttons, not including any Margin.
	internal int GetButtonsWidth ()
	{
		if (buttons.Count == 0) {
			return 0;
		}
		//var widths = buttons.Select (b => b.TextFormatter.GetFormattedSize ().Width + b.BorderFrame.Thickness.Horizontal + b.Padding.Thickness.Horizontal);
		var widths = buttons.Select (b => b.Frame.Width);
		return widths.Sum ();
	}

	/// <summary>
	/// Determines the horizontal alignment of the Dialog buttons.
	/// </summary>
	public enum ButtonAlignments {
		/// <summary>
		/// Center-aligns the buttons (the default).
		/// </summary>
		Center = 0,

		/// <summary>
		/// Justifies the buttons
		/// </summary>
		Justify,

		/// <summary>
		/// Left-aligns the buttons
		/// </summary>
		Left,

		/// <summary>
		/// Right-aligns the buttons
		/// </summary>
		Right
	}

	/// <summary>
	/// Determines how the <see cref="Dialog"/> <see cref="Button"/>s are aligned along the 
	/// bottom of the dialog. 
	/// </summary>
	public ButtonAlignments ButtonAlignment { get; set; }

	void LayoutButtons ()
	{
		if (buttons.Count == 0 || !IsInitialized) {
			return;
		}

		int shiftLeft = 0;

		int buttonsWidth = GetButtonsWidth ();
		switch (ButtonAlignment) {
		case ButtonAlignments.Center:
			// Center Buttons
			shiftLeft = (Bounds.Width - buttonsWidth - buttons.Count - 1) / 2 + 1;
			for (int i = buttons.Count - 1; i >= 0; i--) {
				var button = buttons [i];
				shiftLeft += button.Frame.Width + (i == buttons.Count - 1 ? 0 : 1);
				if (shiftLeft > -1) {
					button.X = Pos.AnchorEnd (shiftLeft);
				} else {
					button.X = Bounds.Width - shiftLeft;
				}
				button.Y = Pos.AnchorEnd (1);
			}
			break;

		case ButtonAlignments.Justify:
			// Justify Buttons
			// leftmost and rightmost buttons are hard against edges. The rest are evenly spaced.

			int spacing = (int)Math.Ceiling ((double)(Bounds.Width - buttonsWidth) / (buttons.Count - 1));
			for (int i = buttons.Count - 1; i >= 0; i--) {
				var button = buttons [i];
				if (i == buttons.Count - 1) {
					shiftLeft += button.Frame.Width;
					button.X = Pos.AnchorEnd (shiftLeft);
				} else {
					if (i == 0) {
						// first (leftmost) button 
						int left = Bounds.Width;
						button.X = Pos.AnchorEnd (left);
					} else {
						shiftLeft += button.Frame.Width + spacing;
						button.X = Pos.AnchorEnd (shiftLeft);
					}
				}
				button.Y = Pos.AnchorEnd (1);
			}
			break;

		case ButtonAlignments.Left:
			// Left Align Buttons
			var prevButton = buttons [0];
			prevButton.X = 0;
			prevButton.Y = Pos.AnchorEnd (1);
			for (int i = 1; i < buttons.Count; i++) {
				var button = buttons [i];
				button.X = Pos.Right (prevButton) + 1;
				button.Y = Pos.AnchorEnd (1);
				prevButton = button;
			}
			break;

		case ButtonAlignments.Right:
			// Right align buttons
			shiftLeft = buttons [buttons.Count - 1].Frame.Width;
			buttons [buttons.Count - 1].X = Pos.AnchorEnd (shiftLeft);
			buttons [buttons.Count - 1].Y = Pos.AnchorEnd (1);
			for (int i = buttons.Count - 2; i >= 0; i--) {
				var button = buttons [i];
				shiftLeft += button.Frame.Width + 1;
				button.X = Pos.AnchorEnd (shiftLeft);
				button.Y = Pos.AnchorEnd (1);
			}
			break;
		}
	}
}<|MERGE_RESOLUTION|>--- conflicted
+++ resolved
@@ -7,11 +7,7 @@
 
 /// <summary>
 /// The <see cref="Dialog"/> <see cref="View"/> is a <see cref="Window"/> that by default is centered and contains one 
-<<<<<<< HEAD
-/// or more <see cref="Button"/>s. It defaults to the "Dialog" <see cref="Colors.ColorSchemes"/> color scheme and has a 1 cell padding around the edges.
-=======
 /// or more <see cref="Button"/>s. It defaults to the <c>Colors.ColorSchemes ["Dialog"]</c> color scheme and has a 1 cell padding around the edges.
->>>>>>> 81ad703f
 /// </summary>
 /// <remarks>
 ///  To run the <see cref="Dialog"/> modally, create the <see cref="Dialog"/>, and pass it to <see cref="Application.Run(Func{Exception, bool})"/>. 
