--- conflicted
+++ resolved
@@ -132,12 +132,9 @@
             return;
         }
 
-<<<<<<< HEAD
-=======
         button.X = Pos.Justify (ButtonAlignment);
         button.Y = Pos.AnchorEnd () - 1;
 
->>>>>>> 7fc4f5a5
         _buttons.Add (button);
         Add (button);
 
