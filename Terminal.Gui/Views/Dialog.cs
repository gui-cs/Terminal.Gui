﻿using System.Text.Json.Serialization;

namespace Terminal.Gui;

/// <summary>
///     The <see cref="Dialog"/> <see cref="View"/> is a <see cref="Window"/> that by default is centered and contains
///     one or more <see cref="Button"/>s. It defaults to the <c>Colors.ColorSchemes ["Dialog"]</c> color scheme and has a
///     1 cell padding around the edges.
/// </summary>
/// <remarks>
///     To run the <see cref="Dialog"/> modally, create the <see cref="Dialog"/>, and pass it to
///     <see cref="Application.Run(Toplevel, Func{Exception, bool}, ConsoleDriver)"/>. This will execute the dialog until it terminates via the
///     [ESC] or [CTRL-Q] key, or when one of the views or buttons added to the dialog calls
///     <see cref="Application.RequestStop"/>.
/// </remarks>
public class Dialog : Window
{

    // TODO: Reenable once border/borderframe design is settled
    /// <summary>
    ///     Defines the default border styling for <see cref="Dialog"/>. Can be configured via
    ///     <see cref="ConfigurationManager"/>.
    /// </summary>

    //[SerializableConfigurationProperty (Scope = typeof (ThemeScope))]
    //public static Border DefaultBorder { get; set; } = new Border () {
    //	LineStyle = LineStyle.Single,
    //};
    private readonly List<Button> _buttons = new ();

    private bool _inLayout;

    /// <summary>
    ///     Initializes a new instance of the <see cref="Dialog"/> class using <see cref="LayoutStyle.Computed"/>
    ///     positioning with no <see cref="Button"/>s.
    /// </summary>
    /// <remarks>
    ///     By default, <see cref="View.X"/> and <see cref="View.Y"/> are set to <c>Pos.Center ()</c> and
    ///     <see cref="View.Width"/> and <see cref="View.Height"/> are set to <c>Width = Dim.Percent (85)</c>, centering the
    ///     Dialog vertically and horizontally.
    /// </remarks>
    public Dialog ()
    {
        Arrangement = ViewArrangement.Movable;
        X = Pos.Center ();
        Y = Pos.Center ();
        //ValidatePosDim = true;

        Width = Dim.Percent (85);
        Height = Dim.Percent (85);
        ColorScheme = Colors.ColorSchemes ["Dialog"];

        Modal = true;
        ButtonAlignment = DefaultButtonAlignment;

        AddCommand (
                    Command.QuitToplevel,
                    () =>
                    {
                        Canceled = true;
                        RequestStop ();

                        return true;
                    });
        KeyBindings.Add (Key.Esc, Command.QuitToplevel);

        Initialized += Dialog_Initialized; ;
    }

    private void Dialog_Initialized (object sender, EventArgs e)
    {
        LayoutButtons ();
    }

    private bool _canceled;

    /// <summary>Gets a value indicating whether the <see cref="Dialog"/> was canceled.</summary>
    /// <remarks>The default value is <see langword="true"/>.</remarks>
    public bool Canceled
    {
        get
        {
#if DEBUG_IDISPOSABLE
            if (WasDisposed)
            {
                throw new ObjectDisposedException (GetType ().FullName);
            }
#endif
            return _canceled;
        }
        set
        {
#if DEBUG_IDISPOSABLE
            if (WasDisposed)
            {
                throw new ObjectDisposedException (GetType ().FullName);
            }
#endif
            _canceled = value;

            return;
        }
    }

    // TODO: Update button.X = Pos.Justify when alignment changes
    /// <summary>Determines how the <see cref="Dialog"/> <see cref="Button"/>s are aligned along the bottom of the dialog.</summary>
    public Alignment ButtonAlignment { get; set; }

    /// <summary>Optional buttons to lay out at the bottom of the dialog.</summary>
    public Button [] Buttons
    {
        get => _buttons.ToArray ();
        init
        {
            if (value is null)
            {
                return;
            }

            foreach (Button b in value)
            {
                AddButton (b);
            }
        }
    }

    /// <summary>The default <see cref="Alignment"/> for <see cref="Dialog"/>.</summary>
    /// <remarks>This property can be set in a Theme.</remarks>
    [SerializableConfigurationProperty (Scope = typeof (ThemeScope))]
    [JsonConverter (typeof (JsonStringEnumConverter))]
    public static Alignment DefaultButtonAlignment { get; set; } = Alignment.Right;

    /// <summary>
    ///     Adds a <see cref="Button"/> to the <see cref="Dialog"/>, its layout will be controlled by the
    ///     <see cref="Dialog"/>
    /// </summary>
    /// <param name="button">Button to add.</param>
    public void AddButton (Button button)
    {
        if (button is null)
        {
            return;
        }

        button.X = Pos.Align (ButtonAlignment);
        button.Y = Pos.AnchorEnd ();

        _buttons.Add (button);
        Add (button);

        SetNeedsDisplay ();

        if (IsInitialized)
        {
            LayoutSubviews ();
        }
    }

<<<<<<< HEAD
    /// <inheritdoc/>
    //public override void LayoutSubviews ()
    //{
    //    if (_inLayout)
    //    {
    //        return;
    //    }

    //    _inLayout = true;
    //    SetRelativeLayout(SuperView?.ContentSize ?? Driver.Screen.Size);
    //    LayoutButtons ();
    //    base.LayoutSubviews ();
    //    _inLayout = false;
    //}

=======
>>>>>>> f3617463
    // Get the width of all buttons, not including any Margin.
    internal int GetButtonsWidth ()
    {
        if (_buttons.Count == 0)
        {
            return 0;
        }

        //var widths = buttons.Select (b => b.TextFormatter.GetFormattedSize ().Width + b.BorderFrame.Thickness.Horizontal + b.Padding.Thickness.Horizontal);
        IEnumerable<int> widths = _buttons.Select (b => b.Frame.Width);

        return widths.Sum ();
    }
<<<<<<< HEAD

    private void LayoutButtons ()
    {
        if (_buttons.Count == 0 || !IsInitialized)
        {
            return;
        }

        var shiftLeft = 0;

        int buttonsWidth = GetButtonsWidth ();

        switch (ButtonAlignment)
        {
            case ButtonAlignments.Center:
                // Center Buttons
                shiftLeft = (Viewport.Width - buttonsWidth - _buttons.Count - 1) / 2 + 1;

                for (int i = _buttons.Count - 1; i >= 0; i--)
                {
                    Button button = _buttons [i];
                    shiftLeft += button.Frame.Width + (i == _buttons.Count - 1 ? 0 : 1);

                    if (shiftLeft > -1)
                    {
                        button.X = Pos.AnchorEnd (shiftLeft);
                    }
                    else
                    {
                        button.X = Viewport.Width - shiftLeft;
                    }

                    button.Y = Pos.AnchorEnd ();
                }

                break;

            case ButtonAlignments.Justify:
                // Justify Buttons
                // leftmost and rightmost buttons are hard against edges. The rest are evenly spaced.

                var spacing = (int)Math.Ceiling ((double)(Viewport.Width - buttonsWidth) / (_buttons.Count - 1));

                for (int i = _buttons.Count - 1; i >= 0; i--)
                {
                    Button button = _buttons [i];

                    if (i == _buttons.Count - 1)
                    {
                        shiftLeft += button.Frame.Width;
                        button.X = Pos.AnchorEnd (shiftLeft);
                    }
                    else
                    {
                        if (i == 0)
                        {
                            // first (leftmost) button 
                            int left = Viewport.Width;
                            button.X = Pos.AnchorEnd (left);
                        }
                        else
                        {
                            shiftLeft += button.Frame.Width + spacing;
                            button.X = Pos.AnchorEnd (shiftLeft);
                        }
                    }

                    button.Y = Pos.AnchorEnd ();
                }

                break;

            case ButtonAlignments.Left:
                // Left Align Buttons
                Button prevButton = _buttons [0];
                prevButton.X = 0;
                prevButton.Y = Pos.AnchorEnd (1);

                for (var i = 1; i < _buttons.Count; i++)
                {
                    Button button = _buttons [i];
                    button.X = Pos.Right (prevButton) + 1;
                    button.Y = Pos.AnchorEnd (1);
                    prevButton = button;
                }

                break;

            case ButtonAlignments.Right:
                // Right align buttons
                shiftLeft = _buttons [_buttons.Count - 1].Frame.Width;
                _buttons [_buttons.Count - 1].X = Pos.AnchorEnd (shiftLeft);
                _buttons [_buttons.Count - 1].Y = Pos.AnchorEnd (1);

                for (int i = _buttons.Count - 2; i >= 0; i--)
                {
                    Button button = _buttons [i];
                    shiftLeft += button.Frame.Width + 1;
                    button.X = Pos.AnchorEnd (shiftLeft);
                    button.Y = Pos.AnchorEnd ();
                }

                break;
        }
    }
=======
>>>>>>> f3617463
}<|MERGE_RESOLUTION|>--- conflicted
+++ resolved
@@ -156,7 +156,6 @@
         }
     }
 
-<<<<<<< HEAD
     /// <inheritdoc/>
     //public override void LayoutSubviews ()
     //{
@@ -172,8 +171,6 @@
     //    _inLayout = false;
     //}
 
-=======
->>>>>>> f3617463
     // Get the width of all buttons, not including any Margin.
     internal int GetButtonsWidth ()
     {
@@ -187,112 +184,4 @@
 
         return widths.Sum ();
     }
-<<<<<<< HEAD
-
-    private void LayoutButtons ()
-    {
-        if (_buttons.Count == 0 || !IsInitialized)
-        {
-            return;
-        }
-
-        var shiftLeft = 0;
-
-        int buttonsWidth = GetButtonsWidth ();
-
-        switch (ButtonAlignment)
-        {
-            case ButtonAlignments.Center:
-                // Center Buttons
-                shiftLeft = (Viewport.Width - buttonsWidth - _buttons.Count - 1) / 2 + 1;
-
-                for (int i = _buttons.Count - 1; i >= 0; i--)
-                {
-                    Button button = _buttons [i];
-                    shiftLeft += button.Frame.Width + (i == _buttons.Count - 1 ? 0 : 1);
-
-                    if (shiftLeft > -1)
-                    {
-                        button.X = Pos.AnchorEnd (shiftLeft);
-                    }
-                    else
-                    {
-                        button.X = Viewport.Width - shiftLeft;
-                    }
-
-                    button.Y = Pos.AnchorEnd ();
-                }
-
-                break;
-
-            case ButtonAlignments.Justify:
-                // Justify Buttons
-                // leftmost and rightmost buttons are hard against edges. The rest are evenly spaced.
-
-                var spacing = (int)Math.Ceiling ((double)(Viewport.Width - buttonsWidth) / (_buttons.Count - 1));
-
-                for (int i = _buttons.Count - 1; i >= 0; i--)
-                {
-                    Button button = _buttons [i];
-
-                    if (i == _buttons.Count - 1)
-                    {
-                        shiftLeft += button.Frame.Width;
-                        button.X = Pos.AnchorEnd (shiftLeft);
-                    }
-                    else
-                    {
-                        if (i == 0)
-                        {
-                            // first (leftmost) button 
-                            int left = Viewport.Width;
-                            button.X = Pos.AnchorEnd (left);
-                        }
-                        else
-                        {
-                            shiftLeft += button.Frame.Width + spacing;
-                            button.X = Pos.AnchorEnd (shiftLeft);
-                        }
-                    }
-
-                    button.Y = Pos.AnchorEnd ();
-                }
-
-                break;
-
-            case ButtonAlignments.Left:
-                // Left Align Buttons
-                Button prevButton = _buttons [0];
-                prevButton.X = 0;
-                prevButton.Y = Pos.AnchorEnd (1);
-
-                for (var i = 1; i < _buttons.Count; i++)
-                {
-                    Button button = _buttons [i];
-                    button.X = Pos.Right (prevButton) + 1;
-                    button.Y = Pos.AnchorEnd (1);
-                    prevButton = button;
-                }
-
-                break;
-
-            case ButtonAlignments.Right:
-                // Right align buttons
-                shiftLeft = _buttons [_buttons.Count - 1].Frame.Width;
-                _buttons [_buttons.Count - 1].X = Pos.AnchorEnd (shiftLeft);
-                _buttons [_buttons.Count - 1].Y = Pos.AnchorEnd (1);
-
-                for (int i = _buttons.Count - 2; i >= 0; i--)
-                {
-                    Button button = _buttons [i];
-                    shiftLeft += button.Frame.Width + 1;
-                    button.X = Pos.AnchorEnd (shiftLeft);
-                    button.Y = Pos.AnchorEnd ();
-                }
-
-                break;
-        }
-    }
-=======
->>>>>>> f3617463
 }