﻿using System.Text.Json.Serialization;

namespace Terminal.Gui;

/// <summary>
///     The <see cref="Dialog"/> <see cref="View"/> is a <see cref="Window"/> that by default is centered and contains
///     one or more <see cref="Button"/>s. It defaults to the <c>Colors.ColorSchemes ["Dialog"]</c> color scheme and has a
///     1 cell padding around the edges.
/// </summary>
/// <remarks>
///     To run the <see cref="Dialog"/> modally, create the <see cref="Dialog"/>, and pass it to
///     <see cref="Application.Run(Toplevel, Func{Exception, bool})"/>. This will execute the dialog until
///     it terminates via the <see cref="Application.QuitKey"/> (`Esc` by default),
///     or when one of the views or buttons added to the dialog calls
///     <see cref="Application.RequestStop"/>.
/// </remarks>
public class Dialog : Window
{
    /// <summary>The default <see cref="Alignment"/> for <see cref="Dialog"/>.</summary>
    /// <remarks>This property can be set in a Theme.</remarks>
    [SerializableConfigurationProperty (Scope = typeof (ThemeScope))]
<<<<<<< HEAD
    public static Alignment DefaultButtonAlignment { get; set; } = Alignment.End;
=======
    [JsonConverter (typeof (JsonStringEnumConverter<Alignment>))]
    public static Alignment DefaultButtonAlignment { get; set; } = Alignment.End; // Default is set in config.json
>>>>>>> 55167911

    /// <summary>The default <see cref="Alignment"/> for <see cref="Dialog"/>.</summary>
    /// <remarks>This property can be set in a Theme.</remarks>
    [SerializableConfigurationProperty (Scope = typeof (ThemeScope))]
    public static AlignmentModes DefaultButtonAlignmentModes { get; set; } = AlignmentModes.StartToEnd | AlignmentModes.AddSpaceBetweenItems;

    /// <summary>
    ///     Defines the default minimum Dialog width, as a percentage of the container width. Can be configured via
    ///     <see cref="ConfigurationManager"/>.
    /// </summary>
    [SerializableConfigurationProperty (Scope = typeof (ThemeScope))]
    public static int DefaultMinimumWidth { get; set; } = 80;

    /// <summary>
    ///     Defines the default minimum Dialog height, as a percentage of the container width. Can be configured via
    ///     <see cref="ConfigurationManager"/>.
    /// </summary>
    [SerializableConfigurationProperty (Scope = typeof (ThemeScope))]
    public static int DefaultMinimumHeight { get; set; } = 80;


    /// <summary>
    /// Gets or sets whether all <see cref="Window"/>s are shown with a shadow effect by default.
    /// </summary>
    [SerializableConfigurationProperty (Scope = typeof (ThemeScope))]
<<<<<<< HEAD
    public new static ShadowStyle DefaultShadow { get; set; } = ShadowStyle.None;
=======
    [JsonConverter (typeof (JsonStringEnumConverter<ShadowStyle>))]
    public new static ShadowStyle DefaultShadow { get; set; } = ShadowStyle.None; // Default is set in config.json
>>>>>>> 55167911

    /// <summary>
    ///     Defines the default border styling for <see cref="Dialog"/>. Can be configured via
    ///     <see cref="ConfigurationManager"/>.
    /// </summary>

    [SerializableConfigurationProperty (Scope = typeof (ThemeScope))]
<<<<<<< HEAD
    public new static LineStyle DefaultBorderStyle { get; set; } = LineStyle.Single;
=======
    [JsonConverter (typeof (JsonStringEnumConverter<LineStyle>))]
    public new static LineStyle DefaultBorderStyle { get; set; } = LineStyle.Single; // Default is set in config.json
>>>>>>> 55167911

    private readonly List<Button> _buttons = new ();

    /// <summary>
    ///     Initializes a new instance of the <see cref="Dialog"/> class with no <see cref="Button"/>s.
    /// </summary>
    /// <remarks>
    ///     By default, <see cref="View.X"/>, <see cref="View.Y"/>, <see cref="View.Width"/>, and <see cref="View.Height"/> are
    ///     set
    ///     such that the <see cref="Dialog"/> will be centered in, and no larger than 90% of <see cref="Application.Top"/>, if there is one. Otherwise,
    ///     it will be bound by the screen dimensions.
    /// </remarks>
    public Dialog ()
    {
        Arrangement = ViewArrangement.Movable;
        ShadowStyle = DefaultShadow;
        BorderStyle = DefaultBorderStyle;

        X = Pos.Center ();
        Y = Pos.Center ();
        Width = Dim.Auto (DimAutoStyle.Auto, Dim.Percent (DefaultMinimumWidth), Dim.Percent (90));
        Height = Dim.Auto (DimAutoStyle.Auto, Dim.Percent (DefaultMinimumHeight), Dim.Percent (90));

        ColorScheme = Colors.ColorSchemes ["Dialog"];

        Modal = true;
        ButtonAlignment = DefaultButtonAlignment;
        ButtonAlignmentModes = DefaultButtonAlignmentModes;

        AddCommand (
                    Command.QuitToplevel,
                    () =>
                    {
                        Canceled = true;
                        RequestStop ();

                        return true;
                    });
        KeyBindings.Add (Key.Esc, Command.QuitToplevel);
    }

    private bool _canceled;

    /// <summary>Gets a value indicating whether the <see cref="Dialog"/> was canceled.</summary>
    /// <remarks>The default value is <see langword="true"/>.</remarks>
    public bool Canceled
    {
        get
        {
#if DEBUG_IDISPOSABLE
            if (WasDisposed)
            {
                throw new ObjectDisposedException (GetType ().FullName);
            }
#endif
            return _canceled;
        }
        set
        {
#if DEBUG_IDISPOSABLE
            if (WasDisposed)
            {
                throw new ObjectDisposedException (GetType ().FullName);
            }
#endif
            _canceled = value;
        }
    }

    // TODO: Update button.X = Pos.Justify when alignment changes
    /// <summary>Determines how the <see cref="Dialog"/> <see cref="Button"/>s are aligned along the bottom of the dialog.</summary>
    public Alignment ButtonAlignment { get; set; }

    /// <summary>
    ///     Gets or sets the alignment modes for the dialog's buttons.
    /// </summary>
    public AlignmentModes ButtonAlignmentModes { get; set; }

    /// <summary>Optional buttons to lay out at the bottom of the dialog.</summary>
    public Button [] Buttons
    {
        get => _buttons.ToArray ();
        init
        {
            if (value is null)
            {
                return;
            }

            foreach (Button b in value)
            {
                AddButton (b);
            }
        }
    }

    /// <summary>
    ///     Adds a <see cref="Button"/> to the <see cref="Dialog"/>, its layout will be controlled by the
    ///     <see cref="Dialog"/>
    /// </summary>
    /// <param name="button">Button to add.</param>
    public void AddButton (Button button)
    {
        if (button is null)
        {
            return;
        }

        // Use a distinct GroupId so users can use Pos.Align for other views in the Dialog
        button.X = Pos.Align (ButtonAlignment, ButtonAlignmentModes, GetHashCode ());
        button.Y = Pos.AnchorEnd ();

        _buttons.Add (button);
        Add (button);

        SetNeedsDisplay ();

        if (IsInitialized)
        {
            LayoutSubviews ();
        }
    }
}<|MERGE_RESOLUTION|>--- conflicted
+++ resolved
@@ -19,12 +19,8 @@
     /// <summary>The default <see cref="Alignment"/> for <see cref="Dialog"/>.</summary>
     /// <remarks>This property can be set in a Theme.</remarks>
     [SerializableConfigurationProperty (Scope = typeof (ThemeScope))]
-<<<<<<< HEAD
-    public static Alignment DefaultButtonAlignment { get; set; } = Alignment.End;
-=======
     [JsonConverter (typeof (JsonStringEnumConverter<Alignment>))]
     public static Alignment DefaultButtonAlignment { get; set; } = Alignment.End; // Default is set in config.json
->>>>>>> 55167911
 
     /// <summary>The default <see cref="Alignment"/> for <see cref="Dialog"/>.</summary>
     /// <remarks>This property can be set in a Theme.</remarks>
@@ -50,12 +46,8 @@
     /// Gets or sets whether all <see cref="Window"/>s are shown with a shadow effect by default.
     /// </summary>
     [SerializableConfigurationProperty (Scope = typeof (ThemeScope))]
-<<<<<<< HEAD
-    public new static ShadowStyle DefaultShadow { get; set; } = ShadowStyle.None;
-=======
     [JsonConverter (typeof (JsonStringEnumConverter<ShadowStyle>))]
     public new static ShadowStyle DefaultShadow { get; set; } = ShadowStyle.None; // Default is set in config.json
->>>>>>> 55167911
 
     /// <summary>
     ///     Defines the default border styling for <see cref="Dialog"/>. Can be configured via
@@ -63,12 +55,8 @@
     /// </summary>
 
     [SerializableConfigurationProperty (Scope = typeof (ThemeScope))]
-<<<<<<< HEAD
-    public new static LineStyle DefaultBorderStyle { get; set; } = LineStyle.Single;
-=======
     [JsonConverter (typeof (JsonStringEnumConverter<LineStyle>))]
     public new static LineStyle DefaultBorderStyle { get; set; } = LineStyle.Single; // Default is set in config.json
->>>>>>> 55167911
 
     private readonly List<Button> _buttons = new ();
 
