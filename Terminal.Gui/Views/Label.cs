--- conflicted
+++ resolved
@@ -10,30 +10,6 @@
 /// </remarks>
 public class Label : View {
     /// <inheritdoc/>
-<<<<<<< HEAD
-    public Label () { SetInitialProperties (); }
-
-    /// <inheritdoc/>
-    public Label (Rect frame, bool autosize = false) : base (frame) { SetInitialProperties (autosize); }
-
-    /// <inheritdoc/>
-    public Label (string text, bool autosize = true) : base (text) { SetInitialProperties (autosize); }
-
-    /// <inheritdoc/>
-    public Label (Rect rect, string text, bool autosize = false) : base (rect, text) {
-        SetInitialProperties (autosize);
-    }
-
-    /// <inheritdoc/>
-    public Label (int x, int y, string text, bool autosize = true) : base (x, y, text) {
-        SetInitialProperties (autosize);
-    }
-
-    /// <inheritdoc/>
-    public Label (string text, TextDirection direction, bool autosize = true)
-        : base (text, direction) {
-        SetInitialProperties (autosize);
-=======
     public Label () {
         Height = 1;
         AutoSize = true;
@@ -55,7 +31,6 @@
 
         // Default key bindings for this view
         KeyBindings.Add (KeyCode.Space, Command.Accept);
->>>>>>> 2e95cec4
     }
 
     /// <summary>
@@ -71,11 +46,7 @@
     /// <summary>Virtual method to invoke the <see cref="Clicked"/> event.</summary>
     public virtual void OnClicked () { Clicked?.Invoke (this, EventArgs.Empty); }
 
-<<<<<<< HEAD
-    ///<inheritdoc/>
-=======
     /// <inheritdoc/>
->>>>>>> 2e95cec4
     public override bool OnEnter (View view) {
         Application.Driver.SetCursorVisibility (CursorVisibility.Invisible);
 
@@ -122,29 +93,4 @@
 
         return true;
     }
-<<<<<<< HEAD
-
-    private void SetInitialProperties (bool autosize = true) {
-        AutoSize = autosize;
-
-        // Things this view knows how to do
-        AddCommand (
-                    Command.Default,
-                    () => {
-                        // BUGBUG: This is a hack, but it does work.
-                        bool can = CanFocus;
-                        CanFocus = true;
-                        SetFocus ();
-                        SuperView.FocusNext ();
-                        CanFocus = can;
-
-                        return true;
-                    });
-        AddCommand (Command.Accept, () => AcceptKey ());
-
-        // Default key bindings for this view
-        KeyBindings.Add (KeyCode.Space, Command.Accept);
-    }
-=======
->>>>>>> 2e95cec4
 }