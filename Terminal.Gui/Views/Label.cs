﻿using System.Reflection.Metadata.Ecma335;

namespace Terminal.Gui;

/// <summary>
///     The Label <see cref="View"/> displays a string at a given position and supports multiple lines separated by
///     newline characters. Multi-line Labels support word wrap.
/// </summary>
/// <remarks>
///     The <see cref="Label"/> view is functionality identical to <see cref="View"/> and is included for API
///     backwards compatibility.
/// </remarks>
public class Label : View
{
    /// <inheritdoc/>
    public Label ()
    {
        Height = 1;
        AutoSize = true;

        // Things this view knows how to do
        AddCommand (Command.Default, FocusNext);
        AddCommand (Command.Accept, AcceptKey);

        // Default key bindings for this view
        KeyBindings.Add (Key.Space, Command.Accept);

        TitleChanged += Label_TitleChanged;
        //TextChanged += Label_TextChanged;
    }

    private void Label_TitleChanged (object sender, StringEventArgs e)
    {
        base.Text = e.New;
        TextFormatter.HotKeySpecifier = HotKeySpecifier;
    }

    public override string Text
    {
        get => base.Title;
        set => base.Text = base.Title = value;
    }

    public override Rune HotKeySpecifier
    {
        get => base.HotKeySpecifier;
        set
        {
            TextFormatter.HotKeySpecifier = base.HotKeySpecifier = value;
        }
    }

    private new bool? FocusNext ()
    {
        var me = SuperView?.Subviews.IndexOf (this) ?? -1;
        if (me != -1 && me < SuperView?.Subviews.Count - 1)
        {
            SuperView?.Subviews [me + 1].SetFocus ();
        }

        return true;
    }

    /// <summary>
    ///     The event fired when the user clicks the primary mouse button within the Bounds of this <see cref="View"/> or
    ///     if the user presses the action key while this view is focused. (TODO: IsDefault)
    /// </summary>
    /// <remarks>
    ///     Client code can hook up to this event, it is raised when the button is activated either with the mouse or the
    ///     keyboard.
    /// </remarks>
    public event EventHandler Clicked;

    /// <summary>Virtual method to invoke the <see cref="Clicked"/> event.</summary>
    public virtual void OnClicked () { Clicked?.Invoke (this, EventArgs.Empty); }

    /// <inheritdoc/>
    public override bool OnEnter (View view)
    {
        Application.Driver.SetCursorVisibility (CursorVisibility.Invisible);

        return base.OnEnter (view);
    }

    /// <summary>Method invoked when a mouse event is generated</summary>
    /// <param name="mouseEvent"></param>
    /// <returns><c>true</c>, if the event was handled, <c>false</c> otherwise.</returns>
    public override bool OnMouseEvent (MouseEvent mouseEvent)
    {
        var args = new MouseEventEventArgs (mouseEvent);

        if (OnMouseClick (args))
        {
            return true;
        }

        if (MouseEvent (mouseEvent))
        {
            return true;
        }

        if (mouseEvent.Flags == MouseFlags.Button1Clicked)
        {
<<<<<<< HEAD
            if (!CanFocus)
            {
                FocusNext ();
            }

            if (!HasFocus && SuperView != null)
=======
            if (!HasFocus && SuperView is { })
>>>>>>> 34bef2c8
            {
                if (!SuperView.HasFocus)
                {
                    SuperView.SetFocus ();
                }

                SetFocus ();
                SetNeedsDisplay ();
            }

            OnClicked ();

            return true;
        }

        return false;
    }

    private bool? AcceptKey ()
    {
        if (!HasFocus)
        {
            SetFocus ();
        }

        OnClicked ();

        return true;
    }
}<|MERGE_RESOLUTION|>--- conflicted
+++ resolved
@@ -101,16 +101,12 @@
 
         if (mouseEvent.Flags == MouseFlags.Button1Clicked)
         {
-<<<<<<< HEAD
             if (!CanFocus)
             {
                 FocusNext ();
             }
 
-            if (!HasFocus && SuperView != null)
-=======
             if (!HasFocus && SuperView is { })
->>>>>>> 34bef2c8
             {
                 if (!SuperView.HasFocus)
                 {
