--- conflicted
+++ resolved
@@ -1,10 +1,6 @@
 ﻿using System.Text.Json.Serialization;
 
-<<<<<<< HEAD
-namespace Terminal.Gui; 
-=======
 namespace Terminal.Gui;
->>>>>>> 2e95cec4
 
 /// <summary>
 ///     The FrameView is a container frame that draws a frame around the contents. It is similar to a GroupBox in
@@ -12,30 +8,6 @@
 /// </summary>
 public class FrameView : View {
     /// <summary>
-<<<<<<< HEAD
-    ///     Initializes a new instance of the <see cref="Gui.FrameView"/> class using <see cref="LayoutStyle.Absolute"/>
-    ///     layout.
-    /// </summary>
-    /// <param name="frame">Frame.</param>
-    /// <param name="title">Title.</param>
-    /// <param name="views">Views.</param>
-    public FrameView (Rect frame, string title = null, View[] views = null) : base (frame) {
-        SetInitialProperties (frame, title, views);
-    }
-
-    /// <summary>
-    ///     Initializes a new instance of the <see cref="Gui.FrameView"/> class using <see cref="LayoutStyle.Computed"/>
-    ///     layout.
-    /// </summary>
-    /// <param name="title">Title.</param>
-    public FrameView (string title) { SetInitialProperties (Rect.Empty, title); }
-
-    /// <summary>
-    ///     Initializes a new instance of the <see cref="Gui.FrameView"/> class using <see cref="LayoutStyle.Computed"/>
-    ///     layout.
-    /// </summary>
-    public FrameView () : this (string.Empty) { }
-=======
     ///     Initializes a new instance of the <see cref="Gui.FrameView"/> class using <see cref="LayoutStyle.Computed"/>
     ///     layout.
     /// </summary>
@@ -46,7 +18,6 @@
         //Border.ColorScheme = ColorScheme;
         Border.Data = "Border";
     }
->>>>>>> 2e95cec4
 
     /// <summary>
     ///     The default <see cref="LineStyle"/> for <see cref="FrameView"/>'s border. The default is
@@ -60,11 +31,7 @@
     [JsonConverter (typeof (JsonStringEnumConverter))]
     public static LineStyle DefaultBorderStyle { get; set; } = LineStyle.Single;
 
-<<<<<<< HEAD
-    ///<inheritdoc/>
-=======
     /// <inheritdoc/>
->>>>>>> 2e95cec4
     public override bool OnEnter (View view) {
         if ((Subviews.Count == 0) || !Subviews.Any (subview => subview.CanFocus)) {
             Application.Driver?.SetCursorVisibility (CursorVisibility.Invisible);
@@ -72,16 +39,4 @@
 
         return base.OnEnter (view);
     }
-<<<<<<< HEAD
-
-    private void SetInitialProperties (Rect frame, string title, View[] views = null) {
-        Title = title;
-        Border.Thickness = new Thickness (1);
-        Border.LineStyle = DefaultBorderStyle;
-
-        //Border.ColorScheme = ColorScheme;
-        Border.Data = "Border";
-    }
-=======
->>>>>>> 2e95cec4
 }