--- conflicted
+++ resolved
@@ -235,65 +235,8 @@
 			ClearLayoutNeeded ();
 			ClearNeedsDisplay ();
 
-<<<<<<< HEAD
-			if (!IgnoreBorderPropertyOnRedraw) {
-				Driver.SetAttribute (GetNormalColor ());
-				//Driver.DrawWindowFrame (scrRect, padding + 1, padding + 1, padding + 1, padding + 1, border: true, fill: false);
-				Border.DrawContent (this, false);
-				if (HasFocus)
-					Driver.SetAttribute (ColorScheme.HotNormal);
-				if (Border.DrawMarginFrame)
-					Driver.DrawWindowTitle (scrRect, Title, padding.Left, padding.Top, padding.Right, padding.Bottom);
-				Driver.SetAttribute (GetNormalColor ());
-			} else {
-				var lc = new LineCanvas ();
-
-				if (Border?.BorderStyle != BorderStyle.None) {
-
-					lc.AddLine (new Point (0, 0), bounds.Width - 1, Orientation.Horizontal, Border.BorderStyle);
-					lc.AddLine (new Point (0, 0), bounds.Height - 1, Orientation.Vertical, Border.BorderStyle);
-
-					lc.AddLine (new Point (bounds.Width - 1, bounds.Height - 1), -bounds.Width + 1, Orientation.Horizontal, Border.BorderStyle);
-					lc.AddLine (new Point (bounds.Width - 1, bounds.Height - 1), -bounds.Height + 1, Orientation.Vertical, Border.BorderStyle);
-				}
-
-				foreach (var subview in contentView.Subviews) {
-					lc.AddLine (new Point (subview.Frame.X + 1, subview.Frame.Y + 1), subview.Frame.Width - 1, Orientation.Horizontal, subview.Border.BorderStyle);
-					lc.AddLine (new Point (subview.Frame.X + 1, subview.Frame.Y + 1), subview.Frame.Height - 1, Orientation.Vertical, subview.Border.BorderStyle);
-
-					lc.AddLine (new Point (subview.Frame.X + subview.Frame.Width, subview.Frame.Y + subview.Frame.Height), -subview.Frame.Width + 1, Orientation.Horizontal, subview.Border.BorderStyle);
-					lc.AddLine (new Point (subview.Frame.X + subview.Frame.Width, subview.Frame.Y + subview.Frame.Height), -subview.Frame.Height + 1, Orientation.Vertical, subview.Border.BorderStyle);
-
-				}
-
-				Driver.SetAttribute (ColorScheme.Normal);
-				foreach(var p in lc.GenerateImage (bounds)) {
-					AddRune (p.Key.X, p.Key.Y, p.Value);
-				}
-
-
-
-				// Redraw the lines so that focus/drag symbol renders
-				foreach (var subview in contentView.Subviews) {
-					//	line.DrawSplitterSymbol ();
-				}
-
-				// Draw Titles over Border
-				foreach (var subview in contentView.Subviews) {
-					// TODO: Use reflection to see if subview has a Title property
-					if (subview is FrameView viewWithTite) {
-						var rect = viewWithTite.Frame;
-						rect.X = rect.X + 1;
-						rect.Y = rect.Y + 2;
-						// TODO: Do focus color correctly
-						Driver.DrawWindowTitle (rect, viewWithTite.Title, padding.Left, padding.Top, padding.Right, padding.Bottom);
-					}
-				}
-			}
-=======
 			Driver.SetAttribute (GetNormalColor ());
 			Border.DrawContent (this, false);
->>>>>>> 1d2dc40c
 		}
 
 		/// <summary>
