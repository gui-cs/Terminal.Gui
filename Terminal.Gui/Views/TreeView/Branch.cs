﻿using System;
using System.Collections.Generic;
using System.Linq;
using System.Text;

namespace Terminal.Gui {
	internal class Branch<T> where T : class {
		/// <summary>
		/// True if the branch is expanded to reveal child branches.
		/// </summary>
		public bool IsExpanded { get; set; }

		/// <summary>
		/// The users object that is being displayed by this branch of the tree.
		/// </summary>
		public T Model { get; private set; }

		/// <summary>
		/// The depth of the current branch.  Depth of 0 indicates root level branches.
		/// </summary>
		public int Depth { get; private set; } = 0;

		/// <summary>
		/// The children of the current branch.  This is null until the first call to 
		/// <see cref="FetchChildren"/> to avoid enumerating the entire underlying hierarchy.
		/// </summary>
		public Dictionary<T, Branch<T>> ChildBranches { get; set; }

		/// <summary>
		/// The parent <see cref="Branch{T}"/> or null if it is a root.
		/// </summary>
		public Branch<T> Parent { get; private set; }

		private TreeView<T> tree;

		/// <summary>
		/// Declares a new branch of <paramref name="tree"/> in which the users object 
		/// <paramref name="model"/> is presented.
		/// </summary>
		/// <param name="tree">The UI control in which the branch resides.</param>
		/// <param name="parentBranchIfAny">Pass null for root level branches, otherwise
		/// pass the parent.</param>
		/// <param name="model">The user's object that should be displayed.</param>
		public Branch (TreeView<T> tree, Branch<T> parentBranchIfAny, T model)
		{
			this.tree = tree;
			this.Model = model;

			if (parentBranchIfAny != null) {
				Depth = parentBranchIfAny.Depth + 1;
				Parent = parentBranchIfAny;
			}
		}

		/// <summary>
		/// Fetch the children of this branch. This method populates <see cref="ChildBranches"/>.
		/// </summary>
		public virtual void FetchChildren ()
		{
			if (tree.TreeBuilder == null) {
				return;
			}

			IEnumerable<T> children;

			if (Depth >= tree.MaxDepth) {
				children = Enumerable.Empty<T> ();
			} else {
				children = tree.TreeBuilder.GetChildren (this.Model) ?? Enumerable.Empty<T> ();
			}

			this.ChildBranches = children.ToDictionary (k => k, val => new Branch<T> (tree, this, val));
		}

		/// <summary>
		/// Returns the width of the line including prefix and the results 
		/// of <see cref="TreeView{T}.AspectGetter"/> (the line body).
		/// </summary>
		/// <returns></returns>
		public virtual int GetWidth (ConsoleDriver driver)
		{
			return
				GetLinePrefix (driver).Sum (r => r.GetColumns ()) +
				GetExpandableSymbol (driver).GetColumns () +
				(tree.AspectGetter (Model) ?? "").Length;
		}

		/// <summary>
		/// Renders the current <see cref="Model"/> on the specified line <paramref name="y"/>.
		/// </summary>
		/// <param name="driver"></param>
		/// <param name="colorScheme"></param>
		/// <param name="y"></param>
		/// <param name="availableWidth"></param>
		public virtual void Draw (ConsoleDriver driver, ColorScheme colorScheme, int y, int availableWidth)
		{
			var cells = new List<RuneCell> ();
			int? indexOfExpandCollapseSymbol = null;
			int indexOfModelText;


			// true if the current line of the tree is the selected one and control has focus
			bool isSelected = tree.IsSelected (Model);

			Attribute textColor = isSelected ? (tree.HasFocus ? colorScheme.Focus : colorScheme.HotNormal) : colorScheme.Normal;
			Attribute symbolColor = tree.Style.HighlightModelTextOnly ? colorScheme.Normal : textColor;

			// Everything on line before the expansion run and branch text
			Rune [] prefix = GetLinePrefix (driver).ToArray ();
			Rune expansion = GetExpandableSymbol (driver);
			string lineBody = tree.AspectGetter (Model) ?? "";

			tree.Move (0, y);

			// if we have scrolled to the right then bits of the prefix will have dispeared off the screen
			int toSkip = tree.ScrollOffsetHorizontal;
			var attr = symbolColor;

			// Draw the line prefix (all parallel lanes or whitespace and an expand/collapse/leaf symbol)
			foreach (Rune r in prefix) {

				if (toSkip > 0) {
					toSkip--;
				} else {
					cells.Add (NewRuneCell (attr, r));
					availableWidth -= r.GetColumns ();
				}
			}

			// pick color for expanded symbol
			if (tree.Style.ColorExpandSymbol || tree.Style.InvertExpandSymbolColors) {
				Attribute color = symbolColor;

				if (tree.Style.ColorExpandSymbol) {
					if (isSelected) {
						color = tree.Style.HighlightModelTextOnly ? colorScheme.HotNormal : (tree.HasFocus ? tree.ColorScheme.HotFocus : tree.ColorScheme.HotNormal);
					} else {
						color = tree.ColorScheme.HotNormal;
					}
				} else {
					color = symbolColor;
				}

				if (tree.Style.InvertExpandSymbolColors) {
					color = new Attribute (color.Background, color.Foreground);
				}

				attr = color;
			}

			if (toSkip > 0) {
				toSkip--;
			} else {
				indexOfExpandCollapseSymbol = cells.Count;
				cells.Add (NewRuneCell (attr, expansion));
				availableWidth -= expansion.GetColumns ();
			}

			// horizontal scrolling has already skipped the prefix but now must also skip some of the line body
			if (toSkip > 0) {

				// For the event record a negative location for where model text starts since it
				// is pushed off to the left because of scrolling
				indexOfModelText = -toSkip;

				if (toSkip > lineBody.Length) {
					lineBody = "";
				} else {
					lineBody = lineBody.Substring (toSkip);
				}
			} else {
				indexOfModelText = cells.Count;
			}

			// If body of line is too long
			if (lineBody.EnumerateRunes ().Sum (l => l.GetColumns ()) > availableWidth) {
				// remaining space is zero and truncate the line
				lineBody = new string (lineBody.TakeWhile (c => (availableWidth -= ((Rune)c).GetColumns ()) >= 0).ToArray ());
				availableWidth = 0;
			} else {

				// line is short so remaining width will be whatever comes after the line body
				availableWidth -= lineBody.Length;
			}

			// default behaviour is for model to use the color scheme
			// of the tree view
			var modelColor = textColor;

			// if custom color delegate invoke it
			if (tree.ColorGetter != null) {
				var modelScheme = tree.ColorGetter (Model);

				// if custom color scheme is defined for this Model
				if (modelScheme != null) {
					// use it
					modelColor = isSelected ? modelScheme.Focus : modelScheme.Normal;
				} else {
<<<<<<< HEAD
					modelColor = new Attribute (Attribute.Default.Foreground, Attribute.Default.Background);
=======
					modelColor = new Attribute ();
>>>>>>> 80ef4b5e
				}
			}

			attr = modelColor;
			cells.AddRange (lineBody.Select (r => NewRuneCell (attr, new Rune (r))));

			if (availableWidth > 0) {
				attr = symbolColor;
				cells.AddRange (
					Enumerable.Repeat (
						NewRuneCell (attr, new Rune (' ')),
						availableWidth
						));
			}

			var e = new DrawTreeViewLineEventArgs<T> {
				Model = Model,
				Y = y,
				RuneCells = cells,
				Tree = tree,
				IndexOfExpandCollapseSymbol = indexOfExpandCollapseSymbol,
				IndexOfModelText = indexOfModelText,
			};
			tree.OnDrawLine (e);

			if (!e.Handled) {
				foreach (var cell in cells) {
					driver.SetAttribute (cell.ColorScheme.Normal);
					driver.AddRune (cell.Rune);
				}
			}

			driver.SetAttribute (colorScheme.Normal);
		}

		private static RuneCell NewRuneCell (Attribute attr, Rune r)
		{
			return new RuneCell {
				Rune = r,
				ColorScheme = new ColorScheme (attr)
			};
		}


		/// <summary>
		/// Gets all characters to render prior to the current branches line.  This includes indentation
		/// whitespace and any tree branches (if enabled).
		/// </summary>
		/// <param name="driver"></param>
		/// <returns></returns>
		internal IEnumerable<Rune> GetLinePrefix (ConsoleDriver driver)
		{
			// If not showing line branches or this is a root object.
			if (!tree.Style.ShowBranchLines) {
				for (int i = 0; i < Depth; i++) {
					yield return new Rune (' ');
				}

				yield break;
			}

			// yield indentations with runes appropriate to the state of the parents
			foreach (var cur in GetParentBranches ().Reverse ()) {
				if (cur.IsLast ()) {
					yield return new Rune (' ');
				} else {
					yield return CM.Glyphs.VLine;
				}

				yield return new Rune (' ');
			}

			if (IsLast ()) {
				yield return CM.Glyphs.LLCorner;
			} else {
				yield return CM.Glyphs.LeftTee;
			}
		}

		/// <summary>
		/// Returns all parents starting with the immediate parent and ending at the root.
		/// </summary>
		/// <returns></returns>
		private IEnumerable<Branch<T>> GetParentBranches ()
		{
			var cur = Parent;

			while (cur != null) {
				yield return cur;
				cur = cur.Parent;
			}
		}

		/// <summary>
		/// Returns an appropriate symbol for displaying next to the string representation of 
		/// the <see cref="Model"/> object to indicate whether it <see cref="IsExpanded"/> or
		/// not (or it is a leaf).
		/// </summary>
		/// <param name="driver"></param>
		/// <returns></returns>
		public Rune GetExpandableSymbol (ConsoleDriver driver)
		{
			var leafSymbol = tree.Style.ShowBranchLines ? CM.Glyphs.HLine : (Rune)' ';

			if (IsExpanded) {
				return tree.Style.CollapseableSymbol ?? (Rune)leafSymbol;
			}

			if (CanExpand ()) {
				return tree.Style.ExpandableSymbol ?? (Rune)leafSymbol;
			}

			return (Rune)leafSymbol;
		}

		/// <summary>
		/// Returns true if the current branch can be expanded according to 
		/// the <see cref="TreeBuilder{T}"/> or cached children already fetched.
		/// </summary>
		/// <returns></returns>
		public bool CanExpand ()
		{
			// if we do not know the children yet
			if (ChildBranches == null) {

				//if there is a rapid method for determining whether there are children
				if (tree.TreeBuilder.SupportsCanExpand) {
					return tree.TreeBuilder.CanExpand (Model);
				}

				//there is no way of knowing whether we can expand without fetching the children
				FetchChildren ();
			}

			//we fetched or already know the children, so return whether we have any
			return ChildBranches.Any ();
		}

		/// <summary>
		/// Expands the current branch if possible.
		/// </summary>
		public void Expand ()
		{
			if (ChildBranches == null) {
				FetchChildren ();
			}

			if (ChildBranches.Any ()) {
				IsExpanded = true;
			}
		}

		/// <summary>
		/// Marks the branch as collapsed (<see cref="IsExpanded"/> false).
		/// </summary>
		public void Collapse ()
		{
			IsExpanded = false;
		}

		/// <summary>
		/// Refreshes cached knowledge in this branch e.g. what children an object has.
		/// </summary>
		/// <param name="startAtTop">True to also refresh all <see cref="Parent"/> 
		/// branches (starting with the root).</param>
		public void Refresh (bool startAtTop)
		{
			// if we must go up and refresh from the top down
			if (startAtTop) {
				Parent?.Refresh (true);
			}

			// we don't want to loose the state of our children so lets be selective about how we refresh
			//if we don't know about any children yet just use the normal method
			if (ChildBranches == null) {
				FetchChildren ();
			} else {
				// we already knew about some children so preserve the state of the old children

				// first gather the new Children
				var newChildren = tree.TreeBuilder?.GetChildren (this.Model) ?? Enumerable.Empty<T> ();

				// Children who no longer appear need to go
				foreach (var toRemove in ChildBranches.Keys.Except (newChildren).ToArray ()) {
					ChildBranches.Remove (toRemove);

					//also if the user has this node selected (its disapearing) so lets change selection to us (the parent object) to be helpful
					if (Equals (tree.SelectedObject, toRemove)) {
						tree.SelectedObject = Model;
					}
				}

				// New children need to be added
				foreach (var newChild in newChildren) {
					// If we don't know about the child yet we need a new branch
					if (!ChildBranches.ContainsKey (newChild)) {
						ChildBranches.Add (newChild, new Branch<T> (tree, this, newChild));
					} else {
						//we already have this object but update the reference anyway incase Equality match but the references are new
						ChildBranches [newChild].Model = newChild;
					}
				}
			}

		}

		/// <summary>
		/// Calls <see cref="Refresh(bool)"/> on the current branch and all expanded children.
		/// </summary>
		internal void Rebuild ()
		{
			Refresh (false);

			// if we know about our children
			if (ChildBranches != null) {
				if (IsExpanded) {
					//if we are expanded we need to updatethe visible children
					foreach (var child in ChildBranches) {
						child.Value.Rebuild ();
					}

				} else {
					// we are not expanded so should forget about children because they may not exist anymore
					ChildBranches = null;
				}
			}

		}

		/// <summary>
		/// Returns true if this branch has parents and it is the last node of it's parents 
		/// branches (or last root of the tree).
		/// </summary>
		/// <returns></returns>
		private bool IsLast ()
		{
			if (Parent == null) {
				return this == tree.roots.Values.LastOrDefault ();
			}

			return Parent.ChildBranches.Values.LastOrDefault () == this;
		}

		/// <summary>
		/// Returns true if the given x offset on the branch line is the +/- symbol.  Returns 
		/// false if not showing expansion symbols or leaf node etc.
		/// </summary>
		/// <param name="driver"></param>
		/// <param name="x"></param>
		/// <returns></returns>
		internal bool IsHitOnExpandableSymbol (ConsoleDriver driver, int x)
		{
			// if leaf node then we cannot expand
			if (!CanExpand ()) {
				return false;
			}

			// if we could theoretically expand
			if (!IsExpanded && tree.Style.ExpandableSymbol != default) {
				return x == GetLinePrefix (driver).Count ();
			}

			// if we could theoretically collapse
			if (IsExpanded && tree.Style.CollapseableSymbol != default) {
				return x == GetLinePrefix (driver).Count ();
			}

			return false;
		}

		/// <summary>
		/// Expands the current branch and all children branches.
		/// </summary>
		internal void ExpandAll ()
		{
			Expand ();

			if (ChildBranches != null) {
				foreach (var child in ChildBranches) {
					child.Value.ExpandAll ();
				}
			}
		}

		/// <summary>
		/// Collapses the current branch and all children branches (even though those branches are 
		/// no longer visible they retain collapse/expansion state).
		/// </summary>
		internal void CollapseAll ()
		{
			Collapse ();

			if (ChildBranches != null) {
				foreach (var child in ChildBranches) {
					child.Value.CollapseAll ();
				}
			}
		}
	}
}<|MERGE_RESOLUTION|>--- conflicted
+++ resolved
@@ -196,11 +196,7 @@
 					// use it
 					modelColor = isSelected ? modelScheme.Focus : modelScheme.Normal;
 				} else {
-<<<<<<< HEAD
-					modelColor = new Attribute (Attribute.Default.Foreground, Attribute.Default.Background);
-=======
 					modelColor = new Attribute ();
->>>>>>> 80ef4b5e
 				}
 			}
 
