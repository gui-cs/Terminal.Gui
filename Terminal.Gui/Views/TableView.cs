--- conflicted
+++ resolved
@@ -1316,7 +1316,6 @@
 				NewRow = newRow;
 			}
 		}
-<<<<<<< HEAD
 
 		/// <summary>
 		/// Describes a selected region of the table
@@ -1346,48 +1345,6 @@
 				Rect = rect;
 			}
 		}
-
-		/// <summary>
-		///  Defines the event arguments for <see cref="TableView.CellActivated"/> event
-		/// </summary>
-		public class CellActivatedEventArgs : EventArgs {
-			/// <summary>
-			/// The current table to which the new indexes refer.  May be null e.g. if selection change is the result of clearing the table from the view
-			/// </summary>
-			/// <value></value>
-			public DataTable Table { get; }
-
-
-			/// <summary>
-			/// The column index of the <see cref="Table"/> cell that is being activated
-			/// </summary>
-			/// <value></value>
-			public int Col { get; }
-
-			/// <summary>
-			/// The row index of the <see cref="Table"/> cell that is being activated
-			/// </summary>
-			/// <value></value>
-			public int Row { get; }
-
-			/// <summary>
-			/// Creates a new instance of arguments describing a cell being activated in <see cref="TableView"/>
-			/// </summary>
-			/// <param name="t"></param>
-			/// <param name="col"></param>
-			/// <param name="row"></param>
-			public CellActivatedEventArgs (DataTable t, int col, int row)
-			{
-				Table = t;
-				Col = col;
-				Row = row;
-			}
-		}
 		#endregion
 	}
-
-	
-=======
-	}
->>>>>>> 819dc291
 }