--- conflicted
+++ resolved
@@ -11,11 +11,7 @@
 
 using Terminal.Gui.Resources;
 
-<<<<<<< HEAD
-namespace Terminal.Gui; 
-=======
 namespace Terminal.Gui;
->>>>>>> 2e95cec4
 
 /// <summary>The <see cref="SaveDialog"/> provides an interactive dialog box for users to pick a file to save.</summary>
 /// <remarks>
@@ -27,48 +23,6 @@
 /// </remarks>
 public class SaveDialog : FileDialog {
     /// <summary>Initializes a new <see cref="SaveDialog"/>.</summary>
-<<<<<<< HEAD
-    public SaveDialog () : this (string.Empty) { }
-
-    /// <summary>Initializes a new <see cref="SaveDialog"/>.</summary>
-    /// <param name="title">The title.</param>
-    /// <param name="allowedTypes">The allowed types.</param>
-    public SaveDialog (string title, List<IAllowedType> allowedTypes = null) {
-        //: base (title, prompt: Strings.fdSave, nameFieldLabel: $"{Strings.fdSaveAs}:", message: message, allowedTypes) { }
-        Title = title;
-        Style.OkButtonText = Strings.btnSave;
-
-        if (allowedTypes != null) {
-            AllowedTypes = allowedTypes;
-        }
-    }
-
-    /// <summary>
-    ///     Gets the name of the file the user selected for saving, or null if the user canceled the
-    ///     <see cref="SaveDialog"/>.
-    /// </summary>
-    /// <value>The name of the file.</value>
-    public string FileName {
-        get {
-            if (Canceled) {
-                return null;
-            }
-
-            return Path;
-        }
-    }
-
-    /// <summary>Gets the default title for the <see cref="SaveDialog"/>.</summary>
-    /// <returns></returns>
-    protected override string GetDefaultTitle () {
-        List<string> titleParts = new () {
-                                             Strings.fdSave
-                                         };
-        if (MustExist) {
-            titleParts.Add (Strings.fdExisting);
-        }
-
-=======
     public SaveDialog () { Style.OkButtonText = Strings.btnSave; }
 
     /// <summary>
@@ -88,7 +42,6 @@
             titleParts.Add (Strings.fdExisting);
         }
 
->>>>>>> 2e95cec4
         switch (OpenMode) {
             case OpenMode.File:
                 titleParts.Add (Strings.fdFile);
