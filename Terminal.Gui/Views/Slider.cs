--- conflicted
+++ resolved
@@ -1365,11 +1365,7 @@
                     switch (_config._legendsOrientation)
                     {
                         case Orientation.Horizontal:
-<<<<<<< HEAD
                             text = AlignText (text, _config._cachedInnerSpacing + 1, TextAlignment.Centered);
-=======
-                            text = AlignText (text, _config._innerSpacing + 1, Alignment.Centered);
->>>>>>> f3617463
 
                             break;
                         case Orientation.Vertical:
@@ -1387,11 +1383,7 @@
 
                             break;
                         case Orientation.Vertical:
-<<<<<<< HEAD
                             text = AlignText (text, _config._cachedInnerSpacing + 1, TextAlignment.Centered);
-=======
-                            text = AlignText (text, _config._innerSpacing + 1, Alignment.Centered);
->>>>>>> f3617463
 
                             break;
                     }
