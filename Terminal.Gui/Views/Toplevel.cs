--- conflicted
+++ resolved
@@ -1,4 +1,4 @@
-﻿using System;
+using System;
 using System.Collections.Generic;
 using System.Linq;
 
@@ -26,8 +26,6 @@
 ///         </para>
 /// </remarks>
 public partial class Toplevel : View {
-	internal static Point? _dragPosition;
-	Point _startGrabPoint;
 
 	/// <summary>
 	/// Initializes a new instance of the <see cref="Toplevel"/> class with the specified
@@ -297,29 +295,6 @@
 		// Default keybindings for this view
 		KeyBindings.Add (Application.QuitKey, Command.QuitToplevel);
 
-<<<<<<< HEAD
-		KeyBindings.Add (KeyCode.CursorRight, Command.NextView);
-		KeyBindings.Add (KeyCode.CursorDown, Command.NextView);
-		KeyBindings.Add (KeyCode.CursorLeft, Command.PreviousView);
-		KeyBindings.Add (KeyCode.CursorUp, Command.PreviousView);
-		KeyBindings.Add (KeyCode.CursorDown, Command.NextView);
-		KeyBindings.Add (KeyCode.CursorLeft, Command.PreviousView);
-		KeyBindings.Add (KeyCode.CursorUp, Command.PreviousView);
-
-		KeyBindings.Add (KeyCode.Tab, Command.NextView);
-		KeyBindings.Add (KeyCode.Tab | KeyCode.ShiftMask, Command.PreviousView);
-		KeyBindings.Add (KeyCode.Tab | KeyCode.CtrlMask, Command.NextViewOrTop);
-		KeyBindings.Add (KeyCode.Tab, Command.NextView);
-		KeyBindings.Add (KeyCode.Tab | KeyCode.ShiftMask, Command.PreviousView);
-		KeyBindings.Add (KeyCode.Tab | KeyCode.CtrlMask, Command.NextViewOrTop);
-		KeyBindings.Add (KeyCode.Tab | KeyCode.ShiftMask | KeyCode.CtrlMask, Command.PreviousViewOrTop);
-
-		KeyBindings.Add (KeyCode.F5, Command.Refresh);
-		KeyBindings.Add ((KeyCode)Application.AlternateForwardKey, Command.NextViewOrTop); // Needed on Unix
-		KeyBindings.Add (KeyCode.F5, Command.Refresh);
-		KeyBindings.Add ((KeyCode)Application.AlternateForwardKey, Command.NextViewOrTop); // Needed on Unix
-		KeyBindings.Add ((KeyCode)Application.AlternateBackwardKey, Command.PreviousViewOrTop); // Needed on Unix
-=======
 		KeyBindings.Add (Key.CursorRight, Command.NextView);
 		KeyBindings.Add (Key.CursorDown, Command.NextView);
 		KeyBindings.Add (Key.CursorLeft, Command.PreviousView);
@@ -333,7 +308,6 @@
 		KeyBindings.Add (Key.F5, Command.Refresh);
 		KeyBindings.Add (Application.AlternateForwardKey, Command.NextViewOrTop); // Needed on Unix
 		KeyBindings.Add (Application.AlternateBackwardKey, Command.PreviousViewOrTop); // Needed on Unix
->>>>>>> fa4337cc
 
 #if UNIX_KEY_BINDINGS
 			KeyBindings.Add (Key.Z.WithCtrl, Command.Suspend);
@@ -344,20 +318,6 @@
 #endif
 	}
 
-	void Application_UnGrabbingMouse (object sender, GrabMouseEventArgs e)
-	{
-		if (Application.MouseGrabView == this && _dragPosition.HasValue) {
-			e.Cancel = true;
-		}
-	}
-
-	void Application_GrabbingMouse (object sender, GrabMouseEventArgs e)
-	{
-		if (Application.MouseGrabView == this && _dragPosition.HasValue) {
-			e.Cancel = true;
-		}
-	}
-
 	/// <summary>
 	/// Invoked when the <see cref="Application.AlternateForwardKey"/> is changed.
 	/// </summary>
@@ -402,12 +362,6 @@
 		KeyBindings.Replace (e.OldKey, e.NewKey);
 		QuitKeyChanged?.Invoke (this, e);
 	}
-
-	/// <summary>
-	/// Convenience factory method that creates a new Toplevel with the current terminal dimensions.
-	/// </summary>
-	/// <returns>The created Toplevel.</returns>
-	public static Toplevel Create () => new (new Rect (0, 0, Driver.Cols, Driver.Rows));
 
 	void MovePreviousViewOrTop ()
 	{
@@ -496,9 +450,9 @@
 			return;
 		}
 
-		var found = false;
-		var focusProcessed = false;
-		var idx = 0;
+		bool found = false;
+		bool focusProcessed = false;
+		int idx = 0;
 
 		foreach (var v in views) {
 			if (v == this) {
@@ -573,16 +527,13 @@
 	}
 
 	/// <summary>
-	/// Gets a new location of the <see cref="Toplevel"/> that is within the Bounds of the
-	/// <paramref name="top"/>'s
-	/// <see cref="View.SuperView"/> (e.g. for dragging a Window).
-	/// The `out` parameters are the new X and Y coordinates.
+	///  Gets a new location of the <see cref="Toplevel"/> that is within the Bounds of the <paramref name="top"/>'s 
+	///  <see cref="View.SuperView"/> (e.g. for dragging a Window).
+	///  The `out` parameters are the new X and Y coordinates.
 	/// </summary>
 	/// <remarks>
-	/// If <paramref name="top"/> does not have a <see cref="View.SuperView"/> or it's SuperView is not
-	/// <see cref="Application.Top"/>
-	/// the position will be bound by the <see cref="ConsoleDriver.Cols"/> and
-	/// <see cref="ConsoleDriver.Rows"/>.
+	/// If <paramref name="top"/> does not have a <see cref="View.SuperView"/> or it's SuperView is not <see cref="Application.Top"/>
+	/// the position will be bound by the <see cref="ConsoleDriver.Cols"/> and <see cref="ConsoleDriver.Rows"/>.
 	/// </remarks>
 	/// <param name="top">The Toplevel that is to be moved.</param>
 	/// <param name="targetX">The target x location.</param>
@@ -592,17 +543,11 @@
 	/// <param name="menuBar">The new top most menuBar</param>
 	/// <param name="statusBar">The new top most statusBar</param>
 	/// <returns>
-	/// Either <see cref="Application.Top"/> (if <paramref name="top"/> does not have a Super View) or
-	/// <paramref name="top"/>'s SuperView. This can be used to ensure LayoutSubviews is called on the
-	/// correct View.
-	/// </returns>
-	internal View GetLocationThatFits (Toplevel top,
-		int targetX,
-		int targetY,
-		out int nx,
-		out int ny,
-		out MenuBar menuBar,
-		out StatusBar statusBar)
+	///  Either <see cref="Application.Top"/> (if <paramref name="top"/> does not have a Super View) or
+	///  <paramref name="top"/>'s SuperView. This can be used to ensure LayoutSubviews is called on the correct View.
+	///  </returns>
+	internal View GetLocationThatFits (Toplevel top, int targetX, int targetY,
+					out int nx, out int ny, out MenuBar menuBar, out StatusBar statusBar)
 	{
 		int maxWidth;
 		View superView;
@@ -689,16 +634,15 @@
 
 	/// <summary>
 	/// Adjusts the location and size of <paramref name="top"/> within this Toplevel.
-	/// Virtual method enabling implementation of specific positions for inherited <see cref="Toplevel"/>
-	/// views.
+	/// Virtual method enabling implementation of specific positions for inherited <see cref="Toplevel"/> views.
 	/// </summary>
 	/// <param name="top">The Toplevel to adjust.</param>
 	public virtual void PositionToplevel (Toplevel top)
 	{
 		var superView = GetLocationThatFits (top, top.Frame.X, top.Frame.Y,
-			out var nx, out var ny, out _, out var sb);
-		var layoutSubviews = false;
-		var maxWidth = 0;
+			out int nx, out int ny, out _, out var sb);
+		bool layoutSubviews = false;
+		int maxWidth = 0;
 		if (superView.Margin != null && superView == top.SuperView) {
 			maxWidth -= superView.GetFramesThickness ().Left + superView.GetFramesThickness ().Right;
 		}
@@ -786,6 +730,23 @@
 		return false;
 	}
 
+	internal static Point? _dragPosition;
+	Point _startGrabPoint;
+
+	void Application_UnGrabbingMouse (object sender, GrabMouseEventArgs e)
+	{
+		if (Application.MouseGrabView == this && _dragPosition.HasValue) {
+			e.Cancel = true;
+		}
+	}
+
+	void Application_GrabbingMouse (object sender, GrabMouseEventArgs e)
+	{
+		if (Application.MouseGrabView == this && _dragPosition.HasValue) {
+			e.Cancel = true;
+		}
+	}
+
 	///<inheritdoc/>
 	public override bool MouseEvent (MouseEvent mouseEvent)
 	{
@@ -796,7 +757,9 @@
 		//System.Diagnostics.Debug.WriteLine ($"dragPosition before: {dragPosition.HasValue}");
 
 		int nx, ny;
-		if (!_dragPosition.HasValue && (mouseEvent.Flags == MouseFlags.Button1Pressed || mouseEvent.Flags == MouseFlags.Button2Pressed || mouseEvent.Flags == MouseFlags.Button3Pressed)) {
+		if (!_dragPosition.HasValue && (mouseEvent.Flags == MouseFlags.Button1Pressed
+						|| mouseEvent.Flags == MouseFlags.Button2Pressed
+						|| mouseEvent.Flags == MouseFlags.Button3Pressed)) {
 
 			SetFocus ();
 			Application.BringOverlappedTopToFront ();
@@ -814,9 +777,8 @@
 
 			//System.Diagnostics.Debug.WriteLine ($"Starting at {dragPosition}");
 			return true;
-		}
-		if (mouseEvent.Flags == (MouseFlags.Button1Pressed | MouseFlags.ReportMousePosition) ||
-		    mouseEvent.Flags == MouseFlags.Button3Pressed) {
+		} else if (mouseEvent.Flags == (MouseFlags.Button1Pressed | MouseFlags.ReportMousePosition) ||
+			mouseEvent.Flags == MouseFlags.Button3Pressed) {
 			if (_dragPosition.HasValue) {
 				if (SuperView == null) {
 					// Redraw the entire app window using just our Frame. Since we are 
@@ -854,14 +816,15 @@
 	}
 
 	/// <summary>
-	/// Stops and closes this <see cref="Toplevel"/>. If this Toplevel is the top-most Toplevel,
+	/// Stops and closes this <see cref="Toplevel"/>. If this Toplevel is the top-most Toplevel, 
 	/// <see cref="Application.RequestStop(Toplevel)"/> will be called, causing the application to exit.
 	/// </summary>
 	public virtual void RequestStop ()
 	{
-		if (IsOverlappedContainer &&
-		    Running &&
-		    (Application.Current == this || Application.Current?.Modal == false || Application.Current?.Modal == true && Application.Current?.Running == false)) {
+		if (IsOverlappedContainer && Running
+					&& (Application.Current == this
+					|| Application.Current?.Modal == false
+					|| Application.Current?.Modal == true && Application.Current?.Running == false)) {
 
 			foreach (var child in Application.OverlappedChildren) {
 				var ev = new ToplevelClosingEventArgs (this);
@@ -892,8 +855,7 @@
 	}
 
 	/// <summary>
-	/// Stops and closes the <see cref="Toplevel"/> specified by <paramref name="top"/>. If
-	/// <paramref name="top"/> is the top-most Toplevel,
+	/// Stops and closes the <see cref="Toplevel"/> specified by <paramref name="top"/>. If <paramref name="top"/> is the top-most Toplevel, 
 	/// <see cref="Application.RequestStop(Toplevel)"/> will be called, causing the application to exit.
 	/// </summary>
 	/// <param name="top">The Toplevel to request stop.</param>
@@ -943,71 +905,58 @@
 		base.Dispose (disposing);
 	}
 }
-
 /// <summary>
 /// Implements the <see cref="IEqualityComparer{T}"/> for comparing two <see cref="Toplevel"/>s
 /// used by <see cref="StackExtensions"/>.
 /// </summary>
 public class ToplevelEqualityComparer : IEqualityComparer<Toplevel> {
 	/// <summary>Determines whether the specified objects are equal.</summary>
-	/// <param name="x">The first object of type <see cref="Toplevel"/> to compare.</param>
-	/// <param name="y">The second object of type <see cref="Toplevel"/> to compare.</param>
+	/// <param name="x">The first object of type <see cref="Toplevel" /> to compare.</param>
+	/// <param name="y">The second object of type <see cref="Toplevel" /> to compare.</param>
 	/// <returns>
-	/// <see langword="true"/> if the specified objects are equal; otherwise, <see langword="false"/>.
-	/// </returns>
+	///     <see langword="true" /> if the specified objects are equal; otherwise, <see langword="false" />.</returns>
 	public bool Equals (Toplevel x, Toplevel y)
 	{
 		if (y == null && x == null) {
 			return true;
-		}
-		if (x == null || y == null) {
+		} else if (x == null || y == null) {
 			return false;
-		}
-		if (x.Id == y.Id) {
+		} else if (x.Id == y.Id) {
 			return true;
 		}
 		return false;
 	}
 
 	/// <summary>Returns a hash code for the specified object.</summary>
-	/// <param name="obj">The <see cref="Toplevel"/> for which a hash code is to be returned.</param>
+	/// <param name="obj">The <see cref="Toplevel" /> for which a hash code is to be returned.</param>
 	/// <returns>A hash code for the specified object.</returns>
-	/// <exception cref="ArgumentNullException">
-	/// The type of <paramref name="obj"/>
-	/// is a reference type and <paramref name="obj"/> is <see langword="null"/>.
-	/// </exception>
+	/// <exception cref="ArgumentNullException">The type of <paramref name="obj" /> 
+	/// is a reference type and <paramref name="obj" /> is <see langword="null" />.</exception>
 	public int GetHashCode (Toplevel obj)
 	{
 		if (obj == null) {
 			throw new ArgumentNullException ();
 		}
 
-		var hCode = 0;
-		if (int.TryParse (obj.Id, out var result)) {
+		int hCode = 0;
+		if (int.TryParse (obj.Id, out int result)) {
 			hCode = result;
 		}
 		return hCode.GetHashCode ();
 	}
 }
-
 /// <summary>
-/// Implements the <see cref="IComparer{T}"/> to sort the <see cref="Toplevel"/>
+/// Implements the <see cref="IComparer{T}"/> to sort the <see cref="Toplevel"/> 
 /// from the <see cref="Application.OverlappedChildren"/> if needed.
 /// </summary>
 public sealed class ToplevelComparer : IComparer<Toplevel> {
-	/// <summary>
-	/// Compares two objects and returns a value indicating whether one is less than, equal to, or
-	/// greater than the other.
-	/// </summary>
+	/// <summary>Compares two objects and returns a value indicating whether one is less than, equal to, or greater than the other.</summary>
 	/// <param name="x">The first object to compare.</param>
 	/// <param name="y">The second object to compare.</param>
-	/// <returns>
-	/// A signed integer that indicates the relative values of <paramref name="x"/> and
-	/// <paramref name="y"/>, as shown in the following table.Value Meaning Less than zero
-	/// <paramref name="x"/> is less than <paramref name="y"/>.Zero
-	/// <paramref name="x"/> equals <paramref name="y"/>.Greater than zero
-	/// <paramref name="x"/> is greater than <paramref name="y"/>.
-	/// </returns>
+	/// <returns>A signed integer that indicates the relative values of <paramref name="x" /> and <paramref name="y" />, as shown in the following table.Value Meaning Less than zero
+	///             <paramref name="x" /> is less than <paramref name="y" />.Zero
+	///             <paramref name="x" /> equals <paramref name="y" />.Greater than zero
+	///             <paramref name="x" /> is greater than <paramref name="y" />.</returns>
 	public int Compare (Toplevel x, Toplevel y)
 	{
 		if (ReferenceEquals (x, y)) {
