namespace Terminal.Gui;

/// <summary>
///     Toplevel views are used for both an application's main view (filling the entire screen and for modal (pop-up)
///     views such as <see cref="Dialog"/>, <see cref="MessageBox"/>, and <see cref="Wizard"/>).
/// </summary>
/// <remarks>
///     <para>
///         Toplevels can run as modal (popup) views, started by calling
///         <see cref="Application.Run(Toplevel, Func{Exception,bool})"/>. They return control to the caller when
///         <see cref="Application.RequestStop(Toplevel)"/> has been called (which sets the <see cref="Toplevel.Running"/>
///         property to <c>false</c>).
///     </para>
///     <para>
///         A Toplevel is created when an application initializes Terminal.Gui by calling <see cref="Application.Init"/>.
///         The application Toplevel can be accessed via <see cref="Application.Top"/>. Additional Toplevels can be created
///         and run (e.g. <see cref="Dialog"/>s. To run a Toplevel, create the <see cref="Toplevel"/> and call
///         <see cref="Application.Run(Toplevel, Func{Exception,bool})"/>.
///     </para>
/// </remarks>
public partial class Toplevel : View {
    internal static Point? _dragPosition;
    private Point _startGrabPoint;

    /// <summary>
<<<<<<< HEAD
    ///     Initializes a new instance of the <see cref="Toplevel"/> class with the specified
    ///     <see cref="LayoutStyle.Absolute"/> layout.
    /// </summary>
    /// <param name="frame">A Superview-relative rectangle specifying the location and size for the new Toplevel</param>
    public Toplevel (Rect frame) : base (frame) { SetInitialProperties (); }

    /// <summary>
=======
>>>>>>> 2e95cec4
    ///     Initializes a new instance of the <see cref="Toplevel"/> class with <see cref="LayoutStyle.Computed"/> layout,
    ///     defaulting to full screen. The <see cref="View.Width"/> and <see cref="View.Height"/> properties will be set to the
    ///     dimensions of the terminal using <see cref="Dim.Fill"/>.
    /// </summary>
    public Toplevel () {
<<<<<<< HEAD
        SetInitialProperties ();
        Width = Dim.Fill ();
        Height = Dim.Fill ();
    }

    /// <summary>Gets or sets a value indicating whether this <see cref="Toplevel"/> can focus.</summary>
    /// <value><c>true</c> if can focus; otherwise, <c>false</c>.</value>
    public override bool CanFocus => SuperView == null ? true : base.CanFocus;

    /// <summary>
    ///     <see langword="true"/> if was already loaded by the <see cref="Application.Begin(Toplevel)"/>
    ///     <see langword="false"/>, otherwise.
    /// </summary>
    public bool IsLoaded { get; private set; }

    /// <summary>Gets or sets the menu for this Toplevel.</summary>
    public virtual MenuBar MenuBar { get; set; }

    /// <summary>
    ///     Determines whether the <see cref="Toplevel"/> is modal or not. If set to <c>false</c> (the default):
    ///     <list type="bullet">
    ///         <item>
    ///             <description><see cref="View.OnKeyDown"/> events will propagate keys upwards.</description>
    ///         </item>
    ///         <item>
    ///             <description>The Toplevel will act as an embedded view (not a modal/pop-up).</description>
    ///         </item>
    ///     </list>
    ///     If set to <c>true</c>:
    ///     <list type="bullet">
    ///         <item>
    ///             <description><see cref="View.OnKeyDown"/> events will NOT propagate keys upwards.</description>
    ///         </item>
    ///         <item>
    ///             <description>The Toplevel will and look like a modal (pop-up) (e.g. see <see cref="Dialog"/>.</description>
    ///         </item>
    ///     </list>
    /// </summary>
    public bool Modal { get; set; }

    /// <summary>Gets or sets whether the main loop for this <see cref="Toplevel"/> is running or not.</summary>
    /// <remarks>Setting this property directly is discouraged. Use <see cref="Application.RequestStop"/> instead.</remarks>
    public bool Running { get; set; }

    /// <summary>Gets or sets the status bar for this Toplevel.</summary>
    public virtual StatusBar StatusBar { get; set; }

    /// <summary>Invoked when the Toplevel <see cref="RunState"/> becomes the <see cref="Application.Current"/> Toplevel.</summary>
    public event EventHandler<ToplevelEventArgs> Activate;

    ///<inheritdoc/>
    public override void Add (View view) {
        CanFocus = true;
        AddMenuStatusBar (view);
        base.Add (view);
    }

    /// <summary>
    ///     Invoked when the last child of the Toplevel <see cref="RunState"/> is closed from by
    ///     <see cref="Application.End(RunState)"/>.
    /// </summary>
    public event EventHandler AllChildClosed;

    /// <summary>Invoked when the <see cref="Application.AlternateBackwardKey"/> is changed.</summary>
    public event EventHandler<KeyChangedEventArgs> AlternateBackwardKeyChanged;

    /// <summary>Invoked when the <see cref="Application.AlternateForwardKey"/> is changed.</summary>
    public event EventHandler<KeyChangedEventArgs> AlternateForwardKeyChanged;

    /// <summary>
    ///     Invoked when a child of the Toplevel <see cref="RunState"/> is closed by
    ///     <see cref="Application.End(RunState)"/>.
    /// </summary>
    public event EventHandler<ToplevelEventArgs> ChildClosed;

    /// <summary>Invoked when a child Toplevel's <see cref="RunState"/> has been loaded.</summary>
    public event EventHandler<ToplevelEventArgs> ChildLoaded;

    /// <summary>Invoked when a cjhild Toplevel's <see cref="RunState"/> has been unloaded.</summary>
    public event EventHandler<ToplevelEventArgs> ChildUnloaded;

    /// <summary>Invoked when the Toplevel's <see cref="RunState"/> is closed by <see cref="Application.End(RunState)"/>.</summary>
    public event EventHandler<ToplevelEventArgs> Closed;

    /// <summary>
    ///     Invoked when the Toplevel's <see cref="RunState"/> is being closed by
    ///     <see cref="Application.RequestStop(Toplevel)"/>.
    /// </summary>
    public event EventHandler<ToplevelClosingEventArgs> Closing;

    /// <summary>Invoked when the Toplevel<see cref="RunState"/> ceases to be the <see cref="Application.Current"/> Toplevel.</summary>
    public event EventHandler<ToplevelEventArgs> Deactivate;

    /// <summary>
    ///     Invoked when the <see cref="Toplevel"/> <see cref="RunState"/> has begun to be loaded. A Loaded event handler
    ///     is a good place to finalize initialization before calling <see cref="Application.RunLoop(RunState)"/>.
    /// </summary>
    public event EventHandler Loaded;

    ///<inheritdoc/>
    public override bool MouseEvent (MouseEvent mouseEvent) {
        if (!CanFocus) {
            return true;
        }

        //System.Diagnostics.Debug.WriteLine ($"dragPosition before: {dragPosition.HasValue}");

        int nx, ny;
        if (!_dragPosition.HasValue && ((mouseEvent.Flags == MouseFlags.Button1Pressed)
                                        || (mouseEvent.Flags == MouseFlags.Button2Pressed)
                                        || (mouseEvent.Flags == MouseFlags.Button3Pressed))) {
            SetFocus ();
            Application.BringOverlappedTopToFront ();

            // Only start grabbing if the user clicks on the title bar.
            // BUGBUG: Assumes Frame == Border and Title is always at Y == 0
            if (mouseEvent.Y == 0 && mouseEvent.Flags == MouseFlags.Button1Pressed) {
                _startGrabPoint = new Point (mouseEvent.X, mouseEvent.Y);
                _dragPosition = new Point ();
                nx = mouseEvent.X - mouseEvent.OfX;
                ny = mouseEvent.Y - mouseEvent.OfY;
                _dragPosition = new Point (nx, ny);
                Application.GrabMouse (this);
            }

            //System.Diagnostics.Debug.WriteLine ($"Starting at {dragPosition}");
            return true;
        }

        if ((mouseEvent.Flags == (MouseFlags.Button1Pressed | MouseFlags.ReportMousePosition)) ||
            (mouseEvent.Flags == MouseFlags.Button3Pressed)) {
            if (_dragPosition.HasValue) {
                if (SuperView == null) {
                    // Redraw the entire app window using just our Frame. Since we are 
                    // Application.Top, and our Frame always == our Bounds (Location is always (0,0))
                    // our Frame is actually view-relative (which is what Redraw takes).
                    // We need to pass all the view bounds because since the windows was 
                    // moved around, we don't know exactly what was the affected region.
                    Application.Top.SetNeedsDisplay ();
                } else {
                    SuperView.SetNeedsDisplay ();
                }

                // BUGBUG: Assumes Frame == Border?
                GetLocationThatFits (
                                     this,
                                     mouseEvent.X + (SuperView == null
                                                         ? mouseEvent.OfX - _startGrabPoint.X
                                                         : Frame.X - _startGrabPoint.X),
                                     mouseEvent.Y + (SuperView == null
                                                         ? mouseEvent.OfY - _startGrabPoint.Y
                                                         : Frame.Y - _startGrabPoint.Y),
                                     out nx,
                                     out ny,
                                     out _,
                                     out _);

                _dragPosition = new Point (nx, ny);
                X = nx;
                Y = ny;

                //System.Diagnostics.Debug.WriteLine ($"Drag: nx:{nx},ny:{ny}");

                SetNeedsDisplay ();

                return true;
            }
        }

        if (mouseEvent.Flags.HasFlag (MouseFlags.Button1Released) && _dragPosition.HasValue) {
            _dragPosition = null;
            Application.UngrabMouse ();
        }

        //System.Diagnostics.Debug.WriteLine ($"dragPosition after: {dragPosition.HasValue}");
        //System.Diagnostics.Debug.WriteLine ($"Toplevel: {mouseEvent}");
        return false;
    }

    /// <summary>Virtual method to invoke the <see cref="AlternateBackwardKeyChanged"/> event.</summary>
    /// <param name="e"></param>
    public virtual void OnAlternateBackwardKeyChanged (KeyChangedEventArgs e) {
        KeyBindings.Replace (e.OldKey, e.NewKey);
        AlternateBackwardKeyChanged?.Invoke (this, e);
    }

    /// <summary>Virtual method to invoke the <see cref="AlternateForwardKeyChanged"/> event.</summary>
    /// <param name="e"></param>
    public virtual void OnAlternateForwardKeyChanged (KeyChangedEventArgs e) {
        KeyBindings.Replace (e.OldKey, e.NewKey);
        AlternateForwardKeyChanged?.Invoke (this, e);
    }

    ///<inheritdoc/>
    public override void OnDrawContent (Rect contentArea) {
        if (!Visible) {
            return;
        }

        if (NeedsDisplay || SubViewNeedsDisplay || LayoutNeeded) {
            //Driver.SetAttribute (GetNormalColor ());
            // TODO: It's bad practice for views to always clear. Defeats the purpose of clipping etc...
            Clear ();
            LayoutSubviews ();
            PositionToplevels ();

            if (this == Application.OverlappedTop) {
                foreach (Toplevel top in Application.OverlappedChildren.AsEnumerable ().Reverse ()) {
                    if (top.Frame.IntersectsWith (Bounds)) {
                        if (top != this && !top.IsCurrentTop && !OutsideTopFrame (top) && top.Visible) {
                            top.SetNeedsLayout ();
                            top.SetNeedsDisplay (top.Bounds);
                            top.Draw ();
                            top.OnRenderLineCanvas ();
                        }
                    }
                }
            }

            // This should not be here, but in base
            foreach (View view in Subviews) {
                if (view.Frame.IntersectsWith (Bounds) && !OutsideTopFrame (this)) {
                    //view.SetNeedsLayout ();
                    view.SetNeedsDisplay (view.Bounds);
                    view.SetSubViewNeedsDisplay ();
                }
            }

            base.OnDrawContent (contentArea);

            // This is causing the menus drawn incorrectly if UseSubMenusSingleFrame is true
            //if (this.MenuBar != null && this.MenuBar.IsMenuOpen && this.MenuBar.openMenu != null) {
            //	// TODO: Hack until we can get compositing working right.
            //	this.MenuBar.openMenu.Redraw (this.MenuBar.openMenu.Bounds);
            //}
        }
    }

    ///<inheritdoc/>
    public override bool OnEnter (View view) { return MostFocused?.OnEnter (view) ?? base.OnEnter (view); }

    ///<inheritdoc/>
    public override bool OnLeave (View view) { return MostFocused?.OnLeave (view) ?? base.OnLeave (view); }

    /// <summary>
    ///     Called from <see cref="Application.Begin(Toplevel)"/> before the <see cref="Toplevel"/> redraws for the first
    ///     time.
    /// </summary>
    public virtual void OnLoaded () {
        IsLoaded = true;
        foreach (Toplevel tl in Subviews.Where (v => v is Toplevel)) {
            tl.OnLoaded ();
        }

        Loaded?.Invoke (this, EventArgs.Empty);
    }

    /// <summary>Virtual method to invoke the <see cref="QuitKeyChanged"/> event.</summary>
    /// <param name="e"></param>
    public virtual void OnQuitKeyChanged (KeyChangedEventArgs e) {
        KeyBindings.Replace (e.OldKey, e.NewKey);
        QuitKeyChanged?.Invoke (this, e);
    }

    ///<inheritdoc/>
    public override void PositionCursor () {
        if (!IsOverlappedContainer) {
            base.PositionCursor ();
            if (Focused == null) {
                EnsureFocus ();
                if (Focused == null) {
                    Driver.SetCursorVisibility (CursorVisibility.Invisible);
                }
            }

            return;
        }

        if (Focused == null) {
            foreach (Toplevel top in Application.OverlappedChildren) {
                if (top != this && top.Visible) {
                    top.SetFocus ();

                    return;
                }
            }
        }

        base.PositionCursor ();
        if (Focused == null) {
            Driver.SetCursorVisibility (CursorVisibility.Invisible);
        }
    }

    /// <summary>
    ///     Adjusts the location and size of <paramref name="top"/> within this Toplevel. Virtual method enabling
    ///     implementation of specific positions for inherited <see cref="Toplevel"/> views.
    /// </summary>
    /// <param name="top">The Toplevel to adjust.</param>
    public virtual void PositionToplevel (Toplevel top) {
        View superView = GetLocationThatFits (
                                              top,
                                              top.Frame.X,
                                              top.Frame.Y,
                                              out int nx,
                                              out int ny,
                                              out _,
                                              out StatusBar sb);
        var layoutSubviews = false;
        var maxWidth = 0;
        if (superView.Margin != null && superView == top.SuperView) {
            maxWidth -= superView.GetAdornmentsThickness ().Left + superView.GetAdornmentsThickness ().Right;
        }

        if (((superView != top) || (top?.SuperView != null) || (top != Application.Top && top.Modal)
             || (top?.SuperView == null && top.IsOverlapped))

            // BUGBUG: Prevously PositionToplevel required LayotuStyle.Computed
            &&
            ((top.Frame.X + top.Frame.Width > maxWidth)
             || (ny > top.Frame.Y)) /*&& top.LayoutStyle == LayoutStyle.Computed*/) {
            if (((top.X == null) || top.X is Pos.PosAbsolute) && top.Frame.X != nx) {
                top.X = nx;
                layoutSubviews = true;
            }

            if (((top.Y == null) || top.Y is Pos.PosAbsolute) && top.Frame.Y != ny) {
                top.Y = ny;
                layoutSubviews = true;
            }
        }

        // TODO: v2 - This is a hack to get the StatusBar to be positioned correctly.
        if (sb != null && !top.Subviews.Contains (sb)
                       && ny + top.Frame.Height != superView.Frame.Height - (sb.Visible ? 1 : 0)
                       && top.Height is Dim.DimFill && -top.Height.Anchor (0) < 1) {
            top.Height = Dim.Fill (sb.Visible ? 1 : 0);
            layoutSubviews = true;
        }

        if (superView.LayoutNeeded || layoutSubviews) {
            superView.LayoutSubviews ();
        }

        if (LayoutNeeded) {
            LayoutSubviews ();
        }
    }

    /// <summary>Invoked when the <see cref="Application.QuitKey"/> is changed.</summary>
    public event EventHandler<KeyChangedEventArgs> QuitKeyChanged;

    /// <summary>
    ///     Invoked when the <see cref="Toplevel"/> main loop has started it's first iteration. Subscribe to this event to
    ///     perform tasks when the <see cref="Toplevel"/> has been laid out and focus has been set. changes.
    ///     <para>
    ///         A Ready event handler is a good place to finalize initialization after calling
    ///         <see cref="Application.Run(Func{Exception, bool})"/> on this <see cref="Toplevel"/>.
    ///     </para>
    /// </summary>
    public event EventHandler Ready;

    ///<inheritdoc/>
    public override void Remove (View view) {
        if (this is Toplevel Toplevel && Toplevel.MenuBar != null) {
            RemoveMenuStatusBar (view);
        }

        base.Remove (view);
    }

    ///<inheritdoc/>
    public override void RemoveAll () {
        if (this == Application.Top) {
            MenuBar?.Dispose ();
            MenuBar = null;
            StatusBar?.Dispose ();
            StatusBar = null;
        }

        base.RemoveAll ();
    }

    /// <summary>
    ///     Stops and closes this <see cref="Toplevel"/>. If this Toplevel is the top-most Toplevel,
    ///     <see cref="Application.RequestStop(Toplevel)"/> will be called, causing the application to exit.
    /// </summary>
    public virtual void RequestStop () {
        if (IsOverlappedContainer && Running
                                  && ((Application.Current == this)
                                      || (Application.Current?.Modal == false)
                                      || (Application.Current?.Modal == true
                                          && Application.Current?.Running == false))) {
            foreach (Toplevel child in Application.OverlappedChildren) {
                var ev = new ToplevelClosingEventArgs (this);
                if (child.OnClosing (ev)) {
                    return;
                }

                child.Running = false;
                Application.RequestStop (child);
            }

            Running = false;
            Application.RequestStop (this);
        } else if (IsOverlappedContainer && Running && Application.Current?.Modal == true
                   && Application.Current?.Running == true) {
            var ev = new ToplevelClosingEventArgs (Application.Current);
            if (OnClosing (ev)) {
                return;
            }

            Application.RequestStop (Application.Current);
        } else if (!IsOverlappedContainer && Running && (!Modal || (Modal && Application.Current != this))) {
            var ev = new ToplevelClosingEventArgs (this);
            if (OnClosing (ev)) {
                return;
            }

            Running = false;
            Application.RequestStop (this);
        } else {
            Application.RequestStop (Application.Current);
        }
    }

    /// <summary>
    ///     Stops and closes the <see cref="Toplevel"/> specified by <paramref name="top"/>. If <paramref name="top"/> is
    ///     the top-most Toplevel, <see cref="Application.RequestStop(Toplevel)"/> will be called, causing the application to
    ///     exit.
    /// </summary>
    /// <param name="top">The Toplevel to request stop.</param>
    public virtual void RequestStop (Toplevel top) { top.RequestStop (); }

    /// <summary>Invoked when the terminal has been resized. The new <see cref="Size"/> of the terminal is provided.</summary>
    public event EventHandler<SizeChangedEventArgs> SizeChanging;

    /// <summary>
    ///     Invoked when the Toplevel <see cref="RunState"/> has been unloaded. A Unloaded event handler is a good place
    ///     to dispose objects after calling <see cref="Application.End(RunState)"/>.
    /// </summary>
    public event EventHandler Unloaded;

    ///<inheritdoc/>
    protected override void Dispose (bool disposing) {
        Application.GrabbingMouse -= Application_GrabbingMouse;
        Application.UnGrabbingMouse -= Application_UnGrabbingMouse;

        _dragPosition = null;
        base.Dispose (disposing);
    }

    internal void AddMenuStatusBar (View view) {
        if (view is MenuBar) {
            MenuBar = view as MenuBar;
        }

        if (view is StatusBar) {
            StatusBar = view as StatusBar;
        }
    }

    /// <summary>
    ///     Gets a new location of the <see cref="Toplevel"/> that is within the Bounds of the <paramref name="top"/>'s
    ///     <see cref="View.SuperView"/> (e.g. for dragging a Window). The `out` parameters are the new X and Y coordinates.
    /// </summary>
    /// <remarks>
    ///     If <paramref name="top"/> does not have a <see cref="View.SuperView"/> or it's SuperView is not
    ///     <see cref="Application.Top"/> the position will be bound by the <see cref="ConsoleDriver.Cols"/> and
    ///     <see cref="ConsoleDriver.Rows"/>.
    /// </remarks>
    /// <param name="top">The Toplevel that is to be moved.</param>
    /// <param name="targetX">The target x location.</param>
    /// <param name="targetY">The target y location.</param>
    /// <param name="nx">The x location that will ensure <paramref name="top"/> will be visible.</param>
    /// <param name="ny">The y location that will ensure <paramref name="top"/> will be visible.</param>
    /// <param name="menuBar">The new top most menuBar</param>
    /// <param name="statusBar">The new top most statusBar</param>
    /// <returns>
    ///     Either <see cref="Application.Top"/> (if <paramref name="top"/> does not have a Super View) or
    ///     <paramref name="top"/>'s SuperView. This can be used to ensure LayoutSubviews is called on the correct View.
    /// </returns>
    internal View GetLocationThatFits (
        Toplevel top,
        int targetX,
        int targetY,
        out int nx,
        out int ny,
        out MenuBar menuBar,
        out StatusBar statusBar
    ) {
        int maxWidth;
        View superView;
        if ((top?.SuperView == null) || (top == Application.Top) || (top?.SuperView == Application.Top)) {
            maxWidth = Driver.Cols;
            superView = Application.Top;
        } else {
            // Use the SuperView's Bounds, not Frame
            maxWidth = top.SuperView.Bounds.Width;
            superView = top.SuperView;
        }

        if (superView.Margin != null && superView == top.SuperView) {
            maxWidth -= superView.GetAdornmentsThickness ().Left + superView.GetAdornmentsThickness ().Right;
        }

        if (top.Frame.Width <= maxWidth) {
            nx = Math.Max (targetX, 0);
            nx = nx + top.Frame.Width > maxWidth ? Math.Max (maxWidth - top.Frame.Width, 0) : nx;
            if (nx > top.Frame.X + top.Frame.Width) {
                nx = Math.Max (top.Frame.Right, 0);
            }
        } else {
            nx = targetX;
        }

        //System.Diagnostics.Debug.WriteLine ($"nx:{nx}, rWidth:{rWidth}");
        bool menuVisible, statusVisible;
        if ((top?.SuperView == null) || (top == Application.Top) || (top?.SuperView == Application.Top)) {
            menuVisible = Application.Top.MenuBar?.Visible == true;
            menuBar = Application.Top.MenuBar;
        } else {
            View t = top.SuperView;
            while (t is not Toplevel) {
                t = t.SuperView;
            }

            menuVisible = ((Toplevel)t).MenuBar?.Visible == true;
            menuBar = ((Toplevel)t).MenuBar;
        }

        if ((top?.SuperView == null) || (top == Application.Top) || (top?.SuperView == Application.Top)) {
            maxWidth = menuVisible ? 1 : 0;
        } else {
            maxWidth = 0;
        }

        ny = Math.Max (targetY, maxWidth);
        if ((top?.SuperView == null) || (top == Application.Top) || (top?.SuperView == Application.Top)) {
            statusVisible = Application.Top.StatusBar?.Visible == true;
            statusBar = Application.Top.StatusBar;
        } else {
            View t = top.SuperView;
            while (t is not Toplevel) {
                t = t.SuperView;
            }

            statusVisible = ((Toplevel)t).StatusBar?.Visible == true;
            statusBar = ((Toplevel)t).StatusBar;
        }

        if ((top?.SuperView == null) || (top == Application.Top) || (top?.SuperView == Application.Top)) {
            maxWidth = statusVisible ? Driver.Rows - 1 : Driver.Rows;
        } else {
            maxWidth = statusVisible ? top.SuperView.Frame.Height - 1 : top.SuperView.Frame.Height;
        }

        if (superView.Margin != null && superView == top.SuperView) {
            maxWidth -= superView.GetAdornmentsThickness ().Top + superView.GetAdornmentsThickness ().Bottom;
        }

        ny = Math.Min (ny, maxWidth);
        if (top.Frame.Height <= maxWidth) {
            ny = ny + top.Frame.Height > maxWidth ? Math.Max (maxWidth - top.Frame.Height, menuVisible ? 1 : 0) : ny;
            if (ny > top.Frame.Y + top.Frame.Height) {
                ny = Math.Max (top.Frame.Bottom, 0);
            }
        }

        //System.Diagnostics.Debug.WriteLine ($"ny:{ny}, rHeight:{rHeight}");

        return superView;
    }

    internal virtual void OnActivate (Toplevel deactivated) {
        Activate?.Invoke (this, new ToplevelEventArgs (deactivated));
    }

    internal virtual void OnAllChildClosed () { AllChildClosed?.Invoke (this, EventArgs.Empty); }

    internal virtual void OnChildClosed (Toplevel top) {
        if (IsOverlappedContainer) {
            SetSubViewNeedsDisplay ();
        }

        ChildClosed?.Invoke (this, new ToplevelEventArgs (top));
    }

    internal virtual void OnChildLoaded (Toplevel top) { ChildLoaded?.Invoke (this, new ToplevelEventArgs (top)); }
    internal virtual void OnChildUnloaded (Toplevel top) { ChildUnloaded?.Invoke (this, new ToplevelEventArgs (top)); }
    internal virtual void OnClosed (Toplevel top) { Closed?.Invoke (this, new ToplevelEventArgs (top)); }

    internal virtual bool OnClosing (ToplevelClosingEventArgs ev) {
        Closing?.Invoke (this, ev);

        return ev.Cancel;
    }

    internal virtual void OnDeactivate (Toplevel activated) {
        Deactivate?.Invoke (this, new ToplevelEventArgs (activated));
    }

    /// <summary>
    ///     Called from <see cref="Application.RunLoop"/> after the <see cref="Toplevel"/> has entered the first iteration
    ///     of the loop.
    /// </summary>
    internal virtual void OnReady () {
        foreach (Toplevel tl in Subviews.Where (v => v is Toplevel)) {
            tl.OnReady ();
        }

        Ready?.Invoke (this, EventArgs.Empty);
    }

    // TODO: Make cancelable?
    internal virtual void OnSizeChanging (SizeChangedEventArgs size) { SizeChanging?.Invoke (this, size); }

    /// <summary>Called from <see cref="Application.End(RunState)"/> before the <see cref="Toplevel"/> is disposed.</summary>
    internal virtual void OnUnloaded () {
        foreach (Toplevel tl in Subviews.Where (v => v is Toplevel)) {
            tl.OnUnloaded ();
        }

        Unloaded?.Invoke (this, EventArgs.Empty);
    }

    // TODO: v2 - Not sure this is needed anymore.
    internal void PositionToplevels () {
        PositionToplevel (this);
        foreach (View top in Subviews) {
            if (top is Toplevel) {
                PositionToplevel ((Toplevel)top);
            }
        }
    }

    internal void RemoveMenuStatusBar (View view) {
        if (view is MenuBar) {
            MenuBar?.Dispose ();
            MenuBar = null;
        }

        if (view is StatusBar) {
            StatusBar?.Dispose ();
            StatusBar = null;
        }
    }

    private void Application_GrabbingMouse (object sender, GrabMouseEventArgs e) {
        if (Application.MouseGrabView == this && _dragPosition.HasValue) {
            e.Cancel = true;
        }
    }

    private void Application_UnGrabbingMouse (object sender, GrabMouseEventArgs e) {
        if (Application.MouseGrabView == this && _dragPosition.HasValue) {
            e.Cancel = true;
        }
    }

    private void FocusNearestView (IEnumerable<View> views, NavigationDirection direction) {
        if (views == null) {
            return;
        }

        var found = false;
        var focusProcessed = false;
        var idx = 0;

        foreach (View v in views) {
            if (v == this) {
                found = true;
            }

            if (found && v != this) {
                if (direction == NavigationDirection.Forward) {
                    SuperView?.FocusNext ();
                } else {
                    SuperView?.FocusPrev ();
                }

                focusProcessed = true;
                if (SuperView.Focused != null && SuperView.Focused != this) {
                    return;
                }
            } else if (found && !focusProcessed && idx == views.Count () - 1) {
                views.ToList ()[0].SetFocus ();
            }

            idx++;
        }
    }

    private View GetDeepestFocusedSubview (View view) {
        if (view == null) {
            return null;
        }

        foreach (View v in view.Subviews) {
            if (v.HasFocus) {
                return GetDeepestFocusedSubview (v);
            }
        }

        return view;
    }

    private void MoveNextView () {
        View old = GetDeepestFocusedSubview (Focused);
        if (!FocusNext ()) {
            FocusNext ();
        }

        if (old != Focused && old != Focused?.Focused) {
            old?.SetNeedsDisplay ();
            Focused?.SetNeedsDisplay ();
        } else {
            FocusNearestView (SuperView?.TabIndexes, NavigationDirection.Forward);
        }
    }

    private void MoveNextViewOrTop () {
        if (Application.OverlappedTop == null) {
            Toplevel top = Modal ? this : Application.Top;
            top.FocusNext ();
            if (top.Focused == null) {
                top.FocusNext ();
            }

            top.SetNeedsDisplay ();
            Application.BringOverlappedTopToFront ();
        } else {
            Application.OverlappedMoveNext ();
        }
    }

    private void MovePreviousView () {
        View old = GetDeepestFocusedSubview (Focused);
        if (!FocusPrev ()) {
            FocusPrev ();
        }

        if (old != Focused && old != Focused?.Focused) {
            old?.SetNeedsDisplay ();
            Focused?.SetNeedsDisplay ();
        } else {
            FocusNearestView (SuperView?.TabIndexes?.Reverse (), NavigationDirection.Backward);
        }
    }

    private void MovePreviousViewOrTop () {
        if (Application.OverlappedTop == null) {
            Toplevel top = Modal ? this : Application.Top;
            top.FocusPrev ();
            if (top.Focused == null) {
                top.FocusPrev ();
            }

            top.SetNeedsDisplay ();
            Application.BringOverlappedTopToFront ();
        } else {
            Application.OverlappedMovePrevious ();
        }
    }

    private bool OutsideTopFrame (Toplevel top) {
        if ((top.Frame.X > Driver.Cols) || (top.Frame.Y > Driver.Rows)) {
            return true;
        }

        return false;
    }

    private void QuitToplevel () {
        if (Application.OverlappedTop != null) {
            Application.OverlappedTop.RequestStop ();
        } else {
            Application.RequestStop ();
        }
    }

    private void SetInitialProperties () {
=======
        Width = Dim.Fill ();
        Height = Dim.Fill ();

>>>>>>> 2e95cec4
        ColorScheme = Colors.ColorSchemes["TopLevel"];

        Application.GrabbingMouse += Application_GrabbingMouse;
        Application.UnGrabbingMouse += Application_UnGrabbingMouse;

        // TODO: v2 - ALL Views (Responders??!?!) should support the commands related to 
        //    - Focus
        //  Move the appropriate AddCommand calls to `Responder`

        // Things this view knows how to do
        AddCommand (
                    Command.QuitToplevel,
                    () => {
                        QuitToplevel ();

                        return true;
                    });
        AddCommand (
                    Command.Suspend,
                    () => {
                        Driver.Suspend ();
                        ;

                        return true;
                    });
        AddCommand (
                    Command.NextView,
                    () => {
                        MoveNextView ();

                        return true;
                    });
        AddCommand (
                    Command.PreviousView,
                    () => {
                        MovePreviousView ();

                        return true;
                    });
        AddCommand (
                    Command.NextViewOrTop,
                    () => {
                        MoveNextViewOrTop ();

                        return true;
                    });
        AddCommand (
                    Command.PreviousViewOrTop,
                    () => {
                        MovePreviousViewOrTop ();

                        return true;
                    });
        AddCommand (
                    Command.Refresh,
                    () => {
                        Application.Refresh ();

                        return true;
                    });

        // Default keybindings for this view
        KeyBindings.Add (Application.QuitKey, Command.QuitToplevel);

        KeyBindings.Add (Key.CursorRight, Command.NextView);
        KeyBindings.Add (Key.CursorDown, Command.NextView);
        KeyBindings.Add (Key.CursorLeft, Command.PreviousView);
        KeyBindings.Add (Key.CursorUp, Command.PreviousView);

        KeyBindings.Add (Key.Tab, Command.NextView);
        KeyBindings.Add (Key.Tab.WithShift, Command.PreviousView);
        KeyBindings.Add (Key.Tab.WithCtrl, Command.NextViewOrTop);
        KeyBindings.Add (Key.Tab.WithShift.WithCtrl, Command.PreviousViewOrTop);

        KeyBindings.Add (Key.F5, Command.Refresh);
        KeyBindings.Add (Application.AlternateForwardKey, Command.NextViewOrTop); // Needed on Unix
        KeyBindings.Add (Application.AlternateBackwardKey, Command.PreviousViewOrTop); // Needed on Unix

#if UNIX_KEY_BINDINGS
        KeyBindings.Add (Key.Z.WithCtrl, Command.Suspend);
        KeyBindings.Add (Key.L.WithCtrl, Command.Refresh); // Unix
        KeyBindings.Add (Key.F.WithCtrl, Command.NextView); // Unix
        KeyBindings.Add (Key.I.WithCtrl, Command.NextView); // Unix
        KeyBindings.Add (Key.B.WithCtrl, Command.PreviousView); // Unix
#endif
    }
<<<<<<< HEAD
=======

    /// <summary>Gets or sets a value indicating whether this <see cref="Toplevel"/> can focus.</summary>
    /// <value><c>true</c> if can focus; otherwise, <c>false</c>.</value>
    public override bool CanFocus => SuperView == null ? true : base.CanFocus;

    /// <summary>
    ///     <see langword="true"/> if was already loaded by the <see cref="Application.Begin(Toplevel)"/>
    ///     <see langword="false"/>, otherwise.
    /// </summary>
    public bool IsLoaded { get; private set; }

    /// <summary>Gets or sets the menu for this Toplevel.</summary>
    public virtual MenuBar MenuBar { get; set; }

    /// <summary>
    ///     Determines whether the <see cref="Toplevel"/> is modal or not. If set to <c>false</c> (the default):
    ///     <list type="bullet">
    ///         <item>
    ///             <description><see cref="View.OnKeyDown"/> events will propagate keys upwards.</description>
    ///         </item>
    ///         <item>
    ///             <description>The Toplevel will act as an embedded view (not a modal/pop-up).</description>
    ///         </item>
    ///     </list>
    ///     If set to <c>true</c>:
    ///     <list type="bullet">
    ///         <item>
    ///             <description><see cref="View.OnKeyDown"/> events will NOT propagate keys upwards.</description>
    ///         </item>
    ///         <item>
    ///             <description>The Toplevel will and look like a modal (pop-up) (e.g. see <see cref="Dialog"/>.</description>
    ///         </item>
    ///     </list>
    /// </summary>
    public bool Modal { get; set; }

    /// <summary>Gets or sets whether the main loop for this <see cref="Toplevel"/> is running or not.</summary>
    /// <remarks>Setting this property directly is discouraged. Use <see cref="Application.RequestStop"/> instead.</remarks>
    public bool Running { get; set; }

    /// <summary>Gets or sets the status bar for this Toplevel.</summary>
    public virtual StatusBar StatusBar { get; set; }

    /// <summary>Invoked when the Toplevel <see cref="RunState"/> becomes the <see cref="Application.Current"/> Toplevel.</summary>
    public event EventHandler<ToplevelEventArgs> Activate;

    /// <inheritdoc/>
    public override void Add (View view) {
        CanFocus = true;
        AddMenuStatusBar (view);
        base.Add (view);
    }

    /// <summary>
    ///     Invoked when the last child of the Toplevel <see cref="RunState"/> is closed from by
    ///     <see cref="Application.End(RunState)"/>.
    /// </summary>
    public event EventHandler AllChildClosed;

    /// <summary>Invoked when the <see cref="Application.AlternateBackwardKey"/> is changed.</summary>
    public event EventHandler<KeyChangedEventArgs> AlternateBackwardKeyChanged;

    /// <summary>Invoked when the <see cref="Application.AlternateForwardKey"/> is changed.</summary>
    public event EventHandler<KeyChangedEventArgs> AlternateForwardKeyChanged;

    /// <summary>
    ///     Invoked when a child of the Toplevel <see cref="RunState"/> is closed by
    ///     <see cref="Application.End(RunState)"/>.
    /// </summary>
    public event EventHandler<ToplevelEventArgs> ChildClosed;

    /// <summary>Invoked when a child Toplevel's <see cref="RunState"/> has been loaded.</summary>
    public event EventHandler<ToplevelEventArgs> ChildLoaded;

    /// <summary>Invoked when a cjhild Toplevel's <see cref="RunState"/> has been unloaded.</summary>
    public event EventHandler<ToplevelEventArgs> ChildUnloaded;

    /// <summary>Invoked when the Toplevel's <see cref="RunState"/> is closed by <see cref="Application.End(RunState)"/>.</summary>
    public event EventHandler<ToplevelEventArgs> Closed;

    /// <summary>
    ///     Invoked when the Toplevel's <see cref="RunState"/> is being closed by
    ///     <see cref="Application.RequestStop(Toplevel)"/>.
    /// </summary>
    public event EventHandler<ToplevelClosingEventArgs> Closing;

    /// <summary>Invoked when the Toplevel<see cref="RunState"/> ceases to be the <see cref="Application.Current"/> Toplevel.</summary>
    public event EventHandler<ToplevelEventArgs> Deactivate;

    /// <summary>
    ///     Invoked when the <see cref="Toplevel"/> <see cref="RunState"/> has begun to be loaded. A Loaded event handler
    ///     is a good place to finalize initialization before calling <see cref="Application.RunLoop(RunState)"/>.
    /// </summary>
    public event EventHandler Loaded;

    /// <inheritdoc/>
    public override bool MouseEvent (MouseEvent mouseEvent) {
        if (!CanFocus) {
            return true;
        }

        //System.Diagnostics.Debug.WriteLine ($"dragPosition before: {dragPosition.HasValue}");

        int nx, ny;
        if (!_dragPosition.HasValue && ((mouseEvent.Flags == MouseFlags.Button1Pressed)
                                        || (mouseEvent.Flags == MouseFlags.Button2Pressed)
                                        || (mouseEvent.Flags == MouseFlags.Button3Pressed))) {
            SetFocus ();
            Application.BringOverlappedTopToFront ();

            // Only start grabbing if the user clicks on the title bar.
            // BUGBUG: Assumes Frame == Border and Title is always at Y == 0
            if (mouseEvent.Y == 0 && mouseEvent.Flags == MouseFlags.Button1Pressed) {
                _startGrabPoint = new Point (mouseEvent.X, mouseEvent.Y);
                _dragPosition = new Point ();
                nx = mouseEvent.X - mouseEvent.OfX;
                ny = mouseEvent.Y - mouseEvent.OfY;
                _dragPosition = new Point (nx, ny);
                Application.GrabMouse (this);
            }

            //System.Diagnostics.Debug.WriteLine ($"Starting at {dragPosition}");
            return true;
        }

        if ((mouseEvent.Flags == (MouseFlags.Button1Pressed | MouseFlags.ReportMousePosition)) ||
            (mouseEvent.Flags == MouseFlags.Button3Pressed)) {
            if (_dragPosition.HasValue) {
                if (SuperView == null) {
                    // Redraw the entire app window using just our Frame. Since we are 
                    // Application.Top, and our Frame always == our Bounds (Location is always (0,0))
                    // our Frame is actually view-relative (which is what Redraw takes).
                    // We need to pass all the view bounds because since the windows was 
                    // moved around, we don't know exactly what was the affected region.
                    Application.Top.SetNeedsDisplay ();
                } else {
                    SuperView.SetNeedsDisplay ();
                }

                // BUGBUG: Assumes Frame == Border?
                GetLocationThatFits (
                                     this,
                                     mouseEvent.X + (SuperView == null
                                                         ? mouseEvent.OfX - _startGrabPoint.X
                                                         : Frame.X - _startGrabPoint.X),
                                     mouseEvent.Y + (SuperView == null
                                                         ? mouseEvent.OfY - _startGrabPoint.Y
                                                         : Frame.Y - _startGrabPoint.Y),
                                     out nx,
                                     out ny,
                                     out _,
                                     out _);

                _dragPosition = new Point (nx, ny);
                X = nx;
                Y = ny;

                //System.Diagnostics.Debug.WriteLine ($"Drag: nx:{nx},ny:{ny}");

                SetNeedsDisplay ();

                return true;
            }
        }

        if (mouseEvent.Flags.HasFlag (MouseFlags.Button1Released) && _dragPosition.HasValue) {
            _dragPosition = null;
            Application.UngrabMouse ();
        }

        //System.Diagnostics.Debug.WriteLine ($"dragPosition after: {dragPosition.HasValue}");
        //System.Diagnostics.Debug.WriteLine ($"Toplevel: {mouseEvent}");
        return false;
    }

    /// <summary>Virtual method to invoke the <see cref="AlternateBackwardKeyChanged"/> event.</summary>
    /// <param name="e"></param>
    public virtual void OnAlternateBackwardKeyChanged (KeyChangedEventArgs e) {
        KeyBindings.Replace (e.OldKey, e.NewKey);
        AlternateBackwardKeyChanged?.Invoke (this, e);
    }

    /// <summary>Virtual method to invoke the <see cref="AlternateForwardKeyChanged"/> event.</summary>
    /// <param name="e"></param>
    public virtual void OnAlternateForwardKeyChanged (KeyChangedEventArgs e) {
        KeyBindings.Replace (e.OldKey, e.NewKey);
        AlternateForwardKeyChanged?.Invoke (this, e);
    }

    /// <inheritdoc/>
    public override void OnDrawContent (Rect contentArea) {
        if (!Visible) {
            return;
        }

        if (NeedsDisplay || SubViewNeedsDisplay || LayoutNeeded) {
            //Driver.SetAttribute (GetNormalColor ());
            // TODO: It's bad practice for views to always clear. Defeats the purpose of clipping etc...
            Clear ();
            LayoutSubviews ();
            PositionToplevels ();

            if (this == Application.OverlappedTop) {
                foreach (Toplevel top in Application.OverlappedChildren.AsEnumerable ().Reverse ()) {
                    if (top.Frame.IntersectsWith (Bounds)) {
                        if (top != this && !top.IsCurrentTop && !OutsideTopFrame (top) &&
                            top.Visible) {
                            top.SetNeedsLayout ();
                            top.SetNeedsDisplay (top.Bounds);
                            top.Draw ();
                            top.OnRenderLineCanvas ();
                        }
                    }
                }
            }

            // This should not be here, but in base
            foreach (View view in Subviews) {
                if (view.Frame.IntersectsWith (Bounds) && !OutsideTopFrame (this)) {
                    //view.SetNeedsLayout ();
                    view.SetNeedsDisplay (view.Bounds);
                    view.SetSubViewNeedsDisplay ();
                }
            }

            base.OnDrawContent (contentArea);

            // This is causing the menus drawn incorrectly if UseSubMenusSingleFrame is true
            //if (this.MenuBar != null && this.MenuBar.IsMenuOpen && this.MenuBar.openMenu != null) {
            //	// TODO: Hack until we can get compositing working right.
            //	this.MenuBar.openMenu.Redraw (this.MenuBar.openMenu.Bounds);
            //}
        }
    }

    /// <inheritdoc/>
    public override bool OnEnter (View view) { return MostFocused?.OnEnter (view) ?? base.OnEnter (view); }

    /// <inheritdoc/>
    public override bool OnLeave (View view) { return MostFocused?.OnLeave (view) ?? base.OnLeave (view); }

    /// <summary>
    ///     Called from <see cref="Application.Begin(Toplevel)"/> before the <see cref="Toplevel"/> redraws for the first
    ///     time.
    /// </summary>
    public virtual void OnLoaded () {
        IsLoaded = true;
        foreach (Toplevel tl in Subviews.Where (v => v is Toplevel)) {
            tl.OnLoaded ();
        }

        Loaded?.Invoke (this, EventArgs.Empty);
    }

    /// <summary>Virtual method to invoke the <see cref="QuitKeyChanged"/> event.</summary>
    /// <param name="e"></param>
    public virtual void OnQuitKeyChanged (KeyChangedEventArgs e) {
        KeyBindings.Replace (e.OldKey, e.NewKey);
        QuitKeyChanged?.Invoke (this, e);
    }

    /// <inheritdoc/>
    public override void PositionCursor () {
        if (!IsOverlappedContainer) {
            base.PositionCursor ();
            if (Focused == null) {
                EnsureFocus ();
                if (Focused == null) {
                    Driver.SetCursorVisibility (CursorVisibility.Invisible);
                }
            }

            return;
        }

        if (Focused == null) {
            foreach (Toplevel top in Application.OverlappedChildren) {
                if (top != this && top.Visible) {
                    top.SetFocus ();

                    return;
                }
            }
        }

        base.PositionCursor ();
        if (Focused == null) {
            Driver.SetCursorVisibility (CursorVisibility.Invisible);
        }
    }

    /// <summary>
    ///     Adjusts the location and size of <paramref name="top"/> within this Toplevel. Virtual method enabling
    ///     implementation of specific positions for inherited <see cref="Toplevel"/> views.
    /// </summary>
    /// <param name="top">The Toplevel to adjust.</param>
    public virtual void PositionToplevel (Toplevel top) {
        View superView = GetLocationThatFits (
                                              top,
                                              top.Frame.X,
                                              top.Frame.Y,
                                              out int nx,
                                              out int ny,
                                              out _,
                                              out StatusBar sb);
        var layoutSubviews = false;
        var maxWidth = 0;
        if (superView.Margin != null && superView == top.SuperView) {
            maxWidth -= superView.GetAdornmentsThickness ().Left +
                        superView.GetAdornmentsThickness ().Right;
        }

        if (((superView != top) || (top?.SuperView != null) || (top != Application.Top && top.Modal) ||
             (top?.SuperView == null && top.IsOverlapped))

            // BUGBUG: Prevously PositionToplevel required LayotuStyle.Computed
            &&
            ((top.Frame.X + top.Frame.Width > maxWidth) ||
             (ny > top.Frame.Y)) /*&& top.LayoutStyle == LayoutStyle.Computed*/) {
            if (((top.X == null) || top.X is Pos.PosAbsolute) && top.Frame.X != nx) {
                top.X = nx;
                layoutSubviews = true;
            }

            if (((top.Y == null) || top.Y is Pos.PosAbsolute) && top.Frame.Y != ny) {
                top.Y = ny;
                layoutSubviews = true;
            }
        }

        // TODO: v2 - This is a hack to get the StatusBar to be positioned correctly.
        if (sb != null && !top.Subviews.Contains (sb) &&
            ny + top.Frame.Height != superView.Frame.Height - (sb.Visible ? 1 : 0) &&
            top.Height is Dim.DimFill && -top.Height.Anchor (0) < 1) {
            top.Height = Dim.Fill (sb.Visible ? 1 : 0);
            layoutSubviews = true;
        }

        if (superView.LayoutNeeded || layoutSubviews) {
            superView.LayoutSubviews ();
        }

        if (LayoutNeeded) {
            LayoutSubviews ();
        }
    }

    /// <summary>Invoked when the <see cref="Application.QuitKey"/> is changed.</summary>
    public event EventHandler<KeyChangedEventArgs> QuitKeyChanged;

    /// <summary>
    ///     Invoked when the <see cref="Toplevel"/> main loop has started it's first iteration. Subscribe to this event to
    ///     perform tasks when the <see cref="Toplevel"/> has been laid out and focus has been set. changes.
    ///     <para>
    ///         A Ready event handler is a good place to finalize initialization after calling
    ///         <see cref="Application.Run(Func{Exception, bool})"/> on this <see cref="Toplevel"/>.
    ///     </para>
    /// </summary>
    public event EventHandler Ready;

    /// <inheritdoc/>
    public override void Remove (View view) {
        if (this is Toplevel Toplevel && Toplevel.MenuBar != null) {
            RemoveMenuStatusBar (view);
        }

        base.Remove (view);
    }

    /// <inheritdoc/>
    public override void RemoveAll () {
        if (this == Application.Top) {
            MenuBar?.Dispose ();
            MenuBar = null;
            StatusBar?.Dispose ();
            StatusBar = null;
        }

        base.RemoveAll ();
    }

    /// <summary>
    ///     Stops and closes this <see cref="Toplevel"/>. If this Toplevel is the top-most Toplevel,
    ///     <see cref="Application.RequestStop(Toplevel)"/> will be called, causing the application to exit.
    /// </summary>
    public virtual void RequestStop () {
        if (IsOverlappedContainer && Running
                                  && ((Application.Current == this)
                                      || (Application.Current?.Modal == false)
                                      || (Application.Current?.Modal == true &&
                                          Application.Current?.Running == false))) {
            foreach (Toplevel child in Application.OverlappedChildren) {
                var ev = new ToplevelClosingEventArgs (this);
                if (child.OnClosing (ev)) {
                    return;
                }

                child.Running = false;
                Application.RequestStop (child);
            }

            Running = false;
            Application.RequestStop (this);
        } else if (IsOverlappedContainer && Running && Application.Current?.Modal == true &&
                   Application.Current?.Running == true) {
            var ev = new ToplevelClosingEventArgs (Application.Current);
            if (OnClosing (ev)) {
                return;
            }

            Application.RequestStop (Application.Current);
        } else if (!IsOverlappedContainer && Running && (!Modal || (Modal && Application.Current != this))) {
            var ev = new ToplevelClosingEventArgs (this);
            if (OnClosing (ev)) {
                return;
            }

            Running = false;
            Application.RequestStop (this);
        } else {
            Application.RequestStop (Application.Current);
        }
    }

    /// <summary>
    ///     Stops and closes the <see cref="Toplevel"/> specified by <paramref name="top"/>. If <paramref name="top"/> is
    ///     the top-most Toplevel, <see cref="Application.RequestStop(Toplevel)"/> will be called, causing the application to
    ///     exit.
    /// </summary>
    /// <param name="top">The Toplevel to request stop.</param>
    public virtual void RequestStop (Toplevel top) { top.RequestStop (); }

    /// <summary>Invoked when the terminal has been resized. The new <see cref="Size"/> of the terminal is provided.</summary>
    public event EventHandler<SizeChangedEventArgs> SizeChanging;

    /// <summary>
    ///     Invoked when the Toplevel <see cref="RunState"/> has been unloaded. A Unloaded event handler is a good place
    ///     to dispose objects after calling <see cref="Application.End(RunState)"/>.
    /// </summary>
    public event EventHandler Unloaded;

    /// <inheritdoc/>
    protected override void Dispose (bool disposing) {
        Application.GrabbingMouse -= Application_GrabbingMouse;
        Application.UnGrabbingMouse -= Application_UnGrabbingMouse;

        _dragPosition = null;
        base.Dispose (disposing);
    }

    internal void AddMenuStatusBar (View view) {
        if (view is MenuBar) {
            MenuBar = view as MenuBar;
        }

        if (view is StatusBar) {
            StatusBar = view as StatusBar;
        }
    }

    /// <summary>
    ///     Gets a new location of the <see cref="Toplevel"/> that is within the Bounds of the <paramref name="top"/>'s
    ///     <see cref="View.SuperView"/> (e.g. for dragging a Window). The `out` parameters are the new X and Y coordinates.
    /// </summary>
    /// <remarks>
    ///     If <paramref name="top"/> does not have a <see cref="View.SuperView"/> or it's SuperView is not
    ///     <see cref="Application.Top"/> the position will be bound by the <see cref="ConsoleDriver.Cols"/> and
    ///     <see cref="ConsoleDriver.Rows"/>.
    /// </remarks>
    /// <param name="top">The Toplevel that is to be moved.</param>
    /// <param name="targetX">The target x location.</param>
    /// <param name="targetY">The target y location.</param>
    /// <param name="nx">The x location that will ensure <paramref name="top"/> will be visible.</param>
    /// <param name="ny">The y location that will ensure <paramref name="top"/> will be visible.</param>
    /// <param name="menuBar">The new top most menuBar</param>
    /// <param name="statusBar">The new top most statusBar</param>
    /// <returns>
    ///     Either <see cref="Application.Top"/> (if <paramref name="top"/> does not have a Super View) or
    ///     <paramref name="top"/>'s SuperView. This can be used to ensure LayoutSubviews is called on the correct View.
    /// </returns>
    internal View GetLocationThatFits (
        Toplevel top,
        int targetX,
        int targetY,
        out int nx,
        out int ny,
        out MenuBar menuBar,
        out StatusBar statusBar
    ) {
        int maxWidth;
        View superView;
        if ((top?.SuperView == null) || (top == Application.Top) || (top?.SuperView == Application.Top)) {
            maxWidth = Driver.Cols;
            superView = Application.Top;
        } else {
            // Use the SuperView's Bounds, not Frame
            maxWidth = top.SuperView.Bounds.Width;
            superView = top.SuperView;
        }

        if (superView.Margin != null && superView == top.SuperView) {
            maxWidth -= superView.GetAdornmentsThickness ().Left +
                        superView.GetAdornmentsThickness ().Right;
        }

        if (top.Frame.Width <= maxWidth) {
            nx = Math.Max (targetX, 0);
            nx = nx + top.Frame.Width > maxWidth ? Math.Max (maxWidth - top.Frame.Width, 0) : nx;
            if (nx > top.Frame.X + top.Frame.Width) {
                nx = Math.Max (top.Frame.Right, 0);
            }
        } else {
            nx = targetX;
        }

        //System.Diagnostics.Debug.WriteLine ($"nx:{nx}, rWidth:{rWidth}");
        bool menuVisible, statusVisible;
        if ((top?.SuperView == null) || (top == Application.Top) || (top?.SuperView == Application.Top)) {
            menuVisible = Application.Top.MenuBar?.Visible == true;
            menuBar = Application.Top.MenuBar;
        } else {
            View t = top.SuperView;
            while (t is not Toplevel) {
                t = t.SuperView;
            }

            menuVisible = ((Toplevel)t).MenuBar?.Visible == true;
            menuBar = ((Toplevel)t).MenuBar;
        }

        if ((top?.SuperView == null) || (top == Application.Top) || (top?.SuperView == Application.Top)) {
            maxWidth = menuVisible ? 1 : 0;
        } else {
            maxWidth = 0;
        }

        ny = Math.Max (targetY, maxWidth);
        if ((top?.SuperView == null) || (top == Application.Top) || (top?.SuperView == Application.Top)) {
            statusVisible = Application.Top.StatusBar?.Visible == true;
            statusBar = Application.Top.StatusBar;
        } else {
            View t = top.SuperView;
            while (t is not Toplevel) {
                t = t.SuperView;
            }

            statusVisible = ((Toplevel)t).StatusBar?.Visible == true;
            statusBar = ((Toplevel)t).StatusBar;
        }

        if ((top?.SuperView == null) || (top == Application.Top) || (top?.SuperView == Application.Top)) {
            maxWidth = statusVisible ? Driver.Rows - 1 : Driver.Rows;
        } else {
            maxWidth = statusVisible ? top.SuperView.Frame.Height - 1 : top.SuperView.Frame.Height;
        }

        if (superView.Margin != null && superView == top.SuperView) {
            maxWidth -= superView.GetAdornmentsThickness ().Top +
                        superView.GetAdornmentsThickness ().Bottom;
        }

        ny = Math.Min (ny, maxWidth);
        if (top.Frame.Height <= maxWidth) {
            ny = ny + top.Frame.Height > maxWidth
                     ? Math.Max (maxWidth - top.Frame.Height, menuVisible ? 1 : 0)
                     : ny;
            if (ny > top.Frame.Y + top.Frame.Height) {
                ny = Math.Max (top.Frame.Bottom, 0);
            }
        }

        //System.Diagnostics.Debug.WriteLine ($"ny:{ny}, rHeight:{rHeight}");

        return superView;
    }

    internal virtual void OnActivate (Toplevel deactivated) {
        Activate?.Invoke (this, new ToplevelEventArgs (deactivated));
    }

    internal virtual void OnAllChildClosed () { AllChildClosed?.Invoke (this, EventArgs.Empty); }

    internal virtual void OnChildClosed (Toplevel top) {
        if (IsOverlappedContainer) {
            SetSubViewNeedsDisplay ();
        }

        ChildClosed?.Invoke (this, new ToplevelEventArgs (top));
    }

    internal virtual void OnChildLoaded (Toplevel top) { ChildLoaded?.Invoke (this, new ToplevelEventArgs (top)); }
    internal virtual void OnChildUnloaded (Toplevel top) { ChildUnloaded?.Invoke (this, new ToplevelEventArgs (top)); }
    internal virtual void OnClosed (Toplevel top) { Closed?.Invoke (this, new ToplevelEventArgs (top)); }

    internal virtual bool OnClosing (ToplevelClosingEventArgs ev) {
        Closing?.Invoke (this, ev);

        return ev.Cancel;
    }

    internal virtual void OnDeactivate (Toplevel activated) {
        Deactivate?.Invoke (this, new ToplevelEventArgs (activated));
    }

    /// <summary>
    ///     Called from <see cref="Application.RunLoop"/> after the <see cref="Toplevel"/> has entered the first iteration
    ///     of the loop.
    /// </summary>
    internal virtual void OnReady () {
        foreach (Toplevel tl in Subviews.Where (v => v is Toplevel)) {
            tl.OnReady ();
        }

        Ready?.Invoke (this, EventArgs.Empty);
    }

    // TODO: Make cancelable?
    internal virtual void OnSizeChanging (SizeChangedEventArgs size) { SizeChanging?.Invoke (this, size); }

    /// <summary>Called from <see cref="Application.End(RunState)"/> before the <see cref="Toplevel"/> is disposed.</summary>
    internal virtual void OnUnloaded () {
        foreach (Toplevel tl in Subviews.Where (v => v is Toplevel)) {
            tl.OnUnloaded ();
        }

        Unloaded?.Invoke (this, EventArgs.Empty);
    }

    // TODO: v2 - Not sure this is needed anymore.
    internal void PositionToplevels () {
        PositionToplevel (this);
        foreach (View top in Subviews) {
            if (top is Toplevel) {
                PositionToplevel ((Toplevel)top);
            }
        }
    }

    internal void RemoveMenuStatusBar (View view) {
        if (view is MenuBar) {
            MenuBar?.Dispose ();
            MenuBar = null;
        }

        if (view is StatusBar) {
            StatusBar?.Dispose ();
            StatusBar = null;
        }
    }

    private void Application_GrabbingMouse (object sender, GrabMouseEventArgs e) {
        if (Application.MouseGrabView == this && _dragPosition.HasValue) {
            e.Cancel = true;
        }
    }

    private void Application_UnGrabbingMouse (object sender, GrabMouseEventArgs e) {
        if (Application.MouseGrabView == this && _dragPosition.HasValue) {
            e.Cancel = true;
        }
    }

    private void FocusNearestView (IEnumerable<View> views, Direction direction) {
        if (views == null) {
            return;
        }

        var found = false;
        var focusProcessed = false;
        var idx = 0;

        foreach (View v in views) {
            if (v == this) {
                found = true;
            }

            if (found && v != this) {
                if (direction == Direction.Forward) {
                    SuperView?.FocusNext ();
                } else {
                    SuperView?.FocusPrev ();
                }

                focusProcessed = true;
                if (SuperView.Focused != null && SuperView.Focused != this) {
                    return;
                }
            } else if (found && !focusProcessed && idx == views.Count () - 1) {
                views.ToList ()[0].SetFocus ();
            }

            idx++;
        }
    }

    private View GetDeepestFocusedSubview (View view) {
        if (view == null) {
            return null;
        }

        foreach (View v in view.Subviews) {
            if (v.HasFocus) {
                return GetDeepestFocusedSubview (v);
            }
        }

        return view;
    }

    private void MoveNextView () {
        View old = GetDeepestFocusedSubview (Focused);
        if (!FocusNext ()) {
            FocusNext ();
        }

        if (old != Focused && old != Focused?.Focused) {
            old?.SetNeedsDisplay ();
            Focused?.SetNeedsDisplay ();
        } else {
            FocusNearestView (SuperView?.TabIndexes, Direction.Forward);
        }
    }

    private void MoveNextViewOrTop () {
        if (Application.OverlappedTop == null) {
            Toplevel top = Modal ? this : Application.Top;
            top.FocusNext ();
            if (top.Focused == null) {
                top.FocusNext ();
            }

            top.SetNeedsDisplay ();
            Application.BringOverlappedTopToFront ();
        } else {
            Application.OverlappedMoveNext ();
        }
    }

    private void MovePreviousView () {
        View old = GetDeepestFocusedSubview (Focused);
        if (!FocusPrev ()) {
            FocusPrev ();
        }

        if (old != Focused && old != Focused?.Focused) {
            old?.SetNeedsDisplay ();
            Focused?.SetNeedsDisplay ();
        } else {
            FocusNearestView (SuperView?.TabIndexes?.Reverse (), Direction.Backward);
        }
    }

    private void MovePreviousViewOrTop () {
        if (Application.OverlappedTop == null) {
            Toplevel top = Modal ? this : Application.Top;
            top.FocusPrev ();
            if (top.Focused == null) {
                top.FocusPrev ();
            }

            top.SetNeedsDisplay ();
            Application.BringOverlappedTopToFront ();
        } else {
            Application.OverlappedMovePrevious ();
        }
    }

    private bool OutsideTopFrame (Toplevel top) {
        if ((top.Frame.X > Driver.Cols) || (top.Frame.Y > Driver.Rows)) {
            return true;
        }

        return false;
    }

    private void QuitToplevel () {
        if (Application.OverlappedTop != null) {
            Application.OverlappedTop.RequestStop ();
        } else {
            Application.RequestStop ();
        }
    }
>>>>>>> 2e95cec4
}

/// <summary>
///     Implements the <see cref="IEqualityComparer{T}"/> for comparing two <see cref="Toplevel"/>s used by
///     <see cref="StackExtensions"/>.
/// </summary>
public class ToplevelEqualityComparer : IEqualityComparer<Toplevel> {
    /// <summary>Determines whether the specified objects are equal.</summary>
    /// <param name="x">The first object of type <see cref="Toplevel"/> to compare.</param>
    /// <param name="y">The second object of type <see cref="Toplevel"/> to compare.</param>
    /// <returns><see langword="true"/> if the specified objects are equal; otherwise, <see langword="false"/>.</returns>
    public bool Equals (Toplevel x, Toplevel y) {
        if (y == null && x == null) {
            return true;
        }

        if ((x == null) || (y == null)) {
            return false;
        }

        if (x.Id == y.Id) {
            return true;
        }

        return false;
    }

    /// <summary>Returns a hash code for the specified object.</summary>
    /// <param name="obj">The <see cref="Toplevel"/> for which a hash code is to be returned.</param>
    /// <returns>A hash code for the specified object.</returns>
    /// <exception cref="ArgumentNullException">
    ///     The type of <paramref name="obj"/> is a reference type and
    ///     <paramref name="obj"/> is <see langword="null"/>.
    /// </exception>
    public int GetHashCode (Toplevel obj) {
        if (obj == null) {
            throw new ArgumentNullException ();
        }

        var hCode = 0;
        if (int.TryParse (obj.Id, out int result)) {
            hCode = result;
        }

        return hCode.GetHashCode ();
    }
}

/// <summary>
///     Implements the <see cref="IComparer{T}"/> to sort the <see cref="Toplevel"/> from the
///     <see cref="Application.OverlappedChildren"/> if needed.
/// </summary>
public sealed class ToplevelComparer : IComparer<Toplevel> {
    /// <summary>
    ///     Compares two objects and returns a value indicating whether one is less than, equal to, or greater than the
    ///     other.
    /// </summary>
    /// <param name="x">The first object to compare.</param>
    /// <param name="y">The second object to compare.</param>
    /// <returns>
    ///     A signed integer that indicates the relative values of <paramref name="x"/> and <paramref name="y"/>, as shown
    ///     in the following table.Value Meaning Less than zero <paramref name="x"/> is less than <paramref name="y"/>.Zero
    ///     <paramref name="x"/> equals <paramref name="y"/>.Greater than zero <paramref name="x"/> is greater than
    ///     <paramref name="y"/>.
    /// </returns>
    public int Compare (Toplevel x, Toplevel y) {
        if (ReferenceEquals (x, y)) {
            return 0;
        }

        if (x == null) {
            return -1;
        }

        if (y == null) {
            return 1;
        }

        return string.Compare (x.Id, y.Id);
    }
}<|MERGE_RESOLUTION|>--- conflicted
+++ resolved
@@ -23,25 +23,99 @@
     private Point _startGrabPoint;
 
     /// <summary>
-<<<<<<< HEAD
-    ///     Initializes a new instance of the <see cref="Toplevel"/> class with the specified
-    ///     <see cref="LayoutStyle.Absolute"/> layout.
-    /// </summary>
-    /// <param name="frame">A Superview-relative rectangle specifying the location and size for the new Toplevel</param>
-    public Toplevel (Rect frame) : base (frame) { SetInitialProperties (); }
-
-    /// <summary>
-=======
->>>>>>> 2e95cec4
     ///     Initializes a new instance of the <see cref="Toplevel"/> class with <see cref="LayoutStyle.Computed"/> layout,
     ///     defaulting to full screen. The <see cref="View.Width"/> and <see cref="View.Height"/> properties will be set to the
     ///     dimensions of the terminal using <see cref="Dim.Fill"/>.
     /// </summary>
     public Toplevel () {
-<<<<<<< HEAD
-        SetInitialProperties ();
         Width = Dim.Fill ();
         Height = Dim.Fill ();
+
+        ColorScheme = Colors.ColorSchemes["TopLevel"];
+
+        Application.GrabbingMouse += Application_GrabbingMouse;
+        Application.UnGrabbingMouse += Application_UnGrabbingMouse;
+
+        // TODO: v2 - ALL Views (Responders??!?!) should support the commands related to 
+        //    - Focus
+        //  Move the appropriate AddCommand calls to `Responder`
+
+        // Things this view knows how to do
+        AddCommand (
+                    Command.QuitToplevel,
+                    () => {
+                        QuitToplevel ();
+
+                        return true;
+                    });
+        AddCommand (
+                    Command.Suspend,
+                    () => {
+                        Driver.Suspend ();
+                        ;
+
+                        return true;
+                    });
+        AddCommand (
+                    Command.NextView,
+                    () => {
+                        MoveNextView ();
+
+                        return true;
+                    });
+        AddCommand (
+                    Command.PreviousView,
+                    () => {
+                        MovePreviousView ();
+
+                        return true;
+                    });
+        AddCommand (
+                    Command.NextViewOrTop,
+                    () => {
+                        MoveNextViewOrTop ();
+
+                        return true;
+                    });
+        AddCommand (
+                    Command.PreviousViewOrTop,
+                    () => {
+                        MovePreviousViewOrTop ();
+
+                        return true;
+                    });
+        AddCommand (
+                    Command.Refresh,
+                    () => {
+                        Application.Refresh ();
+
+                        return true;
+                    });
+
+        // Default keybindings for this view
+        KeyBindings.Add (Application.QuitKey, Command.QuitToplevel);
+
+        KeyBindings.Add (Key.CursorRight, Command.NextView);
+        KeyBindings.Add (Key.CursorDown, Command.NextView);
+        KeyBindings.Add (Key.CursorLeft, Command.PreviousView);
+        KeyBindings.Add (Key.CursorUp, Command.PreviousView);
+
+        KeyBindings.Add (Key.Tab, Command.NextView);
+        KeyBindings.Add (Key.Tab.WithShift, Command.PreviousView);
+        KeyBindings.Add (Key.Tab.WithCtrl, Command.NextViewOrTop);
+        KeyBindings.Add (Key.Tab.WithShift.WithCtrl, Command.PreviousViewOrTop);
+
+        KeyBindings.Add (Key.F5, Command.Refresh);
+        KeyBindings.Add (Application.AlternateForwardKey, Command.NextViewOrTop); // Needed on Unix
+        KeyBindings.Add (Application.AlternateBackwardKey, Command.PreviousViewOrTop); // Needed on Unix
+
+#if UNIX_KEY_BINDINGS
+        KeyBindings.Add (Key.Z.WithCtrl, Command.Suspend);
+        KeyBindings.Add (Key.L.WithCtrl, Command.Refresh); // Unix
+        KeyBindings.Add (Key.F.WithCtrl, Command.NextView); // Unix
+        KeyBindings.Add (Key.I.WithCtrl, Command.NextView); // Unix
+        KeyBindings.Add (Key.B.WithCtrl, Command.PreviousView); // Unix
+#endif
     }
 
     /// <summary>Gets or sets a value indicating whether this <see cref="Toplevel"/> can focus.</summary>
@@ -89,7 +163,7 @@
     /// <summary>Invoked when the Toplevel <see cref="RunState"/> becomes the <see cref="Application.Current"/> Toplevel.</summary>
     public event EventHandler<ToplevelEventArgs> Activate;
 
-    ///<inheritdoc/>
+    /// <inheritdoc/>
     public override void Add (View view) {
         CanFocus = true;
         AddMenuStatusBar (view);
@@ -123,199 +197,108 @@
     /// <summary>Invoked when the Toplevel's <see cref="RunState"/> is closed by <see cref="Application.End(RunState)"/>.</summary>
     public event EventHandler<ToplevelEventArgs> Closed;
 
-    /// <summary>
-    ///     Invoked when the Toplevel's <see cref="RunState"/> is being closed by
-    ///     <see cref="Application.RequestStop(Toplevel)"/>.
-    /// </summary>
-    public event EventHandler<ToplevelClosingEventArgs> Closing;
-
-    /// <summary>Invoked when the Toplevel<see cref="RunState"/> ceases to be the <see cref="Application.Current"/> Toplevel.</summary>
-    public event EventHandler<ToplevelEventArgs> Deactivate;
-
-    /// <summary>
-    ///     Invoked when the <see cref="Toplevel"/> <see cref="RunState"/> has begun to be loaded. A Loaded event handler
-    ///     is a good place to finalize initialization before calling <see cref="Application.RunLoop(RunState)"/>.
-    /// </summary>
-    public event EventHandler Loaded;
-
-    ///<inheritdoc/>
-    public override bool MouseEvent (MouseEvent mouseEvent) {
-        if (!CanFocus) {
-            return true;
-        }
-
-        //System.Diagnostics.Debug.WriteLine ($"dragPosition before: {dragPosition.HasValue}");
-
-        int nx, ny;
-        if (!_dragPosition.HasValue && ((mouseEvent.Flags == MouseFlags.Button1Pressed)
-                                        || (mouseEvent.Flags == MouseFlags.Button2Pressed)
-                                        || (mouseEvent.Flags == MouseFlags.Button3Pressed))) {
-            SetFocus ();
-            Application.BringOverlappedTopToFront ();
-
-            // Only start grabbing if the user clicks on the title bar.
-            // BUGBUG: Assumes Frame == Border and Title is always at Y == 0
-            if (mouseEvent.Y == 0 && mouseEvent.Flags == MouseFlags.Button1Pressed) {
-                _startGrabPoint = new Point (mouseEvent.X, mouseEvent.Y);
-                _dragPosition = new Point ();
-                nx = mouseEvent.X - mouseEvent.OfX;
-                ny = mouseEvent.Y - mouseEvent.OfY;
-                _dragPosition = new Point (nx, ny);
-                Application.GrabMouse (this);
-            }
-
-            //System.Diagnostics.Debug.WriteLine ($"Starting at {dragPosition}");
-            return true;
-        }
-
-        if ((mouseEvent.Flags == (MouseFlags.Button1Pressed | MouseFlags.ReportMousePosition)) ||
-            (mouseEvent.Flags == MouseFlags.Button3Pressed)) {
-            if (_dragPosition.HasValue) {
-                if (SuperView == null) {
-                    // Redraw the entire app window using just our Frame. Since we are 
-                    // Application.Top, and our Frame always == our Bounds (Location is always (0,0))
-                    // our Frame is actually view-relative (which is what Redraw takes).
-                    // We need to pass all the view bounds because since the windows was 
-                    // moved around, we don't know exactly what was the affected region.
-                    Application.Top.SetNeedsDisplay ();
-                } else {
-                    SuperView.SetNeedsDisplay ();
-                }
-
-                // BUGBUG: Assumes Frame == Border?
-                GetLocationThatFits (
-                                     this,
-                                     mouseEvent.X + (SuperView == null
-                                                         ? mouseEvent.OfX - _startGrabPoint.X
-                                                         : Frame.X - _startGrabPoint.X),
-                                     mouseEvent.Y + (SuperView == null
-                                                         ? mouseEvent.OfY - _startGrabPoint.Y
-                                                         : Frame.Y - _startGrabPoint.Y),
-                                     out nx,
-                                     out ny,
-                                     out _,
-                                     out _);
-
-                _dragPosition = new Point (nx, ny);
-                X = nx;
-                Y = ny;
-
-                //System.Diagnostics.Debug.WriteLine ($"Drag: nx:{nx},ny:{ny}");
-
-                SetNeedsDisplay ();
-
-                return true;
-            }
-        }
-
-        if (mouseEvent.Flags.HasFlag (MouseFlags.Button1Released) && _dragPosition.HasValue) {
-            _dragPosition = null;
-            Application.UngrabMouse ();
-        }
-
-        //System.Diagnostics.Debug.WriteLine ($"dragPosition after: {dragPosition.HasValue}");
-        //System.Diagnostics.Debug.WriteLine ($"Toplevel: {mouseEvent}");
-        return false;
-    }
-
-    /// <summary>Virtual method to invoke the <see cref="AlternateBackwardKeyChanged"/> event.</summary>
-    /// <param name="e"></param>
-    public virtual void OnAlternateBackwardKeyChanged (KeyChangedEventArgs e) {
-        KeyBindings.Replace (e.OldKey, e.NewKey);
-        AlternateBackwardKeyChanged?.Invoke (this, e);
-    }
-
-    /// <summary>Virtual method to invoke the <see cref="AlternateForwardKeyChanged"/> event.</summary>
-    /// <param name="e"></param>
-    public virtual void OnAlternateForwardKeyChanged (KeyChangedEventArgs e) {
-        KeyBindings.Replace (e.OldKey, e.NewKey);
-        AlternateForwardKeyChanged?.Invoke (this, e);
-    }
-
-    ///<inheritdoc/>
-    public override void OnDrawContent (Rect contentArea) {
-        if (!Visible) {
-            return;
-        }
-
-        if (NeedsDisplay || SubViewNeedsDisplay || LayoutNeeded) {
-            //Driver.SetAttribute (GetNormalColor ());
-            // TODO: It's bad practice for views to always clear. Defeats the purpose of clipping etc...
-            Clear ();
-            LayoutSubviews ();
-            PositionToplevels ();
-
-            if (this == Application.OverlappedTop) {
-                foreach (Toplevel top in Application.OverlappedChildren.AsEnumerable ().Reverse ()) {
-                    if (top.Frame.IntersectsWith (Bounds)) {
-                        if (top != this && !top.IsCurrentTop && !OutsideTopFrame (top) && top.Visible) {
-                            top.SetNeedsLayout ();
-                            top.SetNeedsDisplay (top.Bounds);
-                            top.Draw ();
-                            top.OnRenderLineCanvas ();
-                        }
-                    }
-                }
-            }
-
-            // This should not be here, but in base
-            foreach (View view in Subviews) {
-                if (view.Frame.IntersectsWith (Bounds) && !OutsideTopFrame (this)) {
-                    //view.SetNeedsLayout ();
-                    view.SetNeedsDisplay (view.Bounds);
-                    view.SetSubViewNeedsDisplay ();
-                }
-            }
-
-            base.OnDrawContent (contentArea);
-
-            // This is causing the menus drawn incorrectly if UseSubMenusSingleFrame is true
-            //if (this.MenuBar != null && this.MenuBar.IsMenuOpen && this.MenuBar.openMenu != null) {
-            //	// TODO: Hack until we can get compositing working right.
-            //	this.MenuBar.openMenu.Redraw (this.MenuBar.openMenu.Bounds);
-            //}
-        }
-    }
-
-    ///<inheritdoc/>
-    public override bool OnEnter (View view) { return MostFocused?.OnEnter (view) ?? base.OnEnter (view); }
-
-    ///<inheritdoc/>
-    public override bool OnLeave (View view) { return MostFocused?.OnLeave (view) ?? base.OnLeave (view); }
-
-    /// <summary>
-    ///     Called from <see cref="Application.Begin(Toplevel)"/> before the <see cref="Toplevel"/> redraws for the first
-    ///     time.
-    /// </summary>
-    public virtual void OnLoaded () {
-        IsLoaded = true;
-        foreach (Toplevel tl in Subviews.Where (v => v is Toplevel)) {
-            tl.OnLoaded ();
-        }
-
-        Loaded?.Invoke (this, EventArgs.Empty);
-    }
-
-    /// <summary>Virtual method to invoke the <see cref="QuitKeyChanged"/> event.</summary>
-    /// <param name="e"></param>
-    public virtual void OnQuitKeyChanged (KeyChangedEventArgs e) {
-        KeyBindings.Replace (e.OldKey, e.NewKey);
-        QuitKeyChanged?.Invoke (this, e);
-    }
-
-    ///<inheritdoc/>
-    public override void PositionCursor () {
-        if (!IsOverlappedContainer) {
-            base.PositionCursor ();
-            if (Focused == null) {
-                EnsureFocus ();
-                if (Focused == null) {
-                    Driver.SetCursorVisibility (CursorVisibility.Invisible);
-                }
-            }
-
-            return;
-        }
+	
+    /// <summary>
+	/// Invoked when the <see cref="Application.QuitKey"/> is changed.
+	/// </summary>
+	public event EventHandler<KeyChangedEventArgs> QuitKeyChanged;
+
+	/// <summary>
+	/// Virtual method to invoke the <see cref="QuitKeyChanged"/> event.
+	/// </summary>
+	/// <param name="e"></param>
+	public virtual void OnQuitKeyChanged (KeyChangedEventArgs e)
+	{
+		KeyBindings.Replace (e.OldKey, e.NewKey);
+		QuitKeyChanged?.Invoke (this, e);
+	}
+
+	void MovePreviousViewOrTop ()
+	{
+		if (Application.OverlappedTop == null) {
+			var top = Modal ? this : Application.Top;
+			top.FocusPrev ();
+			if (top.Focused == null) {
+				top.FocusPrev ();
+			}
+			top.SetNeedsDisplay ();
+			Application.BringOverlappedTopToFront ();
+		} else {
+			Application.OverlappedMovePrevious ();
+		}
+	}
+
+	void MoveNextViewOrTop ()
+	{
+		if (Application.OverlappedTop == null) {
+			var top = Modal ? this : Application.Top;
+			top.FocusNext ();
+			if (top.Focused == null) {
+				top.FocusNext ();
+			}
+			top.SetNeedsDisplay ();
+			Application.BringOverlappedTopToFront ();
+		} else {
+			Application.OverlappedMoveNext ();
+		}
+	}
+
+	void MovePreviousView ()
+	{
+		var old = GetDeepestFocusedSubview (Focused);
+		if (!FocusPrev ()) {
+			FocusPrev ();
+		}
+		if (old != Focused && old != Focused?.Focused) {
+			old?.SetNeedsDisplay ();
+			Focused?.SetNeedsDisplay ();
+		} else {
+			FocusNearestView (SuperView?.TabIndexes?.Reverse (), Direction.Backward);
+		}
+	}
+
+	void MoveNextView ()
+	{
+		var old = GetDeepestFocusedSubview (Focused);
+		if (!FocusNext ()) {
+			FocusNext ();
+		}
+		if (old != Focused && old != Focused?.Focused) {
+			old?.SetNeedsDisplay ();
+			Focused?.SetNeedsDisplay ();
+		} else {
+			FocusNearestView (SuperView?.TabIndexes, Direction.Forward);
+		}
+	}
+
+	void QuitToplevel ()
+	{
+		if (Application.OverlappedTop != null) {
+			Application.OverlappedTop.RequestStop ();
+		} else {
+			Application.RequestStop ();
+		}
+	}
+
+	View GetDeepestFocusedSubview (View view)
+	{
+		if (view == null) {
+			return null;
+		}
+
+		foreach (var v in view.Subviews) {
+			if (v.HasFocus) {
+				return GetDeepestFocusedSubview (v);
+			}
+		}
+		return view;
+	}
+
+	void FocusNearestView (IEnumerable<View> views, Direction direction)
+	{
+		if (views == null) {
+			return;
+		}
 
         if (Focused == null) {
             foreach (Toplevel top in Application.OverlappedChildren) {
@@ -350,16 +333,17 @@
         var layoutSubviews = false;
         var maxWidth = 0;
         if (superView.Margin != null && superView == top.SuperView) {
-            maxWidth -= superView.GetAdornmentsThickness ().Left + superView.GetAdornmentsThickness ().Right;
-        }
-
-        if (((superView != top) || (top?.SuperView != null) || (top != Application.Top && top.Modal)
-             || (top?.SuperView == null && top.IsOverlapped))
+            maxWidth -= superView.GetAdornmentsThickness ().Left +
+                        superView.GetAdornmentsThickness ().Right;
+        }
+
+        if (((superView != top) || (top?.SuperView != null) || (top != Application.Top && top.Modal) ||
+             (top?.SuperView == null && top.IsOverlapped))
 
             // BUGBUG: Prevously PositionToplevel required LayotuStyle.Computed
             &&
-            ((top.Frame.X + top.Frame.Width > maxWidth)
-             || (ny > top.Frame.Y)) /*&& top.LayoutStyle == LayoutStyle.Computed*/) {
+            ((top.Frame.X + top.Frame.Width > maxWidth) ||
+             (ny > top.Frame.Y)) /*&& top.LayoutStyle == LayoutStyle.Computed*/) {
             if (((top.X == null) || top.X is Pos.PosAbsolute) && top.Frame.X != nx) {
                 top.X = nx;
                 layoutSubviews = true;
@@ -372,9 +356,9 @@
         }
 
         // TODO: v2 - This is a hack to get the StatusBar to be positioned correctly.
-        if (sb != null && !top.Subviews.Contains (sb)
-                       && ny + top.Frame.Height != superView.Frame.Height - (sb.Visible ? 1 : 0)
-                       && top.Height is Dim.DimFill && -top.Height.Anchor (0) < 1) {
+        if (sb != null && !top.Subviews.Contains (sb) &&
+            ny + top.Frame.Height != superView.Frame.Height - (sb.Visible ? 1 : 0) &&
+            top.Height is Dim.DimFill && -top.Height.Anchor (0) < 1) {
             top.Height = Dim.Fill (sb.Visible ? 1 : 0);
             layoutSubviews = true;
         }
@@ -401,7 +385,7 @@
     /// </summary>
     public event EventHandler Ready;
 
-    ///<inheritdoc/>
+    /// <inheritdoc/>
     public override void Remove (View view) {
         if (this is Toplevel Toplevel && Toplevel.MenuBar != null) {
             RemoveMenuStatusBar (view);
@@ -410,7 +394,7 @@
         base.Remove (view);
     }
 
-    ///<inheritdoc/>
+    /// <inheritdoc/>
     public override void RemoveAll () {
         if (this == Application.Top) {
             MenuBar?.Dispose ();
@@ -430,8 +414,8 @@
         if (IsOverlappedContainer && Running
                                   && ((Application.Current == this)
                                       || (Application.Current?.Modal == false)
-                                      || (Application.Current?.Modal == true
-                                          && Application.Current?.Running == false))) {
+                                      || (Application.Current?.Modal == true &&
+                                          Application.Current?.Running == false))) {
             foreach (Toplevel child in Application.OverlappedChildren) {
                 var ev = new ToplevelClosingEventArgs (this);
                 if (child.OnClosing (ev)) {
@@ -444,8 +428,8 @@
 
             Running = false;
             Application.RequestStop (this);
-        } else if (IsOverlappedContainer && Running && Application.Current?.Modal == true
-                   && Application.Current?.Running == true) {
+        } else if (IsOverlappedContainer && Running && Application.Current?.Modal == true &&
+                   Application.Current?.Running == true) {
             var ev = new ToplevelClosingEventArgs (Application.Current);
             if (OnClosing (ev)) {
                 return;
@@ -482,7 +466,7 @@
     /// </summary>
     public event EventHandler Unloaded;
 
-    ///<inheritdoc/>
+    /// <inheritdoc/>
     protected override void Dispose (bool disposing) {
         Application.GrabbingMouse -= Application_GrabbingMouse;
         Application.UnGrabbingMouse -= Application_UnGrabbingMouse;
@@ -542,7 +526,8 @@
         }
 
         if (superView.Margin != null && superView == top.SuperView) {
-            maxWidth -= superView.GetAdornmentsThickness ().Left + superView.GetAdornmentsThickness ().Right;
+            maxWidth -= superView.GetAdornmentsThickness ().Left +
+                        superView.GetAdornmentsThickness ().Right;
         }
 
         if (top.Frame.Width <= maxWidth) {
@@ -597,12 +582,15 @@
         }
 
         if (superView.Margin != null && superView == top.SuperView) {
-            maxWidth -= superView.GetAdornmentsThickness ().Top + superView.GetAdornmentsThickness ().Bottom;
+            maxWidth -= superView.GetAdornmentsThickness ().Top +
+                        superView.GetAdornmentsThickness ().Bottom;
         }
 
         ny = Math.Min (ny, maxWidth);
         if (top.Frame.Height <= maxWidth) {
-            ny = ny + top.Frame.Height > maxWidth ? Math.Max (maxWidth - top.Frame.Height, menuVisible ? 1 : 0) : ny;
+            ny = ny + top.Frame.Height > maxWidth
+                     ? Math.Max (maxWidth - top.Frame.Height, menuVisible ? 1 : 0)
+                     : ny;
             if (ny > top.Frame.Y + top.Frame.Height) {
                 ny = Math.Max (top.Frame.Bottom, 0);
             }
@@ -821,11 +809,6 @@
     }
 
     private void SetInitialProperties () {
-=======
-        Width = Dim.Fill ();
-        Height = Dim.Fill ();
-
->>>>>>> 2e95cec4
         ColorScheme = Colors.ColorSchemes["TopLevel"];
 
         Application.GrabbingMouse += Application_GrabbingMouse;
@@ -912,791 +895,6 @@
         KeyBindings.Add (Key.B.WithCtrl, Command.PreviousView); // Unix
 #endif
     }
-<<<<<<< HEAD
-=======
-
-    /// <summary>Gets or sets a value indicating whether this <see cref="Toplevel"/> can focus.</summary>
-    /// <value><c>true</c> if can focus; otherwise, <c>false</c>.</value>
-    public override bool CanFocus => SuperView == null ? true : base.CanFocus;
-
-    /// <summary>
-    ///     <see langword="true"/> if was already loaded by the <see cref="Application.Begin(Toplevel)"/>
-    ///     <see langword="false"/>, otherwise.
-    /// </summary>
-    public bool IsLoaded { get; private set; }
-
-    /// <summary>Gets or sets the menu for this Toplevel.</summary>
-    public virtual MenuBar MenuBar { get; set; }
-
-    /// <summary>
-    ///     Determines whether the <see cref="Toplevel"/> is modal or not. If set to <c>false</c> (the default):
-    ///     <list type="bullet">
-    ///         <item>
-    ///             <description><see cref="View.OnKeyDown"/> events will propagate keys upwards.</description>
-    ///         </item>
-    ///         <item>
-    ///             <description>The Toplevel will act as an embedded view (not a modal/pop-up).</description>
-    ///         </item>
-    ///     </list>
-    ///     If set to <c>true</c>:
-    ///     <list type="bullet">
-    ///         <item>
-    ///             <description><see cref="View.OnKeyDown"/> events will NOT propagate keys upwards.</description>
-    ///         </item>
-    ///         <item>
-    ///             <description>The Toplevel will and look like a modal (pop-up) (e.g. see <see cref="Dialog"/>.</description>
-    ///         </item>
-    ///     </list>
-    /// </summary>
-    public bool Modal { get; set; }
-
-    /// <summary>Gets or sets whether the main loop for this <see cref="Toplevel"/> is running or not.</summary>
-    /// <remarks>Setting this property directly is discouraged. Use <see cref="Application.RequestStop"/> instead.</remarks>
-    public bool Running { get; set; }
-
-    /// <summary>Gets or sets the status bar for this Toplevel.</summary>
-    public virtual StatusBar StatusBar { get; set; }
-
-    /// <summary>Invoked when the Toplevel <see cref="RunState"/> becomes the <see cref="Application.Current"/> Toplevel.</summary>
-    public event EventHandler<ToplevelEventArgs> Activate;
-
-    /// <inheritdoc/>
-    public override void Add (View view) {
-        CanFocus = true;
-        AddMenuStatusBar (view);
-        base.Add (view);
-    }
-
-    /// <summary>
-    ///     Invoked when the last child of the Toplevel <see cref="RunState"/> is closed from by
-    ///     <see cref="Application.End(RunState)"/>.
-    /// </summary>
-    public event EventHandler AllChildClosed;
-
-    /// <summary>Invoked when the <see cref="Application.AlternateBackwardKey"/> is changed.</summary>
-    public event EventHandler<KeyChangedEventArgs> AlternateBackwardKeyChanged;
-
-    /// <summary>Invoked when the <see cref="Application.AlternateForwardKey"/> is changed.</summary>
-    public event EventHandler<KeyChangedEventArgs> AlternateForwardKeyChanged;
-
-    /// <summary>
-    ///     Invoked when a child of the Toplevel <see cref="RunState"/> is closed by
-    ///     <see cref="Application.End(RunState)"/>.
-    /// </summary>
-    public event EventHandler<ToplevelEventArgs> ChildClosed;
-
-    /// <summary>Invoked when a child Toplevel's <see cref="RunState"/> has been loaded.</summary>
-    public event EventHandler<ToplevelEventArgs> ChildLoaded;
-
-    /// <summary>Invoked when a cjhild Toplevel's <see cref="RunState"/> has been unloaded.</summary>
-    public event EventHandler<ToplevelEventArgs> ChildUnloaded;
-
-    /// <summary>Invoked when the Toplevel's <see cref="RunState"/> is closed by <see cref="Application.End(RunState)"/>.</summary>
-    public event EventHandler<ToplevelEventArgs> Closed;
-
-    /// <summary>
-    ///     Invoked when the Toplevel's <see cref="RunState"/> is being closed by
-    ///     <see cref="Application.RequestStop(Toplevel)"/>.
-    /// </summary>
-    public event EventHandler<ToplevelClosingEventArgs> Closing;
-
-    /// <summary>Invoked when the Toplevel<see cref="RunState"/> ceases to be the <see cref="Application.Current"/> Toplevel.</summary>
-    public event EventHandler<ToplevelEventArgs> Deactivate;
-
-    /// <summary>
-    ///     Invoked when the <see cref="Toplevel"/> <see cref="RunState"/> has begun to be loaded. A Loaded event handler
-    ///     is a good place to finalize initialization before calling <see cref="Application.RunLoop(RunState)"/>.
-    /// </summary>
-    public event EventHandler Loaded;
-
-    /// <inheritdoc/>
-    public override bool MouseEvent (MouseEvent mouseEvent) {
-        if (!CanFocus) {
-            return true;
-        }
-
-        //System.Diagnostics.Debug.WriteLine ($"dragPosition before: {dragPosition.HasValue}");
-
-        int nx, ny;
-        if (!_dragPosition.HasValue && ((mouseEvent.Flags == MouseFlags.Button1Pressed)
-                                        || (mouseEvent.Flags == MouseFlags.Button2Pressed)
-                                        || (mouseEvent.Flags == MouseFlags.Button3Pressed))) {
-            SetFocus ();
-            Application.BringOverlappedTopToFront ();
-
-            // Only start grabbing if the user clicks on the title bar.
-            // BUGBUG: Assumes Frame == Border and Title is always at Y == 0
-            if (mouseEvent.Y == 0 && mouseEvent.Flags == MouseFlags.Button1Pressed) {
-                _startGrabPoint = new Point (mouseEvent.X, mouseEvent.Y);
-                _dragPosition = new Point ();
-                nx = mouseEvent.X - mouseEvent.OfX;
-                ny = mouseEvent.Y - mouseEvent.OfY;
-                _dragPosition = new Point (nx, ny);
-                Application.GrabMouse (this);
-            }
-
-            //System.Diagnostics.Debug.WriteLine ($"Starting at {dragPosition}");
-            return true;
-        }
-
-        if ((mouseEvent.Flags == (MouseFlags.Button1Pressed | MouseFlags.ReportMousePosition)) ||
-            (mouseEvent.Flags == MouseFlags.Button3Pressed)) {
-            if (_dragPosition.HasValue) {
-                if (SuperView == null) {
-                    // Redraw the entire app window using just our Frame. Since we are 
-                    // Application.Top, and our Frame always == our Bounds (Location is always (0,0))
-                    // our Frame is actually view-relative (which is what Redraw takes).
-                    // We need to pass all the view bounds because since the windows was 
-                    // moved around, we don't know exactly what was the affected region.
-                    Application.Top.SetNeedsDisplay ();
-                } else {
-                    SuperView.SetNeedsDisplay ();
-                }
-
-                // BUGBUG: Assumes Frame == Border?
-                GetLocationThatFits (
-                                     this,
-                                     mouseEvent.X + (SuperView == null
-                                                         ? mouseEvent.OfX - _startGrabPoint.X
-                                                         : Frame.X - _startGrabPoint.X),
-                                     mouseEvent.Y + (SuperView == null
-                                                         ? mouseEvent.OfY - _startGrabPoint.Y
-                                                         : Frame.Y - _startGrabPoint.Y),
-                                     out nx,
-                                     out ny,
-                                     out _,
-                                     out _);
-
-                _dragPosition = new Point (nx, ny);
-                X = nx;
-                Y = ny;
-
-                //System.Diagnostics.Debug.WriteLine ($"Drag: nx:{nx},ny:{ny}");
-
-                SetNeedsDisplay ();
-
-                return true;
-            }
-        }
-
-        if (mouseEvent.Flags.HasFlag (MouseFlags.Button1Released) && _dragPosition.HasValue) {
-            _dragPosition = null;
-            Application.UngrabMouse ();
-        }
-
-        //System.Diagnostics.Debug.WriteLine ($"dragPosition after: {dragPosition.HasValue}");
-        //System.Diagnostics.Debug.WriteLine ($"Toplevel: {mouseEvent}");
-        return false;
-    }
-
-    /// <summary>Virtual method to invoke the <see cref="AlternateBackwardKeyChanged"/> event.</summary>
-    /// <param name="e"></param>
-    public virtual void OnAlternateBackwardKeyChanged (KeyChangedEventArgs e) {
-        KeyBindings.Replace (e.OldKey, e.NewKey);
-        AlternateBackwardKeyChanged?.Invoke (this, e);
-    }
-
-    /// <summary>Virtual method to invoke the <see cref="AlternateForwardKeyChanged"/> event.</summary>
-    /// <param name="e"></param>
-    public virtual void OnAlternateForwardKeyChanged (KeyChangedEventArgs e) {
-        KeyBindings.Replace (e.OldKey, e.NewKey);
-        AlternateForwardKeyChanged?.Invoke (this, e);
-    }
-
-    /// <inheritdoc/>
-    public override void OnDrawContent (Rect contentArea) {
-        if (!Visible) {
-            return;
-        }
-
-        if (NeedsDisplay || SubViewNeedsDisplay || LayoutNeeded) {
-            //Driver.SetAttribute (GetNormalColor ());
-            // TODO: It's bad practice for views to always clear. Defeats the purpose of clipping etc...
-            Clear ();
-            LayoutSubviews ();
-            PositionToplevels ();
-
-            if (this == Application.OverlappedTop) {
-                foreach (Toplevel top in Application.OverlappedChildren.AsEnumerable ().Reverse ()) {
-                    if (top.Frame.IntersectsWith (Bounds)) {
-                        if (top != this && !top.IsCurrentTop && !OutsideTopFrame (top) &&
-                            top.Visible) {
-                            top.SetNeedsLayout ();
-                            top.SetNeedsDisplay (top.Bounds);
-                            top.Draw ();
-                            top.OnRenderLineCanvas ();
-                        }
-                    }
-                }
-            }
-
-            // This should not be here, but in base
-            foreach (View view in Subviews) {
-                if (view.Frame.IntersectsWith (Bounds) && !OutsideTopFrame (this)) {
-                    //view.SetNeedsLayout ();
-                    view.SetNeedsDisplay (view.Bounds);
-                    view.SetSubViewNeedsDisplay ();
-                }
-            }
-
-            base.OnDrawContent (contentArea);
-
-            // This is causing the menus drawn incorrectly if UseSubMenusSingleFrame is true
-            //if (this.MenuBar != null && this.MenuBar.IsMenuOpen && this.MenuBar.openMenu != null) {
-            //	// TODO: Hack until we can get compositing working right.
-            //	this.MenuBar.openMenu.Redraw (this.MenuBar.openMenu.Bounds);
-            //}
-        }
-    }
-
-    /// <inheritdoc/>
-    public override bool OnEnter (View view) { return MostFocused?.OnEnter (view) ?? base.OnEnter (view); }
-
-    /// <inheritdoc/>
-    public override bool OnLeave (View view) { return MostFocused?.OnLeave (view) ?? base.OnLeave (view); }
-
-    /// <summary>
-    ///     Called from <see cref="Application.Begin(Toplevel)"/> before the <see cref="Toplevel"/> redraws for the first
-    ///     time.
-    /// </summary>
-    public virtual void OnLoaded () {
-        IsLoaded = true;
-        foreach (Toplevel tl in Subviews.Where (v => v is Toplevel)) {
-            tl.OnLoaded ();
-        }
-
-        Loaded?.Invoke (this, EventArgs.Empty);
-    }
-
-    /// <summary>Virtual method to invoke the <see cref="QuitKeyChanged"/> event.</summary>
-    /// <param name="e"></param>
-    public virtual void OnQuitKeyChanged (KeyChangedEventArgs e) {
-        KeyBindings.Replace (e.OldKey, e.NewKey);
-        QuitKeyChanged?.Invoke (this, e);
-    }
-
-    /// <inheritdoc/>
-    public override void PositionCursor () {
-        if (!IsOverlappedContainer) {
-            base.PositionCursor ();
-            if (Focused == null) {
-                EnsureFocus ();
-                if (Focused == null) {
-                    Driver.SetCursorVisibility (CursorVisibility.Invisible);
-                }
-            }
-
-            return;
-        }
-
-        if (Focused == null) {
-            foreach (Toplevel top in Application.OverlappedChildren) {
-                if (top != this && top.Visible) {
-                    top.SetFocus ();
-
-                    return;
-                }
-            }
-        }
-
-        base.PositionCursor ();
-        if (Focused == null) {
-            Driver.SetCursorVisibility (CursorVisibility.Invisible);
-        }
-    }
-
-    /// <summary>
-    ///     Adjusts the location and size of <paramref name="top"/> within this Toplevel. Virtual method enabling
-    ///     implementation of specific positions for inherited <see cref="Toplevel"/> views.
-    /// </summary>
-    /// <param name="top">The Toplevel to adjust.</param>
-    public virtual void PositionToplevel (Toplevel top) {
-        View superView = GetLocationThatFits (
-                                              top,
-                                              top.Frame.X,
-                                              top.Frame.Y,
-                                              out int nx,
-                                              out int ny,
-                                              out _,
-                                              out StatusBar sb);
-        var layoutSubviews = false;
-        var maxWidth = 0;
-        if (superView.Margin != null && superView == top.SuperView) {
-            maxWidth -= superView.GetAdornmentsThickness ().Left +
-                        superView.GetAdornmentsThickness ().Right;
-        }
-
-        if (((superView != top) || (top?.SuperView != null) || (top != Application.Top && top.Modal) ||
-             (top?.SuperView == null && top.IsOverlapped))
-
-            // BUGBUG: Prevously PositionToplevel required LayotuStyle.Computed
-            &&
-            ((top.Frame.X + top.Frame.Width > maxWidth) ||
-             (ny > top.Frame.Y)) /*&& top.LayoutStyle == LayoutStyle.Computed*/) {
-            if (((top.X == null) || top.X is Pos.PosAbsolute) && top.Frame.X != nx) {
-                top.X = nx;
-                layoutSubviews = true;
-            }
-
-            if (((top.Y == null) || top.Y is Pos.PosAbsolute) && top.Frame.Y != ny) {
-                top.Y = ny;
-                layoutSubviews = true;
-            }
-        }
-
-        // TODO: v2 - This is a hack to get the StatusBar to be positioned correctly.
-        if (sb != null && !top.Subviews.Contains (sb) &&
-            ny + top.Frame.Height != superView.Frame.Height - (sb.Visible ? 1 : 0) &&
-            top.Height is Dim.DimFill && -top.Height.Anchor (0) < 1) {
-            top.Height = Dim.Fill (sb.Visible ? 1 : 0);
-            layoutSubviews = true;
-        }
-
-        if (superView.LayoutNeeded || layoutSubviews) {
-            superView.LayoutSubviews ();
-        }
-
-        if (LayoutNeeded) {
-            LayoutSubviews ();
-        }
-    }
-
-    /// <summary>Invoked when the <see cref="Application.QuitKey"/> is changed.</summary>
-    public event EventHandler<KeyChangedEventArgs> QuitKeyChanged;
-
-    /// <summary>
-    ///     Invoked when the <see cref="Toplevel"/> main loop has started it's first iteration. Subscribe to this event to
-    ///     perform tasks when the <see cref="Toplevel"/> has been laid out and focus has been set. changes.
-    ///     <para>
-    ///         A Ready event handler is a good place to finalize initialization after calling
-    ///         <see cref="Application.Run(Func{Exception, bool})"/> on this <see cref="Toplevel"/>.
-    ///     </para>
-    /// </summary>
-    public event EventHandler Ready;
-
-    /// <inheritdoc/>
-    public override void Remove (View view) {
-        if (this is Toplevel Toplevel && Toplevel.MenuBar != null) {
-            RemoveMenuStatusBar (view);
-        }
-
-        base.Remove (view);
-    }
-
-    /// <inheritdoc/>
-    public override void RemoveAll () {
-        if (this == Application.Top) {
-            MenuBar?.Dispose ();
-            MenuBar = null;
-            StatusBar?.Dispose ();
-            StatusBar = null;
-        }
-
-        base.RemoveAll ();
-    }
-
-    /// <summary>
-    ///     Stops and closes this <see cref="Toplevel"/>. If this Toplevel is the top-most Toplevel,
-    ///     <see cref="Application.RequestStop(Toplevel)"/> will be called, causing the application to exit.
-    /// </summary>
-    public virtual void RequestStop () {
-        if (IsOverlappedContainer && Running
-                                  && ((Application.Current == this)
-                                      || (Application.Current?.Modal == false)
-                                      || (Application.Current?.Modal == true &&
-                                          Application.Current?.Running == false))) {
-            foreach (Toplevel child in Application.OverlappedChildren) {
-                var ev = new ToplevelClosingEventArgs (this);
-                if (child.OnClosing (ev)) {
-                    return;
-                }
-
-                child.Running = false;
-                Application.RequestStop (child);
-            }
-
-            Running = false;
-            Application.RequestStop (this);
-        } else if (IsOverlappedContainer && Running && Application.Current?.Modal == true &&
-                   Application.Current?.Running == true) {
-            var ev = new ToplevelClosingEventArgs (Application.Current);
-            if (OnClosing (ev)) {
-                return;
-            }
-
-            Application.RequestStop (Application.Current);
-        } else if (!IsOverlappedContainer && Running && (!Modal || (Modal && Application.Current != this))) {
-            var ev = new ToplevelClosingEventArgs (this);
-            if (OnClosing (ev)) {
-                return;
-            }
-
-            Running = false;
-            Application.RequestStop (this);
-        } else {
-            Application.RequestStop (Application.Current);
-        }
-    }
-
-    /// <summary>
-    ///     Stops and closes the <see cref="Toplevel"/> specified by <paramref name="top"/>. If <paramref name="top"/> is
-    ///     the top-most Toplevel, <see cref="Application.RequestStop(Toplevel)"/> will be called, causing the application to
-    ///     exit.
-    /// </summary>
-    /// <param name="top">The Toplevel to request stop.</param>
-    public virtual void RequestStop (Toplevel top) { top.RequestStop (); }
-
-    /// <summary>Invoked when the terminal has been resized. The new <see cref="Size"/> of the terminal is provided.</summary>
-    public event EventHandler<SizeChangedEventArgs> SizeChanging;
-
-    /// <summary>
-    ///     Invoked when the Toplevel <see cref="RunState"/> has been unloaded. A Unloaded event handler is a good place
-    ///     to dispose objects after calling <see cref="Application.End(RunState)"/>.
-    /// </summary>
-    public event EventHandler Unloaded;
-
-    /// <inheritdoc/>
-    protected override void Dispose (bool disposing) {
-        Application.GrabbingMouse -= Application_GrabbingMouse;
-        Application.UnGrabbingMouse -= Application_UnGrabbingMouse;
-
-        _dragPosition = null;
-        base.Dispose (disposing);
-    }
-
-    internal void AddMenuStatusBar (View view) {
-        if (view is MenuBar) {
-            MenuBar = view as MenuBar;
-        }
-
-        if (view is StatusBar) {
-            StatusBar = view as StatusBar;
-        }
-    }
-
-    /// <summary>
-    ///     Gets a new location of the <see cref="Toplevel"/> that is within the Bounds of the <paramref name="top"/>'s
-    ///     <see cref="View.SuperView"/> (e.g. for dragging a Window). The `out` parameters are the new X and Y coordinates.
-    /// </summary>
-    /// <remarks>
-    ///     If <paramref name="top"/> does not have a <see cref="View.SuperView"/> or it's SuperView is not
-    ///     <see cref="Application.Top"/> the position will be bound by the <see cref="ConsoleDriver.Cols"/> and
-    ///     <see cref="ConsoleDriver.Rows"/>.
-    /// </remarks>
-    /// <param name="top">The Toplevel that is to be moved.</param>
-    /// <param name="targetX">The target x location.</param>
-    /// <param name="targetY">The target y location.</param>
-    /// <param name="nx">The x location that will ensure <paramref name="top"/> will be visible.</param>
-    /// <param name="ny">The y location that will ensure <paramref name="top"/> will be visible.</param>
-    /// <param name="menuBar">The new top most menuBar</param>
-    /// <param name="statusBar">The new top most statusBar</param>
-    /// <returns>
-    ///     Either <see cref="Application.Top"/> (if <paramref name="top"/> does not have a Super View) or
-    ///     <paramref name="top"/>'s SuperView. This can be used to ensure LayoutSubviews is called on the correct View.
-    /// </returns>
-    internal View GetLocationThatFits (
-        Toplevel top,
-        int targetX,
-        int targetY,
-        out int nx,
-        out int ny,
-        out MenuBar menuBar,
-        out StatusBar statusBar
-    ) {
-        int maxWidth;
-        View superView;
-        if ((top?.SuperView == null) || (top == Application.Top) || (top?.SuperView == Application.Top)) {
-            maxWidth = Driver.Cols;
-            superView = Application.Top;
-        } else {
-            // Use the SuperView's Bounds, not Frame
-            maxWidth = top.SuperView.Bounds.Width;
-            superView = top.SuperView;
-        }
-
-        if (superView.Margin != null && superView == top.SuperView) {
-            maxWidth -= superView.GetAdornmentsThickness ().Left +
-                        superView.GetAdornmentsThickness ().Right;
-        }
-
-        if (top.Frame.Width <= maxWidth) {
-            nx = Math.Max (targetX, 0);
-            nx = nx + top.Frame.Width > maxWidth ? Math.Max (maxWidth - top.Frame.Width, 0) : nx;
-            if (nx > top.Frame.X + top.Frame.Width) {
-                nx = Math.Max (top.Frame.Right, 0);
-            }
-        } else {
-            nx = targetX;
-        }
-
-        //System.Diagnostics.Debug.WriteLine ($"nx:{nx}, rWidth:{rWidth}");
-        bool menuVisible, statusVisible;
-        if ((top?.SuperView == null) || (top == Application.Top) || (top?.SuperView == Application.Top)) {
-            menuVisible = Application.Top.MenuBar?.Visible == true;
-            menuBar = Application.Top.MenuBar;
-        } else {
-            View t = top.SuperView;
-            while (t is not Toplevel) {
-                t = t.SuperView;
-            }
-
-            menuVisible = ((Toplevel)t).MenuBar?.Visible == true;
-            menuBar = ((Toplevel)t).MenuBar;
-        }
-
-        if ((top?.SuperView == null) || (top == Application.Top) || (top?.SuperView == Application.Top)) {
-            maxWidth = menuVisible ? 1 : 0;
-        } else {
-            maxWidth = 0;
-        }
-
-        ny = Math.Max (targetY, maxWidth);
-        if ((top?.SuperView == null) || (top == Application.Top) || (top?.SuperView == Application.Top)) {
-            statusVisible = Application.Top.StatusBar?.Visible == true;
-            statusBar = Application.Top.StatusBar;
-        } else {
-            View t = top.SuperView;
-            while (t is not Toplevel) {
-                t = t.SuperView;
-            }
-
-            statusVisible = ((Toplevel)t).StatusBar?.Visible == true;
-            statusBar = ((Toplevel)t).StatusBar;
-        }
-
-        if ((top?.SuperView == null) || (top == Application.Top) || (top?.SuperView == Application.Top)) {
-            maxWidth = statusVisible ? Driver.Rows - 1 : Driver.Rows;
-        } else {
-            maxWidth = statusVisible ? top.SuperView.Frame.Height - 1 : top.SuperView.Frame.Height;
-        }
-
-        if (superView.Margin != null && superView == top.SuperView) {
-            maxWidth -= superView.GetAdornmentsThickness ().Top +
-                        superView.GetAdornmentsThickness ().Bottom;
-        }
-
-        ny = Math.Min (ny, maxWidth);
-        if (top.Frame.Height <= maxWidth) {
-            ny = ny + top.Frame.Height > maxWidth
-                     ? Math.Max (maxWidth - top.Frame.Height, menuVisible ? 1 : 0)
-                     : ny;
-            if (ny > top.Frame.Y + top.Frame.Height) {
-                ny = Math.Max (top.Frame.Bottom, 0);
-            }
-        }
-
-        //System.Diagnostics.Debug.WriteLine ($"ny:{ny}, rHeight:{rHeight}");
-
-        return superView;
-    }
-
-    internal virtual void OnActivate (Toplevel deactivated) {
-        Activate?.Invoke (this, new ToplevelEventArgs (deactivated));
-    }
-
-    internal virtual void OnAllChildClosed () { AllChildClosed?.Invoke (this, EventArgs.Empty); }
-
-    internal virtual void OnChildClosed (Toplevel top) {
-        if (IsOverlappedContainer) {
-            SetSubViewNeedsDisplay ();
-        }
-
-        ChildClosed?.Invoke (this, new ToplevelEventArgs (top));
-    }
-
-    internal virtual void OnChildLoaded (Toplevel top) { ChildLoaded?.Invoke (this, new ToplevelEventArgs (top)); }
-    internal virtual void OnChildUnloaded (Toplevel top) { ChildUnloaded?.Invoke (this, new ToplevelEventArgs (top)); }
-    internal virtual void OnClosed (Toplevel top) { Closed?.Invoke (this, new ToplevelEventArgs (top)); }
-
-    internal virtual bool OnClosing (ToplevelClosingEventArgs ev) {
-        Closing?.Invoke (this, ev);
-
-        return ev.Cancel;
-    }
-
-    internal virtual void OnDeactivate (Toplevel activated) {
-        Deactivate?.Invoke (this, new ToplevelEventArgs (activated));
-    }
-
-    /// <summary>
-    ///     Called from <see cref="Application.RunLoop"/> after the <see cref="Toplevel"/> has entered the first iteration
-    ///     of the loop.
-    /// </summary>
-    internal virtual void OnReady () {
-        foreach (Toplevel tl in Subviews.Where (v => v is Toplevel)) {
-            tl.OnReady ();
-        }
-
-        Ready?.Invoke (this, EventArgs.Empty);
-    }
-
-    // TODO: Make cancelable?
-    internal virtual void OnSizeChanging (SizeChangedEventArgs size) { SizeChanging?.Invoke (this, size); }
-
-    /// <summary>Called from <see cref="Application.End(RunState)"/> before the <see cref="Toplevel"/> is disposed.</summary>
-    internal virtual void OnUnloaded () {
-        foreach (Toplevel tl in Subviews.Where (v => v is Toplevel)) {
-            tl.OnUnloaded ();
-        }
-
-        Unloaded?.Invoke (this, EventArgs.Empty);
-    }
-
-    // TODO: v2 - Not sure this is needed anymore.
-    internal void PositionToplevels () {
-        PositionToplevel (this);
-        foreach (View top in Subviews) {
-            if (top is Toplevel) {
-                PositionToplevel ((Toplevel)top);
-            }
-        }
-    }
-
-    internal void RemoveMenuStatusBar (View view) {
-        if (view is MenuBar) {
-            MenuBar?.Dispose ();
-            MenuBar = null;
-        }
-
-        if (view is StatusBar) {
-            StatusBar?.Dispose ();
-            StatusBar = null;
-        }
-    }
-
-    private void Application_GrabbingMouse (object sender, GrabMouseEventArgs e) {
-        if (Application.MouseGrabView == this && _dragPosition.HasValue) {
-            e.Cancel = true;
-        }
-    }
-
-    private void Application_UnGrabbingMouse (object sender, GrabMouseEventArgs e) {
-        if (Application.MouseGrabView == this && _dragPosition.HasValue) {
-            e.Cancel = true;
-        }
-    }
-
-    private void FocusNearestView (IEnumerable<View> views, Direction direction) {
-        if (views == null) {
-            return;
-        }
-
-        var found = false;
-        var focusProcessed = false;
-        var idx = 0;
-
-        foreach (View v in views) {
-            if (v == this) {
-                found = true;
-            }
-
-            if (found && v != this) {
-                if (direction == Direction.Forward) {
-                    SuperView?.FocusNext ();
-                } else {
-                    SuperView?.FocusPrev ();
-                }
-
-                focusProcessed = true;
-                if (SuperView.Focused != null && SuperView.Focused != this) {
-                    return;
-                }
-            } else if (found && !focusProcessed && idx == views.Count () - 1) {
-                views.ToList ()[0].SetFocus ();
-            }
-
-            idx++;
-        }
-    }
-
-    private View GetDeepestFocusedSubview (View view) {
-        if (view == null) {
-            return null;
-        }
-
-        foreach (View v in view.Subviews) {
-            if (v.HasFocus) {
-                return GetDeepestFocusedSubview (v);
-            }
-        }
-
-        return view;
-    }
-
-    private void MoveNextView () {
-        View old = GetDeepestFocusedSubview (Focused);
-        if (!FocusNext ()) {
-            FocusNext ();
-        }
-
-        if (old != Focused && old != Focused?.Focused) {
-            old?.SetNeedsDisplay ();
-            Focused?.SetNeedsDisplay ();
-        } else {
-            FocusNearestView (SuperView?.TabIndexes, Direction.Forward);
-        }
-    }
-
-    private void MoveNextViewOrTop () {
-        if (Application.OverlappedTop == null) {
-            Toplevel top = Modal ? this : Application.Top;
-            top.FocusNext ();
-            if (top.Focused == null) {
-                top.FocusNext ();
-            }
-
-            top.SetNeedsDisplay ();
-            Application.BringOverlappedTopToFront ();
-        } else {
-            Application.OverlappedMoveNext ();
-        }
-    }
-
-    private void MovePreviousView () {
-        View old = GetDeepestFocusedSubview (Focused);
-        if (!FocusPrev ()) {
-            FocusPrev ();
-        }
-
-        if (old != Focused && old != Focused?.Focused) {
-            old?.SetNeedsDisplay ();
-            Focused?.SetNeedsDisplay ();
-        } else {
-            FocusNearestView (SuperView?.TabIndexes?.Reverse (), Direction.Backward);
-        }
-    }
-
-    private void MovePreviousViewOrTop () {
-        if (Application.OverlappedTop == null) {
-            Toplevel top = Modal ? this : Application.Top;
-            top.FocusPrev ();
-            if (top.Focused == null) {
-                top.FocusPrev ();
-            }
-
-            top.SetNeedsDisplay ();
-            Application.BringOverlappedTopToFront ();
-        } else {
-            Application.OverlappedMovePrevious ();
-        }
-    }
-
-    private bool OutsideTopFrame (Toplevel top) {
-        if ((top.Frame.X > Driver.Cols) || (top.Frame.Y > Driver.Rows)) {
-            return true;
-        }
-
-        return false;
-    }
-
-    private void QuitToplevel () {
-        if (Application.OverlappedTop != null) {
-            Application.OverlappedTop.RequestStop ();
-        } else {
-            Application.RequestStop ();
-        }
-    }
->>>>>>> 2e95cec4
 }
 
 /// <summary>
