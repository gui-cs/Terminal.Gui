--- conflicted
+++ resolved
@@ -561,157 +561,6 @@
         }
     }
 
-<<<<<<< HEAD
-    /// <summary>
-    ///     Gets a new location of the <see cref="Toplevel"/> that is within the Bounds of the <paramref name="top"/>'s
-    ///     <see cref="View.SuperView"/> (e.g. for dragging a Window). The `out` parameters are the new X and Y coordinates.
-    /// </summary>
-    /// <remarks>
-    ///     If <paramref name="top"/> does not have a <see cref="View.SuperView"/> or it's SuperView is not
-    ///     <see cref="Application.Top"/> the position will be bound by the <see cref="ConsoleDriver.Cols"/> and
-    ///     <see cref="ConsoleDriver.Rows"/>.
-    /// </remarks>
-    /// <param name="top">The Toplevel that is to be moved.</param>
-    /// <param name="targetX">The target x location.</param>
-    /// <param name="targetY">The target y location.</param>
-    /// <param name="nx">The x location that will ensure <paramref name="top"/> will be visible.</param>
-    /// <param name="ny">The y location that will ensure <paramref name="top"/> will be visible.</param>
-    /// <param name="menuBar">The new top most menuBar</param>
-    /// <param name="statusBar">The new top most statusBar</param>
-    /// <returns>
-    ///     Either <see cref="Application.Top"/> (if <paramref name="top"/> does not have a Super View) or
-    ///     <paramref name="top"/>'s SuperView. This can be used to ensure LayoutSubviews is called on the correct View.
-    /// </returns>
-    internal View GetLocationThatFits (
-        Toplevel top,
-        int targetX,
-        int targetY,
-        out int nx,
-        out int ny,
-        out MenuBar menuBar,
-        out StatusBar statusBar
-    )
-    {
-        int maxWidth;
-        View superView;
-
-        if (top?.SuperView is null || top == Application.Top || top?.SuperView == Application.Top)
-        {
-            maxWidth = Driver.Cols;
-            superView = Application.Top;
-        }
-        else
-        {
-            // Use the SuperView's Bounds, not Frame
-            maxWidth = top.SuperView.ContentArea.Width;
-            superView = top.SuperView;
-        }
-
-        if (superView.Margin is { } && superView == top.SuperView)
-        {
-            maxWidth -= superView.GetAdornmentsThickness ().Left + superView.GetAdornmentsThickness ().Right;
-        }
-
-        if (top.Frame.Width <= maxWidth)
-        {
-            nx = Math.Max (targetX, 0);
-            nx = nx + top.Frame.Width > maxWidth ? Math.Max (maxWidth - top.Frame.Width, 0) : nx;
-
-            if (nx > top.Frame.X + top.Frame.Width)
-            {
-                nx = Math.Max (top.Frame.Right, 0);
-            }
-        }
-        else
-        {
-            nx = targetX;
-        }
-
-        //System.Diagnostics.Debug.WriteLine ($"nx:{nx}, rWidth:{rWidth}");
-        bool menuVisible, statusVisible;
-
-        if (top?.SuperView is null || top == Application.Top || top?.SuperView == Application.Top)
-        {
-            menuVisible = Application.Top.MenuBar?.Visible == true;
-            menuBar = Application.Top.MenuBar;
-        }
-        else
-        {
-            View t = top.SuperView;
-
-            while (t is not Toplevel)
-            {
-                t = t.SuperView;
-            }
-
-            menuVisible = ((Toplevel)t).MenuBar?.Visible == true;
-            menuBar = ((Toplevel)t).MenuBar;
-        }
-
-        if (top?.SuperView is null || top == Application.Top || top?.SuperView == Application.Top)
-        {
-            maxWidth = menuVisible ? 1 : 0;
-        }
-        else
-        {
-            maxWidth = 0;
-        }
-
-        ny = Math.Max (targetY, maxWidth);
-
-        if (top?.SuperView is null || top == Application.Top || top?.SuperView == Application.Top)
-        {
-            statusVisible = Application.Top.StatusBar?.Visible == true;
-            statusBar = Application.Top.StatusBar;
-        }
-        else
-        {
-            View t = top.SuperView;
-
-            while (t is not Toplevel)
-            {
-                t = t.SuperView;
-            }
-
-            statusVisible = ((Toplevel)t).StatusBar?.Visible == true;
-            statusBar = ((Toplevel)t).StatusBar;
-        }
-
-        if (top?.SuperView is null || top == Application.Top || top?.SuperView == Application.Top)
-        {
-            maxWidth = statusVisible ? Driver.Rows - 1 : Driver.Rows;
-        }
-        else
-        {
-            maxWidth = statusVisible ? top.SuperView.Frame.Height - 1 : top.SuperView.Frame.Height;
-        }
-
-        if (superView.Margin is { } && superView == top.SuperView)
-        {
-            maxWidth -= superView.GetAdornmentsThickness ().Top + superView.GetAdornmentsThickness ().Bottom;
-        }
-
-        ny = Math.Min (ny, maxWidth);
-
-        if (top.Frame.Height <= maxWidth)
-        {
-            ny = ny + top.Frame.Height > maxWidth
-                     ? Math.Max (maxWidth - top.Frame.Height, menuVisible ? 1 : 0)
-                     : ny;
-
-            if (ny > top.Frame.Y + top.Frame.Height)
-            {
-                ny = Math.Max (top.Frame.Bottom, 0);
-            }
-        }
-
-        //System.Diagnostics.Debug.WriteLine ($"ny:{ny}, rHeight:{rHeight}");
-
-        return superView;
-    }
-
-=======
->>>>>>> a5b1d683
     internal virtual void OnActivate (Toplevel deactivated) { Activate?.Invoke (this, new ToplevelEventArgs (deactivated)); }
     internal virtual void OnAllChildClosed () { AllChildClosed?.Invoke (this, EventArgs.Empty); }
 
