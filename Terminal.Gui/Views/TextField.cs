--- conflicted
+++ resolved
@@ -99,15 +99,9 @@
 			}
 
 			set {
-<<<<<<< HEAD
-				ustring oldText = ustring.Make(text);
-				text = TextModel.ToRunes (value);
-				Changed?.Invoke(this, oldText);
-=======
 				ustring oldText = ustring.Make (text);
 				text = TextModel.ToRunes (value);
 				Changed?.Invoke (this, oldText);
->>>>>>> 97cd2910
 
 				if (point > text.Count)
 					point = Math.Max (text.Count-1, 0);
