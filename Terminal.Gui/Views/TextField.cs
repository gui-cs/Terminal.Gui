--- conflicted
+++ resolved
@@ -40,11 +40,7 @@
 		/// Gets or sets the foreground <see cref="Color"/> to use when 
 		/// rendering <see cref="Caption"/>.
 		/// </summary>
-<<<<<<< HEAD
-		public Color CaptionColor { get; set; } = (Color)Color.DarkGray;
-=======
 		public Color CaptionColor { get; set; } = new Color (Color.DarkGray);
->>>>>>> faff1ecd
 
 		/// <summary>
 		/// Tracks whether the text field should be considered "used", that is, that the user has moved in the entry, so new input should be appended at the cursor position, rather than clearing the entry
