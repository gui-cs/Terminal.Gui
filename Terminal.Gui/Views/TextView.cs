--- conflicted
+++ resolved
@@ -2407,15 +2407,11 @@
 		/// <inheritdoc/>
 		public override Attribute GetNormalColor ()
 		{
-<<<<<<< HEAD
 			ColorScheme cs = ColorScheme;
 			if (ColorScheme == null) {
 				cs = new ColorScheme ();
 			}
 			return Enabled ? cs.Focus : cs.Disabled;
-=======
-			return Enabled ? ColorScheme.Focus : ColorScheme.Disabled;
->>>>>>> 325180ae
 		}
 
 		/// <summary>
@@ -3029,12 +3025,7 @@
 			Autocomplete.Context = new AutocompleteContext (currentLine, cursorPosition,
 			    Autocomplete.Context != null ? Autocomplete.Context.Canceled : false);
 			Autocomplete.GenerateSuggestions (
-<<<<<<< HEAD
-				new AutocompleteContext (currentLine, cursorPosition)
-				);
-=======
 			    Autocomplete.Context);
->>>>>>> 325180ae
 		}
 
 		///<inheritdoc/>
@@ -3248,11 +3239,7 @@
 		{
 			var offB = OffSetBackground ();
 			var line = GetCurrentLine ();
-<<<<<<< HEAD
-			bool need = NeedsDisplay|| _wrapNeeded;
-=======
 			bool need = !_needsDisplay.IsEmpty || _wrapNeeded || !Used;
->>>>>>> 325180ae
 			var tSize = TextModel.DisplaySize (line, -1, -1, false, TabWidth);
 			var dSize = TextModel.DisplaySize (line, _leftColumn, _currentColumn, true, TabWidth);
 			if (!_wordWrap && _currentColumn < _leftColumn) {
