--- conflicted
+++ resolved
@@ -143,7 +143,6 @@
 		public override string ToString ()
 		{
 			var sb = new StringBuilder ();
-<<<<<<< HEAD
 			if (unWrappedLines != null && unWrappedLines.Count > 0)
 			{
 				foreach (var line in unWrappedLines) 
@@ -159,11 +158,6 @@
 					sb.Append (ustring.Make(line));
 					sb.AppendLine ();
 				}
-=======
-			foreach (var line in lines) {
-				sb.Append (ustring.Make (line).ToString ());
-				sb.AppendLine ();
->>>>>>> cade2593
 			}
 			return sb.ToString ();
 		}
