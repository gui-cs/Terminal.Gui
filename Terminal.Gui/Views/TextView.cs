#nullable enable

// TextView.cs: multi-line text editing
using System.Diagnostics;
using System.Globalization;
using System.Runtime.CompilerServices;
using System.Text.Json.Serialization;
using Terminal.Gui.Resources;

namespace Terminal.Gui;

/// <summary>
///     Represents a single row/column within the <see cref="TextView"/>. Includes the glyph and the
///     foreground/background colors.
/// </summary>
[DebuggerDisplay ("{ColorSchemeDebuggerDisplay}")]
public class RuneCell : IEquatable<RuneCell>
{
    /// <summary>The <see cref="Terminal.Gui.ColorScheme"/> color sets to draw the glyph with.</summary>
    [JsonConverter (typeof (ColorSchemeJsonConverter))]
    public ColorScheme? ColorScheme { get; set; }

    /// <summary>The glyph to draw.</summary>
    [JsonConverter (typeof (RuneJsonConverter))]
    public Rune Rune { get; set; }

    private string ColorSchemeDebuggerDisplay => ToString ();

    /// <summary>Indicates whether the current object is equal to another object of the same type.</summary>
    /// <param name="other">An object to compare with this object.</param>
    /// <returns>
    ///     <see langword="true"/> if the current object is equal to the <paramref name="other"/> parameter; otherwise,
    ///     <see langword="false"/>.
    /// </returns>
    public bool Equals (RuneCell? other) { return other is { } && Rune.Equals (other.Rune) && ColorScheme! == other.ColorScheme!; }

    /// <summary>Returns a string that represents the current object.</summary>
    /// <returns>A string that represents the current object.</returns>
    public override string ToString ()
    {
        string colorSchemeStr = ColorScheme?.ToString () ?? "null";

        return $"U+{Rune.Value:X4} '{Rune.ToString ()}'; {colorSchemeStr}";
    }
}

internal class TextModel
{
    private List<List<RuneCell>> _lines = new ();
    private (Point startPointToFind, Point currentPointToFind, bool found) _toFind;

    /// <summary>The number of text lines in the model</summary>
    public int Count => _lines.Count;

    public string? FilePath { get; set; }

    /// <summary>Adds a line to the model at the specified position.</summary>
    /// <param name="pos">Line number where the line will be inserted.</param>
    /// <param name="cells">The line of text and color, as a List of RuneCell.</param>
    public void AddLine (int pos, List<RuneCell> cells) { _lines.Insert (pos, cells); }

    public bool CloseFile ()
    {
        if (FilePath is null)
        {
            throw new ArgumentNullException (nameof (FilePath));
        }

        FilePath = null;
        _lines = new List<List<RuneCell>> ();

        return true;
    }

    public List<List<RuneCell>> GetAllLines () { return _lines; }

    /// <summary>Returns the specified line as a List of Rune</summary>
    /// <returns>The line.</returns>
    /// <param name="line">Line number to retrieve.</param>
    public List<RuneCell> GetLine (int line)
    {
        if (_lines.Count > 0)
        {
            if (line < Count)
            {
                return _lines [line];
            }

            return _lines [Count - 1];
        }

        _lines.Add (new List<RuneCell> ());

        return _lines [0];
    }

    /// <summary>Returns the maximum line length of the visible lines.</summary>
    /// <param name="first">The first line.</param>
    /// <param name="last">The last line.</param>
    /// <param name="tabWidth">The tab width.</param>
    public int GetMaxVisibleLine (int first, int last, int tabWidth)
    {
        var maxLength = 0;
        last = last < _lines.Count ? last : _lines.Count;

        for (int i = first; i < last; i++)
        {
            List<RuneCell> line = GetLine (i);
            int tabSum = line.Sum (c => c.Rune.Value == '\t' ? Math.Max (tabWidth - 1, 0) : 0);
            int l = line.Count + tabSum;

            if (l > maxLength)
            {
                maxLength = l;
            }
        }

        return maxLength;
    }

    public event EventHandler? LinesLoaded;

    public bool LoadFile (string file)
    {
        FilePath = file ?? throw new ArgumentNullException (nameof (file));

        using (FileStream stream = File.OpenRead (file))
        {
            LoadStream (stream);

            return true;
        }
    }

    public void LoadListRuneCells (List<List<RuneCell>> cellsList, ColorScheme? colorScheme)
    {
        _lines = cellsList;
        SetColorSchemes (colorScheme);
        OnLinesLoaded ();
    }

    public void LoadRuneCells (List<RuneCell> cells, ColorScheme? colorScheme)
    {
        _lines = ToRuneCells (cells);
        SetColorSchemes (colorScheme);
        OnLinesLoaded ();
    }

    public void LoadStream (Stream input)
    {
        if (input is null)
        {
            throw new ArgumentNullException (nameof (input));
        }

        _lines = new List<List<RuneCell>> ();
        var buff = new BufferedStream (input);
        int v;
        List<byte> line = new ();
        var wasNewLine = false;

        while ((v = buff.ReadByte ()) != -1)
        {
            if (v == 13)
            {
                continue;
            }

            if (v == 10)
            {
                Append (line);
                line.Clear ();
                wasNewLine = true;

                continue;
            }

            line.Add ((byte)v);
            wasNewLine = false;
        }

        if (line.Count > 0 || wasNewLine)
        {
            Append (line);
        }

        buff.Dispose ();

        OnLinesLoaded ();
    }

    public void LoadString (string content)
    {
        _lines = StringToLinesOfRuneCells (content);

        OnLinesLoaded ();
    }

    /// <summary>Removes the line at the specified position</summary>
    /// <param name="pos">Position.</param>
    public void RemoveLine (int pos)
    {
        if (_lines.Count > 0)
        {
            if (_lines.Count == 1 && _lines [0].Count == 0)
            {
                return;
            }

            _lines.RemoveAt (pos);
        }
    }

    public void ReplaceLine (int pos, List<RuneCell> runes)
    {
        if (_lines.Count > 0 && pos < _lines.Count)
        {
            _lines [pos] = new List<RuneCell> (runes);
        }
        else if (_lines.Count == 0 || (_lines.Count > 0 && pos >= _lines.Count))
        {
            _lines.Add (runes);
        }
    }

    // Splits a string into a List that contains a List<RuneCell> for each line
    public static List<List<RuneCell>> StringToLinesOfRuneCells (string content, ColorScheme? colorScheme = null)
    {
        List<RuneCell> cells = content.EnumerateRunes ()
                                      .Select (x => new RuneCell { Rune = x, ColorScheme = colorScheme })
                                      .ToList ();

        return SplitNewLines (cells);
    }

    /// <summary>Converts the string into a <see cref="List{RuneCell}"/>.</summary>
    /// <param name="str">The string to convert.</param>
    /// <param name="colorScheme">The <see cref="ColorScheme"/> to use.</param>
    /// <returns></returns>
    public static List<RuneCell> ToRuneCellList (string str, ColorScheme? colorScheme = null)
    {
        List<RuneCell> cells = new ();

        foreach (Rune rune in str.EnumerateRunes ())
        {
            cells.Add (new RuneCell { Rune = rune, ColorScheme = colorScheme });
        }

        return cells;
    }

    public override string ToString ()
    {
        var sb = new StringBuilder ();

        for (var i = 0; i < _lines.Count; i++)
        {
            sb.Append (ToString (_lines [i]));

            if (i + 1 < _lines.Count)
            {
                sb.AppendLine ();
            }
        }

        return sb.ToString ();
    }

    /// <summary>Converts a <see cref="RuneCell"/> generic collection into a string.</summary>
    /// <param name="cells">The enumerable cell to convert.</param>
    /// <returns></returns>
    public static string ToString (IEnumerable<RuneCell> cells)
    {
        var str = string.Empty;

        foreach (RuneCell cell in cells)
        {
            str += cell.Rune.ToString ();
        }

        return str;
    }

    public (int col, int row)? WordBackward (int fromCol, int fromRow)
    {
        if (fromRow == 0 && fromCol == 0)
        {
            return null;
        }

        int col = Math.Max (fromCol - 1, 0);
        int row = fromRow;

        try
        {
            RuneCell? cell = RuneAt (col, row);
            Rune rune;

            if (cell is { })
            {
                rune = cell.Rune;
            }
            else
            {
                if (col > 0)
                {
                    return (col, row);
                }

                if (col == 0 && row > 0)
                {
                    row--;
                    List<RuneCell> line = GetLine (row);

                    return (line.Count, row);
                }

                return null;
            }

            RuneType runeType = GetRuneType (rune);

            int lastValidCol = IsSameRuneType (rune, runeType) && (Rune.IsLetterOrDigit (rune) || Rune.IsPunctuation (rune) || Rune.IsSymbol (rune))
                                   ? col
                                   : -1;

            void ProcMovePrev (ref int nCol, ref int nRow, Rune nRune)
            {
                if (Rune.IsWhiteSpace (nRune))
                {
                    while (MovePrev (ref nCol, ref nRow, out nRune))
                    {
                        if (Rune.IsLetterOrDigit (nRune) || Rune.IsPunctuation (nRune) || Rune.IsSymbol (nRune))
                        {
                            lastValidCol = nCol;

                            if (runeType == RuneType.IsWhiteSpace || runeType == RuneType.IsUnknow)
                            {
                                runeType = GetRuneType (nRune);
                            }

                            break;
                        }
                    }

                    if (nRow != fromRow && (Rune.IsLetterOrDigit (nRune) || Rune.IsPunctuation (nRune) || Rune.IsSymbol (nRune)))
                    {
                        if (lastValidCol > -1)
                        {
                            nCol = lastValidCol;
                        }

                        return;
                    }

                    while (MovePrev (ref nCol, ref nRow, out nRune))
                    {
                        if (!Rune.IsLetterOrDigit (nRune) && !Rune.IsPunctuation (nRune) && !Rune.IsSymbol (nRune))
                        {
                            break;
                        }

                        if (nRow != fromRow)
                        {
                            break;
                        }

                        lastValidCol =
                            (IsSameRuneType (nRune, runeType) && Rune.IsLetterOrDigit (nRune)) || Rune.IsPunctuation (nRune) || Rune.IsSymbol (nRune)
                                ? nCol
                                : lastValidCol;
                    }

                    if (lastValidCol > -1)
                    {
                        nCol = lastValidCol;
                        nRow = fromRow;
                    }
                }
                else
                {
                    if (!MovePrev (ref nCol, ref nRow, out nRune))
                    {
                        return;
                    }

                    List<RuneCell> line = GetLine (nRow);

                    if (nCol == 0
                        && nRow == fromRow
                        && (Rune.IsLetterOrDigit (line [0].Rune) || Rune.IsPunctuation (line [0].Rune) || Rune.IsSymbol (line [0].Rune)))
                    {
                        return;
                    }

                    lastValidCol =
                        (IsSameRuneType (nRune, runeType) && Rune.IsLetterOrDigit (nRune)) || Rune.IsPunctuation (nRune) || Rune.IsSymbol (nRune)
                            ? nCol
                            : lastValidCol;

                    if (lastValidCol > -1 && Rune.IsWhiteSpace (nRune))
                    {
                        nCol = lastValidCol;

                        return;
                    }

                    if (fromRow != nRow)
                    {
                        nCol = line.Count;

                        return;
                    }

                    ProcMovePrev (ref nCol, ref nRow, nRune);
                }
            }

            ProcMovePrev (ref col, ref row, rune);

            if (fromCol != col || fromRow != row)
            {
                return (col, row);
            }

            return null;
        }
        catch (Exception)
        {
            return null;
        }
    }

    public (int col, int row)? WordForward (int fromCol, int fromRow)
    {
        if (fromRow == _lines.Count - 1 && fromCol == GetLine (_lines.Count - 1).Count)
        {
            return null;
        }

        int col = fromCol;
        int row = fromRow;

        try
        {
            Rune rune = RuneAt (col, row).Rune;
            RuneType runeType = GetRuneType (rune);

            int lastValidCol = IsSameRuneType (rune, runeType) && (Rune.IsLetterOrDigit (rune) || Rune.IsPunctuation (rune) || Rune.IsSymbol (rune))
                                   ? col
                                   : -1;

            void ProcMoveNext (ref int nCol, ref int nRow, Rune nRune)
            {
                if (Rune.IsWhiteSpace (nRune))
                {
                    while (MoveNext (ref nCol, ref nRow, out nRune))
                    {
                        if (Rune.IsLetterOrDigit (nRune) || Rune.IsPunctuation (nRune) || Rune.IsSymbol (nRune))
                        {
                            lastValidCol = nCol;

                            return;
                        }
                    }

                    if (nRow != fromRow && (Rune.IsLetterOrDigit (nRune) || Rune.IsPunctuation (nRune) || Rune.IsSymbol (nRune)))
                    {
                        if (lastValidCol > -1)
                        {
                            nCol = lastValidCol;
                        }

                        return;
                    }

                    while (MoveNext (ref nCol, ref nRow, out nRune))
                    {
                        if (!Rune.IsLetterOrDigit (nRune) && !Rune.IsPunctuation (nRune) && !Rune.IsSymbol (nRune))
                        {
                            break;
                        }

                        if (nRow != fromRow)
                        {
                            break;
                        }

                        lastValidCol =
                            (IsSameRuneType (nRune, runeType) && Rune.IsLetterOrDigit (nRune)) || Rune.IsPunctuation (nRune) || Rune.IsSymbol (nRune)
                                ? nCol
                                : lastValidCol;
                    }

                    if (lastValidCol > -1)
                    {
                        nCol = lastValidCol;
                        nRow = fromRow;
                    }
                }
                else
                {
                    if (!MoveNext (ref nCol, ref nRow, out nRune))
                    {
                        return;
                    }

                    if (!IsSameRuneType (nRune, runeType) && !Rune.IsWhiteSpace (nRune))
                    {
                        return;
                    }

                    List<RuneCell> line = GetLine (nRow);

                    if (nCol == line.Count
                        && nRow == fromRow
                        && (Rune.IsLetterOrDigit (line [0].Rune) || Rune.IsPunctuation (line [0].Rune) || Rune.IsSymbol (line [0].Rune)))
                    {
                        return;
                    }

                    lastValidCol =
                        (IsSameRuneType (nRune, runeType) && Rune.IsLetterOrDigit (nRune)) || Rune.IsPunctuation (nRune) || Rune.IsSymbol (nRune)
                            ? nCol
                            : lastValidCol;

                    if (fromRow != nRow)
                    {
                        nCol = 0;

                        return;
                    }

                    ProcMoveNext (ref nCol, ref nRow, nRune);
                }
            }

            ProcMoveNext (ref col, ref row, rune);

            if (fromCol != col || fromRow != row)
            {
                return (col, row);
            }

            return null;
        }
        catch (Exception)
        {
            return null;
        }
    }

    internal static int CalculateLeftColumn (List<RuneCell> t, int start, int end, int width, int tabWidth = 0)
    {
        List<Rune> runes = new ();

        foreach (RuneCell cell in t)
        {
            runes.Add (cell.Rune);
        }

        return CalculateLeftColumn (runes, start, end, width, tabWidth);
    }

    // Returns the left column in a range of the string.
    internal static int CalculateLeftColumn (List<Rune> t, int start, int end, int width, int tabWidth = 0)
    {
        if (t is null || t.Count == 0)
        {
            return 0;
        }

        var size = 0;
        int tcount = end > t.Count - 1 ? t.Count - 1 : end;
        var col = 0;

        for (int i = tcount; i >= 0; i--)
        {
            Rune rune = t [i];
            size += rune.GetColumns ();

            if (rune.Value == '\t')
            {
                size += tabWidth + 1;
            }

            if (size > width)
            {
                if (col + width == end)
                {
                    col++;
                }

                break;
            }

            if ((end < t.Count && col > 0 && start < end && col == start) || end - col == width - 1)
            {
                break;
            }

            col = i;
        }

        return col;
    }

    internal static (int size, int length) DisplaySize (
        List<RuneCell> t,
        int start = -1,
        int end = -1,
        bool checkNextRune = true,
        int tabWidth = 0
    )
    {
        List<Rune> runes = new ();

        foreach (RuneCell cell in t)
        {
            runes.Add (cell.Rune);
        }

        return DisplaySize (runes, start, end, checkNextRune, tabWidth);
    }

    // Returns the size and length in a range of the string.
    internal static (int size, int length) DisplaySize (
        List<Rune> t,
        int start = -1,
        int end = -1,
        bool checkNextRune = true,
        int tabWidth = 0
    )
    {
        if (t is null || t.Count == 0)
        {
            return (0, 0);
        }

        var size = 0;
        var len = 0;

        int tcount = end == -1 ? t.Count :
                     end > t.Count ? t.Count : end;
        int i = start == -1 ? 0 : start;

        for (; i < tcount; i++)
        {
            Rune rune = t [i];
            size += rune.GetColumns ();
            len += rune.GetEncodingLength (Encoding.Unicode);

            if (rune.Value == '\t')
            {
                size += tabWidth + 1;
                len += tabWidth - 1;
            }

            if (checkNextRune && i == tcount - 1 && t.Count > tcount && IsWideRune (t [i + 1], tabWidth, out int s, out int l))
            {
                size += s;
                len += l;
            }
        }

        bool IsWideRune (Rune r, int tWidth, out int s, out int l)
        {
            s = r.GetColumns ();
            l = r.GetEncodingLength ();

            if (r.Value == '\t')
            {
                s += tWidth + 1;
                l += tWidth - 1;
            }

            return s > 1;
        }

        return (size, len);
    }

    internal (Point current, bool found) FindNextText (
        string text,
        out bool gaveFullTurn,
        bool matchCase = false,
        bool matchWholeWord = false
    )
    {
        if (text is null || _lines.Count == 0)
        {
            gaveFullTurn = false;

            return (Point.Empty, false);
        }

        if (_toFind.found)
        {
            _toFind.currentPointToFind.X++;
        }

        (Point current, bool found) foundPos = GetFoundNextTextPoint (
                                                                      text,
                                                                      _lines.Count,
                                                                      matchCase,
                                                                      matchWholeWord,
                                                                      _toFind.currentPointToFind
                                                                     );

        if (!foundPos.found && _toFind.currentPointToFind != _toFind.startPointToFind)
        {
            foundPos = GetFoundNextTextPoint (
                                              text,
                                              _toFind.startPointToFind.Y + 1,
                                              matchCase,
                                              matchWholeWord,
                                              Point.Empty
                                             );
        }

        gaveFullTurn = ApplyToFind (foundPos);

        return foundPos;
    }

    internal (Point current, bool found) FindPreviousText (
        string text,
        out bool gaveFullTurn,
        bool matchCase = false,
        bool matchWholeWord = false
    )
    {
        if (text is null || _lines.Count == 0)
        {
            gaveFullTurn = false;

            return (Point.Empty, false);
        }

        if (_toFind.found)
        {
            _toFind.currentPointToFind.X++;
        }

        int linesCount = _toFind.currentPointToFind.IsEmpty ? _lines.Count - 1 : _toFind.currentPointToFind.Y;

        (Point current, bool found) foundPos = GetFoundPreviousTextPoint (
                                                                          text,
                                                                          linesCount,
                                                                          matchCase,
                                                                          matchWholeWord,
                                                                          _toFind.currentPointToFind
                                                                         );

        if (!foundPos.found && _toFind.currentPointToFind != _toFind.startPointToFind)
        {
            foundPos = GetFoundPreviousTextPoint (
                                                  text,
                                                  _lines.Count - 1,
                                                  matchCase,
                                                  matchWholeWord,
                                                  new Point (_lines [_lines.Count - 1].Count, _lines.Count)
                                                 );
        }

        gaveFullTurn = ApplyToFind (foundPos);

        return foundPos;
    }

    internal static int GetColFromX (List<RuneCell> t, int start, int x, int tabWidth = 0)
    {
        List<Rune> runes = new ();

        foreach (RuneCell cell in t)
        {
            runes.Add (cell.Rune);
        }

        return GetColFromX (runes, start, x, tabWidth);
    }

    internal static int GetColFromX (List<Rune> t, int start, int x, int tabWidth = 0)
    {
        if (x < 0)
        {
            return x;
        }

        int size = start;
        int pX = x + start;

        for (int i = start; i < t.Count; i++)
        {
            Rune r = t [i];
            size += r.GetColumns ();

            if (r.Value == '\t')
            {
                size += tabWidth + 1;
            }

            if (i == pX || size > pX)
            {
                return i - start;
            }
        }

        return t.Count - start;
    }

    internal (Point current, bool found) ReplaceAllText (
        string text,
        bool matchCase = false,
        bool matchWholeWord = false,
        string? textToReplace = null
    )
    {
        var found = false;
        var pos = Point.Empty;

        for (var i = 0; i < _lines.Count; i++)
        {
            List<RuneCell> x = _lines [i];
            string txt = GetText (x);
            string matchText = !matchCase ? text.ToUpper () : text;
            int col = txt.IndexOf (matchText);

            while (col > -1)
            {
                if (matchWholeWord && !MatchWholeWord (txt, matchText, col))
                {
                    if (col + 1 > txt.Length)
                    {
                        break;
                    }

                    col = txt.IndexOf (matchText, col + 1);

                    continue;
                }

                if (col > -1)
                {
                    if (!found)
                    {
                        found = true;
                    }

                    _lines [i] = ToRuneCellList (ReplaceText (x, textToReplace!, matchText, col));
                    x = _lines [i];
                    txt = GetText (x);
                    pos = new Point (col, i);
                    col += textToReplace!.Length - matchText.Length;
                }

                if (col < 0 || col + 1 > txt.Length)
                {
                    break;
                }

                col = txt.IndexOf (matchText, col + 1);
            }
        }

        string GetText (List<RuneCell> x)
        {
            string txt = ToString (x);

            if (!matchCase)
            {
                txt = txt.ToUpper ();
            }

            return txt;
        }

        return (pos, found);
    }

    /// <summary>Redefine column and line tracking.</summary>
    /// <param name="point">Contains the column and line.</param>
    internal void ResetContinuousFind (Point point)
    {
        _toFind.startPointToFind = _toFind.currentPointToFind = point;
        _toFind.found = false;
    }

    internal static bool SetCol (ref int col, int width, int cols)
    {
        if (col + cols <= width)
        {
            col += cols;

            return true;
        }

        return false;
    }

    // Turns the string into cells, this does not split the 
    // contents on a newline if it is present.
    internal static List<RuneCell> StringToRuneCells (string str, ColorScheme? colorScheme = null)
    {
        List<RuneCell> cells = new ();

        foreach (Rune rune in str.ToRunes ())
        {
            cells.Add (new RuneCell { Rune = rune, ColorScheme = colorScheme });
        }

        return cells;
    }

    internal static List<RuneCell> ToRuneCells (IEnumerable<Rune> runes, ColorScheme? colorScheme = null)
    {
        List<RuneCell> cells = new ();

        foreach (Rune rune in runes)
        {
            cells.Add (new RuneCell { Rune = rune, ColorScheme = colorScheme });
        }

        return cells;
    }

    private void Append (List<byte> line)
    {
        var str = StringExtensions.ToString (line.ToArray ());
        _lines.Add (StringToRuneCells (str));
    }

    private bool ApplyToFind ((Point current, bool found) foundPos)
    {
        var gaveFullTurn = false;

        if (foundPos.found)
        {
            _toFind.currentPointToFind = foundPos.current;

            if (_toFind.found && _toFind.currentPointToFind == _toFind.startPointToFind)
            {
                gaveFullTurn = true;
            }

            if (!_toFind.found)
            {
                _toFind.startPointToFind = _toFind.currentPointToFind = foundPos.current;
                _toFind.found = foundPos.found;
            }
        }

        return gaveFullTurn;
    }

    private (Point current, bool found) GetFoundNextTextPoint (
        string text,
        int linesCount,
        bool matchCase,
        bool matchWholeWord,
        Point start
    )
    {
        for (int i = start.Y; i < linesCount; i++)
        {
            List<RuneCell> x = _lines [i];
            string txt = ToString (x);

            if (!matchCase)
            {
                txt = txt.ToUpper ();
            }

            string matchText = !matchCase ? text.ToUpper () : text;
            int col = txt.IndexOf (matchText, Math.Min (start.X, txt.Length));

            if (col > -1 && matchWholeWord && !MatchWholeWord (txt, matchText, col))
            {
                continue;
            }

            if (col > -1 && ((i == start.Y && col >= start.X) || i > start.Y) && txt.Contains (matchText))
            {
                return (new Point (col, i), true);
            }

            if (col == -1 && start.X > 0)
            {
                start.X = 0;
            }
        }

        return (Point.Empty, false);
    }

    private (Point current, bool found) GetFoundPreviousTextPoint (
        string text,
        int linesCount,
        bool matchCase,
        bool matchWholeWord,
        Point start
    )
    {
        for (int i = linesCount; i >= 0; i--)
        {
            List<RuneCell> x = _lines [i];
            string txt = ToString (x);

            if (!matchCase)
            {
                txt = txt.ToUpper ();
            }

            if (start.Y != i)
            {
                start.X = Math.Max (x.Count - 1, 0);
            }

            string matchText = !matchCase ? text.ToUpper () : text;
            int col = txt.LastIndexOf (matchText, _toFind.found ? start.X - 1 : start.X);

            if (col > -1 && matchWholeWord && !MatchWholeWord (txt, matchText, col))
            {
                continue;
            }

            if (col > -1 && ((i <= linesCount && col <= start.X) || i < start.Y) && txt.Contains (matchText))
            {
                return (new Point (col, i), true);
            }
        }

        return (Point.Empty, false);
    }

    private RuneType GetRuneType (Rune rune)
    {
        if (Rune.IsSymbol (rune))
        {
            return RuneType.IsSymbol;
        }

        if (Rune.IsWhiteSpace (rune))
        {
            return RuneType.IsWhiteSpace;
        }

        if (Rune.IsLetterOrDigit (rune))
        {
            return RuneType.IsLetterOrDigit;
        }

        if (Rune.IsPunctuation (rune))
        {
            return RuneType.IsPunctuation;
        }

        return RuneType.IsUnknow;
    }

    private bool IsSameRuneType (Rune newRune, RuneType runeType)
    {
        RuneType rt = GetRuneType (newRune);

        return rt == runeType;
    }

    private bool MatchWholeWord (string source, string matchText, int index = 0)
    {
        if (string.IsNullOrEmpty (source) || string.IsNullOrEmpty (matchText))
        {
            return false;
        }

        string txt = matchText.Trim ();
        int start = index > 0 ? index - 1 : 0;
        int end = index + txt.Length;

        if ((start == 0 || Rune.IsWhiteSpace ((Rune)source [start])) && (end == source.Length || Rune.IsWhiteSpace ((Rune)source [end])))
        {
            return true;
        }

        return false;
    }

    private bool MoveNext (ref int col, ref int row, out Rune rune)
    {
        List<RuneCell> line = GetLine (row);

        if (col + 1 < line.Count)
        {
            col++;
            rune = line [col].Rune;

            if (col + 1 == line.Count && !Rune.IsLetterOrDigit (rune) && !Rune.IsWhiteSpace (line [col - 1].Rune))
            {
                col++;
            }

            return true;
        }

        if (col + 1 == line.Count)
        {
            col++;
        }

        while (row + 1 < Count)
        {
            col = 0;
            row++;
            line = GetLine (row);

            if (line.Count > 0)
            {
                rune = line [0].Rune;

                return true;
            }
        }

        rune = default (Rune);

        return false;
    }

    private bool MovePrev (ref int col, ref int row, out Rune rune)
    {
        List<RuneCell> line = GetLine (row);

        if (col > 0)
        {
            col--;
            rune = line [col].Rune;

            return true;
        }

        if (row == 0)
        {
            rune = default (Rune);

            return false;
        }

        while (row > 0)
        {
            row--;
            line = GetLine (row);
            col = line.Count - 1;

            if (col >= 0)
            {
                rune = line [col].Rune;

                return true;
            }
        }

        rune = default (Rune);

        return false;
    }

    private void OnLinesLoaded () { LinesLoaded?.Invoke (this, EventArgs.Empty); }

    private string ReplaceText (List<RuneCell> source, string textToReplace, string matchText, int col)
    {
        string origTxt = ToString (source);
        (_, int len) = DisplaySize (source, 0, col, false);
        (_, int len2) = DisplaySize (source, col, col + matchText.Length, false);
        (_, int len3) = DisplaySize (source, col + matchText.Length, origTxt.GetRuneCount (), false);

        return origTxt [..len] + textToReplace + origTxt.Substring (len + len2, len3);
    }

    private RuneCell RuneAt (int col, int row)
    {
        List<RuneCell> line = GetLine (row);

        if (line.Count > 0)
        {
            return line [col > line.Count - 1 ? line.Count - 1 : col];
        }

        return default (RuneCell)!;
    }

    private void SetColorSchemes (ColorScheme? colorScheme)
    {
        foreach (List<RuneCell> line in _lines)
        {
            foreach (RuneCell cell in line)
            {
                cell.ColorScheme ??= colorScheme;
            }
        }
    }

    private static List<List<RuneCell>> SplitNewLines (List<RuneCell> cells)
    {
        List<List<RuneCell>> lines = new ();
        int start = 0, i = 0;
        var hasCR = false;

        // ASCII code 13 = Carriage Return.
        // ASCII code 10 = Line Feed.
        for (; i < cells.Count; i++)
        {
            if (cells [i].Rune.Value == 13)
            {
                hasCR = true;

                continue;
            }

            if (cells [i].Rune.Value == 10)
            {
                if (i - start > 0)
                {
                    lines.Add (cells.GetRange (start, hasCR ? i - 1 - start : i - start));
                }
                else
                {
                    lines.Add (StringToRuneCells (string.Empty));
                }

                start = i + 1;
                hasCR = false;
            }
        }

        if (i - start >= 0)
        {
            lines.Add (cells.GetRange (start, i - start));
        }

        return lines;
    }

    private static List<List<RuneCell>> ToRuneCells (List<RuneCell> cells) { return SplitNewLines (cells); }

    private enum RuneType
    {
        IsSymbol,
        IsWhiteSpace,
        IsLetterOrDigit,
        IsPunctuation,
        IsUnknow
    }
}

internal partial class HistoryText
{
    public enum LineStatus
    {
        Original,
        Replaced,
        Removed,
        Added
    }

    private readonly List<HistoryTextItem> _historyTextItems = new ();
    private int _idxHistoryText = -1;
    private string? _originalText;
    public bool HasHistoryChanges => _idxHistoryText > -1;
    public bool IsFromHistory { get; private set; }

    public void Add (List<List<RuneCell>> lines, Point curPos, LineStatus lineStatus = LineStatus.Original)
    {
        if (lineStatus == LineStatus.Original && _historyTextItems.Count > 0 && _historyTextItems.Last ().LineStatus == LineStatus.Original)
        {
            return;
        }

        if (lineStatus == LineStatus.Replaced && _historyTextItems.Count > 0 && _historyTextItems.Last ().LineStatus == LineStatus.Replaced)
        {
            return;
        }

        if (_historyTextItems.Count == 0 && lineStatus != LineStatus.Original)
        {
            throw new ArgumentException ("The first item must be the original.");
        }

        if (_idxHistoryText >= 0 && _idxHistoryText + 1 < _historyTextItems.Count)
        {
            _historyTextItems.RemoveRange (
                                           _idxHistoryText + 1,
                                           _historyTextItems.Count - _idxHistoryText - 1
                                          );
        }

        _historyTextItems.Add (new HistoryTextItem (lines, curPos, lineStatus));
        _idxHistoryText++;
    }

    public event EventHandler<HistoryTextItem>? ChangeText;

    public void Clear (string text)
    {
        _historyTextItems.Clear ();
        _idxHistoryText = -1;
        _originalText = text;
        OnChangeText (null);
    }

    public bool IsDirty (string text) { return _originalText != text; }

    public void Redo ()
    {
        if (_historyTextItems?.Count > 0 && _idxHistoryText < _historyTextItems.Count - 1)
        {
            IsFromHistory = true;

            _idxHistoryText++;

            var historyTextItem = new HistoryTextItem (_historyTextItems [_idxHistoryText]) { IsUndoing = false };

            ProcessChanges (ref historyTextItem);

            IsFromHistory = false;
        }
    }

    public void ReplaceLast (List<List<RuneCell>> lines, Point curPos, LineStatus lineStatus)
    {
        HistoryTextItem? found = _historyTextItems.FindLast (x => x.LineStatus == lineStatus);

        if (found is { })
        {
            found.Lines = lines;
            found.CursorPosition = curPos;
        }
    }

    public void Undo ()
    {
        if (_historyTextItems?.Count > 0 && _idxHistoryText > 0)
        {
            IsFromHistory = true;

            _idxHistoryText--;

            var historyTextItem = new HistoryTextItem (_historyTextItems [_idxHistoryText]) { IsUndoing = true };

            ProcessChanges (ref historyTextItem);

            IsFromHistory = false;
        }
    }

    private void OnChangeText (HistoryTextItem? lines) { ChangeText?.Invoke (this, lines!); }

    private void ProcessChanges (ref HistoryTextItem historyTextItem)
    {
        if (historyTextItem.IsUndoing)
        {
            if (_idxHistoryText - 1 > -1
                && (_historyTextItems [_idxHistoryText - 1].LineStatus == LineStatus.Added
                    || _historyTextItems [_idxHistoryText - 1].LineStatus == LineStatus.Removed
                    || (historyTextItem.LineStatus == LineStatus.Replaced && _historyTextItems [_idxHistoryText - 1].LineStatus == LineStatus.Original)))
            {
                _idxHistoryText--;

                while (_historyTextItems [_idxHistoryText].LineStatus == LineStatus.Added
                       && _historyTextItems [_idxHistoryText - 1].LineStatus == LineStatus.Removed)
                {
                    _idxHistoryText--;
                }

                historyTextItem = new HistoryTextItem (_historyTextItems [_idxHistoryText]);
                historyTextItem.IsUndoing = true;
                historyTextItem.FinalCursorPosition = historyTextItem.CursorPosition;
            }

            if (historyTextItem.LineStatus == LineStatus.Removed && _historyTextItems [_idxHistoryText + 1].LineStatus == LineStatus.Added)
            {
                historyTextItem.RemovedOnAdded =
                    new HistoryTextItem (_historyTextItems [_idxHistoryText + 1]);
            }

            if ((historyTextItem.LineStatus == LineStatus.Added && _historyTextItems [_idxHistoryText - 1].LineStatus == LineStatus.Original)
                || (historyTextItem.LineStatus == LineStatus.Removed && _historyTextItems [_idxHistoryText - 1].LineStatus == LineStatus.Original)
                || (historyTextItem.LineStatus == LineStatus.Added && _historyTextItems [_idxHistoryText - 1].LineStatus == LineStatus.Removed))
            {
                if (!historyTextItem.Lines [0]
                                    .SequenceEqual (_historyTextItems [_idxHistoryText - 1].Lines [0])
                    && historyTextItem.CursorPosition == _historyTextItems [_idxHistoryText - 1].CursorPosition)
                {
                    historyTextItem.Lines [0] =
                        new List<RuneCell> (_historyTextItems [_idxHistoryText - 1].Lines [0]);
                }

                if (historyTextItem.LineStatus == LineStatus.Added && _historyTextItems [_idxHistoryText - 1].LineStatus == LineStatus.Removed)
                {
                    historyTextItem.FinalCursorPosition =
                        _historyTextItems [_idxHistoryText - 2].CursorPosition;
                }
                else
                {
                    historyTextItem.FinalCursorPosition =
                        _historyTextItems [_idxHistoryText - 1].CursorPosition;
                }
            }
            else
            {
                historyTextItem.FinalCursorPosition = historyTextItem.CursorPosition;
            }

            OnChangeText (historyTextItem);

            while (_historyTextItems [_idxHistoryText].LineStatus == LineStatus.Removed
                   || _historyTextItems [_idxHistoryText].LineStatus == LineStatus.Added)
            {
                _idxHistoryText--;
            }
        }
        else if (!historyTextItem.IsUndoing)
        {
            if (_idxHistoryText + 1 < _historyTextItems.Count
                && (historyTextItem.LineStatus == LineStatus.Original
                    || _historyTextItems [_idxHistoryText + 1].LineStatus == LineStatus.Added
                    || _historyTextItems [_idxHistoryText + 1].LineStatus == LineStatus.Removed))
            {
                _idxHistoryText++;
                historyTextItem = new HistoryTextItem (_historyTextItems [_idxHistoryText]);
                historyTextItem.IsUndoing = false;
                historyTextItem.FinalCursorPosition = historyTextItem.CursorPosition;
            }

            if (historyTextItem.LineStatus == LineStatus.Added && _historyTextItems [_idxHistoryText - 1].LineStatus == LineStatus.Removed)
            {
                historyTextItem.RemovedOnAdded =
                    new HistoryTextItem (_historyTextItems [_idxHistoryText - 1]);
            }

            if ((historyTextItem.LineStatus == LineStatus.Removed && _historyTextItems [_idxHistoryText + 1].LineStatus == LineStatus.Replaced)
                || (historyTextItem.LineStatus == LineStatus.Removed && _historyTextItems [_idxHistoryText + 1].LineStatus == LineStatus.Original)
                || (historyTextItem.LineStatus == LineStatus.Added && _historyTextItems [_idxHistoryText + 1].LineStatus == LineStatus.Replaced))
            {
                if (historyTextItem.LineStatus == LineStatus.Removed
                    && !historyTextItem.Lines [0]
                                       .SequenceEqual (_historyTextItems [_idxHistoryText + 1].Lines [0]))
                {
                    historyTextItem.Lines [0] =
                        new List<RuneCell> (_historyTextItems [_idxHistoryText + 1].Lines [0]);
                }

                historyTextItem.FinalCursorPosition =
                    _historyTextItems [_idxHistoryText + 1].CursorPosition;
            }
            else
            {
                historyTextItem.FinalCursorPosition = historyTextItem.CursorPosition;
            }

            OnChangeText (historyTextItem);

            while (_historyTextItems [_idxHistoryText].LineStatus == LineStatus.Removed
                   || _historyTextItems [_idxHistoryText].LineStatus == LineStatus.Added)
            {
                _idxHistoryText++;
            }
        }
    }
}

internal class WordWrapManager
{
    private int _boundsWidth;
    private bool _isWrapModelRefreshing;
    private List<WrappedLine> _wrappedModelLines = new ();
    public WordWrapManager (TextModel model) { Model = model; }
    public TextModel Model { get; private set; }

    public void AddLine (int row, int col)
    {
        int modelRow = GetModelLineFromWrappedLines (row);
        int modelCol = GetModelColFromWrappedLines (row, col);
        List<RuneCell> line = GetCurrentLine (modelRow);
        int restCount = line.Count - modelCol;
        List<RuneCell> rest = line.GetRange (modelCol, restCount);
        line.RemoveRange (modelCol, restCount);
        Model.AddLine (modelRow + 1, rest);
        _isWrapModelRefreshing = true;
        WrapModel (_boundsWidth, out _, out _, out _, out _, modelRow + 1);
        _isWrapModelRefreshing = false;
    }

    public int GetModelColFromWrappedLines (int line, int col)
    {
        if (_wrappedModelLines?.Count == 0)
        {
            return 0;
        }

        int modelLine = GetModelLineFromWrappedLines (line);
        int firstLine = _wrappedModelLines.IndexOf (r => r.ModelLine == modelLine);
        var modelCol = 0;

        for (int i = firstLine; i <= Math.Min (line, _wrappedModelLines!.Count - 1); i++)
        {
            WrappedLine wLine = _wrappedModelLines [i];

            if (i < line)
            {
                modelCol += wLine.ColWidth;
            }
            else
            {
                modelCol += col;
            }
        }

        return modelCol;
    }

    public int GetModelLineFromWrappedLines (int line)
    {
        return _wrappedModelLines.Count > 0
                   ? _wrappedModelLines [Math.Min (
                                                   line,
                                                   _wrappedModelLines.Count - 1
                                                  )].ModelLine
                   : 0;
    }

    public int GetWrappedLineColWidth (int line, int col, WordWrapManager wrapManager)
    {
        if (_wrappedModelLines?.Count == 0)
        {
            return 0;
        }

        List<WrappedLine> wModelLines = wrapManager._wrappedModelLines;
        int modelLine = GetModelLineFromWrappedLines (line);
        int firstLine = _wrappedModelLines.IndexOf (r => r.ModelLine == modelLine);
        var modelCol = 0;
        var colWidthOffset = 0;
        int i = firstLine;

        while (modelCol < col)
        {
            WrappedLine wLine = _wrappedModelLines! [i];
            WrappedLine wLineToCompare = wModelLines [i];

            if (wLine.ModelLine != modelLine || wLineToCompare.ModelLine != modelLine)
            {
                break;
            }

            modelCol += Math.Max (wLine.ColWidth, wLineToCompare.ColWidth);
            colWidthOffset += wLine.ColWidth - wLineToCompare.ColWidth;

            if (modelCol > col)
            {
                modelCol += col - modelCol;
            }

            i++;
        }

        return modelCol - colWidthOffset;
    }

    public bool Insert (int row, int col, RuneCell cell)
    {
        List<RuneCell> line = GetCurrentLine (GetModelLineFromWrappedLines (row));
        line.Insert (GetModelColFromWrappedLines (row, col), cell);

        if (line.Count > _boundsWidth)
        {
            return true;
        }

        return false;
    }

    public bool RemoveAt (int row, int col)
    {
        int modelRow = GetModelLineFromWrappedLines (row);
        List<RuneCell> line = GetCurrentLine (modelRow);
        int modelCol = GetModelColFromWrappedLines (row, col);

        if (modelCol > line.Count)
        {
            Model.RemoveLine (modelRow);
            RemoveAt (row, 0);

            return false;
        }

        if (modelCol < line.Count)
        {
            line.RemoveAt (modelCol);
        }

        if (line.Count > _boundsWidth || (row + 1 < _wrappedModelLines.Count && _wrappedModelLines [row + 1].ModelLine == modelRow))
        {
            return true;
        }

        return false;
    }

    public bool RemoveLine (int row, int col, out bool lineRemoved, bool forward = true)
    {
        lineRemoved = false;
        int modelRow = GetModelLineFromWrappedLines (row);
        List<RuneCell> line = GetCurrentLine (modelRow);
        int modelCol = GetModelColFromWrappedLines (row, col);

        if (modelCol == 0 && line.Count == 0)
        {
            Model.RemoveLine (modelRow);

            return false;
        }

        if (modelCol < line.Count)
        {
            if (forward)
            {
                line.RemoveAt (modelCol);

                return true;
            }

            if (modelCol - 1 > -1)
            {
                line.RemoveAt (modelCol - 1);

                return true;
            }
        }

        lineRemoved = true;

        if (forward)
        {
            if (modelRow + 1 == Model.Count)
            {
                return false;
            }

            List<RuneCell> nextLine = Model.GetLine (modelRow + 1);
            line.AddRange (nextLine);
            Model.RemoveLine (modelRow + 1);

            if (line.Count > _boundsWidth)
            {
                return true;
            }
        }
        else
        {
            if (modelRow == 0)
            {
                return false;
            }

            List<RuneCell> prevLine = Model.GetLine (modelRow - 1);
            prevLine.AddRange (line);
            Model.RemoveLine (modelRow);

            if (prevLine.Count > _boundsWidth)
            {
                return true;
            }
        }

        return false;
    }

    public bool RemoveRange (int row, int index, int count)
    {
        int modelRow = GetModelLineFromWrappedLines (row);
        List<RuneCell> line = GetCurrentLine (modelRow);
        int modelCol = GetModelColFromWrappedLines (row, index);

        try
        {
            line.RemoveRange (modelCol, count);
        }
        catch (Exception)
        {
            return false;
        }

        return true;
    }

    public List<List<RuneCell>> ToListRune (List<string> textList)
    {
        List<List<RuneCell>> runesList = new ();

        foreach (string text in textList)
        {
            runesList.Add (TextModel.ToRuneCellList (text));
        }

        return runesList;
    }

    public void UpdateModel (
        TextModel model,
        out int nRow,
        out int nCol,
        out int nStartRow,
        out int nStartCol,
        int row,
        int col,
        int startRow,
        int startCol,
        bool preserveTrailingSpaces
    )
    {
        _isWrapModelRefreshing = true;
        Model = model;

        WrapModel (
                   _boundsWidth,
                   out nRow,
                   out nCol,
                   out nStartRow,
                   out nStartCol,
                   row,
                   col,
                   startRow,
                   startCol,
                   0,
                   preserveTrailingSpaces
                  );
        _isWrapModelRefreshing = false;
    }

    public TextModel WrapModel (
        int width,
        out int nRow,
        out int nCol,
        out int nStartRow,
        out int nStartCol,
        int row = 0,
        int col = 0,
        int startRow = 0,
        int startCol = 0,
        int tabWidth = 0,
        bool preserveTrailingSpaces = true
    )
    {
        _boundsWidth = width;

        int modelRow = _isWrapModelRefreshing ? row : GetModelLineFromWrappedLines (row);
        int modelCol = _isWrapModelRefreshing ? col : GetModelColFromWrappedLines (row, col);
        int modelStartRow = _isWrapModelRefreshing ? startRow : GetModelLineFromWrappedLines (startRow);

        int modelStartCol =
            _isWrapModelRefreshing ? startCol : GetModelColFromWrappedLines (startRow, startCol);
        var wrappedModel = new TextModel ();
        var lines = 0;
        nRow = 0;
        nCol = 0;
        nStartRow = 0;
        nStartCol = 0;
        bool isRowAndColSetted = row == 0 && col == 0;
        bool isStartRowAndColSetted = startRow == 0 && startCol == 0;
        List<WrappedLine> wModelLines = new ();

        for (var i = 0; i < Model.Count; i++)
        {
            List<RuneCell> line = Model.GetLine (i);

            List<List<RuneCell>> wrappedLines = ToListRune (
                                                            TextFormatter.Format (
                                                                                  TextModel.ToString (line),
                                                                                  width,
                                                                                  TextAlignment.Left,
                                                                                  true,
                                                                                  preserveTrailingSpaces,
                                                                                  tabWidth
                                                                                 )
                                                           );
            var sumColWidth = 0;

            for (var j = 0; j < wrappedLines.Count; j++)
            {
                List<RuneCell> wrapLine = wrappedLines [j];

                if (!isRowAndColSetted && modelRow == i)
                {
                    if (nCol + wrapLine.Count <= modelCol)
                    {
                        nCol += wrapLine.Count;
                        nRow = lines;

                        if (nCol == modelCol)
                        {
                            nCol = wrapLine.Count;
                            isRowAndColSetted = true;
                        }
                        else if (j == wrappedLines.Count - 1)
                        {
                            nCol = wrapLine.Count - j + modelCol - nCol;
                            isRowAndColSetted = true;
                        }
                    }
                    else
                    {
                        int offset = nCol + wrapLine.Count - modelCol;
                        nCol = wrapLine.Count - offset;
                        nRow = lines;
                        isRowAndColSetted = true;
                    }
                }

                if (!isStartRowAndColSetted && modelStartRow == i)
                {
                    if (nStartCol + wrapLine.Count <= modelStartCol)
                    {
                        nStartCol += wrapLine.Count;
                        nStartRow = lines;

                        if (nStartCol == modelStartCol)
                        {
                            nStartCol = wrapLine.Count;
                            isStartRowAndColSetted = true;
                        }
                        else if (j == wrappedLines.Count - 1)
                        {
                            nStartCol = wrapLine.Count - j + modelStartCol - nStartCol;
                            isStartRowAndColSetted = true;
                        }
                    }
                    else
                    {
                        int offset = nStartCol + wrapLine.Count - modelStartCol;
                        nStartCol = wrapLine.Count - offset;
                        nStartRow = lines;
                        isStartRowAndColSetted = true;
                    }
                }

                for (int k = j; k < wrapLine.Count; k++)
                {
                    wrapLine [k].ColorScheme = line [k].ColorScheme;
                }

                wrappedModel.AddLine (lines, wrapLine);
                sumColWidth += wrapLine.Count;

                var wrappedLine = new WrappedLine
                {
                    ModelLine = i, Row = lines, RowIndex = j, ColWidth = wrapLine.Count
                };
                wModelLines.Add (wrappedLine);
                lines++;
            }
        }

        _wrappedModelLines = wModelLines;

        return wrappedModel;
    }

    private List<RuneCell> GetCurrentLine (int row) { return Model.GetLine (row); }

    private class WrappedLine
    {
        public int ColWidth;
        public int ModelLine;
        public int Row;
        public int RowIndex;
    }
}

/// <summary>Multi-line text editing <see cref="View"/>.</summary>
/// <remarks>
///     <para>
///         <see cref="TextView"/> provides a multi-line text editor. Users interact with it with the standard Windows,
///         Mac, and Linux (Emacs) commands.
///     </para>
///     <list type="table">
///         <listheader>
///             <term>Shortcut</term> <description>Action performed</description>
///         </listheader>
///         <item>
///             <term>Left cursor, Control-b</term> <description>Moves the editing point left.</description>
///         </item>
///         <item>
///             <term>Right cursor, Control-f</term> <description>Moves the editing point right.</description>
///         </item>
///         <item>
///             <term>Alt-b</term> <description>Moves one word back.</description>
///         </item>
///         <item>
///             <term>Alt-f</term> <description>Moves one word forward.</description>
///         </item>
///         <item>
///             <term>Up cursor, Control-p</term> <description>Moves the editing point one line up.</description>
///         </item>
///         <item>
///             <term>Down cursor, Control-n</term> <description>Moves the editing point one line down</description>
///         </item>
///         <item>
///             <term>Home key, Control-a</term> <description>Moves the cursor to the beginning of the line.</description>
///         </item>
///         <item>
///             <term>End key, Control-e</term> <description>Moves the cursor to the end of the line.</description>
///         </item>
///         <item>
///             <term>Control-Home</term> <description>Scrolls to the first line and moves the cursor there.</description>
///         </item>
///         <item>
///             <term>Control-End</term> <description>Scrolls to the last line and moves the cursor there.</description>
///         </item>
///         <item>
///             <term>Delete, Control-d</term> <description>Deletes the character in front of the cursor.</description>
///         </item>
///         <item>
///             <term>Backspace</term> <description>Deletes the character behind the cursor.</description>
///         </item>
///         <item>
///             <term>Control-k</term>
///             <description>
///                 Deletes the text until the end of the line and replaces the kill buffer with the deleted text.
///                 You can paste this text in a different place by using Control-y.
///             </description>
///         </item>
///         <item>
///             <term>Control-y</term>
///             <description>Pastes the content of the kill ring into the current position.</description>
///         </item>
///         <item>
///             <term>Alt-d</term>
///             <description>
///                 Deletes the word above the cursor and adds it to the kill ring. You can paste the contents of
///                 the kill ring with Control-y.
///             </description>
///         </item>
///         <item>
///             <term>Control-q</term>
///             <description>
///                 Quotes the next input character, to prevent the normal processing of key handling to take
///                 place.
///             </description>
///         </item>
///     </list>
/// </remarks>
public class TextView : View
{
    private readonly HistoryText _historyText = new ();
    private bool _allowsReturn = true;
    private bool _allowsTab = true;
    private bool _clickWithSelecting;

    // The column we are tracking, or -1 if we are not tracking any column
    private int _columnTrack = -1;
    private bool _continuousFind;
    private bool _copyWithoutSelection;
    private string? _currentCaller;
    private CultureInfo? _currentCulture;
    private CursorVisibility _desiredCursorVisibility = CursorVisibility.Default;
    private bool _isButtonShift;
    private bool _isDrawing;
    private bool _isReadOnly;
    private bool _lastWasKill;
    private int _leftColumn;
    private TextModel _model = new ();
    private bool _multiline = true;
    private CursorVisibility _savedCursorVisibility;
    private Dim? _savedHeight;
    private int _selectionStartColumn, _selectionStartRow;
    private bool _shiftSelecting;
    private int _tabWidth = 4;
    private int _topRow;
    private bool _wordWrap;
    private WordWrapManager? _wrapManager;
    private bool _wrapNeeded;

    /// <summary>
    ///     Initializes a <see cref="TextView"/> on the specified area, with dimensions controlled with the X, Y, Width
    ///     and Height properties.
    /// </summary>
    public TextView ()
    {
        CanFocus = true;
        Used = true;

        _model.LinesLoaded += Model_LinesLoaded!;
        _historyText.ChangeText += HistoryText_ChangeText!;

        Initialized += TextView_Initialized!;

        LayoutComplete += TextView_LayoutComplete;

        Padding.ThicknessChanged += Padding_ThicknessChanged;

        DrawAdornments += TextView_DrawAdornments;

        // Things this view knows how to do
        AddCommand (
                    Command.PageDown,
                    () =>
                    {
                        ProcessPageDown ();

                        return true;
                    }
                   );

        AddCommand (
                    Command.PageDownExtend,
                    () =>
                    {
                        ProcessPageDownExtend ();

                        return true;
                    }
                   );

        AddCommand (
                    Command.PageUp,
                    () =>
                    {
                        ProcessPageUp ();

                        return true;
                    }
                   );

        AddCommand (
                    Command.PageUpExtend,
                    () =>
                    {
                        ProcessPageUpExtend ();

                        return true;
                    }
                   );

        AddCommand (
                    Command.LineDown,
                    () =>
                    {
                        ProcessMoveDown ();

                        return true;
                    }
                   );

        AddCommand (
                    Command.LineDownExtend,
                    () =>
                    {
                        ProcessMoveDownExtend ();

                        return true;
                    }
                   );

        AddCommand (
                    Command.LineUp,
                    () =>
                    {
                        ProcessMoveUp ();

                        return true;
                    }
                   );

        AddCommand (
                    Command.LineUpExtend,
                    () =>
                    {
                        ProcessMoveUpExtend ();

                        return true;
                    }
                   );
        AddCommand (Command.Right, () => ProcessMoveRight ());

        AddCommand (
                    Command.RightExtend,
                    () =>
                    {
                        ProcessMoveRightExtend ();

                        return true;
                    }
                   );
        AddCommand (Command.Left, () => ProcessMoveLeft ());

        AddCommand (
                    Command.LeftExtend,
                    () =>
                    {
                        ProcessMoveLeftExtend ();

                        return true;
                    }
                   );

        AddCommand (
                    Command.DeleteCharLeft,
                    () =>
                    {
                        ProcessDeleteCharLeft ();

                        return true;
                    }
                   );

        AddCommand (
                    Command.StartOfLine,
                    () =>
                    {
                        ProcessMoveStartOfLine ();

                        return true;
                    }
                   );

        AddCommand (
                    Command.StartOfLineExtend,
                    () =>
                    {
                        ProcessMoveStartOfLineExtend ();

                        return true;
                    }
                   );

        AddCommand (
                    Command.DeleteCharRight,
                    () =>
                    {
                        ProcessDeleteCharRight ();

                        return true;
                    }
                   );

        AddCommand (
                    Command.EndOfLine,
                    () =>
                    {
                        ProcessMoveEndOfLine ();

                        return true;
                    }
                   );

        AddCommand (
                    Command.EndOfLineExtend,
                    () =>
                    {
                        ProcessMoveEndOfLineExtend ();

                        return true;
                    }
                   );

        AddCommand (
                    Command.CutToEndLine,
                    () =>
                    {
                        KillToEndOfLine ();

                        return true;
                    }
                   );

        AddCommand (
                    Command.CutToStartLine,
                    () =>
                    {
                        KillToStartOfLine ();

                        return true;
                    }
                   );

        AddCommand (
                    Command.Paste,
                    () =>
                    {
                        ProcessPaste ();

                        return true;
                    }
                   );

        AddCommand (
                    Command.ToggleExtend,
                    () =>
                    {
                        ToggleSelecting ();

                        return true;
                    }
                   );

        AddCommand (
                    Command.Copy,
                    () =>
                    {
                        ProcessCopy ();

                        return true;
                    }
                   );

        AddCommand (
                    Command.Cut,
                    () =>
                    {
                        ProcessCut ();

                        return true;
                    }
                   );

        AddCommand (
                    Command.WordLeft,
                    () =>
                    {
                        ProcessMoveWordBackward ();

                        return true;
                    }
                   );

        AddCommand (
                    Command.WordLeftExtend,
                    () =>
                    {
                        ProcessMoveWordBackwardExtend ();

                        return true;
                    }
                   );

        AddCommand (
                    Command.WordRight,
                    () =>
                    {
                        ProcessMoveWordForward ();

                        return true;
                    }
                   );

        AddCommand (
                    Command.WordRightExtend,
                    () =>
                    {
                        ProcessMoveWordForwardExtend ();

                        return true;
                    }
                   );

        AddCommand (
                    Command.KillWordForwards,
                    () =>
                    {
                        ProcessKillWordForward ();

                        return true;
                    }
                   );

        AddCommand (
                    Command.KillWordBackwards,
                    () =>
                    {
                        ProcessKillWordBackward ();

                        return true;
                    }
                   );
        AddCommand (Command.NewLine, () => ProcessReturn ());

        AddCommand (
                    Command.BottomEnd,
                    () =>
                    {
                        MoveBottomEnd ();

                        return true;
                    }
                   );

        AddCommand (
                    Command.BottomEndExtend,
                    () =>
                    {
                        MoveBottomEndExtend ();

                        return true;
                    }
                   );

        AddCommand (
                    Command.TopHome,
                    () =>
                    {
                        MoveTopHome ();

                        return true;
                    }
                   );

        AddCommand (
                    Command.TopHomeExtend,
                    () =>
                    {
                        MoveTopHomeExtend ();

                        return true;
                    }
                   );

        AddCommand (
                    Command.SelectAll,
                    () =>
                    {
                        ProcessSelectAll ();

                        return true;
                    }
                   );

        AddCommand (
                    Command.ToggleOverwrite,
                    () =>
                    {
                        ProcessSetOverwrite ();

                        return true;
                    }
                   );

        AddCommand (
                    Command.EnableOverwrite,
                    () =>
                    {
                        SetOverwrite (true);

                        return true;
                    }
                   );

        AddCommand (
                    Command.DisableOverwrite,
                    () =>
                    {
                        SetOverwrite (false);

                        return true;
                    }
                   );
        AddCommand (Command.Tab, () => ProcessTab ());
        AddCommand (Command.BackTab, () => ProcessBackTab ());
        AddCommand (Command.NextView, () => ProcessMoveNextView ());
        AddCommand (Command.PreviousView, () => ProcessMovePreviousView ());

        AddCommand (
                    Command.Undo,
                    () =>
                    {
                        Undo ();

                        return true;
                    }
                   );

        AddCommand (
                    Command.Redo,
                    () =>
                    {
                        Redo ();

                        return true;
                    }
                   );

        AddCommand (
                    Command.DeleteAll,
                    () =>
                    {
                        DeleteAll ();

                        return true;
                    }
                   );

        AddCommand (
                    Command.ShowContextMenu,
                    () =>
                    {
                        ContextMenu!.Position = new Point (
                                                           CursorPosition.X - _leftColumn + 2,
                                                           CursorPosition.Y - _topRow + 2
                                                          );
                        ShowContextMenu ();

                        return true;
                    }
                   );

        // Default keybindings for this view
        KeyBindings.Add (Key.PageDown, Command.PageDown);
        KeyBindings.Add (Key.V.WithCtrl, Command.PageDown);

        KeyBindings.Add (Key.PageDown.WithShift, Command.PageDownExtend);

        KeyBindings.Add (Key.PageUp, Command.PageUp);
        KeyBindings.Add (Key.V.WithAlt, Command.PageUp);

        KeyBindings.Add (Key.PageUp.WithShift, Command.PageUpExtend);

        KeyBindings.Add (Key.N.WithCtrl, Command.LineDown);
        KeyBindings.Add (Key.CursorDown, Command.LineDown);

        KeyBindings.Add (Key.CursorDown.WithShift, Command.LineDownExtend);

        KeyBindings.Add (Key.P.WithCtrl, Command.LineUp);
        KeyBindings.Add (Key.CursorUp, Command.LineUp);

        KeyBindings.Add (Key.CursorUp.WithShift, Command.LineUpExtend);

        KeyBindings.Add (Key.F.WithCtrl, Command.Right);
        KeyBindings.Add (Key.CursorRight, Command.Right);

        KeyBindings.Add (Key.CursorRight.WithShift, Command.RightExtend);

        KeyBindings.Add (Key.B.WithCtrl, Command.Left);
        KeyBindings.Add (Key.CursorLeft, Command.Left);

        KeyBindings.Add (Key.CursorLeft.WithShift, Command.LeftExtend);

        KeyBindings.Add (Key.Backspace, Command.DeleteCharLeft);

        KeyBindings.Add (Key.Home, Command.StartOfLine);
        KeyBindings.Add (Key.A.WithCtrl, Command.StartOfLine);

        KeyBindings.Add (Key.Home.WithShift, Command.StartOfLineExtend);

        KeyBindings.Add (Key.Delete, Command.DeleteCharRight);
        KeyBindings.Add (Key.D.WithCtrl, Command.DeleteCharRight);

        KeyBindings.Add (Key.End, Command.EndOfLine);
        KeyBindings.Add (Key.E.WithCtrl, Command.EndOfLine);

        KeyBindings.Add (Key.End.WithShift, Command.EndOfLineExtend);

        KeyBindings.Add (Key.K.WithCtrl, Command.CutToEndLine); // kill-to-end

        KeyBindings.Add (Key.Delete.WithCtrl.WithShift, Command.CutToEndLine); // kill-to-end

        KeyBindings.Add (Key.K.WithAlt, Command.CutToStartLine); // kill-to-start

        KeyBindings.Add (Key.Backspace.WithCtrl.WithShift, Command.CutToStartLine); // kill-to-start

        KeyBindings.Add (Key.Y.WithCtrl, Command.Paste); // Control-y, yank
        KeyBindings.Add (Key.Space.WithCtrl, Command.ToggleExtend);

        KeyBindings.Add (Key.C.WithAlt, Command.Copy);
        KeyBindings.Add (Key.C.WithCtrl, Command.Copy);

        KeyBindings.Add (Key.W.WithAlt, Command.Cut);
        KeyBindings.Add (Key.W.WithCtrl, Command.Cut);
        KeyBindings.Add (Key.X.WithCtrl, Command.Cut);

        KeyBindings.Add (Key.CursorLeft.WithCtrl, Command.WordLeft);
        KeyBindings.Add (Key.B.WithAlt, Command.WordLeft);

        KeyBindings.Add (Key.CursorLeft.WithCtrl.WithShift, Command.WordLeftExtend);

        KeyBindings.Add (Key.CursorRight.WithCtrl, Command.WordRight);
        KeyBindings.Add (Key.F.WithAlt, Command.WordRight);

        KeyBindings.Add (Key.CursorRight.WithCtrl.WithShift, Command.WordRightExtend);
        KeyBindings.Add (Key.Delete.WithCtrl, Command.KillWordForwards); // kill-word-forwards
        KeyBindings.Add (Key.Backspace.WithCtrl, Command.KillWordBackwards); // kill-word-backwards

        // BUGBUG: If AllowsReturn is false, Key.Enter should not be bound (so that Toplevel can cause Command.Accept).
        KeyBindings.Add (Key.Enter, Command.NewLine);
        KeyBindings.Add (Key.End.WithCtrl, Command.BottomEnd);
        KeyBindings.Add (Key.End.WithCtrl.WithShift, Command.BottomEndExtend);
        KeyBindings.Add (Key.Home.WithCtrl, Command.TopHome);
        KeyBindings.Add (Key.Home.WithCtrl.WithShift, Command.TopHomeExtend);
        KeyBindings.Add (Key.T.WithCtrl, Command.SelectAll);
        KeyBindings.Add (Key.InsertChar, Command.ToggleOverwrite);
        KeyBindings.Add (Key.Tab, Command.Tab);
        KeyBindings.Add (Key.Tab.WithShift, Command.BackTab);

        KeyBindings.Add (Key.Tab.WithCtrl, Command.NextView);
        KeyBindings.Add (Application.AlternateForwardKey, Command.NextView);

        KeyBindings.Add (Key.Tab.WithCtrl.WithShift, Command.PreviousView);
        KeyBindings.Add (Application.AlternateBackwardKey, Command.PreviousView);

        KeyBindings.Add (Key.Z.WithCtrl, Command.Undo);
        KeyBindings.Add (Key.R.WithCtrl, Command.Redo);

        KeyBindings.Add (Key.G.WithCtrl, Command.DeleteAll);
        KeyBindings.Add (Key.D.WithCtrl.WithShift, Command.DeleteAll);

        _currentCulture = Thread.CurrentThread.CurrentUICulture;

        ContextMenu = new ContextMenu { MenuItems = BuildContextMenuBarItem () };
        ContextMenu.KeyChanged += ContextMenu_KeyChanged!;

        KeyBindings.Add ((KeyCode)ContextMenu.Key, KeyBindingScope.HotKey, Command.ShowContextMenu);
    }

    /// <summary>
    ///     Gets or sets a value indicating whether pressing ENTER in a <see cref="TextView"/> creates a new line of text
    ///     in the view or activates the default button for the Toplevel.
    /// </summary>
    public bool AllowsReturn
    {
        get => _allowsReturn;
        set
        {
            _allowsReturn = value;

            if (_allowsReturn && !_multiline)
            {
                Multiline = true;
            }

            if (!_allowsReturn && _multiline)
            {
                Multiline = false;
                AllowsTab = false;
            }

            SetNeedsDisplay ();
        }
    }

    /// <summary>
    ///     Gets or sets whether the <see cref="TextView"/> inserts a tab character into the text or ignores tab input. If
    ///     set to `false` and the user presses the tab key (or shift-tab) the focus will move to the next view (or previous
    ///     with shift-tab). The default is `true`; if the user presses the tab key, a tab character will be inserted into the
    ///     text.
    /// </summary>
    public bool AllowsTab
    {
        get => _allowsTab;
        set
        {
            _allowsTab = value;

            if (_allowsTab && _tabWidth == 0)
            {
                _tabWidth = 4;
            }

            if (_allowsTab && !_multiline)
            {
                Multiline = true;
            }

            if (!_allowsTab && _tabWidth > 0)
            {
                _tabWidth = 0;
            }

            SetNeedsDisplay ();
        }
    }

    /// <summary>
    ///     Provides autocomplete context menu based on suggestions at the current cursor position. Configure
    ///     <see cref="IAutocomplete.SuggestionGenerator"/> to enable this feature
    /// </summary>
    public IAutocomplete Autocomplete { get; protected set; } = new TextViewAutocomplete ();

    /// <inheritdoc/>
    public override bool CanFocus
    {
        get => base.CanFocus;
        set => base.CanFocus = value;
    }

    /// <inheritdoc/>
    public override Point ContentOffset
    {
        get => base.ContentOffset;
        set
        {
            if (base.ContentOffset != value)
            {
                base.ContentOffset = value;
            }

            if (LeftColumn != -ContentOffset.X)
            {
                LeftColumn = -ContentOffset.X;
            }

            if (TopRow != -ContentOffset.Y)
            {
                TopRow = -ContentOffset.Y;
            }
        }
    }

    /// <summary>Get the <see cref="ContextMenu"/> for this view.</summary>
    public ContextMenu? ContextMenu { get; }

    /// <summary>Gets the cursor column.</summary>
    /// <value>The cursor column.</value>
    public int CurrentColumn { get; private set; }

    /// <summary>Gets the current cursor row.</summary>
    public int CurrentRow { get; private set; }

    /// <summary>Sets or gets the current cursor position.</summary>
    public Point CursorPosition
    {
        get => new (CurrentColumn, CurrentRow);
        set
        {
            List<RuneCell> line = _model.GetLine (Math.Max (Math.Min (value.Y, _model.Count - 1), 0));

            CurrentColumn = value.X < 0 ? 0 :
                            value.X > line.Count ? line.Count : value.X;

            CurrentRow = value.Y < 0 ? 0 :
                         value.Y > _model.Count - 1 ? Math.Max (_model.Count - 1, 0) : value.Y;
            SetNeedsDisplay ();
            Adjust ();
        }
    }

    /// <summary>Get / Set the wished cursor when the field is focused</summary>
    public CursorVisibility DesiredCursorVisibility
    {
        get => _desiredCursorVisibility;
        set
        {
            if (HasFocus)
            {
                Application.Driver.SetCursorVisibility (value);
            }

            _desiredCursorVisibility = value;
            SetNeedsDisplay ();
        }
    }

    /// <summary>
    ///     Indicates whatever the text has history changes or not. <see langword="true"/> if the text has history changes
    ///     <see langword="false"/> otherwise.
    /// </summary>
    public bool HasHistoryChanges => _historyText.HasHistoryChanges;

    /// <summary>
    ///     If <see langword="true"/> and the current <see cref="RuneCell.ColorScheme"/> is null will inherit from the
    ///     previous, otherwise if <see langword="false"/> (default) do nothing. If the text is load with
    ///     <see cref="Load(List{RuneCell})"/> this property is automatically sets to <see langword="true"/>.
    /// </summary>
    public bool InheritsPreviousColorScheme { get; set; }

    /// <summary>
    ///     Indicates whatever the text was changed or not. <see langword="true"/> if the text was changed
    ///     <see langword="false"/> otherwise.
    /// </summary>
    public bool IsDirty
    {
        get => _historyText.IsDirty (Text);
        set => _historyText.Clear (Text);
    }

    /// <summary>Gets or sets the left column.</summary>
    public int LeftColumn
    {
        get => _leftColumn;
        set
        {
            if (value > 0 && _wordWrap)
            {
                return;
            }

            ContentOffset = ContentOffset with { X = -(_leftColumn = Math.Max (Math.Min (value, Maxlength - 1), 0)) };
        }
    }

    /// <summary>Gets the number of lines.</summary>
    public int Lines => _model.Count;

    /// <summary>Gets the maximum visible length line including additional last column to accommodate the cursor.</summary>
    public int Maxlength => _model.GetMaxVisibleLine (_topRow, _topRow + ContentArea.Height, TabWidth) + (ReadOnly ? 0 : 1);

    /// <summary>Gets or sets a value indicating whether this <see cref="TextView"/> is a multiline text view.</summary>
    public bool Multiline
    {
        get => _multiline;
        set
        {
            _multiline = value;

            if (_multiline && !_allowsTab)
            {
                AllowsTab = true;
            }

            if (_multiline && !_allowsReturn)
            {
                AllowsReturn = true;
            }

            if (!_multiline)
            {
                AllowsReturn = false;
                AllowsTab = false;
                WordWrap = false;
                CurrentColumn = 0;
                CurrentRow = 0;
                _savedHeight = Height;

                //var prevLayoutStyle = LayoutStyle;
                //if (LayoutStyle == LayoutStyle.Computed) {
                //	LayoutStyle = LayoutStyle.Absolute;
                //}
                Height = 1;

                //LayoutStyle = prevLayoutStyle;
                if (!IsInitialized)
                {
                    _model.LoadString (Text);
                }

                SetNeedsDisplay ();
            }
            else if (_multiline && _savedHeight is { })
            {
                //var lyout = LayoutStyle;
                //if (LayoutStyle == LayoutStyle.Computed) {
                //	LayoutStyle = LayoutStyle.Absolute;
                //}
                Height = _savedHeight;

                //LayoutStyle = lyout;
                SetNeedsDisplay ();
            }
        }
    }

    /// <summary>Gets or sets whether the <see cref="TextView"/> is in read-only mode or not</summary>
    /// <value>Boolean value(Default false)</value>
    public bool ReadOnly
    {
        get => _isReadOnly;
        set
        {
            if (value != _isReadOnly)
            {
                _isReadOnly = value;

                SetNeedsDisplay ();
                WrapTextModel ();
                Adjust ();
            }
        }
    }

    /// <summary>Length of the selected text.</summary>
    public int SelectedLength => GetSelectedLength ();

    /// <summary>The selected text.</summary>
    public string SelectedText
    {
        get
        {
            if (!Selecting || (_model.Count == 1 && _model.GetLine (0).Count == 0))
            {
                return string.Empty;
            }

            return GetSelectedRegion ();
        }
    }

    /// <summary>Get or sets the selecting.</summary>
    public bool Selecting { get; set; }

    /// <summary>Start column position of the selected text.</summary>
    public int SelectionStartColumn
    {
        get => _selectionStartColumn;
        set
        {
            List<RuneCell> line = _model.GetLine (_selectionStartRow);

            _selectionStartColumn = value < 0 ? 0 :
                                    value > line.Count ? line.Count : value;
            Selecting = true;
            SetNeedsDisplay ();
            Adjust ();
        }
    }

    /// <summary>Start row position of the selected text.</summary>
    public int SelectionStartRow
    {
        get => _selectionStartRow;
        set
        {
            _selectionStartRow = value < 0 ? 0 :
                                 value > _model.Count - 1 ? Math.Max (_model.Count - 1, 0) : value;
            Selecting = true;
            SetNeedsDisplay ();
            Adjust ();
        }
    }

    /// <summary>Gets or sets a value indicating the number of whitespace when pressing the TAB key.</summary>
    public int TabWidth
    {
        get => _tabWidth;
        set
        {
            _tabWidth = Math.Max (value, 0);

            if (_tabWidth > 0 && !AllowsTab)
            {
                AllowsTab = true;
            }

            SetNeedsDisplay ();
        }
    }

    /// <summary>Sets or gets the text in the <see cref="TextView"/>.</summary>
    /// <remarks>
    ///     The <see cref="View.TextChanged"/> event is fired whenever this property is set. Note, however, that Text is not
    ///     set by <see cref="TextView"/> as the user types.
    /// </remarks>
    public override string Text
    {
        get
        {
            if (_wordWrap)
            {
                return _wrapManager!.Model.ToString ();
            }

            return _model.ToString ();
        }
        set
        {
            string old = Text;
            ResetPosition ();
            _model.LoadString (value);

            if (_wordWrap)
            {
                _wrapManager = new WordWrapManager (_model);
                _model = _wrapManager.WrapModel (ContentArea.Width, out _, out _, out _, out _);
            }

            OnTextChanged (old, Text);
            SetNeedsDisplay ();

            _historyText.Clear (Text);
        }
    }

    /// <summary>Gets or sets the top row.</summary>
    public int TopRow
    {
        get => _topRow;
        set => ContentOffset = ContentOffset with { Y = -(_topRow = Math.Max (Math.Min (value, Lines - 1), 0)) };
    }

    /// <summary>
    ///     Tracks whether the text view should be considered "used", that is, that the user has moved in the entry, so
    ///     new input should be appended at the cursor position, rather than clearing the entry
    /// </summary>
    public bool Used { get; set; }

    /// <summary>Allows word wrap the to fit the available container width.</summary>
    public bool WordWrap
    {
        get => _wordWrap;
        set
        {
            if (value == _wordWrap)
            {
                return;
            }

            if (value && !_multiline)
            {
                return;
            }

            _wordWrap = value;
            ResetPosition ();

            if (_wordWrap)
            {
                _wrapManager = new WordWrapManager (_model);

                WrapTextModel ();
            }
            else if (!_wordWrap && _wrapManager is { })
            {
                _model = _wrapManager.Model;
            }

            SetNeedsDisplay ();
        }
    }

    /// <summary>Allows clearing the <see cref="HistoryText.HistoryTextItem"/> items updating the original text.</summary>
    public void ClearHistoryChanges () { _historyText?.Clear (Text); }

    /// <summary>Closes the contents of the stream into the <see cref="TextView"/>.</summary>
    /// <returns><c>true</c>, if stream was closed, <c>false</c> otherwise.</returns>
    public bool CloseFile ()
    {
        SetWrapModel ();
        bool res = _model.CloseFile ();
        ResetPosition ();
        SetNeedsDisplay ();
        UpdateWrapModel ();

        return res;
    }

    /// <summary>Raised when the contents of the <see cref="TextView"/> are changed.</summary>
    /// <remarks>
    ///     Unlike the <see cref="View.TextChanged"/> event, this event is raised whenever the user types or otherwise changes
    ///     the contents of the <see cref="TextView"/>.
    /// </remarks>
    public event EventHandler<ContentsChangedEventArgs>? ContentsChanged;

    /// <summary>Copy the selected text to the clipboard contents.</summary>
    public void Copy ()
    {
        SetWrapModel ();

        if (Selecting)
        {
            SetClipboard (GetRegion ());
            _copyWithoutSelection = false;
        }
        else
        {
            List<RuneCell> currentLine = GetCurrentLine ();
            SetClipboard (TextModel.ToString (currentLine));
            _copyWithoutSelection = true;
        }

        UpdateWrapModel ();
        DoNeededAction ();
    }

    /// <summary>Cut the selected text to the clipboard contents.</summary>
    public void Cut ()
    {
        SetWrapModel ();
        SetClipboard (GetRegion ());

        if (!_isReadOnly)
        {
            ClearRegion ();

            _historyText.Add (
                              new List<List<RuneCell>> { new (GetCurrentLine ()) },
                              CursorPosition,
                              HistoryText.LineStatus.Replaced
                             );
        }

        UpdateWrapModel ();
        Selecting = false;
        DoNeededAction ();
        OnContentsChanged ();
    }

    /// <summary>Deletes all text.</summary>
    public void DeleteAll ()
    {
        if (Lines == 0)
        {
            return;
        }

        _selectionStartColumn = 0;
        _selectionStartRow = 0;
        MoveBottomEndExtend ();
        DeleteCharLeft ();
        SetNeedsDisplay ();
    }

    /// <summary>Deletes all the selected or a single character at left from the position of the cursor.</summary>
    public void DeleteCharLeft ()
    {
        if (_isReadOnly)
        {
            return;
        }

        SetWrapModel ();

        if (Selecting)
        {
            _historyText.Add (new List<List<RuneCell>> { new (GetCurrentLine ()) }, CursorPosition);

            ClearSelectedRegion ();

            List<RuneCell> currentLine = GetCurrentLine ();

            _historyText.Add (
                              new List<List<RuneCell>> { new (currentLine) },
                              CursorPosition,
                              HistoryText.LineStatus.Replaced
                             );

            UpdateWrapModel ();
            OnContentsChanged ();

            return;
        }

        if (DeleteTextBackwards ())
        {
            UpdateWrapModel ();
            OnContentsChanged ();

            return;
        }

        UpdateWrapModel ();

        DoNeededAction ();
        OnContentsChanged ();
    }

    /// <summary>Deletes all the selected or a single character at right from the position of the cursor.</summary>
    public void DeleteCharRight ()
    {
        if (_isReadOnly)
        {
            return;
        }

        SetWrapModel ();

        if (Selecting)
        {
            _historyText.Add (new List<List<RuneCell>> { new (GetCurrentLine ()) }, CursorPosition);

            ClearSelectedRegion ();

            List<RuneCell> currentLine = GetCurrentLine ();

            _historyText.Add (
                              new List<List<RuneCell>> { new (currentLine) },
                              CursorPosition,
                              HistoryText.LineStatus.Replaced
                             );

            UpdateWrapModel ();
            OnContentsChanged ();

            return;
        }

        if (DeleteTextForwards ())
        {
            UpdateWrapModel ();
            OnContentsChanged ();

            return;
        }

        UpdateWrapModel ();

        DoNeededAction ();
        OnContentsChanged ();
    }

    /// <summary>Invoked when the normal color is drawn.</summary>
    public event EventHandler<RuneCellEventArgs>? DrawNormalColor;

    /// <summary>Invoked when the ready only color is drawn.</summary>
    public event EventHandler<RuneCellEventArgs>? DrawReadOnlyColor;

    /// <summary>Invoked when the selection color is drawn.</summary>
    public event EventHandler<RuneCellEventArgs>? DrawSelectionColor;

    /// <summary>
    ///     Invoked when the used color is drawn. The Used Color is used to indicate if the <see cref="Key.InsertChar"/>
    ///     was pressed and enabled.
    /// </summary>
    public event EventHandler<RuneCellEventArgs>? DrawUsedColor;

    /// <summary>Find the next text based on the match case with the option to replace it.</summary>
    /// <param name="textToFind">The text to find.</param>
    /// <param name="gaveFullTurn"><c>true</c>If all the text was forward searched.<c>false</c>otherwise.</param>
    /// <param name="matchCase">The match case setting.</param>
    /// <param name="matchWholeWord">The match whole word setting.</param>
    /// <param name="textToReplace">The text to replace.</param>
    /// <param name="replace"><c>true</c>If is replacing.<c>false</c>otherwise.</param>
    /// <returns><c>true</c>If the text was found.<c>false</c>otherwise.</returns>
    public bool FindNextText (
        string textToFind,
        out bool gaveFullTurn,
        bool matchCase = false,
        bool matchWholeWord = false,
        string? textToReplace = null,
        bool replace = false
    )
    {
        if (_model.Count == 0)
        {
            gaveFullTurn = false;

            return false;
        }

        SetWrapModel ();
        ResetContinuousFind ();

        (Point current, bool found) foundPos =
            _model.FindNextText (textToFind, out gaveFullTurn, matchCase, matchWholeWord);

        return SetFoundText (textToFind, foundPos, textToReplace, replace);
    }

    /// <summary>Find the previous text based on the match case with the option to replace it.</summary>
    /// <param name="textToFind">The text to find.</param>
    /// <param name="gaveFullTurn"><c>true</c>If all the text was backward searched.<c>false</c>otherwise.</param>
    /// <param name="matchCase">The match case setting.</param>
    /// <param name="matchWholeWord">The match whole word setting.</param>
    /// <param name="textToReplace">The text to replace.</param>
    /// <param name="replace"><c>true</c>If the text was found.<c>false</c>otherwise.</param>
    /// <returns><c>true</c>If the text was found.<c>false</c>otherwise.</returns>
    public bool FindPreviousText (
        string textToFind,
        out bool gaveFullTurn,
        bool matchCase = false,
        bool matchWholeWord = false,
        string? textToReplace = null,
        bool replace = false
    )
    {
        if (_model.Count == 0)
        {
            gaveFullTurn = false;

            return false;
        }

        SetWrapModel ();
        ResetContinuousFind ();

        (Point current, bool found) foundPos =
            _model.FindPreviousText (textToFind, out gaveFullTurn, matchCase, matchWholeWord);

        return SetFoundText (textToFind, foundPos, textToReplace, replace);
    }

    /// <summary>Reset the flag to stop continuous find.</summary>
    public void FindTextChanged () { _continuousFind = false; }

    /// <summary>Gets all lines of characters.</summary>
    /// <returns></returns>
    public List<List<RuneCell>> GetAllLines () { return _model.GetAllLines (); }

    /// <summary>
    ///     Returns the characters on the current line (where the cursor is positioned). Use <see cref="CurrentColumn"/>
    ///     to determine the position of the cursor within that line
    /// </summary>
    /// <returns></returns>
    public List<RuneCell> GetCurrentLine () { return _model.GetLine (CurrentRow); }

    /// <summary>Returns the characters on the <paramref name="line"/>.</summary>
    /// <param name="line">The intended line.</param>
    /// <returns></returns>
    public List<RuneCell> GetLine (int line) { return _model.GetLine (line); }

    /// <inheritdoc/>
    public override Attribute GetNormalColor ()
    {
        ColorScheme? cs = ColorScheme;

        if (ColorScheme is null)
        {
            cs = new ColorScheme ();
        }

        return Enabled ? cs.Focus : cs.Disabled;
    }

    /// <summary>
    ///     Inserts the given <paramref name="toAdd"/> text at the current cursor position exactly as if the user had just
    ///     typed it
    /// </summary>
    /// <param name="toAdd">Text to add</param>
    public void InsertText (string toAdd)
    {
        foreach (char ch in toAdd)
        {
            Key key;

            try
            {
                key = new Key (ch);
            }
            catch (Exception)
            {
                throw new ArgumentException (
                                             $"Cannot insert character '{ch}' because it does not map to a Key"
                                            );
            }

            InsertText (key);

            if (NeedsDisplay)
            {
                Adjust ();
            }
            else
            {
                PositionCursor ();
            }
        }
    }

    /// <summary>Loads the contents of the file into the <see cref="TextView"/>.</summary>
    /// <returns><c>true</c>, if file was loaded, <c>false</c> otherwise.</returns>
    /// <param name="path">Path to the file to load.</param>
    public bool Load (string path)
    {
        SetWrapModel ();
        bool res;

        try
        {
            SetWrapModel ();
            res = _model.LoadFile (path);
            _historyText.Clear (Text);
            ResetPosition ();
        }
        finally
        {
            UpdateWrapModel ();
            SetNeedsDisplay ();
            Adjust ();
        }

        UpdateWrapModel ();

        return res;
    }

    /// <summary>Loads the contents of the stream into the <see cref="TextView"/>.</summary>
    /// <returns><c>true</c>, if stream was loaded, <c>false</c> otherwise.</returns>
    /// <param name="stream">Stream to load the contents from.</param>
    public void Load (Stream stream)
    {
        SetWrapModel ();
        _model.LoadStream (stream);
        _historyText.Clear (Text);
        ResetPosition ();
        SetNeedsDisplay ();
        UpdateWrapModel ();
    }

    /// <summary>Loads the contents of the <see cref="RuneCell"/> list into the <see cref="TextView"/>.</summary>
    /// <param name="cells">Rune cells list to load the contents from.</param>
    public void Load (List<RuneCell> cells)
    {
        SetWrapModel ();
        _model.LoadRuneCells (cells, ColorScheme);
        _historyText.Clear (Text);
        ResetPosition ();
        SetNeedsDisplay ();
        UpdateWrapModel ();
        InheritsPreviousColorScheme = true;
    }

    /// <summary>Loads the contents of the list of <see cref="RuneCell"/> list into the <see cref="TextView"/>.</summary>
    /// <param name="cellsList">List of rune cells list to load the contents from.</param>
    public void Load (List<List<RuneCell>> cellsList)
    {
        SetWrapModel ();
        InheritsPreviousColorScheme = true;
        _model.LoadListRuneCells (cellsList, ColorScheme);
        _historyText.Clear (Text);
        ResetPosition ();
        SetNeedsDisplay ();
        UpdateWrapModel ();
    }

    /// <inheritdoc/>
    public override bool MouseEvent (MouseEvent ev)
    {
        if (!ev.Flags.HasFlag (MouseFlags.Button1Clicked)
            && !ev.Flags.HasFlag (MouseFlags.Button1Pressed)
            && !ev.Flags.HasFlag (MouseFlags.Button1Pressed | MouseFlags.ReportMousePosition)
            && !ev.Flags.HasFlag (MouseFlags.Button1Released)
            && !ev.Flags.HasFlag (MouseFlags.Button1Pressed | MouseFlags.ButtonShift)
            && !ev.Flags.HasFlag (MouseFlags.WheeledDown)
            && !ev.Flags.HasFlag (MouseFlags.WheeledUp)
            && !ev.Flags.HasFlag (MouseFlags.Button1DoubleClicked)
            && !ev.Flags.HasFlag (MouseFlags.Button1DoubleClicked | MouseFlags.ButtonShift)
            && !ev.Flags.HasFlag (MouseFlags.Button1TripleClicked)
            && !ev.Flags.HasFlag (ContextMenu!.MouseFlags))
        {
            return false;
        }

        if (!CanFocus)
        {
            return true;
        }

        if (!HasFocus)
        {
            SetFocus ();
        }

        _continuousFind = false;

        // Give autocomplete first opportunity to respond to mouse clicks
        if (SelectedLength == 0 && Autocomplete.MouseEvent (ev, true))
        {
            return true;
        }

        if (ev.Flags == MouseFlags.Button1Clicked)
        {
            if (_shiftSelecting && !_isButtonShift)
            {
                StopSelecting ();
            }

            ProcessMouseClick (ev, out _);

            if (Used)
            {
                PositionCursor ();
            }
            else
            {
                SetNeedsDisplay ();
            }

            _lastWasKill = false;
            _columnTrack = CurrentColumn;
        }
        else if (ev.Flags == MouseFlags.WheeledDown)
        {
            _lastWasKill = false;
            _columnTrack = CurrentColumn;
            ScrollTo (_topRow + 1);
        }
        else if (ev.Flags == MouseFlags.WheeledUp)
        {
            _lastWasKill = false;
            _columnTrack = CurrentColumn;
            ScrollTo (_topRow - 1);
        }
        else if (ev.Flags == MouseFlags.WheeledRight)
        {
            _lastWasKill = false;
            _columnTrack = CurrentColumn;
            ScrollTo (_leftColumn + 1, false);
        }
        else if (ev.Flags == MouseFlags.WheeledLeft)
        {
            _lastWasKill = false;
            _columnTrack = CurrentColumn;
            ScrollTo (_leftColumn - 1, false);
        }
        else if (ev.Flags.HasFlag (MouseFlags.Button1Pressed | MouseFlags.ReportMousePosition))
        {
            ProcessMouseClick (ev, out List<RuneCell> line);
            PositionCursor ();

            if (_model.Count > 0 && _shiftSelecting && Selecting)
            {
                if (CurrentRow - _topRow >= ContentArea.Height - 1 && _model.Count > _topRow + CurrentRow)
                {
                    ScrollTo (_topRow + ContentArea.Height);
                }
                else if (_topRow > 0 && CurrentRow <= _topRow)
                {
                    ScrollTo (_topRow - ContentArea.Height);
                }
                else if (ev.Y >= ContentArea.Height)
                {
                    ScrollTo (_model.Count);
                }
                else if (ev.Y < 0 && _topRow > 0)
                {
                    ScrollTo (0);
                }

                if (CurrentColumn - _leftColumn >= ContentArea.Width - 1 && line.Count > _leftColumn + CurrentColumn)
                {
                    ScrollTo (_leftColumn + ContentArea.Width, false);
                }
                else if (_leftColumn > 0 && CurrentColumn <= _leftColumn)
                {
                    ScrollTo (_leftColumn - ContentArea.Width, false);
                }
                else if (ev.X >= ContentArea.Width)
                {
                    ScrollTo (line.Count, false);
                }
                else if (ev.X < 0 && _leftColumn > 0)
                {
                    ScrollTo (0, false);
                }
            }

            _lastWasKill = false;
            _columnTrack = CurrentColumn;
        }
        else if (ev.Flags.HasFlag (MouseFlags.Button1Pressed | MouseFlags.ButtonShift))
        {
            if (!_shiftSelecting)
            {
                _isButtonShift = true;
                StartSelecting ();
            }

            ProcessMouseClick (ev, out _);
            PositionCursor ();
            _lastWasKill = false;
            _columnTrack = CurrentColumn;
        }
        else if (ev.Flags.HasFlag (MouseFlags.Button1Pressed))
        {
            if (_shiftSelecting)
            {
                _clickWithSelecting = true;
                StopSelecting ();
            }

            ProcessMouseClick (ev, out _);
            PositionCursor ();

            if (!Selecting)
            {
                StartSelecting ();
            }

            _lastWasKill = false;
            _columnTrack = CurrentColumn;

            if (Application.MouseGrabView is null)
            {
                Application.GrabMouse (this);
            }
        }
        else if (ev.Flags.HasFlag (MouseFlags.Button1Released))
        {
            Application.UngrabMouse ();
        }
        else if (ev.Flags.HasFlag (MouseFlags.Button1DoubleClicked))
        {
            if (ev.Flags.HasFlag (MouseFlags.ButtonShift))
            {
                if (!Selecting)
                {
                    StartSelecting ();
                }
            }
            else if (Selecting)
            {
                StopSelecting ();
            }

            ProcessMouseClick (ev, out List<RuneCell> line);
            (int col, int row)? newPos;

            if (CurrentColumn == line.Count
                || (CurrentColumn > 0 && (line [CurrentColumn - 1].Rune.Value != ' ' || line [CurrentColumn].Rune.Value == ' ')))
            {
                newPos = _model.WordBackward (CurrentColumn, CurrentRow);

                if (newPos.HasValue)
                {
                    CurrentColumn = CurrentRow == newPos.Value.row ? newPos.Value.col : 0;
                }
            }

            if (!Selecting)
            {
                StartSelecting ();
            }

            newPos = _model.WordForward (CurrentColumn, CurrentRow);

            if (newPos is { } && newPos.HasValue)
            {
                CurrentColumn = CurrentRow == newPos.Value.row ? newPos.Value.col : line.Count;
            }

            PositionCursor ();
            _lastWasKill = false;
            _columnTrack = CurrentColumn;
        }
        else if (ev.Flags.HasFlag (MouseFlags.Button1TripleClicked))
        {
            if (Selecting)
            {
                StopSelecting ();
            }

            ProcessMouseClick (ev, out List<RuneCell> line);
            CurrentColumn = 0;

            if (!Selecting)
            {
                StartSelecting ();
            }

            CurrentColumn = line.Count;
            PositionCursor ();
            _lastWasKill = false;
            _columnTrack = CurrentColumn;
        }
        else if (ev.Flags == ContextMenu!.MouseFlags)
        {
            ContextMenu.Position = new Point (ev.X + 2, ev.Y + 2);
            ShowContextMenu ();
        }

        return true;
    }

    /// <summary>Will scroll the <see cref="TextView"/> to the last line and position the cursor there.</summary>
    public void MoveEnd ()
    {
        CurrentRow = _model.Count - 1;
        List<RuneCell> line = GetCurrentLine ();
        CurrentColumn = line.Count;
        TrackColumn ();
        PositionCursor ();
    }

    /// <summary>Will scroll the <see cref="TextView"/> to the first line and position the cursor there.</summary>
    public void MoveHome ()
    {
        CurrentRow = 0;
        _topRow = 0;
        CurrentColumn = 0;
        _leftColumn = 0;
        TrackColumn ();
        PositionCursor ();
        SetNeedsDisplay ();
    }

    /// <summary>
    ///     Called when the contents of the TextView change. E.g. when the user types text or deletes text. Raises the
    ///     <see cref="ContentsChanged"/> event.
    /// </summary>
    public virtual void OnContentsChanged ()
    {
        ContentsChanged?.Invoke (this, new ContentsChangedEventArgs (CurrentRow, CurrentColumn));

        ProcessInheritsPreviousColorScheme (CurrentRow, CurrentColumn);
        ProcessAutocomplete ();
    }

    /// <inheritdoc/>
    public override void OnDrawContent (Rectangle contentArea)
    {
        _isDrawing = true;

        SetNormalColor ();

        (int width, int height) offB = OffSetBackground ();
        int right = ContentArea.Width + offB.width;
        int bottom = ContentArea.Height + offB.height;
        var row = 0;

        for (int idxRow = _topRow; idxRow < _model.Count; idxRow++)
        {
            List<RuneCell> line = _model.GetLine (idxRow);
            int lineRuneCount = line.Count;
            var col = 0;

            Move (0, row);

            for (int idxCol = _leftColumn; idxCol < lineRuneCount; idxCol++)
            {
                Rune rune = idxCol >= lineRuneCount ? (Rune)' ' : line [idxCol].Rune;
                int cols = rune.GetColumns ();

                if (idxCol < line.Count && Selecting && PointInSelection (idxCol, idxRow))
                {
                    OnDrawSelectionColor (line, idxCol, idxRow);
                }
                else if (idxCol == CurrentColumn && idxRow == CurrentRow && !Selecting && !Used && HasFocus && idxCol < lineRuneCount)
                {
                    OnDrawUsedColor (line, idxCol, idxRow);
                }
                else if (ReadOnly)
                {
                    OnDrawReadOnlyColor (line, idxCol, idxRow);
                }
                else
                {
                    OnDrawNormalColor (line, idxCol, idxRow);
                }

                if (rune.Value == '\t')
                {
                    cols += TabWidth + 1;

                    if (col + cols > right)
                    {
                        cols = right - col;
                    }

                    for (var i = 0; i < cols; i++)
                    {
                        if (col + i < right)
                        {
                            AddRune (col + i, row, (Rune)' ');
                        }
                    }
                }
                else
                {
                    AddRune (col, row, rune);
                }

                if (!TextModel.SetCol (ref col, contentArea.Right, cols))
                {
                    break;
                }

                if (idxCol + 1 < lineRuneCount && col + line [idxCol + 1].Rune.GetColumns () > right)
                {
                    break;
                }
            }

            if (col < right)
            {
                SetNormalColor ();
                ClearRegion (col, row, right, row + 1);
            }

            row++;
        }

        if (row < bottom)
        {
            SetNormalColor ();
            ClearRegion (contentArea.Left, row, right, bottom);
        }

        PositionCursor ();

        _isDrawing = false;
    }

    /// <inheritdoc/>
    public override bool OnEnter (View view)
    {
        //TODO: Improve it by handling read only mode of the text field
        Application.Driver.SetCursorVisibility (DesiredCursorVisibility);

        return base.OnEnter (view);
    }

    /// <inheritdoc/>
    public override bool? OnInvokingKeyBindings (Key a)
    {
        if (!a.IsValid)
        {
            return false;
        }

        // Give autocomplete first opportunity to respond to key presses
        if (SelectedLength == 0 && Autocomplete.Suggestions.Count > 0 && Autocomplete.ProcessKey (a))
        {
            return true;
        }

        return base.OnInvokingKeyBindings (a);
    }

    /// <inheritdoc/>
    public override bool OnKeyUp (Key key)
    {
        if (key == Key.Space.WithCtrl)
        {
            return true;
        }

        return base.OnKeyUp (key);
    }

    /// <inheritdoc/>
    public override bool OnLeave (View view)
    {
        if (Application.MouseGrabView is { } && Application.MouseGrabView == this)
        {
            Application.UngrabMouse ();
        }

        return base.OnLeave (view);
    }

    /// <inheritdoc/>
    public override bool OnProcessKeyDown (Key a)
    {
        if (!CanFocus)
        {
            return true;
        }

        ResetColumnTrack ();

        // Ignore control characters and other special keys
        if (!a.IsKeyCodeAtoZ && (a.KeyCode < KeyCode.Space || a.KeyCode > KeyCode.CharMask))
        {
            return false;
        }

        InsertText (a);
        DoNeededAction ();

        return true;
    }

    /// <summary>Invoke the <see cref="UnwrappedCursorPosition"/> event with the unwrapped <see cref="CursorPosition"/>.</summary>
    public virtual void OnUnwrappedCursorPosition (int? cRow = null, int? cCol = null)
    {
        int? row = cRow is null ? CurrentRow : cRow;
        int? col = cCol is null ? CurrentColumn : cCol;

        if (cRow is null && cCol is null && _wordWrap)
        {
            row = _wrapManager!.GetModelLineFromWrappedLines (CurrentRow);
            col = _wrapManager.GetModelColFromWrappedLines (CurrentRow, CurrentColumn);
        }

        UnwrappedCursorPosition?.Invoke (this, new PointEventArgs (new Point ((int)col, (int)row)));
    }

    /// <summary>Paste the clipboard contents into the current selected position.</summary>
    public void Paste ()
    {
        if (_isReadOnly)
        {
            return;
        }

        SetWrapModel ();
        string? contents = Clipboard.Contents;

        if (_copyWithoutSelection && contents.FirstOrDefault (x => x == '\n' || x == '\r') == 0)
        {
            List<RuneCell> runeList = contents is null ? new List<RuneCell> () : TextModel.ToRuneCellList (contents);
            List<RuneCell> currentLine = GetCurrentLine ();

            _historyText.Add (new List<List<RuneCell>> { new (currentLine) }, CursorPosition);

            List<List<RuneCell>> addedLine = new () { new List<RuneCell> (currentLine), runeList };

            _historyText.Add (
                              new List<List<RuneCell>> (addedLine),
                              CursorPosition,
                              HistoryText.LineStatus.Added
                             );

            _model.AddLine (CurrentRow, runeList);
            CurrentRow++;

            _historyText.Add (
                              new List<List<RuneCell>> { new (GetCurrentLine ()) },
                              CursorPosition,
                              HistoryText.LineStatus.Replaced
                             );

            SetNeedsDisplay ();
            OnContentsChanged ();
        }
        else
        {
            if (Selecting)
            {
                ClearRegion ();
            }

            _copyWithoutSelection = false;
            InsertAllText (contents);

            if (Selecting)
            {
                _historyText.ReplaceLast (
                                          new List<List<RuneCell>> { new (GetCurrentLine ()) },
                                          CursorPosition,
                                          HistoryText.LineStatus.Original
                                         );
            }

            SetNeedsDisplay ();
        }

        UpdateWrapModel ();
        Selecting = false;
        DoNeededAction ();
    }

    /// <summary>Positions the cursor on the current row and column</summary>
    public override void PositionCursor ()
    {
        ProcessAutocomplete ();

        if (!CanFocus || !Enabled || Application.Driver is null)
        {
            return;
        }

        if (Selecting)
        {
            // BUGBUG: customized rect aren't supported now because the Redraw isn't using the Intersect method.
<<<<<<< HEAD
            //var minRow = Math.Min (Math.Max (Math.Min (selectionStartRow, currentRow) - topRow, 0), Bounds.Height);
            //var maxRow = Math.Min (Math.Max (Math.Max (selectionStartRow, currentRow) - topRow, 0), Bounds.Height);
            //SetNeedsDisplay (new Rectangle (0, minRow, Bounds.Width, maxRow));
=======
            //var minRow = Math.Min (Math.Max (Math.Min (selectionStartRow, currentRow) - topRow, 0), Frame.Height);
            //var maxRow = Math.Min (Math.Max (Math.Max (selectionStartRow, currentRow) - topRow, 0), Frame.Height);
            //SetNeedsDisplay (new (0, minRow, Frame.Width, maxRow));
>>>>>>> 7fd4223f
            SetNeedsDisplay ();
        }

        List<RuneCell> line = _model.GetLine (CurrentRow);
        var col = 0;

        if (line.Count > 0)
        {
            for (int idx = _leftColumn; idx < line.Count; idx++)
            {
                if (idx >= CurrentColumn)
                {
                    break;
                }

                int cols = line [idx].Rune.GetColumns ();

                if (line [idx].Rune.Value == '\t')
                {
                    cols += TabWidth + 1;
                }

                if (!TextModel.SetCol (ref col, ContentArea.Width, cols))
                {
                    col = CurrentColumn;

                    break;
                }
            }
        }

        int posX = CurrentColumn - _leftColumn;
        int posY = CurrentRow - _topRow;

        if (posX > -1 && col >= posX && posX < ContentArea.Width && _topRow <= CurrentRow && posY < ContentArea.Height)
        {
            ResetCursorVisibility ();
            Move (col, CurrentRow - _topRow);
        }
        else
        {
            SaveCursorVisibility ();
        }
    }

    /// <summary>Redoes the latest changes.</summary>
    public void Redo ()
    {
        if (ReadOnly)
        {
            return;
        }

        _historyText.Redo ();
    }

    /// <summary>Replaces all the text based on the match case.</summary>
    /// <param name="textToFind">The text to find.</param>
    /// <param name="matchCase">The match case setting.</param>
    /// <param name="matchWholeWord">The match whole word setting.</param>
    /// <param name="textToReplace">The text to replace.</param>
    /// <returns><c>true</c>If the text was found.<c>false</c>otherwise.</returns>
    public bool ReplaceAllText (
        string textToFind,
        bool matchCase = false,
        bool matchWholeWord = false,
        string? textToReplace = null
    )
    {
        if (_isReadOnly || _model.Count == 0)
        {
            return false;
        }

        SetWrapModel ();
        ResetContinuousFind ();

        (Point current, bool found) foundPos =
            _model.ReplaceAllText (textToFind, matchCase, matchWholeWord, textToReplace);

        return SetFoundText (textToFind, foundPos, textToReplace, false, true);
    }

    /// <summary>
    ///     Will scroll the <see cref="TextView"/> to display the specified row at the top if <paramref name="isRow"/> is
    ///     true or will scroll the <see cref="TextView"/> to display the specified column at the left if
    ///     <paramref name="isRow"/> is false.
    /// </summary>
    /// <param name="idx">
    ///     Row that should be displayed at the top or Column that should be displayed at the left, if the value
    ///     is negative it will be reset to zero
    /// </param>
    /// <param name="isRow">If true (default) the <paramref name="idx"/> is a row, column otherwise.</param>
    public void ScrollTo (int idx, bool isRow = true)
    {
        if (idx < 0)
        {
            idx = 0;
        }

        if (isRow)
        {
            ContentOffset = ContentOffset with { Y = -(_topRow = Math.Max (idx > _model.Count - 1 ? _model.Count - 1 : idx, 0)) };
        }
        else if (!_wordWrap)
        {
            int maxlength =
                _model.GetMaxVisibleLine (_topRow, _topRow + ContentArea.Height, TabWidth);
            ContentOffset = ContentOffset with { X = -(_leftColumn = Math.Max (!_wordWrap && idx > maxlength - 1 ? maxlength - 1 : idx, 0)) };
        }

        SetNeedsDisplay ();
    }

    /// <summary>Select all text.</summary>
    public void SelectAll ()
    {
        if (_model.Count == 0)
        {
            return;
        }

        StartSelecting ();
        _selectionStartColumn = 0;
        _selectionStartRow = 0;
        CurrentColumn = _model.GetLine (_model.Count - 1).Count;
        CurrentRow = _model.Count - 1;
        SetNeedsDisplay ();
    }

    ///// <summary>Raised when the <see cref="Text"/> property of the <see cref="TextView"/> changes.</summary>
    ///// <remarks>
    /////     The <see cref="Text"/> property of <see cref="TextView"/> only changes when it is explicitly set, not as the
    /////     user types. To be notified as the user changes the contents of the TextView see <see cref="IsDirty"/>.
    ///// </remarks>
    //public event EventHandler? TextChanged;

    /// <summary>Undoes the latest changes.</summary>
    public void Undo ()
    {
        if (ReadOnly)
        {
            return;
        }

        _historyText.Undo ();
    }

    /// <summary>Invoked with the unwrapped <see cref="CursorPosition"/>.</summary>
    public event EventHandler<PointEventArgs>? UnwrappedCursorPosition;

    /// <summary>
    ///     Sets the <see cref="View.Driver"/> to an appropriate color for rendering the given <paramref name="idxCol"/>
    ///     of the current <paramref name="line"/>. Override to provide custom coloring by calling
    ///     <see cref="ConsoleDriver.SetAttribute(Attribute)"/> Defaults to <see cref="ColorScheme.Normal"/>.
    /// </summary>
    /// <param name="line">The line.</param>
    /// <param name="idxCol">The col index.</param>
    /// <param name="idxRow">The row index.</param>
    protected virtual void OnDrawNormalColor (List<RuneCell> line, int idxCol, int idxRow)
    {
        (int Row, int Col) unwrappedPos = GetUnwrappedPosition (idxRow, idxCol);
        var ev = new RuneCellEventArgs (line, idxCol, unwrappedPos);
        DrawNormalColor?.Invoke (this, ev);

        if (line [idxCol].ColorScheme is { })
        {
            ColorScheme? colorScheme = line [idxCol].ColorScheme;
            Driver.SetAttribute (Enabled ? colorScheme!.Focus : colorScheme!.Disabled);
        }
        else
        {
            Driver.SetAttribute (GetNormalColor ());
        }
    }

    /// <summary>
    ///     Sets the <see cref="View.Driver"/> to an appropriate color for rendering the given <paramref name="idxCol"/>
    ///     of the current <paramref name="line"/>. Override to provide custom coloring by calling
    ///     <see cref="ConsoleDriver.SetAttribute(Attribute)"/> Defaults to <see cref="ColorScheme.Focus"/>.
    /// </summary>
    /// <param name="line">The line.</param>
    /// <param name="idxCol">The col index.</param>
    /// ///
    /// <param name="idxRow">The row index.</param>
    protected virtual void OnDrawReadOnlyColor (List<RuneCell> line, int idxCol, int idxRow)
    {
        (int Row, int Col) unwrappedPos = GetUnwrappedPosition (idxRow, idxCol);
        var ev = new RuneCellEventArgs (line, idxCol, unwrappedPos);
        DrawReadOnlyColor?.Invoke (this, ev);

        ColorScheme? colorScheme = line [idxCol].ColorScheme is { } ? line [idxCol].ColorScheme : ColorScheme;
        Attribute attribute;

        if (colorScheme!.Disabled.Foreground == colorScheme.Focus.Background)
        {
            attribute = new Attribute (colorScheme.Focus.Foreground, colorScheme.Focus.Background);
        }
        else
        {
            attribute = new Attribute (colorScheme.Disabled.Foreground, colorScheme.Focus.Background);
        }

        Driver.SetAttribute (attribute);
    }

    /// <summary>
    ///     Sets the <see cref="View.Driver"/> to an appropriate color for rendering the given <paramref name="idxCol"/>
    ///     of the current <paramref name="line"/>. Override to provide custom coloring by calling
    ///     <see cref="ConsoleDriver.SetAttribute(Attribute)"/> Defaults to <see cref="ColorScheme.Focus"/>.
    /// </summary>
    /// <param name="line">The line.</param>
    /// <param name="idxCol">The col index.</param>
    /// ///
    /// <param name="idxRow">The row index.</param>
    protected virtual void OnDrawSelectionColor (List<RuneCell> line, int idxCol, int idxRow)
    {
        (int Row, int Col) unwrappedPos = GetUnwrappedPosition (idxRow, idxCol);
        var ev = new RuneCellEventArgs (line, idxCol, unwrappedPos);
        DrawSelectionColor?.Invoke (this, ev);

        if (line [idxCol].ColorScheme is { })
        {
            ColorScheme? colorScheme = line [idxCol].ColorScheme;

            Driver.SetAttribute (
                                 new Attribute (colorScheme!.Focus.Background, colorScheme.Focus.Foreground)
                                );
        }
        else
        {
            Driver.SetAttribute (
                                 new Attribute (
                                                ColorScheme.Focus.Background,
                                                ColorScheme.Focus.Foreground
                                               )
                                );
        }
    }

    /// <summary>
    ///     Sets the <see cref="View.Driver"/> to an appropriate color for rendering the given <paramref name="idxCol"/>
    ///     of the current <paramref name="line"/>. Override to provide custom coloring by calling
    ///     <see cref="ConsoleDriver.SetAttribute(Attribute)"/> Defaults to <see cref="ColorScheme.HotFocus"/>.
    /// </summary>
    /// <param name="line">The line.</param>
    /// <param name="idxCol">The col index.</param>
    /// ///
    /// <param name="idxRow">The row index.</param>
    protected virtual void OnDrawUsedColor (List<RuneCell> line, int idxCol, int idxRow)
    {
        (int Row, int Col) unwrappedPos = GetUnwrappedPosition (idxRow, idxCol);
        var ev = new RuneCellEventArgs (line, idxCol, unwrappedPos);
        DrawUsedColor?.Invoke (this, ev);

        if (line [idxCol].ColorScheme is { })
        {
            ColorScheme? colorScheme = line [idxCol].ColorScheme;
            SetValidUsedColor (colorScheme!);
        }
        else
        {
            SetValidUsedColor (ColorScheme);
        }
    }

    /// <summary>
    ///     Sets the driver to the default color for the control where no text is being rendered. Defaults to
    ///     <see cref="ColorScheme.Normal"/>.
    /// </summary>
    protected virtual void SetNormalColor () { Driver.SetAttribute (GetNormalColor ()); }

    private void Adjust ()
    {
        (int width, int height) offB = OffSetBackground ();
        List<RuneCell> line = GetCurrentLine ();
        bool need = NeedsDisplay || _wrapNeeded || !Used;
        (int size, int length) tSize = TextModel.DisplaySize (line, -1, -1, false, TabWidth);
        (int size, int length) dSize = TextModel.DisplaySize (line, _leftColumn, CurrentColumn, true, TabWidth);

        if (!_wordWrap && CurrentColumn < _leftColumn)
        {
            _leftColumn = CurrentColumn;
            need = true;
        }
        else if (!_wordWrap
                 && (CurrentColumn - _leftColumn + 1 > ContentArea.Width + offB.width || dSize.size + 1 >= ContentArea.Width + offB.width))
        {
            _leftColumn = TextModel.CalculateLeftColumn (
                                                         line,
                                                         _leftColumn,
                                                         CurrentColumn,
                                                         ContentArea.Width + offB.width,
                                                         TabWidth
                                                        );
            need = true;
        }
        else if ((_wordWrap && _leftColumn > 0)
                 || (dSize.size < ContentArea.Width + offB.width && tSize.size < ContentArea.Width + offB.width))
        {
            if (_leftColumn > 0)
            {
                _leftColumn = 0;
                need = true;
            }
        }

        if (CurrentRow < _topRow)
        {
            _topRow = CurrentRow;
            need = true;
        }
        else if (CurrentRow - _topRow >= ContentArea.Height + offB.height)
        {
            _topRow = Math.Min (Math.Max (CurrentRow - ContentArea.Height + 1, 0), CurrentRow);
            need = true;
        }
        else if (_topRow > 0 && CurrentRow < _topRow)
        {
            _topRow = Math.Max (_topRow - 1, 0);
            need = true;
        }

        if (need)
        {
            if (_wrapNeeded)
            {
                WrapTextModel ();
                _wrapNeeded = false;
            }

            SetNeedsDisplay ();

            SetScrollColsRowsSize ();
        }
        else
        {
            PositionCursor ();
        }

        OnUnwrappedCursorPosition ();
    }

    private void AppendClipboard (string text) { Clipboard.Contents += text; }

    private MenuBarItem BuildContextMenuBarItem ()
    {
        return new MenuBarItem (
                                new MenuItem []
                                {
                                    new (
                                         Strings.ctxSelectAll,
                                         "",
                                         SelectAll,
                                         null,
                                         null,
                                         (KeyCode)KeyBindings.GetKeyFromCommands (Command.SelectAll)
                                        ),
                                    new (
                                         Strings.ctxDeleteAll,
                                         "",
                                         DeleteAll,
                                         null,
                                         null,
                                         (KeyCode)KeyBindings.GetKeyFromCommands (Command.DeleteAll)
                                        ),
                                    new (
                                         Strings.ctxCopy,
                                         "",
                                         Copy,
                                         null,
                                         null,
                                         (KeyCode)KeyBindings.GetKeyFromCommands (Command.Copy)
                                        ),
                                    new (
                                         Strings.ctxCut,
                                         "",
                                         Cut,
                                         null,
                                         null,
                                         (KeyCode)KeyBindings.GetKeyFromCommands (Command.Cut)
                                        ),
                                    new (
                                         Strings.ctxPaste,
                                         "",
                                         Paste,
                                         null,
                                         null,
                                         (KeyCode)KeyBindings.GetKeyFromCommands (Command.Paste)
                                        ),
                                    new (
                                         Strings.ctxUndo,
                                         "",
                                         Undo,
                                         null,
                                         null,
                                         (KeyCode)KeyBindings.GetKeyFromCommands (Command.Undo)
                                        ),
                                    new (
                                         Strings.ctxRedo,
                                         "",
                                         Redo,
                                         null,
                                         null,
                                         (KeyCode)KeyBindings.GetKeyFromCommands (Command.Redo)
                                        )
                                }
                               );
    }

    private void ClearRegion (int left, int top, int right, int bottom)
    {
        for (int row = top; row < bottom; row++)
        {
            Move (left, row);

            for (int col = left; col < right; col++)
            {
                AddRune (col, row, (Rune)' ');
            }
        }
    }

    //
    // Clears the contents of the selected region
    //
    private void ClearRegion ()
    {
        SetWrapModel ();

        long start, end;
        long currentEncoded = ((long)(uint)CurrentRow << 32) | (uint)CurrentColumn;
        GetEncodedRegionBounds (out start, out end);
        var startRow = (int)(start >> 32);
        var maxrow = (int)(end >> 32);
        var startCol = (int)(start & 0xffffffff);
        var endCol = (int)(end & 0xffffffff);
        List<RuneCell> line = _model.GetLine (startRow);

        _historyText.Add (new List<List<RuneCell>> { new (line) }, new Point (startCol, startRow));

        List<List<RuneCell>> removedLines = new ();

        if (startRow == maxrow)
        {
            removedLines.Add (new List<RuneCell> (line));

            line.RemoveRange (startCol, endCol - startCol);
            CurrentColumn = startCol;

            if (_wordWrap)
            {
                SetNeedsDisplay ();
            }
            else
            {
                //QUESTION: Is the below comment still relevant?
                // BUGBUG: customized rect aren't supported now because the Redraw isn't using the Intersect method.
<<<<<<< HEAD
                //SetNeedsDisplay (new Rectangle (0, startRow - topRow, Bounds.Width, startRow - topRow + 1));
=======
                //SetNeedsDisplay (new (0, startRow - topRow, Frame.Width, startRow - topRow + 1));
>>>>>>> 7fd4223f
                SetNeedsDisplay ();
            }

            _historyText.Add (
                              new List<List<RuneCell>> (removedLines),
                              CursorPosition,
                              HistoryText.LineStatus.Removed
                             );

            UpdateWrapModel ();

            return;
        }

        removedLines.Add (new List<RuneCell> (line));

        line.RemoveRange (startCol, line.Count - startCol);
        List<RuneCell> line2 = _model.GetLine (maxrow);
        line.AddRange (line2.Skip (endCol));

        for (int row = startRow + 1; row <= maxrow; row++)
        {
            removedLines.Add (new List<RuneCell> (_model.GetLine (startRow + 1)));

            _model.RemoveLine (startRow + 1);
        }

        if (currentEncoded == end)
        {
            CurrentRow -= maxrow - startRow;
        }

        CurrentColumn = startCol;

        _historyText.Add (
                          new List<List<RuneCell>> (removedLines),
                          CursorPosition,
                          HistoryText.LineStatus.Removed
                         );

        UpdateWrapModel ();

        SetNeedsDisplay ();
    }

    private void ClearSelectedRegion ()
    {
        SetWrapModel ();

        if (!_isReadOnly)
        {
            ClearRegion ();
        }

        UpdateWrapModel ();
        Selecting = false;
        DoNeededAction ();
    }

    private void ContextMenu_KeyChanged (object sender, KeyChangedEventArgs e) { KeyBindings.Replace (e.OldKey, e.NewKey); }

    private bool DeleteTextBackwards ()
    {
        SetWrapModel ();

        if (CurrentColumn > 0)
        {
            // Delete backwards 
            List<RuneCell> currentLine = GetCurrentLine ();

            _historyText.Add (new List<List<RuneCell>> { new (currentLine) }, CursorPosition);

            currentLine.RemoveAt (CurrentColumn - 1);

            if (_wordWrap)
            {
                _wrapNeeded = true;
            }

            CurrentColumn--;

            _historyText.Add (
                              new List<List<RuneCell>> { new (currentLine) },
                              CursorPosition,
                              HistoryText.LineStatus.Replaced
                             );

            if (CurrentColumn < _leftColumn)
            {
                _leftColumn--;
                SetNeedsDisplay ();
            }
            else
            {
                // BUGBUG: customized rect aren't supported now because the Redraw isn't using the Intersect method.
<<<<<<< HEAD
                //SetNeedsDisplay (new Rectangle (0, currentRow - topRow, 1, Bounds.Width));
=======
                //SetNeedsDisplay (new (0, currentRow - topRow, 1, Frame.Width));
>>>>>>> 7fd4223f
                SetNeedsDisplay ();
            }
        }
        else
        {
            // Merges the current line with the previous one.
            if (CurrentRow == 0)
            {
                return true;
            }

            int prowIdx = CurrentRow - 1;
            List<RuneCell> prevRow = _model.GetLine (prowIdx);

            _historyText.Add (new List<List<RuneCell>> { new (prevRow) }, CursorPosition);

            List<List<RuneCell>> removedLines = new () { new List<RuneCell> (prevRow) };

            removedLines.Add (new List<RuneCell> (GetCurrentLine ()));

            _historyText.Add (
                              removedLines,
                              new Point (CurrentColumn, prowIdx),
                              HistoryText.LineStatus.Removed
                             );

            int prevCount = prevRow.Count;
            _model.GetLine (prowIdx).AddRange (GetCurrentLine ());
            _model.RemoveLine (CurrentRow);

            if (_wordWrap)
            {
                _wrapNeeded = true;
            }

            CurrentRow--;

            _historyText.Add (
                              new List<List<RuneCell>> { GetCurrentLine () },
                              new Point (CurrentColumn, prowIdx),
                              HistoryText.LineStatus.Replaced
                             );

            CurrentColumn = prevCount;
            SetNeedsDisplay ();
        }

        UpdateWrapModel ();

        return false;
    }

    private bool DeleteTextForwards ()
    {
        SetWrapModel ();

        List<RuneCell> currentLine = GetCurrentLine ();

        if (CurrentColumn == currentLine.Count)
        {
            if (CurrentRow + 1 == _model.Count)
            {
                UpdateWrapModel ();

                return true;
            }

            _historyText.Add (new List<List<RuneCell>> { new (currentLine) }, CursorPosition);

            List<List<RuneCell>> removedLines = new () { new List<RuneCell> (currentLine) };

            List<RuneCell> nextLine = _model.GetLine (CurrentRow + 1);

            removedLines.Add (new List<RuneCell> (nextLine));

            _historyText.Add (removedLines, CursorPosition, HistoryText.LineStatus.Removed);

            currentLine.AddRange (nextLine);
            _model.RemoveLine (CurrentRow + 1);

            _historyText.Add (
                              new List<List<RuneCell>> { new (currentLine) },
                              CursorPosition,
                              HistoryText.LineStatus.Replaced
                             );

            if (_wordWrap)
            {
                _wrapNeeded = true;
            }

<<<<<<< HEAD
            DoSetNeedsDisplay (new Rectangle (0, CurrentRow - _topRow, ContentArea.Width, CurrentRow - _topRow + 1));
=======
            DoSetNeedsDisplay (new (0, CurrentRow - _topRow, Frame.Width, CurrentRow - _topRow + 1));
>>>>>>> 7fd4223f
        }
        else
        {
            _historyText.Add ([[..currentLine]], CursorPosition);

            currentLine.RemoveAt (CurrentColumn);

            _historyText.Add (
                              [[..currentLine]],
                              CursorPosition,
                              HistoryText.LineStatus.Replaced
                             );

            if (_wordWrap)
            {
                _wrapNeeded = true;
            }

            DoSetNeedsDisplay (
<<<<<<< HEAD
                               new Rectangle (
                                              CurrentColumn - _leftColumn,
                                              CurrentRow - _topRow,
                                              ContentArea.Width,
                                              Math.Max (CurrentRow - _topRow + 1, 0)
                                             )
=======
                               new (
                                    CurrentColumn - _leftColumn,
                                    CurrentRow - _topRow,
                                    Frame.Width,
                                    CurrentRow - _topRow + 1
                                   )
>>>>>>> 7fd4223f
                              );
        }

        UpdateWrapModel ();

        return false;
    }

    private void DoNeededAction ()
    {
        if (NeedsDisplay)
        {
            Adjust ();
        }
        else
        {
            PositionCursor ();
        }
    }

    private void DoSetNeedsDisplay (Rectangle rect)
    {
        if (_wrapNeeded)
        {
            SetNeedsDisplay ();
        }
        else
        {
            // BUGBUG: customized rect aren't supported now because the Redraw isn't using the Intersect method.
            //SetNeedsDisplay (rect);
            SetNeedsDisplay ();
        }
    }

    private IEnumerable<(int col, int row, RuneCell rune)> ForwardIterator (int col, int row)
    {
        if (col < 0 || row < 0)
        {
            yield break;
        }

        if (row >= _model.Count)
        {
            yield break;
        }

        List<RuneCell> line = GetCurrentLine ();

        if (col >= line.Count)
        {
            yield break;
        }

        while (row < _model.Count)
        {
            for (int c = col; c < line.Count; c++)
            {
                yield return (c, row, line [c]);
            }

            col = 0;
            row++;
            line = GetCurrentLine ();
        }
    }

    private void GenerateSuggestions ()
    {
        List<RuneCell> currentLine = GetCurrentLine ();
        int cursorPosition = Math.Min (CurrentColumn, currentLine.Count);

        Autocomplete.Context = new AutocompleteContext (
                                                        currentLine,
                                                        cursorPosition,
                                                        Autocomplete.Context != null
                                                            ? Autocomplete.Context.Canceled
                                                            : false
                                                       );

        Autocomplete.GenerateSuggestions (
                                          Autocomplete.Context
                                         );
    }

    // Returns an encoded region start..end (top 32 bits are the row, low32 the column)
    private void GetEncodedRegionBounds (
        out long start,
        out long end,
        int? startRow = null,
        int? startCol = null,
        int? cRow = null,
        int? cCol = null
    )
    {
        long selection;
        long point;

        if (startRow is null || startCol is null || cRow is null || cCol is null)
        {
            selection = ((long)(uint)_selectionStartRow << 32) | (uint)_selectionStartColumn;
            point = ((long)(uint)CurrentRow << 32) | (uint)CurrentColumn;
        }
        else
        {
            selection = ((long)(uint)startRow << 32) | (uint)startCol;
            point = ((long)(uint)cRow << 32) | (uint)cCol;
        }

        if (selection > point)
        {
            start = point;
            end = selection;
        }
        else
        {
            start = selection;
            end = point;
        }
    }

    //
    // Returns a string with the text in the selected 
    // region.
    //
    private string GetRegion (
        int? sRow = null,
        int? sCol = null,
        int? cRow = null,
        int? cCol = null,
        TextModel? model = null
    )
    {
        long start, end;
        GetEncodedRegionBounds (out start, out end, sRow, sCol, cRow, cCol);

        if (start == end)
        {
            return string.Empty;
        }

        var startRow = (int)(start >> 32);
        var maxrow = (int)(end >> 32);
        var startCol = (int)(start & 0xffffffff);
        var endCol = (int)(end & 0xffffffff);
        List<RuneCell> line = model is null ? _model.GetLine (startRow) : model.GetLine (startRow);

        if (startRow == maxrow)
        {
            return StringFromRunes (line.GetRange (startCol, endCol - startCol));
        }

        string res = StringFromRunes (line.GetRange (startCol, line.Count - startCol));

        for (int row = startRow + 1; row < maxrow; row++)
        {
            res = res
                  + Environment.NewLine
                  + StringFromRunes (
                                     model == null
                                         ? _model.GetLine (row)
                                         : model.GetLine (row)
                                    );
        }

        line = model is null ? _model.GetLine (maxrow) : model.GetLine (maxrow);
        res = res + Environment.NewLine + StringFromRunes (line.GetRange (0, endCol));

        return res;
    }

    private int GetSelectedLength () { return SelectedText.Length; }

    private string GetSelectedRegion ()
    {
        int cRow = CurrentRow;
        int cCol = CurrentColumn;
        int startRow = _selectionStartRow;
        int startCol = _selectionStartColumn;
        TextModel model = _model;

        if (_wordWrap)
        {
            cRow = _wrapManager!.GetModelLineFromWrappedLines (CurrentRow);
            cCol = _wrapManager.GetModelColFromWrappedLines (CurrentRow, CurrentColumn);
            startRow = _wrapManager.GetModelLineFromWrappedLines (_selectionStartRow);
            startCol = _wrapManager.GetModelColFromWrappedLines (_selectionStartRow, _selectionStartColumn);
            model = _wrapManager.Model;
        }

        OnUnwrappedCursorPosition (cRow, cCol);

        return GetRegion (startRow, startCol, cRow, cCol, model);
    }

    private (int Row, int Col) GetUnwrappedPosition (int line, int col)
    {
        if (WordWrap)
        {
            return new ValueTuple<int, int> (
                                             _wrapManager!.GetModelLineFromWrappedLines (line),
                                             _wrapManager.GetModelColFromWrappedLines (line, col)
                                            );
        }

        return new ValueTuple<int, int> (line, col);
    }

    private void HistoryText_ChangeText (object sender, HistoryText.HistoryTextItem obj)
    {
        SetWrapModel ();

        if (obj is { })
        {
            int startLine = obj.CursorPosition.Y;

            if (obj.RemovedOnAdded is { })
            {
                int offset;

                if (obj.IsUndoing)
                {
                    offset = Math.Max (obj.RemovedOnAdded.Lines.Count - obj.Lines.Count, 1);
                }
                else
                {
                    offset = obj.RemovedOnAdded.Lines.Count - 1;
                }

                for (var i = 0; i < offset; i++)
                {
                    if (Lines > obj.RemovedOnAdded.CursorPosition.Y)
                    {
                        _model.RemoveLine (obj.RemovedOnAdded.CursorPosition.Y);
                    }
                    else
                    {
                        break;
                    }
                }
            }

            for (var i = 0; i < obj.Lines.Count; i++)
            {
                if (i == 0)
                {
                    _model.ReplaceLine (startLine, obj.Lines [i]);
                }
                else if ((obj.IsUndoing && obj.LineStatus == HistoryText.LineStatus.Removed)
                         || (!obj.IsUndoing && obj.LineStatus == HistoryText.LineStatus.Added))
                {
                    _model.AddLine (startLine, obj.Lines [i]);
                }
                else if (Lines > obj.CursorPosition.Y + 1)
                {
                    _model.RemoveLine (obj.CursorPosition.Y + 1);
                }

                startLine++;
            }

            CursorPosition = obj.FinalCursorPosition;
        }

        UpdateWrapModel ();

        Adjust ();
        OnContentsChanged ();
    }

    private void Insert (RuneCell cell)
    {
        List<RuneCell> line = GetCurrentLine ();

        if (Used)
        {
            line.Insert (Math.Min (CurrentColumn, line.Count), cell);
        }
        else
        {
            if (CurrentColumn < line.Count)
            {
                line.RemoveAt (CurrentColumn);
            }

            line.Insert (Math.Min (CurrentColumn, line.Count), cell);
        }

        int prow = CurrentRow - _topRow;

        if (!_wrapNeeded)
        {
            // BUGBUG: customized rect aren't supported now because the Redraw isn't using the Intersect method.
<<<<<<< HEAD
            //SetNeedsDisplay (new Rectangle (0, prow, Math.Max (Bounds.Width, 0), Math.Max (prow + 1, 0)));
=======
            //SetNeedsDisplay (new (0, prow, Math.Max (Frame.Width, 0), Math.Max (prow + 1, 0)));
>>>>>>> 7fd4223f
            SetNeedsDisplay ();
        }
    }

    private void InsertAllText (string text)
    {
        if (string.IsNullOrEmpty (text))
        {
            return;
        }

        List<List<RuneCell>> lines = TextModel.StringToLinesOfRuneCells (text);

        if (lines.Count == 0)
        {
            return;
        }

        SetWrapModel ();

        List<RuneCell> line = GetCurrentLine ();

        _historyText.Add (new List<List<RuneCell>> { new (line) }, CursorPosition);

        // Optimize single line
        if (lines.Count == 1)
        {
            line.InsertRange (CurrentColumn, lines [0]);
            CurrentColumn += lines [0].Count;

            _historyText.Add (
                              new List<List<RuneCell>> { new (line) },
                              CursorPosition,
                              HistoryText.LineStatus.Replaced
                             );

            if (!_wordWrap && CurrentColumn - _leftColumn > ContentArea.Width)
            {
                _leftColumn = Math.Max (CurrentColumn - ContentArea.Width + 1, 0);
            }

            if (_wordWrap)
            {
                SetNeedsDisplay ();
            }
            else
            {
                // BUGBUG: customized rect aren't supported now because the Redraw isn't using the Intersect method.
<<<<<<< HEAD
                //SetNeedsDisplay (new Rectangle (0, currentRow - topRow, Bounds.Width, Math.Max (currentRow - topRow + 1, 0)));
=======
                //SetNeedsDisplay (new (0, currentRow - topRow, Frame.Width, Math.Max (currentRow - topRow + 1, 0)));
>>>>>>> 7fd4223f
                SetNeedsDisplay ();
            }

            UpdateWrapModel ();

            OnContentsChanged ();

            return;
        }

        List<RuneCell>? rest = null;
        var lastp = 0;

        if (_model.Count > 0 && line.Count > 0 && !_copyWithoutSelection)
        {
            // Keep a copy of the rest of the line
            int restCount = line.Count - CurrentColumn;
            rest = line.GetRange (CurrentColumn, restCount);
            line.RemoveRange (CurrentColumn, restCount);
        }

        // First line is inserted at the current location, the rest is appended
        line.InsertRange (CurrentColumn, lines [0]);

        //model.AddLine (currentRow, lines [0]);

        List<List<RuneCell>> addedLines = new () { new List<RuneCell> (line) };

        for (var i = 1; i < lines.Count; i++)
        {
            _model.AddLine (CurrentRow + i, lines [i]);

            addedLines.Add (new List<RuneCell> (lines [i]));
        }

        if (rest is { })
        {
            List<RuneCell> last = _model.GetLine (CurrentRow + lines.Count - 1);
            lastp = last.Count;
            last.InsertRange (last.Count, rest);

            addedLines.Last ().InsertRange (addedLines.Last ().Count, rest);
        }

        _historyText.Add (addedLines, CursorPosition, HistoryText.LineStatus.Added);

        // Now adjust column and row positions
        CurrentRow += lines.Count - 1;
        CurrentColumn = rest is { } ? lastp : lines [lines.Count - 1].Count;
        Adjust ();

        _historyText.Add (
                          new List<List<RuneCell>> { new (line) },
                          CursorPosition,
                          HistoryText.LineStatus.Replaced
                         );

        UpdateWrapModel ();
        OnContentsChanged ();
    }

    private bool InsertText (Key a, ColorScheme? colorScheme = null)
    {
        //So that special keys like tab can be processed
        if (_isReadOnly)
        {
            return true;
        }

        SetWrapModel ();

        _historyText.Add (new List<List<RuneCell>> { new (GetCurrentLine ()) }, CursorPosition);

        if (Selecting)
        {
            ClearSelectedRegion ();
        }

        if ((uint)a.KeyCode == '\n')
        {
            _model.AddLine (CurrentRow + 1, new List<RuneCell> ());
            CurrentRow++;
            CurrentColumn = 0;
        }
        else if ((uint)a.KeyCode == '\r')
        {
            CurrentColumn = 0;
        }
        else
        {
            if (Used)
            {
                Insert (new RuneCell { Rune = a.AsRune, ColorScheme = colorScheme });
                CurrentColumn++;

                if (CurrentColumn >= _leftColumn + ContentArea.Width)
                {
                    _leftColumn++;
                    SetNeedsDisplay ();
                }
            }
            else
            {
                Insert (new RuneCell { Rune = a.AsRune, ColorScheme = colorScheme });
                CurrentColumn++;
            }
        }

        _historyText.Add (
                          new List<List<RuneCell>> { new (GetCurrentLine ()) },
                          CursorPosition,
                          HistoryText.LineStatus.Replaced
                         );

        UpdateWrapModel ();
        OnContentsChanged ();

        return true;
    }

    private void KillToEndOfLine ()
    {
        if (_isReadOnly)
        {
            return;
        }

        if (_model.Count == 1 && GetCurrentLine ().Count == 0)
        {
            // Prevents from adding line feeds if there is no more lines.
            return;
        }

        SetWrapModel ();

        List<RuneCell> currentLine = GetCurrentLine ();
        var setLastWasKill = true;

        if (currentLine.Count > 0 && CurrentColumn == currentLine.Count)
        {
            UpdateWrapModel ();

            DeleteTextForwards ();

            return;
        }

        _historyText.Add (new List<List<RuneCell>> { new (currentLine) }, CursorPosition);

        if (currentLine.Count == 0)
        {
            if (CurrentRow < _model.Count - 1)
            {
                List<List<RuneCell>> removedLines = new () { new List<RuneCell> (currentLine) };

                _model.RemoveLine (CurrentRow);

                removedLines.Add (new List<RuneCell> (GetCurrentLine ()));

                _historyText.Add (
                                  new List<List<RuneCell>> (removedLines),
                                  CursorPosition,
                                  HistoryText.LineStatus.Removed
                                 );
            }

            if (_model.Count > 0 || _lastWasKill)
            {
                string val = Environment.NewLine;

                if (_lastWasKill)
                {
                    AppendClipboard (val);
                }
                else
                {
                    SetClipboard (val);
                }
            }

            if (_model.Count == 0)
            {
                // Prevents from adding line feeds if there is no more lines.
                setLastWasKill = false;
            }
        }
        else
        {
            int restCount = currentLine.Count - CurrentColumn;
            List<RuneCell> rest = currentLine.GetRange (CurrentColumn, restCount);
            var val = string.Empty;
            val += StringFromRunes (rest);

            if (_lastWasKill)
            {
                AppendClipboard (val);
            }
            else
            {
                SetClipboard (val);
            }

            currentLine.RemoveRange (CurrentColumn, restCount);
        }

        _historyText.Add (
                          [[..GetCurrentLine ()]],
                          CursorPosition,
                          HistoryText.LineStatus.Replaced
                         );

        UpdateWrapModel ();

<<<<<<< HEAD
        DoSetNeedsDisplay (new Rectangle (0, CurrentRow - _topRow, ContentArea.Width, ContentArea.Height));
=======
        DoSetNeedsDisplay (new (0, CurrentRow - _topRow, Frame.Width, Frame.Height));
>>>>>>> 7fd4223f

        _lastWasKill = setLastWasKill;
        DoNeededAction ();
    }

    private void KillToStartOfLine ()
    {
        if (_isReadOnly)
        {
            return;
        }

        if (_model.Count == 1 && GetCurrentLine ().Count == 0)
        {
            // Prevents from adding line feeds if there is no more lines.
            return;
        }

        SetWrapModel ();

        List<RuneCell> currentLine = GetCurrentLine ();
        var setLastWasKill = true;

        if (currentLine.Count > 0 && CurrentColumn == 0)
        {
            UpdateWrapModel ();

            DeleteTextBackwards ();

            return;
        }

        _historyText.Add ([[..currentLine]], CursorPosition);

        if (currentLine.Count == 0)
        {
            if (CurrentRow > 0)
            {
                _model.RemoveLine (CurrentRow);

                if (_model.Count > 0 || _lastWasKill)
                {
                    string val = Environment.NewLine;

                    if (_lastWasKill)
                    {
                        AppendClipboard (val);
                    }
                    else
                    {
                        SetClipboard (val);
                    }
                }

                if (_model.Count == 0)
                {
                    // Prevents from adding line feeds if there is no more lines.
                    setLastWasKill = false;
                }

                CurrentRow--;
                currentLine = _model.GetLine (CurrentRow);

                List<List<RuneCell>> removedLine =
                [
                    [..currentLine],
                    []
                ];

                _historyText.Add (
                                  [..removedLine],
                                  CursorPosition,
                                  HistoryText.LineStatus.Removed
                                 );

                CurrentColumn = currentLine.Count;
            }
        }
        else
        {
            int restCount = CurrentColumn;
            List<RuneCell> rest = currentLine.GetRange (0, restCount);
            var val = string.Empty;
            val += StringFromRunes (rest);

            if (_lastWasKill)
            {
                AppendClipboard (val);
            }
            else
            {
                SetClipboard (val);
            }

            currentLine.RemoveRange (0, restCount);
            CurrentColumn = 0;
        }

        _historyText.Add (
                          [[..GetCurrentLine ()]],
                          CursorPosition,
                          HistoryText.LineStatus.Replaced
                         );

        UpdateWrapModel ();

<<<<<<< HEAD
        DoSetNeedsDisplay (new Rectangle (0, CurrentRow - _topRow, ContentArea.Width, ContentArea.Height));
=======
        DoSetNeedsDisplay (new (0, CurrentRow - _topRow, Frame.Width, Frame.Height));
>>>>>>> 7fd4223f

        _lastWasKill = setLastWasKill;
        DoNeededAction ();
    }

    private void KillWordBackward ()
    {
        if (_isReadOnly)
        {
            return;
        }

        SetWrapModel ();

        List<RuneCell> currentLine = GetCurrentLine ();

        _historyText.Add ([[..GetCurrentLine ()]], CursorPosition);

        if (CurrentColumn == 0)
        {
            DeleteTextBackwards ();

            _historyText.ReplaceLast (
                                      [[..GetCurrentLine ()]],
                                      CursorPosition,
                                      HistoryText.LineStatus.Replaced
                                     );

            UpdateWrapModel ();

            return;
        }

        (int col, int row)? newPos = _model.WordBackward (CurrentColumn, CurrentRow);

        if (newPos.HasValue && CurrentRow == newPos.Value.row)
        {
            int restCount = CurrentColumn - newPos.Value.col;
            currentLine.RemoveRange (newPos.Value.col, restCount);

            if (_wordWrap)
            {
                _wrapNeeded = true;
            }

            CurrentColumn = newPos.Value.col;
        }
        else if (newPos.HasValue)
        {
            int restCount = currentLine.Count - CurrentColumn;
            currentLine.RemoveRange (CurrentColumn, restCount);

            if (_wordWrap)
            {
                _wrapNeeded = true;
            }

            CurrentColumn = newPos.Value.col;
            CurrentRow = newPos.Value.row;
        }

        _historyText.Add (
                          [[..GetCurrentLine ()]],
                          CursorPosition,
                          HistoryText.LineStatus.Replaced
                         );

        UpdateWrapModel ();

<<<<<<< HEAD
        DoSetNeedsDisplay (new Rectangle (0, CurrentRow - _topRow, ContentArea.Width, ContentArea.Height));
=======
        DoSetNeedsDisplay (new (0, CurrentRow - _topRow, Frame.Width, Frame.Height));
>>>>>>> 7fd4223f
        DoNeededAction ();
    }

    private void KillWordForward ()
    {
        if (_isReadOnly)
        {
            return;
        }

        SetWrapModel ();

        List<RuneCell> currentLine = GetCurrentLine ();

        _historyText.Add ([[..GetCurrentLine ()]], CursorPosition);

        if (currentLine.Count == 0 || CurrentColumn == currentLine.Count)
        {
            DeleteTextForwards ();

            _historyText.ReplaceLast (
                                      [[..GetCurrentLine ()]],
                                      CursorPosition,
                                      HistoryText.LineStatus.Replaced
                                     );

            UpdateWrapModel ();

            return;
        }

        (int col, int row)? newPos = _model.WordForward (CurrentColumn, CurrentRow);
        var restCount = 0;

        if (newPos.HasValue && CurrentRow == newPos.Value.row)
        {
            restCount = newPos.Value.col - CurrentColumn;
            currentLine.RemoveRange (CurrentColumn, restCount);
        }
        else if (newPos.HasValue)
        {
            restCount = currentLine.Count - CurrentColumn;
            currentLine.RemoveRange (CurrentColumn, restCount);
        }

        if (_wordWrap)
        {
            _wrapNeeded = true;
        }

        _historyText.Add (
                          [[..GetCurrentLine ()]],
                          CursorPosition,
                          HistoryText.LineStatus.Replaced
                         );

        UpdateWrapModel ();

<<<<<<< HEAD
        DoSetNeedsDisplay (new Rectangle (0, CurrentRow - _topRow, ContentArea.Width, ContentArea.Height));
=======
        DoSetNeedsDisplay (new (0, CurrentRow - _topRow, Frame.Width, Frame.Height));
>>>>>>> 7fd4223f
        DoNeededAction ();
    }

    private void Model_LinesLoaded (object sender, EventArgs e)
    {
        // This call is not needed. Model_LinesLoaded gets invoked when
        // model.LoadString (value) is called. LoadString is called from one place
        // (Text.set) and historyText.Clear() is called immediately after.
        // If this call happens, HistoryText_ChangeText will get called multiple times
        // when Text is set, which is wrong.
        //historyText.Clear (Text);

        if (!_multiline && !IsInitialized)
        {
            CurrentColumn = Text.GetRuneCount ();
            _leftColumn = CurrentColumn > ContentArea.Width + 1 ? CurrentColumn - ContentArea.Width + 1 : 0;
        }
    }

    private void MoveBottomEnd ()
    {
        ResetAllTrack ();

        if (_shiftSelecting && Selecting)
        {
            StopSelecting ();
        }

        MoveEnd ();
    }

    private void MoveBottomEndExtend ()
    {
        ResetAllTrack ();
        StartSelecting ();
        MoveEnd ();
    }

    private void MoveDown ()
    {
        if (CurrentRow + 1 < _model.Count)
        {
            if (_columnTrack == -1)
            {
                _columnTrack = CurrentColumn;
            }

            CurrentRow++;

            if (CurrentRow >= _topRow + ContentArea.Height)
            {
                _topRow++;
                SetNeedsDisplay ();
            }

            TrackColumn ();
            PositionCursor ();
        }
        else if (CurrentRow > ContentArea.Height)
        {
            Adjust ();
        }

        DoNeededAction ();
    }

    private void MoveEndOfLine ()
    {
        List<RuneCell> currentLine = GetCurrentLine ();
        CurrentColumn = Math.Max (currentLine.Count - (ReadOnly ? 1 : 0), 0);
        Adjust ();
        DoNeededAction ();
    }

    private void MoveLeft ()
    {
        if (CurrentColumn > 0)
        {
            CurrentColumn--;
        }
        else
        {
            if (CurrentRow > 0)
            {
                CurrentRow--;

                if (CurrentRow < _topRow)
                {
                    _topRow--;
                    SetNeedsDisplay ();
                }

                List<RuneCell> currentLine = GetCurrentLine ();
                CurrentColumn = Math.Max (currentLine.Count - (ReadOnly ? 1 : 0), 0);
            }
        }

        Adjust ();
        DoNeededAction ();
    }

    private bool MoveNextView ()
    {
        if (Application.OverlappedTop is { })
        {
            return SuperView?.FocusNext () == true;
        }

        return false;
    }

    private void MovePageDown ()
    {
        int nPageDnShift = ContentArea.Height - 1;

        if (CurrentRow >= 0 && CurrentRow < _model.Count)
        {
            if (_columnTrack == -1)
            {
                _columnTrack = CurrentColumn;
            }

            CurrentRow = CurrentRow + nPageDnShift > _model.Count
                             ? _model.Count > 0 ? _model.Count - 1 : 0
                             : CurrentRow + nPageDnShift;

            if (_topRow < CurrentRow - nPageDnShift)
            {
                _topRow = CurrentRow >= _model.Count
                              ? CurrentRow - nPageDnShift
                              : _topRow + nPageDnShift;
                SetNeedsDisplay ();
            }

            TrackColumn ();
            PositionCursor ();
        }

        DoNeededAction ();
    }

    private void MovePageUp ()
    {
        int nPageUpShift = ContentArea.Height - 1;

        if (CurrentRow > 0)
        {
            if (_columnTrack == -1)
            {
                _columnTrack = CurrentColumn;
            }

            CurrentRow = CurrentRow - nPageUpShift < 0 ? 0 : CurrentRow - nPageUpShift;

            if (CurrentRow < _topRow)
            {
                _topRow = _topRow - nPageUpShift < 0 ? 0 : _topRow - nPageUpShift;
                SetNeedsDisplay ();
            }

            TrackColumn ();
            PositionCursor ();
        }

        DoNeededAction ();
    }

    private bool MovePreviousView ()
    {
        if (Application.OverlappedTop is { })
        {
            return SuperView?.FocusPrev () == true;
        }

        return false;
    }

    private void MoveRight ()
    {
        List<RuneCell> currentLine = GetCurrentLine ();

        if ((ReadOnly ? CurrentColumn + 1 : CurrentColumn) < currentLine.Count)
        {
            CurrentColumn++;
        }
        else
        {
            if (CurrentRow + 1 < _model.Count)
            {
                CurrentRow++;
                CurrentColumn = 0;

                if (CurrentRow >= _topRow + ContentArea.Height)
                {
                    _topRow++;
                    SetNeedsDisplay ();
                }
            }
        }

        Adjust ();
        DoNeededAction ();
    }

    private void MoveStartOfLine ()
    {
        if (_leftColumn > 0)
        {
            SetNeedsDisplay ();
        }

        CurrentColumn = 0;
        _leftColumn = 0;
        Adjust ();
        DoNeededAction ();
    }

    private void MoveTopHome ()
    {
        ResetAllTrack ();

        if (_shiftSelecting && Selecting)
        {
            StopSelecting ();
        }

        MoveHome ();
    }

    private void MoveTopHomeExtend ()
    {
        ResetColumnTrack ();
        StartSelecting ();
        MoveHome ();
    }

    private void MoveUp ()
    {
        if (CurrentRow > 0)
        {
            if (_columnTrack == -1)
            {
                _columnTrack = CurrentColumn;
            }

            CurrentRow--;

            if (CurrentRow < _topRow)
            {
                _topRow--;
                SetNeedsDisplay ();
            }

            TrackColumn ();
            PositionCursor ();
        }

        DoNeededAction ();
    }

    private void MoveWordBackward ()
    {
        (int col, int row)? newPos = _model.WordBackward (CurrentColumn, CurrentRow);

        if (newPos.HasValue)
        {
            CurrentColumn = newPos.Value.col;
            CurrentRow = newPos.Value.row;
        }

        Adjust ();
        DoNeededAction ();
    }

    private void MoveWordForward ()
    {
        (int col, int row)? newPos = _model.WordForward (CurrentColumn, CurrentRow);

        if (newPos.HasValue)
        {
            CurrentColumn = newPos.Value.col;
            CurrentRow = newPos.Value.row;
        }

        Adjust ();
        DoNeededAction ();
    }

    private (int width, int height) OffSetBackground ()
    {
        var w = 0;
        var h = 0;

        if (SuperView?.ContentArea.Right - ContentArea.Right < 0)
        {
            w = SuperView!.ContentArea.Right - ContentArea.Right - 1;
        }

        if (SuperView?.ContentArea.Bottom - ContentArea.Bottom < 0)
        {
            h = SuperView!.ContentArea.Bottom - ContentArea.Bottom - 1;
        }

        return (w, h);
    }

    private void Padding_ThicknessChanged (object? sender, ThicknessEventArgs e)
    {
        WrapTextModel ();
        Adjust ();
    }

    private bool PointInSelection (int col, int row)
    {
        long start, end;
        GetEncodedRegionBounds (out start, out end);
        long q = ((long)(uint)row << 32) | (uint)col;

        return q >= start && q <= end - 1;
    }

    private void ProcessAutocomplete ()
    {
        if (_isDrawing)
        {
            return;
        }

        if (_clickWithSelecting)
        {
            _clickWithSelecting = false;

            return;
        }

        if (SelectedLength > 0)
        {
            return;
        }

        // draw autocomplete
        GenerateSuggestions ();

        var renderAt = new Point (
                                  Autocomplete.Context.CursorPosition,
                                  Autocomplete.PopupInsideContainer
                                      ? CursorPosition.Y + 1 - TopRow
                                      : 0
                                 );

        Autocomplete.RenderOverlay (renderAt);
    }

    private bool ProcessBackTab ()
    {
        ResetColumnTrack ();

        if (!AllowsTab || _isReadOnly)
        {
            return ProcessMovePreviousView ();
        }

        if (CurrentColumn > 0)
        {
            SetWrapModel ();

            List<RuneCell> currentLine = GetCurrentLine ();

            if (currentLine.Count > 0 && currentLine [CurrentColumn - 1].Rune.Value == '\t')
            {
                _historyText.Add (new List<List<RuneCell>> { new (currentLine) }, CursorPosition);

                currentLine.RemoveAt (CurrentColumn - 1);
                CurrentColumn--;

                _historyText.Add (
                                  new List<List<RuneCell>> { new (GetCurrentLine ()) },
                                  CursorPosition,
                                  HistoryText.LineStatus.Replaced
                                 );
            }

            SetNeedsDisplay ();

            UpdateWrapModel ();
        }

        DoNeededAction ();

        return true;
    }

    private void ProcessCopy ()
    {
        ResetColumnTrack ();
        Copy ();
    }

    private void ProcessCut ()
    {
        ResetColumnTrack ();
        Cut ();
    }

    private void ProcessDeleteCharLeft ()
    {
        ResetColumnTrack ();
        DeleteCharLeft ();
    }

    private void ProcessDeleteCharRight ()
    {
        ResetColumnTrack ();
        DeleteCharRight ();
    }

    // If InheritsPreviousColorScheme is enabled this method will check if the rune cell on
    // the row and col location and around has a not null color scheme. If it's null will set it with
    // the very most previous valid color scheme.
    private void ProcessInheritsPreviousColorScheme (int row, int col)
    {
        if (!InheritsPreviousColorScheme || (Lines == 1 && GetLine (Lines).Count == 0))
        {
            return;
        }

        List<RuneCell> line = GetLine (row);
        List<RuneCell> lineToSet = line;

        while (line.Count == 0)
        {
            if (row == 0 && line.Count == 0)
            {
                return;
            }

            row--;
            line = GetLine (row);
            lineToSet = line;
        }

        int colWithColor = Math.Max (Math.Min (col - 2, line.Count - 1), 0);
        RuneCell cell = line [colWithColor];
        int colWithoutColor = Math.Max (col - 1, 0);

        if (cell.ColorScheme is { } && colWithColor == 0 && lineToSet [colWithoutColor].ColorScheme is { })
        {
            for (int r = row - 1; r > -1; r--)
            {
                List<RuneCell> l = GetLine (r);

                for (int c = l.Count - 1; c > -1; c--)
                {
                    if (l [c].ColorScheme is null)
                    {
                        l [c].ColorScheme = cell.ColorScheme;
                    }
                    else
                    {
                        return;
                    }
                }
            }

            return;
        }

        if (cell.ColorScheme is null)
        {
            for (int r = row; r > -1; r--)
            {
                List<RuneCell> l = GetLine (r);

                colWithColor = l.FindLastIndex (
                                                colWithColor > -1 ? colWithColor : l.Count - 1,
                                                rc => rc.ColorScheme != null
                                               );

                if (colWithColor > -1 && l [colWithColor].ColorScheme is { })
                {
                    cell = l [colWithColor];

                    break;
                }
            }
        }
        else
        {
            int cRow = row;

            while (cell.ColorScheme is null)
            {
                if ((colWithColor == 0 || cell.ColorScheme is null) && cRow > 0)
                {
                    line = GetLine (--cRow);
                    colWithColor = line.Count - 1;
                    cell = line [colWithColor];
                }
                else if (cRow == 0 && colWithColor < line.Count)
                {
                    cell = line [colWithColor + 1];
                }
            }
        }

        if (cell.ColorScheme is { } && colWithColor > -1 && colWithoutColor < lineToSet.Count && lineToSet [colWithoutColor].ColorScheme is null)
        {
            while (lineToSet [colWithoutColor].ColorScheme is null)
            {
                lineToSet [colWithoutColor].ColorScheme = cell.ColorScheme;
                colWithoutColor--;

                if (colWithoutColor == -1 && row > 0)
                {
                    lineToSet = GetLine (--row);
                    colWithoutColor = lineToSet.Count - 1;
                }
            }
        }
    }

    private void ProcessKillWordBackward ()
    {
        ResetColumnTrack ();
        KillWordBackward ();
    }

    private void ProcessKillWordForward ()
    {
        ResetColumnTrack ();
        KillWordForward ();
    }

    private void ProcessMouseClick (MouseEvent ev, out List<RuneCell> line)
    {
        List<RuneCell>? r = null;

        if (_model.Count > 0)
        {
            int maxCursorPositionableLine = Math.Max (_model.Count - 1 - _topRow, 0);

            if (Math.Max (ev.Y, 0) > maxCursorPositionableLine)
            {
                CurrentRow = maxCursorPositionableLine + _topRow;
            }
            else
            {
                CurrentRow = Math.Max (ev.Y + _topRow, 0);
            }

            r = GetCurrentLine ();
            int idx = TextModel.GetColFromX (r, _leftColumn, Math.Max (ev.X, 0), TabWidth);

            if (idx - _leftColumn >= r.Count)
            {
                CurrentColumn = Math.Max (r.Count - _leftColumn - (ReadOnly ? 1 : 0), 0);
            }
            else
            {
                CurrentColumn = idx + _leftColumn;
            }
        }

        line = r!;
    }

    private void ProcessMoveDown ()
    {
        ResetContinuousFindTrack ();

        if (_shiftSelecting && Selecting)
        {
            StopSelecting ();
        }

        MoveDown ();
    }

    private void ProcessMoveDownExtend ()
    {
        ResetColumnTrack ();
        StartSelecting ();
        MoveDown ();
    }

    private void ProcessMoveEndOfLine ()
    {
        ResetAllTrack ();

        if (_shiftSelecting && Selecting)
        {
            StopSelecting ();
        }

        MoveEndOfLine ();
    }

    private void ProcessMoveEndOfLineExtend ()
    {
        ResetAllTrack ();
        StartSelecting ();
        MoveEndOfLine ();
    }

    private bool ProcessMoveLeft ()
    {
        // if the user presses Left (without any control keys) and they are at the start of the text
        if (CurrentColumn == 0 && CurrentRow == 0)
        {
            // do not respond (this lets the key press fall through to navigation system - which usually changes focus backward)
            return false;
        }

        ResetAllTrack ();

        if (_shiftSelecting && Selecting)
        {
            StopSelecting ();
        }

        MoveLeft ();

        return true;
    }

    private void ProcessMoveLeftExtend ()
    {
        ResetAllTrack ();
        StartSelecting ();
        MoveLeft ();
    }

    private bool ProcessMoveNextView ()
    {
        ResetColumnTrack ();

        return MoveNextView ();
    }

    private bool ProcessMovePreviousView ()
    {
        ResetColumnTrack ();

        return MovePreviousView ();
    }

    private bool ProcessMoveRight ()
    {
        // if the user presses Right (without any control keys)
        // determine where the last cursor position in the text is
        int lastRow = _model.Count - 1;
        int lastCol = _model.GetLine (lastRow).Count;

        // if they are at the very end of all the text do not respond (this lets the key press fall through to navigation system - which usually changes focus forward)
        if (CurrentColumn == lastCol && CurrentRow == lastRow)
        {
            return false;
        }

        ResetAllTrack ();

        if (_shiftSelecting && Selecting)
        {
            StopSelecting ();
        }

        MoveRight ();

        return true;
    }

    private void ProcessMoveRightExtend ()
    {
        ResetAllTrack ();
        StartSelecting ();
        MoveRight ();
    }

    private void ProcessMoveStartOfLine ()
    {
        ResetAllTrack ();

        if (_shiftSelecting && Selecting)
        {
            StopSelecting ();
        }

        MoveStartOfLine ();
    }

    private void ProcessMoveStartOfLineExtend ()
    {
        ResetAllTrack ();
        StartSelecting ();
        MoveStartOfLine ();
    }

    private void ProcessMoveUp ()
    {
        ResetContinuousFindTrack ();

        if (_shiftSelecting && Selecting)
        {
            StopSelecting ();
        }

        MoveUp ();
    }

    private void ProcessMoveUpExtend ()
    {
        ResetColumnTrack ();
        StartSelecting ();
        MoveUp ();
    }

    private void ProcessMoveWordBackward ()
    {
        ResetAllTrack ();

        if (_shiftSelecting && Selecting)
        {
            StopSelecting ();
        }

        MoveWordBackward ();
    }

    private void ProcessMoveWordBackwardExtend ()
    {
        ResetAllTrack ();
        StartSelecting ();
        MoveWordBackward ();
    }

    private void ProcessMoveWordForward ()
    {
        ResetAllTrack ();

        if (_shiftSelecting && Selecting)
        {
            StopSelecting ();
        }

        MoveWordForward ();
    }

    private void ProcessMoveWordForwardExtend ()
    {
        ResetAllTrack ();
        StartSelecting ();
        MoveWordForward ();
    }

    private void ProcessPageDown ()
    {
        ResetColumnTrack ();

        if (_shiftSelecting && Selecting)
        {
            StopSelecting ();
        }

        MovePageDown ();
    }

    private void ProcessPageDownExtend ()
    {
        ResetColumnTrack ();
        StartSelecting ();
        MovePageDown ();
    }

    private void ProcessPageUp ()
    {
        ResetColumnTrack ();

        if (_shiftSelecting && Selecting)
        {
            StopSelecting ();
        }

        MovePageUp ();
    }

    private void ProcessPageUpExtend ()
    {
        ResetColumnTrack ();
        StartSelecting ();
        MovePageUp ();
    }

    private void ProcessPaste ()
    {
        ResetColumnTrack ();

        if (_isReadOnly)
        {
            return;
        }

        Paste ();
    }

    private bool ProcessReturn ()
    {
        ResetColumnTrack ();

        if (!AllowsReturn || _isReadOnly)
        {
            return false;
        }

        SetWrapModel ();

        List<RuneCell> currentLine = GetCurrentLine ();

        _historyText.Add (new List<List<RuneCell>> { new (currentLine) }, CursorPosition);

        if (Selecting)
        {
            ClearSelectedRegion ();
            currentLine = GetCurrentLine ();
        }

        int restCount = currentLine.Count - CurrentColumn;
        List<RuneCell> rest = currentLine.GetRange (CurrentColumn, restCount);
        currentLine.RemoveRange (CurrentColumn, restCount);

        List<List<RuneCell>> addedLines = new () { new List<RuneCell> (currentLine) };

        _model.AddLine (CurrentRow + 1, rest);

        addedLines.Add (new List<RuneCell> (_model.GetLine (CurrentRow + 1)));

        _historyText.Add (addedLines, CursorPosition, HistoryText.LineStatus.Added);

        CurrentRow++;

        var fullNeedsDisplay = false;

        if (CurrentRow >= _topRow + ContentArea.Height)
        {
            _topRow++;
            fullNeedsDisplay = true;
        }

        CurrentColumn = 0;

        _historyText.Add (
                          new List<List<RuneCell>> { new (GetCurrentLine ()) },
                          CursorPosition,
                          HistoryText.LineStatus.Replaced
                         );

        if (!_wordWrap && CurrentColumn < _leftColumn)
        {
            fullNeedsDisplay = true;
            _leftColumn = 0;
        }

        if (fullNeedsDisplay)
        {
            SetNeedsDisplay ();
        }
        else
        {
            // BUGBUG: customized rect aren't supported now because the Redraw isn't using the Intersect method.
<<<<<<< HEAD
            //SetNeedsDisplay (new Rectangle (0, currentRow - topRow, 2, Bounds.Height));
=======
            //SetNeedsDisplay (new (0, currentRow - topRow, 2, Frame.Height));
>>>>>>> 7fd4223f
            SetNeedsDisplay ();
        }

        UpdateWrapModel ();

        DoNeededAction ();
        OnContentsChanged ();

        return true;
    }

    private void ProcessSelectAll ()
    {
        ResetColumnTrack ();
        SelectAll ();
    }

    private void ProcessSetOverwrite ()
    {
        ResetColumnTrack ();
        SetOverwrite (!Used);
    }

    private bool ProcessTab ()
    {
        ResetColumnTrack ();

        if (!AllowsTab || _isReadOnly)
        {
            return ProcessMoveNextView ();
        }

        InsertText (new Key ((KeyCode)'\t'));
        DoNeededAction ();

        return true;
    }

    private void ResetAllTrack ()
    {
        // Handle some state here - whether the last command was a kill
        // operation and the column tracking (up/down)
        _lastWasKill = false;
        _columnTrack = -1;
        _continuousFind = false;
    }

    private void ResetColumnTrack ()
    {
        // Handle some state here - whether the last command was a kill
        // operation and the column tracking (up/down)
        _lastWasKill = false;
        _columnTrack = -1;
    }

    private void ResetContinuousFind ()
    {
        if (!_continuousFind)
        {
            int col = Selecting ? _selectionStartColumn : CurrentColumn;
            int row = Selecting ? _selectionStartRow : CurrentRow;
            _model.ResetContinuousFind (new Point (col, row));
        }
    }

    private void ResetContinuousFindTrack ()
    {
        // Handle some state here - whether the last command was a kill
        // operation and the column tracking (up/down)
        _lastWasKill = false;
        _continuousFind = false;
    }

    private void ResetCursorVisibility ()
    {
        if (_savedCursorVisibility != 0)
        {
            DesiredCursorVisibility = _savedCursorVisibility;
            _savedCursorVisibility = 0;
        }
    }

    private void ResetPosition ()
    {
        _topRow = _leftColumn = CurrentRow = CurrentColumn = 0;
        StopSelecting ();
        ResetCursorVisibility ();
    }

    private void SaveCursorVisibility ()
    {
        if (_desiredCursorVisibility != CursorVisibility.Invisible)
        {
            if (_savedCursorVisibility == 0)
            {
                _savedCursorVisibility = _desiredCursorVisibility;
            }

            DesiredCursorVisibility = CursorVisibility.Invisible;
        }
    }

    private void SetClipboard (string text)
    {
        if (text is { })
        {
            Clipboard.Contents = text;
        }
    }

    private bool SetFoundText (
        string text,
        (Point current, bool found) foundPos,
        string? textToReplace = null,
        bool replace = false,
        bool replaceAll = false
    )
    {
        if (foundPos.found)
        {
            StartSelecting ();
            _selectionStartColumn = foundPos.current.X;
            _selectionStartRow = foundPos.current.Y;

            if (!replaceAll)
            {
                CurrentColumn = _selectionStartColumn + text.GetRuneCount ();
            }
            else
            {
                CurrentColumn = _selectionStartColumn + textToReplace!.GetRuneCount ();
            }

            CurrentRow = foundPos.current.Y;

            if (!_isReadOnly && replace)
            {
                Adjust ();
                ClearSelectedRegion ();
                InsertAllText (textToReplace!);
                StartSelecting ();
                _selectionStartColumn = CurrentColumn - textToReplace!.GetRuneCount ();
            }
            else
            {
                UpdateWrapModel ();
                SetNeedsDisplay ();
                Adjust ();
            }

            _continuousFind = true;

            return foundPos.found;
        }

        UpdateWrapModel ();
        _continuousFind = false;

        return foundPos.found;
    }

    private void SetOverwrite (bool overwrite)
    {
        Used = overwrite;
        SetNeedsDisplay ();
        DoNeededAction ();
    }

    private void SetScrollColsRowsSize ()
    {
        if (ScrollBarType != ScrollBarType.None)
        {
            ContentSize = new Size (Maxlength, Lines);
            ContentOffset = new Point (-LeftColumn, -TopRow);
        }
    }

    private static void SetValidUsedColor (ColorScheme colorScheme)
    {
        // BUGBUG: (v2 truecolor) This code depends on 8-bit color names; disabling for now
        //if ((colorScheme!.HotNormal.Foreground & colorScheme.Focus.Background) == colorScheme.Focus.Foreground) {
        Driver.SetAttribute (new Attribute (colorScheme.Focus.Background, colorScheme.Focus.Foreground));
    }

    /// <summary>Restore from original model.</summary>
    private void SetWrapModel ([CallerMemberName] string? caller = null)
    {
        if (_currentCaller is { })
        {
            return;
        }

        if (_wordWrap)
        {
            _currentCaller = caller;

            CurrentColumn = _wrapManager!.GetModelColFromWrappedLines (CurrentRow, CurrentColumn);
            CurrentRow = _wrapManager.GetModelLineFromWrappedLines (CurrentRow);

            _selectionStartColumn =
                _wrapManager.GetModelColFromWrappedLines (_selectionStartRow, _selectionStartColumn);
            _selectionStartRow = _wrapManager.GetModelLineFromWrappedLines (_selectionStartRow);
            _model = _wrapManager.Model;
        }
    }

    private void ShowContextMenu ()
    {
        if (_currentCulture != Thread.CurrentThread.CurrentUICulture)
        {
            _currentCulture = Thread.CurrentThread.CurrentUICulture;

            ContextMenu!.MenuItems = BuildContextMenuBarItem ();
        }

        ContextMenu!.Show ();
    }

    private void StartSelecting ()
    {
        if (_shiftSelecting && Selecting)
        {
            return;
        }

        _shiftSelecting = true;
        Selecting = true;
        _selectionStartColumn = CurrentColumn;
        _selectionStartRow = CurrentRow;
    }

    private void StopSelecting ()
    {
        _shiftSelecting = false;
        Selecting = false;
        _isButtonShift = false;
    }

    private string StringFromRunes (List<RuneCell> cells)
    {
        if (cells is null)
        {
            throw new ArgumentNullException (nameof (cells));
        }

        var size = 0;

        foreach (RuneCell cell in cells)
        {
            size += cell.Rune.GetEncodingLength ();
        }

        var encoded = new byte [size];
        var offset = 0;

        foreach (RuneCell cell in cells)
        {
            offset += cell.Rune.Encode (encoded, offset);
        }

        return StringExtensions.ToString (encoded);
    }

    private void TextView_DrawAdornments (object? sender, DrawEventArgs e) { SetScrollColsRowsSize (); }

    private void TextView_Initialized (object sender, EventArgs e)
    {
        Autocomplete.HostControl = this;

        if (Application.Top is { })
        {
            Application.Top.AlternateForwardKeyChanged += Top_AlternateForwardKeyChanged!;
            Application.Top.AlternateBackwardKeyChanged += Top_AlternateBackwardKeyChanged!;
        }

        OnContentsChanged ();
    }

    private void TextView_LayoutComplete (object? sender, LayoutEventArgs e)
    {
        WrapTextModel ();
        Adjust ();
    }

    private void ToggleSelecting ()
    {
        ResetColumnTrack ();
        Selecting = !Selecting;
        _selectionStartColumn = CurrentColumn;
        _selectionStartRow = CurrentRow;
    }

    private void Top_AlternateBackwardKeyChanged (object sender, KeyChangedEventArgs e) { KeyBindings.Replace (e.OldKey, e.NewKey); }
    private void Top_AlternateForwardKeyChanged (object sender, KeyChangedEventArgs e) { KeyBindings.Replace (e.OldKey, e.NewKey); }

    // Tries to snap the cursor to the tracking column
    private void TrackColumn ()
    {
        // Now track the column
        List<RuneCell> line = GetCurrentLine ();

        if (line.Count < _columnTrack)
        {
            CurrentColumn = line.Count;
        }
        else if (_columnTrack != -1)
        {
            CurrentColumn = _columnTrack;
        }
        else if (CurrentColumn > line.Count)
        {
            CurrentColumn = line.Count;
        }

        Adjust ();
    }

    /// <summary>Update the original model.</summary>
    private void UpdateWrapModel ([CallerMemberName] string? caller = null)
    {
        if (_currentCaller is { } && _currentCaller != caller)
        {
            return;
        }

        if (_wordWrap)
        {
            _currentCaller = null;

            _wrapManager!.UpdateModel (
                                       _model,
                                       out int nRow,
                                       out int nCol,
                                       out int nStartRow,
                                       out int nStartCol,
                                       CurrentRow,
                                       CurrentColumn,
                                       _selectionStartRow,
                                       _selectionStartColumn,
                                       true
                                      );
            CurrentRow = nRow;
            CurrentColumn = nCol;
            _selectionStartRow = nStartRow;
            _selectionStartColumn = nStartCol;
            _wrapNeeded = true;

            SetNeedsDisplay ();
        }

        if (_currentCaller is { })
        {
            throw new InvalidOperationException (
                                                 $"WordWrap settings was changed after the {_currentCaller} call."
                                                );
        }
    }

    private void WrapTextModel ()
    {
        if (_wordWrap && _wrapManager is { })
        {
            _model = _wrapManager.WrapModel (
                                             Math.Max (ContentArea.Width - (ReadOnly ? 0 : 1), 0), // For the cursor on the last column of a line
                                             out int nRow,
                                             out int nCol,
                                             out int nStartRow,
                                             out int nStartCol,
                                             CurrentRow,
                                             CurrentColumn,
                                             _selectionStartRow,
                                             _selectionStartColumn,
                                             _tabWidth
                                            );
            CurrentRow = nRow;
            CurrentColumn = nCol;
            _selectionStartRow = nStartRow;
            _selectionStartColumn = nStartCol;
            SetNeedsDisplay ();
        }
    }
}

/// <summary>
///     Renders an overlay on another view at a given point that allows selecting from a range of 'autocomplete'
///     options. An implementation on a TextView.
/// </summary>
public class TextViewAutocomplete : PopupAutocomplete
{
    /// <inheritdoc/>
    protected override void DeleteTextBackwards () { ((TextView)HostControl).DeleteCharLeft (); }

    /// <inheritdoc/>
    protected override void InsertText (string accepted) { ((TextView)HostControl).InsertText (accepted); }

    /// <inheritdoc/>
    protected override void SetCursorPosition (int column)
    {
        ((TextView)HostControl).CursorPosition =
            new Point (column, ((TextView)HostControl).CurrentRow);
    }
}<|MERGE_RESOLUTION|>--- conflicted
+++ resolved
@@ -3838,15 +3838,9 @@
         if (Selecting)
         {
             // BUGBUG: customized rect aren't supported now because the Redraw isn't using the Intersect method.
-<<<<<<< HEAD
             //var minRow = Math.Min (Math.Max (Math.Min (selectionStartRow, currentRow) - topRow, 0), Bounds.Height);
             //var maxRow = Math.Min (Math.Max (Math.Max (selectionStartRow, currentRow) - topRow, 0), Bounds.Height);
-            //SetNeedsDisplay (new Rectangle (0, minRow, Bounds.Width, maxRow));
-=======
-            //var minRow = Math.Min (Math.Max (Math.Min (selectionStartRow, currentRow) - topRow, 0), Frame.Height);
-            //var maxRow = Math.Min (Math.Max (Math.Max (selectionStartRow, currentRow) - topRow, 0), Frame.Height);
-            //SetNeedsDisplay (new (0, minRow, Frame.Width, maxRow));
->>>>>>> 7fd4223f
+            //SetNeedsDisplay (new (0, minRow, Bounds.Width, maxRow));
             SetNeedsDisplay ();
         }
 
@@ -4305,11 +4299,7 @@
             {
                 //QUESTION: Is the below comment still relevant?
                 // BUGBUG: customized rect aren't supported now because the Redraw isn't using the Intersect method.
-<<<<<<< HEAD
-                //SetNeedsDisplay (new Rectangle (0, startRow - topRow, Bounds.Width, startRow - topRow + 1));
-=======
-                //SetNeedsDisplay (new (0, startRow - topRow, Frame.Width, startRow - topRow + 1));
->>>>>>> 7fd4223f
+                //SetNeedsDisplay (new (0, startRow - topRow, Bounds.Width, startRow - topRow + 1));
                 SetNeedsDisplay ();
             }
 
@@ -4405,11 +4395,7 @@
             else
             {
                 // BUGBUG: customized rect aren't supported now because the Redraw isn't using the Intersect method.
-<<<<<<< HEAD
-                //SetNeedsDisplay (new Rectangle (0, currentRow - topRow, 1, Bounds.Width));
-=======
-                //SetNeedsDisplay (new (0, currentRow - topRow, 1, Frame.Width));
->>>>>>> 7fd4223f
+                //SetNeedsDisplay (new (0, currentRow - topRow, 1, Bounds.Width));
                 SetNeedsDisplay ();
             }
         }
@@ -4501,11 +4487,7 @@
                 _wrapNeeded = true;
             }
 
-<<<<<<< HEAD
-            DoSetNeedsDisplay (new Rectangle (0, CurrentRow - _topRow, ContentArea.Width, CurrentRow - _topRow + 1));
-=======
-            DoSetNeedsDisplay (new (0, CurrentRow - _topRow, Frame.Width, CurrentRow - _topRow + 1));
->>>>>>> 7fd4223f
+            DoSetNeedsDisplay (new (0, CurrentRow - _topRow, ContentArea.Width, CurrentRow - _topRow + 1));
         }
         else
         {
@@ -4525,21 +4507,12 @@
             }
 
             DoSetNeedsDisplay (
-<<<<<<< HEAD
-                               new Rectangle (
+                               new (
                                               CurrentColumn - _leftColumn,
                                               CurrentRow - _topRow,
                                               ContentArea.Width,
                                               Math.Max (CurrentRow - _topRow + 1, 0)
                                              )
-=======
-                               new (
-                                    CurrentColumn - _leftColumn,
-                                    CurrentRow - _topRow,
-                                    Frame.Width,
-                                    CurrentRow - _topRow + 1
-                                   )
->>>>>>> 7fd4223f
                               );
         }
 
@@ -4832,11 +4805,7 @@
         if (!_wrapNeeded)
         {
             // BUGBUG: customized rect aren't supported now because the Redraw isn't using the Intersect method.
-<<<<<<< HEAD
-            //SetNeedsDisplay (new Rectangle (0, prow, Math.Max (Bounds.Width, 0), Math.Max (prow + 1, 0)));
-=======
-            //SetNeedsDisplay (new (0, prow, Math.Max (Frame.Width, 0), Math.Max (prow + 1, 0)));
->>>>>>> 7fd4223f
+            //SetNeedsDisplay (new (0, prow, Math.Max (Bounds.Width, 0), Math.Max (prow + 1, 0)));
             SetNeedsDisplay ();
         }
     }
@@ -4885,11 +4854,7 @@
             else
             {
                 // BUGBUG: customized rect aren't supported now because the Redraw isn't using the Intersect method.
-<<<<<<< HEAD
-                //SetNeedsDisplay (new Rectangle (0, currentRow - topRow, Bounds.Width, Math.Max (currentRow - topRow + 1, 0)));
-=======
-                //SetNeedsDisplay (new (0, currentRow - topRow, Frame.Width, Math.Max (currentRow - topRow + 1, 0)));
->>>>>>> 7fd4223f
+                //SetNeedsDisplay (new (0, currentRow - topRow, Bounds.Width, Math.Max (currentRow - topRow + 1, 0)));
                 SetNeedsDisplay ();
             }
 
@@ -5103,11 +5068,7 @@
 
         UpdateWrapModel ();
 
-<<<<<<< HEAD
-        DoSetNeedsDisplay (new Rectangle (0, CurrentRow - _topRow, ContentArea.Width, ContentArea.Height));
-=======
-        DoSetNeedsDisplay (new (0, CurrentRow - _topRow, Frame.Width, Frame.Height));
->>>>>>> 7fd4223f
+        DoSetNeedsDisplay (new (0, CurrentRow - _topRow, ContentArea.Width, ContentArea.Height));
 
         _lastWasKill = setLastWasKill;
         DoNeededAction ();
@@ -5214,11 +5175,7 @@
 
         UpdateWrapModel ();
 
-<<<<<<< HEAD
-        DoSetNeedsDisplay (new Rectangle (0, CurrentRow - _topRow, ContentArea.Width, ContentArea.Height));
-=======
-        DoSetNeedsDisplay (new (0, CurrentRow - _topRow, Frame.Width, Frame.Height));
->>>>>>> 7fd4223f
+        DoSetNeedsDisplay (new (0, CurrentRow - _topRow, ContentArea.Width, ContentArea.Height));
 
         _lastWasKill = setLastWasKill;
         DoNeededAction ();
@@ -5288,11 +5245,7 @@
 
         UpdateWrapModel ();
 
-<<<<<<< HEAD
-        DoSetNeedsDisplay (new Rectangle (0, CurrentRow - _topRow, ContentArea.Width, ContentArea.Height));
-=======
-        DoSetNeedsDisplay (new (0, CurrentRow - _topRow, Frame.Width, Frame.Height));
->>>>>>> 7fd4223f
+        DoSetNeedsDisplay (new (0, CurrentRow - _topRow, ContentArea.Width, ContentArea.Height));
         DoNeededAction ();
     }
 
@@ -5351,11 +5304,7 @@
 
         UpdateWrapModel ();
 
-<<<<<<< HEAD
-        DoSetNeedsDisplay (new Rectangle (0, CurrentRow - _topRow, ContentArea.Width, ContentArea.Height));
-=======
-        DoSetNeedsDisplay (new (0, CurrentRow - _topRow, Frame.Width, Frame.Height));
->>>>>>> 7fd4223f
+        DoSetNeedsDisplay (new (0, CurrentRow - _topRow, ContentArea.Width, ContentArea.Height));
         DoNeededAction ();
     }
 
@@ -6224,11 +6173,7 @@
         else
         {
             // BUGBUG: customized rect aren't supported now because the Redraw isn't using the Intersect method.
-<<<<<<< HEAD
-            //SetNeedsDisplay (new Rectangle (0, currentRow - topRow, 2, Bounds.Height));
-=======
-            //SetNeedsDisplay (new (0, currentRow - topRow, 2, Frame.Height));
->>>>>>> 7fd4223f
+            //SetNeedsDisplay (new (0, currentRow - topRow, 2, Bounds.Height));
             SetNeedsDisplay ();
         }
 
