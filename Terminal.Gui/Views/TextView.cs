#nullable enable

// TextView.cs: multi-line text editing
using System.Diagnostics;
using System.Globalization;
using System.Runtime.CompilerServices;
using System.Text.Json.Serialization;
using Terminal.Gui.Resources;

namespace Terminal.Gui;

/// <summary>
///     Represents a single row/column within the <see cref="TextView"/>. Includes the glyph and the
///     foreground/background colors.
/// </summary>
[DebuggerDisplay ("{ColorSchemeDebuggerDisplay}")]
public class RuneCell : IEquatable<RuneCell> {
    /// <summary>The <see cref="Terminal.Gui.ColorScheme"/> color sets to draw the glyph with.</summary>
    [JsonConverter (typeof (ColorSchemeJsonConverter))]
    public ColorScheme? ColorScheme { get; set; }

    /// <summary>The glyph to draw.</summary>
    [JsonConverter (typeof (RuneJsonConverter))]
    public Rune Rune { get; set; }

    private string ColorSchemeDebuggerDisplay => ToString ();

    /// <summary>Indicates whether the current object is equal to another object of the same type.</summary>
    /// <param name="other">An object to compare with this object.</param>
    /// <returns>
    ///     <see langword="true"/> if the current object is equal to the <paramref name="other"/> parameter; otherwise,
    ///     <see langword="false"/>.
    /// </returns>
    public bool Equals (RuneCell? other) {
        return other is { } &&
               Rune.Equals (other.Rune) &&
               ColorScheme == other.ColorScheme;
    }

    /// <summary>Returns a string that represents the current object.</summary>
    /// <returns>A string that represents the current object.</returns>
    public override string ToString () {
        string colorSchemeStr = ColorScheme?.ToString () ?? "null";

        return $"U+{Rune.Value:X4} '{Rune.ToString ()}'; {colorSchemeStr}";
    }
}

class TextModel {
    private List<List<RuneCell>> _lines = new ();
    private (Point startPointToFind, Point currentPointToFind, bool found) _toFind;

    /// <summary>The number of text lines in the model</summary>
    public int Count => _lines.Count;

    public string? FilePath { get; set; }

    /// <summary>Adds a line to the model at the specified position.</summary>
    /// <param name="pos">Line number where the line will be inserted.</param>
    /// <param name="cells">The line of text and color, as a List of RuneCell.</param>
    public void AddLine (int pos, List<RuneCell> cells) { _lines.Insert (pos, cells); }

    public bool CloseFile () {
        if (FilePath == null) {
            throw new ArgumentNullException (nameof (FilePath));
        }

        FilePath = null;
        _lines = new List<List<RuneCell>> ();

        return true;
    }

    public List<List<RuneCell>> GetAllLines () { return _lines; }

    /// <summary>Returns the specified line as a List of Rune</summary>
    /// <returns>The line.</returns>
    /// <param name="line">Line number to retrieve.</param>
    public List<RuneCell> GetLine (int line) {
        if (_lines.Count > 0) {
            if (line < Count) {
                return _lines[line];
            }

            return _lines[Count - 1];
        }

        _lines.Add (new List<RuneCell> ());

        return _lines[0];
    }

    /// <summary>Returns the maximum line length of the visible lines.</summary>
    /// <param name="first">The first line.</param>
    /// <param name="last">The last line.</param>
    /// <param name="tabWidth">The tab width.</param>
    public int GetMaxVisibleLine (int first, int last, int tabWidth) {
        var maxLength = 0;
        last = last < _lines.Count ? last : _lines.Count;
        for (int i = first; i < last; i++) {
            List<RuneCell> line = GetLine (i);
            int tabSum = line.Sum (c => c.Rune.Value == '\t' ? Math.Max (tabWidth - 1, 0) : 0);
            int l = line.Count + tabSum;
            if (l > maxLength) {
                maxLength = l;
            }
        }

        return maxLength;
    }

    public event EventHandler? LinesLoaded;

    public bool LoadFile (string file) {
        FilePath = file ?? throw new ArgumentNullException (nameof (file));

        using (FileStream stream = File.OpenRead (file)) {
            LoadStream (stream);

            return true;
        }
    }

    public void LoadListRuneCells (List<List<RuneCell>> cellsList, ColorScheme? colorScheme) {
        _lines = cellsList;
        SetColorSchemes (colorScheme);
        OnLinesLoaded ();
    }

    public void LoadRuneCells (List<RuneCell> cells, ColorScheme? colorScheme) {
        _lines = ToRuneCells (cells);
        SetColorSchemes (colorScheme);
        OnLinesLoaded ();
    }

    public void LoadStream (Stream input) {
        if (input == null) {
            throw new ArgumentNullException (nameof (input));
        }

        _lines = new List<List<RuneCell>> ();
        var buff = new BufferedStream (input);
        int v;
        List<byte> line = new ();
        var wasNewLine = false;
        while ((v = buff.ReadByte ()) != -1) {
            if (v == 13) {
                continue;
            }

            if (v == 10) {
                Append (line);
                line.Clear ();
                wasNewLine = true;

                continue;
            }

            line.Add ((byte)v);
            wasNewLine = false;
        }

        if ((line.Count > 0) || wasNewLine) {
            Append (line);
        }

        buff.Dispose ();

        OnLinesLoaded ();
    }

    public void LoadString (string content) {
        _lines = StringToLinesOfRuneCells (content);

        OnLinesLoaded ();
    }

    /// <summary>Removes the line at the specified position</summary>
    /// <param name="pos">Position.</param>
    public void RemoveLine (int pos) {
        if (_lines.Count > 0) {
            if (_lines.Count == 1 && _lines[0].Count == 0) {
                return;
            }

            _lines.RemoveAt (pos);
        }
    }

    public void ReplaceLine (int pos, List<RuneCell> runes) {
        if (_lines.Count > 0 && pos < _lines.Count) {
            _lines[pos] = new List<RuneCell> (runes);
        } else if ((_lines.Count == 0) || (_lines.Count > 0 && pos >= _lines.Count)) {
            _lines.Add (runes);
        }
    }

    // Splits a string into a List that contains a List<RuneCell> for each line
    public static List<List<RuneCell>> StringToLinesOfRuneCells (string content, ColorScheme? colorScheme = null) {
        List<RuneCell> cells = content.EnumerateRunes ()
                                      .Select (x => new RuneCell { Rune = x, ColorScheme = colorScheme })
                                      .ToList ();

        return SplitNewLines (cells);
    }

    /// <summary>Converts the string into a <see cref="List{RuneCell}"/>.</summary>
    /// <param name="str">The string to convert.</param>
    /// <param name="colorScheme">The <see cref="ColorScheme"/> to use.</param>
    /// <returns></returns>
    public static List<RuneCell> ToRuneCellList (string str, ColorScheme? colorScheme = null) {
        List<RuneCell> cells = new ();
        foreach (Rune rune in str.EnumerateRunes ()) {
            cells.Add (new RuneCell { Rune = rune, ColorScheme = colorScheme });
        }

        return cells;
    }

    public override string ToString () {
        var sb = new StringBuilder ();
        for (var i = 0; i < _lines.Count; i++) {
            sb.Append (ToString (_lines[i]));
            if (i + 1 < _lines.Count) {
                sb.AppendLine ();
            }
        }

        return sb.ToString ();
    }

    /// <summary>Converts a <see cref="RuneCell"/> generic collection into a string.</summary>
    /// <param name="cells">The enumerable cell to convert.</param>
    /// <returns></returns>
    public static string ToString (IEnumerable<RuneCell> cells) {
        var str = string.Empty;

        foreach (RuneCell cell in cells) {
            str += cell.Rune.ToString ();
        }

        return str;
    }

    public (int col, int row)? WordBackward (int fromCol, int fromRow) {
        if (fromRow == 0 && fromCol == 0) {
            return null;
        }

        int col = Math.Max (fromCol - 1, 0);
        int row = fromRow;
        try {
            RuneCell? cell = RuneAt (col, row);
            Rune rune;
            if (cell != null) {
                rune = cell.Rune;
            } else {
                if (col > 0) {
                    return (col, row);
                }

                if (col == 0 && row > 0) {
                    row--;
                    List<RuneCell> line = GetLine (row);

                    return (line.Count, row);
                }

                return null;
            }

            RuneType runeType = GetRuneType (rune);
<<<<<<< HEAD
            int lastValidCol = IsSameRuneType (rune, runeType)
                               && (Rune.IsLetterOrDigit (rune) || Rune.IsPunctuation (rune) || Rune.IsSymbol (rune))
=======
            int lastValidCol = IsSameRuneType (rune, runeType) && (Rune.IsLetterOrDigit (rune) ||
                                                                   Rune.IsPunctuation (rune) ||
                                                                   Rune.IsSymbol (rune))
>>>>>>> 2e95cec4
                                   ? col
                                   : -1;

            void ProcMovePrev (ref int nCol, ref int nRow, Rune nRune) {
                if (Rune.IsWhiteSpace (nRune)) {
                    while (MovePrev (ref nCol, ref nRow, out nRune)) {
<<<<<<< HEAD
                        if (Rune.IsLetterOrDigit (nRune) || Rune.IsPunctuation (nRune) || Rune.IsSymbol (nRune)) {
                            lastValidCol = nCol;
                            if ((runeType == RuneType.IsWhiteSpace) || (runeType == RuneType.IsUnknow)) {
=======
                        if (Rune.IsLetterOrDigit (nRune) || Rune.IsPunctuation (nRune) ||
                            Rune.IsSymbol (nRune)) {
                            lastValidCol = nCol;
                            if ((runeType == RuneType.IsWhiteSpace) ||
                                (runeType == RuneType.IsUnknow)) {
>>>>>>> 2e95cec4
                                runeType = GetRuneType (nRune);
                            }

                            break;
                        }
                    }

<<<<<<< HEAD
                    if (nRow != fromRow && (Rune.IsLetterOrDigit (nRune) || Rune.IsPunctuation (nRune)
                                                                         || Rune.IsSymbol (nRune))) {
=======
                    if (nRow != fromRow && (Rune.IsLetterOrDigit (nRune) ||
                                            Rune.IsPunctuation (nRune) || Rune.IsSymbol (nRune))) {
>>>>>>> 2e95cec4
                        if (lastValidCol > -1) {
                            nCol = lastValidCol;
                        }

                        return;
                    }

                    while (MovePrev (ref nCol, ref nRow, out nRune)) {
<<<<<<< HEAD
                        if (!Rune.IsLetterOrDigit (nRune) && !Rune.IsPunctuation (nRune) && !Rune.IsSymbol (nRune)) {
=======
                        if (!Rune.IsLetterOrDigit (nRune) && !Rune.IsPunctuation (nRune) &&
                            !Rune.IsSymbol (nRune)) {
>>>>>>> 2e95cec4
                            break;
                        }

                        if (nRow != fromRow) {
                            break;
                        }

<<<<<<< HEAD
                        lastValidCol = (IsSameRuneType (nRune, runeType) && Rune.IsLetterOrDigit (nRune))
                                       || Rune.IsPunctuation (nRune) || Rune.IsSymbol (nRune)
                                           ? nCol
                                           : lastValidCol;
=======
                        lastValidCol =
                            (IsSameRuneType (nRune, runeType) &&
                             Rune.IsLetterOrDigit (nRune)) || Rune.IsPunctuation (nRune) ||
                            Rune.IsSymbol (nRune)
                                ? nCol
                                : lastValidCol;
>>>>>>> 2e95cec4
                    }

                    if (lastValidCol > -1) {
                        nCol = lastValidCol;
                        nRow = fromRow;
                    }
                } else {
                    if (!MovePrev (ref nCol, ref nRow, out nRune)) {
                        return;
                    }

                    List<RuneCell> line = GetLine (nRow);
<<<<<<< HEAD
                    if (nCol == 0 && nRow == fromRow && (Rune.IsLetterOrDigit (line[0].Rune)
                                                         || Rune.IsPunctuation (line[0].Rune)
                                                         || Rune.IsSymbol (line[0].Rune))) {
=======
                    if (nCol == 0 && nRow == fromRow && (Rune.IsLetterOrDigit (line[0].Rune) ||
                                                         Rune.IsPunctuation (line[0].Rune) ||
                                                         Rune.IsSymbol (line[0].Rune))) {
>>>>>>> 2e95cec4
                        return;
                    }

                    lastValidCol =
<<<<<<< HEAD
                        (IsSameRuneType (nRune, runeType) && Rune.IsLetterOrDigit (nRune)) || Rune.IsPunctuation (nRune)
                        || Rune.IsSymbol (nRune)
=======
                        (IsSameRuneType (nRune, runeType) && Rune.IsLetterOrDigit (nRune)) ||
                        Rune.IsPunctuation (nRune) || Rune.IsSymbol (nRune)
>>>>>>> 2e95cec4
                            ? nCol
                            : lastValidCol;
                    if (lastValidCol > -1 && Rune.IsWhiteSpace (nRune)) {
                        nCol = lastValidCol;

                        return;
                    }

                    if (fromRow != nRow) {
                        nCol = line.Count;

                        return;
                    }

                    ProcMovePrev (ref nCol, ref nRow, nRune);
                }
            }

            ProcMovePrev (ref col, ref row, rune);

            if ((fromCol != col) || (fromRow != row)) {
                return (col, row);
            }

            return null;
        }
        catch (Exception) {
            return null;
        }
    }

    public (int col, int row)? WordForward (int fromCol, int fromRow) {
        if (fromRow == _lines.Count - 1 && fromCol == GetLine (_lines.Count - 1).Count) {
            return null;
        }

        int col = fromCol;
        int row = fromRow;
        try {
            Rune rune = RuneAt (col, row).Rune;
            RuneType runeType = GetRuneType (rune);
<<<<<<< HEAD
            int lastValidCol = IsSameRuneType (rune, runeType)
                               && (Rune.IsLetterOrDigit (rune) || Rune.IsPunctuation (rune) || Rune.IsSymbol (rune))
=======
            int lastValidCol = IsSameRuneType (rune, runeType) && (Rune.IsLetterOrDigit (rune) ||
                                                                   Rune.IsPunctuation (rune) ||
                                                                   Rune.IsSymbol (rune))
>>>>>>> 2e95cec4
                                   ? col
                                   : -1;

            void ProcMoveNext (ref int nCol, ref int nRow, Rune nRune) {
                if (Rune.IsWhiteSpace (nRune)) {
                    while (MoveNext (ref nCol, ref nRow, out nRune)) {
<<<<<<< HEAD
                        if (Rune.IsLetterOrDigit (nRune) || Rune.IsPunctuation (nRune) || Rune.IsSymbol (nRune)) {
=======
                        if (Rune.IsLetterOrDigit (nRune) || Rune.IsPunctuation (nRune) ||
                            Rune.IsSymbol (nRune)) {
>>>>>>> 2e95cec4
                            lastValidCol = nCol;

                            return;
                        }
                    }

<<<<<<< HEAD
                    if (nRow != fromRow && (Rune.IsLetterOrDigit (nRune) || Rune.IsPunctuation (nRune)
                                                                         || Rune.IsSymbol (nRune))) {
=======
                    if (nRow != fromRow && (Rune.IsLetterOrDigit (nRune) ||
                                            Rune.IsPunctuation (nRune) || Rune.IsSymbol (nRune))) {
>>>>>>> 2e95cec4
                        if (lastValidCol > -1) {
                            nCol = lastValidCol;
                        }

                        return;
                    }

                    while (MoveNext (ref nCol, ref nRow, out nRune)) {
<<<<<<< HEAD
                        if (!Rune.IsLetterOrDigit (nRune) && !Rune.IsPunctuation (nRune) && !Rune.IsSymbol (nRune)) {
=======
                        if (!Rune.IsLetterOrDigit (nRune) && !Rune.IsPunctuation (nRune) &&
                            !Rune.IsSymbol (nRune)) {
>>>>>>> 2e95cec4
                            break;
                        }

                        if (nRow != fromRow) {
                            break;
                        }

<<<<<<< HEAD
                        lastValidCol = (IsSameRuneType (nRune, runeType) && Rune.IsLetterOrDigit (nRune))
                                       || Rune.IsPunctuation (nRune) || Rune.IsSymbol (nRune)
                                           ? nCol
                                           : lastValidCol;
=======
                        lastValidCol =
                            (IsSameRuneType (nRune, runeType) &&
                             Rune.IsLetterOrDigit (nRune)) || Rune.IsPunctuation (nRune) ||
                            Rune.IsSymbol (nRune)
                                ? nCol
                                : lastValidCol;
>>>>>>> 2e95cec4
                    }

                    if (lastValidCol > -1) {
                        nCol = lastValidCol;
                        nRow = fromRow;
                    }
                } else {
                    if (!MoveNext (ref nCol, ref nRow, out nRune)) {
                        return;
                    }

                    if (!IsSameRuneType (nRune, runeType) && !Rune.IsWhiteSpace (nRune)) {
                        return;
                    }

                    List<RuneCell> line = GetLine (nRow);
<<<<<<< HEAD
                    if (nCol == line.Count && nRow == fromRow
                                           && (Rune.IsLetterOrDigit (line[0].Rune) || Rune.IsPunctuation (line[0].Rune)
                                               || Rune.IsSymbol (line[0].Rune))) {
=======
                    if (nCol == line.Count && nRow == fromRow &&
                        (Rune.IsLetterOrDigit (line[0].Rune) ||
                         Rune.IsPunctuation (line[0].Rune) || Rune.IsSymbol (line[0].Rune))) {
>>>>>>> 2e95cec4
                        return;
                    }

                    lastValidCol =
<<<<<<< HEAD
                        (IsSameRuneType (nRune, runeType) && Rune.IsLetterOrDigit (nRune)) || Rune.IsPunctuation (nRune)
                        || Rune.IsSymbol (nRune)
=======
                        (IsSameRuneType (nRune, runeType) && Rune.IsLetterOrDigit (nRune)) ||
                        Rune.IsPunctuation (nRune) || Rune.IsSymbol (nRune)
>>>>>>> 2e95cec4
                            ? nCol
                            : lastValidCol;
                    if (fromRow != nRow) {
                        nCol = 0;

                        return;
                    }

                    ProcMoveNext (ref nCol, ref nRow, nRune);
                }
            }

            ProcMoveNext (ref col, ref row, rune);

            if ((fromCol != col) || (fromRow != row)) {
                return (col, row);
            }

            return null;
        }
        catch (Exception) {
            return null;
        }
    }

    internal static int CalculateLeftColumn (List<RuneCell> t, int start, int end, int width, int tabWidth = 0) {
        List<Rune> runes = new ();
        foreach (RuneCell cell in t) {
            runes.Add (cell.Rune);
        }

        return CalculateLeftColumn (runes, start, end, width, tabWidth);
    }

    // Returns the left column in a range of the string.
    internal static int CalculateLeftColumn (List<Rune> t, int start, int end, int width, int tabWidth = 0) {
        if ((t == null) || (t.Count == 0)) {
            return 0;
        }

        var size = 0;
        int tcount = end > t.Count - 1 ? t.Count - 1 : end;
        var col = 0;

        for (int i = tcount; i >= 0; i--) {
            Rune rune = t[i];
            size += rune.GetColumns ();
            if (rune.Value == '\t') {
                size += tabWidth + 1;
            }

            if (size > width) {
                if (col + width == end) {
                    col++;
                }

                break;
            }

            if ((end < t.Count && col > 0 && start < end && col == start) || (end - col == width - 1)) {
                break;
            }

            col = i;
        }

        return col;
    }

    internal static (int size, int length) DisplaySize (
        List<RuneCell> t,
        int start = -1,
        int end = -1,
        bool checkNextRune = true,
        int tabWidth = 0
    ) {
        List<Rune> runes = new ();
        foreach (RuneCell cell in t) {
            runes.Add (cell.Rune);
        }

        return DisplaySize (runes, start, end, checkNextRune, tabWidth);
    }

    // Returns the size and length in a range of the string.
    internal static (int size, int length) DisplaySize (
        List<Rune> t,
        int start = -1,
        int end = -1,
        bool checkNextRune = true,
        int tabWidth = 0
    ) {
        if ((t == null) || (t.Count == 0)) {
            return (0, 0);
        }

        var size = 0;
        var len = 0;
        int tcount = end == -1 ? t.Count : end > t.Count ? t.Count : end;
        int i = start == -1 ? 0 : start;
        for (; i < tcount; i++) {
            Rune rune = t[i];
            size += rune.GetColumns ();
            len += rune.GetEncodingLength (Encoding.Unicode);
            if (rune.Value == '\t') {
                size += tabWidth + 1;
                len += tabWidth - 1;
            }

<<<<<<< HEAD
            if (checkNextRune && i == tcount - 1 && t.Count > tcount
                && IsWideRune (t[i + 1], tabWidth, out int s, out int l)) {
=======
            if (checkNextRune && i == tcount - 1 && t.Count > tcount &&
                IsWideRune (t[i + 1], tabWidth, out int s, out int l)) {
>>>>>>> 2e95cec4
                size += s;
                len += l;
            }
        }

        bool IsWideRune (Rune r, int tWidth, out int s, out int l) {
            s = r.GetColumns ();
            l = r.GetEncodingLength ();
            if (r.Value == '\t') {
                s += tWidth + 1;
                l += tWidth - 1;
            }

            return s > 1;
        }

        return (size, len);
    }

    internal (Point current, bool found) FindNextText (
        string text,
        out bool gaveFullTurn,
        bool matchCase = false,
        bool matchWholeWord = false
    ) {
        if ((text == null) || (_lines.Count == 0)) {
            gaveFullTurn = false;

            return (Point.Empty, false);
        }

        if (_toFind.found) {
            _toFind.currentPointToFind.X++;
        }

        (Point current, bool found) foundPos = GetFoundNextTextPoint (
                                                                      text,
                                                                      _lines.Count,
                                                                      matchCase,
                                                                      matchWholeWord,
                                                                      _toFind.currentPointToFind);
        if (!foundPos.found && _toFind.currentPointToFind != _toFind.startPointToFind) {
            foundPos = GetFoundNextTextPoint (
                                              text,
                                              _toFind.startPointToFind.Y + 1,
                                              matchCase,
                                              matchWholeWord,
                                              Point.Empty);
        }

        gaveFullTurn = ApplyToFind (foundPos);

        return foundPos;
    }

    internal (Point current, bool found) FindPreviousText (
        string text,
        out bool gaveFullTurn,
        bool matchCase = false,
        bool matchWholeWord = false
    ) {
        if ((text == null) || (_lines.Count == 0)) {
            gaveFullTurn = false;

            return (Point.Empty, false);
        }

        if (_toFind.found) {
            _toFind.currentPointToFind.X++;
        }

        int linesCount = _toFind.currentPointToFind.IsEmpty ? _lines.Count - 1 : _toFind.currentPointToFind.Y;
<<<<<<< HEAD
        (Point current, bool found) foundPos =
            GetFoundPreviousTextPoint (text, linesCount, matchCase, matchWholeWord, _toFind.currentPointToFind);
=======
        (Point current, bool found) foundPos = GetFoundPreviousTextPoint (
                                                                          text,
                                                                          linesCount,
                                                                          matchCase,
                                                                          matchWholeWord,
                                                                          _toFind.currentPointToFind);
>>>>>>> 2e95cec4
        if (!foundPos.found && _toFind.currentPointToFind != _toFind.startPointToFind) {
            foundPos = GetFoundPreviousTextPoint (
                                                  text,
                                                  _lines.Count - 1,
                                                  matchCase,
                                                  matchWholeWord,
                                                  new Point (_lines[_lines.Count - 1].Count, _lines.Count));
        }

        gaveFullTurn = ApplyToFind (foundPos);

        return foundPos;
    }

    internal static int GetColFromX (List<RuneCell> t, int start, int x, int tabWidth = 0) {
        List<Rune> runes = new ();
        foreach (RuneCell cell in t) {
            runes.Add (cell.Rune);
        }

        return GetColFromX (runes, start, x, tabWidth);
    }

    internal static int GetColFromX (List<Rune> t, int start, int x, int tabWidth = 0) {
        if (x < 0) {
            return x;
        }

        int size = start;
        int pX = x + start;
        for (int i = start; i < t.Count; i++) {
            Rune r = t[i];
            size += r.GetColumns ();
            if (r.Value == '\t') {
                size += tabWidth + 1;
            }

            if ((i == pX) || (size > pX)) {
                return i - start;
            }
        }

        return t.Count - start;
    }

    internal (Point current, bool found) ReplaceAllText (
        string text,
        bool matchCase = false,
        bool matchWholeWord = false,
        string? textToReplace = null
    ) {
        var found = false;
        var pos = Point.Empty;

        for (var i = 0; i < _lines.Count; i++) {
            List<RuneCell> x = _lines[i];
            string txt = GetText (x);
            string matchText = !matchCase ? text.ToUpper () : text;
            int col = txt.IndexOf (matchText);
            while (col > -1) {
                if (matchWholeWord && !MatchWholeWord (txt, matchText, col)) {
                    if (col + 1 > txt.Length) {
                        break;
                    }

                    col = txt.IndexOf (matchText, col + 1);

                    continue;
                }

                if (col > -1) {
                    if (!found) {
                        found = true;
                    }

                    _lines[i] = ToRuneCellList (ReplaceText (x, textToReplace!, matchText, col));
                    x = _lines[i];
                    txt = GetText (x);
                    pos = new Point (col, i);
                    col += textToReplace!.Length - matchText.Length;
                }

                if ((col < 0) || (col + 1 > txt.Length)) {
                    break;
                }

                col = txt.IndexOf (matchText, col + 1);
            }
        }

        string GetText (List<RuneCell> x) {
            string txt = ToString (x);
            if (!matchCase) {
                txt = txt.ToUpper ();
            }

            return txt;
        }

        return (pos, found);
    }

    /// <summary>Redefine column and line tracking.</summary>
    /// <param name="point">Contains the column and line.</param>
    internal void ResetContinuousFind (Point point) {
        _toFind.startPointToFind = _toFind.currentPointToFind = point;
        _toFind.found = false;
    }

    internal static bool SetCol (ref int col, int width, int cols) {
        if (col + cols <= width) {
            col += cols;

            return true;
        }

        return false;
    }

    // Turns the string into cells, this does not split the 
    // contents on a newline if it is present.
    internal static List<RuneCell> StringToRuneCells (string str, ColorScheme? colorScheme = null) {
        List<RuneCell> cells = new ();
        foreach (Rune rune in str.ToRunes ()) {
            cells.Add (new RuneCell { Rune = rune, ColorScheme = colorScheme });
        }

        return cells;
    }

    internal static List<RuneCell> ToRuneCells (IEnumerable<Rune> runes, ColorScheme? colorScheme = null) {
        List<RuneCell> cells = new ();
        foreach (Rune rune in runes) {
            cells.Add (new RuneCell { Rune = rune, ColorScheme = colorScheme });
        }

        return cells;
    }

    private void Append (List<byte> line) {
        var str = StringExtensions.ToString (line.ToArray ());
        _lines.Add (StringToRuneCells (str));
    }

    private bool ApplyToFind ((Point current, bool found) foundPos) {
        var gaveFullTurn = false;
        if (foundPos.found) {
            _toFind.currentPointToFind = foundPos.current;
            if (_toFind.found && _toFind.currentPointToFind == _toFind.startPointToFind) {
                gaveFullTurn = true;
            }

            if (!_toFind.found) {
                _toFind.startPointToFind = _toFind.currentPointToFind = foundPos.current;
                _toFind.found = foundPos.found;
            }
        }

        return gaveFullTurn;
    }

    private (Point current, bool found) GetFoundNextTextPoint (
        string text,
        int linesCount,
        bool matchCase,
        bool matchWholeWord,
        Point start
    ) {
        for (int i = start.Y; i < linesCount; i++) {
            List<RuneCell> x = _lines[i];
            string txt = ToString (x);
            if (!matchCase) {
                txt = txt.ToUpper ();
            }

            string matchText = !matchCase ? text.ToUpper () : text;
            int col = txt.IndexOf (matchText, Math.Min (start.X, txt.Length));
            if (col > -1 && matchWholeWord && !MatchWholeWord (txt, matchText, col)) {
                continue;
            }

            if (col > -1 && ((i == start.Y && col >= start.X) || (i > start.Y)) && txt.Contains (matchText)) {
                return (new Point (col, i), true);
            }

            if (col == -1 && start.X > 0) {
                start.X = 0;
            }
        }

        return (Point.Empty, false);
    }

    private (Point current, bool found) GetFoundPreviousTextPoint (
        string text,
        int linesCount,
        bool matchCase,
        bool matchWholeWord,
        Point start
    ) {
        for (int i = linesCount; i >= 0; i--) {
            List<RuneCell> x = _lines[i];
            string txt = ToString (x);
            if (!matchCase) {
                txt = txt.ToUpper ();
            }

            if (start.Y != i) {
                start.X = Math.Max (x.Count - 1, 0);
            }

            string matchText = !matchCase ? text.ToUpper () : text;
            int col = txt.LastIndexOf (matchText, _toFind.found ? start.X - 1 : start.X);
            if (col > -1 && matchWholeWord && !MatchWholeWord (txt, matchText, col)) {
                continue;
            }

<<<<<<< HEAD
            if (col > -1 && ((i <= linesCount && col <= start.X) || (i < start.Y)) && txt.Contains (matchText)) {
=======
            if (col > -1 && ((i <= linesCount && col <= start.X) || (i < start.Y)) &&
                txt.Contains (matchText)) {
>>>>>>> 2e95cec4
                return (new Point (col, i), true);
            }
        }

        return (Point.Empty, false);
    }

    private RuneType GetRuneType (Rune rune) {
        if (Rune.IsSymbol (rune)) {
            return RuneType.IsSymbol;
        }

        if (Rune.IsWhiteSpace (rune)) {
            return RuneType.IsWhiteSpace;
        }

        if (Rune.IsLetterOrDigit (rune)) {
            return RuneType.IsLetterOrDigit;
        }

        if (Rune.IsPunctuation (rune)) {
            return RuneType.IsPunctuation;
        }

        return RuneType.IsUnknow;
    }

    private bool IsSameRuneType (Rune newRune, RuneType runeType) {
        RuneType rt = GetRuneType (newRune);

        return rt == runeType;
    }

    private bool MatchWholeWord (string source, string matchText, int index = 0) {
        if (string.IsNullOrEmpty (source) || string.IsNullOrEmpty (matchText)) {
            return false;
        }

        string txt = matchText.Trim ();
        int start = index > 0 ? index - 1 : 0;
        int end = index + txt.Length;

<<<<<<< HEAD
        if (((start == 0) || Rune.IsWhiteSpace ((Rune)source[start]))
            && ((end == source.Length) || Rune.IsWhiteSpace ((Rune)source[end]))) {
=======
        if (((start == 0) || Rune.IsWhiteSpace ((Rune)source[start])) &&
            ((end == source.Length) || Rune.IsWhiteSpace ((Rune)source[end]))) {
>>>>>>> 2e95cec4
            return true;
        }

        return false;
    }

    private bool MoveNext (ref int col, ref int row, out Rune rune) {
        List<RuneCell> line = GetLine (row);
        if (col + 1 < line.Count) {
            col++;
            rune = line[col].Rune;
<<<<<<< HEAD
            if (col + 1 == line.Count && !Rune.IsLetterOrDigit (rune) && !Rune.IsWhiteSpace (line[col - 1].Rune)) {
=======
            if (col + 1 == line.Count && !Rune.IsLetterOrDigit (rune) &&
                !Rune.IsWhiteSpace (line[col - 1].Rune)) {
>>>>>>> 2e95cec4
                col++;
            }

            return true;
        }

        if (col + 1 == line.Count) {
            col++;
        }

        while (row + 1 < Count) {
            col = 0;
            row++;
            line = GetLine (row);
            if (line.Count > 0) {
                rune = line[0].Rune;

                return true;
            }
        }

        rune = default (Rune);

        return false;
    }

    private bool MovePrev (ref int col, ref int row, out Rune rune) {
        List<RuneCell> line = GetLine (row);

        if (col > 0) {
            col--;
            rune = line[col].Rune;

            return true;
        }

        if (row == 0) {
            rune = default (Rune);

            return false;
        }

        while (row > 0) {
            row--;
            line = GetLine (row);
            col = line.Count - 1;
            if (col >= 0) {
                rune = line[col].Rune;

                return true;
            }
        }

        rune = default (Rune);

        return false;
    }

    private void OnLinesLoaded () { LinesLoaded?.Invoke (this, EventArgs.Empty); }

    private string ReplaceText (List<RuneCell> source, string textToReplace, string matchText, int col) {
        string origTxt = ToString (source);
<<<<<<< HEAD
        (int _, int len) = DisplaySize (source, 0, col, false);
        (int _, int len2) = DisplaySize (source, col, col + matchText.Length, false);
        (int _, int len3) = DisplaySize (source, col + matchText.Length, origTxt.GetRuneCount (), false);
=======
        (_, int len) = DisplaySize (source, 0, col, false);
        (_, int len2) = DisplaySize (source, col, col + matchText.Length, false);
        (_, int len3) = DisplaySize (source, col + matchText.Length, origTxt.GetRuneCount (), false);
>>>>>>> 2e95cec4

        return origTxt[..len] +
               textToReplace +
               origTxt.Substring (len + len2, len3);
    }

    private RuneCell RuneAt (int col, int row) {
        List<RuneCell> line = GetLine (row);
        if (line.Count > 0) {
            return line[col > line.Count - 1 ? line.Count - 1 : col];
        }

        return default (RuneCell)!;
    }

    private void SetColorSchemes (ColorScheme? colorScheme) {
        foreach (List<RuneCell> line in _lines) {
            foreach (RuneCell cell in line) {
                cell.ColorScheme ??= colorScheme;
            }
        }
    }

    private static List<List<RuneCell>> SplitNewLines (List<RuneCell> cells) {
        List<List<RuneCell>> lines = new ();
        int start = 0, i = 0;
        var hasCR = false;

        // ASCII code 13 = Carriage Return.
        // ASCII code 10 = Line Feed.
        for (; i < cells.Count; i++) {
            if (cells[i].Rune.Value == 13) {
                hasCR = true;

                continue;
            }

            if (cells[i].Rune.Value == 10) {
                if (i - start > 0) {
                    lines.Add (cells.GetRange (start, hasCR ? i - 1 - start : i - start));
                } else {
                    lines.Add (StringToRuneCells (string.Empty));
                }

                start = i + 1;
                hasCR = false;
            }
        }

        if (i - start >= 0) {
            lines.Add (cells.GetRange (start, i - start));
        }

        return lines;
    }

    private static List<List<RuneCell>> ToRuneCells (List<RuneCell> cells) { return SplitNewLines (cells); }

    private enum RuneType {
        IsSymbol,
        IsWhiteSpace,
        IsLetterOrDigit,
        IsPunctuation,
        IsUnknow
    }
}

partial class HistoryText {
    public enum LineStatus {
        Original,
        Replaced,
        Removed,
        Added
    }

    private readonly List<HistoryTextItem> _historyTextItems = new ();
    private int _idxHistoryText = -1;
    private string? _originalText;

    public bool HasHistoryChanges => _idxHistoryText > -1;

    public bool IsFromHistory { get; private set; }

    public void Add (List<List<RuneCell>> lines, Point curPos, LineStatus lineStatus = LineStatus.Original) {
<<<<<<< HEAD
        if (lineStatus == LineStatus.Original && _historyTextItems.Count > 0
                                              && _historyTextItems.Last ().LineStatus == LineStatus.Original) {
            return;
        }

        if (lineStatus == LineStatus.Replaced && _historyTextItems.Count > 0
                                              && _historyTextItems.Last ().LineStatus == LineStatus.Replaced) {
=======
        if (lineStatus == LineStatus.Original && _historyTextItems.Count > 0 &&
            _historyTextItems.Last ().LineStatus == LineStatus.Original) {
            return;
        }

        if (lineStatus == LineStatus.Replaced && _historyTextItems.Count > 0 &&
            _historyTextItems.Last ().LineStatus == LineStatus.Replaced) {
>>>>>>> 2e95cec4
            return;
        }

        if (_historyTextItems.Count == 0 && lineStatus != LineStatus.Original) {
            throw new ArgumentException ("The first item must be the original.");
        }

        if (_idxHistoryText >= 0 && _idxHistoryText + 1 < _historyTextItems.Count) {
<<<<<<< HEAD
            _historyTextItems.RemoveRange (_idxHistoryText + 1, _historyTextItems.Count - _idxHistoryText - 1);
=======
            _historyTextItems.RemoveRange (
                                           _idxHistoryText + 1,
                                           _historyTextItems.Count - _idxHistoryText - 1);
>>>>>>> 2e95cec4
        }

        _historyTextItems.Add (new HistoryTextItem (lines, curPos, lineStatus));
        _idxHistoryText++;
    }

    public event EventHandler<HistoryTextItem>? ChangeText;

    public void Clear (string text) {
        _historyTextItems.Clear ();
        _idxHistoryText = -1;
        _originalText = text;
        OnChangeText (null);
    }

    public bool IsDirty (string text) { return _originalText != text; }

    public void Redo () {
        if (_historyTextItems?.Count > 0 && _idxHistoryText < _historyTextItems.Count - 1) {
            IsFromHistory = true;

            _idxHistoryText++;

            var historyTextItem = new HistoryTextItem (_historyTextItems[_idxHistoryText]) {
                                      IsUndoing = false
                                  };

            ProcessChanges (ref historyTextItem);

            IsFromHistory = false;
        }
    }

    public void ReplaceLast (List<List<RuneCell>> lines, Point curPos, LineStatus lineStatus) {
        HistoryTextItem? found = _historyTextItems.FindLast (x => x.LineStatus == lineStatus);
        if (found != null) {
            found.Lines = lines;
            found.CursorPosition = curPos;
        }
    }

    public void Undo () {
        if (_historyTextItems?.Count > 0 && _idxHistoryText > 0) {
            IsFromHistory = true;

            _idxHistoryText--;

            var historyTextItem = new HistoryTextItem (_historyTextItems[_idxHistoryText]) {
                                      IsUndoing = true
                                  };

            ProcessChanges (ref historyTextItem);

            IsFromHistory = false;
        }
    }

    private void OnChangeText (HistoryTextItem? lines) { ChangeText?.Invoke (this, lines!); }

    private void ProcessChanges (ref HistoryTextItem historyTextItem) {
        if (historyTextItem.IsUndoing) {
            if (_idxHistoryText - 1 > -1 &&
                ((_historyTextItems[_idxHistoryText - 1].LineStatus == LineStatus.Added) ||
                 (_historyTextItems[_idxHistoryText - 1].LineStatus == LineStatus.Removed) ||
                 (historyTextItem.LineStatus == LineStatus.Replaced &&
                  _historyTextItems[_idxHistoryText - 1].LineStatus == LineStatus.Original))) {
                _idxHistoryText--;

<<<<<<< HEAD
                while (_historyTextItems[_idxHistoryText].LineStatus == LineStatus.Added
                       && _historyTextItems[_idxHistoryText - 1].LineStatus == LineStatus.Removed) {
=======
                while (_historyTextItems[_idxHistoryText].LineStatus == LineStatus.Added &&
                       _historyTextItems[_idxHistoryText - 1].LineStatus == LineStatus.Removed) {
>>>>>>> 2e95cec4
                    _idxHistoryText--;
                }

                historyTextItem = new HistoryTextItem (_historyTextItems[_idxHistoryText]);
                historyTextItem.IsUndoing = true;
                historyTextItem.FinalCursorPosition = historyTextItem.CursorPosition;
            }

<<<<<<< HEAD
            if (historyTextItem.LineStatus == LineStatus.Removed
                && _historyTextItems[_idxHistoryText + 1].LineStatus == LineStatus.Added) {
                historyTextItem.RemovedOnAdded = new HistoryTextItem (_historyTextItems[_idxHistoryText + 1]);
            }

            if ((historyTextItem.LineStatus == LineStatus.Added
                 && _historyTextItems[_idxHistoryText - 1].LineStatus == LineStatus.Original) ||
                (historyTextItem.LineStatus == LineStatus.Removed
                 && _historyTextItems[_idxHistoryText - 1].LineStatus == LineStatus.Original) ||
                (historyTextItem.LineStatus == LineStatus.Added
                 && _historyTextItems[_idxHistoryText - 1].LineStatus == LineStatus.Removed)) {
                if (!historyTextItem.Lines[0].SequenceEqual (_historyTextItems[_idxHistoryText - 1].Lines[0]) &&
                    historyTextItem.CursorPosition == _historyTextItems[_idxHistoryText - 1].CursorPosition) {
                    historyTextItem.Lines[0] = new List<RuneCell> (_historyTextItems[_idxHistoryText - 1].Lines[0]);
                }

                if (historyTextItem.LineStatus == LineStatus.Added
                    && _historyTextItems[_idxHistoryText - 1].LineStatus == LineStatus.Removed) {
                    historyTextItem.FinalCursorPosition = _historyTextItems[_idxHistoryText - 2].CursorPosition;
                } else {
                    historyTextItem.FinalCursorPosition = _historyTextItems[_idxHistoryText - 1].CursorPosition;
=======
            if (historyTextItem.LineStatus == LineStatus.Removed &&
                _historyTextItems[_idxHistoryText + 1].LineStatus == LineStatus.Added) {
                historyTextItem.RemovedOnAdded =
                    new HistoryTextItem (_historyTextItems[_idxHistoryText + 1]);
            }

            if ((historyTextItem.LineStatus == LineStatus.Added &&
                 _historyTextItems[_idxHistoryText - 1].LineStatus == LineStatus.Original) ||
                (historyTextItem.LineStatus == LineStatus.Removed &&
                 _historyTextItems[_idxHistoryText - 1].LineStatus == LineStatus.Original) ||
                (historyTextItem.LineStatus == LineStatus.Added &&
                 _historyTextItems[_idxHistoryText - 1].LineStatus == LineStatus.Removed)) {
                if (!historyTextItem.Lines[0]
                                    .SequenceEqual (_historyTextItems[_idxHistoryText - 1].Lines[0]) &&
                    historyTextItem.CursorPosition ==
                    _historyTextItems[_idxHistoryText - 1].CursorPosition) {
                    historyTextItem.Lines[0] =
                        new List<RuneCell> (_historyTextItems[_idxHistoryText - 1].Lines[0]);
                }

                if (historyTextItem.LineStatus == LineStatus.Added &&
                    _historyTextItems[_idxHistoryText - 1].LineStatus == LineStatus.Removed) {
                    historyTextItem.FinalCursorPosition =
                        _historyTextItems[_idxHistoryText - 2].CursorPosition;
                } else {
                    historyTextItem.FinalCursorPosition =
                        _historyTextItems[_idxHistoryText - 1].CursorPosition;
>>>>>>> 2e95cec4
                }
            } else {
                historyTextItem.FinalCursorPosition = historyTextItem.CursorPosition;
            }

            OnChangeText (historyTextItem);
<<<<<<< HEAD
            while ((_historyTextItems[_idxHistoryText].LineStatus == LineStatus.Removed)
                   || (_historyTextItems[_idxHistoryText].LineStatus == LineStatus.Added)) {
=======
            while ((_historyTextItems[_idxHistoryText].LineStatus == LineStatus.Removed) ||
                   (_historyTextItems[_idxHistoryText].LineStatus == LineStatus.Added)) {
>>>>>>> 2e95cec4
                _idxHistoryText--;
            }
        } else if (!historyTextItem.IsUndoing) {
            if (_idxHistoryText + 1 < _historyTextItems.Count &&
                ((historyTextItem.LineStatus == LineStatus.Original) ||
                 (_historyTextItems[_idxHistoryText + 1].LineStatus == LineStatus.Added) ||
                 (_historyTextItems[_idxHistoryText + 1].LineStatus == LineStatus.Removed))) {
                _idxHistoryText++;
                historyTextItem = new HistoryTextItem (_historyTextItems[_idxHistoryText]);
                historyTextItem.IsUndoing = false;
                historyTextItem.FinalCursorPosition = historyTextItem.CursorPosition;
            }

<<<<<<< HEAD
            if (historyTextItem.LineStatus == LineStatus.Added
                && _historyTextItems[_idxHistoryText - 1].LineStatus == LineStatus.Removed) {
                historyTextItem.RemovedOnAdded = new HistoryTextItem (_historyTextItems[_idxHistoryText - 1]);
            }

            if ((historyTextItem.LineStatus == LineStatus.Removed
                 && _historyTextItems[_idxHistoryText + 1].LineStatus == LineStatus.Replaced) ||
                (historyTextItem.LineStatus == LineStatus.Removed
                 && _historyTextItems[_idxHistoryText + 1].LineStatus == LineStatus.Original) ||
                (historyTextItem.LineStatus == LineStatus.Added
                 && _historyTextItems[_idxHistoryText + 1].LineStatus == LineStatus.Replaced)) {
                if (historyTextItem.LineStatus == LineStatus.Removed && !historyTextItem.Lines[0]
                        .SequenceEqual (_historyTextItems[_idxHistoryText + 1].Lines[0])) {
                    historyTextItem.Lines[0] = new List<RuneCell> (_historyTextItems[_idxHistoryText + 1].Lines[0]);
                }

                historyTextItem.FinalCursorPosition = _historyTextItems[_idxHistoryText + 1].CursorPosition;
=======
            if (historyTextItem.LineStatus == LineStatus.Added &&
                _historyTextItems[_idxHistoryText - 1].LineStatus == LineStatus.Removed) {
                historyTextItem.RemovedOnAdded =
                    new HistoryTextItem (_historyTextItems[_idxHistoryText - 1]);
            }

            if ((historyTextItem.LineStatus == LineStatus.Removed &&
                 _historyTextItems[_idxHistoryText + 1].LineStatus == LineStatus.Replaced) ||
                (historyTextItem.LineStatus == LineStatus.Removed &&
                 _historyTextItems[_idxHistoryText + 1].LineStatus == LineStatus.Original) ||
                (historyTextItem.LineStatus == LineStatus.Added &&
                 _historyTextItems[_idxHistoryText + 1].LineStatus == LineStatus.Replaced)) {
                if (historyTextItem.LineStatus == LineStatus.Removed && !historyTextItem.Lines[0]
                        .SequenceEqual (_historyTextItems[_idxHistoryText + 1].Lines[0])) {
                    historyTextItem.Lines[0] =
                        new List<RuneCell> (_historyTextItems[_idxHistoryText + 1].Lines[0]);
                }

                historyTextItem.FinalCursorPosition =
                    _historyTextItems[_idxHistoryText + 1].CursorPosition;
>>>>>>> 2e95cec4
            } else {
                historyTextItem.FinalCursorPosition = historyTextItem.CursorPosition;
            }

            OnChangeText (historyTextItem);
<<<<<<< HEAD
            while ((_historyTextItems[_idxHistoryText].LineStatus == LineStatus.Removed)
                   || (_historyTextItems[_idxHistoryText].LineStatus == LineStatus.Added)) {
=======
            while ((_historyTextItems[_idxHistoryText].LineStatus == LineStatus.Removed) ||
                   (_historyTextItems[_idxHistoryText].LineStatus == LineStatus.Added)) {
>>>>>>> 2e95cec4
                _idxHistoryText++;
            }
        }
    }
}

class WordWrapManager {
    private int _frameWidth;
    private bool _isWrapModelRefreshing;
    private List<WrappedLine> _wrappedModelLines = new ();
    public WordWrapManager (TextModel model) { Model = model; }

    public TextModel Model { get; private set; }

    public void AddLine (int row, int col) {
        int modelRow = GetModelLineFromWrappedLines (row);
        int modelCol = GetModelColFromWrappedLines (row, col);
        List<RuneCell> line = GetCurrentLine (modelRow);
        int restCount = line.Count - modelCol;
        List<RuneCell> rest = line.GetRange (modelCol, restCount);
        line.RemoveRange (modelCol, restCount);
        Model.AddLine (modelRow + 1, rest);
        _isWrapModelRefreshing = true;
        WrapModel (_frameWidth, out _, out _, out _, out _, modelRow + 1);
        _isWrapModelRefreshing = false;
    }

    public int GetModelColFromWrappedLines (int line, int col) {
        if (_wrappedModelLines?.Count == 0) {
            return 0;
        }

        int modelLine = GetModelLineFromWrappedLines (line);
        int firstLine = _wrappedModelLines.IndexOf (r => r.ModelLine == modelLine);
        var modelCol = 0;

        for (int i = firstLine; i <= Math.Min (line, _wrappedModelLines!.Count - 1); i++) {
            WrappedLine wLine = _wrappedModelLines[i];

            if (i < line) {
                modelCol += wLine.ColWidth;
            } else {
                modelCol += col;
            }
        }

        return modelCol;
    }

    public int GetModelLineFromWrappedLines (int line) {
        return _wrappedModelLines.Count > 0
                   ? _wrappedModelLines[Math.Min (line, _wrappedModelLines.Count - 1)].ModelLine
                   : 0;
    }

    public int GetWrappedLineColWidth (int line, int col, WordWrapManager wrapManager) {
        if (_wrappedModelLines?.Count == 0) {
            return 0;
        }

        List<WrappedLine> wModelLines = wrapManager._wrappedModelLines;
        int modelLine = GetModelLineFromWrappedLines (line);
        int firstLine = _wrappedModelLines.IndexOf (r => r.ModelLine == modelLine);
        var modelCol = 0;
        var colWidthOffset = 0;
        int i = firstLine;

        while (modelCol < col) {
            WrappedLine wLine = _wrappedModelLines![i];
            WrappedLine wLineToCompare = wModelLines[i];

            if ((wLine.ModelLine != modelLine) || (wLineToCompare.ModelLine != modelLine)) {
                break;
            }

            modelCol += Math.Max (wLine.ColWidth, wLineToCompare.ColWidth);
            colWidthOffset += wLine.ColWidth - wLineToCompare.ColWidth;
            if (modelCol > col) {
                modelCol += col - modelCol;
            }

            i++;
        }

        return modelCol - colWidthOffset;
    }

    public bool Insert (int row, int col, RuneCell cell) {
        List<RuneCell> line = GetCurrentLine (GetModelLineFromWrappedLines (row));
        line.Insert (GetModelColFromWrappedLines (row, col), cell);
        if (line.Count > _frameWidth) {
            return true;
        }

        return false;
    }

    public bool RemoveAt (int row, int col) {
        int modelRow = GetModelLineFromWrappedLines (row);
        List<RuneCell> line = GetCurrentLine (modelRow);
        int modelCol = GetModelColFromWrappedLines (row, col);

        if (modelCol > line.Count) {
            Model.RemoveLine (modelRow);
            RemoveAt (row, 0);

            return false;
        }

        if (modelCol < line.Count) {
            line.RemoveAt (modelCol);
        }

<<<<<<< HEAD
        if ((line.Count > _frameWidth)
            || (row + 1 < _wrappedModelLines.Count && _wrappedModelLines[row + 1].ModelLine == modelRow)) {
=======
        if ((line.Count > _frameWidth) || (row + 1 < _wrappedModelLines.Count &&
                                           _wrappedModelLines[row + 1].ModelLine == modelRow)) {
>>>>>>> 2e95cec4
            return true;
        }

        return false;
    }

    public bool RemoveLine (int row, int col, out bool lineRemoved, bool forward = true) {
        lineRemoved = false;
        int modelRow = GetModelLineFromWrappedLines (row);
        List<RuneCell> line = GetCurrentLine (modelRow);
        int modelCol = GetModelColFromWrappedLines (row, col);

        if (modelCol == 0 && line.Count == 0) {
            Model.RemoveLine (modelRow);

            return false;
        }

        if (modelCol < line.Count) {
            if (forward) {
                line.RemoveAt (modelCol);

                return true;
            }

            if (modelCol - 1 > -1) {
                line.RemoveAt (modelCol - 1);

                return true;
            }
        }

        lineRemoved = true;
        if (forward) {
            if (modelRow + 1 == Model.Count) {
                return false;
            }

            List<RuneCell> nextLine = Model.GetLine (modelRow + 1);
            line.AddRange (nextLine);
            Model.RemoveLine (modelRow + 1);
            if (line.Count > _frameWidth) {
                return true;
            }
        } else {
            if (modelRow == 0) {
                return false;
            }

            List<RuneCell> prevLine = Model.GetLine (modelRow - 1);
            prevLine.AddRange (line);
            Model.RemoveLine (modelRow);
            if (prevLine.Count > _frameWidth) {
                return true;
            }
        }

        return false;
    }

    public bool RemoveRange (int row, int index, int count) {
        int modelRow = GetModelLineFromWrappedLines (row);
        List<RuneCell> line = GetCurrentLine (modelRow);
        int modelCol = GetModelColFromWrappedLines (row, index);

        try {
            line.RemoveRange (modelCol, count);
        }
        catch (Exception) {
            return false;
        }

        return true;
    }

    public List<List<RuneCell>> ToListRune (List<string> textList) {
        List<List<RuneCell>> runesList = new ();

        foreach (string text in textList) {
            runesList.Add (TextModel.ToRuneCellList (text));
        }

        return runesList;
    }

    public void UpdateModel (
        TextModel model,
        out int nRow,
        out int nCol,
        out int nStartRow,
        out int nStartCol,
        int row,
        int col,
        int startRow,
        int startCol,
        bool preserveTrailingSpaces
    ) {
        _isWrapModelRefreshing = true;
        Model = model;
        WrapModel (
                   _frameWidth,
                   out nRow,
                   out nCol,
                   out nStartRow,
                   out nStartCol,
                   row,
                   col,
                   startRow,
                   startCol,
                   0,
                   preserveTrailingSpaces);
        _isWrapModelRefreshing = false;
    }

    public TextModel WrapModel (
        int width,
        out int nRow,
        out int nCol,
        out int nStartRow,
        out int nStartCol,
        int row = 0,
        int col = 0,
        int startRow = 0,
        int startCol = 0,
        int tabWidth = 0,
        bool preserveTrailingSpaces = true
    ) {
        _frameWidth = width;

        int modelRow = _isWrapModelRefreshing ? row : GetModelLineFromWrappedLines (row);
        int modelCol = _isWrapModelRefreshing ? col : GetModelColFromWrappedLines (row, col);
        int modelStartRow = _isWrapModelRefreshing ? startRow : GetModelLineFromWrappedLines (startRow);
<<<<<<< HEAD
        int modelStartCol = _isWrapModelRefreshing ? startCol : GetModelColFromWrappedLines (startRow, startCol);
=======
        int modelStartCol =
            _isWrapModelRefreshing ? startCol : GetModelColFromWrappedLines (startRow, startCol);
>>>>>>> 2e95cec4
        var wrappedModel = new TextModel ();
        var lines = 0;
        nRow = 0;
        nCol = 0;
        nStartRow = 0;
        nStartCol = 0;
        bool isRowAndColSetted = row == 0 && col == 0;
        bool isStartRowAndColSetted = startRow == 0 && startCol == 0;
        List<WrappedLine> wModelLines = new ();

        for (var i = 0; i < Model.Count; i++) {
            List<RuneCell> line = Model.GetLine (i);
            List<List<RuneCell>> wrappedLines = ToListRune (
                                                            TextFormatter.Format (
                                                             TextModel.ToString (line),
                                                             width,
                                                             TextAlignment.Left,
                                                             true,
                                                             preserveTrailingSpaces,
                                                             tabWidth));
            var sumColWidth = 0;
            for (var j = 0; j < wrappedLines.Count; j++) {
                List<RuneCell> wrapLine = wrappedLines[j];
                if (!isRowAndColSetted && modelRow == i) {
                    if (nCol + wrapLine.Count <= modelCol) {
                        nCol += wrapLine.Count;
                        nRow = lines;
                        if (nCol == modelCol) {
                            nCol = wrapLine.Count;
                            isRowAndColSetted = true;
                        } else if (j == wrappedLines.Count - 1) {
                            nCol = wrapLine.Count - j + modelCol - nCol;
                            isRowAndColSetted = true;
                        }
                    } else {
                        int offset = nCol + wrapLine.Count - modelCol;
                        nCol = wrapLine.Count - offset;
                        nRow = lines;
                        isRowAndColSetted = true;
                    }
                }

                if (!isStartRowAndColSetted && modelStartRow == i) {
                    if (nStartCol + wrapLine.Count <= modelStartCol) {
                        nStartCol += wrapLine.Count;
                        nStartRow = lines;
                        if (nStartCol == modelStartCol) {
                            nStartCol = wrapLine.Count;
                            isStartRowAndColSetted = true;
                        } else if (j == wrappedLines.Count - 1) {
                            nStartCol = wrapLine.Count - j + modelStartCol - nStartCol;
                            isStartRowAndColSetted = true;
                        }
                    } else {
                        int offset = nStartCol + wrapLine.Count - modelStartCol;
                        nStartCol = wrapLine.Count - offset;
                        nStartRow = lines;
                        isStartRowAndColSetted = true;
                    }
                }

                for (int k = j; k < wrapLine.Count; k++) {
                    wrapLine[k].ColorScheme = line[k].ColorScheme;
                }

                wrappedModel.AddLine (lines, wrapLine);
                sumColWidth += wrapLine.Count;
                var wrappedLine = new WrappedLine {
                                                      ModelLine = i,
                                                      Row = lines,
                                                      RowIndex = j,
                                                      ColWidth = wrapLine.Count
                                                  };
                wModelLines.Add (wrappedLine);
                lines++;
            }
        }

        _wrappedModelLines = wModelLines;

        return wrappedModel;
    }

    private List<RuneCell> GetCurrentLine (int row) { return Model.GetLine (row); }

    private class WrappedLine {
        public int ColWidth;
        public int ModelLine;
        public int Row;
        public int RowIndex;
    }
}

/// <summary>Multi-line text editing <see cref="View"/>.</summary>
/// <remarks>
///     <para>
///         <see cref="TextView"/> provides a multi-line text editor. Users interact with it with the standard Windows,
///         Mac, and Linux (Emacs) commands.
///     </para>
///     <list type="table">
///         <listheader>
///             <term>Shortcut</term> <description>Action performed</description>
///         </listheader>
///         <item>
///             <term>Left cursor, Control-b</term> <description>Moves the editing point left.</description>
///         </item>
///         <item>
///             <term>Right cursor, Control-f</term> <description>Moves the editing point right.</description>
///         </item>
///         <item>
///             <term>Alt-b</term> <description>Moves one word back.</description>
///         </item>
///         <item>
///             <term>Alt-f</term> <description>Moves one word forward.</description>
///         </item>
///         <item>
///             <term>Up cursor, Control-p</term> <description>Moves the editing point one line up.</description>
///         </item>
///         <item>
///             <term>Down cursor, Control-n</term> <description>Moves the editing point one line down</description>
///         </item>
///         <item>
///             <term>Home key, Control-a</term> <description>Moves the cursor to the beginning of the line.</description>
///         </item>
///         <item>
///             <term>End key, Control-e</term> <description>Moves the cursor to the end of the line.</description>
///         </item>
///         <item>
///             <term>Control-Home</term> <description>Scrolls to the first line and moves the cursor there.</description>
///         </item>
///         <item>
///             <term>Control-End</term> <description>Scrolls to the last line and moves the cursor there.</description>
///         </item>
///         <item>
///             <term>Delete, Control-d</term> <description>Deletes the character in front of the cursor.</description>
///         </item>
///         <item>
///             <term>Backspace</term> <description>Deletes the character behind the cursor.</description>
///         </item>
///         <item>
///             <term>Control-k</term>
///             <description>
///                 Deletes the text until the end of the line and replaces the kill buffer with the deleted text.
///                 You can paste this text in a different place by using Control-y.
///             </description>
///         </item>
///         <item>
///             <term>Control-y</term>
///             <description>Pastes the content of the kill ring into the current position.</description>
///         </item>
///         <item>
///             <term>Alt-d</term>
///             <description>
///                 Deletes the word above the cursor and adds it to the kill ring. You can paste the contents of
///                 the kill ring with Control-y.
///             </description>
///         </item>
///         <item>
///             <term>Control-q</term>
///             <description>
///                 Quotes the next input character, to prevent the normal processing of key handling to take
///                 place.
///             </description>
///         </item>
///     </list>
/// </remarks>
public class TextView : View {
    private readonly HistoryText _historyText = new ();
    private bool _allowsReturn = true;
    private bool _allowsTab = true;
    private int _bottomOffset, _rightOffset;
    private bool _clickWithSelecting;

    // The column we are tracking, or -1 if we are not tracking any column
    private int _columnTrack = -1;
    private bool _continuousFind;
    private bool _copyWithoutSelection;
    private string? _currentCaller;
    private CultureInfo? _currentCulture;
    private CursorVisibility _desiredCursorVisibility = CursorVisibility.Default;
    private bool _isButtonShift;
    private bool _isDrawing;
    private bool _isReadOnly;
    private bool _lastWasKill;
    private int _leftColumn;
    private TextModel _model = new ();
    private bool _multiline = true;
    private CursorVisibility _savedCursorVisibility;
<<<<<<< HEAD
=======
    private Dim? _savedHeight;
>>>>>>> 2e95cec4
    private int _selectionStartColumn, _selectionStartRow;
    private bool _shiftSelecting;
    private int _tabWidth = 4;
    private int _topRow;
    private bool _wordWrap;
    private WordWrapManager? _wrapManager;
    private bool _wrapNeeded;
<<<<<<< HEAD
    private Dim? savedHeight;

    /// <summary>Initializes a <see cref="TextView"/> on the specified area, with absolute position and size.</summary>
    /// <remarks></remarks>
    public TextView (Rect frame) : base (frame) { SetInitialProperties (); }
=======
>>>>>>> 2e95cec4

    /// <summary>
    ///     Initializes a <see cref="TextView"/> on the specified area, with dimensions controlled with the X, Y, Width
    ///     and Height properties.
    /// </summary>
<<<<<<< HEAD
    public TextView () { SetInitialProperties (); }

    /// <summary>
    ///     Gets or sets a value indicating whether pressing ENTER in a <see cref="TextView"/> creates a new line of text
    ///     in the view or activates the default button for the Toplevel.
    /// </summary>
    public bool AllowsReturn {
        get => _allowsReturn;
        set {
            _allowsReturn = value;
            if (_allowsReturn && !_multiline) {
                Multiline = true;
            }

            if (!_allowsReturn && _multiline) {
                Multiline = false;
                AllowsTab = false;
            }

            SetNeedsDisplay ();
        }
    }

    /// <summary>
    ///     Gets or sets whether the <see cref="TextView"/> inserts a tab character into the text or ignores tab input. If
    ///     set to `false` and the user presses the tab key (or shift-tab) the focus will move to the next view (or previous
    ///     with shift-tab). The default is `true`; if the user presses the tab key, a tab character will be inserted into the
    ///     text.
    /// </summary>
    public bool AllowsTab {
        get => _allowsTab;
        set {
            _allowsTab = value;
            if (_allowsTab && _tabWidth == 0) {
                _tabWidth = 4;
            }

            if (_allowsTab && !_multiline) {
                Multiline = true;
            }

            if (!_allowsTab && _tabWidth > 0) {
                _tabWidth = 0;
            }

            SetNeedsDisplay ();
        }
    }

    /// <summary>
    ///     Provides autocomplete context menu based on suggestions at the current cursor position. Configure
    ///     <see cref="IAutocomplete.SuggestionGenerator"/> to enable this feature
    /// </summary>
    public IAutocomplete Autocomplete { get; protected set; } = new TextViewAutocomplete ();

    /// <summary>
    ///     The bottom offset needed to use a horizontal scrollbar or for another reason. This is only needed with the
    ///     keyboard navigation.
    /// </summary>
    public int BottomOffset {
        get => _bottomOffset;
        set {
            if (CurrentRow == Lines - 1 && _bottomOffset > 0 && value == 0) {
                _topRow = Math.Max (_topRow - _bottomOffset, 0);
            }

            _bottomOffset = value;
            Adjust ();
        }
    }

    ///<inheritdoc/>
    public override bool CanFocus { get => base.CanFocus; set => base.CanFocus = value; }

    /// <summary>Get the <see cref="ContextMenu"/> for this view.</summary>
    public ContextMenu? ContextMenu { get; private set; }

    /// <summary>Gets the cursor column.</summary>
    /// <value>The cursor column.</value>
    public int CurrentColumn { get; private set; }

    /// <summary>Gets the current cursor row.</summary>
    public int CurrentRow { get; private set; }

    /// <summary>Sets or gets the current cursor position.</summary>
    public Point CursorPosition {
        get => new (CurrentColumn, CurrentRow);
        set {
            List<RuneCell> line = _model.GetLine (Math.Max (Math.Min (value.Y, _model.Count - 1), 0));
            CurrentColumn = value.X < 0 ? 0 : value.X > line.Count ? line.Count : value.X;
            CurrentRow = value.Y < 0
                             ? 0
                             : value.Y > _model.Count - 1
                                 ? Math.Max (_model.Count - 1, 0)
                                 : value.Y;
            SetNeedsDisplay ();
            Adjust ();
        }
    }

    /// <summary>Get / Set the wished cursor when the field is focused</summary>
    public CursorVisibility DesiredCursorVisibility {
        get => _desiredCursorVisibility;
        set {
            if (HasFocus) {
                Application.Driver.SetCursorVisibility (value);
            }

            _desiredCursorVisibility = value;
            SetNeedsDisplay ();
        }
    }

    /// <summary>
    ///     Indicates whatever the text has history changes or not. <see langword="true"/> if the text has history changes
    ///     <see langword="false"/> otherwise.
    /// </summary>
    public bool HasHistoryChanges => _historyText.HasHistoryChanges;

    /// <summary>
    ///     If <see langword="true"/> and the current <see cref="RuneCell.ColorScheme"/> is null will inherit from the
    ///     previous, otherwise if <see langword="false"/> (default) do nothing. If the text is load with
    ///     <see cref="Load(List{RuneCell})"/> this property is automatically sets to <see langword="true"/>.
    /// </summary>
    public bool InheritsPreviousColorScheme { get; set; }

    /// <summary>
    ///     Indicates whatever the text was changed or not. <see langword="true"/> if the text was changed
    ///     <see langword="false"/> otherwise.
    /// </summary>
    public bool IsDirty { get => _historyText.IsDirty (Text); set => _historyText.Clear (Text); }

    /// <summary>Gets or sets the left column.</summary>
    public int LeftColumn {
        get => _leftColumn;
        set {
            if (value > 0 && _wordWrap) {
                return;
            }

            _leftColumn = Math.Max (Math.Min (value, Maxlength - 1), 0);
        }
    }

    /// <summary>Gets the number of lines.</summary>
    public int Lines => _model.Count;

    /// <summary>Gets the maximum visible length line.</summary>
    public int Maxlength => _model.GetMaxVisibleLine (_topRow, _topRow + Frame.Height, TabWidth);

    /// <summary>Gets or sets a value indicating whether this <see cref="TextView"/> is a multiline text view.</summary>
    public bool Multiline {
        get => _multiline;
        set {
            _multiline = value;
            if (_multiline && !_allowsTab) {
                AllowsTab = true;
            }

            if (_multiline && !_allowsReturn) {
                AllowsReturn = true;
            }

            if (!_multiline) {
                AllowsReturn = false;
                AllowsTab = false;
                WordWrap = false;
                CurrentColumn = 0;
                CurrentRow = 0;
                savedHeight = Height;

                //var prevLayoutStyle = LayoutStyle;
                //if (LayoutStyle == LayoutStyle.Computed) {
                //	LayoutStyle = LayoutStyle.Absolute;
                //}
                Height = 1;

                //LayoutStyle = prevLayoutStyle;
                if (!IsInitialized) {
                    _model.LoadString (Text);
                }

                SetNeedsDisplay ();
            } else if (_multiline && savedHeight != null) {
                //var lyout = LayoutStyle;
                //if (LayoutStyle == LayoutStyle.Computed) {
                //	LayoutStyle = LayoutStyle.Absolute;
                //}
                Height = savedHeight;

                //LayoutStyle = lyout;
                SetNeedsDisplay ();
            }
        }
    }

    /// <summary>Gets or sets whether the <see cref="TextView"/> is in read-only mode or not</summary>
    /// <value>Boolean value(Default false)</value>
    public bool ReadOnly {
        get => _isReadOnly;
        set {
            if (value != _isReadOnly) {
                _isReadOnly = value;

                SetNeedsDisplay ();
                Adjust ();
            }
        }
    }

    /// <summary>
    ///     The right offset needed to use a vertical scrollbar or for another reason. This is only needed with the
    ///     keyboard navigation.
    /// </summary>
    public int RightOffset {
        get => _rightOffset;
        set {
            if (!_wordWrap && CurrentColumn == GetCurrentLine ().Count && _rightOffset > 0 && value == 0) {
                _leftColumn = Math.Max (_leftColumn - _rightOffset, 0);
            }

            _rightOffset = value;
            Adjust ();
        }
    }

    /// <summary>Length of the selected text.</summary>
    public int SelectedLength => GetSelectedLength ();

    /// <summary>The selected text.</summary>
    public string SelectedText {
        get {
            if (!Selecting || (_model.Count == 1 && _model.GetLine (0).Count == 0)) {
                return string.Empty;
            }

            return GetSelectedRegion ();
        }
    }

    /// <summary>Get or sets the selecting.</summary>
    public bool Selecting { get; set; }

    /// <summary>Start column position of the selected text.</summary>
    public int SelectionStartColumn {
        get => _selectionStartColumn;
        set {
            List<RuneCell> line = _model.GetLine (_selectionStartRow);
            _selectionStartColumn = value < 0 ? 0 : value > line.Count ? line.Count : value;
            Selecting = true;
            SetNeedsDisplay ();
            Adjust ();
        }
    }

    /// <summary>Start row position of the selected text.</summary>
    public int SelectionStartRow {
        get => _selectionStartRow;
        set {
            _selectionStartRow = value < 0
                                     ? 0
                                     : value > _model.Count - 1
                                         ? Math.Max (_model.Count - 1, 0)
                                         : value;
            Selecting = true;
            SetNeedsDisplay ();
            Adjust ();
        }
    }

    /// <summary>Gets or sets a value indicating the number of whitespace when pressing the TAB key.</summary>
    public int TabWidth {
        get => _tabWidth;
        set {
            _tabWidth = Math.Max (value, 0);
            if (_tabWidth > 0 && !AllowsTab) {
                AllowsTab = true;
            }

            SetNeedsDisplay ();
        }
    }

    /// <summary>Sets or gets the text in the <see cref="TextView"/>.</summary>
    /// <remarks>
    ///     The <see cref="TextChanged"/> event is fired whenever this property is set. Note, however, that Text is not
    ///     set by <see cref="TextView"/> as the user types.
    /// </remarks>
    public override string Text {
        get {
            if (_wordWrap) {
                return _wrapManager!.Model.ToString ();
            }

            return _model.ToString ();
        }
        set {
            ResetPosition ();
            _model.LoadString (value);
            if (_wordWrap) {
                _wrapManager = new WordWrapManager (_model);
                _model = _wrapManager.WrapModel (_frameWidth, out _, out _, out _, out _);
            }

            TextChanged?.Invoke (this, EventArgs.Empty);
            SetNeedsDisplay ();

            _historyText.Clear (Text);
        }
    }

    /// <summary>Gets or sets the top row.</summary>
    public int TopRow { get => _topRow; set => _topRow = Math.Max (Math.Min (value, Lines - 1), 0); }

    /// <summary>
    ///     Tracks whether the text view should be considered "used", that is, that the user has moved in the entry, so
    ///     new input should be appended at the cursor position, rather than clearing the entry
    /// </summary>
    public bool Used { get; set; }

    /// <summary>Allows word wrap the to fit the available container width.</summary>
    public bool WordWrap {
        get => _wordWrap;
        set {
            if (value == _wordWrap) {
                return;
            }

            if (value && !_multiline) {
                return;
            }

            _wordWrap = value;
            ResetPosition ();
            if (_wordWrap) {
                _wrapManager = new WordWrapManager (_model);
                _model = _wrapManager.WrapModel (_frameWidth, out _, out _, out _, out _);
            } else if (!_wordWrap && _wrapManager != null) {
                _model = _wrapManager.Model;
            }

            SetNeedsDisplay ();
        }
    }

    private int _frameWidth => Math.Max (Frame.Width - (RightOffset != 0 ? 2 : 1), 0);

    /// <summary>Allows clearing the <see cref="HistoryText.HistoryTextItem"/> items updating the original text.</summary>
    public void ClearHistoryChanges () { _historyText?.Clear (Text); }

    /// <summary>Closes the contents of the stream into the <see cref="TextView"/>.</summary>
    /// <returns><c>true</c>, if stream was closed, <c>false</c> otherwise.</returns>
    public bool CloseFile () {
        SetWrapModel ();
        bool res = _model.CloseFile ();
        ResetPosition ();
        SetNeedsDisplay ();
        UpdateWrapModel ();

        return res;
    }

    /// <summary>Raised when the contents of the <see cref="TextView"/> are changed.</summary>
    /// <remarks>
    ///     Unlike the <see cref="TextChanged"/> event, this event is raised whenever the user types or otherwise changes
    ///     the contents of the <see cref="TextView"/>.
    /// </remarks>
    public event EventHandler<ContentsChangedEventArgs>? ContentsChanged;

    /// <summary>Copy the selected text to the clipboard contents.</summary>
    public void Copy () {
        SetWrapModel ();
        if (Selecting) {
            SetClipboard (GetRegion ());
            _copyWithoutSelection = false;
        } else {
            List<RuneCell> currentLine = GetCurrentLine ();
            SetClipboard (TextModel.ToString (currentLine));
            _copyWithoutSelection = true;
        }

        UpdateWrapModel ();
        DoNeededAction ();
    }

    /// <summary>Cut the selected text to the clipboard contents.</summary>
    public void Cut () {
        SetWrapModel ();
        SetClipboard (GetRegion ());
        if (!_isReadOnly) {
            ClearRegion ();

            _historyText.Add (
                              new List<List<RuneCell>> { new (GetCurrentLine ()) },
                              CursorPosition,
                              HistoryText.LineStatus.Replaced);
        }

        UpdateWrapModel ();
        Selecting = false;
        DoNeededAction ();
        OnContentsChanged ();
    }

    /// <summary>Deletes all text.</summary>
    public void DeleteAll () {
        if (Lines == 0) {
            return;
        }

        _selectionStartColumn = 0;
        _selectionStartRow = 0;
        MoveBottomEndExtend ();
        DeleteCharLeft ();
        SetNeedsDisplay ();
    }

    /// <summary>Deletes all the selected or a single character at left from the position of the cursor.</summary>
    public void DeleteCharLeft () {
        if (_isReadOnly) {
            return;
        }

        SetWrapModel ();

        if (Selecting) {
            _historyText.Add (new List<List<RuneCell>> { new (GetCurrentLine ()) }, CursorPosition);

            ClearSelectedRegion ();

            List<RuneCell> currentLine = GetCurrentLine ();

            _historyText.Add (
                              new List<List<RuneCell>> { new (currentLine) },
                              CursorPosition,
                              HistoryText.LineStatus.Replaced);

            UpdateWrapModel ();
            OnContentsChanged ();

            return;
        }

        if (DeleteTextBackwards ()) {
            UpdateWrapModel ();
            OnContentsChanged ();

            return;
        }

        UpdateWrapModel ();

        DoNeededAction ();
        OnContentsChanged ();
    }

    /// <summary>Deletes all the selected or a single character at right from the position of the cursor.</summary>
    public void DeleteCharRight () {
        if (_isReadOnly) {
            return;
        }

        SetWrapModel ();

        if (Selecting) {
            _historyText.Add (new List<List<RuneCell>> { new (GetCurrentLine ()) }, CursorPosition);

            ClearSelectedRegion ();

            List<RuneCell> currentLine = GetCurrentLine ();

            _historyText.Add (
                              new List<List<RuneCell>> { new (currentLine) },
                              CursorPosition,
                              HistoryText.LineStatus.Replaced);

            UpdateWrapModel ();
            OnContentsChanged ();

            return;
        }

        if (DeleteTextForwards ()) {
            UpdateWrapModel ();
            OnContentsChanged ();

            return;
        }

        UpdateWrapModel ();

        DoNeededAction ();
        OnContentsChanged ();
    }

    /// <summary>Invoked when the normal color is drawn.</summary>
    public event EventHandler<RuneCellEventArgs>? DrawNormalColor;

    /// <summary>Invoked when the ready only color is drawn.</summary>
    public event EventHandler<RuneCellEventArgs>? DrawReadOnlyColor;

    /// <summary>Invoked when the selection color is drawn.</summary>
    public event EventHandler<RuneCellEventArgs>? DrawSelectionColor;

    /// <summary>
    ///     Invoked when the used color is drawn. The Used Color is used to indicate if the <see cref="Key.InsertChar"/>
    ///     was pressed and enabled.
    /// </summary>
    public event EventHandler<RuneCellEventArgs>? DrawUsedColor;

    /// <summary>Find the next text based on the match case with the option to replace it.</summary>
    /// <param name="textToFind">The text to find.</param>
    /// <param name="gaveFullTurn"><c>true</c>If all the text was forward searched.<c>false</c>otherwise.</param>
    /// <param name="matchCase">The match case setting.</param>
    /// <param name="matchWholeWord">The match whole word setting.</param>
    /// <param name="textToReplace">The text to replace.</param>
    /// <param name="replace"><c>true</c>If is replacing.<c>false</c>otherwise.</param>
    /// <returns><c>true</c>If the text was found.<c>false</c>otherwise.</returns>
    public bool FindNextText (
        string textToFind,
        out bool gaveFullTurn,
        bool matchCase = false,
        bool matchWholeWord = false,
        string? textToReplace = null,
        bool replace = false
    ) {
        if (_model.Count == 0) {
            gaveFullTurn = false;

            return false;
        }

        SetWrapModel ();
        ResetContinuousFind ();
        (Point current, bool found) foundPos =
            _model.FindNextText (textToFind, out gaveFullTurn, matchCase, matchWholeWord);

        return SetFoundText (textToFind, foundPos, textToReplace, replace);
    }

    /// <summary>Find the previous text based on the match case with the option to replace it.</summary>
    /// <param name="textToFind">The text to find.</param>
    /// <param name="gaveFullTurn"><c>true</c>If all the text was backward searched.<c>false</c>otherwise.</param>
    /// <param name="matchCase">The match case setting.</param>
    /// <param name="matchWholeWord">The match whole word setting.</param>
    /// <param name="textToReplace">The text to replace.</param>
    /// <param name="replace"><c>true</c>If the text was found.<c>false</c>otherwise.</param>
    /// <returns><c>true</c>If the text was found.<c>false</c>otherwise.</returns>
    public bool FindPreviousText (
        string textToFind,
        out bool gaveFullTurn,
        bool matchCase = false,
        bool matchWholeWord = false,
        string? textToReplace = null,
        bool replace = false
    ) {
        if (_model.Count == 0) {
            gaveFullTurn = false;

            return false;
        }

        SetWrapModel ();
        ResetContinuousFind ();
        (Point current, bool found) foundPos =
            _model.FindPreviousText (textToFind, out gaveFullTurn, matchCase, matchWholeWord);

        return SetFoundText (textToFind, foundPos, textToReplace, replace);
    }

    /// <summary>Reset the flag to stop continuous find.</summary>
    public void FindTextChanged () { _continuousFind = false; }

    /// <summary>Gets all lines of characters.</summary>
    /// <returns></returns>
    public List<List<RuneCell>> GetAllLines () { return _model.GetAllLines (); }

    /// <summary>
    ///     Returns the characters on the current line (where the cursor is positioned). Use <see cref="CurrentColumn"/>
    ///     to determine the position of the cursor within that line
    /// </summary>
    /// <returns></returns>
    public List<RuneCell> GetCurrentLine () { return _model.GetLine (CurrentRow); }

    /// <summary>Returns the characters on the <paramref name="line"/>.</summary>
    /// <param name="line">The intended line.</param>
    /// <returns></returns>
    public List<RuneCell> GetLine (int line) { return _model.GetLine (line); }

    /// <inheritdoc/>
    public override Attribute GetNormalColor () {
        ColorScheme? cs = ColorScheme;
        if (ColorScheme == null) {
            cs = new ColorScheme ();
        }

        return Enabled ? cs.Focus : cs.Disabled;
    }

    /// <summary>
    ///     Inserts the given <paramref name="toAdd"/> text at the current cursor position exactly as if the user had just
    ///     typed it
    /// </summary>
    /// <param name="toAdd">Text to add</param>
    public void InsertText (string toAdd) {
        foreach (char ch in toAdd) {
            Key key;
            try {
                key = new Key (ch);
            }
            catch (Exception) {
                throw new ArgumentException ($"Cannot insert character '{ch}' because it does not map to a Key");
            }

            InsertText (key);

            if (NeedsDisplay) {
                Adjust ();
            } else {
                PositionCursor ();
            }
        }
    }

    /// <summary>Loads the contents of the file into the <see cref="TextView"/>.</summary>
    /// <returns><c>true</c>, if file was loaded, <c>false</c> otherwise.</returns>
    /// <param name="path">Path to the file to load.</param>
    public bool Load (string path) {
        SetWrapModel ();
        bool res;
        try {
            SetWrapModel ();
            res = _model.LoadFile (path);
            _historyText.Clear (Text);
            ResetPosition ();
        }
        finally {
            UpdateWrapModel ();
            SetNeedsDisplay ();
            Adjust ();
        }

        UpdateWrapModel ();

        return res;
    }

    /// <summary>Loads the contents of the stream into the <see cref="TextView"/>.</summary>
    /// <returns><c>true</c>, if stream was loaded, <c>false</c> otherwise.</returns>
    /// <param name="stream">Stream to load the contents from.</param>
    public void Load (Stream stream) {
        SetWrapModel ();
        _model.LoadStream (stream);
        _historyText.Clear (Text);
        ResetPosition ();
        SetNeedsDisplay ();
        UpdateWrapModel ();
    }

    /// <summary>Loads the contents of the <see cref="RuneCell"/> list into the <see cref="TextView"/>.</summary>
    /// <param name="cells">Rune cells list to load the contents from.</param>
    public void Load (List<RuneCell> cells) {
        SetWrapModel ();
        _model.LoadRuneCells (cells, ColorScheme);
        _historyText.Clear (Text);
        ResetPosition ();
        SetNeedsDisplay ();
        UpdateWrapModel ();
        InheritsPreviousColorScheme = true;
    }

    /// <summary>Loads the contents of the list of <see cref="RuneCell"/> list into the <see cref="TextView"/>.</summary>
    /// <param name="cellsList">List of rune cells list to load the contents from.</param>
    public void Load (List<List<RuneCell>> cellsList) {
        SetWrapModel ();
        InheritsPreviousColorScheme = true;
        _model.LoadListRuneCells (cellsList, ColorScheme);
        _historyText.Clear (Text);
        ResetPosition ();
        SetNeedsDisplay ();
        UpdateWrapModel ();
    }

    ///<inheritdoc/>
    public override bool MouseEvent (MouseEvent ev) {
        if (!ev.Flags.HasFlag (MouseFlags.Button1Clicked) &&
            !ev.Flags.HasFlag (MouseFlags.Button1Pressed) &&
            !ev.Flags.HasFlag (MouseFlags.Button1Pressed | MouseFlags.ReportMousePosition) &&
            !ev.Flags.HasFlag (MouseFlags.Button1Released) &&
            !ev.Flags.HasFlag (MouseFlags.Button1Pressed | MouseFlags.ButtonShift) &&
            !ev.Flags.HasFlag (MouseFlags.WheeledDown) &&
            !ev.Flags.HasFlag (MouseFlags.WheeledUp) &&
            !ev.Flags.HasFlag (MouseFlags.Button1DoubleClicked) &&
            !ev.Flags.HasFlag (MouseFlags.Button1DoubleClicked | MouseFlags.ButtonShift) &&
            !ev.Flags.HasFlag (MouseFlags.Button1TripleClicked) &&
            !ev.Flags.HasFlag (ContextMenu!.MouseFlags)) {
            return false;
        }

        if (!CanFocus) {
            return true;
        }

        if (!HasFocus) {
            SetFocus ();
        }

        _continuousFind = false;

        // Give autocomplete first opportunity to respond to mouse clicks
        if (SelectedLength == 0 && Autocomplete.MouseEvent (ev, true)) {
            return true;
        }

        if (ev.Flags == MouseFlags.Button1Clicked) {
            if (_shiftSelecting && !_isButtonShift) {
                StopSelecting ();
            }

            ProcessMouseClick (ev, out _);
            if (Used) {
                PositionCursor ();
            } else {
                SetNeedsDisplay ();
            }

            _lastWasKill = false;
            _columnTrack = CurrentColumn;
        } else if (ev.Flags == MouseFlags.WheeledDown) {
            _lastWasKill = false;
            _columnTrack = CurrentColumn;
            ScrollTo (_topRow + 1);
        } else if (ev.Flags == MouseFlags.WheeledUp) {
            _lastWasKill = false;
            _columnTrack = CurrentColumn;
            ScrollTo (_topRow - 1);
        } else if (ev.Flags == MouseFlags.WheeledRight) {
            _lastWasKill = false;
            _columnTrack = CurrentColumn;
            ScrollTo (_leftColumn + 1, false);
        } else if (ev.Flags == MouseFlags.WheeledLeft) {
            _lastWasKill = false;
            _columnTrack = CurrentColumn;
            ScrollTo (_leftColumn - 1, false);
        } else if (ev.Flags.HasFlag (MouseFlags.Button1Pressed | MouseFlags.ReportMousePosition)) {
            ProcessMouseClick (ev, out List<RuneCell> line);
            PositionCursor ();
            if (_model.Count > 0 && _shiftSelecting && Selecting) {
                if (CurrentRow - _topRow + BottomOffset >= Frame.Height - 1
                    && _model.Count + BottomOffset > _topRow + CurrentRow) {
                    ScrollTo (_topRow + Frame.Height);
                } else if (_topRow > 0 && CurrentRow <= _topRow) {
                    ScrollTo (_topRow - Frame.Height);
                } else if (ev.Y >= Frame.Height) {
                    ScrollTo (_model.Count + BottomOffset);
                } else if (ev.Y < 0 && _topRow > 0) {
                    ScrollTo (0);
                }

                if (CurrentColumn - _leftColumn + RightOffset >= Frame.Width - 1
                    && line.Count + RightOffset > _leftColumn + CurrentColumn) {
                    ScrollTo (_leftColumn + Frame.Width, false);
                } else if (_leftColumn > 0 && CurrentColumn <= _leftColumn) {
                    ScrollTo (_leftColumn - Frame.Width, false);
                } else if (ev.X >= Frame.Width) {
                    ScrollTo (line.Count + RightOffset, false);
                } else if (ev.X < 0 && _leftColumn > 0) {
                    ScrollTo (0, false);
                }
            }

            _lastWasKill = false;
            _columnTrack = CurrentColumn;
        } else if (ev.Flags.HasFlag (MouseFlags.Button1Pressed | MouseFlags.ButtonShift)) {
            if (!_shiftSelecting) {
                _isButtonShift = true;
                StartSelecting ();
            }

            ProcessMouseClick (ev, out _);
            PositionCursor ();
            _lastWasKill = false;
            _columnTrack = CurrentColumn;
        } else if (ev.Flags.HasFlag (MouseFlags.Button1Pressed)) {
            if (_shiftSelecting) {
                _clickWithSelecting = true;
                StopSelecting ();
            }

            ProcessMouseClick (ev, out _);
            PositionCursor ();
            if (!Selecting) {
                StartSelecting ();
            }

            _lastWasKill = false;
            _columnTrack = CurrentColumn;
            if (Application.MouseGrabView == null) {
                Application.GrabMouse (this);
            }
        } else if (ev.Flags.HasFlag (MouseFlags.Button1Released)) {
            Application.UngrabMouse ();
        } else if (ev.Flags.HasFlag (MouseFlags.Button1DoubleClicked)) {
            if (ev.Flags.HasFlag (MouseFlags.ButtonShift)) {
                if (!Selecting) {
                    StartSelecting ();
                }
            } else if (Selecting) {
                StopSelecting ();
            }

            ProcessMouseClick (ev, out List<RuneCell> line);
            (int col, int row)? newPos;
            if ((CurrentColumn == line.Count) || (CurrentColumn > 0
                                                  && ((line[CurrentColumn - 1].Rune.Value != ' ')
                                                      || (line[CurrentColumn].Rune.Value == ' ')))) {
                newPos = _model.WordBackward (CurrentColumn, CurrentRow);
                if (newPos.HasValue) {
                    CurrentColumn = CurrentRow == newPos.Value.row ? newPos.Value.col : 0;
                }
            }

            if (!Selecting) {
                StartSelecting ();
            }

            newPos = _model.WordForward (CurrentColumn, CurrentRow);
            if (newPos != null && newPos.HasValue) {
                CurrentColumn = CurrentRow == newPos.Value.row ? newPos.Value.col : line.Count;
            }

            PositionCursor ();
            _lastWasKill = false;
            _columnTrack = CurrentColumn;
        } else if (ev.Flags.HasFlag (MouseFlags.Button1TripleClicked)) {
            if (Selecting) {
                StopSelecting ();
            }

            ProcessMouseClick (ev, out List<RuneCell> line);
            CurrentColumn = 0;
            if (!Selecting) {
                StartSelecting ();
            }

            CurrentColumn = line.Count;
            PositionCursor ();
            _lastWasKill = false;
            _columnTrack = CurrentColumn;
        } else if (ev.Flags == ContextMenu!.MouseFlags) {
            ContextMenu.Position = new Point (ev.X + 2, ev.Y + 2);
            ShowContextMenu ();
        }

        return true;
    }

    /// <summary>Will scroll the <see cref="TextView"/> to the last line and position the cursor there.</summary>
    public void MoveEnd () {
        CurrentRow = _model.Count - 1;
        List<RuneCell> line = GetCurrentLine ();
        CurrentColumn = line.Count;
        TrackColumn ();
        PositionCursor ();
    }

    /// <summary>Will scroll the <see cref="TextView"/> to the first line and position the cursor there.</summary>
    public void MoveHome () {
        CurrentRow = 0;
        _topRow = 0;
        CurrentColumn = 0;
        _leftColumn = 0;
        TrackColumn ();
        PositionCursor ();
        SetNeedsDisplay ();
    }

    /// <summary>
    ///     Called when the contents of the TextView change. E.g. when the user types text or deletes text. Raises the
    ///     <see cref="ContentsChanged"/> event.
    /// </summary>
    public virtual void OnContentsChanged () {
        ContentsChanged?.Invoke (this, new ContentsChangedEventArgs (CurrentRow, CurrentColumn));

        ProcessInheritsPreviousColorScheme (CurrentRow, CurrentColumn);
        ProcessAutocomplete ();
    }

    ///<inheritdoc/>
    public override void OnDrawContent (Rect contentArea) {
        _isDrawing = true;

        SetNormalColor ();

        (int width, int height) offB = OffSetBackground ();
        int right = Frame.Width + offB.width + RightOffset;
        int bottom = Frame.Height + offB.height + BottomOffset;
        var row = 0;
        for (int idxRow = _topRow; idxRow < _model.Count; idxRow++) {
            List<RuneCell> line = _model.GetLine (idxRow);
            int lineRuneCount = line.Count;
            var col = 0;

            Move (0, row);
            for (int idxCol = _leftColumn; idxCol < lineRuneCount; idxCol++) {
                Rune rune = idxCol >= lineRuneCount ? (Rune)' ' : line[idxCol].Rune;
                int cols = rune.GetColumns ();
                if (idxCol < line.Count && Selecting && PointInSelection (idxCol, idxRow)) {
                    OnDrawSelectionColor (line, idxCol, idxRow);
                } else if (idxCol == CurrentColumn && idxRow == CurrentRow && !Selecting && !Used && HasFocus
                           && idxCol < lineRuneCount) {
                    OnDrawUsedColor (line, idxCol, idxRow);
                } else if (ReadOnly) {
                    OnDrawReadOnlyColor (line, idxCol, idxRow);
                } else {
                    OnDrawNormalColor (line, idxCol, idxRow);
                }

                if (rune.Value == '\t') {
                    cols += TabWidth + 1;
                    if (col + cols > right) {
                        cols = right - col;
                    }

                    for (var i = 0; i < cols; i++) {
                        if (col + i < right) {
                            AddRune (col + i, row, (Rune)' ');
                        }
                    }
                } else {
                    AddRune (col, row, rune);
                }

                if (!TextModel.SetCol (ref col, contentArea.Right, cols)) {
                    break;
                }

                if (idxCol + 1 < lineRuneCount && col + line[idxCol + 1].Rune.GetColumns () > right) {
                    break;
                }
            }

            if (col < right) {
                SetNormalColor ();
                ClearRegion (col, row, right, row + 1);
            }

            row++;
        }

        if (row < bottom) {
            SetNormalColor ();
            ClearRegion (contentArea.Left, row, right, bottom);
        }

        PositionCursor ();

        _isDrawing = false;
    }

    ///<inheritdoc/>
    public override bool OnEnter (View view) {
        //TODO: Improve it by handling read only mode of the text field
        Application.Driver.SetCursorVisibility (DesiredCursorVisibility);

        return base.OnEnter (view);
    }

    ///<inheritdoc/>
    public override bool? OnInvokingKeyBindings (Key a) {
        if (!a.IsValid) {
            return false;
        }

        // Give autocomplete first opportunity to respond to key presses
        if (SelectedLength == 0 && Autocomplete.Suggestions.Count > 0 && Autocomplete.ProcessKey (a)) {
            return true;
        }

        return base.OnInvokingKeyBindings (a);
    }

    ///<inheritdoc/>
    public override bool OnKeyUp (Key a) {
        switch (a.KeyCode) {
            case KeyCode.Space | KeyCode.CtrlMask:
                return true;
        }

        return base.OnKeyUp (a);
    }

    ///<inheritdoc/>
    public override bool OnLeave (View view) {
        if (Application.MouseGrabView != null && Application.MouseGrabView == this) {
            Application.UngrabMouse ();
        }

        return base.OnLeave (view);
    }

    ///<inheritdoc/>
    public override bool OnProcessKeyDown (Key a) {
        if (!CanFocus) {
            return true;
        }

        ResetColumnTrack ();

        // Ignore control characters and other special keys
        if (!a.IsKeyCodeAtoZ && ((a.KeyCode < KeyCode.Space) || (a.KeyCode > KeyCode.CharMask))) {
            return false;
        }

        InsertText (a);
        DoNeededAction ();

        return true;
    }

    /// <summary>Invoke the <see cref="UnwrappedCursorPosition"/> event with the unwrapped <see cref="CursorPosition"/>.</summary>
    public virtual void OnUnwrappedCursorPosition (int? cRow = null, int? cCol = null) {
        int? row = cRow == null ? CurrentRow : cRow;
        int? col = cCol == null ? CurrentColumn : cCol;
        if (cRow == null && cCol == null && _wordWrap) {
            row = _wrapManager!.GetModelLineFromWrappedLines (CurrentRow);
            col = _wrapManager.GetModelColFromWrappedLines (CurrentRow, CurrentColumn);
        }

        UnwrappedCursorPosition?.Invoke (this, new PointEventArgs (new Point ((int)col, (int)row)));
    }

    /// <summary>Paste the clipboard contents into the current selected position.</summary>
    public void Paste () {
        if (_isReadOnly) {
            return;
        }

        SetWrapModel ();
        string? contents = Clipboard.Contents;
        if (_copyWithoutSelection && contents.FirstOrDefault (x => (x == '\n') || (x == '\r')) == 0) {
            List<RuneCell> runeList = contents == null ? new List<RuneCell> () : TextModel.ToRuneCellList (contents);
            List<RuneCell> currentLine = GetCurrentLine ();

            _historyText.Add (new List<List<RuneCell>> { new (currentLine) }, CursorPosition);

            List<List<RuneCell>> addedLine = new() {
                                                       new List<RuneCell> (currentLine),
                                                       runeList
                                                   };

            _historyText.Add (new List<List<RuneCell>> (addedLine), CursorPosition, HistoryText.LineStatus.Added);

            _model.AddLine (CurrentRow, runeList);
            CurrentRow++;

            _historyText.Add (
                              new List<List<RuneCell>> { new (GetCurrentLine ()) },
                              CursorPosition,
                              HistoryText.LineStatus.Replaced);

            SetNeedsDisplay ();
            OnContentsChanged ();
        } else {
            if (Selecting) {
                ClearRegion ();
            }

            _copyWithoutSelection = false;
            InsertAllText (contents);

            if (Selecting) {
                _historyText.ReplaceLast (
                                          new List<List<RuneCell>> { new (GetCurrentLine ()) },
                                          CursorPosition,
                                          HistoryText.LineStatus.Original);
            }

            SetNeedsDisplay ();
        }

        UpdateWrapModel ();
        Selecting = false;
        DoNeededAction ();
    }

    /// <summary>Positions the cursor on the current row and column</summary>
    public override void PositionCursor () {
        ProcessAutocomplete ();

        if (!CanFocus || !Enabled || (Application.Driver == null)) {
            return;
        }

        if (Selecting) {
            // BUGBUG: customized rect aren't supported now because the Redraw isn't using the Intersect method.
            //var minRow = Math.Min (Math.Max (Math.Min (selectionStartRow, currentRow) - topRow, 0), Frame.Height);
            //var maxRow = Math.Min (Math.Max (Math.Max (selectionStartRow, currentRow) - topRow, 0), Frame.Height);
            //SetNeedsDisplay (new Rect (0, minRow, Frame.Width, maxRow));
            SetNeedsDisplay ();
        }

        List<RuneCell> line = _model.GetLine (CurrentRow);
        var col = 0;
        if (line.Count > 0) {
            for (int idx = _leftColumn; idx < line.Count; idx++) {
                if (idx >= CurrentColumn) {
                    break;
                }

                int cols = line[idx].Rune.GetColumns ();
                if (line[idx].Rune.Value == '\t') {
                    cols += TabWidth + 1;
                }

                if (!TextModel.SetCol (ref col, Frame.Width, cols)) {
                    col = CurrentColumn;

                    break;
                }
            }
        }

        int posX = CurrentColumn - _leftColumn;
        int posY = CurrentRow - _topRow;
        if (posX > -1 && col >= posX && posX < Frame.Width - RightOffset && _topRow <= CurrentRow
            && posY < Frame.Height - BottomOffset) {
            ResetCursorVisibility ();
            Move (col, CurrentRow - _topRow);
        } else {
            SaveCursorVisibility ();
        }
    }

    /// <summary>Redoes the latest changes.</summary>
    public void Redo () {
        if (ReadOnly) {
            return;
        }

        _historyText.Redo ();
    }

    /// <summary>Replaces all the text based on the match case.</summary>
    /// <param name="textToFind">The text to find.</param>
    /// <param name="matchCase">The match case setting.</param>
    /// <param name="matchWholeWord">The match whole word setting.</param>
    /// <param name="textToReplace">The text to replace.</param>
    /// <returns><c>true</c>If the text was found.<c>false</c>otherwise.</returns>
    public bool ReplaceAllText (
        string textToFind,
        bool matchCase = false,
        bool matchWholeWord = false,
        string? textToReplace = null
    ) {
        if (_isReadOnly || (_model.Count == 0)) {
            return false;
        }

        SetWrapModel ();
        ResetContinuousFind ();
        (Point current, bool found) foundPos =
            _model.ReplaceAllText (textToFind, matchCase, matchWholeWord, textToReplace);

        return SetFoundText (textToFind, foundPos, textToReplace, false, true);
    }

    /// <summary>
    ///     Will scroll the <see cref="TextView"/> to display the specified row at the top if <paramref name="isRow"/> is
    ///     true or will scroll the <see cref="TextView"/> to display the specified column at the left if
    ///     <paramref name="isRow"/> is false.
    /// </summary>
    /// <param name="idx">
    ///     Row that should be displayed at the top or Column that should be displayed at the left, if the value
    ///     is negative it will be reset to zero
    /// </param>
    /// <param name="isRow">If true (default) the <paramref name="idx"/> is a row, column otherwise.</param>
    public void ScrollTo (int idx, bool isRow = true) {
        if (idx < 0) {
            idx = 0;
        }

        if (isRow) {
            _topRow = Math.Max (idx > _model.Count - 1 ? _model.Count - 1 : idx, 0);
        } else if (!_wordWrap) {
            int maxlength = _model.GetMaxVisibleLine (_topRow, _topRow + Frame.Height + RightOffset, TabWidth);
            _leftColumn = Math.Max (!_wordWrap && idx > maxlength - 1 ? maxlength - 1 : idx, 0);
        }

        SetNeedsDisplay ();
    }

    /// <summary>Select all text.</summary>
    public void SelectAll () {
        if (_model.Count == 0) {
            return;
        }

        StartSelecting ();
        _selectionStartColumn = 0;
        _selectionStartRow = 0;
        CurrentColumn = _model.GetLine (_model.Count - 1).Count;
        CurrentRow = _model.Count - 1;
        SetNeedsDisplay ();
    }

    /// <summary>Raised when the <see cref="Text"/> property of the <see cref="TextView"/> changes.</summary>
    /// <remarks>
    ///     The <see cref="Text"/> property of <see cref="TextView"/> only changes when it is explicitly set, not as the
    ///     user types. To be notified as the user changes the contents of the TextView see <see cref="IsDirty"/>.
    /// </remarks>
    public event EventHandler? TextChanged;

    /// <summary>Undoes the latest changes.</summary>
    public void Undo () {
        if (ReadOnly) {
            return;
        }

        _historyText.Undo ();
    }

    /// <summary>Invoked with the unwrapped <see cref="CursorPosition"/>.</summary>
    public event EventHandler<PointEventArgs>? UnwrappedCursorPosition;

    /// <summary>
    ///     Sets the <see cref="View.Driver"/> to an appropriate color for rendering the given <paramref name="idxCol"/>
    ///     of the current <paramref name="line"/>. Override to provide custom coloring by calling
    ///     <see cref="ConsoleDriver.SetAttribute(Attribute)"/> Defaults to <see cref="ColorScheme.Normal"/>.
    /// </summary>
    /// <param name="line">The line.</param>
    /// <param name="idxCol">The col index.</param>
    /// <param name="idxRow">The row index.</param>
    protected virtual void OnDrawNormalColor (List<RuneCell> line, int idxCol, int idxRow) {
        (int Row, int Col) unwrappedPos = GetUnwrappedPosition (idxRow, idxCol);
        var ev = new RuneCellEventArgs (line, idxCol, unwrappedPos);
        DrawNormalColor?.Invoke (this, ev);

        if (line[idxCol].ColorScheme != null) {
            ColorScheme? colorScheme = line[idxCol].ColorScheme;
            Driver.SetAttribute (Enabled ? colorScheme!.Focus : colorScheme!.Disabled);
        } else {
            Driver.SetAttribute (GetNormalColor ());
        }
    }

    /// <summary>
    ///     Sets the <see cref="View.Driver"/> to an appropriate color for rendering the given <paramref name="idxCol"/>
    ///     of the current <paramref name="line"/>. Override to provide custom coloring by calling
    ///     <see cref="ConsoleDriver.SetAttribute(Attribute)"/> Defaults to <see cref="ColorScheme.Focus"/>.
    /// </summary>
    /// <param name="line">The line.</param>
    /// <param name="idxCol">The col index.</param>
    /// ///
    /// <param name="idxRow">The row index.</param>
    protected virtual void OnDrawReadOnlyColor (List<RuneCell> line, int idxCol, int idxRow) {
        (int Row, int Col) unwrappedPos = GetUnwrappedPosition (idxRow, idxCol);
        var ev = new RuneCellEventArgs (line, idxCol, unwrappedPos);
        DrawReadOnlyColor?.Invoke (this, ev);

        ColorScheme? colorScheme = line[idxCol].ColorScheme != null ? line[idxCol].ColorScheme : ColorScheme;
        Attribute attribute;
        if (colorScheme!.Disabled.Foreground == colorScheme.Focus.Background) {
            attribute = new Attribute (colorScheme.Focus.Foreground, colorScheme.Focus.Background);
        } else {
            attribute = new Attribute (colorScheme.Disabled.Foreground, colorScheme.Focus.Background);
        }

        Driver.SetAttribute (attribute);
    }

    /// <summary>
    ///     Sets the <see cref="View.Driver"/> to an appropriate color for rendering the given <paramref name="idxCol"/>
    ///     of the current <paramref name="line"/>. Override to provide custom coloring by calling
    ///     <see cref="ConsoleDriver.SetAttribute(Attribute)"/> Defaults to <see cref="ColorScheme.Focus"/>.
    /// </summary>
    /// <param name="line">The line.</param>
    /// <param name="idxCol">The col index.</param>
    /// ///
    /// <param name="idxRow">The row index.</param>
    protected virtual void OnDrawSelectionColor (List<RuneCell> line, int idxCol, int idxRow) {
        (int Row, int Col) unwrappedPos = GetUnwrappedPosition (idxRow, idxCol);
        var ev = new RuneCellEventArgs (line, idxCol, unwrappedPos);
        DrawSelectionColor?.Invoke (this, ev);

        if (line[idxCol].ColorScheme != null) {
            ColorScheme? colorScheme = line[idxCol].ColorScheme;
            Driver.SetAttribute (new Attribute (colorScheme!.Focus.Background, colorScheme.Focus.Foreground));
        } else {
            Driver.SetAttribute (new Attribute (ColorScheme.Focus.Background, ColorScheme.Focus.Foreground));
        }
    }

    /// <summary>
    ///     Sets the <see cref="View.Driver"/> to an appropriate color for rendering the given <paramref name="idxCol"/>
    ///     of the current <paramref name="line"/>. Override to provide custom coloring by calling
    ///     <see cref="ConsoleDriver.SetAttribute(Attribute)"/> Defaults to <see cref="ColorScheme.HotFocus"/>.
    /// </summary>
    /// <param name="line">The line.</param>
    /// <param name="idxCol">The col index.</param>
    /// ///
    /// <param name="idxRow">The row index.</param>
    protected virtual void OnDrawUsedColor (List<RuneCell> line, int idxCol, int idxRow) {
        (int Row, int Col) unwrappedPos = GetUnwrappedPosition (idxRow, idxCol);
        var ev = new RuneCellEventArgs (line, idxCol, unwrappedPos);
        DrawUsedColor?.Invoke (this, ev);

        if (line[idxCol].ColorScheme != null) {
            ColorScheme? colorScheme = line[idxCol].ColorScheme;
            SetValidUsedColor (colorScheme!);
        } else {
            SetValidUsedColor (ColorScheme);
        }
    }

    /// <summary>
    ///     Sets the driver to the default color for the control where no text is being rendered. Defaults to
    ///     <see cref="ColorScheme.Normal"/>.
    /// </summary>
    protected virtual void SetNormalColor () { Driver.SetAttribute (GetNormalColor ()); }

    private void Adjust () {
        (int width, int height) offB = OffSetBackground ();
        List<RuneCell> line = GetCurrentLine ();
        bool need = NeedsDisplay || _wrapNeeded || !Used;
        (int size, int length) tSize = TextModel.DisplaySize (line, -1, -1, false, TabWidth);
        (int size, int length) dSize = TextModel.DisplaySize (line, _leftColumn, CurrentColumn, true, TabWidth);
        if (!_wordWrap && CurrentColumn < _leftColumn) {
            _leftColumn = CurrentColumn;
            need = true;
        } else if (!_wordWrap && ((CurrentColumn - _leftColumn + RightOffset > Frame.Width + offB.width)
                                  || (dSize.size + RightOffset >= Frame.Width + offB.width))) {
            _leftColumn = TextModel.CalculateLeftColumn (
                                                         line,
                                                         _leftColumn,
                                                         CurrentColumn,
                                                         Frame.Width + offB.width - RightOffset,
                                                         TabWidth);
            need = true;
        } else if ((_wordWrap && _leftColumn > 0) || (dSize.size + RightOffset < Frame.Width + offB.width
                                                      && tSize.size + RightOffset < Frame.Width + offB.width)) {
            if (_leftColumn > 0) {
                _leftColumn = 0;
                need = true;
            }
        }

        if (CurrentRow < _topRow) {
            _topRow = CurrentRow;
            need = true;
        } else if (CurrentRow - _topRow + BottomOffset >= Frame.Height + offB.height) {
            _topRow = Math.Min (Math.Max (CurrentRow - Frame.Height + 1 + BottomOffset, 0), CurrentRow);
            need = true;
        } else if (_topRow > 0 && CurrentRow < _topRow) {
            _topRow = Math.Max (_topRow - 1, 0);
            need = true;
        }

        if (need) {
            if (_wrapNeeded) {
                WrapTextModel ();
                _wrapNeeded = false;
            }

            SetNeedsDisplay ();
        } else {
            PositionCursor ();
        }

        OnUnwrappedCursorPosition ();
    }

    private void AppendClipboard (string text) { Clipboard.Contents += text; }

    private MenuBarItem BuildContextMenuBarItem () {
        return new MenuBarItem (
                                new MenuItem[] {
                                                   new (
                                                        Strings.ctxSelectAll,
                                                        "",
                                                        () => SelectAll (),
                                                        null,
                                                        null,
                                                        (KeyCode)KeyBindings.GetKeyFromCommands (Command.SelectAll)),
                                                   new (
                                                        Strings.ctxDeleteAll,
                                                        "",
                                                        () => DeleteAll (),
                                                        null,
                                                        null,
                                                        (KeyCode)KeyBindings.GetKeyFromCommands (Command.DeleteAll)),
                                                   new (
                                                        Strings.ctxCopy,
                                                        "",
                                                        () => Copy (),
                                                        null,
                                                        null,
                                                        (KeyCode)KeyBindings.GetKeyFromCommands (Command.Copy)),
                                                   new (
                                                        Strings.ctxCut,
                                                        "",
                                                        () => Cut (),
                                                        null,
                                                        null,
                                                        (KeyCode)KeyBindings.GetKeyFromCommands (Command.Cut)),
                                                   new (
                                                        Strings.ctxPaste,
                                                        "",
                                                        () => Paste (),
                                                        null,
                                                        null,
                                                        (KeyCode)KeyBindings.GetKeyFromCommands (Command.Paste)),
                                                   new (
                                                        Strings.ctxUndo,
                                                        "",
                                                        () => Undo (),
                                                        null,
                                                        null,
                                                        (KeyCode)KeyBindings.GetKeyFromCommands (Command.Undo)),
                                                   new (
                                                        Strings.ctxRedo,
                                                        "",
                                                        () => Redo (),
                                                        null,
                                                        null,
                                                        (KeyCode)KeyBindings.GetKeyFromCommands (Command.Redo))
                                               });
    }

    private void ClearRegion (int left, int top, int right, int bottom) {
        for (int row = top; row < bottom; row++) {
            Move (left, row);
            for (int col = left; col < right; col++) {
                AddRune (col, row, (Rune)' ');
            }
        }
    }

    //
    // Clears the contents of the selected region
    //
    private void ClearRegion () {
        SetWrapModel ();

        long start, end;
        long currentEncoded = ((long)(uint)CurrentRow << 32) | (uint)CurrentColumn;
        GetEncodedRegionBounds (out start, out end);
        var startRow = (int)(start >> 32);
        var maxrow = (int)(end >> 32);
        var startCol = (int)(start & 0xffffffff);
        var endCol = (int)(end & 0xffffffff);
        List<RuneCell> line = _model.GetLine (startRow);

        _historyText.Add (new List<List<RuneCell>> { new (line) }, new Point (startCol, startRow));

        List<List<RuneCell>> removedLines = new ();

        if (startRow == maxrow) {
            removedLines.Add (new List<RuneCell> (line));

            line.RemoveRange (startCol, endCol - startCol);
            CurrentColumn = startCol;
            if (_wordWrap) {
                SetNeedsDisplay ();
            } else {
                // BUGBUG: customized rect aren't supported now because the Redraw isn't using the Intersect method.
                //SetNeedsDisplay (new Rect (0, startRow - topRow, Frame.Width, startRow - topRow + 1));
                SetNeedsDisplay ();
            }

            _historyText.Add (new List<List<RuneCell>> (removedLines), CursorPosition, HistoryText.LineStatus.Removed);

            UpdateWrapModel ();

            return;
        }

        removedLines.Add (new List<RuneCell> (line));

        line.RemoveRange (startCol, line.Count - startCol);
        List<RuneCell> line2 = _model.GetLine (maxrow);
        line.AddRange (line2.Skip (endCol));
        for (int row = startRow + 1; row <= maxrow; row++) {
            removedLines.Add (new List<RuneCell> (_model.GetLine (startRow + 1)));

            _model.RemoveLine (startRow + 1);
        }

        if (currentEncoded == end) {
            CurrentRow -= maxrow - startRow;
        }

        CurrentColumn = startCol;

        _historyText.Add (
                          new List<List<RuneCell>> (removedLines),
                          CursorPosition,
                          HistoryText.LineStatus.Removed);

        UpdateWrapModel ();

        SetNeedsDisplay ();
    }

    private void ClearSelectedRegion () {
        SetWrapModel ();
        if (!_isReadOnly) {
            ClearRegion ();
        }

        UpdateWrapModel ();
        Selecting = false;
        DoNeededAction ();
    }

    private void ContextMenu_KeyChanged (object sender, KeyChangedEventArgs e) {
        KeyBindings.Replace ((KeyCode)e.OldKey, (KeyCode)e.NewKey);
    }

    private bool DeleteTextBackwards () {
        SetWrapModel ();

        if (CurrentColumn > 0) {
            // Delete backwards 
            List<RuneCell> currentLine = GetCurrentLine ();

            _historyText.Add (new List<List<RuneCell>> { new (currentLine) }, CursorPosition);

            currentLine.RemoveAt (CurrentColumn - 1);
            if (_wordWrap) {
                _wrapNeeded = true;
            }

            CurrentColumn--;

            _historyText.Add (
                              new List<List<RuneCell>> { new (currentLine) },
                              CursorPosition,
                              HistoryText.LineStatus.Replaced);

            if (CurrentColumn < _leftColumn) {
                _leftColumn--;
                SetNeedsDisplay ();
            } else {
                // BUGBUG: customized rect aren't supported now because the Redraw isn't using the Intersect method.
                //SetNeedsDisplay (new Rect (0, currentRow - topRow, 1, Frame.Width));
                SetNeedsDisplay ();
            }
        } else {
            // Merges the current line with the previous one.
            if (CurrentRow == 0) {
                return true;
            }

            int prowIdx = CurrentRow - 1;
            List<RuneCell> prevRow = _model.GetLine (prowIdx);

            _historyText.Add (new List<List<RuneCell>> { new (prevRow) }, CursorPosition);

            List<List<RuneCell>> removedLines = new () { new List<RuneCell> (prevRow) };

            removedLines.Add (new List<RuneCell> (GetCurrentLine ()));

            _historyText.Add (
                              removedLines,
                              new Point (CurrentColumn, prowIdx),
                              HistoryText.LineStatus.Removed);

            int prevCount = prevRow.Count;
            _model.GetLine (prowIdx).AddRange (GetCurrentLine ());
            _model.RemoveLine (CurrentRow);
            if (_wordWrap) {
                _wrapNeeded = true;
            }

            CurrentRow--;

            _historyText.Add (
                              new List<List<RuneCell>> { GetCurrentLine () },
                              new Point (CurrentColumn, prowIdx),
                              HistoryText.LineStatus.Replaced);

            CurrentColumn = prevCount;
            SetNeedsDisplay ();
        }

        UpdateWrapModel ();

        return false;
    }

    private bool DeleteTextForwards () {
        SetWrapModel ();

        List<RuneCell> currentLine = GetCurrentLine ();
        if (CurrentColumn == currentLine.Count) {
            if (CurrentRow + 1 == _model.Count) {
                UpdateWrapModel ();

                return true;
            }

            _historyText.Add (new List<List<RuneCell>> { new (currentLine) }, CursorPosition);

            List<List<RuneCell>> removedLines = new() { new List<RuneCell> (currentLine) };

            List<RuneCell> nextLine = _model.GetLine (CurrentRow + 1);

            removedLines.Add (new List<RuneCell> (nextLine));

            _historyText.Add (removedLines, CursorPosition, HistoryText.LineStatus.Removed);

            currentLine.AddRange (nextLine);
            _model.RemoveLine (CurrentRow + 1);

            _historyText.Add (
                              new List<List<RuneCell>> { new (currentLine) },
                              CursorPosition,
                              HistoryText.LineStatus.Replaced);

            if (_wordWrap) {
                _wrapNeeded = true;
            }

            DoSetNeedsDisplay (new Rect (0, CurrentRow - _topRow, Frame.Width, CurrentRow - _topRow + 1));
        } else {
            _historyText.Add (new List<List<RuneCell>> { new (currentLine) }, CursorPosition);

            currentLine.RemoveAt (CurrentColumn);

            _historyText.Add (
                              new List<List<RuneCell>> { new (currentLine) },
                              CursorPosition,
                              HistoryText.LineStatus.Replaced);

            if (_wordWrap) {
                _wrapNeeded = true;
            }

            DoSetNeedsDisplay (
                               new Rect (
                                         CurrentColumn - _leftColumn,
                                         CurrentRow - _topRow,
                                         Frame.Width,
                                         CurrentRow - _topRow + 1));
        }

        UpdateWrapModel ();

        return false;
    }

    private void DoNeededAction () {
        if (NeedsDisplay) {
            Adjust ();
        } else {
            PositionCursor ();
        }
    }

    private void DoSetNeedsDisplay (Rect rect) {
        if (_wrapNeeded) {
            SetNeedsDisplay ();
        } else {
            // BUGBUG: customized rect aren't supported now because the Redraw isn't using the Intersect method.
            //SetNeedsDisplay (rect);
            SetNeedsDisplay ();
        }
    }

    private IEnumerable<(int col, int row, RuneCell rune)> ForwardIterator (int col, int row) {
        if ((col < 0) || (row < 0)) {
            yield break;
        }

        if (row >= _model.Count) {
            yield break;
        }

        List<RuneCell> line = GetCurrentLine ();
        if (col >= line.Count) {
            yield break;
        }

        while (row < _model.Count) {
            for (int c = col; c < line.Count; c++) {
                yield return (c, row, line[c]);
            }

            col = 0;
            row++;
            line = GetCurrentLine ();
        }
    }

    private void GenerateSuggestions () {
        List<RuneCell> currentLine = GetCurrentLine ();
        int cursorPosition = Math.Min (CurrentColumn, currentLine.Count);
        Autocomplete.Context = new AutocompleteContext (
                                                        currentLine,
                                                        cursorPosition,
                                                        Autocomplete.Context != null
                                                            ? Autocomplete.Context.Canceled
                                                            : false);
        Autocomplete.GenerateSuggestions (
                                          Autocomplete.Context);
    }

    // Returns an encoded region start..end (top 32 bits are the row, low32 the column)
    private void GetEncodedRegionBounds (
        out long start,
        out long end,
        int? startRow = null,
        int? startCol = null,
        int? cRow = null,
        int? cCol = null
    ) {
        long selection;
        long point;
        if ((startRow == null) || (startCol == null) || (cRow == null) || (cCol == null)) {
            selection = ((long)(uint)_selectionStartRow << 32) | (uint)_selectionStartColumn;
            point = ((long)(uint)CurrentRow << 32) | (uint)CurrentColumn;
        } else {
            selection = ((long)(uint)startRow << 32) | (uint)startCol;
            point = ((long)(uint)cRow << 32) | (uint)cCol;
        }

        if (selection > point) {
            start = point;
            end = selection;
        } else {
            start = selection;
            end = point;
        }
    }

    //
    // Returns a string with the text in the selected 
    // region.
    //
    private string GetRegion (
        int? sRow = null,
        int? sCol = null,
        int? cRow = null,
        int? cCol = null,
        TextModel? model = null
    ) {
        long start, end;
        GetEncodedRegionBounds (out start, out end, sRow, sCol, cRow, cCol);
        if (start == end) {
            return string.Empty;
        }

        var startRow = (int)(start >> 32);
        var maxrow = (int)(end >> 32);
        var startCol = (int)(start & 0xffffffff);
        var endCol = (int)(end & 0xffffffff);
        List<RuneCell> line = model == null ? _model.GetLine (startRow) : model.GetLine (startRow);

        if (startRow == maxrow) {
            return StringFromRunes (line.GetRange (startCol, endCol - startCol));
        }

        string res = StringFromRunes (line.GetRange (startCol, line.Count - startCol));

        for (int row = startRow + 1; row < maxrow; row++) {
            res = res +
                  Environment.NewLine +
                  StringFromRunes (
                                   model == null
                                       ? _model.GetLine (row)
                                       : model.GetLine (row));
        }

        line = model == null ? _model.GetLine (maxrow) : model.GetLine (maxrow);
        res = res + Environment.NewLine + StringFromRunes (line.GetRange (0, endCol));

        return res;
    }

    private int GetSelectedLength () { return SelectedText.Length; }

    private string GetSelectedRegion () {
        int cRow = CurrentRow;
        int cCol = CurrentColumn;
        int startRow = _selectionStartRow;
        int startCol = _selectionStartColumn;
        TextModel model = _model;
        if (_wordWrap) {
            cRow = _wrapManager!.GetModelLineFromWrappedLines (CurrentRow);
            cCol = _wrapManager.GetModelColFromWrappedLines (CurrentRow, CurrentColumn);
            startRow = _wrapManager.GetModelLineFromWrappedLines (_selectionStartRow);
            startCol = _wrapManager.GetModelColFromWrappedLines (_selectionStartRow, _selectionStartColumn);
            model = _wrapManager.Model;
        }

        OnUnwrappedCursorPosition (cRow, cCol);

        return GetRegion (startRow, startCol, cRow, cCol, model);
    }

    private (int Row, int Col) GetUnwrappedPosition (int line, int col) {
        if (WordWrap) {
            return new ValueTuple<int, int> (
                                             _wrapManager!.GetModelLineFromWrappedLines (line),
                                             _wrapManager.GetModelColFromWrappedLines (line, col));
        }

        return new ValueTuple<int, int> (line, col);
    }

    private void HistoryText_ChangeText (object sender, HistoryText.HistoryTextItem obj) {
        SetWrapModel ();

        if (obj != null) {
            int startLine = obj.CursorPosition.Y;

            if (obj.RemovedOnAdded != null) {
                int offset;
                if (obj.IsUndoing) {
                    offset = Math.Max (obj.RemovedOnAdded.Lines.Count - obj.Lines.Count, 1);
                } else {
                    offset = obj.RemovedOnAdded.Lines.Count - 1;
                }

                for (var i = 0; i < offset; i++) {
                    if (Lines > obj.RemovedOnAdded.CursorPosition.Y) {
                        _model.RemoveLine (obj.RemovedOnAdded.CursorPosition.Y);
                    } else {
                        break;
                    }
                }
            }

            for (var i = 0; i < obj.Lines.Count; i++) {
                if (i == 0) {
                    _model.ReplaceLine (startLine, obj.Lines[i]);
                } else if ((obj.IsUndoing && obj.LineStatus == HistoryText.LineStatus.Removed)
                           || (!obj.IsUndoing && obj.LineStatus == HistoryText.LineStatus.Added)) {
                    _model.AddLine (startLine, obj.Lines[i]);
                } else if (Lines > obj.CursorPosition.Y + 1) {
                    _model.RemoveLine (obj.CursorPosition.Y + 1);
                }

                startLine++;
            }

            CursorPosition = obj.FinalCursorPosition;
        }

        UpdateWrapModel ();

        Adjust ();
        OnContentsChanged ();
    }

    private void Insert (RuneCell cell) {
        List<RuneCell> line = GetCurrentLine ();
        if (Used) {
            line.Insert (Math.Min (CurrentColumn, line.Count), cell);
        } else {
            if (CurrentColumn < line.Count) {
                line.RemoveAt (CurrentColumn);
            }

            line.Insert (Math.Min (CurrentColumn, line.Count), cell);
        }

        int prow = CurrentRow - _topRow;
        if (!_wrapNeeded) {
            // BUGBUG: customized rect aren't supported now because the Redraw isn't using the Intersect method.
            //SetNeedsDisplay (new Rect (0, prow, Math.Max (Frame.Width, 0), Math.Max (prow + 1, 0)));
            SetNeedsDisplay ();
        }
    }

    private void InsertAllText (string text) {
        if (string.IsNullOrEmpty (text)) {
            return;
        }

        List<List<RuneCell>> lines = TextModel.StringToLinesOfRuneCells (text);

        if (lines.Count == 0) {
=======
    public TextView () {
        CanFocus = true;
        Used = true;

        _model.LinesLoaded += Model_LinesLoaded!;
        _historyText.ChangeText += HistoryText_ChangeText!;

        Initialized += TextView_Initialized!;

        LayoutComplete += TextView_LayoutComplete;

        // Things this view knows how to do
        AddCommand (
                    Command.PageDown,
                    () => {
                        ProcessPageDown ();

                        return true;
                    });
        AddCommand (
                    Command.PageDownExtend,
                    () => {
                        ProcessPageDownExtend ();

                        return true;
                    });
        AddCommand (
                    Command.PageUp,
                    () => {
                        ProcessPageUp ();

                        return true;
                    });
        AddCommand (
                    Command.PageUpExtend,
                    () => {
                        ProcessPageUpExtend ();

                        return true;
                    });
        AddCommand (
                    Command.LineDown,
                    () => {
                        ProcessMoveDown ();

                        return true;
                    });
        AddCommand (
                    Command.LineDownExtend,
                    () => {
                        ProcessMoveDownExtend ();

                        return true;
                    });
        AddCommand (
                    Command.LineUp,
                    () => {
                        ProcessMoveUp ();

                        return true;
                    });
        AddCommand (
                    Command.LineUpExtend,
                    () => {
                        ProcessMoveUpExtend ();

                        return true;
                    });
        AddCommand (Command.Right, () => ProcessMoveRight ());
        AddCommand (
                    Command.RightExtend,
                    () => {
                        ProcessMoveRightExtend ();

                        return true;
                    });
        AddCommand (Command.Left, () => ProcessMoveLeft ());
        AddCommand (
                    Command.LeftExtend,
                    () => {
                        ProcessMoveLeftExtend ();

                        return true;
                    });
        AddCommand (
                    Command.DeleteCharLeft,
                    () => {
                        ProcessDeleteCharLeft ();

                        return true;
                    });
        AddCommand (
                    Command.StartOfLine,
                    () => {
                        ProcessMoveStartOfLine ();

                        return true;
                    });
        AddCommand (
                    Command.StartOfLineExtend,
                    () => {
                        ProcessMoveStartOfLineExtend ();

                        return true;
                    });
        AddCommand (
                    Command.DeleteCharRight,
                    () => {
                        ProcessDeleteCharRight ();

                        return true;
                    });
        AddCommand (
                    Command.EndOfLine,
                    () => {
                        ProcessMoveEndOfLine ();

                        return true;
                    });
        AddCommand (
                    Command.EndOfLineExtend,
                    () => {
                        ProcessMoveEndOfLineExtend ();

                        return true;
                    });
        AddCommand (
                    Command.CutToEndLine,
                    () => {
                        KillToEndOfLine ();

                        return true;
                    });
        AddCommand (
                    Command.CutToStartLine,
                    () => {
                        KillToStartOfLine ();

                        return true;
                    });
        AddCommand (
                    Command.Paste,
                    () => {
                        ProcessPaste ();

                        return true;
                    });
        AddCommand (
                    Command.ToggleExtend,
                    () => {
                        ToggleSelecting ();

                        return true;
                    });
        AddCommand (
                    Command.Copy,
                    () => {
                        ProcessCopy ();

                        return true;
                    });
        AddCommand (
                    Command.Cut,
                    () => {
                        ProcessCut ();

                        return true;
                    });
        AddCommand (
                    Command.WordLeft,
                    () => {
                        ProcessMoveWordBackward ();

                        return true;
                    });
        AddCommand (
                    Command.WordLeftExtend,
                    () => {
                        ProcessMoveWordBackwardExtend ();

                        return true;
                    });
        AddCommand (
                    Command.WordRight,
                    () => {
                        ProcessMoveWordForward ();

                        return true;
                    });
        AddCommand (
                    Command.WordRightExtend,
                    () => {
                        ProcessMoveWordForwardExtend ();

                        return true;
                    });
        AddCommand (
                    Command.KillWordForwards,
                    () => {
                        ProcessKillWordForward ();

                        return true;
                    });
        AddCommand (
                    Command.KillWordBackwards,
                    () => {
                        ProcessKillWordBackward ();

                        return true;
                    });
        AddCommand (Command.NewLine, () => ProcessReturn ());
        AddCommand (
                    Command.BottomEnd,
                    () => {
                        MoveBottomEnd ();

                        return true;
                    });
        AddCommand (
                    Command.BottomEndExtend,
                    () => {
                        MoveBottomEndExtend ();

                        return true;
                    });
        AddCommand (
                    Command.TopHome,
                    () => {
                        MoveTopHome ();

                        return true;
                    });
        AddCommand (
                    Command.TopHomeExtend,
                    () => {
                        MoveTopHomeExtend ();

                        return true;
                    });
        AddCommand (
                    Command.SelectAll,
                    () => {
                        ProcessSelectAll ();

                        return true;
                    });
        AddCommand (
                    Command.ToggleOverwrite,
                    () => {
                        ProcessSetOverwrite ();

                        return true;
                    });
        AddCommand (
                    Command.EnableOverwrite,
                    () => {
                        SetOverwrite (true);

                        return true;
                    });
        AddCommand (
                    Command.DisableOverwrite,
                    () => {
                        SetOverwrite (false);

                        return true;
                    });
        AddCommand (Command.Tab, () => ProcessTab ());
        AddCommand (Command.BackTab, () => ProcessBackTab ());
        AddCommand (Command.NextView, () => ProcessMoveNextView ());
        AddCommand (Command.PreviousView, () => ProcessMovePreviousView ());
        AddCommand (
                    Command.Undo,
                    () => {
                        Undo ();

                        return true;
                    });
        AddCommand (
                    Command.Redo,
                    () => {
                        Redo ();

                        return true;
                    });
        AddCommand (
                    Command.DeleteAll,
                    () => {
                        DeleteAll ();

                        return true;
                    });
        AddCommand (
                    Command.ShowContextMenu,
                    () => {
                        ContextMenu!.Position = new Point (
                                                           CursorPosition.X - _leftColumn + 2,
                                                           CursorPosition.Y - _topRow + 2);
                        ShowContextMenu ();

                        return true;
                    });

        // Default keybindings for this view
        KeyBindings.Add (KeyCode.PageDown, Command.PageDown);
        KeyBindings.Add (KeyCode.V | KeyCode.CtrlMask, Command.PageDown);

        KeyBindings.Add (KeyCode.PageDown | KeyCode.ShiftMask, Command.PageDownExtend);

        KeyBindings.Add (KeyCode.PageUp, Command.PageUp);
        KeyBindings.Add ('V' + KeyCode.AltMask, Command.PageUp);

        KeyBindings.Add (KeyCode.PageUp | KeyCode.ShiftMask, Command.PageUpExtend);

        KeyBindings.Add (KeyCode.N | KeyCode.CtrlMask, Command.LineDown);
        KeyBindings.Add (KeyCode.CursorDown, Command.LineDown);

        KeyBindings.Add (KeyCode.CursorDown | KeyCode.ShiftMask, Command.LineDownExtend);

        KeyBindings.Add (KeyCode.P | KeyCode.CtrlMask, Command.LineUp);
        KeyBindings.Add (KeyCode.CursorUp, Command.LineUp);

        KeyBindings.Add (KeyCode.CursorUp | KeyCode.ShiftMask, Command.LineUpExtend);

        KeyBindings.Add (KeyCode.F | KeyCode.CtrlMask, Command.Right);
        KeyBindings.Add (KeyCode.CursorRight, Command.Right);

        KeyBindings.Add (KeyCode.CursorRight | KeyCode.ShiftMask, Command.RightExtend);

        KeyBindings.Add (KeyCode.B | KeyCode.CtrlMask, Command.Left);
        KeyBindings.Add (KeyCode.CursorLeft, Command.Left);

        KeyBindings.Add (KeyCode.CursorLeft | KeyCode.ShiftMask, Command.LeftExtend);

        KeyBindings.Add (KeyCode.Backspace, Command.DeleteCharLeft);

        KeyBindings.Add (KeyCode.Home, Command.StartOfLine);
        KeyBindings.Add (KeyCode.A | KeyCode.CtrlMask, Command.StartOfLine);

        KeyBindings.Add (KeyCode.Home | KeyCode.ShiftMask, Command.StartOfLineExtend);

        KeyBindings.Add (KeyCode.Delete, Command.DeleteCharRight);
        KeyBindings.Add (KeyCode.D | KeyCode.CtrlMask, Command.DeleteCharRight);

        KeyBindings.Add (KeyCode.End, Command.EndOfLine);
        KeyBindings.Add (KeyCode.E | KeyCode.CtrlMask, Command.EndOfLine);

        KeyBindings.Add (KeyCode.End | KeyCode.ShiftMask, Command.EndOfLineExtend);

        KeyBindings.Add (KeyCode.K | KeyCode.CtrlMask, Command.CutToEndLine); // kill-to-end
        KeyBindings.Add (
                         KeyCode.Delete | KeyCode.CtrlMask | KeyCode.ShiftMask,
                         Command.CutToEndLine); // kill-to-end

        KeyBindings.Add (KeyCode.K | KeyCode.AltMask, Command.CutToStartLine); // kill-to-start
        KeyBindings.Add (
                         KeyCode.Backspace | KeyCode.CtrlMask | KeyCode.ShiftMask,
                         Command.CutToStartLine); // kill-to-start

        KeyBindings.Add (KeyCode.Y | KeyCode.CtrlMask, Command.Paste); // Control-y, yank
        KeyBindings.Add (KeyCode.Space | KeyCode.CtrlMask, Command.ToggleExtend);

        KeyBindings.Add ('C' + KeyCode.AltMask, Command.Copy);
        KeyBindings.Add (KeyCode.C | KeyCode.CtrlMask, Command.Copy);

        KeyBindings.Add ('W' + KeyCode.AltMask, Command.Cut);
        KeyBindings.Add (KeyCode.W | KeyCode.CtrlMask, Command.Cut);
        KeyBindings.Add (KeyCode.X | KeyCode.CtrlMask, Command.Cut);

        KeyBindings.Add (KeyCode.CursorLeft | KeyCode.CtrlMask, Command.WordLeft);
        KeyBindings.Add ('B' + KeyCode.AltMask, Command.WordLeft);

        KeyBindings.Add (KeyCode.CursorLeft | KeyCode.CtrlMask | KeyCode.ShiftMask, Command.WordLeftExtend);

        KeyBindings.Add (KeyCode.CursorRight | KeyCode.CtrlMask, Command.WordRight);
        KeyBindings.Add ('F' + KeyCode.AltMask, Command.WordRight);

        KeyBindings.Add (KeyCode.CursorRight | KeyCode.CtrlMask | KeyCode.ShiftMask, Command.WordRightExtend);
        KeyBindings.Add (KeyCode.Delete | KeyCode.CtrlMask, Command.KillWordForwards); // kill-word-forwards
        KeyBindings.Add (
                         KeyCode.Backspace | KeyCode.CtrlMask,
                         Command.KillWordBackwards); // kill-word-backwards

        // BUGBUG: If AllowsReturn is false, Key.Enter should not be bound (so that Toplevel can cause Command.Accept).
        KeyBindings.Add (KeyCode.Enter, Command.NewLine);
        KeyBindings.Add (KeyCode.End | KeyCode.CtrlMask, Command.BottomEnd);
        KeyBindings.Add (KeyCode.End | KeyCode.CtrlMask | KeyCode.ShiftMask, Command.BottomEndExtend);
        KeyBindings.Add (KeyCode.Home | KeyCode.CtrlMask, Command.TopHome);
        KeyBindings.Add (KeyCode.Home | KeyCode.CtrlMask | KeyCode.ShiftMask, Command.TopHomeExtend);
        KeyBindings.Add (KeyCode.T | KeyCode.CtrlMask, Command.SelectAll);
        KeyBindings.Add (KeyCode.Insert, Command.ToggleOverwrite);
        KeyBindings.Add (KeyCode.Tab, Command.Tab);
        KeyBindings.Add (KeyCode.Tab | KeyCode.ShiftMask, Command.BackTab);

        KeyBindings.Add (KeyCode.Tab | KeyCode.CtrlMask, Command.NextView);
        KeyBindings.Add ((KeyCode)Application.AlternateForwardKey, Command.NextView);

        KeyBindings.Add (KeyCode.Tab | KeyCode.CtrlMask | KeyCode.ShiftMask, Command.PreviousView);
        KeyBindings.Add ((KeyCode)Application.AlternateBackwardKey, Command.PreviousView);

        KeyBindings.Add (KeyCode.Z | KeyCode.CtrlMask, Command.Undo);
        KeyBindings.Add (KeyCode.R | KeyCode.CtrlMask, Command.Redo);

        KeyBindings.Add (KeyCode.G | KeyCode.CtrlMask, Command.DeleteAll);
        KeyBindings.Add (KeyCode.D | KeyCode.CtrlMask | KeyCode.ShiftMask, Command.DeleteAll);

        _currentCulture = Thread.CurrentThread.CurrentUICulture;

        ContextMenu = new ContextMenu { MenuItems = BuildContextMenuBarItem () };
        ContextMenu.KeyChanged += ContextMenu_KeyChanged!;

        KeyBindings.Add ((KeyCode)ContextMenu.Key, KeyBindingScope.HotKey, Command.ShowContextMenu);
    }

    /// <summary>
    ///     Gets or sets a value indicating whether pressing ENTER in a <see cref="TextView"/> creates a new line of text
    ///     in the view or activates the default button for the Toplevel.
    /// </summary>
    public bool AllowsReturn {
        get => _allowsReturn;
        set {
            _allowsReturn = value;
            if (_allowsReturn && !_multiline) {
                Multiline = true;
            }

            if (!_allowsReturn && _multiline) {
                Multiline = false;
                AllowsTab = false;
            }

            SetNeedsDisplay ();
        }
    }

    /// <summary>
    ///     Gets or sets whether the <see cref="TextView"/> inserts a tab character into the text or ignores tab input. If
    ///     set to `false` and the user presses the tab key (or shift-tab) the focus will move to the next view (or previous
    ///     with shift-tab). The default is `true`; if the user presses the tab key, a tab character will be inserted into the
    ///     text.
    /// </summary>
    public bool AllowsTab {
        get => _allowsTab;
        set {
            _allowsTab = value;
            if (_allowsTab && _tabWidth == 0) {
                _tabWidth = 4;
            }

            if (_allowsTab && !_multiline) {
                Multiline = true;
            }

            if (!_allowsTab && _tabWidth > 0) {
                _tabWidth = 0;
            }

            SetNeedsDisplay ();
        }
    }

    /// <summary>
    ///     Provides autocomplete context menu based on suggestions at the current cursor position. Configure
    ///     <see cref="IAutocomplete.SuggestionGenerator"/> to enable this feature
    /// </summary>
    public IAutocomplete Autocomplete { get; protected set; } = new TextViewAutocomplete ();

    /// <summary>
    ///     The bottom offset needed to use a horizontal scrollbar or for another reason. This is only needed with the
    ///     keyboard navigation.
    /// </summary>
    public int BottomOffset {
        get => _bottomOffset;
        set {
            if (CurrentRow == Lines - 1 && _bottomOffset > 0 && value == 0) {
                _topRow = Math.Max (_topRow - _bottomOffset, 0);
            }

            _bottomOffset = value;
            Adjust ();
        }
    }

    /// <inheritdoc/>
    public override bool CanFocus { get => base.CanFocus; set => base.CanFocus = value; }

    /// <summary>Get the <see cref="ContextMenu"/> for this view.</summary>
    public ContextMenu? ContextMenu { get; }

    /// <summary>Gets the cursor column.</summary>
    /// <value>The cursor column.</value>
    public int CurrentColumn { get; private set; }

    /// <summary>Gets the current cursor row.</summary>
    public int CurrentRow { get; private set; }

    /// <summary>Sets or gets the current cursor position.</summary>
    public Point CursorPosition {
        get => new (CurrentColumn, CurrentRow);
        set {
            List<RuneCell> line = _model.GetLine (Math.Max (Math.Min (value.Y, _model.Count - 1), 0));
            CurrentColumn = value.X < 0 ? 0 : value.X > line.Count ? line.Count : value.X;
            CurrentRow = value.Y < 0
                             ? 0
                             : value.Y > _model.Count - 1
                                 ? Math.Max (_model.Count - 1, 0)
                                 : value.Y;
            SetNeedsDisplay ();
            Adjust ();
        }
    }

    /// <summary>Get / Set the wished cursor when the field is focused</summary>
    public CursorVisibility DesiredCursorVisibility {
        get => _desiredCursorVisibility;
        set {
            if (HasFocus) {
                Application.Driver.SetCursorVisibility (value);
            }

            _desiredCursorVisibility = value;
            SetNeedsDisplay ();
        }
    }

    /// <summary>
    ///     Indicates whatever the text has history changes or not. <see langword="true"/> if the text has history changes
    ///     <see langword="false"/> otherwise.
    /// </summary>
    public bool HasHistoryChanges => _historyText.HasHistoryChanges;

    /// <summary>
    ///     If <see langword="true"/> and the current <see cref="RuneCell.ColorScheme"/> is null will inherit from the
    ///     previous, otherwise if <see langword="false"/> (default) do nothing. If the text is load with
    ///     <see cref="Load(List{RuneCell})"/> this property is automatically sets to <see langword="true"/>.
    /// </summary>
    public bool InheritsPreviousColorScheme { get; set; }

    /// <summary>
    ///     Indicates whatever the text was changed or not. <see langword="true"/> if the text was changed
    ///     <see langword="false"/> otherwise.
    /// </summary>
    public bool IsDirty { get => _historyText.IsDirty (Text); set => _historyText.Clear (Text); }

    /// <summary>Gets or sets the left column.</summary>
    public int LeftColumn {
        get => _leftColumn;
        set {
            if (value > 0 && _wordWrap) {
                return;
            }

            _leftColumn = Math.Max (Math.Min (value, Maxlength - 1), 0);
        }
    }

    /// <summary>Gets the number of lines.</summary>
    public int Lines => _model.Count;

    /// <summary>Gets the maximum visible length line.</summary>
    public int Maxlength => _model.GetMaxVisibleLine (_topRow, _topRow + Frame.Height, TabWidth);

    /// <summary>Gets or sets a value indicating whether this <see cref="TextView"/> is a multiline text view.</summary>
    public bool Multiline {
        get => _multiline;
        set {
            _multiline = value;
            if (_multiline && !_allowsTab) {
                AllowsTab = true;
            }

            if (_multiline && !_allowsReturn) {
                AllowsReturn = true;
            }

            if (!_multiline) {
                AllowsReturn = false;
                AllowsTab = false;
                WordWrap = false;
                CurrentColumn = 0;
                CurrentRow = 0;
                _savedHeight = Height;

                //var prevLayoutStyle = LayoutStyle;
                //if (LayoutStyle == LayoutStyle.Computed) {
                //	LayoutStyle = LayoutStyle.Absolute;
                //}
                Height = 1;

                //LayoutStyle = prevLayoutStyle;
                if (!IsInitialized) {
                    _model.LoadString (Text);
                }

                SetNeedsDisplay ();
            } else if (_multiline && _savedHeight != null) {
                //var lyout = LayoutStyle;
                //if (LayoutStyle == LayoutStyle.Computed) {
                //	LayoutStyle = LayoutStyle.Absolute;
                //}
                Height = _savedHeight;

                //LayoutStyle = lyout;
                SetNeedsDisplay ();
            }
        }
    }

    /// <summary>Gets or sets whether the <see cref="TextView"/> is in read-only mode or not</summary>
    /// <value>Boolean value(Default false)</value>
    public bool ReadOnly {
        get => _isReadOnly;
        set {
            if (value != _isReadOnly) {
                _isReadOnly = value;

                SetNeedsDisplay ();
                Adjust ();
            }
        }
    }

    /// <summary>
    ///     The right offset needed to use a vertical scrollbar or for another reason. This is only needed with the
    ///     keyboard navigation.
    /// </summary>
    public int RightOffset {
        get => _rightOffset;
        set {
            if (!_wordWrap && CurrentColumn == GetCurrentLine ().Count && _rightOffset > 0 && value == 0) {
                _leftColumn = Math.Max (_leftColumn - _rightOffset, 0);
            }

            _rightOffset = value;
            Adjust ();
        }
    }

    /// <summary>Length of the selected text.</summary>
    public int SelectedLength => GetSelectedLength ();

    /// <summary>The selected text.</summary>
    public string SelectedText {
        get {
            if (!Selecting || (_model.Count == 1 && _model.GetLine (0).Count == 0)) {
                return string.Empty;
            }

            return GetSelectedRegion ();
        }
    }

    /// <summary>Get or sets the selecting.</summary>
    public bool Selecting { get; set; }

    /// <summary>Start column position of the selected text.</summary>
    public int SelectionStartColumn {
        get => _selectionStartColumn;
        set {
            List<RuneCell> line = _model.GetLine (_selectionStartRow);
            _selectionStartColumn = value < 0 ? 0 : value > line.Count ? line.Count : value;
            Selecting = true;
            SetNeedsDisplay ();
            Adjust ();
        }
    }

    /// <summary>Start row position of the selected text.</summary>
    public int SelectionStartRow {
        get => _selectionStartRow;
        set {
            _selectionStartRow = value < 0
                                     ? 0
                                     : value > _model.Count - 1
                                         ? Math.Max (_model.Count - 1, 0)
                                         : value;
            Selecting = true;
            SetNeedsDisplay ();
            Adjust ();
        }
    }

    /// <summary>Gets or sets a value indicating the number of whitespace when pressing the TAB key.</summary>
    public int TabWidth {
        get => _tabWidth;
        set {
            _tabWidth = Math.Max (value, 0);
            if (_tabWidth > 0 && !AllowsTab) {
                AllowsTab = true;
            }

            SetNeedsDisplay ();
        }
    }

    /// <summary>Sets or gets the text in the <see cref="TextView"/>.</summary>
    /// <remarks>
    ///     The <see cref="TextChanged"/> event is fired whenever this property is set. Note, however, that Text is not
    ///     set by <see cref="TextView"/> as the user types.
    /// </remarks>
    public override string Text {
        get {
            if (_wordWrap) {
                return _wrapManager!.Model.ToString ();
            }

            return _model.ToString ();
        }
        set {
            ResetPosition ();
            _model.LoadString (value);
            if (_wordWrap) {
                _wrapManager = new WordWrapManager (_model);
                _model = _wrapManager.WrapModel (_frameWidth, out _, out _, out _, out _);
            }

            TextChanged?.Invoke (this, EventArgs.Empty);
            SetNeedsDisplay ();

            _historyText.Clear (Text);
        }
    }

    /// <summary>Gets or sets the top row.</summary>
    public int TopRow { get => _topRow; set => _topRow = Math.Max (Math.Min (value, Lines - 1), 0); }

    /// <summary>
    ///     Tracks whether the text view should be considered "used", that is, that the user has moved in the entry, so
    ///     new input should be appended at the cursor position, rather than clearing the entry
    /// </summary>
    public bool Used { get; set; }

    /// <summary>Allows word wrap the to fit the available container width.</summary>
    public bool WordWrap {
        get => _wordWrap;
        set {
            if (value == _wordWrap) {
                return;
            }

            if (value && !_multiline) {
                return;
            }

            _wordWrap = value;
            ResetPosition ();
            if (_wordWrap) {
                _wrapManager = new WordWrapManager (_model);
                _model = _wrapManager.WrapModel (_frameWidth, out _, out _, out _, out _);
            } else if (!_wordWrap && _wrapManager != null) {
                _model = _wrapManager.Model;
            }

            SetNeedsDisplay ();
        }
    }

    private int _frameWidth => Math.Max (Frame.Width - (RightOffset != 0 ? 2 : 1), 0);

    /// <summary>Allows clearing the <see cref="HistoryText.HistoryTextItem"/> items updating the original text.</summary>
    public void ClearHistoryChanges () { _historyText?.Clear (Text); }

    /// <summary>Closes the contents of the stream into the <see cref="TextView"/>.</summary>
    /// <returns><c>true</c>, if stream was closed, <c>false</c> otherwise.</returns>
    public bool CloseFile () {
        SetWrapModel ();
        bool res = _model.CloseFile ();
        ResetPosition ();
        SetNeedsDisplay ();
        UpdateWrapModel ();

        return res;
    }

    /// <summary>Raised when the contents of the <see cref="TextView"/> are changed.</summary>
    /// <remarks>
    ///     Unlike the <see cref="TextChanged"/> event, this event is raised whenever the user types or otherwise changes
    ///     the contents of the <see cref="TextView"/>.
    /// </remarks>
    public event EventHandler<ContentsChangedEventArgs>? ContentsChanged;

    /// <summary>Copy the selected text to the clipboard contents.</summary>
    public void Copy () {
        SetWrapModel ();
        if (Selecting) {
            SetClipboard (GetRegion ());
            _copyWithoutSelection = false;
        } else {
            List<RuneCell> currentLine = GetCurrentLine ();
            SetClipboard (TextModel.ToString (currentLine));
            _copyWithoutSelection = true;
        }

        UpdateWrapModel ();
        DoNeededAction ();
    }

    /// <summary>Cut the selected text to the clipboard contents.</summary>
    public void Cut () {
        SetWrapModel ();
        SetClipboard (GetRegion ());
        if (!_isReadOnly) {
            ClearRegion ();

            _historyText.Add (
                              new List<List<RuneCell>> { new (GetCurrentLine ()) },
                              CursorPosition,
                              HistoryText.LineStatus.Replaced);
        }

        UpdateWrapModel ();
        Selecting = false;
        DoNeededAction ();
        OnContentsChanged ();
    }

    /// <summary>Deletes all text.</summary>
    public void DeleteAll () {
        if (Lines == 0) {
            return;
        }

        _selectionStartColumn = 0;
        _selectionStartRow = 0;
        MoveBottomEndExtend ();
        DeleteCharLeft ();
        SetNeedsDisplay ();
    }

    /// <summary>Deletes all the selected or a single character at left from the position of the cursor.</summary>
    public void DeleteCharLeft () {
        if (_isReadOnly) {
>>>>>>> 2e95cec4
            return;
        }

        SetWrapModel ();

<<<<<<< HEAD
        List<RuneCell> line = GetCurrentLine ();

        _historyText.Add (new List<List<RuneCell>> { new (line) }, CursorPosition);

        // Optimize single line
        if (lines.Count == 1) {
            line.InsertRange (CurrentColumn, lines[0]);
            CurrentColumn += lines[0].Count;

            _historyText.Add (
                              new List<List<RuneCell>> { new (line) },
                              CursorPosition,
                              HistoryText.LineStatus.Replaced);

            if (!_wordWrap && CurrentColumn - _leftColumn > Frame.Width) {
                _leftColumn = Math.Max (CurrentColumn - Frame.Width + 1, 0);
            }

            if (_wordWrap) {
                SetNeedsDisplay ();
            } else {
                // BUGBUG: customized rect aren't supported now because the Redraw isn't using the Intersect method.
                //SetNeedsDisplay (new Rect (0, currentRow - topRow, Frame.Width, Math.Max (currentRow - topRow + 1, 0)));
                SetNeedsDisplay ();
            }

            UpdateWrapModel ();

            OnContentsChanged ();

            return;
        }

        List<RuneCell>? rest = null;
        var lastp = 0;

        if (_model.Count > 0 && line.Count > 0 && !_copyWithoutSelection) {
            // Keep a copy of the rest of the line
            int restCount = line.Count - CurrentColumn;
            rest = line.GetRange (CurrentColumn, restCount);
            line.RemoveRange (CurrentColumn, restCount);
        }

        // First line is inserted at the current location, the rest is appended
        line.InsertRange (CurrentColumn, lines[0]);

        //model.AddLine (currentRow, lines [0]);

        List<List<RuneCell>> addedLines = new() { new List<RuneCell> (line) };

        for (var i = 1; i < lines.Count; i++) {
            _model.AddLine (CurrentRow + i, lines[i]);

            addedLines.Add (new List<RuneCell> (lines[i]));
        }

        if (rest != null) {
            List<RuneCell> last = _model.GetLine (CurrentRow + lines.Count - 1);
            lastp = last.Count;
            last.InsertRange (last.Count, rest);

            addedLines.Last ().InsertRange (addedLines.Last ().Count, rest);
        }

        _historyText.Add (addedLines, CursorPosition, HistoryText.LineStatus.Added);

        // Now adjust column and row positions
        CurrentRow += lines.Count - 1;
        CurrentColumn = rest != null ? lastp : lines[lines.Count - 1].Count;
        Adjust ();

        _historyText.Add (
                          new List<List<RuneCell>> { new (line) },
                          CursorPosition,
                          HistoryText.LineStatus.Replaced);

        UpdateWrapModel ();
        OnContentsChanged ();
    }

    private bool InsertText (Key a, ColorScheme? colorScheme = null) {
        //So that special keys like tab can be processed
        if (_isReadOnly) {
            return true;
=======
        if (Selecting) {
            _historyText.Add (new List<List<RuneCell>> { new (GetCurrentLine ()) }, CursorPosition);

            ClearSelectedRegion ();

            List<RuneCell> currentLine = GetCurrentLine ();

            _historyText.Add (
                              new List<List<RuneCell>> { new (currentLine) },
                              CursorPosition,
                              HistoryText.LineStatus.Replaced);

            UpdateWrapModel ();
            OnContentsChanged ();

            return;
        }

        if (DeleteTextBackwards ()) {
            UpdateWrapModel ();
            OnContentsChanged ();

            return;
        }

        UpdateWrapModel ();

        DoNeededAction ();
        OnContentsChanged ();
    }

    /// <summary>Deletes all the selected or a single character at right from the position of the cursor.</summary>
    public void DeleteCharRight () {
        if (_isReadOnly) {
            return;
>>>>>>> 2e95cec4
        }

        SetWrapModel ();

<<<<<<< HEAD
        _historyText.Add (new List<List<RuneCell>> { new (GetCurrentLine ()) }, CursorPosition);

        if (Selecting) {
            ClearSelectedRegion ();
        }

        if ((uint)a.KeyCode == '\n') {
            _model.AddLine (CurrentRow + 1, new List<RuneCell> ());
            CurrentRow++;
            CurrentColumn = 0;
        } else if ((uint)a.KeyCode == '\r') {
            CurrentColumn = 0;
        } else {
            if (Used) {
                Insert (new RuneCell { Rune = a.AsRune, ColorScheme = colorScheme });
                CurrentColumn++;
                if (CurrentColumn >= _leftColumn + Frame.Width) {
                    _leftColumn++;
                    SetNeedsDisplay ();
                }
            } else {
                Insert (new RuneCell { Rune = a.AsRune, ColorScheme = colorScheme });
                CurrentColumn++;
            }
        }

        _historyText.Add (
                          new List<List<RuneCell>> { new (GetCurrentLine ()) },
                          CursorPosition,
                          HistoryText.LineStatus.Replaced);

        UpdateWrapModel ();
        OnContentsChanged ();

        return true;
    }

    private void KillToEndOfLine () {
        if (_isReadOnly) {
            return;
        }

        if (_model.Count == 1 && GetCurrentLine ().Count == 0) {
            // Prevents from adding line feeds if there is no more lines.
            return;
        }

        SetWrapModel ();

        List<RuneCell> currentLine = GetCurrentLine ();
        var setLastWasKill = true;
        if (currentLine.Count > 0 && CurrentColumn == currentLine.Count) {
            UpdateWrapModel ();

            DeleteTextForwards ();
=======
        if (Selecting) {
            _historyText.Add (new List<List<RuneCell>> { new (GetCurrentLine ()) }, CursorPosition);

            ClearSelectedRegion ();

            List<RuneCell> currentLine = GetCurrentLine ();

            _historyText.Add (
                              new List<List<RuneCell>> { new (currentLine) },
                              CursorPosition,
                              HistoryText.LineStatus.Replaced);

            UpdateWrapModel ();
            OnContentsChanged ();

            return;
        }

        if (DeleteTextForwards ()) {
            UpdateWrapModel ();
            OnContentsChanged ();
>>>>>>> 2e95cec4

            return;
        }

<<<<<<< HEAD
        _historyText.Add (new List<List<RuneCell>> { new (currentLine) }, CursorPosition);

        if (currentLine.Count == 0) {
            if (CurrentRow < _model.Count - 1) {
                List<List<RuneCell>> removedLines = new() { new List<RuneCell> (currentLine) };

                _model.RemoveLine (CurrentRow);

                removedLines.Add (new List<RuneCell> (GetCurrentLine ()));

                _historyText.Add (
                                  new List<List<RuneCell>> (removedLines),
                                  CursorPosition,
                                  HistoryText.LineStatus.Removed);
            }

            if ((_model.Count > 0) || _lastWasKill) {
                string val = Environment.NewLine;
                if (_lastWasKill) {
                    AppendClipboard (val);
                } else {
                    SetClipboard (val);
                }
            }

            if (_model.Count == 0) {
                // Prevents from adding line feeds if there is no more lines.
                setLastWasKill = false;
            }
        } else {
            int restCount = currentLine.Count - CurrentColumn;
            List<RuneCell> rest = currentLine.GetRange (CurrentColumn, restCount);
            var val = string.Empty;
            val += StringFromRunes (rest);
            if (_lastWasKill) {
                AppendClipboard (val);
            } else {
                SetClipboard (val);
            }

            currentLine.RemoveRange (CurrentColumn, restCount);
        }

        _historyText.Add (
                          new List<List<RuneCell>> { new (GetCurrentLine ()) },
                          CursorPosition,
                          HistoryText.LineStatus.Replaced);

        UpdateWrapModel ();

        DoSetNeedsDisplay (new Rect (0, CurrentRow - _topRow, Frame.Width, Frame.Height));

        _lastWasKill = setLastWasKill;
        DoNeededAction ();
    }

    private void KillToStartOfLine () {
        if (_isReadOnly) {
            return;
        }

        if (_model.Count == 1 && GetCurrentLine ().Count == 0) {
            // Prevents from adding line feeds if there is no more lines.
            return;
        }

        SetWrapModel ();

        List<RuneCell> currentLine = GetCurrentLine ();
        var setLastWasKill = true;
        if (currentLine.Count > 0 && CurrentColumn == 0) {
            UpdateWrapModel ();

            DeleteTextBackwards ();

            return;
        }

        _historyText.Add (new List<List<RuneCell>> { new (currentLine) }, CursorPosition);

        if (currentLine.Count == 0) {
            if (CurrentRow > 0) {
                _model.RemoveLine (CurrentRow);

                if ((_model.Count > 0) || _lastWasKill) {
                    string val = Environment.NewLine;
                    if (_lastWasKill) {
                        AppendClipboard (val);
                    } else {
                        SetClipboard (val);
                    }
                }

                if (_model.Count == 0) {
                    // Prevents from adding line feeds if there is no more lines.
                    setLastWasKill = false;
                }

                CurrentRow--;
                currentLine = _model.GetLine (CurrentRow);

                List<List<RuneCell>> removedLine = new() { new List<RuneCell> (currentLine) };

                removedLine.Add (new List<RuneCell> ());

                _historyText.Add (
                                  new List<List<RuneCell>> (removedLine),
                                  CursorPosition,
                                  HistoryText.LineStatus.Removed);

                CurrentColumn = currentLine.Count;
            }
        } else {
            int restCount = CurrentColumn;
            List<RuneCell> rest = currentLine.GetRange (0, restCount);
            var val = string.Empty;
            val += StringFromRunes (rest);
            if (_lastWasKill) {
                AppendClipboard (val);
            } else {
                SetClipboard (val);
            }

            currentLine.RemoveRange (0, restCount);
            CurrentColumn = 0;
        }

        _historyText.Add (
                          new List<List<RuneCell>> { new (GetCurrentLine ()) },
                          CursorPosition,
                          HistoryText.LineStatus.Replaced);

        UpdateWrapModel ();

        DoSetNeedsDisplay (new Rect (0, CurrentRow - _topRow, Frame.Width, Frame.Height));

        _lastWasKill = setLastWasKill;
        DoNeededAction ();
    }

    private void KillWordBackward () {
        if (_isReadOnly) {
            return;
        }

        SetWrapModel ();

        List<RuneCell> currentLine = GetCurrentLine ();

        _historyText.Add (new List<List<RuneCell>> { new (GetCurrentLine ()) }, CursorPosition);

        if (CurrentColumn == 0) {
            DeleteTextBackwards ();

            _historyText.ReplaceLast (
                                      new List<List<RuneCell>> { new (GetCurrentLine ()) },
                                      CursorPosition,
                                      HistoryText.LineStatus.Replaced);

            UpdateWrapModel ();

            return;
        }

        (int col, int row)? newPos = _model.WordBackward (CurrentColumn, CurrentRow);
        if (newPos.HasValue && CurrentRow == newPos.Value.row) {
            int restCount = CurrentColumn - newPos.Value.col;
            currentLine.RemoveRange (newPos.Value.col, restCount);
            if (_wordWrap) {
                _wrapNeeded = true;
            }

            CurrentColumn = newPos.Value.col;
        } else if (newPos.HasValue) {
            int restCount = currentLine.Count - CurrentColumn;
            currentLine.RemoveRange (CurrentColumn, restCount);
            if (_wordWrap) {
                _wrapNeeded = true;
            }

            CurrentColumn = newPos.Value.col;
            CurrentRow = newPos.Value.row;
        }

        _historyText.Add (
                          new List<List<RuneCell>> { new (GetCurrentLine ()) },
                          CursorPosition,
                          HistoryText.LineStatus.Replaced);

        UpdateWrapModel ();

        DoSetNeedsDisplay (new Rect (0, CurrentRow - _topRow, Frame.Width, Frame.Height));
        DoNeededAction ();
    }

    private void KillWordForward () {
        if (_isReadOnly) {
            return;
        }

        SetWrapModel ();

        List<RuneCell> currentLine = GetCurrentLine ();

        _historyText.Add (new List<List<RuneCell>> { new (GetCurrentLine ()) }, CursorPosition);

        if ((currentLine.Count == 0) || (CurrentColumn == currentLine.Count)) {
            DeleteTextForwards ();

            _historyText.ReplaceLast (
                                      new List<List<RuneCell>> { new (GetCurrentLine ()) },
                                      CursorPosition,
                                      HistoryText.LineStatus.Replaced);

            UpdateWrapModel ();

            return;
        }

        (int col, int row)? newPos = _model.WordForward (CurrentColumn, CurrentRow);
        var restCount = 0;
        if (newPos.HasValue && CurrentRow == newPos.Value.row) {
            restCount = newPos.Value.col - CurrentColumn;
            currentLine.RemoveRange (CurrentColumn, restCount);
        } else if (newPos.HasValue) {
            restCount = currentLine.Count - CurrentColumn;
            currentLine.RemoveRange (CurrentColumn, restCount);
        }

        if (_wordWrap) {
            _wrapNeeded = true;
        }

        _historyText.Add (
                          new List<List<RuneCell>> { new (GetCurrentLine ()) },
                          CursorPosition,
                          HistoryText.LineStatus.Replaced);

        UpdateWrapModel ();

        DoSetNeedsDisplay (new Rect (0, CurrentRow - _topRow, Frame.Width, Frame.Height));
        DoNeededAction ();
    }

    private void Model_LinesLoaded (object sender, EventArgs e) {
        // This call is not needed. Model_LinesLoaded gets invoked when
        // model.LoadString (value) is called. LoadString is called from one place
        // (Text.set) and historyText.Clear() is called immediately after.
        // If this call happens, HistoryText_ChangeText will get called multiple times
        // when Text is set, which is wrong.
        //historyText.Clear (Text);

        if (!_multiline && !IsInitialized) {
            CurrentColumn = Text.GetRuneCount ();
            _leftColumn = CurrentColumn > Frame.Width + 1 ? CurrentColumn - Frame.Width + 1 : 0;
        }
    }

    private void MoveBottomEnd () {
        ResetAllTrack ();
        if (_shiftSelecting && Selecting) {
            StopSelecting ();
        }

        MoveEnd ();
    }

    private void MoveBottomEndExtend () {
        ResetAllTrack ();
        StartSelecting ();
        MoveEnd ();
    }

    private void MoveDown () {
        if (CurrentRow + 1 < _model.Count) {
            if (_columnTrack == -1) {
                _columnTrack = CurrentColumn;
            }

            CurrentRow++;
            if (CurrentRow + BottomOffset >= _topRow + Frame.Height) {
                _topRow++;
                SetNeedsDisplay ();
            }

            TrackColumn ();
            PositionCursor ();
        } else if (CurrentRow > Frame.Height) {
            Adjust ();
        }

        DoNeededAction ();
    }

    private void MoveEndOfLine () {
        List<RuneCell> currentLine = GetCurrentLine ();
        CurrentColumn = currentLine.Count;
        Adjust ();
        DoNeededAction ();
    }

    private void MoveLeft () {
        if (CurrentColumn > 0) {
            CurrentColumn--;
        } else {
            if (CurrentRow > 0) {
                CurrentRow--;
                if (CurrentRow < _topRow) {
                    _topRow--;
                    SetNeedsDisplay ();
                }

                List<RuneCell> currentLine = GetCurrentLine ();
                CurrentColumn = currentLine.Count;
            }
        }

        Adjust ();
        DoNeededAction ();
    }

    private bool MoveNextView () {
        if (Application.OverlappedTop != null) {
            return SuperView?.FocusNext () == true;
        }

        return false;
    }

    private void MovePageDown () {
        int nPageDnShift = Frame.Height - 1;
        if (CurrentRow >= 0 && CurrentRow < _model.Count) {
            if (_columnTrack == -1) {
                _columnTrack = CurrentColumn;
            }

            CurrentRow = CurrentRow + nPageDnShift > _model.Count
                             ? _model.Count > 0 ? _model.Count - 1 : 0
                             : CurrentRow + nPageDnShift;
            if (_topRow < CurrentRow - nPageDnShift) {
                _topRow = CurrentRow >= _model.Count ? CurrentRow - nPageDnShift : _topRow + nPageDnShift;
                SetNeedsDisplay ();
            }

            TrackColumn ();
            PositionCursor ();
        }

        DoNeededAction ();
    }

    private void MovePageUp () {
        int nPageUpShift = Frame.Height - 1;
        if (CurrentRow > 0) {
            if (_columnTrack == -1) {
                _columnTrack = CurrentColumn;
            }

            CurrentRow = CurrentRow - nPageUpShift < 0 ? 0 : CurrentRow - nPageUpShift;
            if (CurrentRow < _topRow) {
                _topRow = _topRow - nPageUpShift < 0 ? 0 : _topRow - nPageUpShift;
                SetNeedsDisplay ();
            }

            TrackColumn ();
            PositionCursor ();
        }

        DoNeededAction ();
    }

    private bool MovePreviousView () {
        if (Application.OverlappedTop != null) {
            return SuperView?.FocusPrev () == true;
        }

        return false;
    }

    private void MoveRight () {
        List<RuneCell> currentLine = GetCurrentLine ();
        if (CurrentColumn < currentLine.Count) {
            CurrentColumn++;
        } else {
            if (CurrentRow + 1 < _model.Count) {
                CurrentRow++;
                CurrentColumn = 0;
                if (CurrentRow >= _topRow + Frame.Height) {
                    _topRow++;
                    SetNeedsDisplay ();
                }
            }
        }

        Adjust ();
        DoNeededAction ();
    }

    private void MoveStartOfLine () {
        if (_leftColumn > 0) {
            SetNeedsDisplay ();
        }

        CurrentColumn = 0;
        _leftColumn = 0;
        Adjust ();
        DoNeededAction ();
    }

    private void MoveTopHome () {
        ResetAllTrack ();
        if (_shiftSelecting && Selecting) {
            StopSelecting ();
        }

        MoveHome ();
    }

    private void MoveTopHomeExtend () {
        ResetColumnTrack ();
        StartSelecting ();
        MoveHome ();
    }

    private void MoveUp () {
        if (CurrentRow > 0) {
            if (_columnTrack == -1) {
                _columnTrack = CurrentColumn;
            }

            CurrentRow--;
            if (CurrentRow < _topRow) {
                _topRow--;
                SetNeedsDisplay ();
            }

            TrackColumn ();
            PositionCursor ();
        }

        DoNeededAction ();
    }

    private void MoveWordBackward () {
        (int col, int row)? newPos = _model.WordBackward (CurrentColumn, CurrentRow);
        if (newPos.HasValue) {
            CurrentColumn = newPos.Value.col;
            CurrentRow = newPos.Value.row;
        }

        Adjust ();
        DoNeededAction ();
    }

    private void MoveWordForward () {
        (int col, int row)? newPos = _model.WordForward (CurrentColumn, CurrentRow);
        if (newPos.HasValue) {
            CurrentColumn = newPos.Value.col;
            CurrentRow = newPos.Value.row;
        }

        Adjust ();
        DoNeededAction ();
    }

    private (int width, int height) OffSetBackground () {
        var w = 0;
        var h = 0;
        if (SuperView?.Frame.Right - Frame.Right < 0) {
            w = SuperView!.Frame.Right - Frame.Right - 1;
        }

        if (SuperView?.Frame.Bottom - Frame.Bottom < 0) {
            h = SuperView!.Frame.Bottom - Frame.Bottom - 1;
        }

        return (w, h);
    }

    private bool PointInSelection (int col, int row) {
        long start, end;
        GetEncodedRegionBounds (out start, out end);
        long q = ((long)(uint)row << 32) | (uint)col;

        return q >= start && q <= end - 1;
    }

    private void ProcessAutocomplete () {
        if (_isDrawing) {
            return;
        }

        if (_clickWithSelecting) {
            _clickWithSelecting = false;

            return;
        }

        if (SelectedLength > 0) {
            return;
        }

        // draw autocomplete
        GenerateSuggestions ();

        var renderAt = new Point (
                                  Autocomplete.Context.CursorPosition,
                                  Autocomplete.PopupInsideContainer
                                      ? CursorPosition.Y + 1 - TopRow
                                      : 0);

        Autocomplete.RenderOverlay (renderAt);
    }

    private bool ProcessBackTab () {
        ResetColumnTrack ();

        if (!AllowsTab || _isReadOnly) {
            return ProcessMovePreviousView ();
        }

        if (CurrentColumn > 0) {
            SetWrapModel ();

            List<RuneCell> currentLine = GetCurrentLine ();
            if (currentLine.Count > 0 && currentLine[CurrentColumn - 1].Rune.Value == '\t') {
                _historyText.Add (new List<List<RuneCell>> { new (currentLine) }, CursorPosition);

                currentLine.RemoveAt (CurrentColumn - 1);
                CurrentColumn--;

                _historyText.Add (
                                  new List<List<RuneCell>> { new (GetCurrentLine ()) },
                                  CursorPosition,
                                  HistoryText.LineStatus.Replaced);
            }

            SetNeedsDisplay ();

            UpdateWrapModel ();
        }

        DoNeededAction ();

        return true;
    }

    private void ProcessCopy () {
        ResetColumnTrack ();
        Copy ();
    }

    private void ProcessCut () {
        ResetColumnTrack ();
        Cut ();
    }

    private void ProcessDeleteCharLeft () {
        ResetColumnTrack ();
        DeleteCharLeft ();
    }

    private void ProcessDeleteCharRight () {
        ResetColumnTrack ();
        DeleteCharRight ();
    }

    // If InheritsPreviousColorScheme is enabled this method will check if the rune cell on
    // the row and col location and around has a not null color scheme. If it's null will set it with
    // the very most previous valid color scheme.
    private void ProcessInheritsPreviousColorScheme (int row, int col) {
        if (!InheritsPreviousColorScheme || (Lines == 1 && GetLine (Lines).Count == 0)) {
            return;
        }

        List<RuneCell> line = GetLine (row);
        List<RuneCell> lineToSet = line;
        while (line.Count == 0) {
            if (row == 0 && line.Count == 0) {
                return;
            }

            row--;
            line = GetLine (row);
            lineToSet = line;
        }

        int colWithColor = Math.Max (Math.Min (col - 2, line.Count - 1), 0);
        RuneCell cell = line[colWithColor];
        int colWithoutColor = Math.Max (col - 1, 0);

        if (cell.ColorScheme != null && colWithColor == 0 && lineToSet[colWithoutColor].ColorScheme != null) {
            for (int r = row - 1; r > -1; r--) {
                List<RuneCell> l = GetLine (r);
                for (int c = l.Count - 1; c > -1; c--) {
                    if (l[c].ColorScheme == null) {
                        l[c].ColorScheme = cell.ColorScheme;
                    } else {
                        return;
                    }
                }
            }

            return;
        }

        if (cell.ColorScheme == null) {
            for (int r = row; r > -1; r--) {
                List<RuneCell> l = GetLine (r);
                colWithColor = l.FindLastIndex (
                                                colWithColor > -1 ? colWithColor : l.Count - 1,
                                                rc => rc.ColorScheme != null);
                if (colWithColor > -1 && l[colWithColor].ColorScheme != null) {
                    cell = l[colWithColor];
=======
        UpdateWrapModel ();

        DoNeededAction ();
        OnContentsChanged ();
    }

    /// <summary>Invoked when the normal color is drawn.</summary>
    public event EventHandler<RuneCellEventArgs>? DrawNormalColor;

    /// <summary>Invoked when the ready only color is drawn.</summary>
    public event EventHandler<RuneCellEventArgs>? DrawReadOnlyColor;

    /// <summary>Invoked when the selection color is drawn.</summary>
    public event EventHandler<RuneCellEventArgs>? DrawSelectionColor;

    /// <summary>
    ///     Invoked when the used color is drawn. The Used Color is used to indicate if the <see cref="Key.InsertChar"/>
    ///     was pressed and enabled.
    /// </summary>
    public event EventHandler<RuneCellEventArgs>? DrawUsedColor;

    /// <summary>Find the next text based on the match case with the option to replace it.</summary>
    /// <param name="textToFind">The text to find.</param>
    /// <param name="gaveFullTurn"><c>true</c>If all the text was forward searched.<c>false</c>otherwise.</param>
    /// <param name="matchCase">The match case setting.</param>
    /// <param name="matchWholeWord">The match whole word setting.</param>
    /// <param name="textToReplace">The text to replace.</param>
    /// <param name="replace"><c>true</c>If is replacing.<c>false</c>otherwise.</param>
    /// <returns><c>true</c>If the text was found.<c>false</c>otherwise.</returns>
    public bool FindNextText (
        string textToFind,
        out bool gaveFullTurn,
        bool matchCase = false,
        bool matchWholeWord = false,
        string? textToReplace = null,
        bool replace = false
    ) {
        if (_model.Count == 0) {
            gaveFullTurn = false;

            return false;
        }

        SetWrapModel ();
        ResetContinuousFind ();
        (Point current, bool found) foundPos =
            _model.FindNextText (textToFind, out gaveFullTurn, matchCase, matchWholeWord);

        return SetFoundText (textToFind, foundPos, textToReplace, replace);
    }

    /// <summary>Find the previous text based on the match case with the option to replace it.</summary>
    /// <param name="textToFind">The text to find.</param>
    /// <param name="gaveFullTurn"><c>true</c>If all the text was backward searched.<c>false</c>otherwise.</param>
    /// <param name="matchCase">The match case setting.</param>
    /// <param name="matchWholeWord">The match whole word setting.</param>
    /// <param name="textToReplace">The text to replace.</param>
    /// <param name="replace"><c>true</c>If the text was found.<c>false</c>otherwise.</param>
    /// <returns><c>true</c>If the text was found.<c>false</c>otherwise.</returns>
    public bool FindPreviousText (
        string textToFind,
        out bool gaveFullTurn,
        bool matchCase = false,
        bool matchWholeWord = false,
        string? textToReplace = null,
        bool replace = false
    ) {
        if (_model.Count == 0) {
            gaveFullTurn = false;

            return false;
        }

        SetWrapModel ();
        ResetContinuousFind ();
        (Point current, bool found) foundPos =
            _model.FindPreviousText (textToFind, out gaveFullTurn, matchCase, matchWholeWord);

        return SetFoundText (textToFind, foundPos, textToReplace, replace);
    }

    /// <summary>Reset the flag to stop continuous find.</summary>
    public void FindTextChanged () { _continuousFind = false; }

    /// <summary>Gets all lines of characters.</summary>
    /// <returns></returns>
    public List<List<RuneCell>> GetAllLines () { return _model.GetAllLines (); }

    /// <summary>
    ///     Returns the characters on the current line (where the cursor is positioned). Use <see cref="CurrentColumn"/>
    ///     to determine the position of the cursor within that line
    /// </summary>
    /// <returns></returns>
    public List<RuneCell> GetCurrentLine () { return _model.GetLine (CurrentRow); }

    /// <summary>Returns the characters on the <paramref name="line"/>.</summary>
    /// <param name="line">The intended line.</param>
    /// <returns></returns>
    public List<RuneCell> GetLine (int line) { return _model.GetLine (line); }

    /// <inheritdoc/>
    public override Attribute GetNormalColor () {
        ColorScheme? cs = ColorScheme;
        if (ColorScheme == null) {
            cs = new ColorScheme ();
        }

        return Enabled ? cs.Focus : cs.Disabled;
    }

    /// <summary>
    ///     Inserts the given <paramref name="toAdd"/> text at the current cursor position exactly as if the user had just
    ///     typed it
    /// </summary>
    /// <param name="toAdd">Text to add</param>
    public void InsertText (string toAdd) {
        foreach (char ch in toAdd) {
            Key key;
            try {
                key = new Key (ch);
            }
            catch (Exception) {
                throw new ArgumentException (
                                             $"Cannot insert character '{ch}' because it does not map to a Key");
            }

            InsertText (key);

            if (NeedsDisplay) {
                Adjust ();
            } else {
                PositionCursor ();
            }
        }
    }

    /// <summary>Loads the contents of the file into the <see cref="TextView"/>.</summary>
    /// <returns><c>true</c>, if file was loaded, <c>false</c> otherwise.</returns>
    /// <param name="path">Path to the file to load.</param>
    public bool Load (string path) {
        SetWrapModel ();
        bool res;
        try {
            SetWrapModel ();
            res = _model.LoadFile (path);
            _historyText.Clear (Text);
            ResetPosition ();
        }
        finally {
            UpdateWrapModel ();
            SetNeedsDisplay ();
            Adjust ();
        }

        UpdateWrapModel ();

        return res;
    }

    /// <summary>Loads the contents of the stream into the <see cref="TextView"/>.</summary>
    /// <returns><c>true</c>, if stream was loaded, <c>false</c> otherwise.</returns>
    /// <param name="stream">Stream to load the contents from.</param>
    public void Load (Stream stream) {
        SetWrapModel ();
        _model.LoadStream (stream);
        _historyText.Clear (Text);
        ResetPosition ();
        SetNeedsDisplay ();
        UpdateWrapModel ();
    }

    /// <summary>Loads the contents of the <see cref="RuneCell"/> list into the <see cref="TextView"/>.</summary>
    /// <param name="cells">Rune cells list to load the contents from.</param>
    public void Load (List<RuneCell> cells) {
        SetWrapModel ();
        _model.LoadRuneCells (cells, ColorScheme);
        _historyText.Clear (Text);
        ResetPosition ();
        SetNeedsDisplay ();
        UpdateWrapModel ();
        InheritsPreviousColorScheme = true;
    }

    /// <summary>Loads the contents of the list of <see cref="RuneCell"/> list into the <see cref="TextView"/>.</summary>
    /// <param name="cellsList">List of rune cells list to load the contents from.</param>
    public void Load (List<List<RuneCell>> cellsList) {
        SetWrapModel ();
        InheritsPreviousColorScheme = true;
        _model.LoadListRuneCells (cellsList, ColorScheme);
        _historyText.Clear (Text);
        ResetPosition ();
        SetNeedsDisplay ();
        UpdateWrapModel ();
    }

    /// <inheritdoc/>
    public override bool MouseEvent (MouseEvent ev) {
        if (!ev.Flags.HasFlag (MouseFlags.Button1Clicked) &&
            !ev.Flags.HasFlag (MouseFlags.Button1Pressed) &&
            !ev.Flags.HasFlag (MouseFlags.Button1Pressed | MouseFlags.ReportMousePosition) &&
            !ev.Flags.HasFlag (MouseFlags.Button1Released) &&
            !ev.Flags.HasFlag (MouseFlags.Button1Pressed | MouseFlags.ButtonShift) &&
            !ev.Flags.HasFlag (MouseFlags.WheeledDown) &&
            !ev.Flags.HasFlag (MouseFlags.WheeledUp) &&
            !ev.Flags.HasFlag (MouseFlags.Button1DoubleClicked) &&
            !ev.Flags.HasFlag (MouseFlags.Button1DoubleClicked | MouseFlags.ButtonShift) &&
            !ev.Flags.HasFlag (MouseFlags.Button1TripleClicked) &&
            !ev.Flags.HasFlag (ContextMenu!.MouseFlags)) {
            return false;
        }

        if (!CanFocus) {
            return true;
        }

        if (!HasFocus) {
            SetFocus ();
        }

        _continuousFind = false;

        // Give autocomplete first opportunity to respond to mouse clicks
        if (SelectedLength == 0 && Autocomplete.MouseEvent (ev, true)) {
            return true;
        }

        if (ev.Flags == MouseFlags.Button1Clicked) {
            if (_shiftSelecting && !_isButtonShift) {
                StopSelecting ();
            }

            ProcessMouseClick (ev, out _);
            if (Used) {
                PositionCursor ();
            } else {
                SetNeedsDisplay ();
            }

            _lastWasKill = false;
            _columnTrack = CurrentColumn;
        } else if (ev.Flags == MouseFlags.WheeledDown) {
            _lastWasKill = false;
            _columnTrack = CurrentColumn;
            ScrollTo (_topRow + 1);
        } else if (ev.Flags == MouseFlags.WheeledUp) {
            _lastWasKill = false;
            _columnTrack = CurrentColumn;
            ScrollTo (_topRow - 1);
        } else if (ev.Flags == MouseFlags.WheeledRight) {
            _lastWasKill = false;
            _columnTrack = CurrentColumn;
            ScrollTo (_leftColumn + 1, false);
        } else if (ev.Flags == MouseFlags.WheeledLeft) {
            _lastWasKill = false;
            _columnTrack = CurrentColumn;
            ScrollTo (_leftColumn - 1, false);
        } else if (ev.Flags.HasFlag (MouseFlags.Button1Pressed | MouseFlags.ReportMousePosition)) {
            ProcessMouseClick (ev, out List<RuneCell> line);
            PositionCursor ();
            if (_model.Count > 0 && _shiftSelecting && Selecting) {
                if (CurrentRow - _topRow + BottomOffset >= Frame.Height - 1 &&
                    _model.Count + BottomOffset > _topRow + CurrentRow) {
                    ScrollTo (_topRow + Frame.Height);
                } else if (_topRow > 0 && CurrentRow <= _topRow) {
                    ScrollTo (_topRow - Frame.Height);
                } else if (ev.Y >= Frame.Height) {
                    ScrollTo (_model.Count + BottomOffset);
                } else if (ev.Y < 0 && _topRow > 0) {
                    ScrollTo (0);
                }

                if (CurrentColumn - _leftColumn + RightOffset >= Frame.Width - 1 &&
                    line.Count + RightOffset > _leftColumn + CurrentColumn) {
                    ScrollTo (_leftColumn + Frame.Width, false);
                } else if (_leftColumn > 0 && CurrentColumn <= _leftColumn) {
                    ScrollTo (_leftColumn - Frame.Width, false);
                } else if (ev.X >= Frame.Width) {
                    ScrollTo (line.Count + RightOffset, false);
                } else if (ev.X < 0 && _leftColumn > 0) {
                    ScrollTo (0, false);
                }
            }

            _lastWasKill = false;
            _columnTrack = CurrentColumn;
        } else if (ev.Flags.HasFlag (MouseFlags.Button1Pressed | MouseFlags.ButtonShift)) {
            if (!_shiftSelecting) {
                _isButtonShift = true;
                StartSelecting ();
            }

            ProcessMouseClick (ev, out _);
            PositionCursor ();
            _lastWasKill = false;
            _columnTrack = CurrentColumn;
        } else if (ev.Flags.HasFlag (MouseFlags.Button1Pressed)) {
            if (_shiftSelecting) {
                _clickWithSelecting = true;
                StopSelecting ();
            }

            ProcessMouseClick (ev, out _);
            PositionCursor ();
            if (!Selecting) {
                StartSelecting ();
            }

            _lastWasKill = false;
            _columnTrack = CurrentColumn;
            if (Application.MouseGrabView == null) {
                Application.GrabMouse (this);
            }
        } else if (ev.Flags.HasFlag (MouseFlags.Button1Released)) {
            Application.UngrabMouse ();
        } else if (ev.Flags.HasFlag (MouseFlags.Button1DoubleClicked)) {
            if (ev.Flags.HasFlag (MouseFlags.ButtonShift)) {
                if (!Selecting) {
                    StartSelecting ();
                }
            } else if (Selecting) {
                StopSelecting ();
            }

            ProcessMouseClick (ev, out List<RuneCell> line);
            (int col, int row)? newPos;
            if ((CurrentColumn == line.Count) || (CurrentColumn > 0 &&
                                                  ((line[CurrentColumn - 1].Rune.Value != ' ') ||
                                                   (line[CurrentColumn].Rune.Value == ' ')))) {
                newPos = _model.WordBackward (CurrentColumn, CurrentRow);
                if (newPos.HasValue) {
                    CurrentColumn = CurrentRow == newPos.Value.row ? newPos.Value.col : 0;
                }
            }

            if (!Selecting) {
                StartSelecting ();
            }

            newPos = _model.WordForward (CurrentColumn, CurrentRow);
            if (newPos != null && newPos.HasValue) {
                CurrentColumn = CurrentRow == newPos.Value.row ? newPos.Value.col : line.Count;
            }

            PositionCursor ();
            _lastWasKill = false;
            _columnTrack = CurrentColumn;
        } else if (ev.Flags.HasFlag (MouseFlags.Button1TripleClicked)) {
            if (Selecting) {
                StopSelecting ();
            }

            ProcessMouseClick (ev, out List<RuneCell> line);
            CurrentColumn = 0;
            if (!Selecting) {
                StartSelecting ();
            }

            CurrentColumn = line.Count;
            PositionCursor ();
            _lastWasKill = false;
            _columnTrack = CurrentColumn;
        } else if (ev.Flags == ContextMenu!.MouseFlags) {
            ContextMenu.Position = new Point (ev.X + 2, ev.Y + 2);
            ShowContextMenu ();
        }

        return true;
    }

    /// <summary>Will scroll the <see cref="TextView"/> to the last line and position the cursor there.</summary>
    public void MoveEnd () {
        CurrentRow = _model.Count - 1;
        List<RuneCell> line = GetCurrentLine ();
        CurrentColumn = line.Count;
        TrackColumn ();
        PositionCursor ();
    }

    /// <summary>Will scroll the <see cref="TextView"/> to the first line and position the cursor there.</summary>
    public void MoveHome () {
        CurrentRow = 0;
        _topRow = 0;
        CurrentColumn = 0;
        _leftColumn = 0;
        TrackColumn ();
        PositionCursor ();
        SetNeedsDisplay ();
    }

    /// <summary>
    ///     Called when the contents of the TextView change. E.g. when the user types text or deletes text. Raises the
    ///     <see cref="ContentsChanged"/> event.
    /// </summary>
    public virtual void OnContentsChanged () {
        ContentsChanged?.Invoke (this, new ContentsChangedEventArgs (CurrentRow, CurrentColumn));

        ProcessInheritsPreviousColorScheme (CurrentRow, CurrentColumn);
        ProcessAutocomplete ();
    }

    /// <inheritdoc/>
    public override void OnDrawContent (Rect contentArea) {
        _isDrawing = true;

        SetNormalColor ();

        (int width, int height) offB = OffSetBackground ();
        int right = Frame.Width + offB.width + RightOffset;
        int bottom = Frame.Height + offB.height + BottomOffset;
        var row = 0;
        for (int idxRow = _topRow; idxRow < _model.Count; idxRow++) {
            List<RuneCell> line = _model.GetLine (idxRow);
            int lineRuneCount = line.Count;
            var col = 0;

            Move (0, row);
            for (int idxCol = _leftColumn; idxCol < lineRuneCount; idxCol++) {
                Rune rune = idxCol >= lineRuneCount ? (Rune)' ' : line[idxCol].Rune;
                int cols = rune.GetColumns ();
                if (idxCol < line.Count && Selecting && PointInSelection (idxCol, idxRow)) {
                    OnDrawSelectionColor (line, idxCol, idxRow);
                } else if (idxCol == CurrentColumn && idxRow == CurrentRow && !Selecting && !Used &&
                           HasFocus && idxCol < lineRuneCount) {
                    OnDrawUsedColor (line, idxCol, idxRow);
                } else if (ReadOnly) {
                    OnDrawReadOnlyColor (line, idxCol, idxRow);
                } else {
                    OnDrawNormalColor (line, idxCol, idxRow);
                }

                if (rune.Value == '\t') {
                    cols += TabWidth + 1;
                    if (col + cols > right) {
                        cols = right - col;
                    }

                    for (var i = 0; i < cols; i++) {
                        if (col + i < right) {
                            AddRune (col + i, row, (Rune)' ');
                        }
                    }
                } else {
                    AddRune (col, row, rune);
                }

                if (!TextModel.SetCol (ref col, contentArea.Right, cols)) {
                    break;
                }

                if (idxCol + 1 < lineRuneCount && col + line[idxCol + 1].Rune.GetColumns () > right) {
                    break;
                }
            }

            if (col < right) {
                SetNormalColor ();
                ClearRegion (col, row, right, row + 1);
            }

            row++;
        }

        if (row < bottom) {
            SetNormalColor ();
            ClearRegion (contentArea.Left, row, right, bottom);
        }

        PositionCursor ();

        _isDrawing = false;
    }

    /// <inheritdoc/>
    public override bool OnEnter (View view) {
        //TODO: Improve it by handling read only mode of the text field
        Application.Driver.SetCursorVisibility (DesiredCursorVisibility);

        return base.OnEnter (view);
    }

    /// <inheritdoc/>
    public override bool? OnInvokingKeyBindings (Key a) {
        if (!a.IsValid) {
            return false;
        }

        // Give autocomplete first opportunity to respond to key presses
        if (SelectedLength == 0 && Autocomplete.Suggestions.Count > 0 && Autocomplete.ProcessKey (a)) {
            return true;
        }

        return base.OnInvokingKeyBindings (a);
    }

    /// <inheritdoc/>
    public override bool OnKeyUp (Key a) {
        switch (a.KeyCode) {
            case KeyCode.Space | KeyCode.CtrlMask:
                return true;
        }

        return base.OnKeyUp (a);
    }

    /// <inheritdoc/>
    public override bool OnLeave (View view) {
        if (Application.MouseGrabView != null && Application.MouseGrabView == this) {
            Application.UngrabMouse ();
        }

        return base.OnLeave (view);
    }

    /// <inheritdoc/>
    public override bool OnProcessKeyDown (Key a) {
        if (!CanFocus) {
            return true;
        }

        ResetColumnTrack ();

        // Ignore control characters and other special keys
        if (!a.IsKeyCodeAtoZ && ((a.KeyCode < KeyCode.Space) || (a.KeyCode > KeyCode.CharMask))) {
            return false;
        }

        InsertText (a);
        DoNeededAction ();

        return true;
    }

    /// <summary>Invoke the <see cref="UnwrappedCursorPosition"/> event with the unwrapped <see cref="CursorPosition"/>.</summary>
    public virtual void OnUnwrappedCursorPosition (int? cRow = null, int? cCol = null) {
        int? row = cRow == null ? CurrentRow : cRow;
        int? col = cCol == null ? CurrentColumn : cCol;
        if (cRow == null && cCol == null && _wordWrap) {
            row = _wrapManager!.GetModelLineFromWrappedLines (CurrentRow);
            col = _wrapManager.GetModelColFromWrappedLines (CurrentRow, CurrentColumn);
        }

        UnwrappedCursorPosition?.Invoke (this, new PointEventArgs (new Point ((int)col, (int)row)));
    }

    /// <summary>Paste the clipboard contents into the current selected position.</summary>
    public void Paste () {
        if (_isReadOnly) {
            return;
        }

        SetWrapModel ();
        string? contents = Clipboard.Contents;
        if (_copyWithoutSelection && contents.FirstOrDefault (x => (x == '\n') || (x == '\r')) == 0) {
            List<RuneCell> runeList = contents == null ? new List<RuneCell> () : TextModel.ToRuneCellList (contents);
            List<RuneCell> currentLine = GetCurrentLine ();

            _historyText.Add (new List<List<RuneCell>> { new (currentLine) }, CursorPosition);

            List<List<RuneCell>> addedLine = new() {
                                                       new List<RuneCell> (currentLine),
                                                       runeList
                                                   };

            _historyText.Add (
                              new List<List<RuneCell>> (addedLine),
                              CursorPosition,
                              HistoryText.LineStatus.Added);

            _model.AddLine (CurrentRow, runeList);
            CurrentRow++;

            _historyText.Add (
                              new List<List<RuneCell>> { new (GetCurrentLine ()) },
                              CursorPosition,
                              HistoryText.LineStatus.Replaced);

            SetNeedsDisplay ();
            OnContentsChanged ();
        } else {
            if (Selecting) {
                ClearRegion ();
            }

            _copyWithoutSelection = false;
            InsertAllText (contents);

            if (Selecting) {
                _historyText.ReplaceLast (
                                          new List<List<RuneCell>> { new (GetCurrentLine ()) },
                                          CursorPosition,
                                          HistoryText.LineStatus.Original);
            }

            SetNeedsDisplay ();
        }

        UpdateWrapModel ();
        Selecting = false;
        DoNeededAction ();
    }

    /// <summary>Positions the cursor on the current row and column</summary>
    public override void PositionCursor () {
        ProcessAutocomplete ();

        if (!CanFocus || !Enabled || (Application.Driver == null)) {
            return;
        }

        if (Selecting) {
            // BUGBUG: customized rect aren't supported now because the Redraw isn't using the Intersect method.
            //var minRow = Math.Min (Math.Max (Math.Min (selectionStartRow, currentRow) - topRow, 0), Frame.Height);
            //var maxRow = Math.Min (Math.Max (Math.Max (selectionStartRow, currentRow) - topRow, 0), Frame.Height);
            //SetNeedsDisplay (new Rect (0, minRow, Frame.Width, maxRow));
            SetNeedsDisplay ();
        }

        List<RuneCell> line = _model.GetLine (CurrentRow);
        var col = 0;
        if (line.Count > 0) {
            for (int idx = _leftColumn; idx < line.Count; idx++) {
                if (idx >= CurrentColumn) {
                    break;
                }

                int cols = line[idx].Rune.GetColumns ();
                if (line[idx].Rune.Value == '\t') {
                    cols += TabWidth + 1;
                }

                if (!TextModel.SetCol (ref col, Frame.Width, cols)) {
                    col = CurrentColumn;
>>>>>>> 2e95cec4

                    break;
                }
            }
<<<<<<< HEAD
        } else {
            int cRow = row;
            while (cell.ColorScheme == null) {
                if (((colWithColor == 0) || (cell.ColorScheme == null)) && cRow > 0) {
                    line = GetLine (--cRow);
                    colWithColor = line.Count - 1;
                    cell = line[colWithColor];
                } else if (cRow == 0 && colWithColor < line.Count) {
                    cell = line[colWithColor + 1];
                }
            }
        }

        if (cell.ColorScheme != null && colWithColor > -1 && colWithoutColor < lineToSet.Count
            && lineToSet[colWithoutColor].ColorScheme == null) {
            while (lineToSet[colWithoutColor].ColorScheme == null) {
                lineToSet[colWithoutColor].ColorScheme = cell.ColorScheme;
                colWithoutColor--;
                if (colWithoutColor == -1 && row > 0) {
                    lineToSet = GetLine (--row);
                    colWithoutColor = lineToSet.Count - 1;
                }
            }
        }
    }

    private void ProcessKillWordBackward () {
        ResetColumnTrack ();
        KillWordBackward ();
    }

    private void ProcessKillWordForward () {
        ResetColumnTrack ();
        KillWordForward ();
    }

    private void ProcessMouseClick (MouseEvent ev, out List<RuneCell> line) {
        List<RuneCell>? r = null;
        if (_model.Count > 0) {
            int maxCursorPositionableLine = Math.Max (_model.Count - 1 - _topRow, 0);
            if (Math.Max (ev.Y, 0) > maxCursorPositionableLine) {
                CurrentRow = maxCursorPositionableLine + _topRow;
            } else {
                CurrentRow = Math.Max (ev.Y + _topRow, 0);
            }

            r = GetCurrentLine ();
            int idx = TextModel.GetColFromX (r, _leftColumn, Math.Max (ev.X, 0), TabWidth);
            if (idx - _leftColumn >= r.Count + RightOffset) {
                CurrentColumn = Math.Max (r.Count - _leftColumn + RightOffset, 0);
            } else {
                CurrentColumn = idx + _leftColumn;
            }
        }

        line = r!;
    }

    private void ProcessMoveDown () {
        ResetContinuousFindTrack ();
        if (_shiftSelecting && Selecting) {
            StopSelecting ();
        }

        MoveDown ();
    }

    private void ProcessMoveDownExtend () {
        ResetColumnTrack ();
        StartSelecting ();
        MoveDown ();
    }

    private void ProcessMoveEndOfLine () {
        ResetAllTrack ();
        if (_shiftSelecting && Selecting) {
            StopSelecting ();
        }

        MoveEndOfLine ();
    }

    private void ProcessMoveEndOfLineExtend () {
        ResetAllTrack ();
        StartSelecting ();
        MoveEndOfLine ();
    }

    private bool ProcessMoveLeft () {
        // if the user presses Left (without any control keys) and they are at the start of the text
        if (CurrentColumn == 0 && CurrentRow == 0) {
            // do not respond (this lets the key press fall through to navigation system - which usually changes focus backward)
            return false;
        }

        ResetAllTrack ();
        if (_shiftSelecting && Selecting) {
            StopSelecting ();
        }

        MoveLeft ();

        return true;
    }

    private void ProcessMoveLeftExtend () {
        ResetAllTrack ();
        StartSelecting ();
        MoveLeft ();
    }

    private bool ProcessMoveNextView () {
        ResetColumnTrack ();

        return MoveNextView ();
    }

    private bool ProcessMovePreviousView () {
        ResetColumnTrack ();

        return MovePreviousView ();
    }

    private bool ProcessMoveRight () {
        // if the user presses Right (without any control keys)
        // determine where the last cursor position in the text is
        int lastRow = _model.Count - 1;
        int lastCol = _model.GetLine (lastRow).Count;

        // if they are at the very end of all the text do not respond (this lets the key press fall through to navigation system - which usually changes focus forward)
        if (CurrentColumn == lastCol && CurrentRow == lastRow) {
            return false;
        }

        ResetAllTrack ();
        if (_shiftSelecting && Selecting) {
            StopSelecting ();
        }

        MoveRight ();

        return true;
    }

    private void ProcessMoveRightExtend () {
        ResetAllTrack ();
        StartSelecting ();
        MoveRight ();
    }

    private void ProcessMoveStartOfLine () {
        ResetAllTrack ();
        if (_shiftSelecting && Selecting) {
            StopSelecting ();
        }

        MoveStartOfLine ();
    }

    private void ProcessMoveStartOfLineExtend () {
        ResetAllTrack ();
        StartSelecting ();
        MoveStartOfLine ();
    }

    private void ProcessMoveUp () {
        ResetContinuousFindTrack ();
        if (_shiftSelecting && Selecting) {
            StopSelecting ();
        }

        MoveUp ();
    }

    private void ProcessMoveUpExtend () {
        ResetColumnTrack ();
        StartSelecting ();
        MoveUp ();
    }

    private void ProcessMoveWordBackward () {
        ResetAllTrack ();
        if (_shiftSelecting && Selecting) {
            StopSelecting ();
        }

        MoveWordBackward ();
    }

    private void ProcessMoveWordBackwardExtend () {
        ResetAllTrack ();
        StartSelecting ();
        MoveWordBackward ();
    }

    private void ProcessMoveWordForward () {
        ResetAllTrack ();
        if (_shiftSelecting && Selecting) {
            StopSelecting ();
        }

        MoveWordForward ();
    }

    private void ProcessMoveWordForwardExtend () {
        ResetAllTrack ();
        StartSelecting ();
        MoveWordForward ();
    }

    private void ProcessPageDown () {
        ResetColumnTrack ();
        if (_shiftSelecting && Selecting) {
            StopSelecting ();
        }

        MovePageDown ();
    }

    private void ProcessPageDownExtend () {
        ResetColumnTrack ();
        StartSelecting ();
        MovePageDown ();
    }

    private void ProcessPageUp () {
        ResetColumnTrack ();
        if (_shiftSelecting && Selecting) {
            StopSelecting ();
        }

        MovePageUp ();
    }

    private void ProcessPageUpExtend () {
        ResetColumnTrack ();
        StartSelecting ();
        MovePageUp ();
    }

    private void ProcessPaste () {
        ResetColumnTrack ();
        if (_isReadOnly) {
            return;
        }

        Paste ();
    }

    private bool ProcessReturn () {
        ResetColumnTrack ();

        if (!AllowsReturn || _isReadOnly) {
            return false;
        }

        SetWrapModel ();

        List<RuneCell> currentLine = GetCurrentLine ();

        _historyText.Add (new List<List<RuneCell>> { new (currentLine) }, CursorPosition);

        if (Selecting) {
            ClearSelectedRegion ();
            currentLine = GetCurrentLine ();
        }

        int restCount = currentLine.Count - CurrentColumn;
        List<RuneCell> rest = currentLine.GetRange (CurrentColumn, restCount);
        currentLine.RemoveRange (CurrentColumn, restCount);

        List<List<RuneCell>> addedLines = new() { new List<RuneCell> (currentLine) };

        _model.AddLine (CurrentRow + 1, rest);

        addedLines.Add (new List<RuneCell> (_model.GetLine (CurrentRow + 1)));

        _historyText.Add (addedLines, CursorPosition, HistoryText.LineStatus.Added);

        CurrentRow++;

        var fullNeedsDisplay = false;
        if (CurrentRow >= _topRow + Frame.Height) {
            _topRow++;
            fullNeedsDisplay = true;
        }

        CurrentColumn = 0;

        _historyText.Add (
                          new List<List<RuneCell>> { new (GetCurrentLine ()) },
                          CursorPosition,
                          HistoryText.LineStatus.Replaced);

        if (!_wordWrap && CurrentColumn < _leftColumn) {
            fullNeedsDisplay = true;
            _leftColumn = 0;
        }

        if (fullNeedsDisplay) {
            SetNeedsDisplay ();
        } else {
            // BUGBUG: customized rect aren't supported now because the Redraw isn't using the Intersect method.
            //SetNeedsDisplay (new Rect (0, currentRow - topRow, 2, Frame.Height));
            SetNeedsDisplay ();
        }

        UpdateWrapModel ();

        DoNeededAction ();
        OnContentsChanged ();

        return true;
    }

    private void ProcessSelectAll () {
        ResetColumnTrack ();
        SelectAll ();
    }

    private void ProcessSetOverwrite () {
        ResetColumnTrack ();
        SetOverwrite (!Used);
    }

    private bool ProcessTab () {
        ResetColumnTrack ();

        if (!AllowsTab || _isReadOnly) {
            return ProcessMoveNextView ();
        }

        InsertText (new Key ((KeyCode)'\t'));
        DoNeededAction ();

        return true;
    }

    private void ResetAllTrack () {
        // Handle some state here - whether the last command was a kill
        // operation and the column tracking (up/down)
        _lastWasKill = false;
        _columnTrack = -1;
        _continuousFind = false;
    }

    private void ResetColumnTrack () {
        // Handle some state here - whether the last command was a kill
        // operation and the column tracking (up/down)
        _lastWasKill = false;
        _columnTrack = -1;
    }

    private void ResetContinuousFind () {
        if (!_continuousFind) {
            int col = Selecting ? _selectionStartColumn : CurrentColumn;
            int row = Selecting ? _selectionStartRow : CurrentRow;
            _model.ResetContinuousFind (new Point (col, row));
        }
    }

    private void ResetContinuousFindTrack () {
        // Handle some state here - whether the last command was a kill
        // operation and the column tracking (up/down)
        _lastWasKill = false;
        _continuousFind = false;
    }

    private void ResetCursorVisibility () {
        if (_savedCursorVisibility != 0) {
            DesiredCursorVisibility = _savedCursorVisibility;
            _savedCursorVisibility = 0;
        }
    }

    private void ResetPosition () {
        _topRow = _leftColumn = CurrentRow = CurrentColumn = 0;
        StopSelecting ();
        ResetCursorVisibility ();
    }

    private void SaveCursorVisibility () {
        if (_desiredCursorVisibility != CursorVisibility.Invisible) {
            if (_savedCursorVisibility == 0) {
                _savedCursorVisibility = _desiredCursorVisibility;
            }

            DesiredCursorVisibility = CursorVisibility.Invisible;
        }
    }

    private void SetClipboard (string text) {
        if (text != null) {
            Clipboard.Contents = text;
        }
    }

    private bool SetFoundText (
        string text,
        (Point current, bool found) foundPos,
        string? textToReplace = null,
        bool replace = false,
        bool replaceAll = false
    ) {
        if (foundPos.found) {
            StartSelecting ();
            _selectionStartColumn = foundPos.current.X;
            _selectionStartRow = foundPos.current.Y;
            if (!replaceAll) {
                CurrentColumn = _selectionStartColumn + text.GetRuneCount ();
            } else {
                CurrentColumn = _selectionStartColumn + textToReplace!.GetRuneCount ();
            }

            CurrentRow = foundPos.current.Y;
            if (!_isReadOnly && replace) {
                Adjust ();
                ClearSelectedRegion ();
                InsertAllText (textToReplace!);
                StartSelecting ();
                _selectionStartColumn = CurrentColumn - textToReplace!.GetRuneCount ();
            } else {
                UpdateWrapModel ();
                SetNeedsDisplay ();
                Adjust ();
            }

            _continuousFind = true;

            return foundPos.found;
        }

        UpdateWrapModel ();
        _continuousFind = false;

        return foundPos.found;
    }

    private void SetInitialProperties () {
        CanFocus = true;
        Used = true;

        _model.LinesLoaded += Model_LinesLoaded!;
        _historyText.ChangeText += HistoryText_ChangeText!;

        Initialized += TextView_Initialized!;

        LayoutComplete += TextView_LayoutComplete;

        // Things this view knows how to do
        AddCommand (
                    Command.PageDown,
                    () => {
                        ProcessPageDown ();

                        return true;
                    });
        AddCommand (
                    Command.PageDownExtend,
                    () => {
                        ProcessPageDownExtend ();

                        return true;
                    });
        AddCommand (
                    Command.PageUp,
                    () => {
                        ProcessPageUp ();

                        return true;
                    });
        AddCommand (
                    Command.PageUpExtend,
                    () => {
                        ProcessPageUpExtend ();

                        return true;
                    });
        AddCommand (
                    Command.LineDown,
                    () => {
                        ProcessMoveDown ();

                        return true;
                    });
        AddCommand (
                    Command.LineDownExtend,
                    () => {
                        ProcessMoveDownExtend ();

                        return true;
                    });
        AddCommand (
                    Command.LineUp,
                    () => {
                        ProcessMoveUp ();

                        return true;
                    });
        AddCommand (
                    Command.LineUpExtend,
                    () => {
                        ProcessMoveUpExtend ();

                        return true;
                    });
        AddCommand (Command.Right, () => ProcessMoveRight ());
        AddCommand (
                    Command.RightExtend,
                    () => {
                        ProcessMoveRightExtend ();

                        return true;
                    });
        AddCommand (Command.Left, () => ProcessMoveLeft ());
        AddCommand (
                    Command.LeftExtend,
                    () => {
                        ProcessMoveLeftExtend ();

                        return true;
                    });
        AddCommand (
                    Command.DeleteCharLeft,
                    () => {
                        ProcessDeleteCharLeft ();

                        return true;
                    });
        AddCommand (
                    Command.StartOfLine,
                    () => {
                        ProcessMoveStartOfLine ();

                        return true;
                    });
        AddCommand (
                    Command.StartOfLineExtend,
                    () => {
                        ProcessMoveStartOfLineExtend ();

                        return true;
                    });
        AddCommand (
                    Command.DeleteCharRight,
                    () => {
                        ProcessDeleteCharRight ();

                        return true;
                    });
        AddCommand (
                    Command.EndOfLine,
                    () => {
                        ProcessMoveEndOfLine ();

                        return true;
                    });
        AddCommand (
                    Command.EndOfLineExtend,
                    () => {
                        ProcessMoveEndOfLineExtend ();

                        return true;
                    });
        AddCommand (
                    Command.CutToEndLine,
                    () => {
                        KillToEndOfLine ();

                        return true;
                    });
        AddCommand (
                    Command.CutToStartLine,
                    () => {
                        KillToStartOfLine ();

                        return true;
                    });
        AddCommand (
                    Command.Paste,
                    () => {
                        ProcessPaste ();

                        return true;
                    });
        AddCommand (
                    Command.ToggleExtend,
                    () => {
                        ToggleSelecting ();

                        return true;
                    });
        AddCommand (
                    Command.Copy,
                    () => {
                        ProcessCopy ();

                        return true;
                    });
        AddCommand (
                    Command.Cut,
                    () => {
                        ProcessCut ();

                        return true;
                    });
        AddCommand (
                    Command.WordLeft,
                    () => {
                        ProcessMoveWordBackward ();

                        return true;
                    });
        AddCommand (
                    Command.WordLeftExtend,
                    () => {
                        ProcessMoveWordBackwardExtend ();

                        return true;
                    });
        AddCommand (
                    Command.WordRight,
                    () => {
                        ProcessMoveWordForward ();

                        return true;
                    });
        AddCommand (
                    Command.WordRightExtend,
                    () => {
                        ProcessMoveWordForwardExtend ();

                        return true;
                    });
        AddCommand (
                    Command.KillWordForwards,
                    () => {
                        ProcessKillWordForward ();

                        return true;
                    });
        AddCommand (
                    Command.KillWordBackwards,
                    () => {
                        ProcessKillWordBackward ();

                        return true;
                    });
        AddCommand (Command.NewLine, () => ProcessReturn ());
        AddCommand (
                    Command.BottomEnd,
                    () => {
                        MoveBottomEnd ();

                        return true;
                    });
        AddCommand (
                    Command.BottomEndExtend,
                    () => {
                        MoveBottomEndExtend ();

                        return true;
                    });
        AddCommand (
                    Command.TopHome,
                    () => {
                        MoveTopHome ();

                        return true;
                    });
        AddCommand (
                    Command.TopHomeExtend,
                    () => {
                        MoveTopHomeExtend ();

                        return true;
                    });
        AddCommand (
                    Command.SelectAll,
                    () => {
                        ProcessSelectAll ();

                        return true;
                    });
        AddCommand (
                    Command.ToggleOverwrite,
                    () => {
                        ProcessSetOverwrite ();

                        return true;
                    });
        AddCommand (
                    Command.EnableOverwrite,
                    () => {
                        SetOverwrite (true);

                        return true;
                    });
        AddCommand (
                    Command.DisableOverwrite,
                    () => {
                        SetOverwrite (false);

                        return true;
                    });
        AddCommand (Command.Tab, () => ProcessTab ());
        AddCommand (Command.BackTab, () => ProcessBackTab ());
        AddCommand (Command.NextView, () => ProcessMoveNextView ());
        AddCommand (Command.PreviousView, () => ProcessMovePreviousView ());
        AddCommand (
                    Command.Undo,
                    () => {
                        Undo ();

                        return true;
                    });
        AddCommand (
                    Command.Redo,
                    () => {
                        Redo ();

                        return true;
                    });
        AddCommand (
                    Command.DeleteAll,
                    () => {
                        DeleteAll ();

                        return true;
                    });
        AddCommand (
                    Command.ShowContextMenu,
                    () => {
                        ContextMenu!.Position = new Point (
                                                           CursorPosition.X - _leftColumn + 2,
                                                           CursorPosition.Y - _topRow + 2);
                        ShowContextMenu ();

                        return true;
                    });

        // Default keybindings for this view
        KeyBindings.Add (KeyCode.PageDown, Command.PageDown);
        KeyBindings.Add (KeyCode.V | KeyCode.CtrlMask, Command.PageDown);

        KeyBindings.Add (KeyCode.PageDown | KeyCode.ShiftMask, Command.PageDownExtend);

        KeyBindings.Add (KeyCode.PageUp, Command.PageUp);
        KeyBindings.Add ('V' + KeyCode.AltMask, Command.PageUp);

        KeyBindings.Add (KeyCode.PageUp | KeyCode.ShiftMask, Command.PageUpExtend);

        KeyBindings.Add (KeyCode.N | KeyCode.CtrlMask, Command.LineDown);
        KeyBindings.Add (KeyCode.CursorDown, Command.LineDown);

        KeyBindings.Add (KeyCode.CursorDown | KeyCode.ShiftMask, Command.LineDownExtend);

        KeyBindings.Add (KeyCode.P | KeyCode.CtrlMask, Command.LineUp);
        KeyBindings.Add (KeyCode.CursorUp, Command.LineUp);

        KeyBindings.Add (KeyCode.CursorUp | KeyCode.ShiftMask, Command.LineUpExtend);

        KeyBindings.Add (KeyCode.F | KeyCode.CtrlMask, Command.Right);
        KeyBindings.Add (KeyCode.CursorRight, Command.Right);

        KeyBindings.Add (KeyCode.CursorRight | KeyCode.ShiftMask, Command.RightExtend);

        KeyBindings.Add (KeyCode.B | KeyCode.CtrlMask, Command.Left);
        KeyBindings.Add (KeyCode.CursorLeft, Command.Left);

        KeyBindings.Add (KeyCode.CursorLeft | KeyCode.ShiftMask, Command.LeftExtend);

        KeyBindings.Add (KeyCode.Backspace, Command.DeleteCharLeft);

        KeyBindings.Add (KeyCode.Home, Command.StartOfLine);
        KeyBindings.Add (KeyCode.A | KeyCode.CtrlMask, Command.StartOfLine);

        KeyBindings.Add (KeyCode.Home | KeyCode.ShiftMask, Command.StartOfLineExtend);

        KeyBindings.Add (KeyCode.Delete, Command.DeleteCharRight);
        KeyBindings.Add (KeyCode.D | KeyCode.CtrlMask, Command.DeleteCharRight);

        KeyBindings.Add (KeyCode.End, Command.EndOfLine);
        KeyBindings.Add (KeyCode.E | KeyCode.CtrlMask, Command.EndOfLine);

        KeyBindings.Add (KeyCode.End | KeyCode.ShiftMask, Command.EndOfLineExtend);

        KeyBindings.Add (KeyCode.K | KeyCode.CtrlMask, Command.CutToEndLine); // kill-to-end
        KeyBindings.Add (KeyCode.Delete | KeyCode.CtrlMask | KeyCode.ShiftMask, Command.CutToEndLine); // kill-to-end

        KeyBindings.Add (KeyCode.K | KeyCode.AltMask, Command.CutToStartLine); // kill-to-start
        KeyBindings.Add (
                         KeyCode.Backspace | KeyCode.CtrlMask | KeyCode.ShiftMask,
                         Command.CutToStartLine); // kill-to-start

        KeyBindings.Add (KeyCode.Y | KeyCode.CtrlMask, Command.Paste); // Control-y, yank
        KeyBindings.Add (KeyCode.Space | KeyCode.CtrlMask, Command.ToggleExtend);

        KeyBindings.Add ('C' + KeyCode.AltMask, Command.Copy);
        KeyBindings.Add (KeyCode.C | KeyCode.CtrlMask, Command.Copy);

        KeyBindings.Add ('W' + KeyCode.AltMask, Command.Cut);
        KeyBindings.Add (KeyCode.W | KeyCode.CtrlMask, Command.Cut);
        KeyBindings.Add (KeyCode.X | KeyCode.CtrlMask, Command.Cut);

        KeyBindings.Add (KeyCode.CursorLeft | KeyCode.CtrlMask, Command.WordLeft);
        KeyBindings.Add ('B' + KeyCode.AltMask, Command.WordLeft);

        KeyBindings.Add (KeyCode.CursorLeft | KeyCode.CtrlMask | KeyCode.ShiftMask, Command.WordLeftExtend);

        KeyBindings.Add (KeyCode.CursorRight | KeyCode.CtrlMask, Command.WordRight);
        KeyBindings.Add ('F' + KeyCode.AltMask, Command.WordRight);

        KeyBindings.Add (KeyCode.CursorRight | KeyCode.CtrlMask | KeyCode.ShiftMask, Command.WordRightExtend);
        KeyBindings.Add (KeyCode.Delete | KeyCode.CtrlMask, Command.KillWordForwards); // kill-word-forwards
        KeyBindings.Add (KeyCode.Backspace | KeyCode.CtrlMask, Command.KillWordBackwards); // kill-word-backwards

        // BUGBUG: If AllowsReturn is false, Key.Enter should not be bound (so that Toplevel can cause Command.Accept).
        KeyBindings.Add (KeyCode.Enter, Command.NewLine);
        KeyBindings.Add (KeyCode.End | KeyCode.CtrlMask, Command.BottomEnd);
        KeyBindings.Add (KeyCode.End | KeyCode.CtrlMask | KeyCode.ShiftMask, Command.BottomEndExtend);
        KeyBindings.Add (KeyCode.Home | KeyCode.CtrlMask, Command.TopHome);
        KeyBindings.Add (KeyCode.Home | KeyCode.CtrlMask | KeyCode.ShiftMask, Command.TopHomeExtend);
        KeyBindings.Add (KeyCode.T | KeyCode.CtrlMask, Command.SelectAll);
        KeyBindings.Add (KeyCode.Insert, Command.ToggleOverwrite);
        KeyBindings.Add (KeyCode.Tab, Command.Tab);
        KeyBindings.Add (KeyCode.Tab | KeyCode.ShiftMask, Command.BackTab);

        KeyBindings.Add (KeyCode.Tab | KeyCode.CtrlMask, Command.NextView);
        KeyBindings.Add ((KeyCode)Application.AlternateForwardKey, Command.NextView);

        KeyBindings.Add (KeyCode.Tab | KeyCode.CtrlMask | KeyCode.ShiftMask, Command.PreviousView);
        KeyBindings.Add ((KeyCode)Application.AlternateBackwardKey, Command.PreviousView);

        KeyBindings.Add (KeyCode.Z | KeyCode.CtrlMask, Command.Undo);
        KeyBindings.Add (KeyCode.R | KeyCode.CtrlMask, Command.Redo);

        KeyBindings.Add (KeyCode.G | KeyCode.CtrlMask, Command.DeleteAll);
        KeyBindings.Add (KeyCode.D | KeyCode.CtrlMask | KeyCode.ShiftMask, Command.DeleteAll);

        _currentCulture = Thread.CurrentThread.CurrentUICulture;

        ContextMenu = new ContextMenu { MenuItems = BuildContextMenuBarItem () };
        ContextMenu.KeyChanged += ContextMenu_KeyChanged!;

        KeyBindings.Add ((KeyCode)ContextMenu.Key, KeyBindingScope.HotKey, Command.ShowContextMenu);
    }

    private void SetOverwrite (bool overwrite) {
        Used = overwrite;
        SetNeedsDisplay ();
        DoNeededAction ();
    }

    private static void SetValidUsedColor (ColorScheme colorScheme) {
        // BUGBUG: (v2 truecolor) This code depends on 8-bit color names; disabling for now
        //if ((colorScheme!.HotNormal.Foreground & colorScheme.Focus.Background) == colorScheme.Focus.Foreground) {
        Driver.SetAttribute (new Attribute (colorScheme.Focus.Background, colorScheme.Focus.Foreground));
    }

=======
        }

        int posX = CurrentColumn - _leftColumn;
        int posY = CurrentRow - _topRow;
        if (posX > -1 && col >= posX && posX < Frame.Width - RightOffset && _topRow <= CurrentRow &&
            posY < Frame.Height - BottomOffset) {
            ResetCursorVisibility ();
            Move (col, CurrentRow - _topRow);
        } else {
            SaveCursorVisibility ();
        }
    }

    /// <summary>Redoes the latest changes.</summary>
    public void Redo () {
        if (ReadOnly) {
            return;
        }

        _historyText.Redo ();
    }

    /// <summary>Replaces all the text based on the match case.</summary>
    /// <param name="textToFind">The text to find.</param>
    /// <param name="matchCase">The match case setting.</param>
    /// <param name="matchWholeWord">The match whole word setting.</param>
    /// <param name="textToReplace">The text to replace.</param>
    /// <returns><c>true</c>If the text was found.<c>false</c>otherwise.</returns>
    public bool ReplaceAllText (
        string textToFind,
        bool matchCase = false,
        bool matchWholeWord = false,
        string? textToReplace = null
    ) {
        if (_isReadOnly || (_model.Count == 0)) {
            return false;
        }

        SetWrapModel ();
        ResetContinuousFind ();
        (Point current, bool found) foundPos =
            _model.ReplaceAllText (textToFind, matchCase, matchWholeWord, textToReplace);

        return SetFoundText (textToFind, foundPos, textToReplace, false, true);
    }

    /// <summary>
    ///     Will scroll the <see cref="TextView"/> to display the specified row at the top if <paramref name="isRow"/> is
    ///     true or will scroll the <see cref="TextView"/> to display the specified column at the left if
    ///     <paramref name="isRow"/> is false.
    /// </summary>
    /// <param name="idx">
    ///     Row that should be displayed at the top or Column that should be displayed at the left, if the value
    ///     is negative it will be reset to zero
    /// </param>
    /// <param name="isRow">If true (default) the <paramref name="idx"/> is a row, column otherwise.</param>
    public void ScrollTo (int idx, bool isRow = true) {
        if (idx < 0) {
            idx = 0;
        }

        if (isRow) {
            _topRow = Math.Max (idx > _model.Count - 1 ? _model.Count - 1 : idx, 0);
        } else if (!_wordWrap) {
            int maxlength =
                _model.GetMaxVisibleLine (_topRow, _topRow + Frame.Height + RightOffset, TabWidth);
            _leftColumn = Math.Max (!_wordWrap && idx > maxlength - 1 ? maxlength - 1 : idx, 0);
        }

        SetNeedsDisplay ();
    }

    /// <summary>Select all text.</summary>
    public void SelectAll () {
        if (_model.Count == 0) {
            return;
        }

        StartSelecting ();
        _selectionStartColumn = 0;
        _selectionStartRow = 0;
        CurrentColumn = _model.GetLine (_model.Count - 1).Count;
        CurrentRow = _model.Count - 1;
        SetNeedsDisplay ();
    }

    /// <summary>Raised when the <see cref="Text"/> property of the <see cref="TextView"/> changes.</summary>
    /// <remarks>
    ///     The <see cref="Text"/> property of <see cref="TextView"/> only changes when it is explicitly set, not as the
    ///     user types. To be notified as the user changes the contents of the TextView see <see cref="IsDirty"/>.
    /// </remarks>
    public event EventHandler? TextChanged;

    /// <summary>Undoes the latest changes.</summary>
    public void Undo () {
        if (ReadOnly) {
            return;
        }

        _historyText.Undo ();
    }

    /// <summary>Invoked with the unwrapped <see cref="CursorPosition"/>.</summary>
    public event EventHandler<PointEventArgs>? UnwrappedCursorPosition;

    /// <summary>
    ///     Sets the <see cref="View.Driver"/> to an appropriate color for rendering the given <paramref name="idxCol"/>
    ///     of the current <paramref name="line"/>. Override to provide custom coloring by calling
    ///     <see cref="ConsoleDriver.SetAttribute(Attribute)"/> Defaults to <see cref="ColorScheme.Normal"/>.
    /// </summary>
    /// <param name="line">The line.</param>
    /// <param name="idxCol">The col index.</param>
    /// <param name="idxRow">The row index.</param>
    protected virtual void OnDrawNormalColor (List<RuneCell> line, int idxCol, int idxRow) {
        (int Row, int Col) unwrappedPos = GetUnwrappedPosition (idxRow, idxCol);
        var ev = new RuneCellEventArgs (line, idxCol, unwrappedPos);
        DrawNormalColor?.Invoke (this, ev);

        if (line[idxCol].ColorScheme != null) {
            ColorScheme? colorScheme = line[idxCol].ColorScheme;
            Driver.SetAttribute (Enabled ? colorScheme!.Focus : colorScheme!.Disabled);
        } else {
            Driver.SetAttribute (GetNormalColor ());
        }
    }

    /// <summary>
    ///     Sets the <see cref="View.Driver"/> to an appropriate color for rendering the given <paramref name="idxCol"/>
    ///     of the current <paramref name="line"/>. Override to provide custom coloring by calling
    ///     <see cref="ConsoleDriver.SetAttribute(Attribute)"/> Defaults to <see cref="ColorScheme.Focus"/>.
    /// </summary>
    /// <param name="line">The line.</param>
    /// <param name="idxCol">The col index.</param>
    /// ///
    /// <param name="idxRow">The row index.</param>
    protected virtual void OnDrawReadOnlyColor (List<RuneCell> line, int idxCol, int idxRow) {
        (int Row, int Col) unwrappedPos = GetUnwrappedPosition (idxRow, idxCol);
        var ev = new RuneCellEventArgs (line, idxCol, unwrappedPos);
        DrawReadOnlyColor?.Invoke (this, ev);

        ColorScheme? colorScheme = line[idxCol].ColorScheme != null ? line[idxCol].ColorScheme : ColorScheme;
        Attribute attribute;
        if (colorScheme!.Disabled.Foreground == colorScheme.Focus.Background) {
            attribute = new Attribute (colorScheme.Focus.Foreground, colorScheme.Focus.Background);
        } else {
            attribute = new Attribute (colorScheme.Disabled.Foreground, colorScheme.Focus.Background);
        }

        Driver.SetAttribute (attribute);
    }

    /// <summary>
    ///     Sets the <see cref="View.Driver"/> to an appropriate color for rendering the given <paramref name="idxCol"/>
    ///     of the current <paramref name="line"/>. Override to provide custom coloring by calling
    ///     <see cref="ConsoleDriver.SetAttribute(Attribute)"/> Defaults to <see cref="ColorScheme.Focus"/>.
    /// </summary>
    /// <param name="line">The line.</param>
    /// <param name="idxCol">The col index.</param>
    /// ///
    /// <param name="idxRow">The row index.</param>
    protected virtual void OnDrawSelectionColor (List<RuneCell> line, int idxCol, int idxRow) {
        (int Row, int Col) unwrappedPos = GetUnwrappedPosition (idxRow, idxCol);
        var ev = new RuneCellEventArgs (line, idxCol, unwrappedPos);
        DrawSelectionColor?.Invoke (this, ev);

        if (line[idxCol].ColorScheme != null) {
            ColorScheme? colorScheme = line[idxCol].ColorScheme;
            Driver.SetAttribute (
                                 new Attribute (colorScheme!.Focus.Background, colorScheme.Focus.Foreground));
        } else {
            Driver.SetAttribute (
                                 new Attribute (
                                                ColorScheme.Focus.Background,
                                                ColorScheme.Focus.Foreground));
        }
    }

    /// <summary>
    ///     Sets the <see cref="View.Driver"/> to an appropriate color for rendering the given <paramref name="idxCol"/>
    ///     of the current <paramref name="line"/>. Override to provide custom coloring by calling
    ///     <see cref="ConsoleDriver.SetAttribute(Attribute)"/> Defaults to <see cref="ColorScheme.HotFocus"/>.
    /// </summary>
    /// <param name="line">The line.</param>
    /// <param name="idxCol">The col index.</param>
    /// ///
    /// <param name="idxRow">The row index.</param>
    protected virtual void OnDrawUsedColor (List<RuneCell> line, int idxCol, int idxRow) {
        (int Row, int Col) unwrappedPos = GetUnwrappedPosition (idxRow, idxCol);
        var ev = new RuneCellEventArgs (line, idxCol, unwrappedPos);
        DrawUsedColor?.Invoke (this, ev);

        if (line[idxCol].ColorScheme != null) {
            ColorScheme? colorScheme = line[idxCol].ColorScheme;
            SetValidUsedColor (colorScheme!);
        } else {
            SetValidUsedColor (ColorScheme);
        }
    }

    /// <summary>
    ///     Sets the driver to the default color for the control where no text is being rendered. Defaults to
    ///     <see cref="ColorScheme.Normal"/>.
    /// </summary>
    protected virtual void SetNormalColor () { Driver.SetAttribute (GetNormalColor ()); }

    private void Adjust () {
        (int width, int height) offB = OffSetBackground ();
        List<RuneCell> line = GetCurrentLine ();
        bool need = NeedsDisplay || _wrapNeeded || !Used;
        (int size, int length) tSize = TextModel.DisplaySize (line, -1, -1, false, TabWidth);
        (int size, int length) dSize = TextModel.DisplaySize (line, _leftColumn, CurrentColumn, true, TabWidth);
        if (!_wordWrap && CurrentColumn < _leftColumn) {
            _leftColumn = CurrentColumn;
            need = true;
        } else if (!_wordWrap && ((CurrentColumn - _leftColumn + RightOffset > Frame.Width + offB.width) ||
                                  (dSize.size + RightOffset >= Frame.Width + offB.width))) {
            _leftColumn = TextModel.CalculateLeftColumn (
                                                         line,
                                                         _leftColumn,
                                                         CurrentColumn,
                                                         Frame.Width + offB.width - RightOffset,
                                                         TabWidth);
            need = true;
        } else if ((_wordWrap && _leftColumn > 0) || (dSize.size + RightOffset < Frame.Width + offB.width &&
                                                      tSize.size + RightOffset < Frame.Width + offB.width)) {
            if (_leftColumn > 0) {
                _leftColumn = 0;
                need = true;
            }
        }

        if (CurrentRow < _topRow) {
            _topRow = CurrentRow;
            need = true;
        } else if (CurrentRow - _topRow + BottomOffset >= Frame.Height + offB.height) {
            _topRow = Math.Min (Math.Max (CurrentRow - Frame.Height + 1 + BottomOffset, 0), CurrentRow);
            need = true;
        } else if (_topRow > 0 && CurrentRow < _topRow) {
            _topRow = Math.Max (_topRow - 1, 0);
            need = true;
        }

        if (need) {
            if (_wrapNeeded) {
                WrapTextModel ();
                _wrapNeeded = false;
            }

            SetNeedsDisplay ();
        } else {
            PositionCursor ();
        }

        OnUnwrappedCursorPosition ();
    }

    private void AppendClipboard (string text) { Clipboard.Contents += text; }

    private MenuBarItem BuildContextMenuBarItem () {
        return new MenuBarItem (
                                new MenuItem[] {
                                                   new (
                                                        Strings.ctxSelectAll,
                                                        "",
                                                        SelectAll,
                                                        null,
                                                        null,
                                                        (KeyCode)KeyBindings.GetKeyFromCommands (Command.SelectAll)),
                                                   new (
                                                        Strings.ctxDeleteAll,
                                                        "",
                                                        DeleteAll,
                                                        null,
                                                        null,
                                                        (KeyCode)KeyBindings.GetKeyFromCommands (Command.DeleteAll)),
                                                   new (
                                                        Strings.ctxCopy,
                                                        "",
                                                        Copy,
                                                        null,
                                                        null,
                                                        (KeyCode)KeyBindings.GetKeyFromCommands (Command.Copy)),
                                                   new (
                                                        Strings.ctxCut,
                                                        "",
                                                        Cut,
                                                        null,
                                                        null,
                                                        (KeyCode)KeyBindings.GetKeyFromCommands (Command.Cut)),
                                                   new (
                                                        Strings.ctxPaste,
                                                        "",
                                                        Paste,
                                                        null,
                                                        null,
                                                        (KeyCode)KeyBindings.GetKeyFromCommands (Command.Paste)),
                                                   new (
                                                        Strings.ctxUndo,
                                                        "",
                                                        Undo,
                                                        null,
                                                        null,
                                                        (KeyCode)KeyBindings.GetKeyFromCommands (Command.Undo)),
                                                   new (
                                                        Strings.ctxRedo,
                                                        "",
                                                        Redo,
                                                        null,
                                                        null,
                                                        (KeyCode)KeyBindings.GetKeyFromCommands (Command.Redo))
                                               });
    }

    private void ClearRegion (int left, int top, int right, int bottom) {
        for (int row = top; row < bottom; row++) {
            Move (left, row);
            for (int col = left; col < right; col++) {
                AddRune (col, row, (Rune)' ');
            }
        }
    }

    //
    // Clears the contents of the selected region
    //
    private void ClearRegion () {
        SetWrapModel ();

        long start, end;
        long currentEncoded = ((long)(uint)CurrentRow << 32) | (uint)CurrentColumn;
        GetEncodedRegionBounds (out start, out end);
        var startRow = (int)(start >> 32);
        var maxrow = (int)(end >> 32);
        var startCol = (int)(start & 0xffffffff);
        var endCol = (int)(end & 0xffffffff);
        List<RuneCell> line = _model.GetLine (startRow);

        _historyText.Add (new List<List<RuneCell>> { new (line) }, new Point (startCol, startRow));

        List<List<RuneCell>> removedLines = new ();

        if (startRow == maxrow) {
            removedLines.Add (new List<RuneCell> (line));

            line.RemoveRange (startCol, endCol - startCol);
            CurrentColumn = startCol;
            if (_wordWrap) {
                SetNeedsDisplay ();
            } else {
                // BUGBUG: customized rect aren't supported now because the Redraw isn't using the Intersect method.
                //SetNeedsDisplay (new Rect (0, startRow - topRow, Frame.Width, startRow - topRow + 1));
                SetNeedsDisplay ();
            }

            _historyText.Add (
                              new List<List<RuneCell>> (removedLines),
                              CursorPosition,
                              HistoryText.LineStatus.Removed);

            UpdateWrapModel ();

            return;
        }

        removedLines.Add (new List<RuneCell> (line));

        line.RemoveRange (startCol, line.Count - startCol);
        List<RuneCell> line2 = _model.GetLine (maxrow);
        line.AddRange (line2.Skip (endCol));
        for (int row = startRow + 1; row <= maxrow; row++) {
            removedLines.Add (new List<RuneCell> (_model.GetLine (startRow + 1)));

            _model.RemoveLine (startRow + 1);
        }

        if (currentEncoded == end) {
            CurrentRow -= maxrow - startRow;
        }

        CurrentColumn = startCol;

        _historyText.Add (
                          new List<List<RuneCell>> (removedLines),
                          CursorPosition,
                          HistoryText.LineStatus.Removed);

        UpdateWrapModel ();

        SetNeedsDisplay ();
    }

    private void ClearSelectedRegion () {
        SetWrapModel ();
        if (!_isReadOnly) {
            ClearRegion ();
        }

        UpdateWrapModel ();
        Selecting = false;
        DoNeededAction ();
    }

    private void ContextMenu_KeyChanged (object sender, KeyChangedEventArgs e) {
        KeyBindings.Replace ((KeyCode)e.OldKey, (KeyCode)e.NewKey);
    }

    private bool DeleteTextBackwards () {
        SetWrapModel ();

        if (CurrentColumn > 0) {
            // Delete backwards 
            List<RuneCell> currentLine = GetCurrentLine ();

            _historyText.Add (new List<List<RuneCell>> { new (currentLine) }, CursorPosition);

            currentLine.RemoveAt (CurrentColumn - 1);
            if (_wordWrap) {
                _wrapNeeded = true;
            }

            CurrentColumn--;

            _historyText.Add (
                              new List<List<RuneCell>> { new (currentLine) },
                              CursorPosition,
                              HistoryText.LineStatus.Replaced);

            if (CurrentColumn < _leftColumn) {
                _leftColumn--;
                SetNeedsDisplay ();
            } else {
                // BUGBUG: customized rect aren't supported now because the Redraw isn't using the Intersect method.
                //SetNeedsDisplay (new Rect (0, currentRow - topRow, 1, Frame.Width));
                SetNeedsDisplay ();
            }
        } else {
            // Merges the current line with the previous one.
            if (CurrentRow == 0) {
                return true;
            }

            int prowIdx = CurrentRow - 1;
            List<RuneCell> prevRow = _model.GetLine (prowIdx);

            _historyText.Add (new List<List<RuneCell>> { new (prevRow) }, CursorPosition);

            List<List<RuneCell>> removedLines = new () { new List<RuneCell> (prevRow) };

            removedLines.Add (new List<RuneCell> (GetCurrentLine ()));

            _historyText.Add (
                              removedLines,
                              new Point (CurrentColumn, prowIdx),
                              HistoryText.LineStatus.Removed);

            int prevCount = prevRow.Count;
            _model.GetLine (prowIdx).AddRange (GetCurrentLine ());
            _model.RemoveLine (CurrentRow);
            if (_wordWrap) {
                _wrapNeeded = true;
            }

            CurrentRow--;

            _historyText.Add (
                              new List<List<RuneCell>> { GetCurrentLine () },
                              new Point (CurrentColumn, prowIdx),
                              HistoryText.LineStatus.Replaced);

            CurrentColumn = prevCount;
            SetNeedsDisplay ();
        }

        UpdateWrapModel ();

        return false;
    }

    private bool DeleteTextForwards () {
        SetWrapModel ();

        List<RuneCell> currentLine = GetCurrentLine ();
        if (CurrentColumn == currentLine.Count) {
            if (CurrentRow + 1 == _model.Count) {
                UpdateWrapModel ();

                return true;
            }

            _historyText.Add (new List<List<RuneCell>> { new (currentLine) }, CursorPosition);

            List<List<RuneCell>> removedLines = new() { new List<RuneCell> (currentLine) };

            List<RuneCell> nextLine = _model.GetLine (CurrentRow + 1);

            removedLines.Add (new List<RuneCell> (nextLine));

            _historyText.Add (removedLines, CursorPosition, HistoryText.LineStatus.Removed);

            currentLine.AddRange (nextLine);
            _model.RemoveLine (CurrentRow + 1);

            _historyText.Add (
                              new List<List<RuneCell>> { new (currentLine) },
                              CursorPosition,
                              HistoryText.LineStatus.Replaced);

            if (_wordWrap) {
                _wrapNeeded = true;
            }

            DoSetNeedsDisplay (new Rect (0, CurrentRow - _topRow, Frame.Width, CurrentRow - _topRow + 1));
        } else {
            _historyText.Add (new List<List<RuneCell>> { new (currentLine) }, CursorPosition);

            currentLine.RemoveAt (CurrentColumn);

            _historyText.Add (
                              new List<List<RuneCell>> { new (currentLine) },
                              CursorPosition,
                              HistoryText.LineStatus.Replaced);

            if (_wordWrap) {
                _wrapNeeded = true;
            }

            DoSetNeedsDisplay (
                               new Rect (
                                         CurrentColumn - _leftColumn,
                                         CurrentRow - _topRow,
                                         Frame.Width,
                                         CurrentRow - _topRow + 1));
        }

        UpdateWrapModel ();

        return false;
    }

    private void DoNeededAction () {
        if (NeedsDisplay) {
            Adjust ();
        } else {
            PositionCursor ();
        }
    }

    private void DoSetNeedsDisplay (Rect rect) {
        if (_wrapNeeded) {
            SetNeedsDisplay ();
        } else {
            // BUGBUG: customized rect aren't supported now because the Redraw isn't using the Intersect method.
            //SetNeedsDisplay (rect);
            SetNeedsDisplay ();
        }
    }

    private IEnumerable<(int col, int row, RuneCell rune)> ForwardIterator (int col, int row) {
        if ((col < 0) || (row < 0)) {
            yield break;
        }

        if (row >= _model.Count) {
            yield break;
        }

        List<RuneCell> line = GetCurrentLine ();
        if (col >= line.Count) {
            yield break;
        }

        while (row < _model.Count) {
            for (int c = col; c < line.Count; c++) {
                yield return (c, row, line[c]);
            }

            col = 0;
            row++;
            line = GetCurrentLine ();
        }
    }

    private void GenerateSuggestions () {
        List<RuneCell> currentLine = GetCurrentLine ();
        int cursorPosition = Math.Min (CurrentColumn, currentLine.Count);
        Autocomplete.Context = new AutocompleteContext (
                                                        currentLine,
                                                        cursorPosition,
                                                        Autocomplete.Context != null
                                                            ? Autocomplete.Context.Canceled
                                                            : false);
        Autocomplete.GenerateSuggestions (
                                          Autocomplete.Context);
    }

    // Returns an encoded region start..end (top 32 bits are the row, low32 the column)
    private void GetEncodedRegionBounds (
        out long start,
        out long end,
        int? startRow = null,
        int? startCol = null,
        int? cRow = null,
        int? cCol = null
    ) {
        long selection;
        long point;
        if ((startRow == null) || (startCol == null) || (cRow == null) || (cCol == null)) {
            selection = ((long)(uint)_selectionStartRow << 32) | (uint)_selectionStartColumn;
            point = ((long)(uint)CurrentRow << 32) | (uint)CurrentColumn;
        } else {
            selection = ((long)(uint)startRow << 32) | (uint)startCol;
            point = ((long)(uint)cRow << 32) | (uint)cCol;
        }

        if (selection > point) {
            start = point;
            end = selection;
        } else {
            start = selection;
            end = point;
        }
    }

    //
    // Returns a string with the text in the selected 
    // region.
    //
    private string GetRegion (
        int? sRow = null,
        int? sCol = null,
        int? cRow = null,
        int? cCol = null,
        TextModel? model = null
    ) {
        long start, end;
        GetEncodedRegionBounds (out start, out end, sRow, sCol, cRow, cCol);
        if (start == end) {
            return string.Empty;
        }

        var startRow = (int)(start >> 32);
        var maxrow = (int)(end >> 32);
        var startCol = (int)(start & 0xffffffff);
        var endCol = (int)(end & 0xffffffff);
        List<RuneCell> line = model == null ? _model.GetLine (startRow) : model.GetLine (startRow);

        if (startRow == maxrow) {
            return StringFromRunes (line.GetRange (startCol, endCol - startCol));
        }

        string res = StringFromRunes (line.GetRange (startCol, line.Count - startCol));

        for (int row = startRow + 1; row < maxrow; row++) {
            res = res +
                  Environment.NewLine +
                  StringFromRunes (
                                   model == null
                                       ? _model.GetLine (row)
                                       : model.GetLine (row));
        }

        line = model == null ? _model.GetLine (maxrow) : model.GetLine (maxrow);
        res = res + Environment.NewLine + StringFromRunes (line.GetRange (0, endCol));

        return res;
    }

    private int GetSelectedLength () { return SelectedText.Length; }

    private string GetSelectedRegion () {
        int cRow = CurrentRow;
        int cCol = CurrentColumn;
        int startRow = _selectionStartRow;
        int startCol = _selectionStartColumn;
        TextModel model = _model;
        if (_wordWrap) {
            cRow = _wrapManager!.GetModelLineFromWrappedLines (CurrentRow);
            cCol = _wrapManager.GetModelColFromWrappedLines (CurrentRow, CurrentColumn);
            startRow = _wrapManager.GetModelLineFromWrappedLines (_selectionStartRow);
            startCol = _wrapManager.GetModelColFromWrappedLines (_selectionStartRow, _selectionStartColumn);
            model = _wrapManager.Model;
        }

        OnUnwrappedCursorPosition (cRow, cCol);

        return GetRegion (startRow, startCol, cRow, cCol, model);
    }

    private (int Row, int Col) GetUnwrappedPosition (int line, int col) {
        if (WordWrap) {
            return new ValueTuple<int, int> (
                                             _wrapManager!.GetModelLineFromWrappedLines (line),
                                             _wrapManager.GetModelColFromWrappedLines (line, col));
        }

        return new ValueTuple<int, int> (line, col);
    }

    private void HistoryText_ChangeText (object sender, HistoryText.HistoryTextItem obj) {
        SetWrapModel ();

        if (obj != null) {
            int startLine = obj.CursorPosition.Y;

            if (obj.RemovedOnAdded != null) {
                int offset;
                if (obj.IsUndoing) {
                    offset = Math.Max (obj.RemovedOnAdded.Lines.Count - obj.Lines.Count, 1);
                } else {
                    offset = obj.RemovedOnAdded.Lines.Count - 1;
                }

                for (var i = 0; i < offset; i++) {
                    if (Lines > obj.RemovedOnAdded.CursorPosition.Y) {
                        _model.RemoveLine (obj.RemovedOnAdded.CursorPosition.Y);
                    } else {
                        break;
                    }
                }
            }

            for (var i = 0; i < obj.Lines.Count; i++) {
                if (i == 0) {
                    _model.ReplaceLine (startLine, obj.Lines[i]);
                } else if ((obj.IsUndoing && obj.LineStatus == HistoryText.LineStatus.Removed) ||
                           (!obj.IsUndoing && obj.LineStatus == HistoryText.LineStatus.Added)) {
                    _model.AddLine (startLine, obj.Lines[i]);
                } else if (Lines > obj.CursorPosition.Y + 1) {
                    _model.RemoveLine (obj.CursorPosition.Y + 1);
                }

                startLine++;
            }

            CursorPosition = obj.FinalCursorPosition;
        }

        UpdateWrapModel ();

        Adjust ();
        OnContentsChanged ();
    }

    private void Insert (RuneCell cell) {
        List<RuneCell> line = GetCurrentLine ();
        if (Used) {
            line.Insert (Math.Min (CurrentColumn, line.Count), cell);
        } else {
            if (CurrentColumn < line.Count) {
                line.RemoveAt (CurrentColumn);
            }

            line.Insert (Math.Min (CurrentColumn, line.Count), cell);
        }

        int prow = CurrentRow - _topRow;
        if (!_wrapNeeded) {
            // BUGBUG: customized rect aren't supported now because the Redraw isn't using the Intersect method.
            //SetNeedsDisplay (new Rect (0, prow, Math.Max (Frame.Width, 0), Math.Max (prow + 1, 0)));
            SetNeedsDisplay ();
        }
    }

    private void InsertAllText (string text) {
        if (string.IsNullOrEmpty (text)) {
            return;
        }

        List<List<RuneCell>> lines = TextModel.StringToLinesOfRuneCells (text);

        if (lines.Count == 0) {
            return;
        }

        SetWrapModel ();

        List<RuneCell> line = GetCurrentLine ();

        _historyText.Add (new List<List<RuneCell>> { new (line) }, CursorPosition);

        // Optimize single line
        if (lines.Count == 1) {
            line.InsertRange (CurrentColumn, lines[0]);
            CurrentColumn += lines[0].Count;

            _historyText.Add (
                              new List<List<RuneCell>> { new (line) },
                              CursorPosition,
                              HistoryText.LineStatus.Replaced);

            if (!_wordWrap && CurrentColumn - _leftColumn > Frame.Width) {
                _leftColumn = Math.Max (CurrentColumn - Frame.Width + 1, 0);
            }

            if (_wordWrap) {
                SetNeedsDisplay ();
            } else {
                // BUGBUG: customized rect aren't supported now because the Redraw isn't using the Intersect method.
                //SetNeedsDisplay (new Rect (0, currentRow - topRow, Frame.Width, Math.Max (currentRow - topRow + 1, 0)));
                SetNeedsDisplay ();
            }

            UpdateWrapModel ();

            OnContentsChanged ();

            return;
        }

        List<RuneCell>? rest = null;
        var lastp = 0;

        if (_model.Count > 0 && line.Count > 0 && !_copyWithoutSelection) {
            // Keep a copy of the rest of the line
            int restCount = line.Count - CurrentColumn;
            rest = line.GetRange (CurrentColumn, restCount);
            line.RemoveRange (CurrentColumn, restCount);
        }

        // First line is inserted at the current location, the rest is appended
        line.InsertRange (CurrentColumn, lines[0]);

        //model.AddLine (currentRow, lines [0]);

        List<List<RuneCell>> addedLines = new() { new List<RuneCell> (line) };

        for (var i = 1; i < lines.Count; i++) {
            _model.AddLine (CurrentRow + i, lines[i]);

            addedLines.Add (new List<RuneCell> (lines[i]));
        }

        if (rest != null) {
            List<RuneCell> last = _model.GetLine (CurrentRow + lines.Count - 1);
            lastp = last.Count;
            last.InsertRange (last.Count, rest);

            addedLines.Last ().InsertRange (addedLines.Last ().Count, rest);
        }

        _historyText.Add (addedLines, CursorPosition, HistoryText.LineStatus.Added);

        // Now adjust column and row positions
        CurrentRow += lines.Count - 1;
        CurrentColumn = rest != null ? lastp : lines[lines.Count - 1].Count;
        Adjust ();

        _historyText.Add (
                          new List<List<RuneCell>> { new (line) },
                          CursorPosition,
                          HistoryText.LineStatus.Replaced);

        UpdateWrapModel ();
        OnContentsChanged ();
    }

    private bool InsertText (Key a, ColorScheme? colorScheme = null) {
        //So that special keys like tab can be processed
        if (_isReadOnly) {
            return true;
        }

        SetWrapModel ();

        _historyText.Add (new List<List<RuneCell>> { new (GetCurrentLine ()) }, CursorPosition);

        if (Selecting) {
            ClearSelectedRegion ();
        }

        if ((uint)a.KeyCode == '\n') {
            _model.AddLine (CurrentRow + 1, new List<RuneCell> ());
            CurrentRow++;
            CurrentColumn = 0;
        } else if ((uint)a.KeyCode == '\r') {
            CurrentColumn = 0;
        } else {
            if (Used) {
                Insert (new RuneCell { Rune = a.AsRune, ColorScheme = colorScheme });
                CurrentColumn++;
                if (CurrentColumn >= _leftColumn + Frame.Width) {
                    _leftColumn++;
                    SetNeedsDisplay ();
                }
            } else {
                Insert (new RuneCell { Rune = a.AsRune, ColorScheme = colorScheme });
                CurrentColumn++;
            }
        }

        _historyText.Add (
                          new List<List<RuneCell>> { new (GetCurrentLine ()) },
                          CursorPosition,
                          HistoryText.LineStatus.Replaced);

        UpdateWrapModel ();
        OnContentsChanged ();

        return true;
    }

    private void KillToEndOfLine () {
        if (_isReadOnly) {
            return;
        }

        if (_model.Count == 1 && GetCurrentLine ().Count == 0) {
            // Prevents from adding line feeds if there is no more lines.
            return;
        }

        SetWrapModel ();

        List<RuneCell> currentLine = GetCurrentLine ();
        var setLastWasKill = true;
        if (currentLine.Count > 0 && CurrentColumn == currentLine.Count) {
            UpdateWrapModel ();

            DeleteTextForwards ();

            return;
        }

        _historyText.Add (new List<List<RuneCell>> { new (currentLine) }, CursorPosition);

        if (currentLine.Count == 0) {
            if (CurrentRow < _model.Count - 1) {
                List<List<RuneCell>> removedLines = new() { new List<RuneCell> (currentLine) };

                _model.RemoveLine (CurrentRow);

                removedLines.Add (new List<RuneCell> (GetCurrentLine ()));

                _historyText.Add (
                                  new List<List<RuneCell>> (removedLines),
                                  CursorPosition,
                                  HistoryText.LineStatus.Removed);
            }

            if ((_model.Count > 0) || _lastWasKill) {
                string val = Environment.NewLine;
                if (_lastWasKill) {
                    AppendClipboard (val);
                } else {
                    SetClipboard (val);
                }
            }

            if (_model.Count == 0) {
                // Prevents from adding line feeds if there is no more lines.
                setLastWasKill = false;
            }
        } else {
            int restCount = currentLine.Count - CurrentColumn;
            List<RuneCell> rest = currentLine.GetRange (CurrentColumn, restCount);
            var val = string.Empty;
            val += StringFromRunes (rest);
            if (_lastWasKill) {
                AppendClipboard (val);
            } else {
                SetClipboard (val);
            }

            currentLine.RemoveRange (CurrentColumn, restCount);
        }

        _historyText.Add (
                          new List<List<RuneCell>> { new (GetCurrentLine ()) },
                          CursorPosition,
                          HistoryText.LineStatus.Replaced);

        UpdateWrapModel ();

        DoSetNeedsDisplay (new Rect (0, CurrentRow - _topRow, Frame.Width, Frame.Height));

        _lastWasKill = setLastWasKill;
        DoNeededAction ();
    }

    private void KillToStartOfLine () {
        if (_isReadOnly) {
            return;
        }

        if (_model.Count == 1 && GetCurrentLine ().Count == 0) {
            // Prevents from adding line feeds if there is no more lines.
            return;
        }

        SetWrapModel ();

        List<RuneCell> currentLine = GetCurrentLine ();
        var setLastWasKill = true;
        if (currentLine.Count > 0 && CurrentColumn == 0) {
            UpdateWrapModel ();

            DeleteTextBackwards ();

            return;
        }

        _historyText.Add (new List<List<RuneCell>> { new (currentLine) }, CursorPosition);

        if (currentLine.Count == 0) {
            if (CurrentRow > 0) {
                _model.RemoveLine (CurrentRow);

                if ((_model.Count > 0) || _lastWasKill) {
                    string val = Environment.NewLine;
                    if (_lastWasKill) {
                        AppendClipboard (val);
                    } else {
                        SetClipboard (val);
                    }
                }

                if (_model.Count == 0) {
                    // Prevents from adding line feeds if there is no more lines.
                    setLastWasKill = false;
                }

                CurrentRow--;
                currentLine = _model.GetLine (CurrentRow);

                List<List<RuneCell>> removedLine = new() { new List<RuneCell> (currentLine) };

                removedLine.Add (new List<RuneCell> ());

                _historyText.Add (
                                  new List<List<RuneCell>> (removedLine),
                                  CursorPosition,
                                  HistoryText.LineStatus.Removed);

                CurrentColumn = currentLine.Count;
            }
        } else {
            int restCount = CurrentColumn;
            List<RuneCell> rest = currentLine.GetRange (0, restCount);
            var val = string.Empty;
            val += StringFromRunes (rest);
            if (_lastWasKill) {
                AppendClipboard (val);
            } else {
                SetClipboard (val);
            }

            currentLine.RemoveRange (0, restCount);
            CurrentColumn = 0;
        }

        _historyText.Add (
                          new List<List<RuneCell>> { new (GetCurrentLine ()) },
                          CursorPosition,
                          HistoryText.LineStatus.Replaced);

        UpdateWrapModel ();

        DoSetNeedsDisplay (new Rect (0, CurrentRow - _topRow, Frame.Width, Frame.Height));

        _lastWasKill = setLastWasKill;
        DoNeededAction ();
    }

    private void KillWordBackward () {
        if (_isReadOnly) {
            return;
        }

        SetWrapModel ();

        List<RuneCell> currentLine = GetCurrentLine ();

        _historyText.Add (new List<List<RuneCell>> { new (GetCurrentLine ()) }, CursorPosition);

        if (CurrentColumn == 0) {
            DeleteTextBackwards ();

            _historyText.ReplaceLast (
                                      new List<List<RuneCell>> { new (GetCurrentLine ()) },
                                      CursorPosition,
                                      HistoryText.LineStatus.Replaced);

            UpdateWrapModel ();

            return;
        }

        (int col, int row)? newPos = _model.WordBackward (CurrentColumn, CurrentRow);
        if (newPos.HasValue && CurrentRow == newPos.Value.row) {
            int restCount = CurrentColumn - newPos.Value.col;
            currentLine.RemoveRange (newPos.Value.col, restCount);
            if (_wordWrap) {
                _wrapNeeded = true;
            }

            CurrentColumn = newPos.Value.col;
        } else if (newPos.HasValue) {
            int restCount = currentLine.Count - CurrentColumn;
            currentLine.RemoveRange (CurrentColumn, restCount);
            if (_wordWrap) {
                _wrapNeeded = true;
            }

            CurrentColumn = newPos.Value.col;
            CurrentRow = newPos.Value.row;
        }

        _historyText.Add (
                          new List<List<RuneCell>> { new (GetCurrentLine ()) },
                          CursorPosition,
                          HistoryText.LineStatus.Replaced);

        UpdateWrapModel ();

        DoSetNeedsDisplay (new Rect (0, CurrentRow - _topRow, Frame.Width, Frame.Height));
        DoNeededAction ();
    }

    private void KillWordForward () {
        if (_isReadOnly) {
            return;
        }

        SetWrapModel ();

        List<RuneCell> currentLine = GetCurrentLine ();

        _historyText.Add (new List<List<RuneCell>> { new (GetCurrentLine ()) }, CursorPosition);

        if ((currentLine.Count == 0) || (CurrentColumn == currentLine.Count)) {
            DeleteTextForwards ();

            _historyText.ReplaceLast (
                                      new List<List<RuneCell>> { new (GetCurrentLine ()) },
                                      CursorPosition,
                                      HistoryText.LineStatus.Replaced);

            UpdateWrapModel ();

            return;
        }

        (int col, int row)? newPos = _model.WordForward (CurrentColumn, CurrentRow);
        var restCount = 0;
        if (newPos.HasValue && CurrentRow == newPos.Value.row) {
            restCount = newPos.Value.col - CurrentColumn;
            currentLine.RemoveRange (CurrentColumn, restCount);
        } else if (newPos.HasValue) {
            restCount = currentLine.Count - CurrentColumn;
            currentLine.RemoveRange (CurrentColumn, restCount);
        }

        if (_wordWrap) {
            _wrapNeeded = true;
        }

        _historyText.Add (
                          new List<List<RuneCell>> { new (GetCurrentLine ()) },
                          CursorPosition,
                          HistoryText.LineStatus.Replaced);

        UpdateWrapModel ();

        DoSetNeedsDisplay (new Rect (0, CurrentRow - _topRow, Frame.Width, Frame.Height));
        DoNeededAction ();
    }

    private void Model_LinesLoaded (object sender, EventArgs e) {
        // This call is not needed. Model_LinesLoaded gets invoked when
        // model.LoadString (value) is called. LoadString is called from one place
        // (Text.set) and historyText.Clear() is called immediately after.
        // If this call happens, HistoryText_ChangeText will get called multiple times
        // when Text is set, which is wrong.
        //historyText.Clear (Text);

        if (!_multiline && !IsInitialized) {
            CurrentColumn = Text.GetRuneCount ();
            _leftColumn = CurrentColumn > Frame.Width + 1 ? CurrentColumn - Frame.Width + 1 : 0;
        }
    }

    private void MoveBottomEnd () {
        ResetAllTrack ();
        if (_shiftSelecting && Selecting) {
            StopSelecting ();
        }

        MoveEnd ();
    }

    private void MoveBottomEndExtend () {
        ResetAllTrack ();
        StartSelecting ();
        MoveEnd ();
    }

    private void MoveDown () {
        if (CurrentRow + 1 < _model.Count) {
            if (_columnTrack == -1) {
                _columnTrack = CurrentColumn;
            }

            CurrentRow++;
            if (CurrentRow + BottomOffset >= _topRow + Frame.Height) {
                _topRow++;
                SetNeedsDisplay ();
            }

            TrackColumn ();
            PositionCursor ();
        } else if (CurrentRow > Frame.Height) {
            Adjust ();
        }

        DoNeededAction ();
    }

    private void MoveEndOfLine () {
        List<RuneCell> currentLine = GetCurrentLine ();
        CurrentColumn = currentLine.Count;
        Adjust ();
        DoNeededAction ();
    }

    private void MoveLeft () {
        if (CurrentColumn > 0) {
            CurrentColumn--;
        } else {
            if (CurrentRow > 0) {
                CurrentRow--;
                if (CurrentRow < _topRow) {
                    _topRow--;
                    SetNeedsDisplay ();
                }

                List<RuneCell> currentLine = GetCurrentLine ();
                CurrentColumn = currentLine.Count;
            }
        }

        Adjust ();
        DoNeededAction ();
    }

    private bool MoveNextView () {
        if (Application.OverlappedTop != null) {
            return SuperView?.FocusNext () == true;
        }

        return false;
    }

    private void MovePageDown () {
        int nPageDnShift = Frame.Height - 1;
        if (CurrentRow >= 0 && CurrentRow < _model.Count) {
            if (_columnTrack == -1) {
                _columnTrack = CurrentColumn;
            }

            CurrentRow = CurrentRow + nPageDnShift > _model.Count
                             ? _model.Count > 0 ? _model.Count - 1 : 0
                             : CurrentRow + nPageDnShift;
            if (_topRow < CurrentRow - nPageDnShift) {
                _topRow = CurrentRow >= _model.Count
                              ? CurrentRow - nPageDnShift
                              : _topRow + nPageDnShift;
                SetNeedsDisplay ();
            }

            TrackColumn ();
            PositionCursor ();
        }

        DoNeededAction ();
    }

    private void MovePageUp () {
        int nPageUpShift = Frame.Height - 1;
        if (CurrentRow > 0) {
            if (_columnTrack == -1) {
                _columnTrack = CurrentColumn;
            }

            CurrentRow = CurrentRow - nPageUpShift < 0 ? 0 : CurrentRow - nPageUpShift;
            if (CurrentRow < _topRow) {
                _topRow = _topRow - nPageUpShift < 0 ? 0 : _topRow - nPageUpShift;
                SetNeedsDisplay ();
            }

            TrackColumn ();
            PositionCursor ();
        }

        DoNeededAction ();
    }

    private bool MovePreviousView () {
        if (Application.OverlappedTop != null) {
            return SuperView?.FocusPrev () == true;
        }

        return false;
    }

    private void MoveRight () {
        List<RuneCell> currentLine = GetCurrentLine ();
        if (CurrentColumn < currentLine.Count) {
            CurrentColumn++;
        } else {
            if (CurrentRow + 1 < _model.Count) {
                CurrentRow++;
                CurrentColumn = 0;
                if (CurrentRow >= _topRow + Frame.Height) {
                    _topRow++;
                    SetNeedsDisplay ();
                }
            }
        }

        Adjust ();
        DoNeededAction ();
    }

    private void MoveStartOfLine () {
        if (_leftColumn > 0) {
            SetNeedsDisplay ();
        }

        CurrentColumn = 0;
        _leftColumn = 0;
        Adjust ();
        DoNeededAction ();
    }

    private void MoveTopHome () {
        ResetAllTrack ();
        if (_shiftSelecting && Selecting) {
            StopSelecting ();
        }

        MoveHome ();
    }

    private void MoveTopHomeExtend () {
        ResetColumnTrack ();
        StartSelecting ();
        MoveHome ();
    }

    private void MoveUp () {
        if (CurrentRow > 0) {
            if (_columnTrack == -1) {
                _columnTrack = CurrentColumn;
            }

            CurrentRow--;
            if (CurrentRow < _topRow) {
                _topRow--;
                SetNeedsDisplay ();
            }

            TrackColumn ();
            PositionCursor ();
        }

        DoNeededAction ();
    }

    private void MoveWordBackward () {
        (int col, int row)? newPos = _model.WordBackward (CurrentColumn, CurrentRow);
        if (newPos.HasValue) {
            CurrentColumn = newPos.Value.col;
            CurrentRow = newPos.Value.row;
        }

        Adjust ();
        DoNeededAction ();
    }

    private void MoveWordForward () {
        (int col, int row)? newPos = _model.WordForward (CurrentColumn, CurrentRow);
        if (newPos.HasValue) {
            CurrentColumn = newPos.Value.col;
            CurrentRow = newPos.Value.row;
        }

        Adjust ();
        DoNeededAction ();
    }

    private (int width, int height) OffSetBackground () {
        var w = 0;
        var h = 0;
        if (SuperView?.Frame.Right - Frame.Right < 0) {
            w = SuperView!.Frame.Right - Frame.Right - 1;
        }

        if (SuperView?.Frame.Bottom - Frame.Bottom < 0) {
            h = SuperView!.Frame.Bottom - Frame.Bottom - 1;
        }

        return (w, h);
    }

    private bool PointInSelection (int col, int row) {
        long start, end;
        GetEncodedRegionBounds (out start, out end);
        long q = ((long)(uint)row << 32) | (uint)col;

        return q >= start && q <= end - 1;
    }

    private void ProcessAutocomplete () {
        if (_isDrawing) {
            return;
        }

        if (_clickWithSelecting) {
            _clickWithSelecting = false;

            return;
        }

        if (SelectedLength > 0) {
            return;
        }

        // draw autocomplete
        GenerateSuggestions ();

        var renderAt = new Point (
                                  Autocomplete.Context.CursorPosition,
                                  Autocomplete.PopupInsideContainer
                                      ? CursorPosition.Y + 1 - TopRow
                                      : 0);

        Autocomplete.RenderOverlay (renderAt);
    }

    private bool ProcessBackTab () {
        ResetColumnTrack ();

        if (!AllowsTab || _isReadOnly) {
            return ProcessMovePreviousView ();
        }

        if (CurrentColumn > 0) {
            SetWrapModel ();

            List<RuneCell> currentLine = GetCurrentLine ();
            if (currentLine.Count > 0 && currentLine[CurrentColumn - 1].Rune.Value == '\t') {
                _historyText.Add (new List<List<RuneCell>> { new (currentLine) }, CursorPosition);

                currentLine.RemoveAt (CurrentColumn - 1);
                CurrentColumn--;

                _historyText.Add (
                                  new List<List<RuneCell>> { new (GetCurrentLine ()) },
                                  CursorPosition,
                                  HistoryText.LineStatus.Replaced);
            }

            SetNeedsDisplay ();

            UpdateWrapModel ();
        }

        DoNeededAction ();

        return true;
    }

    private void ProcessCopy () {
        ResetColumnTrack ();
        Copy ();
    }

    private void ProcessCut () {
        ResetColumnTrack ();
        Cut ();
    }

    private void ProcessDeleteCharLeft () {
        ResetColumnTrack ();
        DeleteCharLeft ();
    }

    private void ProcessDeleteCharRight () {
        ResetColumnTrack ();
        DeleteCharRight ();
    }

    // If InheritsPreviousColorScheme is enabled this method will check if the rune cell on
    // the row and col location and around has a not null color scheme. If it's null will set it with
    // the very most previous valid color scheme.
    private void ProcessInheritsPreviousColorScheme (int row, int col) {
        if (!InheritsPreviousColorScheme || (Lines == 1 && GetLine (Lines).Count == 0)) {
            return;
        }

        List<RuneCell> line = GetLine (row);
        List<RuneCell> lineToSet = line;
        while (line.Count == 0) {
            if (row == 0 && line.Count == 0) {
                return;
            }

            row--;
            line = GetLine (row);
            lineToSet = line;
        }

        int colWithColor = Math.Max (Math.Min (col - 2, line.Count - 1), 0);
        RuneCell cell = line[colWithColor];
        int colWithoutColor = Math.Max (col - 1, 0);

        if (cell.ColorScheme != null && colWithColor == 0 && lineToSet[colWithoutColor].ColorScheme != null) {
            for (int r = row - 1; r > -1; r--) {
                List<RuneCell> l = GetLine (r);
                for (int c = l.Count - 1; c > -1; c--) {
                    if (l[c].ColorScheme == null) {
                        l[c].ColorScheme = cell.ColorScheme;
                    } else {
                        return;
                    }
                }
            }

            return;
        }

        if (cell.ColorScheme == null) {
            for (int r = row; r > -1; r--) {
                List<RuneCell> l = GetLine (r);
                colWithColor = l.FindLastIndex (
                                                colWithColor > -1 ? colWithColor : l.Count - 1,
                                                rc => rc.ColorScheme != null);
                if (colWithColor > -1 && l[colWithColor].ColorScheme != null) {
                    cell = l[colWithColor];

                    break;
                }
            }
        } else {
            int cRow = row;
            while (cell.ColorScheme == null) {
                if (((colWithColor == 0) || (cell.ColorScheme == null)) && cRow > 0) {
                    line = GetLine (--cRow);
                    colWithColor = line.Count - 1;
                    cell = line[colWithColor];
                } else if (cRow == 0 && colWithColor < line.Count) {
                    cell = line[colWithColor + 1];
                }
            }
        }

        if (cell.ColorScheme != null && colWithColor > -1 && colWithoutColor < lineToSet.Count &&
            lineToSet[colWithoutColor].ColorScheme == null) {
            while (lineToSet[colWithoutColor].ColorScheme == null) {
                lineToSet[colWithoutColor].ColorScheme = cell.ColorScheme;
                colWithoutColor--;
                if (colWithoutColor == -1 && row > 0) {
                    lineToSet = GetLine (--row);
                    colWithoutColor = lineToSet.Count - 1;
                }
            }
        }
    }

    private void ProcessKillWordBackward () {
        ResetColumnTrack ();
        KillWordBackward ();
    }

    private void ProcessKillWordForward () {
        ResetColumnTrack ();
        KillWordForward ();
    }

    private void ProcessMouseClick (MouseEvent ev, out List<RuneCell> line) {
        List<RuneCell>? r = null;
        if (_model.Count > 0) {
            int maxCursorPositionableLine = Math.Max (_model.Count - 1 - _topRow, 0);
            if (Math.Max (ev.Y, 0) > maxCursorPositionableLine) {
                CurrentRow = maxCursorPositionableLine + _topRow;
            } else {
                CurrentRow = Math.Max (ev.Y + _topRow, 0);
            }

            r = GetCurrentLine ();
            int idx = TextModel.GetColFromX (r, _leftColumn, Math.Max (ev.X, 0), TabWidth);
            if (idx - _leftColumn >= r.Count + RightOffset) {
                CurrentColumn = Math.Max (r.Count - _leftColumn + RightOffset, 0);
            } else {
                CurrentColumn = idx + _leftColumn;
            }
        }

        line = r!;
    }

    private void ProcessMoveDown () {
        ResetContinuousFindTrack ();
        if (_shiftSelecting && Selecting) {
            StopSelecting ();
        }

        MoveDown ();
    }

    private void ProcessMoveDownExtend () {
        ResetColumnTrack ();
        StartSelecting ();
        MoveDown ();
    }

    private void ProcessMoveEndOfLine () {
        ResetAllTrack ();
        if (_shiftSelecting && Selecting) {
            StopSelecting ();
        }

        MoveEndOfLine ();
    }

    private void ProcessMoveEndOfLineExtend () {
        ResetAllTrack ();
        StartSelecting ();
        MoveEndOfLine ();
    }

    private bool ProcessMoveLeft () {
        // if the user presses Left (without any control keys) and they are at the start of the text
        if (CurrentColumn == 0 && CurrentRow == 0) {
            // do not respond (this lets the key press fall through to navigation system - which usually changes focus backward)
            return false;
        }

        ResetAllTrack ();
        if (_shiftSelecting && Selecting) {
            StopSelecting ();
        }

        MoveLeft ();

        return true;
    }

    private void ProcessMoveLeftExtend () {
        ResetAllTrack ();
        StartSelecting ();
        MoveLeft ();
    }

    private bool ProcessMoveNextView () {
        ResetColumnTrack ();

        return MoveNextView ();
    }

    private bool ProcessMovePreviousView () {
        ResetColumnTrack ();

        return MovePreviousView ();
    }

    private bool ProcessMoveRight () {
        // if the user presses Right (without any control keys)
        // determine where the last cursor position in the text is
        int lastRow = _model.Count - 1;
        int lastCol = _model.GetLine (lastRow).Count;

        // if they are at the very end of all the text do not respond (this lets the key press fall through to navigation system - which usually changes focus forward)
        if (CurrentColumn == lastCol && CurrentRow == lastRow) {
            return false;
        }

        ResetAllTrack ();
        if (_shiftSelecting && Selecting) {
            StopSelecting ();
        }

        MoveRight ();

        return true;
    }

    private void ProcessMoveRightExtend () {
        ResetAllTrack ();
        StartSelecting ();
        MoveRight ();
    }

    private void ProcessMoveStartOfLine () {
        ResetAllTrack ();
        if (_shiftSelecting && Selecting) {
            StopSelecting ();
        }

        MoveStartOfLine ();
    }

    private void ProcessMoveStartOfLineExtend () {
        ResetAllTrack ();
        StartSelecting ();
        MoveStartOfLine ();
    }

    private void ProcessMoveUp () {
        ResetContinuousFindTrack ();
        if (_shiftSelecting && Selecting) {
            StopSelecting ();
        }

        MoveUp ();
    }

    private void ProcessMoveUpExtend () {
        ResetColumnTrack ();
        StartSelecting ();
        MoveUp ();
    }

    private void ProcessMoveWordBackward () {
        ResetAllTrack ();
        if (_shiftSelecting && Selecting) {
            StopSelecting ();
        }

        MoveWordBackward ();
    }

    private void ProcessMoveWordBackwardExtend () {
        ResetAllTrack ();
        StartSelecting ();
        MoveWordBackward ();
    }

    private void ProcessMoveWordForward () {
        ResetAllTrack ();
        if (_shiftSelecting && Selecting) {
            StopSelecting ();
        }

        MoveWordForward ();
    }

    private void ProcessMoveWordForwardExtend () {
        ResetAllTrack ();
        StartSelecting ();
        MoveWordForward ();
    }

    private void ProcessPageDown () {
        ResetColumnTrack ();
        if (_shiftSelecting && Selecting) {
            StopSelecting ();
        }

        MovePageDown ();
    }

    private void ProcessPageDownExtend () {
        ResetColumnTrack ();
        StartSelecting ();
        MovePageDown ();
    }

    private void ProcessPageUp () {
        ResetColumnTrack ();
        if (_shiftSelecting && Selecting) {
            StopSelecting ();
        }

        MovePageUp ();
    }

    private void ProcessPageUpExtend () {
        ResetColumnTrack ();
        StartSelecting ();
        MovePageUp ();
    }

    private void ProcessPaste () {
        ResetColumnTrack ();
        if (_isReadOnly) {
            return;
        }

        Paste ();
    }

    private bool ProcessReturn () {
        ResetColumnTrack ();

        if (!AllowsReturn || _isReadOnly) {
            return false;
        }

        SetWrapModel ();

        List<RuneCell> currentLine = GetCurrentLine ();

        _historyText.Add (new List<List<RuneCell>> { new (currentLine) }, CursorPosition);

        if (Selecting) {
            ClearSelectedRegion ();
            currentLine = GetCurrentLine ();
        }

        int restCount = currentLine.Count - CurrentColumn;
        List<RuneCell> rest = currentLine.GetRange (CurrentColumn, restCount);
        currentLine.RemoveRange (CurrentColumn, restCount);

        List<List<RuneCell>> addedLines = new() { new List<RuneCell> (currentLine) };

        _model.AddLine (CurrentRow + 1, rest);

        addedLines.Add (new List<RuneCell> (_model.GetLine (CurrentRow + 1)));

        _historyText.Add (addedLines, CursorPosition, HistoryText.LineStatus.Added);

        CurrentRow++;

        var fullNeedsDisplay = false;
        if (CurrentRow >= _topRow + Frame.Height) {
            _topRow++;
            fullNeedsDisplay = true;
        }

        CurrentColumn = 0;

        _historyText.Add (
                          new List<List<RuneCell>> { new (GetCurrentLine ()) },
                          CursorPosition,
                          HistoryText.LineStatus.Replaced);

        if (!_wordWrap && CurrentColumn < _leftColumn) {
            fullNeedsDisplay = true;
            _leftColumn = 0;
        }

        if (fullNeedsDisplay) {
            SetNeedsDisplay ();
        } else {
            // BUGBUG: customized rect aren't supported now because the Redraw isn't using the Intersect method.
            //SetNeedsDisplay (new Rect (0, currentRow - topRow, 2, Frame.Height));
            SetNeedsDisplay ();
        }

        UpdateWrapModel ();

        DoNeededAction ();
        OnContentsChanged ();

        return true;
    }

    private void ProcessSelectAll () {
        ResetColumnTrack ();
        SelectAll ();
    }

    private void ProcessSetOverwrite () {
        ResetColumnTrack ();
        SetOverwrite (!Used);
    }

    private bool ProcessTab () {
        ResetColumnTrack ();

        if (!AllowsTab || _isReadOnly) {
            return ProcessMoveNextView ();
        }

        InsertText (new Key ((KeyCode)'\t'));
        DoNeededAction ();

        return true;
    }

    private void ResetAllTrack () {
        // Handle some state here - whether the last command was a kill
        // operation and the column tracking (up/down)
        _lastWasKill = false;
        _columnTrack = -1;
        _continuousFind = false;
    }

    private void ResetColumnTrack () {
        // Handle some state here - whether the last command was a kill
        // operation and the column tracking (up/down)
        _lastWasKill = false;
        _columnTrack = -1;
    }

    private void ResetContinuousFind () {
        if (!_continuousFind) {
            int col = Selecting ? _selectionStartColumn : CurrentColumn;
            int row = Selecting ? _selectionStartRow : CurrentRow;
            _model.ResetContinuousFind (new Point (col, row));
        }
    }

    private void ResetContinuousFindTrack () {
        // Handle some state here - whether the last command was a kill
        // operation and the column tracking (up/down)
        _lastWasKill = false;
        _continuousFind = false;
    }

    private void ResetCursorVisibility () {
        if (_savedCursorVisibility != 0) {
            DesiredCursorVisibility = _savedCursorVisibility;
            _savedCursorVisibility = 0;
        }
    }

    private void ResetPosition () {
        _topRow = _leftColumn = CurrentRow = CurrentColumn = 0;
        StopSelecting ();
        ResetCursorVisibility ();
    }

    private void SaveCursorVisibility () {
        if (_desiredCursorVisibility != CursorVisibility.Invisible) {
            if (_savedCursorVisibility == 0) {
                _savedCursorVisibility = _desiredCursorVisibility;
            }

            DesiredCursorVisibility = CursorVisibility.Invisible;
        }
    }

    private void SetClipboard (string text) {
        if (text != null) {
            Clipboard.Contents = text;
        }
    }

    private bool SetFoundText (
        string text,
        (Point current, bool found) foundPos,
        string? textToReplace = null,
        bool replace = false,
        bool replaceAll = false
    ) {
        if (foundPos.found) {
            StartSelecting ();
            _selectionStartColumn = foundPos.current.X;
            _selectionStartRow = foundPos.current.Y;
            if (!replaceAll) {
                CurrentColumn = _selectionStartColumn + text.GetRuneCount ();
            } else {
                CurrentColumn = _selectionStartColumn + textToReplace!.GetRuneCount ();
            }

            CurrentRow = foundPos.current.Y;
            if (!_isReadOnly && replace) {
                Adjust ();
                ClearSelectedRegion ();
                InsertAllText (textToReplace!);
                StartSelecting ();
                _selectionStartColumn = CurrentColumn - textToReplace!.GetRuneCount ();
            } else {
                UpdateWrapModel ();
                SetNeedsDisplay ();
                Adjust ();
            }

            _continuousFind = true;

            return foundPos.found;
        }

        UpdateWrapModel ();
        _continuousFind = false;

        return foundPos.found;
    }

    private void SetOverwrite (bool overwrite) {
        Used = overwrite;
        SetNeedsDisplay ();
        DoNeededAction ();
    }

    private static void SetValidUsedColor (ColorScheme colorScheme) {
        // BUGBUG: (v2 truecolor) This code depends on 8-bit color names; disabling for now
        //if ((colorScheme!.HotNormal.Foreground & colorScheme.Focus.Background) == colorScheme.Focus.Foreground) {
        Driver.SetAttribute (new Attribute (colorScheme.Focus.Background, colorScheme.Focus.Foreground));
    }

>>>>>>> 2e95cec4
    /// <summary>Restore from original model.</summary>
    private void SetWrapModel ([CallerMemberName] string? caller = null) {
        if (_currentCaller != null) {
            return;
        }

        if (_wordWrap) {
            _currentCaller = caller;

            CurrentColumn = _wrapManager!.GetModelColFromWrappedLines (CurrentRow, CurrentColumn);
            CurrentRow = _wrapManager.GetModelLineFromWrappedLines (CurrentRow);
            _selectionStartColumn =
                _wrapManager.GetModelColFromWrappedLines (_selectionStartRow, _selectionStartColumn);
            _selectionStartRow = _wrapManager.GetModelLineFromWrappedLines (_selectionStartRow);
            _model = _wrapManager.Model;
        }
    }

    private void ShowContextMenu () {
        if (_currentCulture != Thread.CurrentThread.CurrentUICulture) {
            _currentCulture = Thread.CurrentThread.CurrentUICulture;

            ContextMenu!.MenuItems = BuildContextMenuBarItem ();
        }

        ContextMenu!.Show ();
    }

    private void StartSelecting () {
        if (_shiftSelecting && Selecting) {
            return;
        }

        _shiftSelecting = true;
        Selecting = true;
        _selectionStartColumn = CurrentColumn;
        _selectionStartRow = CurrentRow;
    }

    private void StopSelecting () {
        _shiftSelecting = false;
        Selecting = false;
        _isButtonShift = false;
    }

    private string StringFromRunes (List<RuneCell> cells) {
        if (cells == null) {
            throw new ArgumentNullException (nameof (cells));
        }

        var size = 0;
        foreach (RuneCell cell in cells) {
            size += cell.Rune.GetEncodingLength ();
        }

        var encoded = new byte [size];
        var offset = 0;
        foreach (RuneCell cell in cells) {
            offset += cell.Rune.Encode (encoded, offset);
        }

        return StringExtensions.ToString (encoded);
    }

    private void TextView_Initialized (object sender, EventArgs e) {
        Autocomplete.HostControl = this;
        if (Application.Top != null) {
            Application.Top.AlternateForwardKeyChanged += Top_AlternateForwardKeyChanged!;
            Application.Top.AlternateBackwardKeyChanged += Top_AlternateBackwardKeyChanged!;
        }

        OnContentsChanged ();
    }

    private void TextView_LayoutComplete (object? sender, LayoutEventArgs e) {
        WrapTextModel ();
        Adjust ();
    }

    private void ToggleSelecting () {
        ResetColumnTrack ();
        Selecting = !Selecting;
        _selectionStartColumn = CurrentColumn;
        _selectionStartRow = CurrentRow;
    }

    private void Top_AlternateBackwardKeyChanged (object sender, KeyChangedEventArgs e) {
        KeyBindings.Replace ((KeyCode)e.OldKey, (KeyCode)e.NewKey);
    }

    private void Top_AlternateForwardKeyChanged (object sender, KeyChangedEventArgs e) {
        KeyBindings.Replace ((KeyCode)e.OldKey, (KeyCode)e.NewKey);
    }

    // Tries to snap the cursor to the tracking column
    private void TrackColumn () {
        // Now track the column
        List<RuneCell> line = GetCurrentLine ();
        if (line.Count < _columnTrack) {
            CurrentColumn = line.Count;
        } else if (_columnTrack != -1) {
            CurrentColumn = _columnTrack;
        } else if (CurrentColumn > line.Count) {
            CurrentColumn = line.Count;
        }

        Adjust ();
    }

    /// <summary>Update the original model.</summary>
    private void UpdateWrapModel ([CallerMemberName] string? caller = null) {
        if (_currentCaller != null && _currentCaller != caller) {
            return;
        }

        if (_wordWrap) {
            _currentCaller = null;

            _wrapManager!.UpdateModel (
                                       _model,
                                       out int nRow,
                                       out int nCol,
                                       out int nStartRow,
                                       out int nStartCol,
                                       CurrentRow,
                                       CurrentColumn,
                                       _selectionStartRow,
                                       _selectionStartColumn,
                                       true);
            CurrentRow = nRow;
            CurrentColumn = nCol;
            _selectionStartRow = nStartRow;
            _selectionStartColumn = nStartCol;
            _wrapNeeded = true;

            SetNeedsDisplay ();
        }

        if (_currentCaller != null) {
<<<<<<< HEAD
            throw new InvalidOperationException ($"WordWrap settings was changed after the {_currentCaller} call.");
=======
            throw new InvalidOperationException (
                                                 $"WordWrap settings was changed after the {_currentCaller} call.");
>>>>>>> 2e95cec4
        }
    }

    private void WrapTextModel () {
        if (_wordWrap && _wrapManager != null) {
            _model = _wrapManager.WrapModel (
                                             _frameWidth,
                                             out int nRow,
                                             out int nCol,
                                             out int nStartRow,
                                             out int nStartCol,
                                             CurrentRow,
                                             CurrentColumn,
                                             _selectionStartRow,
                                             _selectionStartColumn,
                                             _tabWidth);
            CurrentRow = nRow;
            CurrentColumn = nCol;
            _selectionStartRow = nStartRow;
            _selectionStartColumn = nStartCol;
            SetNeedsDisplay ();
        }
    }
}

/// <summary>
///     Renders an overlay on another view at a given point that allows selecting from a range of 'autocomplete'
///     options. An implementation on a TextView.
/// </summary>
public class TextViewAutocomplete : PopupAutocomplete {
    /// <inheritdoc/>
    protected override void DeleteTextBackwards () { ((TextView)HostControl).DeleteCharLeft (); }

    /// <inheritdoc/>
    protected override void InsertText (string accepted) { ((TextView)HostControl).InsertText (accepted); }

    /// <inheritdoc/>
    protected override void SetCursorPosition (int column) {
<<<<<<< HEAD
        ((TextView)HostControl).CursorPosition = new Point (column, ((TextView)HostControl).CurrentRow);
=======
        ((TextView)HostControl).CursorPosition =
            new Point (column, ((TextView)HostControl).CurrentRow);
>>>>>>> 2e95cec4
    }
}<|MERGE_RESOLUTION|>--- conflicted
+++ resolved
@@ -270,31 +270,20 @@
             }
 
             RuneType runeType = GetRuneType (rune);
-<<<<<<< HEAD
-            int lastValidCol = IsSameRuneType (rune, runeType)
-                               && (Rune.IsLetterOrDigit (rune) || Rune.IsPunctuation (rune) || Rune.IsSymbol (rune))
-=======
             int lastValidCol = IsSameRuneType (rune, runeType) && (Rune.IsLetterOrDigit (rune) ||
                                                                    Rune.IsPunctuation (rune) ||
                                                                    Rune.IsSymbol (rune))
->>>>>>> 2e95cec4
                                    ? col
                                    : -1;
 
             void ProcMovePrev (ref int nCol, ref int nRow, Rune nRune) {
                 if (Rune.IsWhiteSpace (nRune)) {
                     while (MovePrev (ref nCol, ref nRow, out nRune)) {
-<<<<<<< HEAD
-                        if (Rune.IsLetterOrDigit (nRune) || Rune.IsPunctuation (nRune) || Rune.IsSymbol (nRune)) {
-                            lastValidCol = nCol;
-                            if ((runeType == RuneType.IsWhiteSpace) || (runeType == RuneType.IsUnknow)) {
-=======
                         if (Rune.IsLetterOrDigit (nRune) || Rune.IsPunctuation (nRune) ||
                             Rune.IsSymbol (nRune)) {
                             lastValidCol = nCol;
                             if ((runeType == RuneType.IsWhiteSpace) ||
                                 (runeType == RuneType.IsUnknow)) {
->>>>>>> 2e95cec4
                                 runeType = GetRuneType (nRune);
                             }
 
@@ -302,13 +291,8 @@
                         }
                     }
 
-<<<<<<< HEAD
-                    if (nRow != fromRow && (Rune.IsLetterOrDigit (nRune) || Rune.IsPunctuation (nRune)
-                                                                         || Rune.IsSymbol (nRune))) {
-=======
                     if (nRow != fromRow && (Rune.IsLetterOrDigit (nRune) ||
                                             Rune.IsPunctuation (nRune) || Rune.IsSymbol (nRune))) {
->>>>>>> 2e95cec4
                         if (lastValidCol > -1) {
                             nCol = lastValidCol;
                         }
@@ -317,12 +301,8 @@
                     }
 
                     while (MovePrev (ref nCol, ref nRow, out nRune)) {
-<<<<<<< HEAD
-                        if (!Rune.IsLetterOrDigit (nRune) && !Rune.IsPunctuation (nRune) && !Rune.IsSymbol (nRune)) {
-=======
                         if (!Rune.IsLetterOrDigit (nRune) && !Rune.IsPunctuation (nRune) &&
                             !Rune.IsSymbol (nRune)) {
->>>>>>> 2e95cec4
                             break;
                         }
 
@@ -330,19 +310,12 @@
                             break;
                         }
 
-<<<<<<< HEAD
-                        lastValidCol = (IsSameRuneType (nRune, runeType) && Rune.IsLetterOrDigit (nRune))
-                                       || Rune.IsPunctuation (nRune) || Rune.IsSymbol (nRune)
-                                           ? nCol
-                                           : lastValidCol;
-=======
                         lastValidCol =
                             (IsSameRuneType (nRune, runeType) &&
                              Rune.IsLetterOrDigit (nRune)) || Rune.IsPunctuation (nRune) ||
                             Rune.IsSymbol (nRune)
                                 ? nCol
                                 : lastValidCol;
->>>>>>> 2e95cec4
                     }
 
                     if (lastValidCol > -1) {
@@ -355,26 +328,15 @@
                     }
 
                     List<RuneCell> line = GetLine (nRow);
-<<<<<<< HEAD
-                    if (nCol == 0 && nRow == fromRow && (Rune.IsLetterOrDigit (line[0].Rune)
-                                                         || Rune.IsPunctuation (line[0].Rune)
-                                                         || Rune.IsSymbol (line[0].Rune))) {
-=======
                     if (nCol == 0 && nRow == fromRow && (Rune.IsLetterOrDigit (line[0].Rune) ||
                                                          Rune.IsPunctuation (line[0].Rune) ||
                                                          Rune.IsSymbol (line[0].Rune))) {
->>>>>>> 2e95cec4
                         return;
                     }
 
                     lastValidCol =
-<<<<<<< HEAD
-                        (IsSameRuneType (nRune, runeType) && Rune.IsLetterOrDigit (nRune)) || Rune.IsPunctuation (nRune)
-                        || Rune.IsSymbol (nRune)
-=======
                         (IsSameRuneType (nRune, runeType) && Rune.IsLetterOrDigit (nRune)) ||
                         Rune.IsPunctuation (nRune) || Rune.IsSymbol (nRune)
->>>>>>> 2e95cec4
                             ? nCol
                             : lastValidCol;
                     if (lastValidCol > -1 && Rune.IsWhiteSpace (nRune)) {
@@ -416,39 +378,25 @@
         try {
             Rune rune = RuneAt (col, row).Rune;
             RuneType runeType = GetRuneType (rune);
-<<<<<<< HEAD
-            int lastValidCol = IsSameRuneType (rune, runeType)
-                               && (Rune.IsLetterOrDigit (rune) || Rune.IsPunctuation (rune) || Rune.IsSymbol (rune))
-=======
             int lastValidCol = IsSameRuneType (rune, runeType) && (Rune.IsLetterOrDigit (rune) ||
                                                                    Rune.IsPunctuation (rune) ||
                                                                    Rune.IsSymbol (rune))
->>>>>>> 2e95cec4
                                    ? col
                                    : -1;
 
             void ProcMoveNext (ref int nCol, ref int nRow, Rune nRune) {
                 if (Rune.IsWhiteSpace (nRune)) {
                     while (MoveNext (ref nCol, ref nRow, out nRune)) {
-<<<<<<< HEAD
-                        if (Rune.IsLetterOrDigit (nRune) || Rune.IsPunctuation (nRune) || Rune.IsSymbol (nRune)) {
-=======
                         if (Rune.IsLetterOrDigit (nRune) || Rune.IsPunctuation (nRune) ||
                             Rune.IsSymbol (nRune)) {
->>>>>>> 2e95cec4
                             lastValidCol = nCol;
 
                             return;
                         }
                     }
 
-<<<<<<< HEAD
-                    if (nRow != fromRow && (Rune.IsLetterOrDigit (nRune) || Rune.IsPunctuation (nRune)
-                                                                         || Rune.IsSymbol (nRune))) {
-=======
                     if (nRow != fromRow && (Rune.IsLetterOrDigit (nRune) ||
                                             Rune.IsPunctuation (nRune) || Rune.IsSymbol (nRune))) {
->>>>>>> 2e95cec4
                         if (lastValidCol > -1) {
                             nCol = lastValidCol;
                         }
@@ -457,12 +405,8 @@
                     }
 
                     while (MoveNext (ref nCol, ref nRow, out nRune)) {
-<<<<<<< HEAD
-                        if (!Rune.IsLetterOrDigit (nRune) && !Rune.IsPunctuation (nRune) && !Rune.IsSymbol (nRune)) {
-=======
                         if (!Rune.IsLetterOrDigit (nRune) && !Rune.IsPunctuation (nRune) &&
                             !Rune.IsSymbol (nRune)) {
->>>>>>> 2e95cec4
                             break;
                         }
 
@@ -470,19 +414,12 @@
                             break;
                         }
 
-<<<<<<< HEAD
-                        lastValidCol = (IsSameRuneType (nRune, runeType) && Rune.IsLetterOrDigit (nRune))
-                                       || Rune.IsPunctuation (nRune) || Rune.IsSymbol (nRune)
-                                           ? nCol
-                                           : lastValidCol;
-=======
                         lastValidCol =
                             (IsSameRuneType (nRune, runeType) &&
                              Rune.IsLetterOrDigit (nRune)) || Rune.IsPunctuation (nRune) ||
                             Rune.IsSymbol (nRune)
                                 ? nCol
                                 : lastValidCol;
->>>>>>> 2e95cec4
                     }
 
                     if (lastValidCol > -1) {
@@ -499,26 +436,15 @@
                     }
 
                     List<RuneCell> line = GetLine (nRow);
-<<<<<<< HEAD
-                    if (nCol == line.Count && nRow == fromRow
-                                           && (Rune.IsLetterOrDigit (line[0].Rune) || Rune.IsPunctuation (line[0].Rune)
-                                               || Rune.IsSymbol (line[0].Rune))) {
-=======
                     if (nCol == line.Count && nRow == fromRow &&
                         (Rune.IsLetterOrDigit (line[0].Rune) ||
                          Rune.IsPunctuation (line[0].Rune) || Rune.IsSymbol (line[0].Rune))) {
->>>>>>> 2e95cec4
                         return;
                     }
 
                     lastValidCol =
-<<<<<<< HEAD
-                        (IsSameRuneType (nRune, runeType) && Rune.IsLetterOrDigit (nRune)) || Rune.IsPunctuation (nRune)
-                        || Rune.IsSymbol (nRune)
-=======
                         (IsSameRuneType (nRune, runeType) && Rune.IsLetterOrDigit (nRune)) ||
                         Rune.IsPunctuation (nRune) || Rune.IsSymbol (nRune)
->>>>>>> 2e95cec4
                             ? nCol
                             : lastValidCol;
                     if (fromRow != nRow) {
@@ -628,13 +554,8 @@
                 len += tabWidth - 1;
             }
 
-<<<<<<< HEAD
-            if (checkNextRune && i == tcount - 1 && t.Count > tcount
-                && IsWideRune (t[i + 1], tabWidth, out int s, out int l)) {
-=======
             if (checkNextRune && i == tcount - 1 && t.Count > tcount &&
                 IsWideRune (t[i + 1], tabWidth, out int s, out int l)) {
->>>>>>> 2e95cec4
                 size += s;
                 len += l;
             }
@@ -707,17 +628,12 @@
         }
 
         int linesCount = _toFind.currentPointToFind.IsEmpty ? _lines.Count - 1 : _toFind.currentPointToFind.Y;
-<<<<<<< HEAD
-        (Point current, bool found) foundPos =
-            GetFoundPreviousTextPoint (text, linesCount, matchCase, matchWholeWord, _toFind.currentPointToFind);
-=======
         (Point current, bool found) foundPos = GetFoundPreviousTextPoint (
                                                                           text,
                                                                           linesCount,
                                                                           matchCase,
                                                                           matchWholeWord,
                                                                           _toFind.currentPointToFind);
->>>>>>> 2e95cec4
         if (!foundPos.found && _toFind.currentPointToFind != _toFind.startPointToFind) {
             foundPos = GetFoundPreviousTextPoint (
                                                   text,
@@ -935,12 +851,8 @@
                 continue;
             }
 
-<<<<<<< HEAD
-            if (col > -1 && ((i <= linesCount && col <= start.X) || (i < start.Y)) && txt.Contains (matchText)) {
-=======
             if (col > -1 && ((i <= linesCount && col <= start.X) || (i < start.Y)) &&
                 txt.Contains (matchText)) {
->>>>>>> 2e95cec4
                 return (new Point (col, i), true);
             }
         }
@@ -983,13 +895,8 @@
         int start = index > 0 ? index - 1 : 0;
         int end = index + txt.Length;
 
-<<<<<<< HEAD
-        if (((start == 0) || Rune.IsWhiteSpace ((Rune)source[start]))
-            && ((end == source.Length) || Rune.IsWhiteSpace ((Rune)source[end]))) {
-=======
         if (((start == 0) || Rune.IsWhiteSpace ((Rune)source[start])) &&
             ((end == source.Length) || Rune.IsWhiteSpace ((Rune)source[end]))) {
->>>>>>> 2e95cec4
             return true;
         }
 
@@ -1001,12 +908,8 @@
         if (col + 1 < line.Count) {
             col++;
             rune = line[col].Rune;
-<<<<<<< HEAD
-            if (col + 1 == line.Count && !Rune.IsLetterOrDigit (rune) && !Rune.IsWhiteSpace (line[col - 1].Rune)) {
-=======
             if (col + 1 == line.Count && !Rune.IsLetterOrDigit (rune) &&
                 !Rune.IsWhiteSpace (line[col - 1].Rune)) {
->>>>>>> 2e95cec4
                 col++;
             }
 
@@ -1069,15 +972,9 @@
 
     private string ReplaceText (List<RuneCell> source, string textToReplace, string matchText, int col) {
         string origTxt = ToString (source);
-<<<<<<< HEAD
-        (int _, int len) = DisplaySize (source, 0, col, false);
-        (int _, int len2) = DisplaySize (source, col, col + matchText.Length, false);
-        (int _, int len3) = DisplaySize (source, col + matchText.Length, origTxt.GetRuneCount (), false);
-=======
         (_, int len) = DisplaySize (source, 0, col, false);
         (_, int len2) = DisplaySize (source, col, col + matchText.Length, false);
         (_, int len3) = DisplaySize (source, col + matchText.Length, origTxt.GetRuneCount (), false);
->>>>>>> 2e95cec4
 
         return origTxt[..len] +
                textToReplace +
@@ -1162,15 +1059,6 @@
     public bool IsFromHistory { get; private set; }
 
     public void Add (List<List<RuneCell>> lines, Point curPos, LineStatus lineStatus = LineStatus.Original) {
-<<<<<<< HEAD
-        if (lineStatus == LineStatus.Original && _historyTextItems.Count > 0
-                                              && _historyTextItems.Last ().LineStatus == LineStatus.Original) {
-            return;
-        }
-
-        if (lineStatus == LineStatus.Replaced && _historyTextItems.Count > 0
-                                              && _historyTextItems.Last ().LineStatus == LineStatus.Replaced) {
-=======
         if (lineStatus == LineStatus.Original && _historyTextItems.Count > 0 &&
             _historyTextItems.Last ().LineStatus == LineStatus.Original) {
             return;
@@ -1178,7 +1066,6 @@
 
         if (lineStatus == LineStatus.Replaced && _historyTextItems.Count > 0 &&
             _historyTextItems.Last ().LineStatus == LineStatus.Replaced) {
->>>>>>> 2e95cec4
             return;
         }
 
@@ -1187,13 +1074,9 @@
         }
 
         if (_idxHistoryText >= 0 && _idxHistoryText + 1 < _historyTextItems.Count) {
-<<<<<<< HEAD
-            _historyTextItems.RemoveRange (_idxHistoryText + 1, _historyTextItems.Count - _idxHistoryText - 1);
-=======
             _historyTextItems.RemoveRange (
                                            _idxHistoryText + 1,
                                            _historyTextItems.Count - _idxHistoryText - 1);
->>>>>>> 2e95cec4
         }
 
         _historyTextItems.Add (new HistoryTextItem (lines, curPos, lineStatus));
@@ -1262,13 +1145,8 @@
                   _historyTextItems[_idxHistoryText - 1].LineStatus == LineStatus.Original))) {
                 _idxHistoryText--;
 
-<<<<<<< HEAD
-                while (_historyTextItems[_idxHistoryText].LineStatus == LineStatus.Added
-                       && _historyTextItems[_idxHistoryText - 1].LineStatus == LineStatus.Removed) {
-=======
                 while (_historyTextItems[_idxHistoryText].LineStatus == LineStatus.Added &&
                        _historyTextItems[_idxHistoryText - 1].LineStatus == LineStatus.Removed) {
->>>>>>> 2e95cec4
                     _idxHistoryText--;
                 }
 
@@ -1277,29 +1155,6 @@
                 historyTextItem.FinalCursorPosition = historyTextItem.CursorPosition;
             }
 
-<<<<<<< HEAD
-            if (historyTextItem.LineStatus == LineStatus.Removed
-                && _historyTextItems[_idxHistoryText + 1].LineStatus == LineStatus.Added) {
-                historyTextItem.RemovedOnAdded = new HistoryTextItem (_historyTextItems[_idxHistoryText + 1]);
-            }
-
-            if ((historyTextItem.LineStatus == LineStatus.Added
-                 && _historyTextItems[_idxHistoryText - 1].LineStatus == LineStatus.Original) ||
-                (historyTextItem.LineStatus == LineStatus.Removed
-                 && _historyTextItems[_idxHistoryText - 1].LineStatus == LineStatus.Original) ||
-                (historyTextItem.LineStatus == LineStatus.Added
-                 && _historyTextItems[_idxHistoryText - 1].LineStatus == LineStatus.Removed)) {
-                if (!historyTextItem.Lines[0].SequenceEqual (_historyTextItems[_idxHistoryText - 1].Lines[0]) &&
-                    historyTextItem.CursorPosition == _historyTextItems[_idxHistoryText - 1].CursorPosition) {
-                    historyTextItem.Lines[0] = new List<RuneCell> (_historyTextItems[_idxHistoryText - 1].Lines[0]);
-                }
-
-                if (historyTextItem.LineStatus == LineStatus.Added
-                    && _historyTextItems[_idxHistoryText - 1].LineStatus == LineStatus.Removed) {
-                    historyTextItem.FinalCursorPosition = _historyTextItems[_idxHistoryText - 2].CursorPosition;
-                } else {
-                    historyTextItem.FinalCursorPosition = _historyTextItems[_idxHistoryText - 1].CursorPosition;
-=======
             if (historyTextItem.LineStatus == LineStatus.Removed &&
                 _historyTextItems[_idxHistoryText + 1].LineStatus == LineStatus.Added) {
                 historyTextItem.RemovedOnAdded =
@@ -1327,20 +1182,14 @@
                 } else {
                     historyTextItem.FinalCursorPosition =
                         _historyTextItems[_idxHistoryText - 1].CursorPosition;
->>>>>>> 2e95cec4
                 }
             } else {
                 historyTextItem.FinalCursorPosition = historyTextItem.CursorPosition;
             }
 
             OnChangeText (historyTextItem);
-<<<<<<< HEAD
-            while ((_historyTextItems[_idxHistoryText].LineStatus == LineStatus.Removed)
-                   || (_historyTextItems[_idxHistoryText].LineStatus == LineStatus.Added)) {
-=======
             while ((_historyTextItems[_idxHistoryText].LineStatus == LineStatus.Removed) ||
                    (_historyTextItems[_idxHistoryText].LineStatus == LineStatus.Added)) {
->>>>>>> 2e95cec4
                 _idxHistoryText--;
             }
         } else if (!historyTextItem.IsUndoing) {
@@ -1354,25 +1203,6 @@
                 historyTextItem.FinalCursorPosition = historyTextItem.CursorPosition;
             }
 
-<<<<<<< HEAD
-            if (historyTextItem.LineStatus == LineStatus.Added
-                && _historyTextItems[_idxHistoryText - 1].LineStatus == LineStatus.Removed) {
-                historyTextItem.RemovedOnAdded = new HistoryTextItem (_historyTextItems[_idxHistoryText - 1]);
-            }
-
-            if ((historyTextItem.LineStatus == LineStatus.Removed
-                 && _historyTextItems[_idxHistoryText + 1].LineStatus == LineStatus.Replaced) ||
-                (historyTextItem.LineStatus == LineStatus.Removed
-                 && _historyTextItems[_idxHistoryText + 1].LineStatus == LineStatus.Original) ||
-                (historyTextItem.LineStatus == LineStatus.Added
-                 && _historyTextItems[_idxHistoryText + 1].LineStatus == LineStatus.Replaced)) {
-                if (historyTextItem.LineStatus == LineStatus.Removed && !historyTextItem.Lines[0]
-                        .SequenceEqual (_historyTextItems[_idxHistoryText + 1].Lines[0])) {
-                    historyTextItem.Lines[0] = new List<RuneCell> (_historyTextItems[_idxHistoryText + 1].Lines[0]);
-                }
-
-                historyTextItem.FinalCursorPosition = _historyTextItems[_idxHistoryText + 1].CursorPosition;
-=======
             if (historyTextItem.LineStatus == LineStatus.Added &&
                 _historyTextItems[_idxHistoryText - 1].LineStatus == LineStatus.Removed) {
                 historyTextItem.RemovedOnAdded =
@@ -1393,19 +1223,13 @@
 
                 historyTextItem.FinalCursorPosition =
                     _historyTextItems[_idxHistoryText + 1].CursorPosition;
->>>>>>> 2e95cec4
             } else {
                 historyTextItem.FinalCursorPosition = historyTextItem.CursorPosition;
             }
 
             OnChangeText (historyTextItem);
-<<<<<<< HEAD
-            while ((_historyTextItems[_idxHistoryText].LineStatus == LineStatus.Removed)
-                   || (_historyTextItems[_idxHistoryText].LineStatus == LineStatus.Added)) {
-=======
             while ((_historyTextItems[_idxHistoryText].LineStatus == LineStatus.Removed) ||
                    (_historyTextItems[_idxHistoryText].LineStatus == LineStatus.Added)) {
->>>>>>> 2e95cec4
                 _idxHistoryText++;
             }
         }
@@ -1519,13 +1343,8 @@
             line.RemoveAt (modelCol);
         }
 
-<<<<<<< HEAD
-        if ((line.Count > _frameWidth)
-            || (row + 1 < _wrappedModelLines.Count && _wrappedModelLines[row + 1].ModelLine == modelRow)) {
-=======
         if ((line.Count > _frameWidth) || (row + 1 < _wrappedModelLines.Count &&
                                            _wrappedModelLines[row + 1].ModelLine == modelRow)) {
->>>>>>> 2e95cec4
             return true;
         }
 
@@ -1658,12 +1477,8 @@
         int modelRow = _isWrapModelRefreshing ? row : GetModelLineFromWrappedLines (row);
         int modelCol = _isWrapModelRefreshing ? col : GetModelColFromWrappedLines (row, col);
         int modelStartRow = _isWrapModelRefreshing ? startRow : GetModelLineFromWrappedLines (startRow);
-<<<<<<< HEAD
-        int modelStartCol = _isWrapModelRefreshing ? startCol : GetModelColFromWrappedLines (startRow, startCol);
-=======
         int modelStartCol =
             _isWrapModelRefreshing ? startCol : GetModelColFromWrappedLines (startRow, startCol);
->>>>>>> 2e95cec4
         var wrappedModel = new TextModel ();
         var lines = 0;
         nRow = 0;
@@ -1852,10 +1667,7 @@
     private TextModel _model = new ();
     private bool _multiline = true;
     private CursorVisibility _savedCursorVisibility;
-<<<<<<< HEAD
-=======
     private Dim? _savedHeight;
->>>>>>> 2e95cec4
     private int _selectionStartColumn, _selectionStartRow;
     private bool _shiftSelecting;
     private int _tabWidth = 4;
@@ -1863,21 +1675,424 @@
     private bool _wordWrap;
     private WordWrapManager? _wrapManager;
     private bool _wrapNeeded;
-<<<<<<< HEAD
-    private Dim? savedHeight;
-
-    /// <summary>Initializes a <see cref="TextView"/> on the specified area, with absolute position and size.</summary>
-    /// <remarks></remarks>
-    public TextView (Rect frame) : base (frame) { SetInitialProperties (); }
-=======
->>>>>>> 2e95cec4
 
     /// <summary>
     ///     Initializes a <see cref="TextView"/> on the specified area, with dimensions controlled with the X, Y, Width
     ///     and Height properties.
     /// </summary>
-<<<<<<< HEAD
-    public TextView () { SetInitialProperties (); }
+    public TextView () {
+        CanFocus = true;
+        Used = true;
+
+        _model.LinesLoaded += Model_LinesLoaded!;
+        _historyText.ChangeText += HistoryText_ChangeText!;
+
+        Initialized += TextView_Initialized!;
+
+        LayoutComplete += TextView_LayoutComplete;
+
+        // Things this view knows how to do
+        AddCommand (
+                    Command.PageDown,
+                    () => {
+                        ProcessPageDown ();
+
+                        return true;
+                    });
+        AddCommand (
+                    Command.PageDownExtend,
+                    () => {
+                        ProcessPageDownExtend ();
+
+                        return true;
+                    });
+        AddCommand (
+                    Command.PageUp,
+                    () => {
+                        ProcessPageUp ();
+
+                        return true;
+                    });
+        AddCommand (
+                    Command.PageUpExtend,
+                    () => {
+                        ProcessPageUpExtend ();
+
+                        return true;
+                    });
+        AddCommand (
+                    Command.LineDown,
+                    () => {
+                        ProcessMoveDown ();
+
+                        return true;
+                    });
+        AddCommand (
+                    Command.LineDownExtend,
+                    () => {
+                        ProcessMoveDownExtend ();
+
+                        return true;
+                    });
+        AddCommand (
+                    Command.LineUp,
+                    () => {
+                        ProcessMoveUp ();
+
+                        return true;
+                    });
+        AddCommand (
+                    Command.LineUpExtend,
+                    () => {
+                        ProcessMoveUpExtend ();
+
+                        return true;
+                    });
+        AddCommand (Command.Right, () => ProcessMoveRight ());
+        AddCommand (
+                    Command.RightExtend,
+                    () => {
+                        ProcessMoveRightExtend ();
+
+                        return true;
+                    });
+        AddCommand (Command.Left, () => ProcessMoveLeft ());
+        AddCommand (
+                    Command.LeftExtend,
+                    () => {
+                        ProcessMoveLeftExtend ();
+
+                        return true;
+                    });
+        AddCommand (
+                    Command.DeleteCharLeft,
+                    () => {
+                        ProcessDeleteCharLeft ();
+
+                        return true;
+                    });
+        AddCommand (
+                    Command.StartOfLine,
+                    () => {
+                        ProcessMoveStartOfLine ();
+
+                        return true;
+                    });
+        AddCommand (
+                    Command.StartOfLineExtend,
+                    () => {
+                        ProcessMoveStartOfLineExtend ();
+
+                        return true;
+                    });
+        AddCommand (
+                    Command.DeleteCharRight,
+                    () => {
+                        ProcessDeleteCharRight ();
+
+                        return true;
+                    });
+        AddCommand (
+                    Command.EndOfLine,
+                    () => {
+                        ProcessMoveEndOfLine ();
+
+                        return true;
+                    });
+        AddCommand (
+                    Command.EndOfLineExtend,
+                    () => {
+                        ProcessMoveEndOfLineExtend ();
+
+                        return true;
+                    });
+        AddCommand (
+                    Command.CutToEndLine,
+                    () => {
+                        KillToEndOfLine ();
+
+                        return true;
+                    });
+        AddCommand (
+                    Command.CutToStartLine,
+                    () => {
+                        KillToStartOfLine ();
+
+                        return true;
+                    });
+        AddCommand (
+                    Command.Paste,
+                    () => {
+                        ProcessPaste ();
+
+                        return true;
+                    });
+        AddCommand (
+                    Command.ToggleExtend,
+                    () => {
+                        ToggleSelecting ();
+
+                        return true;
+                    });
+        AddCommand (
+                    Command.Copy,
+                    () => {
+                        ProcessCopy ();
+
+                        return true;
+                    });
+        AddCommand (
+                    Command.Cut,
+                    () => {
+                        ProcessCut ();
+
+                        return true;
+                    });
+        AddCommand (
+                    Command.WordLeft,
+                    () => {
+                        ProcessMoveWordBackward ();
+
+                        return true;
+                    });
+        AddCommand (
+                    Command.WordLeftExtend,
+                    () => {
+                        ProcessMoveWordBackwardExtend ();
+
+                        return true;
+                    });
+        AddCommand (
+                    Command.WordRight,
+                    () => {
+                        ProcessMoveWordForward ();
+
+                        return true;
+                    });
+        AddCommand (
+                    Command.WordRightExtend,
+                    () => {
+                        ProcessMoveWordForwardExtend ();
+
+                        return true;
+                    });
+        AddCommand (
+                    Command.KillWordForwards,
+                    () => {
+                        ProcessKillWordForward ();
+
+                        return true;
+                    });
+        AddCommand (
+                    Command.KillWordBackwards,
+                    () => {
+                        ProcessKillWordBackward ();
+
+                        return true;
+                    });
+        AddCommand (Command.NewLine, () => ProcessReturn ());
+        AddCommand (
+                    Command.BottomEnd,
+                    () => {
+                        MoveBottomEnd ();
+
+                        return true;
+                    });
+        AddCommand (
+                    Command.BottomEndExtend,
+                    () => {
+                        MoveBottomEndExtend ();
+
+                        return true;
+                    });
+        AddCommand (
+                    Command.TopHome,
+                    () => {
+                        MoveTopHome ();
+
+                        return true;
+                    });
+        AddCommand (
+                    Command.TopHomeExtend,
+                    () => {
+                        MoveTopHomeExtend ();
+
+                        return true;
+                    });
+        AddCommand (
+                    Command.SelectAll,
+                    () => {
+                        ProcessSelectAll ();
+
+                        return true;
+                    });
+        AddCommand (
+                    Command.ToggleOverwrite,
+                    () => {
+                        ProcessSetOverwrite ();
+
+                        return true;
+                    });
+        AddCommand (
+                    Command.EnableOverwrite,
+                    () => {
+                        SetOverwrite (true);
+
+                        return true;
+                    });
+        AddCommand (
+                    Command.DisableOverwrite,
+                    () => {
+                        SetOverwrite (false);
+
+                        return true;
+                    });
+        AddCommand (Command.Tab, () => ProcessTab ());
+        AddCommand (Command.BackTab, () => ProcessBackTab ());
+        AddCommand (Command.NextView, () => ProcessMoveNextView ());
+        AddCommand (Command.PreviousView, () => ProcessMovePreviousView ());
+        AddCommand (
+                    Command.Undo,
+                    () => {
+                        Undo ();
+
+                        return true;
+                    });
+        AddCommand (
+                    Command.Redo,
+                    () => {
+                        Redo ();
+
+                        return true;
+                    });
+        AddCommand (
+                    Command.DeleteAll,
+                    () => {
+                        DeleteAll ();
+
+                        return true;
+                    });
+        AddCommand (
+                    Command.ShowContextMenu,
+                    () => {
+                        ContextMenu!.Position = new Point (
+                                                           CursorPosition.X - _leftColumn + 2,
+                                                           CursorPosition.Y - _topRow + 2);
+                        ShowContextMenu ();
+
+                        return true;
+                    });
+
+        // Default keybindings for this view
+        KeyBindings.Add (KeyCode.PageDown, Command.PageDown);
+        KeyBindings.Add (KeyCode.V | KeyCode.CtrlMask, Command.PageDown);
+
+        KeyBindings.Add (KeyCode.PageDown | KeyCode.ShiftMask, Command.PageDownExtend);
+
+        KeyBindings.Add (KeyCode.PageUp, Command.PageUp);
+        KeyBindings.Add ('V' + KeyCode.AltMask, Command.PageUp);
+
+        KeyBindings.Add (KeyCode.PageUp | KeyCode.ShiftMask, Command.PageUpExtend);
+
+        KeyBindings.Add (KeyCode.N | KeyCode.CtrlMask, Command.LineDown);
+        KeyBindings.Add (KeyCode.CursorDown, Command.LineDown);
+
+        KeyBindings.Add (KeyCode.CursorDown | KeyCode.ShiftMask, Command.LineDownExtend);
+
+        KeyBindings.Add (KeyCode.P | KeyCode.CtrlMask, Command.LineUp);
+        KeyBindings.Add (KeyCode.CursorUp, Command.LineUp);
+
+        KeyBindings.Add (KeyCode.CursorUp | KeyCode.ShiftMask, Command.LineUpExtend);
+
+        KeyBindings.Add (KeyCode.F | KeyCode.CtrlMask, Command.Right);
+        KeyBindings.Add (KeyCode.CursorRight, Command.Right);
+
+        KeyBindings.Add (KeyCode.CursorRight | KeyCode.ShiftMask, Command.RightExtend);
+
+        KeyBindings.Add (KeyCode.B | KeyCode.CtrlMask, Command.Left);
+        KeyBindings.Add (KeyCode.CursorLeft, Command.Left);
+
+        KeyBindings.Add (KeyCode.CursorLeft | KeyCode.ShiftMask, Command.LeftExtend);
+
+        KeyBindings.Add (KeyCode.Backspace, Command.DeleteCharLeft);
+
+        KeyBindings.Add (KeyCode.Home, Command.StartOfLine);
+        KeyBindings.Add (KeyCode.A | KeyCode.CtrlMask, Command.StartOfLine);
+
+        KeyBindings.Add (KeyCode.Home | KeyCode.ShiftMask, Command.StartOfLineExtend);
+
+        KeyBindings.Add (KeyCode.Delete, Command.DeleteCharRight);
+        KeyBindings.Add (KeyCode.D | KeyCode.CtrlMask, Command.DeleteCharRight);
+
+        KeyBindings.Add (KeyCode.End, Command.EndOfLine);
+        KeyBindings.Add (KeyCode.E | KeyCode.CtrlMask, Command.EndOfLine);
+
+        KeyBindings.Add (KeyCode.End | KeyCode.ShiftMask, Command.EndOfLineExtend);
+
+        KeyBindings.Add (KeyCode.K | KeyCode.CtrlMask, Command.CutToEndLine); // kill-to-end
+        KeyBindings.Add (
+                         KeyCode.Delete | KeyCode.CtrlMask | KeyCode.ShiftMask,
+                         Command.CutToEndLine); // kill-to-end
+
+        KeyBindings.Add (KeyCode.K | KeyCode.AltMask, Command.CutToStartLine); // kill-to-start
+        KeyBindings.Add (
+                         KeyCode.Backspace | KeyCode.CtrlMask | KeyCode.ShiftMask,
+                         Command.CutToStartLine); // kill-to-start
+
+        KeyBindings.Add (KeyCode.Y | KeyCode.CtrlMask, Command.Paste); // Control-y, yank
+        KeyBindings.Add (KeyCode.Space | KeyCode.CtrlMask, Command.ToggleExtend);
+
+        KeyBindings.Add ('C' + KeyCode.AltMask, Command.Copy);
+        KeyBindings.Add (KeyCode.C | KeyCode.CtrlMask, Command.Copy);
+
+        KeyBindings.Add ('W' + KeyCode.AltMask, Command.Cut);
+        KeyBindings.Add (KeyCode.W | KeyCode.CtrlMask, Command.Cut);
+        KeyBindings.Add (KeyCode.X | KeyCode.CtrlMask, Command.Cut);
+
+        KeyBindings.Add (KeyCode.CursorLeft | KeyCode.CtrlMask, Command.WordLeft);
+        KeyBindings.Add ('B' + KeyCode.AltMask, Command.WordLeft);
+
+        KeyBindings.Add (KeyCode.CursorLeft | KeyCode.CtrlMask | KeyCode.ShiftMask, Command.WordLeftExtend);
+
+        KeyBindings.Add (KeyCode.CursorRight | KeyCode.CtrlMask, Command.WordRight);
+        KeyBindings.Add ('F' + KeyCode.AltMask, Command.WordRight);
+
+        KeyBindings.Add (KeyCode.CursorRight | KeyCode.CtrlMask | KeyCode.ShiftMask, Command.WordRightExtend);
+        KeyBindings.Add (KeyCode.Delete | KeyCode.CtrlMask, Command.KillWordForwards); // kill-word-forwards
+        KeyBindings.Add (
+                         KeyCode.Backspace | KeyCode.CtrlMask,
+                         Command.KillWordBackwards); // kill-word-backwards
+
+        // BUGBUG: If AllowsReturn is false, Key.Enter should not be bound (so that Toplevel can cause Command.Accept).
+        KeyBindings.Add (KeyCode.Enter, Command.NewLine);
+        KeyBindings.Add (KeyCode.End | KeyCode.CtrlMask, Command.BottomEnd);
+        KeyBindings.Add (KeyCode.End | KeyCode.CtrlMask | KeyCode.ShiftMask, Command.BottomEndExtend);
+        KeyBindings.Add (KeyCode.Home | KeyCode.CtrlMask, Command.TopHome);
+        KeyBindings.Add (KeyCode.Home | KeyCode.CtrlMask | KeyCode.ShiftMask, Command.TopHomeExtend);
+        KeyBindings.Add (KeyCode.T | KeyCode.CtrlMask, Command.SelectAll);
+        KeyBindings.Add (KeyCode.Insert, Command.ToggleOverwrite);
+        KeyBindings.Add (KeyCode.Tab, Command.Tab);
+        KeyBindings.Add (KeyCode.Tab | KeyCode.ShiftMask, Command.BackTab);
+
+        KeyBindings.Add (KeyCode.Tab | KeyCode.CtrlMask, Command.NextView);
+        KeyBindings.Add ((KeyCode)Application.AlternateForwardKey, Command.NextView);
+
+        KeyBindings.Add (KeyCode.Tab | KeyCode.CtrlMask | KeyCode.ShiftMask, Command.PreviousView);
+        KeyBindings.Add ((KeyCode)Application.AlternateBackwardKey, Command.PreviousView);
+
+        KeyBindings.Add (KeyCode.Z | KeyCode.CtrlMask, Command.Undo);
+        KeyBindings.Add (KeyCode.R | KeyCode.CtrlMask, Command.Redo);
+
+        KeyBindings.Add (KeyCode.G | KeyCode.CtrlMask, Command.DeleteAll);
+        KeyBindings.Add (KeyCode.D | KeyCode.CtrlMask | KeyCode.ShiftMask, Command.DeleteAll);
+
+        _currentCulture = Thread.CurrentThread.CurrentUICulture;
+
+        ContextMenu = new ContextMenu { MenuItems = BuildContextMenuBarItem () };
+        ContextMenu.KeyChanged += ContextMenu_KeyChanged!;
+
+        KeyBindings.Add ((KeyCode)ContextMenu.Key, KeyBindingScope.HotKey, Command.ShowContextMenu);
+    }
 
     /// <summary>
     ///     Gets or sets a value indicating whether pressing ENTER in a <see cref="TextView"/> creates a new line of text
@@ -1948,11 +2163,11 @@
         }
     }
 
-    ///<inheritdoc/>
+    /// <inheritdoc/>
     public override bool CanFocus { get => base.CanFocus; set => base.CanFocus = value; }
 
     /// <summary>Get the <see cref="ContextMenu"/> for this view.</summary>
-    public ContextMenu? ContextMenu { get; private set; }
+    public ContextMenu? ContextMenu { get; }
 
     /// <summary>Gets the cursor column.</summary>
     /// <value>The cursor column.</value>
@@ -2046,7 +2261,7 @@
                 WordWrap = false;
                 CurrentColumn = 0;
                 CurrentRow = 0;
-                savedHeight = Height;
+                _savedHeight = Height;
 
                 //var prevLayoutStyle = LayoutStyle;
                 //if (LayoutStyle == LayoutStyle.Computed) {
@@ -2060,12 +2275,12 @@
                 }
 
                 SetNeedsDisplay ();
-            } else if (_multiline && savedHeight != null) {
+            } else if (_multiline && _savedHeight != null) {
                 //var lyout = LayoutStyle;
                 //if (LayoutStyle == LayoutStyle.Computed) {
                 //	LayoutStyle = LayoutStyle.Absolute;
                 //}
-                Height = savedHeight;
+                Height = _savedHeight;
 
                 //LayoutStyle = lyout;
                 SetNeedsDisplay ();
@@ -2366,3065 +2581,6 @@
             return;
         }
 
-        UpdateWrapModel ();
-
-        DoNeededAction ();
-        OnContentsChanged ();
-    }
-
-    /// <summary>Invoked when the normal color is drawn.</summary>
-    public event EventHandler<RuneCellEventArgs>? DrawNormalColor;
-
-    /// <summary>Invoked when the ready only color is drawn.</summary>
-    public event EventHandler<RuneCellEventArgs>? DrawReadOnlyColor;
-
-    /// <summary>Invoked when the selection color is drawn.</summary>
-    public event EventHandler<RuneCellEventArgs>? DrawSelectionColor;
-
-    /// <summary>
-    ///     Invoked when the used color is drawn. The Used Color is used to indicate if the <see cref="Key.InsertChar"/>
-    ///     was pressed and enabled.
-    /// </summary>
-    public event EventHandler<RuneCellEventArgs>? DrawUsedColor;
-
-    /// <summary>Find the next text based on the match case with the option to replace it.</summary>
-    /// <param name="textToFind">The text to find.</param>
-    /// <param name="gaveFullTurn"><c>true</c>If all the text was forward searched.<c>false</c>otherwise.</param>
-    /// <param name="matchCase">The match case setting.</param>
-    /// <param name="matchWholeWord">The match whole word setting.</param>
-    /// <param name="textToReplace">The text to replace.</param>
-    /// <param name="replace"><c>true</c>If is replacing.<c>false</c>otherwise.</param>
-    /// <returns><c>true</c>If the text was found.<c>false</c>otherwise.</returns>
-    public bool FindNextText (
-        string textToFind,
-        out bool gaveFullTurn,
-        bool matchCase = false,
-        bool matchWholeWord = false,
-        string? textToReplace = null,
-        bool replace = false
-    ) {
-        if (_model.Count == 0) {
-            gaveFullTurn = false;
-
-            return false;
-        }
-
-        SetWrapModel ();
-        ResetContinuousFind ();
-        (Point current, bool found) foundPos =
-            _model.FindNextText (textToFind, out gaveFullTurn, matchCase, matchWholeWord);
-
-        return SetFoundText (textToFind, foundPos, textToReplace, replace);
-    }
-
-    /// <summary>Find the previous text based on the match case with the option to replace it.</summary>
-    /// <param name="textToFind">The text to find.</param>
-    /// <param name="gaveFullTurn"><c>true</c>If all the text was backward searched.<c>false</c>otherwise.</param>
-    /// <param name="matchCase">The match case setting.</param>
-    /// <param name="matchWholeWord">The match whole word setting.</param>
-    /// <param name="textToReplace">The text to replace.</param>
-    /// <param name="replace"><c>true</c>If the text was found.<c>false</c>otherwise.</param>
-    /// <returns><c>true</c>If the text was found.<c>false</c>otherwise.</returns>
-    public bool FindPreviousText (
-        string textToFind,
-        out bool gaveFullTurn,
-        bool matchCase = false,
-        bool matchWholeWord = false,
-        string? textToReplace = null,
-        bool replace = false
-    ) {
-        if (_model.Count == 0) {
-            gaveFullTurn = false;
-
-            return false;
-        }
-
-        SetWrapModel ();
-        ResetContinuousFind ();
-        (Point current, bool found) foundPos =
-            _model.FindPreviousText (textToFind, out gaveFullTurn, matchCase, matchWholeWord);
-
-        return SetFoundText (textToFind, foundPos, textToReplace, replace);
-    }
-
-    /// <summary>Reset the flag to stop continuous find.</summary>
-    public void FindTextChanged () { _continuousFind = false; }
-
-    /// <summary>Gets all lines of characters.</summary>
-    /// <returns></returns>
-    public List<List<RuneCell>> GetAllLines () { return _model.GetAllLines (); }
-
-    /// <summary>
-    ///     Returns the characters on the current line (where the cursor is positioned). Use <see cref="CurrentColumn"/>
-    ///     to determine the position of the cursor within that line
-    /// </summary>
-    /// <returns></returns>
-    public List<RuneCell> GetCurrentLine () { return _model.GetLine (CurrentRow); }
-
-    /// <summary>Returns the characters on the <paramref name="line"/>.</summary>
-    /// <param name="line">The intended line.</param>
-    /// <returns></returns>
-    public List<RuneCell> GetLine (int line) { return _model.GetLine (line); }
-
-    /// <inheritdoc/>
-    public override Attribute GetNormalColor () {
-        ColorScheme? cs = ColorScheme;
-        if (ColorScheme == null) {
-            cs = new ColorScheme ();
-        }
-
-        return Enabled ? cs.Focus : cs.Disabled;
-    }
-
-    /// <summary>
-    ///     Inserts the given <paramref name="toAdd"/> text at the current cursor position exactly as if the user had just
-    ///     typed it
-    /// </summary>
-    /// <param name="toAdd">Text to add</param>
-    public void InsertText (string toAdd) {
-        foreach (char ch in toAdd) {
-            Key key;
-            try {
-                key = new Key (ch);
-            }
-            catch (Exception) {
-                throw new ArgumentException ($"Cannot insert character '{ch}' because it does not map to a Key");
-            }
-
-            InsertText (key);
-
-            if (NeedsDisplay) {
-                Adjust ();
-            } else {
-                PositionCursor ();
-            }
-        }
-    }
-
-    /// <summary>Loads the contents of the file into the <see cref="TextView"/>.</summary>
-    /// <returns><c>true</c>, if file was loaded, <c>false</c> otherwise.</returns>
-    /// <param name="path">Path to the file to load.</param>
-    public bool Load (string path) {
-        SetWrapModel ();
-        bool res;
-        try {
-            SetWrapModel ();
-            res = _model.LoadFile (path);
-            _historyText.Clear (Text);
-            ResetPosition ();
-        }
-        finally {
-            UpdateWrapModel ();
-            SetNeedsDisplay ();
-            Adjust ();
-        }
-
-        UpdateWrapModel ();
-
-        return res;
-    }
-
-    /// <summary>Loads the contents of the stream into the <see cref="TextView"/>.</summary>
-    /// <returns><c>true</c>, if stream was loaded, <c>false</c> otherwise.</returns>
-    /// <param name="stream">Stream to load the contents from.</param>
-    public void Load (Stream stream) {
-        SetWrapModel ();
-        _model.LoadStream (stream);
-        _historyText.Clear (Text);
-        ResetPosition ();
-        SetNeedsDisplay ();
-        UpdateWrapModel ();
-    }
-
-    /// <summary>Loads the contents of the <see cref="RuneCell"/> list into the <see cref="TextView"/>.</summary>
-    /// <param name="cells">Rune cells list to load the contents from.</param>
-    public void Load (List<RuneCell> cells) {
-        SetWrapModel ();
-        _model.LoadRuneCells (cells, ColorScheme);
-        _historyText.Clear (Text);
-        ResetPosition ();
-        SetNeedsDisplay ();
-        UpdateWrapModel ();
-        InheritsPreviousColorScheme = true;
-    }
-
-    /// <summary>Loads the contents of the list of <see cref="RuneCell"/> list into the <see cref="TextView"/>.</summary>
-    /// <param name="cellsList">List of rune cells list to load the contents from.</param>
-    public void Load (List<List<RuneCell>> cellsList) {
-        SetWrapModel ();
-        InheritsPreviousColorScheme = true;
-        _model.LoadListRuneCells (cellsList, ColorScheme);
-        _historyText.Clear (Text);
-        ResetPosition ();
-        SetNeedsDisplay ();
-        UpdateWrapModel ();
-    }
-
-    ///<inheritdoc/>
-    public override bool MouseEvent (MouseEvent ev) {
-        if (!ev.Flags.HasFlag (MouseFlags.Button1Clicked) &&
-            !ev.Flags.HasFlag (MouseFlags.Button1Pressed) &&
-            !ev.Flags.HasFlag (MouseFlags.Button1Pressed | MouseFlags.ReportMousePosition) &&
-            !ev.Flags.HasFlag (MouseFlags.Button1Released) &&
-            !ev.Flags.HasFlag (MouseFlags.Button1Pressed | MouseFlags.ButtonShift) &&
-            !ev.Flags.HasFlag (MouseFlags.WheeledDown) &&
-            !ev.Flags.HasFlag (MouseFlags.WheeledUp) &&
-            !ev.Flags.HasFlag (MouseFlags.Button1DoubleClicked) &&
-            !ev.Flags.HasFlag (MouseFlags.Button1DoubleClicked | MouseFlags.ButtonShift) &&
-            !ev.Flags.HasFlag (MouseFlags.Button1TripleClicked) &&
-            !ev.Flags.HasFlag (ContextMenu!.MouseFlags)) {
-            return false;
-        }
-
-        if (!CanFocus) {
-            return true;
-        }
-
-        if (!HasFocus) {
-            SetFocus ();
-        }
-
-        _continuousFind = false;
-
-        // Give autocomplete first opportunity to respond to mouse clicks
-        if (SelectedLength == 0 && Autocomplete.MouseEvent (ev, true)) {
-            return true;
-        }
-
-        if (ev.Flags == MouseFlags.Button1Clicked) {
-            if (_shiftSelecting && !_isButtonShift) {
-                StopSelecting ();
-            }
-
-            ProcessMouseClick (ev, out _);
-            if (Used) {
-                PositionCursor ();
-            } else {
-                SetNeedsDisplay ();
-            }
-
-            _lastWasKill = false;
-            _columnTrack = CurrentColumn;
-        } else if (ev.Flags == MouseFlags.WheeledDown) {
-            _lastWasKill = false;
-            _columnTrack = CurrentColumn;
-            ScrollTo (_topRow + 1);
-        } else if (ev.Flags == MouseFlags.WheeledUp) {
-            _lastWasKill = false;
-            _columnTrack = CurrentColumn;
-            ScrollTo (_topRow - 1);
-        } else if (ev.Flags == MouseFlags.WheeledRight) {
-            _lastWasKill = false;
-            _columnTrack = CurrentColumn;
-            ScrollTo (_leftColumn + 1, false);
-        } else if (ev.Flags == MouseFlags.WheeledLeft) {
-            _lastWasKill = false;
-            _columnTrack = CurrentColumn;
-            ScrollTo (_leftColumn - 1, false);
-        } else if (ev.Flags.HasFlag (MouseFlags.Button1Pressed | MouseFlags.ReportMousePosition)) {
-            ProcessMouseClick (ev, out List<RuneCell> line);
-            PositionCursor ();
-            if (_model.Count > 0 && _shiftSelecting && Selecting) {
-                if (CurrentRow - _topRow + BottomOffset >= Frame.Height - 1
-                    && _model.Count + BottomOffset > _topRow + CurrentRow) {
-                    ScrollTo (_topRow + Frame.Height);
-                } else if (_topRow > 0 && CurrentRow <= _topRow) {
-                    ScrollTo (_topRow - Frame.Height);
-                } else if (ev.Y >= Frame.Height) {
-                    ScrollTo (_model.Count + BottomOffset);
-                } else if (ev.Y < 0 && _topRow > 0) {
-                    ScrollTo (0);
-                }
-
-                if (CurrentColumn - _leftColumn + RightOffset >= Frame.Width - 1
-                    && line.Count + RightOffset > _leftColumn + CurrentColumn) {
-                    ScrollTo (_leftColumn + Frame.Width, false);
-                } else if (_leftColumn > 0 && CurrentColumn <= _leftColumn) {
-                    ScrollTo (_leftColumn - Frame.Width, false);
-                } else if (ev.X >= Frame.Width) {
-                    ScrollTo (line.Count + RightOffset, false);
-                } else if (ev.X < 0 && _leftColumn > 0) {
-                    ScrollTo (0, false);
-                }
-            }
-
-            _lastWasKill = false;
-            _columnTrack = CurrentColumn;
-        } else if (ev.Flags.HasFlag (MouseFlags.Button1Pressed | MouseFlags.ButtonShift)) {
-            if (!_shiftSelecting) {
-                _isButtonShift = true;
-                StartSelecting ();
-            }
-
-            ProcessMouseClick (ev, out _);
-            PositionCursor ();
-            _lastWasKill = false;
-            _columnTrack = CurrentColumn;
-        } else if (ev.Flags.HasFlag (MouseFlags.Button1Pressed)) {
-            if (_shiftSelecting) {
-                _clickWithSelecting = true;
-                StopSelecting ();
-            }
-
-            ProcessMouseClick (ev, out _);
-            PositionCursor ();
-            if (!Selecting) {
-                StartSelecting ();
-            }
-
-            _lastWasKill = false;
-            _columnTrack = CurrentColumn;
-            if (Application.MouseGrabView == null) {
-                Application.GrabMouse (this);
-            }
-        } else if (ev.Flags.HasFlag (MouseFlags.Button1Released)) {
-            Application.UngrabMouse ();
-        } else if (ev.Flags.HasFlag (MouseFlags.Button1DoubleClicked)) {
-            if (ev.Flags.HasFlag (MouseFlags.ButtonShift)) {
-                if (!Selecting) {
-                    StartSelecting ();
-                }
-            } else if (Selecting) {
-                StopSelecting ();
-            }
-
-            ProcessMouseClick (ev, out List<RuneCell> line);
-            (int col, int row)? newPos;
-            if ((CurrentColumn == line.Count) || (CurrentColumn > 0
-                                                  && ((line[CurrentColumn - 1].Rune.Value != ' ')
-                                                      || (line[CurrentColumn].Rune.Value == ' ')))) {
-                newPos = _model.WordBackward (CurrentColumn, CurrentRow);
-                if (newPos.HasValue) {
-                    CurrentColumn = CurrentRow == newPos.Value.row ? newPos.Value.col : 0;
-                }
-            }
-
-            if (!Selecting) {
-                StartSelecting ();
-            }
-
-            newPos = _model.WordForward (CurrentColumn, CurrentRow);
-            if (newPos != null && newPos.HasValue) {
-                CurrentColumn = CurrentRow == newPos.Value.row ? newPos.Value.col : line.Count;
-            }
-
-            PositionCursor ();
-            _lastWasKill = false;
-            _columnTrack = CurrentColumn;
-        } else if (ev.Flags.HasFlag (MouseFlags.Button1TripleClicked)) {
-            if (Selecting) {
-                StopSelecting ();
-            }
-
-            ProcessMouseClick (ev, out List<RuneCell> line);
-            CurrentColumn = 0;
-            if (!Selecting) {
-                StartSelecting ();
-            }
-
-            CurrentColumn = line.Count;
-            PositionCursor ();
-            _lastWasKill = false;
-            _columnTrack = CurrentColumn;
-        } else if (ev.Flags == ContextMenu!.MouseFlags) {
-            ContextMenu.Position = new Point (ev.X + 2, ev.Y + 2);
-            ShowContextMenu ();
-        }
-
-        return true;
-    }
-
-    /// <summary>Will scroll the <see cref="TextView"/> to the last line and position the cursor there.</summary>
-    public void MoveEnd () {
-        CurrentRow = _model.Count - 1;
-        List<RuneCell> line = GetCurrentLine ();
-        CurrentColumn = line.Count;
-        TrackColumn ();
-        PositionCursor ();
-    }
-
-    /// <summary>Will scroll the <see cref="TextView"/> to the first line and position the cursor there.</summary>
-    public void MoveHome () {
-        CurrentRow = 0;
-        _topRow = 0;
-        CurrentColumn = 0;
-        _leftColumn = 0;
-        TrackColumn ();
-        PositionCursor ();
-        SetNeedsDisplay ();
-    }
-
-    /// <summary>
-    ///     Called when the contents of the TextView change. E.g. when the user types text or deletes text. Raises the
-    ///     <see cref="ContentsChanged"/> event.
-    /// </summary>
-    public virtual void OnContentsChanged () {
-        ContentsChanged?.Invoke (this, new ContentsChangedEventArgs (CurrentRow, CurrentColumn));
-
-        ProcessInheritsPreviousColorScheme (CurrentRow, CurrentColumn);
-        ProcessAutocomplete ();
-    }
-
-    ///<inheritdoc/>
-    public override void OnDrawContent (Rect contentArea) {
-        _isDrawing = true;
-
-        SetNormalColor ();
-
-        (int width, int height) offB = OffSetBackground ();
-        int right = Frame.Width + offB.width + RightOffset;
-        int bottom = Frame.Height + offB.height + BottomOffset;
-        var row = 0;
-        for (int idxRow = _topRow; idxRow < _model.Count; idxRow++) {
-            List<RuneCell> line = _model.GetLine (idxRow);
-            int lineRuneCount = line.Count;
-            var col = 0;
-
-            Move (0, row);
-            for (int idxCol = _leftColumn; idxCol < lineRuneCount; idxCol++) {
-                Rune rune = idxCol >= lineRuneCount ? (Rune)' ' : line[idxCol].Rune;
-                int cols = rune.GetColumns ();
-                if (idxCol < line.Count && Selecting && PointInSelection (idxCol, idxRow)) {
-                    OnDrawSelectionColor (line, idxCol, idxRow);
-                } else if (idxCol == CurrentColumn && idxRow == CurrentRow && !Selecting && !Used && HasFocus
-                           && idxCol < lineRuneCount) {
-                    OnDrawUsedColor (line, idxCol, idxRow);
-                } else if (ReadOnly) {
-                    OnDrawReadOnlyColor (line, idxCol, idxRow);
-                } else {
-                    OnDrawNormalColor (line, idxCol, idxRow);
-                }
-
-                if (rune.Value == '\t') {
-                    cols += TabWidth + 1;
-                    if (col + cols > right) {
-                        cols = right - col;
-                    }
-
-                    for (var i = 0; i < cols; i++) {
-                        if (col + i < right) {
-                            AddRune (col + i, row, (Rune)' ');
-                        }
-                    }
-                } else {
-                    AddRune (col, row, rune);
-                }
-
-                if (!TextModel.SetCol (ref col, contentArea.Right, cols)) {
-                    break;
-                }
-
-                if (idxCol + 1 < lineRuneCount && col + line[idxCol + 1].Rune.GetColumns () > right) {
-                    break;
-                }
-            }
-
-            if (col < right) {
-                SetNormalColor ();
-                ClearRegion (col, row, right, row + 1);
-            }
-
-            row++;
-        }
-
-        if (row < bottom) {
-            SetNormalColor ();
-            ClearRegion (contentArea.Left, row, right, bottom);
-        }
-
-        PositionCursor ();
-
-        _isDrawing = false;
-    }
-
-    ///<inheritdoc/>
-    public override bool OnEnter (View view) {
-        //TODO: Improve it by handling read only mode of the text field
-        Application.Driver.SetCursorVisibility (DesiredCursorVisibility);
-
-        return base.OnEnter (view);
-    }
-
-    ///<inheritdoc/>
-    public override bool? OnInvokingKeyBindings (Key a) {
-        if (!a.IsValid) {
-            return false;
-        }
-
-        // Give autocomplete first opportunity to respond to key presses
-        if (SelectedLength == 0 && Autocomplete.Suggestions.Count > 0 && Autocomplete.ProcessKey (a)) {
-            return true;
-        }
-
-        return base.OnInvokingKeyBindings (a);
-    }
-
-    ///<inheritdoc/>
-    public override bool OnKeyUp (Key a) {
-        switch (a.KeyCode) {
-            case KeyCode.Space | KeyCode.CtrlMask:
-                return true;
-        }
-
-        return base.OnKeyUp (a);
-    }
-
-    ///<inheritdoc/>
-    public override bool OnLeave (View view) {
-        if (Application.MouseGrabView != null && Application.MouseGrabView == this) {
-            Application.UngrabMouse ();
-        }
-
-        return base.OnLeave (view);
-    }
-
-    ///<inheritdoc/>
-    public override bool OnProcessKeyDown (Key a) {
-        if (!CanFocus) {
-            return true;
-        }
-
-        ResetColumnTrack ();
-
-        // Ignore control characters and other special keys
-        if (!a.IsKeyCodeAtoZ && ((a.KeyCode < KeyCode.Space) || (a.KeyCode > KeyCode.CharMask))) {
-            return false;
-        }
-
-        InsertText (a);
-        DoNeededAction ();
-
-        return true;
-    }
-
-    /// <summary>Invoke the <see cref="UnwrappedCursorPosition"/> event with the unwrapped <see cref="CursorPosition"/>.</summary>
-    public virtual void OnUnwrappedCursorPosition (int? cRow = null, int? cCol = null) {
-        int? row = cRow == null ? CurrentRow : cRow;
-        int? col = cCol == null ? CurrentColumn : cCol;
-        if (cRow == null && cCol == null && _wordWrap) {
-            row = _wrapManager!.GetModelLineFromWrappedLines (CurrentRow);
-            col = _wrapManager.GetModelColFromWrappedLines (CurrentRow, CurrentColumn);
-        }
-
-        UnwrappedCursorPosition?.Invoke (this, new PointEventArgs (new Point ((int)col, (int)row)));
-    }
-
-    /// <summary>Paste the clipboard contents into the current selected position.</summary>
-    public void Paste () {
-        if (_isReadOnly) {
-            return;
-        }
-
-        SetWrapModel ();
-        string? contents = Clipboard.Contents;
-        if (_copyWithoutSelection && contents.FirstOrDefault (x => (x == '\n') || (x == '\r')) == 0) {
-            List<RuneCell> runeList = contents == null ? new List<RuneCell> () : TextModel.ToRuneCellList (contents);
-            List<RuneCell> currentLine = GetCurrentLine ();
-
-            _historyText.Add (new List<List<RuneCell>> { new (currentLine) }, CursorPosition);
-
-            List<List<RuneCell>> addedLine = new() {
-                                                       new List<RuneCell> (currentLine),
-                                                       runeList
-                                                   };
-
-            _historyText.Add (new List<List<RuneCell>> (addedLine), CursorPosition, HistoryText.LineStatus.Added);
-
-            _model.AddLine (CurrentRow, runeList);
-            CurrentRow++;
-
-            _historyText.Add (
-                              new List<List<RuneCell>> { new (GetCurrentLine ()) },
-                              CursorPosition,
-                              HistoryText.LineStatus.Replaced);
-
-            SetNeedsDisplay ();
-            OnContentsChanged ();
-        } else {
-            if (Selecting) {
-                ClearRegion ();
-            }
-
-            _copyWithoutSelection = false;
-            InsertAllText (contents);
-
-            if (Selecting) {
-                _historyText.ReplaceLast (
-                                          new List<List<RuneCell>> { new (GetCurrentLine ()) },
-                                          CursorPosition,
-                                          HistoryText.LineStatus.Original);
-            }
-
-            SetNeedsDisplay ();
-        }
-
-        UpdateWrapModel ();
-        Selecting = false;
-        DoNeededAction ();
-    }
-
-    /// <summary>Positions the cursor on the current row and column</summary>
-    public override void PositionCursor () {
-        ProcessAutocomplete ();
-
-        if (!CanFocus || !Enabled || (Application.Driver == null)) {
-            return;
-        }
-
-        if (Selecting) {
-            // BUGBUG: customized rect aren't supported now because the Redraw isn't using the Intersect method.
-            //var minRow = Math.Min (Math.Max (Math.Min (selectionStartRow, currentRow) - topRow, 0), Frame.Height);
-            //var maxRow = Math.Min (Math.Max (Math.Max (selectionStartRow, currentRow) - topRow, 0), Frame.Height);
-            //SetNeedsDisplay (new Rect (0, minRow, Frame.Width, maxRow));
-            SetNeedsDisplay ();
-        }
-
-        List<RuneCell> line = _model.GetLine (CurrentRow);
-        var col = 0;
-        if (line.Count > 0) {
-            for (int idx = _leftColumn; idx < line.Count; idx++) {
-                if (idx >= CurrentColumn) {
-                    break;
-                }
-
-                int cols = line[idx].Rune.GetColumns ();
-                if (line[idx].Rune.Value == '\t') {
-                    cols += TabWidth + 1;
-                }
-
-                if (!TextModel.SetCol (ref col, Frame.Width, cols)) {
-                    col = CurrentColumn;
-
-                    break;
-                }
-            }
-        }
-
-        int posX = CurrentColumn - _leftColumn;
-        int posY = CurrentRow - _topRow;
-        if (posX > -1 && col >= posX && posX < Frame.Width - RightOffset && _topRow <= CurrentRow
-            && posY < Frame.Height - BottomOffset) {
-            ResetCursorVisibility ();
-            Move (col, CurrentRow - _topRow);
-        } else {
-            SaveCursorVisibility ();
-        }
-    }
-
-    /// <summary>Redoes the latest changes.</summary>
-    public void Redo () {
-        if (ReadOnly) {
-            return;
-        }
-
-        _historyText.Redo ();
-    }
-
-    /// <summary>Replaces all the text based on the match case.</summary>
-    /// <param name="textToFind">The text to find.</param>
-    /// <param name="matchCase">The match case setting.</param>
-    /// <param name="matchWholeWord">The match whole word setting.</param>
-    /// <param name="textToReplace">The text to replace.</param>
-    /// <returns><c>true</c>If the text was found.<c>false</c>otherwise.</returns>
-    public bool ReplaceAllText (
-        string textToFind,
-        bool matchCase = false,
-        bool matchWholeWord = false,
-        string? textToReplace = null
-    ) {
-        if (_isReadOnly || (_model.Count == 0)) {
-            return false;
-        }
-
-        SetWrapModel ();
-        ResetContinuousFind ();
-        (Point current, bool found) foundPos =
-            _model.ReplaceAllText (textToFind, matchCase, matchWholeWord, textToReplace);
-
-        return SetFoundText (textToFind, foundPos, textToReplace, false, true);
-    }
-
-    /// <summary>
-    ///     Will scroll the <see cref="TextView"/> to display the specified row at the top if <paramref name="isRow"/> is
-    ///     true or will scroll the <see cref="TextView"/> to display the specified column at the left if
-    ///     <paramref name="isRow"/> is false.
-    /// </summary>
-    /// <param name="idx">
-    ///     Row that should be displayed at the top or Column that should be displayed at the left, if the value
-    ///     is negative it will be reset to zero
-    /// </param>
-    /// <param name="isRow">If true (default) the <paramref name="idx"/> is a row, column otherwise.</param>
-    public void ScrollTo (int idx, bool isRow = true) {
-        if (idx < 0) {
-            idx = 0;
-        }
-
-        if (isRow) {
-            _topRow = Math.Max (idx > _model.Count - 1 ? _model.Count - 1 : idx, 0);
-        } else if (!_wordWrap) {
-            int maxlength = _model.GetMaxVisibleLine (_topRow, _topRow + Frame.Height + RightOffset, TabWidth);
-            _leftColumn = Math.Max (!_wordWrap && idx > maxlength - 1 ? maxlength - 1 : idx, 0);
-        }
-
-        SetNeedsDisplay ();
-    }
-
-    /// <summary>Select all text.</summary>
-    public void SelectAll () {
-        if (_model.Count == 0) {
-            return;
-        }
-
-        StartSelecting ();
-        _selectionStartColumn = 0;
-        _selectionStartRow = 0;
-        CurrentColumn = _model.GetLine (_model.Count - 1).Count;
-        CurrentRow = _model.Count - 1;
-        SetNeedsDisplay ();
-    }
-
-    /// <summary>Raised when the <see cref="Text"/> property of the <see cref="TextView"/> changes.</summary>
-    /// <remarks>
-    ///     The <see cref="Text"/> property of <see cref="TextView"/> only changes when it is explicitly set, not as the
-    ///     user types. To be notified as the user changes the contents of the TextView see <see cref="IsDirty"/>.
-    /// </remarks>
-    public event EventHandler? TextChanged;
-
-    /// <summary>Undoes the latest changes.</summary>
-    public void Undo () {
-        if (ReadOnly) {
-            return;
-        }
-
-        _historyText.Undo ();
-    }
-
-    /// <summary>Invoked with the unwrapped <see cref="CursorPosition"/>.</summary>
-    public event EventHandler<PointEventArgs>? UnwrappedCursorPosition;
-
-    /// <summary>
-    ///     Sets the <see cref="View.Driver"/> to an appropriate color for rendering the given <paramref name="idxCol"/>
-    ///     of the current <paramref name="line"/>. Override to provide custom coloring by calling
-    ///     <see cref="ConsoleDriver.SetAttribute(Attribute)"/> Defaults to <see cref="ColorScheme.Normal"/>.
-    /// </summary>
-    /// <param name="line">The line.</param>
-    /// <param name="idxCol">The col index.</param>
-    /// <param name="idxRow">The row index.</param>
-    protected virtual void OnDrawNormalColor (List<RuneCell> line, int idxCol, int idxRow) {
-        (int Row, int Col) unwrappedPos = GetUnwrappedPosition (idxRow, idxCol);
-        var ev = new RuneCellEventArgs (line, idxCol, unwrappedPos);
-        DrawNormalColor?.Invoke (this, ev);
-
-        if (line[idxCol].ColorScheme != null) {
-            ColorScheme? colorScheme = line[idxCol].ColorScheme;
-            Driver.SetAttribute (Enabled ? colorScheme!.Focus : colorScheme!.Disabled);
-        } else {
-            Driver.SetAttribute (GetNormalColor ());
-        }
-    }
-
-    /// <summary>
-    ///     Sets the <see cref="View.Driver"/> to an appropriate color for rendering the given <paramref name="idxCol"/>
-    ///     of the current <paramref name="line"/>. Override to provide custom coloring by calling
-    ///     <see cref="ConsoleDriver.SetAttribute(Attribute)"/> Defaults to <see cref="ColorScheme.Focus"/>.
-    /// </summary>
-    /// <param name="line">The line.</param>
-    /// <param name="idxCol">The col index.</param>
-    /// ///
-    /// <param name="idxRow">The row index.</param>
-    protected virtual void OnDrawReadOnlyColor (List<RuneCell> line, int idxCol, int idxRow) {
-        (int Row, int Col) unwrappedPos = GetUnwrappedPosition (idxRow, idxCol);
-        var ev = new RuneCellEventArgs (line, idxCol, unwrappedPos);
-        DrawReadOnlyColor?.Invoke (this, ev);
-
-        ColorScheme? colorScheme = line[idxCol].ColorScheme != null ? line[idxCol].ColorScheme : ColorScheme;
-        Attribute attribute;
-        if (colorScheme!.Disabled.Foreground == colorScheme.Focus.Background) {
-            attribute = new Attribute (colorScheme.Focus.Foreground, colorScheme.Focus.Background);
-        } else {
-            attribute = new Attribute (colorScheme.Disabled.Foreground, colorScheme.Focus.Background);
-        }
-
-        Driver.SetAttribute (attribute);
-    }
-
-    /// <summary>
-    ///     Sets the <see cref="View.Driver"/> to an appropriate color for rendering the given <paramref name="idxCol"/>
-    ///     of the current <paramref name="line"/>. Override to provide custom coloring by calling
-    ///     <see cref="ConsoleDriver.SetAttribute(Attribute)"/> Defaults to <see cref="ColorScheme.Focus"/>.
-    /// </summary>
-    /// <param name="line">The line.</param>
-    /// <param name="idxCol">The col index.</param>
-    /// ///
-    /// <param name="idxRow">The row index.</param>
-    protected virtual void OnDrawSelectionColor (List<RuneCell> line, int idxCol, int idxRow) {
-        (int Row, int Col) unwrappedPos = GetUnwrappedPosition (idxRow, idxCol);
-        var ev = new RuneCellEventArgs (line, idxCol, unwrappedPos);
-        DrawSelectionColor?.Invoke (this, ev);
-
-        if (line[idxCol].ColorScheme != null) {
-            ColorScheme? colorScheme = line[idxCol].ColorScheme;
-            Driver.SetAttribute (new Attribute (colorScheme!.Focus.Background, colorScheme.Focus.Foreground));
-        } else {
-            Driver.SetAttribute (new Attribute (ColorScheme.Focus.Background, ColorScheme.Focus.Foreground));
-        }
-    }
-
-    /// <summary>
-    ///     Sets the <see cref="View.Driver"/> to an appropriate color for rendering the given <paramref name="idxCol"/>
-    ///     of the current <paramref name="line"/>. Override to provide custom coloring by calling
-    ///     <see cref="ConsoleDriver.SetAttribute(Attribute)"/> Defaults to <see cref="ColorScheme.HotFocus"/>.
-    /// </summary>
-    /// <param name="line">The line.</param>
-    /// <param name="idxCol">The col index.</param>
-    /// ///
-    /// <param name="idxRow">The row index.</param>
-    protected virtual void OnDrawUsedColor (List<RuneCell> line, int idxCol, int idxRow) {
-        (int Row, int Col) unwrappedPos = GetUnwrappedPosition (idxRow, idxCol);
-        var ev = new RuneCellEventArgs (line, idxCol, unwrappedPos);
-        DrawUsedColor?.Invoke (this, ev);
-
-        if (line[idxCol].ColorScheme != null) {
-            ColorScheme? colorScheme = line[idxCol].ColorScheme;
-            SetValidUsedColor (colorScheme!);
-        } else {
-            SetValidUsedColor (ColorScheme);
-        }
-    }
-
-    /// <summary>
-    ///     Sets the driver to the default color for the control where no text is being rendered. Defaults to
-    ///     <see cref="ColorScheme.Normal"/>.
-    /// </summary>
-    protected virtual void SetNormalColor () { Driver.SetAttribute (GetNormalColor ()); }
-
-    private void Adjust () {
-        (int width, int height) offB = OffSetBackground ();
-        List<RuneCell> line = GetCurrentLine ();
-        bool need = NeedsDisplay || _wrapNeeded || !Used;
-        (int size, int length) tSize = TextModel.DisplaySize (line, -1, -1, false, TabWidth);
-        (int size, int length) dSize = TextModel.DisplaySize (line, _leftColumn, CurrentColumn, true, TabWidth);
-        if (!_wordWrap && CurrentColumn < _leftColumn) {
-            _leftColumn = CurrentColumn;
-            need = true;
-        } else if (!_wordWrap && ((CurrentColumn - _leftColumn + RightOffset > Frame.Width + offB.width)
-                                  || (dSize.size + RightOffset >= Frame.Width + offB.width))) {
-            _leftColumn = TextModel.CalculateLeftColumn (
-                                                         line,
-                                                         _leftColumn,
-                                                         CurrentColumn,
-                                                         Frame.Width + offB.width - RightOffset,
-                                                         TabWidth);
-            need = true;
-        } else if ((_wordWrap && _leftColumn > 0) || (dSize.size + RightOffset < Frame.Width + offB.width
-                                                      && tSize.size + RightOffset < Frame.Width + offB.width)) {
-            if (_leftColumn > 0) {
-                _leftColumn = 0;
-                need = true;
-            }
-        }
-
-        if (CurrentRow < _topRow) {
-            _topRow = CurrentRow;
-            need = true;
-        } else if (CurrentRow - _topRow + BottomOffset >= Frame.Height + offB.height) {
-            _topRow = Math.Min (Math.Max (CurrentRow - Frame.Height + 1 + BottomOffset, 0), CurrentRow);
-            need = true;
-        } else if (_topRow > 0 && CurrentRow < _topRow) {
-            _topRow = Math.Max (_topRow - 1, 0);
-            need = true;
-        }
-
-        if (need) {
-            if (_wrapNeeded) {
-                WrapTextModel ();
-                _wrapNeeded = false;
-            }
-
-            SetNeedsDisplay ();
-        } else {
-            PositionCursor ();
-        }
-
-        OnUnwrappedCursorPosition ();
-    }
-
-    private void AppendClipboard (string text) { Clipboard.Contents += text; }
-
-    private MenuBarItem BuildContextMenuBarItem () {
-        return new MenuBarItem (
-                                new MenuItem[] {
-                                                   new (
-                                                        Strings.ctxSelectAll,
-                                                        "",
-                                                        () => SelectAll (),
-                                                        null,
-                                                        null,
-                                                        (KeyCode)KeyBindings.GetKeyFromCommands (Command.SelectAll)),
-                                                   new (
-                                                        Strings.ctxDeleteAll,
-                                                        "",
-                                                        () => DeleteAll (),
-                                                        null,
-                                                        null,
-                                                        (KeyCode)KeyBindings.GetKeyFromCommands (Command.DeleteAll)),
-                                                   new (
-                                                        Strings.ctxCopy,
-                                                        "",
-                                                        () => Copy (),
-                                                        null,
-                                                        null,
-                                                        (KeyCode)KeyBindings.GetKeyFromCommands (Command.Copy)),
-                                                   new (
-                                                        Strings.ctxCut,
-                                                        "",
-                                                        () => Cut (),
-                                                        null,
-                                                        null,
-                                                        (KeyCode)KeyBindings.GetKeyFromCommands (Command.Cut)),
-                                                   new (
-                                                        Strings.ctxPaste,
-                                                        "",
-                                                        () => Paste (),
-                                                        null,
-                                                        null,
-                                                        (KeyCode)KeyBindings.GetKeyFromCommands (Command.Paste)),
-                                                   new (
-                                                        Strings.ctxUndo,
-                                                        "",
-                                                        () => Undo (),
-                                                        null,
-                                                        null,
-                                                        (KeyCode)KeyBindings.GetKeyFromCommands (Command.Undo)),
-                                                   new (
-                                                        Strings.ctxRedo,
-                                                        "",
-                                                        () => Redo (),
-                                                        null,
-                                                        null,
-                                                        (KeyCode)KeyBindings.GetKeyFromCommands (Command.Redo))
-                                               });
-    }
-
-    private void ClearRegion (int left, int top, int right, int bottom) {
-        for (int row = top; row < bottom; row++) {
-            Move (left, row);
-            for (int col = left; col < right; col++) {
-                AddRune (col, row, (Rune)' ');
-            }
-        }
-    }
-
-    //
-    // Clears the contents of the selected region
-    //
-    private void ClearRegion () {
-        SetWrapModel ();
-
-        long start, end;
-        long currentEncoded = ((long)(uint)CurrentRow << 32) | (uint)CurrentColumn;
-        GetEncodedRegionBounds (out start, out end);
-        var startRow = (int)(start >> 32);
-        var maxrow = (int)(end >> 32);
-        var startCol = (int)(start & 0xffffffff);
-        var endCol = (int)(end & 0xffffffff);
-        List<RuneCell> line = _model.GetLine (startRow);
-
-        _historyText.Add (new List<List<RuneCell>> { new (line) }, new Point (startCol, startRow));
-
-        List<List<RuneCell>> removedLines = new ();
-
-        if (startRow == maxrow) {
-            removedLines.Add (new List<RuneCell> (line));
-
-            line.RemoveRange (startCol, endCol - startCol);
-            CurrentColumn = startCol;
-            if (_wordWrap) {
-                SetNeedsDisplay ();
-            } else {
-                // BUGBUG: customized rect aren't supported now because the Redraw isn't using the Intersect method.
-                //SetNeedsDisplay (new Rect (0, startRow - topRow, Frame.Width, startRow - topRow + 1));
-                SetNeedsDisplay ();
-            }
-
-            _historyText.Add (new List<List<RuneCell>> (removedLines), CursorPosition, HistoryText.LineStatus.Removed);
-
-            UpdateWrapModel ();
-
-            return;
-        }
-
-        removedLines.Add (new List<RuneCell> (line));
-
-        line.RemoveRange (startCol, line.Count - startCol);
-        List<RuneCell> line2 = _model.GetLine (maxrow);
-        line.AddRange (line2.Skip (endCol));
-        for (int row = startRow + 1; row <= maxrow; row++) {
-            removedLines.Add (new List<RuneCell> (_model.GetLine (startRow + 1)));
-
-            _model.RemoveLine (startRow + 1);
-        }
-
-        if (currentEncoded == end) {
-            CurrentRow -= maxrow - startRow;
-        }
-
-        CurrentColumn = startCol;
-
-        _historyText.Add (
-                          new List<List<RuneCell>> (removedLines),
-                          CursorPosition,
-                          HistoryText.LineStatus.Removed);
-
-        UpdateWrapModel ();
-
-        SetNeedsDisplay ();
-    }
-
-    private void ClearSelectedRegion () {
-        SetWrapModel ();
-        if (!_isReadOnly) {
-            ClearRegion ();
-        }
-
-        UpdateWrapModel ();
-        Selecting = false;
-        DoNeededAction ();
-    }
-
-    private void ContextMenu_KeyChanged (object sender, KeyChangedEventArgs e) {
-        KeyBindings.Replace ((KeyCode)e.OldKey, (KeyCode)e.NewKey);
-    }
-
-    private bool DeleteTextBackwards () {
-        SetWrapModel ();
-
-        if (CurrentColumn > 0) {
-            // Delete backwards 
-            List<RuneCell> currentLine = GetCurrentLine ();
-
-            _historyText.Add (new List<List<RuneCell>> { new (currentLine) }, CursorPosition);
-
-            currentLine.RemoveAt (CurrentColumn - 1);
-            if (_wordWrap) {
-                _wrapNeeded = true;
-            }
-
-            CurrentColumn--;
-
-            _historyText.Add (
-                              new List<List<RuneCell>> { new (currentLine) },
-                              CursorPosition,
-                              HistoryText.LineStatus.Replaced);
-
-            if (CurrentColumn < _leftColumn) {
-                _leftColumn--;
-                SetNeedsDisplay ();
-            } else {
-                // BUGBUG: customized rect aren't supported now because the Redraw isn't using the Intersect method.
-                //SetNeedsDisplay (new Rect (0, currentRow - topRow, 1, Frame.Width));
-                SetNeedsDisplay ();
-            }
-        } else {
-            // Merges the current line with the previous one.
-            if (CurrentRow == 0) {
-                return true;
-            }
-
-            int prowIdx = CurrentRow - 1;
-            List<RuneCell> prevRow = _model.GetLine (prowIdx);
-
-            _historyText.Add (new List<List<RuneCell>> { new (prevRow) }, CursorPosition);
-
-            List<List<RuneCell>> removedLines = new () { new List<RuneCell> (prevRow) };
-
-            removedLines.Add (new List<RuneCell> (GetCurrentLine ()));
-
-            _historyText.Add (
-                              removedLines,
-                              new Point (CurrentColumn, prowIdx),
-                              HistoryText.LineStatus.Removed);
-
-            int prevCount = prevRow.Count;
-            _model.GetLine (prowIdx).AddRange (GetCurrentLine ());
-            _model.RemoveLine (CurrentRow);
-            if (_wordWrap) {
-                _wrapNeeded = true;
-            }
-
-            CurrentRow--;
-
-            _historyText.Add (
-                              new List<List<RuneCell>> { GetCurrentLine () },
-                              new Point (CurrentColumn, prowIdx),
-                              HistoryText.LineStatus.Replaced);
-
-            CurrentColumn = prevCount;
-            SetNeedsDisplay ();
-        }
-
-        UpdateWrapModel ();
-
-        return false;
-    }
-
-    private bool DeleteTextForwards () {
-        SetWrapModel ();
-
-        List<RuneCell> currentLine = GetCurrentLine ();
-        if (CurrentColumn == currentLine.Count) {
-            if (CurrentRow + 1 == _model.Count) {
-                UpdateWrapModel ();
-
-                return true;
-            }
-
-            _historyText.Add (new List<List<RuneCell>> { new (currentLine) }, CursorPosition);
-
-            List<List<RuneCell>> removedLines = new() { new List<RuneCell> (currentLine) };
-
-            List<RuneCell> nextLine = _model.GetLine (CurrentRow + 1);
-
-            removedLines.Add (new List<RuneCell> (nextLine));
-
-            _historyText.Add (removedLines, CursorPosition, HistoryText.LineStatus.Removed);
-
-            currentLine.AddRange (nextLine);
-            _model.RemoveLine (CurrentRow + 1);
-
-            _historyText.Add (
-                              new List<List<RuneCell>> { new (currentLine) },
-                              CursorPosition,
-                              HistoryText.LineStatus.Replaced);
-
-            if (_wordWrap) {
-                _wrapNeeded = true;
-            }
-
-            DoSetNeedsDisplay (new Rect (0, CurrentRow - _topRow, Frame.Width, CurrentRow - _topRow + 1));
-        } else {
-            _historyText.Add (new List<List<RuneCell>> { new (currentLine) }, CursorPosition);
-
-            currentLine.RemoveAt (CurrentColumn);
-
-            _historyText.Add (
-                              new List<List<RuneCell>> { new (currentLine) },
-                              CursorPosition,
-                              HistoryText.LineStatus.Replaced);
-
-            if (_wordWrap) {
-                _wrapNeeded = true;
-            }
-
-            DoSetNeedsDisplay (
-                               new Rect (
-                                         CurrentColumn - _leftColumn,
-                                         CurrentRow - _topRow,
-                                         Frame.Width,
-                                         CurrentRow - _topRow + 1));
-        }
-
-        UpdateWrapModel ();
-
-        return false;
-    }
-
-    private void DoNeededAction () {
-        if (NeedsDisplay) {
-            Adjust ();
-        } else {
-            PositionCursor ();
-        }
-    }
-
-    private void DoSetNeedsDisplay (Rect rect) {
-        if (_wrapNeeded) {
-            SetNeedsDisplay ();
-        } else {
-            // BUGBUG: customized rect aren't supported now because the Redraw isn't using the Intersect method.
-            //SetNeedsDisplay (rect);
-            SetNeedsDisplay ();
-        }
-    }
-
-    private IEnumerable<(int col, int row, RuneCell rune)> ForwardIterator (int col, int row) {
-        if ((col < 0) || (row < 0)) {
-            yield break;
-        }
-
-        if (row >= _model.Count) {
-            yield break;
-        }
-
-        List<RuneCell> line = GetCurrentLine ();
-        if (col >= line.Count) {
-            yield break;
-        }
-
-        while (row < _model.Count) {
-            for (int c = col; c < line.Count; c++) {
-                yield return (c, row, line[c]);
-            }
-
-            col = 0;
-            row++;
-            line = GetCurrentLine ();
-        }
-    }
-
-    private void GenerateSuggestions () {
-        List<RuneCell> currentLine = GetCurrentLine ();
-        int cursorPosition = Math.Min (CurrentColumn, currentLine.Count);
-        Autocomplete.Context = new AutocompleteContext (
-                                                        currentLine,
-                                                        cursorPosition,
-                                                        Autocomplete.Context != null
-                                                            ? Autocomplete.Context.Canceled
-                                                            : false);
-        Autocomplete.GenerateSuggestions (
-                                          Autocomplete.Context);
-    }
-
-    // Returns an encoded region start..end (top 32 bits are the row, low32 the column)
-    private void GetEncodedRegionBounds (
-        out long start,
-        out long end,
-        int? startRow = null,
-        int? startCol = null,
-        int? cRow = null,
-        int? cCol = null
-    ) {
-        long selection;
-        long point;
-        if ((startRow == null) || (startCol == null) || (cRow == null) || (cCol == null)) {
-            selection = ((long)(uint)_selectionStartRow << 32) | (uint)_selectionStartColumn;
-            point = ((long)(uint)CurrentRow << 32) | (uint)CurrentColumn;
-        } else {
-            selection = ((long)(uint)startRow << 32) | (uint)startCol;
-            point = ((long)(uint)cRow << 32) | (uint)cCol;
-        }
-
-        if (selection > point) {
-            start = point;
-            end = selection;
-        } else {
-            start = selection;
-            end = point;
-        }
-    }
-
-    //
-    // Returns a string with the text in the selected 
-    // region.
-    //
-    private string GetRegion (
-        int? sRow = null,
-        int? sCol = null,
-        int? cRow = null,
-        int? cCol = null,
-        TextModel? model = null
-    ) {
-        long start, end;
-        GetEncodedRegionBounds (out start, out end, sRow, sCol, cRow, cCol);
-        if (start == end) {
-            return string.Empty;
-        }
-
-        var startRow = (int)(start >> 32);
-        var maxrow = (int)(end >> 32);
-        var startCol = (int)(start & 0xffffffff);
-        var endCol = (int)(end & 0xffffffff);
-        List<RuneCell> line = model == null ? _model.GetLine (startRow) : model.GetLine (startRow);
-
-        if (startRow == maxrow) {
-            return StringFromRunes (line.GetRange (startCol, endCol - startCol));
-        }
-
-        string res = StringFromRunes (line.GetRange (startCol, line.Count - startCol));
-
-        for (int row = startRow + 1; row < maxrow; row++) {
-            res = res +
-                  Environment.NewLine +
-                  StringFromRunes (
-                                   model == null
-                                       ? _model.GetLine (row)
-                                       : model.GetLine (row));
-        }
-
-        line = model == null ? _model.GetLine (maxrow) : model.GetLine (maxrow);
-        res = res + Environment.NewLine + StringFromRunes (line.GetRange (0, endCol));
-
-        return res;
-    }
-
-    private int GetSelectedLength () { return SelectedText.Length; }
-
-    private string GetSelectedRegion () {
-        int cRow = CurrentRow;
-        int cCol = CurrentColumn;
-        int startRow = _selectionStartRow;
-        int startCol = _selectionStartColumn;
-        TextModel model = _model;
-        if (_wordWrap) {
-            cRow = _wrapManager!.GetModelLineFromWrappedLines (CurrentRow);
-            cCol = _wrapManager.GetModelColFromWrappedLines (CurrentRow, CurrentColumn);
-            startRow = _wrapManager.GetModelLineFromWrappedLines (_selectionStartRow);
-            startCol = _wrapManager.GetModelColFromWrappedLines (_selectionStartRow, _selectionStartColumn);
-            model = _wrapManager.Model;
-        }
-
-        OnUnwrappedCursorPosition (cRow, cCol);
-
-        return GetRegion (startRow, startCol, cRow, cCol, model);
-    }
-
-    private (int Row, int Col) GetUnwrappedPosition (int line, int col) {
-        if (WordWrap) {
-            return new ValueTuple<int, int> (
-                                             _wrapManager!.GetModelLineFromWrappedLines (line),
-                                             _wrapManager.GetModelColFromWrappedLines (line, col));
-        }
-
-        return new ValueTuple<int, int> (line, col);
-    }
-
-    private void HistoryText_ChangeText (object sender, HistoryText.HistoryTextItem obj) {
-        SetWrapModel ();
-
-        if (obj != null) {
-            int startLine = obj.CursorPosition.Y;
-
-            if (obj.RemovedOnAdded != null) {
-                int offset;
-                if (obj.IsUndoing) {
-                    offset = Math.Max (obj.RemovedOnAdded.Lines.Count - obj.Lines.Count, 1);
-                } else {
-                    offset = obj.RemovedOnAdded.Lines.Count - 1;
-                }
-
-                for (var i = 0; i < offset; i++) {
-                    if (Lines > obj.RemovedOnAdded.CursorPosition.Y) {
-                        _model.RemoveLine (obj.RemovedOnAdded.CursorPosition.Y);
-                    } else {
-                        break;
-                    }
-                }
-            }
-
-            for (var i = 0; i < obj.Lines.Count; i++) {
-                if (i == 0) {
-                    _model.ReplaceLine (startLine, obj.Lines[i]);
-                } else if ((obj.IsUndoing && obj.LineStatus == HistoryText.LineStatus.Removed)
-                           || (!obj.IsUndoing && obj.LineStatus == HistoryText.LineStatus.Added)) {
-                    _model.AddLine (startLine, obj.Lines[i]);
-                } else if (Lines > obj.CursorPosition.Y + 1) {
-                    _model.RemoveLine (obj.CursorPosition.Y + 1);
-                }
-
-                startLine++;
-            }
-
-            CursorPosition = obj.FinalCursorPosition;
-        }
-
-        UpdateWrapModel ();
-
-        Adjust ();
-        OnContentsChanged ();
-    }
-
-    private void Insert (RuneCell cell) {
-        List<RuneCell> line = GetCurrentLine ();
-        if (Used) {
-            line.Insert (Math.Min (CurrentColumn, line.Count), cell);
-        } else {
-            if (CurrentColumn < line.Count) {
-                line.RemoveAt (CurrentColumn);
-            }
-
-            line.Insert (Math.Min (CurrentColumn, line.Count), cell);
-        }
-
-        int prow = CurrentRow - _topRow;
-        if (!_wrapNeeded) {
-            // BUGBUG: customized rect aren't supported now because the Redraw isn't using the Intersect method.
-            //SetNeedsDisplay (new Rect (0, prow, Math.Max (Frame.Width, 0), Math.Max (prow + 1, 0)));
-            SetNeedsDisplay ();
-        }
-    }
-
-    private void InsertAllText (string text) {
-        if (string.IsNullOrEmpty (text)) {
-            return;
-        }
-
-        List<List<RuneCell>> lines = TextModel.StringToLinesOfRuneCells (text);
-
-        if (lines.Count == 0) {
-=======
-    public TextView () {
-        CanFocus = true;
-        Used = true;
-
-        _model.LinesLoaded += Model_LinesLoaded!;
-        _historyText.ChangeText += HistoryText_ChangeText!;
-
-        Initialized += TextView_Initialized!;
-
-        LayoutComplete += TextView_LayoutComplete;
-
-        // Things this view knows how to do
-        AddCommand (
-                    Command.PageDown,
-                    () => {
-                        ProcessPageDown ();
-
-                        return true;
-                    });
-        AddCommand (
-                    Command.PageDownExtend,
-                    () => {
-                        ProcessPageDownExtend ();
-
-                        return true;
-                    });
-        AddCommand (
-                    Command.PageUp,
-                    () => {
-                        ProcessPageUp ();
-
-                        return true;
-                    });
-        AddCommand (
-                    Command.PageUpExtend,
-                    () => {
-                        ProcessPageUpExtend ();
-
-                        return true;
-                    });
-        AddCommand (
-                    Command.LineDown,
-                    () => {
-                        ProcessMoveDown ();
-
-                        return true;
-                    });
-        AddCommand (
-                    Command.LineDownExtend,
-                    () => {
-                        ProcessMoveDownExtend ();
-
-                        return true;
-                    });
-        AddCommand (
-                    Command.LineUp,
-                    () => {
-                        ProcessMoveUp ();
-
-                        return true;
-                    });
-        AddCommand (
-                    Command.LineUpExtend,
-                    () => {
-                        ProcessMoveUpExtend ();
-
-                        return true;
-                    });
-        AddCommand (Command.Right, () => ProcessMoveRight ());
-        AddCommand (
-                    Command.RightExtend,
-                    () => {
-                        ProcessMoveRightExtend ();
-
-                        return true;
-                    });
-        AddCommand (Command.Left, () => ProcessMoveLeft ());
-        AddCommand (
-                    Command.LeftExtend,
-                    () => {
-                        ProcessMoveLeftExtend ();
-
-                        return true;
-                    });
-        AddCommand (
-                    Command.DeleteCharLeft,
-                    () => {
-                        ProcessDeleteCharLeft ();
-
-                        return true;
-                    });
-        AddCommand (
-                    Command.StartOfLine,
-                    () => {
-                        ProcessMoveStartOfLine ();
-
-                        return true;
-                    });
-        AddCommand (
-                    Command.StartOfLineExtend,
-                    () => {
-                        ProcessMoveStartOfLineExtend ();
-
-                        return true;
-                    });
-        AddCommand (
-                    Command.DeleteCharRight,
-                    () => {
-                        ProcessDeleteCharRight ();
-
-                        return true;
-                    });
-        AddCommand (
-                    Command.EndOfLine,
-                    () => {
-                        ProcessMoveEndOfLine ();
-
-                        return true;
-                    });
-        AddCommand (
-                    Command.EndOfLineExtend,
-                    () => {
-                        ProcessMoveEndOfLineExtend ();
-
-                        return true;
-                    });
-        AddCommand (
-                    Command.CutToEndLine,
-                    () => {
-                        KillToEndOfLine ();
-
-                        return true;
-                    });
-        AddCommand (
-                    Command.CutToStartLine,
-                    () => {
-                        KillToStartOfLine ();
-
-                        return true;
-                    });
-        AddCommand (
-                    Command.Paste,
-                    () => {
-                        ProcessPaste ();
-
-                        return true;
-                    });
-        AddCommand (
-                    Command.ToggleExtend,
-                    () => {
-                        ToggleSelecting ();
-
-                        return true;
-                    });
-        AddCommand (
-                    Command.Copy,
-                    () => {
-                        ProcessCopy ();
-
-                        return true;
-                    });
-        AddCommand (
-                    Command.Cut,
-                    () => {
-                        ProcessCut ();
-
-                        return true;
-                    });
-        AddCommand (
-                    Command.WordLeft,
-                    () => {
-                        ProcessMoveWordBackward ();
-
-                        return true;
-                    });
-        AddCommand (
-                    Command.WordLeftExtend,
-                    () => {
-                        ProcessMoveWordBackwardExtend ();
-
-                        return true;
-                    });
-        AddCommand (
-                    Command.WordRight,
-                    () => {
-                        ProcessMoveWordForward ();
-
-                        return true;
-                    });
-        AddCommand (
-                    Command.WordRightExtend,
-                    () => {
-                        ProcessMoveWordForwardExtend ();
-
-                        return true;
-                    });
-        AddCommand (
-                    Command.KillWordForwards,
-                    () => {
-                        ProcessKillWordForward ();
-
-                        return true;
-                    });
-        AddCommand (
-                    Command.KillWordBackwards,
-                    () => {
-                        ProcessKillWordBackward ();
-
-                        return true;
-                    });
-        AddCommand (Command.NewLine, () => ProcessReturn ());
-        AddCommand (
-                    Command.BottomEnd,
-                    () => {
-                        MoveBottomEnd ();
-
-                        return true;
-                    });
-        AddCommand (
-                    Command.BottomEndExtend,
-                    () => {
-                        MoveBottomEndExtend ();
-
-                        return true;
-                    });
-        AddCommand (
-                    Command.TopHome,
-                    () => {
-                        MoveTopHome ();
-
-                        return true;
-                    });
-        AddCommand (
-                    Command.TopHomeExtend,
-                    () => {
-                        MoveTopHomeExtend ();
-
-                        return true;
-                    });
-        AddCommand (
-                    Command.SelectAll,
-                    () => {
-                        ProcessSelectAll ();
-
-                        return true;
-                    });
-        AddCommand (
-                    Command.ToggleOverwrite,
-                    () => {
-                        ProcessSetOverwrite ();
-
-                        return true;
-                    });
-        AddCommand (
-                    Command.EnableOverwrite,
-                    () => {
-                        SetOverwrite (true);
-
-                        return true;
-                    });
-        AddCommand (
-                    Command.DisableOverwrite,
-                    () => {
-                        SetOverwrite (false);
-
-                        return true;
-                    });
-        AddCommand (Command.Tab, () => ProcessTab ());
-        AddCommand (Command.BackTab, () => ProcessBackTab ());
-        AddCommand (Command.NextView, () => ProcessMoveNextView ());
-        AddCommand (Command.PreviousView, () => ProcessMovePreviousView ());
-        AddCommand (
-                    Command.Undo,
-                    () => {
-                        Undo ();
-
-                        return true;
-                    });
-        AddCommand (
-                    Command.Redo,
-                    () => {
-                        Redo ();
-
-                        return true;
-                    });
-        AddCommand (
-                    Command.DeleteAll,
-                    () => {
-                        DeleteAll ();
-
-                        return true;
-                    });
-        AddCommand (
-                    Command.ShowContextMenu,
-                    () => {
-                        ContextMenu!.Position = new Point (
-                                                           CursorPosition.X - _leftColumn + 2,
-                                                           CursorPosition.Y - _topRow + 2);
-                        ShowContextMenu ();
-
-                        return true;
-                    });
-
-        // Default keybindings for this view
-        KeyBindings.Add (KeyCode.PageDown, Command.PageDown);
-        KeyBindings.Add (KeyCode.V | KeyCode.CtrlMask, Command.PageDown);
-
-        KeyBindings.Add (KeyCode.PageDown | KeyCode.ShiftMask, Command.PageDownExtend);
-
-        KeyBindings.Add (KeyCode.PageUp, Command.PageUp);
-        KeyBindings.Add ('V' + KeyCode.AltMask, Command.PageUp);
-
-        KeyBindings.Add (KeyCode.PageUp | KeyCode.ShiftMask, Command.PageUpExtend);
-
-        KeyBindings.Add (KeyCode.N | KeyCode.CtrlMask, Command.LineDown);
-        KeyBindings.Add (KeyCode.CursorDown, Command.LineDown);
-
-        KeyBindings.Add (KeyCode.CursorDown | KeyCode.ShiftMask, Command.LineDownExtend);
-
-        KeyBindings.Add (KeyCode.P | KeyCode.CtrlMask, Command.LineUp);
-        KeyBindings.Add (KeyCode.CursorUp, Command.LineUp);
-
-        KeyBindings.Add (KeyCode.CursorUp | KeyCode.ShiftMask, Command.LineUpExtend);
-
-        KeyBindings.Add (KeyCode.F | KeyCode.CtrlMask, Command.Right);
-        KeyBindings.Add (KeyCode.CursorRight, Command.Right);
-
-        KeyBindings.Add (KeyCode.CursorRight | KeyCode.ShiftMask, Command.RightExtend);
-
-        KeyBindings.Add (KeyCode.B | KeyCode.CtrlMask, Command.Left);
-        KeyBindings.Add (KeyCode.CursorLeft, Command.Left);
-
-        KeyBindings.Add (KeyCode.CursorLeft | KeyCode.ShiftMask, Command.LeftExtend);
-
-        KeyBindings.Add (KeyCode.Backspace, Command.DeleteCharLeft);
-
-        KeyBindings.Add (KeyCode.Home, Command.StartOfLine);
-        KeyBindings.Add (KeyCode.A | KeyCode.CtrlMask, Command.StartOfLine);
-
-        KeyBindings.Add (KeyCode.Home | KeyCode.ShiftMask, Command.StartOfLineExtend);
-
-        KeyBindings.Add (KeyCode.Delete, Command.DeleteCharRight);
-        KeyBindings.Add (KeyCode.D | KeyCode.CtrlMask, Command.DeleteCharRight);
-
-        KeyBindings.Add (KeyCode.End, Command.EndOfLine);
-        KeyBindings.Add (KeyCode.E | KeyCode.CtrlMask, Command.EndOfLine);
-
-        KeyBindings.Add (KeyCode.End | KeyCode.ShiftMask, Command.EndOfLineExtend);
-
-        KeyBindings.Add (KeyCode.K | KeyCode.CtrlMask, Command.CutToEndLine); // kill-to-end
-        KeyBindings.Add (
-                         KeyCode.Delete | KeyCode.CtrlMask | KeyCode.ShiftMask,
-                         Command.CutToEndLine); // kill-to-end
-
-        KeyBindings.Add (KeyCode.K | KeyCode.AltMask, Command.CutToStartLine); // kill-to-start
-        KeyBindings.Add (
-                         KeyCode.Backspace | KeyCode.CtrlMask | KeyCode.ShiftMask,
-                         Command.CutToStartLine); // kill-to-start
-
-        KeyBindings.Add (KeyCode.Y | KeyCode.CtrlMask, Command.Paste); // Control-y, yank
-        KeyBindings.Add (KeyCode.Space | KeyCode.CtrlMask, Command.ToggleExtend);
-
-        KeyBindings.Add ('C' + KeyCode.AltMask, Command.Copy);
-        KeyBindings.Add (KeyCode.C | KeyCode.CtrlMask, Command.Copy);
-
-        KeyBindings.Add ('W' + KeyCode.AltMask, Command.Cut);
-        KeyBindings.Add (KeyCode.W | KeyCode.CtrlMask, Command.Cut);
-        KeyBindings.Add (KeyCode.X | KeyCode.CtrlMask, Command.Cut);
-
-        KeyBindings.Add (KeyCode.CursorLeft | KeyCode.CtrlMask, Command.WordLeft);
-        KeyBindings.Add ('B' + KeyCode.AltMask, Command.WordLeft);
-
-        KeyBindings.Add (KeyCode.CursorLeft | KeyCode.CtrlMask | KeyCode.ShiftMask, Command.WordLeftExtend);
-
-        KeyBindings.Add (KeyCode.CursorRight | KeyCode.CtrlMask, Command.WordRight);
-        KeyBindings.Add ('F' + KeyCode.AltMask, Command.WordRight);
-
-        KeyBindings.Add (KeyCode.CursorRight | KeyCode.CtrlMask | KeyCode.ShiftMask, Command.WordRightExtend);
-        KeyBindings.Add (KeyCode.Delete | KeyCode.CtrlMask, Command.KillWordForwards); // kill-word-forwards
-        KeyBindings.Add (
-                         KeyCode.Backspace | KeyCode.CtrlMask,
-                         Command.KillWordBackwards); // kill-word-backwards
-
-        // BUGBUG: If AllowsReturn is false, Key.Enter should not be bound (so that Toplevel can cause Command.Accept).
-        KeyBindings.Add (KeyCode.Enter, Command.NewLine);
-        KeyBindings.Add (KeyCode.End | KeyCode.CtrlMask, Command.BottomEnd);
-        KeyBindings.Add (KeyCode.End | KeyCode.CtrlMask | KeyCode.ShiftMask, Command.BottomEndExtend);
-        KeyBindings.Add (KeyCode.Home | KeyCode.CtrlMask, Command.TopHome);
-        KeyBindings.Add (KeyCode.Home | KeyCode.CtrlMask | KeyCode.ShiftMask, Command.TopHomeExtend);
-        KeyBindings.Add (KeyCode.T | KeyCode.CtrlMask, Command.SelectAll);
-        KeyBindings.Add (KeyCode.Insert, Command.ToggleOverwrite);
-        KeyBindings.Add (KeyCode.Tab, Command.Tab);
-        KeyBindings.Add (KeyCode.Tab | KeyCode.ShiftMask, Command.BackTab);
-
-        KeyBindings.Add (KeyCode.Tab | KeyCode.CtrlMask, Command.NextView);
-        KeyBindings.Add ((KeyCode)Application.AlternateForwardKey, Command.NextView);
-
-        KeyBindings.Add (KeyCode.Tab | KeyCode.CtrlMask | KeyCode.ShiftMask, Command.PreviousView);
-        KeyBindings.Add ((KeyCode)Application.AlternateBackwardKey, Command.PreviousView);
-
-        KeyBindings.Add (KeyCode.Z | KeyCode.CtrlMask, Command.Undo);
-        KeyBindings.Add (KeyCode.R | KeyCode.CtrlMask, Command.Redo);
-
-        KeyBindings.Add (KeyCode.G | KeyCode.CtrlMask, Command.DeleteAll);
-        KeyBindings.Add (KeyCode.D | KeyCode.CtrlMask | KeyCode.ShiftMask, Command.DeleteAll);
-
-        _currentCulture = Thread.CurrentThread.CurrentUICulture;
-
-        ContextMenu = new ContextMenu { MenuItems = BuildContextMenuBarItem () };
-        ContextMenu.KeyChanged += ContextMenu_KeyChanged!;
-
-        KeyBindings.Add ((KeyCode)ContextMenu.Key, KeyBindingScope.HotKey, Command.ShowContextMenu);
-    }
-
-    /// <summary>
-    ///     Gets or sets a value indicating whether pressing ENTER in a <see cref="TextView"/> creates a new line of text
-    ///     in the view or activates the default button for the Toplevel.
-    /// </summary>
-    public bool AllowsReturn {
-        get => _allowsReturn;
-        set {
-            _allowsReturn = value;
-            if (_allowsReturn && !_multiline) {
-                Multiline = true;
-            }
-
-            if (!_allowsReturn && _multiline) {
-                Multiline = false;
-                AllowsTab = false;
-            }
-
-            SetNeedsDisplay ();
-        }
-    }
-
-    /// <summary>
-    ///     Gets or sets whether the <see cref="TextView"/> inserts a tab character into the text or ignores tab input. If
-    ///     set to `false` and the user presses the tab key (or shift-tab) the focus will move to the next view (or previous
-    ///     with shift-tab). The default is `true`; if the user presses the tab key, a tab character will be inserted into the
-    ///     text.
-    /// </summary>
-    public bool AllowsTab {
-        get => _allowsTab;
-        set {
-            _allowsTab = value;
-            if (_allowsTab && _tabWidth == 0) {
-                _tabWidth = 4;
-            }
-
-            if (_allowsTab && !_multiline) {
-                Multiline = true;
-            }
-
-            if (!_allowsTab && _tabWidth > 0) {
-                _tabWidth = 0;
-            }
-
-            SetNeedsDisplay ();
-        }
-    }
-
-    /// <summary>
-    ///     Provides autocomplete context menu based on suggestions at the current cursor position. Configure
-    ///     <see cref="IAutocomplete.SuggestionGenerator"/> to enable this feature
-    /// </summary>
-    public IAutocomplete Autocomplete { get; protected set; } = new TextViewAutocomplete ();
-
-    /// <summary>
-    ///     The bottom offset needed to use a horizontal scrollbar or for another reason. This is only needed with the
-    ///     keyboard navigation.
-    /// </summary>
-    public int BottomOffset {
-        get => _bottomOffset;
-        set {
-            if (CurrentRow == Lines - 1 && _bottomOffset > 0 && value == 0) {
-                _topRow = Math.Max (_topRow - _bottomOffset, 0);
-            }
-
-            _bottomOffset = value;
-            Adjust ();
-        }
-    }
-
-    /// <inheritdoc/>
-    public override bool CanFocus { get => base.CanFocus; set => base.CanFocus = value; }
-
-    /// <summary>Get the <see cref="ContextMenu"/> for this view.</summary>
-    public ContextMenu? ContextMenu { get; }
-
-    /// <summary>Gets the cursor column.</summary>
-    /// <value>The cursor column.</value>
-    public int CurrentColumn { get; private set; }
-
-    /// <summary>Gets the current cursor row.</summary>
-    public int CurrentRow { get; private set; }
-
-    /// <summary>Sets or gets the current cursor position.</summary>
-    public Point CursorPosition {
-        get => new (CurrentColumn, CurrentRow);
-        set {
-            List<RuneCell> line = _model.GetLine (Math.Max (Math.Min (value.Y, _model.Count - 1), 0));
-            CurrentColumn = value.X < 0 ? 0 : value.X > line.Count ? line.Count : value.X;
-            CurrentRow = value.Y < 0
-                             ? 0
-                             : value.Y > _model.Count - 1
-                                 ? Math.Max (_model.Count - 1, 0)
-                                 : value.Y;
-            SetNeedsDisplay ();
-            Adjust ();
-        }
-    }
-
-    /// <summary>Get / Set the wished cursor when the field is focused</summary>
-    public CursorVisibility DesiredCursorVisibility {
-        get => _desiredCursorVisibility;
-        set {
-            if (HasFocus) {
-                Application.Driver.SetCursorVisibility (value);
-            }
-
-            _desiredCursorVisibility = value;
-            SetNeedsDisplay ();
-        }
-    }
-
-    /// <summary>
-    ///     Indicates whatever the text has history changes or not. <see langword="true"/> if the text has history changes
-    ///     <see langword="false"/> otherwise.
-    /// </summary>
-    public bool HasHistoryChanges => _historyText.HasHistoryChanges;
-
-    /// <summary>
-    ///     If <see langword="true"/> and the current <see cref="RuneCell.ColorScheme"/> is null will inherit from the
-    ///     previous, otherwise if <see langword="false"/> (default) do nothing. If the text is load with
-    ///     <see cref="Load(List{RuneCell})"/> this property is automatically sets to <see langword="true"/>.
-    /// </summary>
-    public bool InheritsPreviousColorScheme { get; set; }
-
-    /// <summary>
-    ///     Indicates whatever the text was changed or not. <see langword="true"/> if the text was changed
-    ///     <see langword="false"/> otherwise.
-    /// </summary>
-    public bool IsDirty { get => _historyText.IsDirty (Text); set => _historyText.Clear (Text); }
-
-    /// <summary>Gets or sets the left column.</summary>
-    public int LeftColumn {
-        get => _leftColumn;
-        set {
-            if (value > 0 && _wordWrap) {
-                return;
-            }
-
-            _leftColumn = Math.Max (Math.Min (value, Maxlength - 1), 0);
-        }
-    }
-
-    /// <summary>Gets the number of lines.</summary>
-    public int Lines => _model.Count;
-
-    /// <summary>Gets the maximum visible length line.</summary>
-    public int Maxlength => _model.GetMaxVisibleLine (_topRow, _topRow + Frame.Height, TabWidth);
-
-    /// <summary>Gets or sets a value indicating whether this <see cref="TextView"/> is a multiline text view.</summary>
-    public bool Multiline {
-        get => _multiline;
-        set {
-            _multiline = value;
-            if (_multiline && !_allowsTab) {
-                AllowsTab = true;
-            }
-
-            if (_multiline && !_allowsReturn) {
-                AllowsReturn = true;
-            }
-
-            if (!_multiline) {
-                AllowsReturn = false;
-                AllowsTab = false;
-                WordWrap = false;
-                CurrentColumn = 0;
-                CurrentRow = 0;
-                _savedHeight = Height;
-
-                //var prevLayoutStyle = LayoutStyle;
-                //if (LayoutStyle == LayoutStyle.Computed) {
-                //	LayoutStyle = LayoutStyle.Absolute;
-                //}
-                Height = 1;
-
-                //LayoutStyle = prevLayoutStyle;
-                if (!IsInitialized) {
-                    _model.LoadString (Text);
-                }
-
-                SetNeedsDisplay ();
-            } else if (_multiline && _savedHeight != null) {
-                //var lyout = LayoutStyle;
-                //if (LayoutStyle == LayoutStyle.Computed) {
-                //	LayoutStyle = LayoutStyle.Absolute;
-                //}
-                Height = _savedHeight;
-
-                //LayoutStyle = lyout;
-                SetNeedsDisplay ();
-            }
-        }
-    }
-
-    /// <summary>Gets or sets whether the <see cref="TextView"/> is in read-only mode or not</summary>
-    /// <value>Boolean value(Default false)</value>
-    public bool ReadOnly {
-        get => _isReadOnly;
-        set {
-            if (value != _isReadOnly) {
-                _isReadOnly = value;
-
-                SetNeedsDisplay ();
-                Adjust ();
-            }
-        }
-    }
-
-    /// <summary>
-    ///     The right offset needed to use a vertical scrollbar or for another reason. This is only needed with the
-    ///     keyboard navigation.
-    /// </summary>
-    public int RightOffset {
-        get => _rightOffset;
-        set {
-            if (!_wordWrap && CurrentColumn == GetCurrentLine ().Count && _rightOffset > 0 && value == 0) {
-                _leftColumn = Math.Max (_leftColumn - _rightOffset, 0);
-            }
-
-            _rightOffset = value;
-            Adjust ();
-        }
-    }
-
-    /// <summary>Length of the selected text.</summary>
-    public int SelectedLength => GetSelectedLength ();
-
-    /// <summary>The selected text.</summary>
-    public string SelectedText {
-        get {
-            if (!Selecting || (_model.Count == 1 && _model.GetLine (0).Count == 0)) {
-                return string.Empty;
-            }
-
-            return GetSelectedRegion ();
-        }
-    }
-
-    /// <summary>Get or sets the selecting.</summary>
-    public bool Selecting { get; set; }
-
-    /// <summary>Start column position of the selected text.</summary>
-    public int SelectionStartColumn {
-        get => _selectionStartColumn;
-        set {
-            List<RuneCell> line = _model.GetLine (_selectionStartRow);
-            _selectionStartColumn = value < 0 ? 0 : value > line.Count ? line.Count : value;
-            Selecting = true;
-            SetNeedsDisplay ();
-            Adjust ();
-        }
-    }
-
-    /// <summary>Start row position of the selected text.</summary>
-    public int SelectionStartRow {
-        get => _selectionStartRow;
-        set {
-            _selectionStartRow = value < 0
-                                     ? 0
-                                     : value > _model.Count - 1
-                                         ? Math.Max (_model.Count - 1, 0)
-                                         : value;
-            Selecting = true;
-            SetNeedsDisplay ();
-            Adjust ();
-        }
-    }
-
-    /// <summary>Gets or sets a value indicating the number of whitespace when pressing the TAB key.</summary>
-    public int TabWidth {
-        get => _tabWidth;
-        set {
-            _tabWidth = Math.Max (value, 0);
-            if (_tabWidth > 0 && !AllowsTab) {
-                AllowsTab = true;
-            }
-
-            SetNeedsDisplay ();
-        }
-    }
-
-    /// <summary>Sets or gets the text in the <see cref="TextView"/>.</summary>
-    /// <remarks>
-    ///     The <see cref="TextChanged"/> event is fired whenever this property is set. Note, however, that Text is not
-    ///     set by <see cref="TextView"/> as the user types.
-    /// </remarks>
-    public override string Text {
-        get {
-            if (_wordWrap) {
-                return _wrapManager!.Model.ToString ();
-            }
-
-            return _model.ToString ();
-        }
-        set {
-            ResetPosition ();
-            _model.LoadString (value);
-            if (_wordWrap) {
-                _wrapManager = new WordWrapManager (_model);
-                _model = _wrapManager.WrapModel (_frameWidth, out _, out _, out _, out _);
-            }
-
-            TextChanged?.Invoke (this, EventArgs.Empty);
-            SetNeedsDisplay ();
-
-            _historyText.Clear (Text);
-        }
-    }
-
-    /// <summary>Gets or sets the top row.</summary>
-    public int TopRow { get => _topRow; set => _topRow = Math.Max (Math.Min (value, Lines - 1), 0); }
-
-    /// <summary>
-    ///     Tracks whether the text view should be considered "used", that is, that the user has moved in the entry, so
-    ///     new input should be appended at the cursor position, rather than clearing the entry
-    /// </summary>
-    public bool Used { get; set; }
-
-    /// <summary>Allows word wrap the to fit the available container width.</summary>
-    public bool WordWrap {
-        get => _wordWrap;
-        set {
-            if (value == _wordWrap) {
-                return;
-            }
-
-            if (value && !_multiline) {
-                return;
-            }
-
-            _wordWrap = value;
-            ResetPosition ();
-            if (_wordWrap) {
-                _wrapManager = new WordWrapManager (_model);
-                _model = _wrapManager.WrapModel (_frameWidth, out _, out _, out _, out _);
-            } else if (!_wordWrap && _wrapManager != null) {
-                _model = _wrapManager.Model;
-            }
-
-            SetNeedsDisplay ();
-        }
-    }
-
-    private int _frameWidth => Math.Max (Frame.Width - (RightOffset != 0 ? 2 : 1), 0);
-
-    /// <summary>Allows clearing the <see cref="HistoryText.HistoryTextItem"/> items updating the original text.</summary>
-    public void ClearHistoryChanges () { _historyText?.Clear (Text); }
-
-    /// <summary>Closes the contents of the stream into the <see cref="TextView"/>.</summary>
-    /// <returns><c>true</c>, if stream was closed, <c>false</c> otherwise.</returns>
-    public bool CloseFile () {
-        SetWrapModel ();
-        bool res = _model.CloseFile ();
-        ResetPosition ();
-        SetNeedsDisplay ();
-        UpdateWrapModel ();
-
-        return res;
-    }
-
-    /// <summary>Raised when the contents of the <see cref="TextView"/> are changed.</summary>
-    /// <remarks>
-    ///     Unlike the <see cref="TextChanged"/> event, this event is raised whenever the user types or otherwise changes
-    ///     the contents of the <see cref="TextView"/>.
-    /// </remarks>
-    public event EventHandler<ContentsChangedEventArgs>? ContentsChanged;
-
-    /// <summary>Copy the selected text to the clipboard contents.</summary>
-    public void Copy () {
-        SetWrapModel ();
-        if (Selecting) {
-            SetClipboard (GetRegion ());
-            _copyWithoutSelection = false;
-        } else {
-            List<RuneCell> currentLine = GetCurrentLine ();
-            SetClipboard (TextModel.ToString (currentLine));
-            _copyWithoutSelection = true;
-        }
-
-        UpdateWrapModel ();
-        DoNeededAction ();
-    }
-
-    /// <summary>Cut the selected text to the clipboard contents.</summary>
-    public void Cut () {
-        SetWrapModel ();
-        SetClipboard (GetRegion ());
-        if (!_isReadOnly) {
-            ClearRegion ();
-
-            _historyText.Add (
-                              new List<List<RuneCell>> { new (GetCurrentLine ()) },
-                              CursorPosition,
-                              HistoryText.LineStatus.Replaced);
-        }
-
-        UpdateWrapModel ();
-        Selecting = false;
-        DoNeededAction ();
-        OnContentsChanged ();
-    }
-
-    /// <summary>Deletes all text.</summary>
-    public void DeleteAll () {
-        if (Lines == 0) {
-            return;
-        }
-
-        _selectionStartColumn = 0;
-        _selectionStartRow = 0;
-        MoveBottomEndExtend ();
-        DeleteCharLeft ();
-        SetNeedsDisplay ();
-    }
-
-    /// <summary>Deletes all the selected or a single character at left from the position of the cursor.</summary>
-    public void DeleteCharLeft () {
-        if (_isReadOnly) {
->>>>>>> 2e95cec4
-            return;
-        }
-
-        SetWrapModel ();
-
-<<<<<<< HEAD
-        List<RuneCell> line = GetCurrentLine ();
-
-        _historyText.Add (new List<List<RuneCell>> { new (line) }, CursorPosition);
-
-        // Optimize single line
-        if (lines.Count == 1) {
-            line.InsertRange (CurrentColumn, lines[0]);
-            CurrentColumn += lines[0].Count;
-
-            _historyText.Add (
-                              new List<List<RuneCell>> { new (line) },
-                              CursorPosition,
-                              HistoryText.LineStatus.Replaced);
-
-            if (!_wordWrap && CurrentColumn - _leftColumn > Frame.Width) {
-                _leftColumn = Math.Max (CurrentColumn - Frame.Width + 1, 0);
-            }
-
-            if (_wordWrap) {
-                SetNeedsDisplay ();
-            } else {
-                // BUGBUG: customized rect aren't supported now because the Redraw isn't using the Intersect method.
-                //SetNeedsDisplay (new Rect (0, currentRow - topRow, Frame.Width, Math.Max (currentRow - topRow + 1, 0)));
-                SetNeedsDisplay ();
-            }
-
-            UpdateWrapModel ();
-
-            OnContentsChanged ();
-
-            return;
-        }
-
-        List<RuneCell>? rest = null;
-        var lastp = 0;
-
-        if (_model.Count > 0 && line.Count > 0 && !_copyWithoutSelection) {
-            // Keep a copy of the rest of the line
-            int restCount = line.Count - CurrentColumn;
-            rest = line.GetRange (CurrentColumn, restCount);
-            line.RemoveRange (CurrentColumn, restCount);
-        }
-
-        // First line is inserted at the current location, the rest is appended
-        line.InsertRange (CurrentColumn, lines[0]);
-
-        //model.AddLine (currentRow, lines [0]);
-
-        List<List<RuneCell>> addedLines = new() { new List<RuneCell> (line) };
-
-        for (var i = 1; i < lines.Count; i++) {
-            _model.AddLine (CurrentRow + i, lines[i]);
-
-            addedLines.Add (new List<RuneCell> (lines[i]));
-        }
-
-        if (rest != null) {
-            List<RuneCell> last = _model.GetLine (CurrentRow + lines.Count - 1);
-            lastp = last.Count;
-            last.InsertRange (last.Count, rest);
-
-            addedLines.Last ().InsertRange (addedLines.Last ().Count, rest);
-        }
-
-        _historyText.Add (addedLines, CursorPosition, HistoryText.LineStatus.Added);
-
-        // Now adjust column and row positions
-        CurrentRow += lines.Count - 1;
-        CurrentColumn = rest != null ? lastp : lines[lines.Count - 1].Count;
-        Adjust ();
-
-        _historyText.Add (
-                          new List<List<RuneCell>> { new (line) },
-                          CursorPosition,
-                          HistoryText.LineStatus.Replaced);
-
-        UpdateWrapModel ();
-        OnContentsChanged ();
-    }
-
-    private bool InsertText (Key a, ColorScheme? colorScheme = null) {
-        //So that special keys like tab can be processed
-        if (_isReadOnly) {
-            return true;
-=======
-        if (Selecting) {
-            _historyText.Add (new List<List<RuneCell>> { new (GetCurrentLine ()) }, CursorPosition);
-
-            ClearSelectedRegion ();
-
-            List<RuneCell> currentLine = GetCurrentLine ();
-
-            _historyText.Add (
-                              new List<List<RuneCell>> { new (currentLine) },
-                              CursorPosition,
-                              HistoryText.LineStatus.Replaced);
-
-            UpdateWrapModel ();
-            OnContentsChanged ();
-
-            return;
-        }
-
-        if (DeleteTextBackwards ()) {
-            UpdateWrapModel ();
-            OnContentsChanged ();
-
-            return;
-        }
-
-        UpdateWrapModel ();
-
-        DoNeededAction ();
-        OnContentsChanged ();
-    }
-
-    /// <summary>Deletes all the selected or a single character at right from the position of the cursor.</summary>
-    public void DeleteCharRight () {
-        if (_isReadOnly) {
-            return;
->>>>>>> 2e95cec4
-        }
-
-        SetWrapModel ();
-
-<<<<<<< HEAD
-        _historyText.Add (new List<List<RuneCell>> { new (GetCurrentLine ()) }, CursorPosition);
-
-        if (Selecting) {
-            ClearSelectedRegion ();
-        }
-
-        if ((uint)a.KeyCode == '\n') {
-            _model.AddLine (CurrentRow + 1, new List<RuneCell> ());
-            CurrentRow++;
-            CurrentColumn = 0;
-        } else if ((uint)a.KeyCode == '\r') {
-            CurrentColumn = 0;
-        } else {
-            if (Used) {
-                Insert (new RuneCell { Rune = a.AsRune, ColorScheme = colorScheme });
-                CurrentColumn++;
-                if (CurrentColumn >= _leftColumn + Frame.Width) {
-                    _leftColumn++;
-                    SetNeedsDisplay ();
-                }
-            } else {
-                Insert (new RuneCell { Rune = a.AsRune, ColorScheme = colorScheme });
-                CurrentColumn++;
-            }
-        }
-
-        _historyText.Add (
-                          new List<List<RuneCell>> { new (GetCurrentLine ()) },
-                          CursorPosition,
-                          HistoryText.LineStatus.Replaced);
-
-        UpdateWrapModel ();
-        OnContentsChanged ();
-
-        return true;
-    }
-
-    private void KillToEndOfLine () {
-        if (_isReadOnly) {
-            return;
-        }
-
-        if (_model.Count == 1 && GetCurrentLine ().Count == 0) {
-            // Prevents from adding line feeds if there is no more lines.
-            return;
-        }
-
-        SetWrapModel ();
-
-        List<RuneCell> currentLine = GetCurrentLine ();
-        var setLastWasKill = true;
-        if (currentLine.Count > 0 && CurrentColumn == currentLine.Count) {
-            UpdateWrapModel ();
-
-            DeleteTextForwards ();
-=======
-        if (Selecting) {
-            _historyText.Add (new List<List<RuneCell>> { new (GetCurrentLine ()) }, CursorPosition);
-
-            ClearSelectedRegion ();
-
-            List<RuneCell> currentLine = GetCurrentLine ();
-
-            _historyText.Add (
-                              new List<List<RuneCell>> { new (currentLine) },
-                              CursorPosition,
-                              HistoryText.LineStatus.Replaced);
-
-            UpdateWrapModel ();
-            OnContentsChanged ();
-
-            return;
-        }
-
-        if (DeleteTextForwards ()) {
-            UpdateWrapModel ();
-            OnContentsChanged ();
->>>>>>> 2e95cec4
-
-            return;
-        }
-
-<<<<<<< HEAD
-        _historyText.Add (new List<List<RuneCell>> { new (currentLine) }, CursorPosition);
-
-        if (currentLine.Count == 0) {
-            if (CurrentRow < _model.Count - 1) {
-                List<List<RuneCell>> removedLines = new() { new List<RuneCell> (currentLine) };
-
-                _model.RemoveLine (CurrentRow);
-
-                removedLines.Add (new List<RuneCell> (GetCurrentLine ()));
-
-                _historyText.Add (
-                                  new List<List<RuneCell>> (removedLines),
-                                  CursorPosition,
-                                  HistoryText.LineStatus.Removed);
-            }
-
-            if ((_model.Count > 0) || _lastWasKill) {
-                string val = Environment.NewLine;
-                if (_lastWasKill) {
-                    AppendClipboard (val);
-                } else {
-                    SetClipboard (val);
-                }
-            }
-
-            if (_model.Count == 0) {
-                // Prevents from adding line feeds if there is no more lines.
-                setLastWasKill = false;
-            }
-        } else {
-            int restCount = currentLine.Count - CurrentColumn;
-            List<RuneCell> rest = currentLine.GetRange (CurrentColumn, restCount);
-            var val = string.Empty;
-            val += StringFromRunes (rest);
-            if (_lastWasKill) {
-                AppendClipboard (val);
-            } else {
-                SetClipboard (val);
-            }
-
-            currentLine.RemoveRange (CurrentColumn, restCount);
-        }
-
-        _historyText.Add (
-                          new List<List<RuneCell>> { new (GetCurrentLine ()) },
-                          CursorPosition,
-                          HistoryText.LineStatus.Replaced);
-
-        UpdateWrapModel ();
-
-        DoSetNeedsDisplay (new Rect (0, CurrentRow - _topRow, Frame.Width, Frame.Height));
-
-        _lastWasKill = setLastWasKill;
-        DoNeededAction ();
-    }
-
-    private void KillToStartOfLine () {
-        if (_isReadOnly) {
-            return;
-        }
-
-        if (_model.Count == 1 && GetCurrentLine ().Count == 0) {
-            // Prevents from adding line feeds if there is no more lines.
-            return;
-        }
-
-        SetWrapModel ();
-
-        List<RuneCell> currentLine = GetCurrentLine ();
-        var setLastWasKill = true;
-        if (currentLine.Count > 0 && CurrentColumn == 0) {
-            UpdateWrapModel ();
-
-            DeleteTextBackwards ();
-
-            return;
-        }
-
-        _historyText.Add (new List<List<RuneCell>> { new (currentLine) }, CursorPosition);
-
-        if (currentLine.Count == 0) {
-            if (CurrentRow > 0) {
-                _model.RemoveLine (CurrentRow);
-
-                if ((_model.Count > 0) || _lastWasKill) {
-                    string val = Environment.NewLine;
-                    if (_lastWasKill) {
-                        AppendClipboard (val);
-                    } else {
-                        SetClipboard (val);
-                    }
-                }
-
-                if (_model.Count == 0) {
-                    // Prevents from adding line feeds if there is no more lines.
-                    setLastWasKill = false;
-                }
-
-                CurrentRow--;
-                currentLine = _model.GetLine (CurrentRow);
-
-                List<List<RuneCell>> removedLine = new() { new List<RuneCell> (currentLine) };
-
-                removedLine.Add (new List<RuneCell> ());
-
-                _historyText.Add (
-                                  new List<List<RuneCell>> (removedLine),
-                                  CursorPosition,
-                                  HistoryText.LineStatus.Removed);
-
-                CurrentColumn = currentLine.Count;
-            }
-        } else {
-            int restCount = CurrentColumn;
-            List<RuneCell> rest = currentLine.GetRange (0, restCount);
-            var val = string.Empty;
-            val += StringFromRunes (rest);
-            if (_lastWasKill) {
-                AppendClipboard (val);
-            } else {
-                SetClipboard (val);
-            }
-
-            currentLine.RemoveRange (0, restCount);
-            CurrentColumn = 0;
-        }
-
-        _historyText.Add (
-                          new List<List<RuneCell>> { new (GetCurrentLine ()) },
-                          CursorPosition,
-                          HistoryText.LineStatus.Replaced);
-
-        UpdateWrapModel ();
-
-        DoSetNeedsDisplay (new Rect (0, CurrentRow - _topRow, Frame.Width, Frame.Height));
-
-        _lastWasKill = setLastWasKill;
-        DoNeededAction ();
-    }
-
-    private void KillWordBackward () {
-        if (_isReadOnly) {
-            return;
-        }
-
-        SetWrapModel ();
-
-        List<RuneCell> currentLine = GetCurrentLine ();
-
-        _historyText.Add (new List<List<RuneCell>> { new (GetCurrentLine ()) }, CursorPosition);
-
-        if (CurrentColumn == 0) {
-            DeleteTextBackwards ();
-
-            _historyText.ReplaceLast (
-                                      new List<List<RuneCell>> { new (GetCurrentLine ()) },
-                                      CursorPosition,
-                                      HistoryText.LineStatus.Replaced);
-
-            UpdateWrapModel ();
-
-            return;
-        }
-
-        (int col, int row)? newPos = _model.WordBackward (CurrentColumn, CurrentRow);
-        if (newPos.HasValue && CurrentRow == newPos.Value.row) {
-            int restCount = CurrentColumn - newPos.Value.col;
-            currentLine.RemoveRange (newPos.Value.col, restCount);
-            if (_wordWrap) {
-                _wrapNeeded = true;
-            }
-
-            CurrentColumn = newPos.Value.col;
-        } else if (newPos.HasValue) {
-            int restCount = currentLine.Count - CurrentColumn;
-            currentLine.RemoveRange (CurrentColumn, restCount);
-            if (_wordWrap) {
-                _wrapNeeded = true;
-            }
-
-            CurrentColumn = newPos.Value.col;
-            CurrentRow = newPos.Value.row;
-        }
-
-        _historyText.Add (
-                          new List<List<RuneCell>> { new (GetCurrentLine ()) },
-                          CursorPosition,
-                          HistoryText.LineStatus.Replaced);
-
-        UpdateWrapModel ();
-
-        DoSetNeedsDisplay (new Rect (0, CurrentRow - _topRow, Frame.Width, Frame.Height));
-        DoNeededAction ();
-    }
-
-    private void KillWordForward () {
-        if (_isReadOnly) {
-            return;
-        }
-
-        SetWrapModel ();
-
-        List<RuneCell> currentLine = GetCurrentLine ();
-
-        _historyText.Add (new List<List<RuneCell>> { new (GetCurrentLine ()) }, CursorPosition);
-
-        if ((currentLine.Count == 0) || (CurrentColumn == currentLine.Count)) {
-            DeleteTextForwards ();
-
-            _historyText.ReplaceLast (
-                                      new List<List<RuneCell>> { new (GetCurrentLine ()) },
-                                      CursorPosition,
-                                      HistoryText.LineStatus.Replaced);
-
-            UpdateWrapModel ();
-
-            return;
-        }
-
-        (int col, int row)? newPos = _model.WordForward (CurrentColumn, CurrentRow);
-        var restCount = 0;
-        if (newPos.HasValue && CurrentRow == newPos.Value.row) {
-            restCount = newPos.Value.col - CurrentColumn;
-            currentLine.RemoveRange (CurrentColumn, restCount);
-        } else if (newPos.HasValue) {
-            restCount = currentLine.Count - CurrentColumn;
-            currentLine.RemoveRange (CurrentColumn, restCount);
-        }
-
-        if (_wordWrap) {
-            _wrapNeeded = true;
-        }
-
-        _historyText.Add (
-                          new List<List<RuneCell>> { new (GetCurrentLine ()) },
-                          CursorPosition,
-                          HistoryText.LineStatus.Replaced);
-
-        UpdateWrapModel ();
-
-        DoSetNeedsDisplay (new Rect (0, CurrentRow - _topRow, Frame.Width, Frame.Height));
-        DoNeededAction ();
-    }
-
-    private void Model_LinesLoaded (object sender, EventArgs e) {
-        // This call is not needed. Model_LinesLoaded gets invoked when
-        // model.LoadString (value) is called. LoadString is called from one place
-        // (Text.set) and historyText.Clear() is called immediately after.
-        // If this call happens, HistoryText_ChangeText will get called multiple times
-        // when Text is set, which is wrong.
-        //historyText.Clear (Text);
-
-        if (!_multiline && !IsInitialized) {
-            CurrentColumn = Text.GetRuneCount ();
-            _leftColumn = CurrentColumn > Frame.Width + 1 ? CurrentColumn - Frame.Width + 1 : 0;
-        }
-    }
-
-    private void MoveBottomEnd () {
-        ResetAllTrack ();
-        if (_shiftSelecting && Selecting) {
-            StopSelecting ();
-        }
-
-        MoveEnd ();
-    }
-
-    private void MoveBottomEndExtend () {
-        ResetAllTrack ();
-        StartSelecting ();
-        MoveEnd ();
-    }
-
-    private void MoveDown () {
-        if (CurrentRow + 1 < _model.Count) {
-            if (_columnTrack == -1) {
-                _columnTrack = CurrentColumn;
-            }
-
-            CurrentRow++;
-            if (CurrentRow + BottomOffset >= _topRow + Frame.Height) {
-                _topRow++;
-                SetNeedsDisplay ();
-            }
-
-            TrackColumn ();
-            PositionCursor ();
-        } else if (CurrentRow > Frame.Height) {
-            Adjust ();
-        }
-
-        DoNeededAction ();
-    }
-
-    private void MoveEndOfLine () {
-        List<RuneCell> currentLine = GetCurrentLine ();
-        CurrentColumn = currentLine.Count;
-        Adjust ();
-        DoNeededAction ();
-    }
-
-    private void MoveLeft () {
-        if (CurrentColumn > 0) {
-            CurrentColumn--;
-        } else {
-            if (CurrentRow > 0) {
-                CurrentRow--;
-                if (CurrentRow < _topRow) {
-                    _topRow--;
-                    SetNeedsDisplay ();
-                }
-
-                List<RuneCell> currentLine = GetCurrentLine ();
-                CurrentColumn = currentLine.Count;
-            }
-        }
-
-        Adjust ();
-        DoNeededAction ();
-    }
-
-    private bool MoveNextView () {
-        if (Application.OverlappedTop != null) {
-            return SuperView?.FocusNext () == true;
-        }
-
-        return false;
-    }
-
-    private void MovePageDown () {
-        int nPageDnShift = Frame.Height - 1;
-        if (CurrentRow >= 0 && CurrentRow < _model.Count) {
-            if (_columnTrack == -1) {
-                _columnTrack = CurrentColumn;
-            }
-
-            CurrentRow = CurrentRow + nPageDnShift > _model.Count
-                             ? _model.Count > 0 ? _model.Count - 1 : 0
-                             : CurrentRow + nPageDnShift;
-            if (_topRow < CurrentRow - nPageDnShift) {
-                _topRow = CurrentRow >= _model.Count ? CurrentRow - nPageDnShift : _topRow + nPageDnShift;
-                SetNeedsDisplay ();
-            }
-
-            TrackColumn ();
-            PositionCursor ();
-        }
-
-        DoNeededAction ();
-    }
-
-    private void MovePageUp () {
-        int nPageUpShift = Frame.Height - 1;
-        if (CurrentRow > 0) {
-            if (_columnTrack == -1) {
-                _columnTrack = CurrentColumn;
-            }
-
-            CurrentRow = CurrentRow - nPageUpShift < 0 ? 0 : CurrentRow - nPageUpShift;
-            if (CurrentRow < _topRow) {
-                _topRow = _topRow - nPageUpShift < 0 ? 0 : _topRow - nPageUpShift;
-                SetNeedsDisplay ();
-            }
-
-            TrackColumn ();
-            PositionCursor ();
-        }
-
-        DoNeededAction ();
-    }
-
-    private bool MovePreviousView () {
-        if (Application.OverlappedTop != null) {
-            return SuperView?.FocusPrev () == true;
-        }
-
-        return false;
-    }
-
-    private void MoveRight () {
-        List<RuneCell> currentLine = GetCurrentLine ();
-        if (CurrentColumn < currentLine.Count) {
-            CurrentColumn++;
-        } else {
-            if (CurrentRow + 1 < _model.Count) {
-                CurrentRow++;
-                CurrentColumn = 0;
-                if (CurrentRow >= _topRow + Frame.Height) {
-                    _topRow++;
-                    SetNeedsDisplay ();
-                }
-            }
-        }
-
-        Adjust ();
-        DoNeededAction ();
-    }
-
-    private void MoveStartOfLine () {
-        if (_leftColumn > 0) {
-            SetNeedsDisplay ();
-        }
-
-        CurrentColumn = 0;
-        _leftColumn = 0;
-        Adjust ();
-        DoNeededAction ();
-    }
-
-    private void MoveTopHome () {
-        ResetAllTrack ();
-        if (_shiftSelecting && Selecting) {
-            StopSelecting ();
-        }
-
-        MoveHome ();
-    }
-
-    private void MoveTopHomeExtend () {
-        ResetColumnTrack ();
-        StartSelecting ();
-        MoveHome ();
-    }
-
-    private void MoveUp () {
-        if (CurrentRow > 0) {
-            if (_columnTrack == -1) {
-                _columnTrack = CurrentColumn;
-            }
-
-            CurrentRow--;
-            if (CurrentRow < _topRow) {
-                _topRow--;
-                SetNeedsDisplay ();
-            }
-
-            TrackColumn ();
-            PositionCursor ();
-        }
-
-        DoNeededAction ();
-    }
-
-    private void MoveWordBackward () {
-        (int col, int row)? newPos = _model.WordBackward (CurrentColumn, CurrentRow);
-        if (newPos.HasValue) {
-            CurrentColumn = newPos.Value.col;
-            CurrentRow = newPos.Value.row;
-        }
-
-        Adjust ();
-        DoNeededAction ();
-    }
-
-    private void MoveWordForward () {
-        (int col, int row)? newPos = _model.WordForward (CurrentColumn, CurrentRow);
-        if (newPos.HasValue) {
-            CurrentColumn = newPos.Value.col;
-            CurrentRow = newPos.Value.row;
-        }
-
-        Adjust ();
-        DoNeededAction ();
-    }
-
-    private (int width, int height) OffSetBackground () {
-        var w = 0;
-        var h = 0;
-        if (SuperView?.Frame.Right - Frame.Right < 0) {
-            w = SuperView!.Frame.Right - Frame.Right - 1;
-        }
-
-        if (SuperView?.Frame.Bottom - Frame.Bottom < 0) {
-            h = SuperView!.Frame.Bottom - Frame.Bottom - 1;
-        }
-
-        return (w, h);
-    }
-
-    private bool PointInSelection (int col, int row) {
-        long start, end;
-        GetEncodedRegionBounds (out start, out end);
-        long q = ((long)(uint)row << 32) | (uint)col;
-
-        return q >= start && q <= end - 1;
-    }
-
-    private void ProcessAutocomplete () {
-        if (_isDrawing) {
-            return;
-        }
-
-        if (_clickWithSelecting) {
-            _clickWithSelecting = false;
-
-            return;
-        }
-
-        if (SelectedLength > 0) {
-            return;
-        }
-
-        // draw autocomplete
-        GenerateSuggestions ();
-
-        var renderAt = new Point (
-                                  Autocomplete.Context.CursorPosition,
-                                  Autocomplete.PopupInsideContainer
-                                      ? CursorPosition.Y + 1 - TopRow
-                                      : 0);
-
-        Autocomplete.RenderOverlay (renderAt);
-    }
-
-    private bool ProcessBackTab () {
-        ResetColumnTrack ();
-
-        if (!AllowsTab || _isReadOnly) {
-            return ProcessMovePreviousView ();
-        }
-
-        if (CurrentColumn > 0) {
-            SetWrapModel ();
-
-            List<RuneCell> currentLine = GetCurrentLine ();
-            if (currentLine.Count > 0 && currentLine[CurrentColumn - 1].Rune.Value == '\t') {
-                _historyText.Add (new List<List<RuneCell>> { new (currentLine) }, CursorPosition);
-
-                currentLine.RemoveAt (CurrentColumn - 1);
-                CurrentColumn--;
-
-                _historyText.Add (
-                                  new List<List<RuneCell>> { new (GetCurrentLine ()) },
-                                  CursorPosition,
-                                  HistoryText.LineStatus.Replaced);
-            }
-
-            SetNeedsDisplay ();
-
-            UpdateWrapModel ();
-        }
-
-        DoNeededAction ();
-
-        return true;
-    }
-
-    private void ProcessCopy () {
-        ResetColumnTrack ();
-        Copy ();
-    }
-
-    private void ProcessCut () {
-        ResetColumnTrack ();
-        Cut ();
-    }
-
-    private void ProcessDeleteCharLeft () {
-        ResetColumnTrack ();
-        DeleteCharLeft ();
-    }
-
-    private void ProcessDeleteCharRight () {
-        ResetColumnTrack ();
-        DeleteCharRight ();
-    }
-
-    // If InheritsPreviousColorScheme is enabled this method will check if the rune cell on
-    // the row and col location and around has a not null color scheme. If it's null will set it with
-    // the very most previous valid color scheme.
-    private void ProcessInheritsPreviousColorScheme (int row, int col) {
-        if (!InheritsPreviousColorScheme || (Lines == 1 && GetLine (Lines).Count == 0)) {
-            return;
-        }
-
-        List<RuneCell> line = GetLine (row);
-        List<RuneCell> lineToSet = line;
-        while (line.Count == 0) {
-            if (row == 0 && line.Count == 0) {
-                return;
-            }
-
-            row--;
-            line = GetLine (row);
-            lineToSet = line;
-        }
-
-        int colWithColor = Math.Max (Math.Min (col - 2, line.Count - 1), 0);
-        RuneCell cell = line[colWithColor];
-        int colWithoutColor = Math.Max (col - 1, 0);
-
-        if (cell.ColorScheme != null && colWithColor == 0 && lineToSet[colWithoutColor].ColorScheme != null) {
-            for (int r = row - 1; r > -1; r--) {
-                List<RuneCell> l = GetLine (r);
-                for (int c = l.Count - 1; c > -1; c--) {
-                    if (l[c].ColorScheme == null) {
-                        l[c].ColorScheme = cell.ColorScheme;
-                    } else {
-                        return;
-                    }
-                }
-            }
-
-            return;
-        }
-
-        if (cell.ColorScheme == null) {
-            for (int r = row; r > -1; r--) {
-                List<RuneCell> l = GetLine (r);
-                colWithColor = l.FindLastIndex (
-                                                colWithColor > -1 ? colWithColor : l.Count - 1,
-                                                rc => rc.ColorScheme != null);
-                if (colWithColor > -1 && l[colWithColor].ColorScheme != null) {
-                    cell = l[colWithColor];
-=======
         UpdateWrapModel ();
 
         DoNeededAction ();
@@ -6057,873 +3213,10 @@
 
                 if (!TextModel.SetCol (ref col, Frame.Width, cols)) {
                     col = CurrentColumn;
->>>>>>> 2e95cec4
 
                     break;
                 }
             }
-<<<<<<< HEAD
-        } else {
-            int cRow = row;
-            while (cell.ColorScheme == null) {
-                if (((colWithColor == 0) || (cell.ColorScheme == null)) && cRow > 0) {
-                    line = GetLine (--cRow);
-                    colWithColor = line.Count - 1;
-                    cell = line[colWithColor];
-                } else if (cRow == 0 && colWithColor < line.Count) {
-                    cell = line[colWithColor + 1];
-                }
-            }
-        }
-
-        if (cell.ColorScheme != null && colWithColor > -1 && colWithoutColor < lineToSet.Count
-            && lineToSet[colWithoutColor].ColorScheme == null) {
-            while (lineToSet[colWithoutColor].ColorScheme == null) {
-                lineToSet[colWithoutColor].ColorScheme = cell.ColorScheme;
-                colWithoutColor--;
-                if (colWithoutColor == -1 && row > 0) {
-                    lineToSet = GetLine (--row);
-                    colWithoutColor = lineToSet.Count - 1;
-                }
-            }
-        }
-    }
-
-    private void ProcessKillWordBackward () {
-        ResetColumnTrack ();
-        KillWordBackward ();
-    }
-
-    private void ProcessKillWordForward () {
-        ResetColumnTrack ();
-        KillWordForward ();
-    }
-
-    private void ProcessMouseClick (MouseEvent ev, out List<RuneCell> line) {
-        List<RuneCell>? r = null;
-        if (_model.Count > 0) {
-            int maxCursorPositionableLine = Math.Max (_model.Count - 1 - _topRow, 0);
-            if (Math.Max (ev.Y, 0) > maxCursorPositionableLine) {
-                CurrentRow = maxCursorPositionableLine + _topRow;
-            } else {
-                CurrentRow = Math.Max (ev.Y + _topRow, 0);
-            }
-
-            r = GetCurrentLine ();
-            int idx = TextModel.GetColFromX (r, _leftColumn, Math.Max (ev.X, 0), TabWidth);
-            if (idx - _leftColumn >= r.Count + RightOffset) {
-                CurrentColumn = Math.Max (r.Count - _leftColumn + RightOffset, 0);
-            } else {
-                CurrentColumn = idx + _leftColumn;
-            }
-        }
-
-        line = r!;
-    }
-
-    private void ProcessMoveDown () {
-        ResetContinuousFindTrack ();
-        if (_shiftSelecting && Selecting) {
-            StopSelecting ();
-        }
-
-        MoveDown ();
-    }
-
-    private void ProcessMoveDownExtend () {
-        ResetColumnTrack ();
-        StartSelecting ();
-        MoveDown ();
-    }
-
-    private void ProcessMoveEndOfLine () {
-        ResetAllTrack ();
-        if (_shiftSelecting && Selecting) {
-            StopSelecting ();
-        }
-
-        MoveEndOfLine ();
-    }
-
-    private void ProcessMoveEndOfLineExtend () {
-        ResetAllTrack ();
-        StartSelecting ();
-        MoveEndOfLine ();
-    }
-
-    private bool ProcessMoveLeft () {
-        // if the user presses Left (without any control keys) and they are at the start of the text
-        if (CurrentColumn == 0 && CurrentRow == 0) {
-            // do not respond (this lets the key press fall through to navigation system - which usually changes focus backward)
-            return false;
-        }
-
-        ResetAllTrack ();
-        if (_shiftSelecting && Selecting) {
-            StopSelecting ();
-        }
-
-        MoveLeft ();
-
-        return true;
-    }
-
-    private void ProcessMoveLeftExtend () {
-        ResetAllTrack ();
-        StartSelecting ();
-        MoveLeft ();
-    }
-
-    private bool ProcessMoveNextView () {
-        ResetColumnTrack ();
-
-        return MoveNextView ();
-    }
-
-    private bool ProcessMovePreviousView () {
-        ResetColumnTrack ();
-
-        return MovePreviousView ();
-    }
-
-    private bool ProcessMoveRight () {
-        // if the user presses Right (without any control keys)
-        // determine where the last cursor position in the text is
-        int lastRow = _model.Count - 1;
-        int lastCol = _model.GetLine (lastRow).Count;
-
-        // if they are at the very end of all the text do not respond (this lets the key press fall through to navigation system - which usually changes focus forward)
-        if (CurrentColumn == lastCol && CurrentRow == lastRow) {
-            return false;
-        }
-
-        ResetAllTrack ();
-        if (_shiftSelecting && Selecting) {
-            StopSelecting ();
-        }
-
-        MoveRight ();
-
-        return true;
-    }
-
-    private void ProcessMoveRightExtend () {
-        ResetAllTrack ();
-        StartSelecting ();
-        MoveRight ();
-    }
-
-    private void ProcessMoveStartOfLine () {
-        ResetAllTrack ();
-        if (_shiftSelecting && Selecting) {
-            StopSelecting ();
-        }
-
-        MoveStartOfLine ();
-    }
-
-    private void ProcessMoveStartOfLineExtend () {
-        ResetAllTrack ();
-        StartSelecting ();
-        MoveStartOfLine ();
-    }
-
-    private void ProcessMoveUp () {
-        ResetContinuousFindTrack ();
-        if (_shiftSelecting && Selecting) {
-            StopSelecting ();
-        }
-
-        MoveUp ();
-    }
-
-    private void ProcessMoveUpExtend () {
-        ResetColumnTrack ();
-        StartSelecting ();
-        MoveUp ();
-    }
-
-    private void ProcessMoveWordBackward () {
-        ResetAllTrack ();
-        if (_shiftSelecting && Selecting) {
-            StopSelecting ();
-        }
-
-        MoveWordBackward ();
-    }
-
-    private void ProcessMoveWordBackwardExtend () {
-        ResetAllTrack ();
-        StartSelecting ();
-        MoveWordBackward ();
-    }
-
-    private void ProcessMoveWordForward () {
-        ResetAllTrack ();
-        if (_shiftSelecting && Selecting) {
-            StopSelecting ();
-        }
-
-        MoveWordForward ();
-    }
-
-    private void ProcessMoveWordForwardExtend () {
-        ResetAllTrack ();
-        StartSelecting ();
-        MoveWordForward ();
-    }
-
-    private void ProcessPageDown () {
-        ResetColumnTrack ();
-        if (_shiftSelecting && Selecting) {
-            StopSelecting ();
-        }
-
-        MovePageDown ();
-    }
-
-    private void ProcessPageDownExtend () {
-        ResetColumnTrack ();
-        StartSelecting ();
-        MovePageDown ();
-    }
-
-    private void ProcessPageUp () {
-        ResetColumnTrack ();
-        if (_shiftSelecting && Selecting) {
-            StopSelecting ();
-        }
-
-        MovePageUp ();
-    }
-
-    private void ProcessPageUpExtend () {
-        ResetColumnTrack ();
-        StartSelecting ();
-        MovePageUp ();
-    }
-
-    private void ProcessPaste () {
-        ResetColumnTrack ();
-        if (_isReadOnly) {
-            return;
-        }
-
-        Paste ();
-    }
-
-    private bool ProcessReturn () {
-        ResetColumnTrack ();
-
-        if (!AllowsReturn || _isReadOnly) {
-            return false;
-        }
-
-        SetWrapModel ();
-
-        List<RuneCell> currentLine = GetCurrentLine ();
-
-        _historyText.Add (new List<List<RuneCell>> { new (currentLine) }, CursorPosition);
-
-        if (Selecting) {
-            ClearSelectedRegion ();
-            currentLine = GetCurrentLine ();
-        }
-
-        int restCount = currentLine.Count - CurrentColumn;
-        List<RuneCell> rest = currentLine.GetRange (CurrentColumn, restCount);
-        currentLine.RemoveRange (CurrentColumn, restCount);
-
-        List<List<RuneCell>> addedLines = new() { new List<RuneCell> (currentLine) };
-
-        _model.AddLine (CurrentRow + 1, rest);
-
-        addedLines.Add (new List<RuneCell> (_model.GetLine (CurrentRow + 1)));
-
-        _historyText.Add (addedLines, CursorPosition, HistoryText.LineStatus.Added);
-
-        CurrentRow++;
-
-        var fullNeedsDisplay = false;
-        if (CurrentRow >= _topRow + Frame.Height) {
-            _topRow++;
-            fullNeedsDisplay = true;
-        }
-
-        CurrentColumn = 0;
-
-        _historyText.Add (
-                          new List<List<RuneCell>> { new (GetCurrentLine ()) },
-                          CursorPosition,
-                          HistoryText.LineStatus.Replaced);
-
-        if (!_wordWrap && CurrentColumn < _leftColumn) {
-            fullNeedsDisplay = true;
-            _leftColumn = 0;
-        }
-
-        if (fullNeedsDisplay) {
-            SetNeedsDisplay ();
-        } else {
-            // BUGBUG: customized rect aren't supported now because the Redraw isn't using the Intersect method.
-            //SetNeedsDisplay (new Rect (0, currentRow - topRow, 2, Frame.Height));
-            SetNeedsDisplay ();
-        }
-
-        UpdateWrapModel ();
-
-        DoNeededAction ();
-        OnContentsChanged ();
-
-        return true;
-    }
-
-    private void ProcessSelectAll () {
-        ResetColumnTrack ();
-        SelectAll ();
-    }
-
-    private void ProcessSetOverwrite () {
-        ResetColumnTrack ();
-        SetOverwrite (!Used);
-    }
-
-    private bool ProcessTab () {
-        ResetColumnTrack ();
-
-        if (!AllowsTab || _isReadOnly) {
-            return ProcessMoveNextView ();
-        }
-
-        InsertText (new Key ((KeyCode)'\t'));
-        DoNeededAction ();
-
-        return true;
-    }
-
-    private void ResetAllTrack () {
-        // Handle some state here - whether the last command was a kill
-        // operation and the column tracking (up/down)
-        _lastWasKill = false;
-        _columnTrack = -1;
-        _continuousFind = false;
-    }
-
-    private void ResetColumnTrack () {
-        // Handle some state here - whether the last command was a kill
-        // operation and the column tracking (up/down)
-        _lastWasKill = false;
-        _columnTrack = -1;
-    }
-
-    private void ResetContinuousFind () {
-        if (!_continuousFind) {
-            int col = Selecting ? _selectionStartColumn : CurrentColumn;
-            int row = Selecting ? _selectionStartRow : CurrentRow;
-            _model.ResetContinuousFind (new Point (col, row));
-        }
-    }
-
-    private void ResetContinuousFindTrack () {
-        // Handle some state here - whether the last command was a kill
-        // operation and the column tracking (up/down)
-        _lastWasKill = false;
-        _continuousFind = false;
-    }
-
-    private void ResetCursorVisibility () {
-        if (_savedCursorVisibility != 0) {
-            DesiredCursorVisibility = _savedCursorVisibility;
-            _savedCursorVisibility = 0;
-        }
-    }
-
-    private void ResetPosition () {
-        _topRow = _leftColumn = CurrentRow = CurrentColumn = 0;
-        StopSelecting ();
-        ResetCursorVisibility ();
-    }
-
-    private void SaveCursorVisibility () {
-        if (_desiredCursorVisibility != CursorVisibility.Invisible) {
-            if (_savedCursorVisibility == 0) {
-                _savedCursorVisibility = _desiredCursorVisibility;
-            }
-
-            DesiredCursorVisibility = CursorVisibility.Invisible;
-        }
-    }
-
-    private void SetClipboard (string text) {
-        if (text != null) {
-            Clipboard.Contents = text;
-        }
-    }
-
-    private bool SetFoundText (
-        string text,
-        (Point current, bool found) foundPos,
-        string? textToReplace = null,
-        bool replace = false,
-        bool replaceAll = false
-    ) {
-        if (foundPos.found) {
-            StartSelecting ();
-            _selectionStartColumn = foundPos.current.X;
-            _selectionStartRow = foundPos.current.Y;
-            if (!replaceAll) {
-                CurrentColumn = _selectionStartColumn + text.GetRuneCount ();
-            } else {
-                CurrentColumn = _selectionStartColumn + textToReplace!.GetRuneCount ();
-            }
-
-            CurrentRow = foundPos.current.Y;
-            if (!_isReadOnly && replace) {
-                Adjust ();
-                ClearSelectedRegion ();
-                InsertAllText (textToReplace!);
-                StartSelecting ();
-                _selectionStartColumn = CurrentColumn - textToReplace!.GetRuneCount ();
-            } else {
-                UpdateWrapModel ();
-                SetNeedsDisplay ();
-                Adjust ();
-            }
-
-            _continuousFind = true;
-
-            return foundPos.found;
-        }
-
-        UpdateWrapModel ();
-        _continuousFind = false;
-
-        return foundPos.found;
-    }
-
-    private void SetInitialProperties () {
-        CanFocus = true;
-        Used = true;
-
-        _model.LinesLoaded += Model_LinesLoaded!;
-        _historyText.ChangeText += HistoryText_ChangeText!;
-
-        Initialized += TextView_Initialized!;
-
-        LayoutComplete += TextView_LayoutComplete;
-
-        // Things this view knows how to do
-        AddCommand (
-                    Command.PageDown,
-                    () => {
-                        ProcessPageDown ();
-
-                        return true;
-                    });
-        AddCommand (
-                    Command.PageDownExtend,
-                    () => {
-                        ProcessPageDownExtend ();
-
-                        return true;
-                    });
-        AddCommand (
-                    Command.PageUp,
-                    () => {
-                        ProcessPageUp ();
-
-                        return true;
-                    });
-        AddCommand (
-                    Command.PageUpExtend,
-                    () => {
-                        ProcessPageUpExtend ();
-
-                        return true;
-                    });
-        AddCommand (
-                    Command.LineDown,
-                    () => {
-                        ProcessMoveDown ();
-
-                        return true;
-                    });
-        AddCommand (
-                    Command.LineDownExtend,
-                    () => {
-                        ProcessMoveDownExtend ();
-
-                        return true;
-                    });
-        AddCommand (
-                    Command.LineUp,
-                    () => {
-                        ProcessMoveUp ();
-
-                        return true;
-                    });
-        AddCommand (
-                    Command.LineUpExtend,
-                    () => {
-                        ProcessMoveUpExtend ();
-
-                        return true;
-                    });
-        AddCommand (Command.Right, () => ProcessMoveRight ());
-        AddCommand (
-                    Command.RightExtend,
-                    () => {
-                        ProcessMoveRightExtend ();
-
-                        return true;
-                    });
-        AddCommand (Command.Left, () => ProcessMoveLeft ());
-        AddCommand (
-                    Command.LeftExtend,
-                    () => {
-                        ProcessMoveLeftExtend ();
-
-                        return true;
-                    });
-        AddCommand (
-                    Command.DeleteCharLeft,
-                    () => {
-                        ProcessDeleteCharLeft ();
-
-                        return true;
-                    });
-        AddCommand (
-                    Command.StartOfLine,
-                    () => {
-                        ProcessMoveStartOfLine ();
-
-                        return true;
-                    });
-        AddCommand (
-                    Command.StartOfLineExtend,
-                    () => {
-                        ProcessMoveStartOfLineExtend ();
-
-                        return true;
-                    });
-        AddCommand (
-                    Command.DeleteCharRight,
-                    () => {
-                        ProcessDeleteCharRight ();
-
-                        return true;
-                    });
-        AddCommand (
-                    Command.EndOfLine,
-                    () => {
-                        ProcessMoveEndOfLine ();
-
-                        return true;
-                    });
-        AddCommand (
-                    Command.EndOfLineExtend,
-                    () => {
-                        ProcessMoveEndOfLineExtend ();
-
-                        return true;
-                    });
-        AddCommand (
-                    Command.CutToEndLine,
-                    () => {
-                        KillToEndOfLine ();
-
-                        return true;
-                    });
-        AddCommand (
-                    Command.CutToStartLine,
-                    () => {
-                        KillToStartOfLine ();
-
-                        return true;
-                    });
-        AddCommand (
-                    Command.Paste,
-                    () => {
-                        ProcessPaste ();
-
-                        return true;
-                    });
-        AddCommand (
-                    Command.ToggleExtend,
-                    () => {
-                        ToggleSelecting ();
-
-                        return true;
-                    });
-        AddCommand (
-                    Command.Copy,
-                    () => {
-                        ProcessCopy ();
-
-                        return true;
-                    });
-        AddCommand (
-                    Command.Cut,
-                    () => {
-                        ProcessCut ();
-
-                        return true;
-                    });
-        AddCommand (
-                    Command.WordLeft,
-                    () => {
-                        ProcessMoveWordBackward ();
-
-                        return true;
-                    });
-        AddCommand (
-                    Command.WordLeftExtend,
-                    () => {
-                        ProcessMoveWordBackwardExtend ();
-
-                        return true;
-                    });
-        AddCommand (
-                    Command.WordRight,
-                    () => {
-                        ProcessMoveWordForward ();
-
-                        return true;
-                    });
-        AddCommand (
-                    Command.WordRightExtend,
-                    () => {
-                        ProcessMoveWordForwardExtend ();
-
-                        return true;
-                    });
-        AddCommand (
-                    Command.KillWordForwards,
-                    () => {
-                        ProcessKillWordForward ();
-
-                        return true;
-                    });
-        AddCommand (
-                    Command.KillWordBackwards,
-                    () => {
-                        ProcessKillWordBackward ();
-
-                        return true;
-                    });
-        AddCommand (Command.NewLine, () => ProcessReturn ());
-        AddCommand (
-                    Command.BottomEnd,
-                    () => {
-                        MoveBottomEnd ();
-
-                        return true;
-                    });
-        AddCommand (
-                    Command.BottomEndExtend,
-                    () => {
-                        MoveBottomEndExtend ();
-
-                        return true;
-                    });
-        AddCommand (
-                    Command.TopHome,
-                    () => {
-                        MoveTopHome ();
-
-                        return true;
-                    });
-        AddCommand (
-                    Command.TopHomeExtend,
-                    () => {
-                        MoveTopHomeExtend ();
-
-                        return true;
-                    });
-        AddCommand (
-                    Command.SelectAll,
-                    () => {
-                        ProcessSelectAll ();
-
-                        return true;
-                    });
-        AddCommand (
-                    Command.ToggleOverwrite,
-                    () => {
-                        ProcessSetOverwrite ();
-
-                        return true;
-                    });
-        AddCommand (
-                    Command.EnableOverwrite,
-                    () => {
-                        SetOverwrite (true);
-
-                        return true;
-                    });
-        AddCommand (
-                    Command.DisableOverwrite,
-                    () => {
-                        SetOverwrite (false);
-
-                        return true;
-                    });
-        AddCommand (Command.Tab, () => ProcessTab ());
-        AddCommand (Command.BackTab, () => ProcessBackTab ());
-        AddCommand (Command.NextView, () => ProcessMoveNextView ());
-        AddCommand (Command.PreviousView, () => ProcessMovePreviousView ());
-        AddCommand (
-                    Command.Undo,
-                    () => {
-                        Undo ();
-
-                        return true;
-                    });
-        AddCommand (
-                    Command.Redo,
-                    () => {
-                        Redo ();
-
-                        return true;
-                    });
-        AddCommand (
-                    Command.DeleteAll,
-                    () => {
-                        DeleteAll ();
-
-                        return true;
-                    });
-        AddCommand (
-                    Command.ShowContextMenu,
-                    () => {
-                        ContextMenu!.Position = new Point (
-                                                           CursorPosition.X - _leftColumn + 2,
-                                                           CursorPosition.Y - _topRow + 2);
-                        ShowContextMenu ();
-
-                        return true;
-                    });
-
-        // Default keybindings for this view
-        KeyBindings.Add (KeyCode.PageDown, Command.PageDown);
-        KeyBindings.Add (KeyCode.V | KeyCode.CtrlMask, Command.PageDown);
-
-        KeyBindings.Add (KeyCode.PageDown | KeyCode.ShiftMask, Command.PageDownExtend);
-
-        KeyBindings.Add (KeyCode.PageUp, Command.PageUp);
-        KeyBindings.Add ('V' + KeyCode.AltMask, Command.PageUp);
-
-        KeyBindings.Add (KeyCode.PageUp | KeyCode.ShiftMask, Command.PageUpExtend);
-
-        KeyBindings.Add (KeyCode.N | KeyCode.CtrlMask, Command.LineDown);
-        KeyBindings.Add (KeyCode.CursorDown, Command.LineDown);
-
-        KeyBindings.Add (KeyCode.CursorDown | KeyCode.ShiftMask, Command.LineDownExtend);
-
-        KeyBindings.Add (KeyCode.P | KeyCode.CtrlMask, Command.LineUp);
-        KeyBindings.Add (KeyCode.CursorUp, Command.LineUp);
-
-        KeyBindings.Add (KeyCode.CursorUp | KeyCode.ShiftMask, Command.LineUpExtend);
-
-        KeyBindings.Add (KeyCode.F | KeyCode.CtrlMask, Command.Right);
-        KeyBindings.Add (KeyCode.CursorRight, Command.Right);
-
-        KeyBindings.Add (KeyCode.CursorRight | KeyCode.ShiftMask, Command.RightExtend);
-
-        KeyBindings.Add (KeyCode.B | KeyCode.CtrlMask, Command.Left);
-        KeyBindings.Add (KeyCode.CursorLeft, Command.Left);
-
-        KeyBindings.Add (KeyCode.CursorLeft | KeyCode.ShiftMask, Command.LeftExtend);
-
-        KeyBindings.Add (KeyCode.Backspace, Command.DeleteCharLeft);
-
-        KeyBindings.Add (KeyCode.Home, Command.StartOfLine);
-        KeyBindings.Add (KeyCode.A | KeyCode.CtrlMask, Command.StartOfLine);
-
-        KeyBindings.Add (KeyCode.Home | KeyCode.ShiftMask, Command.StartOfLineExtend);
-
-        KeyBindings.Add (KeyCode.Delete, Command.DeleteCharRight);
-        KeyBindings.Add (KeyCode.D | KeyCode.CtrlMask, Command.DeleteCharRight);
-
-        KeyBindings.Add (KeyCode.End, Command.EndOfLine);
-        KeyBindings.Add (KeyCode.E | KeyCode.CtrlMask, Command.EndOfLine);
-
-        KeyBindings.Add (KeyCode.End | KeyCode.ShiftMask, Command.EndOfLineExtend);
-
-        KeyBindings.Add (KeyCode.K | KeyCode.CtrlMask, Command.CutToEndLine); // kill-to-end
-        KeyBindings.Add (KeyCode.Delete | KeyCode.CtrlMask | KeyCode.ShiftMask, Command.CutToEndLine); // kill-to-end
-
-        KeyBindings.Add (KeyCode.K | KeyCode.AltMask, Command.CutToStartLine); // kill-to-start
-        KeyBindings.Add (
-                         KeyCode.Backspace | KeyCode.CtrlMask | KeyCode.ShiftMask,
-                         Command.CutToStartLine); // kill-to-start
-
-        KeyBindings.Add (KeyCode.Y | KeyCode.CtrlMask, Command.Paste); // Control-y, yank
-        KeyBindings.Add (KeyCode.Space | KeyCode.CtrlMask, Command.ToggleExtend);
-
-        KeyBindings.Add ('C' + KeyCode.AltMask, Command.Copy);
-        KeyBindings.Add (KeyCode.C | KeyCode.CtrlMask, Command.Copy);
-
-        KeyBindings.Add ('W' + KeyCode.AltMask, Command.Cut);
-        KeyBindings.Add (KeyCode.W | KeyCode.CtrlMask, Command.Cut);
-        KeyBindings.Add (KeyCode.X | KeyCode.CtrlMask, Command.Cut);
-
-        KeyBindings.Add (KeyCode.CursorLeft | KeyCode.CtrlMask, Command.WordLeft);
-        KeyBindings.Add ('B' + KeyCode.AltMask, Command.WordLeft);
-
-        KeyBindings.Add (KeyCode.CursorLeft | KeyCode.CtrlMask | KeyCode.ShiftMask, Command.WordLeftExtend);
-
-        KeyBindings.Add (KeyCode.CursorRight | KeyCode.CtrlMask, Command.WordRight);
-        KeyBindings.Add ('F' + KeyCode.AltMask, Command.WordRight);
-
-        KeyBindings.Add (KeyCode.CursorRight | KeyCode.CtrlMask | KeyCode.ShiftMask, Command.WordRightExtend);
-        KeyBindings.Add (KeyCode.Delete | KeyCode.CtrlMask, Command.KillWordForwards); // kill-word-forwards
-        KeyBindings.Add (KeyCode.Backspace | KeyCode.CtrlMask, Command.KillWordBackwards); // kill-word-backwards
-
-        // BUGBUG: If AllowsReturn is false, Key.Enter should not be bound (so that Toplevel can cause Command.Accept).
-        KeyBindings.Add (KeyCode.Enter, Command.NewLine);
-        KeyBindings.Add (KeyCode.End | KeyCode.CtrlMask, Command.BottomEnd);
-        KeyBindings.Add (KeyCode.End | KeyCode.CtrlMask | KeyCode.ShiftMask, Command.BottomEndExtend);
-        KeyBindings.Add (KeyCode.Home | KeyCode.CtrlMask, Command.TopHome);
-        KeyBindings.Add (KeyCode.Home | KeyCode.CtrlMask | KeyCode.ShiftMask, Command.TopHomeExtend);
-        KeyBindings.Add (KeyCode.T | KeyCode.CtrlMask, Command.SelectAll);
-        KeyBindings.Add (KeyCode.Insert, Command.ToggleOverwrite);
-        KeyBindings.Add (KeyCode.Tab, Command.Tab);
-        KeyBindings.Add (KeyCode.Tab | KeyCode.ShiftMask, Command.BackTab);
-
-        KeyBindings.Add (KeyCode.Tab | KeyCode.CtrlMask, Command.NextView);
-        KeyBindings.Add ((KeyCode)Application.AlternateForwardKey, Command.NextView);
-
-        KeyBindings.Add (KeyCode.Tab | KeyCode.CtrlMask | KeyCode.ShiftMask, Command.PreviousView);
-        KeyBindings.Add ((KeyCode)Application.AlternateBackwardKey, Command.PreviousView);
-
-        KeyBindings.Add (KeyCode.Z | KeyCode.CtrlMask, Command.Undo);
-        KeyBindings.Add (KeyCode.R | KeyCode.CtrlMask, Command.Redo);
-
-        KeyBindings.Add (KeyCode.G | KeyCode.CtrlMask, Command.DeleteAll);
-        KeyBindings.Add (KeyCode.D | KeyCode.CtrlMask | KeyCode.ShiftMask, Command.DeleteAll);
-
-        _currentCulture = Thread.CurrentThread.CurrentUICulture;
-
-        ContextMenu = new ContextMenu { MenuItems = BuildContextMenuBarItem () };
-        ContextMenu.KeyChanged += ContextMenu_KeyChanged!;
-
-        KeyBindings.Add ((KeyCode)ContextMenu.Key, KeyBindingScope.HotKey, Command.ShowContextMenu);
-    }
-
-    private void SetOverwrite (bool overwrite) {
-        Used = overwrite;
-        SetNeedsDisplay ();
-        DoNeededAction ();
-    }
-
-    private static void SetValidUsedColor (ColorScheme colorScheme) {
-        // BUGBUG: (v2 truecolor) This code depends on 8-bit color names; disabling for now
-        //if ((colorScheme!.HotNormal.Foreground & colorScheme.Focus.Background) == colorScheme.Focus.Foreground) {
-        Driver.SetAttribute (new Attribute (colorScheme.Focus.Background, colorScheme.Focus.Foreground));
-    }
-
-=======
         }
 
         int posX = CurrentColumn - _leftColumn;
@@ -8917,7 +5210,6 @@
         Driver.SetAttribute (new Attribute (colorScheme.Focus.Background, colorScheme.Focus.Foreground));
     }
 
->>>>>>> 2e95cec4
     /// <summary>Restore from original model.</summary>
     private void SetWrapModel ([CallerMemberName] string? caller = null) {
         if (_currentCaller != null) {
@@ -9057,12 +5349,8 @@
         }
 
         if (_currentCaller != null) {
-<<<<<<< HEAD
-            throw new InvalidOperationException ($"WordWrap settings was changed after the {_currentCaller} call.");
-=======
             throw new InvalidOperationException (
                                                  $"WordWrap settings was changed after the {_currentCaller} call.");
->>>>>>> 2e95cec4
         }
     }
 
@@ -9101,11 +5389,7 @@
 
     /// <inheritdoc/>
     protected override void SetCursorPosition (int column) {
-<<<<<<< HEAD
-        ((TextView)HostControl).CursorPosition = new Point (column, ((TextView)HostControl).CurrentRow);
-=======
         ((TextView)HostControl).CursorPosition =
             new Point (column, ((TextView)HostControl).CurrentRow);
->>>>>>> 2e95cec4
     }
 }