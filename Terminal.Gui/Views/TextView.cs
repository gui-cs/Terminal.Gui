#nullable enable

// TextView.cs: multi-line text editing
using System;
using System.Collections.Generic;
using System.Diagnostics;
using System.Globalization;
using System.IO;
using System.Linq;
using System.Runtime.CompilerServices;
using System.Text;
using System.Text.Json.Serialization;
using System.Threading;
using Terminal.Gui.Resources;

namespace Terminal.Gui; 

/// <summary>
/// Represents a single row/column within the <see cref="TextView"/>. Includes the glyph and the foreground/background colors.
/// </summary>
[DebuggerDisplay ("{DebuggerDisplay}")]
public class RuneCell : IEquatable<RuneCell> {
	/// <summary>
	/// The glyph to draw.
	/// </summary>
	[JsonConverter (typeof (RuneJsonConverter))]
	public Rune Rune { get; set; }

	/// <summary>
	/// The <see cref="Terminal.Gui.ColorScheme"/> color sets to draw the glyph with.
	/// </summary>
	[JsonConverter (typeof (ColorSchemeJsonConverter))]
	public ColorScheme? ColorScheme { get; set; }

	/// <summary>Indicates whether the current object is equal to another object of the same type.</summary>
	/// <param name="other">An object to compare with this object.</param>
	/// <returns>
	///   <see langword="true" /> if the current object is equal to the <paramref name="other" /> parameter; 
	///   otherwise, <see langword="false" />.</returns>
	public bool Equals (RuneCell? other) => other != null &&
						Rune.Equals (other.Rune) &&
						ColorScheme == other.ColorScheme;

	/// <summary>Returns a string that represents the current object.</summary>
	/// <returns>A string that represents the current object.</returns>
	public override string ToString ()
	{
		string colorSchemeStr = ColorSchemeDebuggerDisplay ();
		return DebuggerDisplay;
	}

	string ColorSchemeDebuggerDisplay ()
	{
		string colorSchemeStr = "null";
		if (ColorScheme != null) {
			colorSchemeStr = $"Normal: {ColorScheme.Normal.Foreground},{ColorScheme.Normal.Background}; " +
					$"Focus: {ColorScheme.Focus.Foreground},{ColorScheme.Focus.Background}; " +
					$"HotNormal: {ColorScheme.HotNormal.Foreground},{ColorScheme.HotNormal.Background}; " +
					$"HotFocus: {ColorScheme.HotFocus.Foreground},{ColorScheme.HotFocus.Background}; " +
					$"Disabled: {ColorScheme.Disabled.Foreground},{ColorScheme.Disabled.Background}";
		}

		return colorSchemeStr;
	}

	string DebuggerDisplay {
		get {
			string colorSchemeStr = ColorSchemeDebuggerDisplay ();
			return $"U+{Rune.Value:X4} '{Rune.ToString ()}'; {colorSchemeStr}";
		}
	}
}

class TextModel {
	List<List<RuneCell>> _lines = new ();

	public event EventHandler? LinesLoaded;

	public bool LoadFile (string file)
	{
		FilePath = file ?? throw new ArgumentNullException (nameof (file));

		using (var stream = File.OpenRead (file)) {
			LoadStream (stream);
			return true;
		}
	}

	public bool CloseFile ()
	{
		if (FilePath == null) {
			throw new ArgumentNullException (nameof (FilePath));
		}

		FilePath = null;
		_lines = new List<List<RuneCell>> ();
		return true;
	}

	// Turns the string into cells, this does not split the 
	// contents on a newline if it is present.
	internal static List<RuneCell> StringToRuneCells (string str, ColorScheme? colorScheme = null)
	{
		var cells = new List<RuneCell> ();
		foreach (var rune in str.ToRunes ()) {
			cells.Add (new RuneCell { Rune = rune, ColorScheme = colorScheme });
		}
		return cells;
	}

	internal static List<RuneCell> ToRuneCells (IEnumerable<Rune> runes, ColorScheme? colorScheme = null)
	{
		var cells = new List<RuneCell> ();
		foreach (var rune in runes) {
			cells.Add (new RuneCell { Rune = rune, ColorScheme = colorScheme });
		}
		return cells;
	}

	static List<List<RuneCell>> ToRuneCells (List<RuneCell> cells) => SplitNewLines (cells);

	// Splits a string into a List that contains a List<RuneCell> for each line
	public static List<List<RuneCell>> StringToLinesOfRuneCells (string content, ColorScheme? colorScheme = null)
	{
		var cells = content.EnumerateRunes ().Select (x => new RuneCell () { Rune = x, ColorScheme = colorScheme }).ToList ();

		return SplitNewLines (cells);
	}

	static List<List<RuneCell>> SplitNewLines (List<RuneCell> cells)
	{
		var lines = new List<List<RuneCell>> ();
		int start = 0, i = 0;
		bool hasCR = false;
		// ASCII code 13 = Carriage Return.
		// ASCII code 10 = Line Feed.
		for (; i < cells.Count; i++) {
			if (cells [i].Rune.Value == 13) {
				hasCR = true;
				continue;
			}
			if (cells [i].Rune.Value == 10) {
				if (i - start > 0) {
					lines.Add (cells.GetRange (start, hasCR ? i - 1 - start : i - start));
				} else {
					lines.Add (StringToRuneCells (string.Empty));
				}
				start = i + 1;
				hasCR = false;
			}
		}
		if (i - start >= 0) {
			lines.Add (cells.GetRange (start, i - start));
		}
		return lines;
	}

	void Append (List<byte> line)
	{
		string str = StringExtensions.ToString (line.ToArray ());
		_lines.Add (StringToRuneCells (str));
	}

	public void LoadStream (Stream input)
	{
		if (input == null) {
			throw new ArgumentNullException (nameof (input));
		}

		_lines = new List<List<RuneCell>> ();
		var buff = new BufferedStream (input);
		int v;
		var line = new List<byte> ();
		bool wasNewLine = false;
		while ((v = buff.ReadByte ()) != -1) {
			if (v == 13) {
				continue;
			}
			if (v == 10) {
				Append (line);
				line.Clear ();
				wasNewLine = true;
				continue;
			}
			line.Add ((byte)v);
			wasNewLine = false;
		}
		if (line.Count > 0 || wasNewLine) {
			Append (line);
		}
		buff.Dispose ();

		OnLinesLoaded ();
	}

	public void LoadString (string content)
	{
		_lines = StringToLinesOfRuneCells (content);

		OnLinesLoaded ();
	}

	public void LoadRuneCells (List<RuneCell> cells, ColorScheme? colorScheme)
	{
		_lines = ToRuneCells (cells);
		SetColorSchemes (colorScheme);
		OnLinesLoaded ();
	}

	public void LoadListRuneCells (List<List<RuneCell>> cellsList, ColorScheme? colorScheme)
	{
		_lines = cellsList;
		SetColorSchemes (colorScheme);
		OnLinesLoaded ();
	}

	void SetColorSchemes (ColorScheme? colorScheme)
	{
		foreach (var line in _lines) {
			foreach (var cell in line) {
				if (cell.ColorScheme == null) {
					cell.ColorScheme = colorScheme;
				}
			}
		}
	}

	void OnLinesLoaded () => LinesLoaded?.Invoke (this, EventArgs.Empty);

	public override string ToString ()
	{
		var sb = new StringBuilder ();
		for (int i = 0; i < _lines.Count; i++) {
			sb.Append (ToString (_lines [i]));
			if (i + 1 < _lines.Count) {
				sb.AppendLine ();
			}
		}
		return sb.ToString ();
	}

	public string? FilePath { get; set; }

	/// <summary>
	/// The number of text lines in the model
	/// </summary>
	public int Count => _lines.Count;

	/// <summary>
	/// Returns the specified line as a List of Rune
	/// </summary>
	/// <returns>The line.</returns>
	/// <param name="line">Line number to retrieve.</param>
	public List<RuneCell> GetLine (int line)
	{
		if (_lines.Count > 0) {
			if (line < Count) {
				return _lines [line];
			} else {
				return _lines [Count - 1];
			}
		} else {
			_lines.Add (new List<RuneCell> ());
			return _lines [0];
		}
	}

	public List<List<RuneCell>> GetAllLines () => _lines;

	/// <summary>
	/// Adds a line to the model at the specified position.
	/// </summary>
	/// <param name="pos">Line number where the line will be inserted.</param>
	/// <param name="cells">The line of text and color, as a List of RuneCell.</param>
	public void AddLine (int pos, List<RuneCell> cells) => _lines.Insert (pos, cells);

	/// <summary>
	/// Removes the line at the specified position
	/// </summary>
	/// <param name="pos">Position.</param>
	public void RemoveLine (int pos)
	{
		if (_lines.Count > 0) {
			if (_lines.Count == 1 && _lines [0].Count == 0) {
				return;
			}
			_lines.RemoveAt (pos);
		}
	}

	public void ReplaceLine (int pos, List<RuneCell> runes)
	{
		if (_lines.Count > 0 && pos < _lines.Count) {
			_lines [pos] = new List<RuneCell> (runes);
		} else if (_lines.Count == 0 || _lines.Count > 0 && pos >= _lines.Count) {
			_lines.Add (runes);
		}
	}

	/// <summary>
	/// Returns the maximum line length of the visible lines.
	/// </summary>
	/// <param name="first">The first line.</param>
	/// <param name="last">The last line.</param>
	/// <param name="tabWidth">The tab width.</param>
	public int GetMaxVisibleLine (int first, int last, int tabWidth)
	{
		int maxLength = 0;
		last = last < _lines.Count ? last : _lines.Count;
		for (int i = first; i < last; i++) {
			var line = GetLine (i);
			int tabSum = line.Sum (c => c.Rune.Value == '\t' ? Math.Max (tabWidth - 1, 0) : 0);
			int l = line.Count + tabSum;
			if (l > maxLength) {
				maxLength = l;
			}
		}

		return maxLength;
	}

	internal static bool SetCol (ref int col, int width, int cols)
	{
		if (col + cols <= width) {
			col += cols;
			return true;
		}

		return false;
	}

	internal static int GetColFromX (List<RuneCell> t, int start, int x, int tabWidth = 0)
	{
		var runes = new List<Rune> ();
		foreach (var cell in t) {
			runes.Add (cell.Rune);
		}
		return GetColFromX (runes, start, x, tabWidth);
	}

	internal static int GetColFromX (List<Rune> t, int start, int x, int tabWidth = 0)
	{
		if (x < 0) {
			return x;
		}
		int size = start;
		int pX = x + start;
		for (int i = start; i < t.Count; i++) {
			var r = t [i];
			size += r.GetColumns ();
			if (r.Value == '\t') {
				size += tabWidth + 1;
			}
			if (i == pX || size > pX) {
				return i - start;
			}
		}
		return t.Count - start;
	}

	internal static (int size, int length) DisplaySize (List<RuneCell> t, int start = -1, int end = -1,
							bool checkNextRune = true, int tabWidth = 0)
	{
		var runes = new List<Rune> ();
		foreach (var cell in t) {
			runes.Add (cell.Rune);
		}
		return DisplaySize (runes, start, end, checkNextRune, tabWidth);
	}

	// Returns the size and length in a range of the string.
	internal static (int size, int length) DisplaySize (List<Rune> t, int start = -1, int end = -1,
							bool checkNextRune = true, int tabWidth = 0)
	{
		if (t == null || t.Count == 0) {
			return (0, 0);
		}
		int size = 0;
		int len = 0;
		int tcount = end == -1 ? t.Count : end > t.Count ? t.Count : end;
		int i = start == -1 ? 0 : start;
		for (; i < tcount; i++) {
			var rune = t [i];
			size += rune.GetColumns ();
			len += rune.GetEncodingLength (Encoding.Unicode);
			if (rune.Value == '\t') {
				size += tabWidth + 1;
				len += tabWidth - 1;
			}
			if (checkNextRune && i == tcount - 1 && t.Count > tcount
			&& IsWideRune (t [i + 1], tabWidth, out int s, out int l)) {
				size += s;
				len += l;
			}
		}

		bool IsWideRune (Rune r, int tWidth, out int s, out int l)
		{
			s = r.GetColumns ();
			l = r.GetEncodingLength ();
			if (r.Value == '\t') {
				s += tWidth + 1;
				l += tWidth - 1;
			}

			return s > 1;
		}

		return (size, len);
	}

	internal static int CalculateLeftColumn (List<RuneCell> t, int start, int end, int width, int tabWidth = 0)
	{
		var runes = new List<Rune> ();
		foreach (var cell in t) {
			runes.Add (cell.Rune);
		}
		return CalculateLeftColumn (runes, start, end, width, tabWidth);
	}

	// Returns the left column in a range of the string.
	internal static int CalculateLeftColumn (List<Rune> t, int start, int end, int width, int tabWidth = 0)
	{
		if (t == null || t.Count == 0) {
			return 0;
		}
		int size = 0;
		int tcount = end > t.Count - 1 ? t.Count - 1 : end;
		int col = 0;

		for (int i = tcount; i >= 0; i--) {
			var rune = t [i];
			size += rune.GetColumns ();
			if (rune.Value == '\t') {
				size += tabWidth + 1;
			}
			if (size > width) {
				if (col + width == end) {
					col++;
				}
				break;
			} else if (end < t.Count && col > 0 && start < end && col == start || end - col == width - 1) {
				break;
			}
			col = i;
		}

		return col;
	}

	(Point startPointToFind, Point currentPointToFind, bool found) _toFind;

	internal (Point current, bool found) FindNextText (string text, out bool gaveFullTurn, bool matchCase = false, bool matchWholeWord = false)
	{
		if (text == null || _lines.Count == 0) {
			gaveFullTurn = false;
			return (Point.Empty, false);
		}

		if (_toFind.found) {
			_toFind.currentPointToFind.X++;
		}
		var foundPos = GetFoundNextTextPoint (text, _lines.Count, matchCase, matchWholeWord, _toFind.currentPointToFind);
		if (!foundPos.found && _toFind.currentPointToFind != _toFind.startPointToFind) {
			foundPos = GetFoundNextTextPoint (text, _toFind.startPointToFind.Y + 1, matchCase, matchWholeWord, Point.Empty);
		}
		gaveFullTurn = ApplyToFind (foundPos);

		return foundPos;
	}

	internal (Point current, bool found) FindPreviousText (string text, out bool gaveFullTurn, bool matchCase = false, bool matchWholeWord = false)
	{
		if (text == null || _lines.Count == 0) {
			gaveFullTurn = false;
			return (Point.Empty, false);
		}

		if (_toFind.found) {
			_toFind.currentPointToFind.X++;
		}
		int linesCount = _toFind.currentPointToFind.IsEmpty ? _lines.Count - 1 : _toFind.currentPointToFind.Y;
		var foundPos = GetFoundPreviousTextPoint (text, linesCount, matchCase, matchWholeWord, _toFind.currentPointToFind);
		if (!foundPos.found && _toFind.currentPointToFind != _toFind.startPointToFind) {
			foundPos = GetFoundPreviousTextPoint (text, _lines.Count - 1, matchCase, matchWholeWord,
				new Point (_lines [_lines.Count - 1].Count, _lines.Count));
		}
		gaveFullTurn = ApplyToFind (foundPos);

		return foundPos;
	}

	internal (Point current, bool found) ReplaceAllText (string text, bool matchCase = false, bool matchWholeWord = false, string? textToReplace = null)
	{
		bool found = false;
		var pos = Point.Empty;

		for (int i = 0; i < _lines.Count; i++) {
			var x = _lines [i];
			string txt = GetText (x);
			string matchText = !matchCase ? text.ToUpper () : text;
			int col = txt.IndexOf (matchText);
			while (col > -1) {
				if (matchWholeWord && !MatchWholeWord (txt, matchText, col)) {
					if (col + 1 > txt.Length) {
						break;
					}
					col = txt.IndexOf (matchText, col + 1);
					continue;
				}
				if (col > -1) {
					if (!found) {
						found = true;
					}
					_lines [i] = ToRuneCellList (ReplaceText (x, textToReplace!, matchText, col));
					x = _lines [i];
					txt = GetText (x);
					pos = new Point (col, i);
					col += textToReplace!.Length - matchText.Length;
				}
				if (col < 0 || col + 1 > txt.Length) {
					break;
				}
				col = txt.IndexOf (matchText, col + 1);
			}
		}

		string GetText (List<RuneCell> x)
		{
			string txt = ToString (x);
			if (!matchCase) {
				txt = txt.ToUpper ();
			}
			return txt;
		}

		return (pos, found);
	}

	string ReplaceText (List<RuneCell> source, string textToReplace, string matchText, int col)
	{
		string origTxt = ToString (source);
		(int _, int len) = DisplaySize (source, 0, col, false);
		(int _, int len2) = DisplaySize (source, col, col + matchText.Length, false);
		(int _, int len3) = DisplaySize (source, col + matchText.Length, origTxt.GetRuneCount (), false);

		return origTxt [..len] +
			textToReplace +
			origTxt.Substring (len + len2, len3);
	}

	bool ApplyToFind ((Point current, bool found) foundPos)
	{
		bool gaveFullTurn = false;
		if (foundPos.found) {
			_toFind.currentPointToFind = foundPos.current;
			if (_toFind.found && _toFind.currentPointToFind == _toFind.startPointToFind) {
				gaveFullTurn = true;
			}
			if (!_toFind.found) {
				_toFind.startPointToFind = _toFind.currentPointToFind = foundPos.current;
				_toFind.found = foundPos.found;
			}
		}

		return gaveFullTurn;
	}

	(Point current, bool found) GetFoundNextTextPoint (string text, int linesCount, bool matchCase, bool matchWholeWord, Point start)
	{
		for (int i = start.Y; i < linesCount; i++) {
			var x = _lines [i];
			string txt = ToString (x);
			if (!matchCase) {
				txt = txt.ToUpper ();
			}
			string matchText = !matchCase ? text.ToUpper () : text;
			int col = txt.IndexOf (matchText, Math.Min (start.X, txt.Length));
			if (col > -1 && matchWholeWord && !MatchWholeWord (txt, matchText, col)) {
				continue;
			}
			if (col > -1 && (i == start.Y && col >= start.X
					|| i > start.Y)
					&& txt.Contains (matchText)) {
				return (new Point (col, i), true);
			} else if (col == -1 && start.X > 0) {
				start.X = 0;
			}
		}

		return (Point.Empty, false);
	}

	(Point current, bool found) GetFoundPreviousTextPoint (string text, int linesCount, bool matchCase, bool matchWholeWord, Point start)
	{
		for (int i = linesCount; i >= 0; i--) {
			var x = _lines [i];
			string txt = ToString (x);
			if (!matchCase) {
				txt = txt.ToUpper ();
			}
			if (start.Y != i) {
				start.X = Math.Max (x.Count - 1, 0);
			}
			string matchText = !matchCase ? text.ToUpper () : text;
			int col = txt.LastIndexOf (matchText, _toFind.found ? start.X - 1 : start.X);
			if (col > -1 && matchWholeWord && !MatchWholeWord (txt, matchText, col)) {
				continue;
			}
			if (col > -1 && (i <= linesCount && col <= start.X
					|| i < start.Y)
					&& txt.Contains (matchText)) {
				return (new Point (col, i), true);
			}
		}

		return (Point.Empty, false);
	}

	bool MatchWholeWord (string source, string matchText, int index = 0)
	{
		if (string.IsNullOrEmpty (source) || string.IsNullOrEmpty (matchText)) {
			return false;
		}

		string txt = matchText.Trim ();
		int start = index > 0 ? index - 1 : 0;
		int end = index + txt.Length;

		if ((start == 0 || Rune.IsWhiteSpace ((Rune)source [start]))
		&& (end == source.Length || Rune.IsWhiteSpace ((Rune)source [end]))) {
			return true;
		}

		return false;
	}

	/// <summary>
	/// Redefine column and line tracking.
	/// </summary>
	/// <param name="point">Contains the column and line.</param>
	internal void ResetContinuousFind (Point point)
	{
		_toFind.startPointToFind = _toFind.currentPointToFind = point;
		_toFind.found = false;
	}

	RuneCell RuneAt (int col, int row)
	{
		var line = GetLine (row);
		if (line.Count > 0) {
			return line [col > line.Count - 1 ? line.Count - 1 : col];
		} else {
			return default!;
		}
	}

	bool MoveNext (ref int col, ref int row, out Rune rune)
	{
		var line = GetLine (row);
		if (col + 1 < line.Count) {
			col++;
			rune = line [col].Rune;
			if (col + 1 == line.Count && !Rune.IsLetterOrDigit (rune)
						&& !Rune.IsWhiteSpace (line [col - 1].Rune)) {
				col++;
			}
			return true;
		} else if (col + 1 == line.Count) {
			col++;
		}
		while (row + 1 < Count) {
			col = 0;
			row++;
			line = GetLine (row);
			if (line.Count > 0) {
				rune = line [0].Rune;
				return true;
			}
		}
		rune = default;
		return false;
	}

	bool MovePrev (ref int col, ref int row, out Rune rune)
	{
		var line = GetLine (row);

		if (col > 0) {
			col--;
			rune = line [col].Rune;
			return true;
		}
		if (row == 0) {
			rune = default;
			return false;
		}
		while (row > 0) {
			row--;
			line = GetLine (row);
			col = line.Count - 1;
			if (col >= 0) {
				rune = line [col].Rune;
				return true;
			}
		}
		rune = default;
		return false;
	}

	enum RuneType {
		IsSymbol,
		IsWhiteSpace,
		IsLetterOrDigit,
		IsPunctuation,
		IsUnknow
	}

	RuneType GetRuneType (Rune rune)
	{
		if (Rune.IsSymbol (rune)) {
			return RuneType.IsSymbol;
		} else if (Rune.IsWhiteSpace (rune)) {
			return RuneType.IsWhiteSpace;
		} else if (Rune.IsLetterOrDigit (rune)) {
			return RuneType.IsLetterOrDigit;
		} else if (Rune.IsPunctuation (rune)) {
			return RuneType.IsPunctuation;
		}
		return RuneType.IsUnknow;
	}

	bool IsSameRuneType (Rune newRune, RuneType runeType)
	{
		var rt = GetRuneType (newRune);
		return rt == runeType;
	}

	public (int col, int row)? WordForward (int fromCol, int fromRow)
	{
		if (fromRow == _lines.Count - 1 && fromCol == GetLine (_lines.Count - 1).Count) {
			return null;
		}

		int col = fromCol;
		int row = fromRow;
		try {
			var rune = RuneAt (col, row).Rune;
			var runeType = GetRuneType (rune);
			int lastValidCol = IsSameRuneType (rune, runeType) && (Rune.IsLetterOrDigit (rune) || Rune.IsPunctuation (rune) || Rune.IsSymbol (rune)) ? col : -1;

			void ProcMoveNext (ref int nCol, ref int nRow, Rune nRune)
			{
				if (Rune.IsWhiteSpace (nRune)) {
					while (MoveNext (ref nCol, ref nRow, out nRune)) {
						if (Rune.IsLetterOrDigit (nRune) || Rune.IsPunctuation (nRune) || Rune.IsSymbol (nRune)) {
							lastValidCol = nCol;
							return;
						}
					}
					if (nRow != fromRow && (Rune.IsLetterOrDigit (nRune) || Rune.IsPunctuation (nRune) || Rune.IsSymbol (nRune))) {
						if (lastValidCol > -1) {
							nCol = lastValidCol;
						}
						return;
					}
					while (MoveNext (ref nCol, ref nRow, out nRune)) {
						if (!Rune.IsLetterOrDigit (nRune) && !Rune.IsPunctuation (nRune) && !Rune.IsSymbol (nRune)) {
							break;
						}
						if (nRow != fromRow) {
							break;
						}
						lastValidCol = IsSameRuneType (nRune, runeType) && Rune.IsLetterOrDigit (nRune) || Rune.IsPunctuation (nRune) || Rune.IsSymbol (nRune) ? nCol : lastValidCol;
					}
					if (lastValidCol > -1) {
						nCol = lastValidCol;
						nRow = fromRow;
					}
				} else {
					if (!MoveNext (ref nCol, ref nRow, out nRune)) {
						return;
					}
					if (!IsSameRuneType (nRune, runeType) && !Rune.IsWhiteSpace (nRune)) {
						return;
					}
					var line = GetLine (nRow);
					if (nCol == line.Count && nRow == fromRow && (Rune.IsLetterOrDigit (line [0].Rune) || Rune.IsPunctuation (line [0].Rune) || Rune.IsSymbol (line [0].Rune))) {
						return;
					}
					lastValidCol = IsSameRuneType (nRune, runeType) && Rune.IsLetterOrDigit (nRune) || Rune.IsPunctuation (nRune) || Rune.IsSymbol (nRune) ? nCol : lastValidCol;
					if (fromRow != nRow) {
						nCol = 0;
						return;
					}
					ProcMoveNext (ref nCol, ref nRow, nRune);
				}
			}

			ProcMoveNext (ref col, ref row, rune);

			if (fromCol != col || fromRow != row) {
				return (col, row);
			}
			return null;
		} catch (Exception) {
			return null;
		}
	}

	public (int col, int row)? WordBackward (int fromCol, int fromRow)
	{
		if (fromRow == 0 && fromCol == 0) {
			return null;
		}

		int col = Math.Max (fromCol - 1, 0);
		int row = fromRow;
		try {
			var cell = RuneAt (col, row);
			Rune rune;
			if (cell != null) {
				rune = cell.Rune;
			} else {
				if (col > 0) {
					return (col, row);
				} else if (col == 0 && row > 0) {
					row--;
					var line = GetLine (row);
					return (line.Count, row);
				} else {
					return null;
				}
			}
			var runeType = GetRuneType (rune);
			int lastValidCol = IsSameRuneType (rune, runeType) && (Rune.IsLetterOrDigit (rune) || Rune.IsPunctuation (rune) || Rune.IsSymbol (rune)) ? col : -1;

			void ProcMovePrev (ref int nCol, ref int nRow, Rune nRune)
			{
				if (Rune.IsWhiteSpace (nRune)) {
					while (MovePrev (ref nCol, ref nRow, out nRune)) {
						if (Rune.IsLetterOrDigit (nRune) || Rune.IsPunctuation (nRune) || Rune.IsSymbol (nRune)) {
							lastValidCol = nCol;
							if (runeType == RuneType.IsWhiteSpace || runeType == RuneType.IsUnknow) {
								runeType = GetRuneType (nRune);
							}
							break;
						}
					}
					if (nRow != fromRow && (Rune.IsLetterOrDigit (nRune) || Rune.IsPunctuation (nRune) || Rune.IsSymbol (nRune))) {
						if (lastValidCol > -1) {
							nCol = lastValidCol;
						}
						return;
					}
					while (MovePrev (ref nCol, ref nRow, out nRune)) {
						if (!Rune.IsLetterOrDigit (nRune) && !Rune.IsPunctuation (nRune) && !Rune.IsSymbol (nRune)) {
							break;
						}
						if (nRow != fromRow) {
							break;
						}
						lastValidCol = IsSameRuneType (nRune, runeType) && Rune.IsLetterOrDigit (nRune) || Rune.IsPunctuation (nRune) || Rune.IsSymbol (nRune) ? nCol : lastValidCol;
					}
					if (lastValidCol > -1) {
						nCol = lastValidCol;
						nRow = fromRow;
					}
				} else {
					if (!MovePrev (ref nCol, ref nRow, out nRune)) {
						return;
					}

					var line = GetLine (nRow);
					if (nCol == 0 && nRow == fromRow && (Rune.IsLetterOrDigit (line [0].Rune) || Rune.IsPunctuation (line [0].Rune) || Rune.IsSymbol (line [0].Rune))) {
						return;
					}
					lastValidCol = IsSameRuneType (nRune, runeType) && Rune.IsLetterOrDigit (nRune) || Rune.IsPunctuation (nRune) || Rune.IsSymbol (nRune) ? nCol : lastValidCol;
					if (lastValidCol > -1 && Rune.IsWhiteSpace (nRune)) {
						nCol = lastValidCol;
						return;
					}
					if (fromRow != nRow) {
						nCol = line.Count;
						return;
					}
					ProcMovePrev (ref nCol, ref nRow, nRune);
				}
			}

			ProcMovePrev (ref col, ref row, rune);

			if (fromCol != col || fromRow != row) {
				return (col, row);
			}
			return null;
		} catch (Exception) {
			return null;
		}
	}

	/// <summary>
	/// Converts the string into a <see cref="List{RuneCell}"/>.
	/// </summary>
	/// <param name="str">The string to convert.</param>
	/// <param name="colorScheme">The <see cref="ColorScheme"/> to use.</param>
	/// <returns></returns>
	public static List<RuneCell> ToRuneCellList (string str, ColorScheme? colorScheme = null)
	{
		var cells = new List<RuneCell> ();
		foreach (var rune in str.EnumerateRunes ()) {
			cells.Add (new RuneCell { Rune = rune, ColorScheme = colorScheme });
		}
		return cells;
	}

	/// <summary>
	/// Converts a <see cref="RuneCell"/> generic collection into a string.
	/// </summary>
	/// <param name="cells">The enumerable cell to convert.</param>
	/// <returns></returns>
	public static string ToString (IEnumerable<RuneCell> cells)
	{
		string str = string.Empty;

		foreach (var cell in cells) {
			str += cell.Rune.ToString ();
		}

		return str;
	}
}

partial class HistoryText {
	public enum LineStatus {
		Original,
		Replaced,
		Removed,
		Added
	}

	List<HistoryTextItem> _historyTextItems = new ();
	int _idxHistoryText = -1;
	string? _originalText;

	public bool IsFromHistory { get; private set; }

	public bool HasHistoryChanges => _idxHistoryText > -1;

	public event EventHandler<HistoryTextItem>? ChangeText;

	public void Add (List<List<RuneCell>> lines, Point curPos, LineStatus lineStatus = LineStatus.Original)
	{
		if (lineStatus == LineStatus.Original && _historyTextItems.Count > 0
							&& _historyTextItems.Last ().LineStatus == LineStatus.Original) {
			return;
		}
		if (lineStatus == LineStatus.Replaced && _historyTextItems.Count > 0
							&& _historyTextItems.Last ().LineStatus == LineStatus.Replaced) {
			return;
		}

		if (_historyTextItems.Count == 0 && lineStatus != LineStatus.Original) {
			throw new ArgumentException ("The first item must be the original.");
		}

		if (_idxHistoryText >= 0 && _idxHistoryText + 1 < _historyTextItems.Count) {
			_historyTextItems.RemoveRange (_idxHistoryText + 1, _historyTextItems.Count - _idxHistoryText - 1);
		}

		_historyTextItems.Add (new HistoryTextItem (lines, curPos, lineStatus));
		_idxHistoryText++;
	}

	public void ReplaceLast (List<List<RuneCell>> lines, Point curPos, LineStatus lineStatus)
	{
		var found = _historyTextItems.FindLast (x => x.LineStatus == lineStatus);
		if (found != null) {
			found.Lines = lines;
			found.CursorPosition = curPos;
		}
	}

	public void Undo ()
	{
		if (_historyTextItems?.Count > 0 && _idxHistoryText > 0) {
			IsFromHistory = true;

			_idxHistoryText--;

			var historyTextItem = new HistoryTextItem (_historyTextItems [_idxHistoryText]) {
				IsUndoing = true
			};

			ProcessChanges (ref historyTextItem);

			IsFromHistory = false;
		}
	}

	public void Redo ()
	{
		if (_historyTextItems?.Count > 0 && _idxHistoryText < _historyTextItems.Count - 1) {
			IsFromHistory = true;

			_idxHistoryText++;

			var historyTextItem = new HistoryTextItem (_historyTextItems [_idxHistoryText]) {
				IsUndoing = false
			};

			ProcessChanges (ref historyTextItem);

			IsFromHistory = false;
		}
	}

	void ProcessChanges (ref HistoryTextItem historyTextItem)
	{
		if (historyTextItem.IsUndoing) {
			if (_idxHistoryText - 1 > -1 && (_historyTextItems [_idxHistoryText - 1].LineStatus == LineStatus.Added
							|| _historyTextItems [_idxHistoryText - 1].LineStatus == LineStatus.Removed
							|| historyTextItem.LineStatus == LineStatus.Replaced &&
							_historyTextItems [_idxHistoryText - 1].LineStatus == LineStatus.Original)) {

				_idxHistoryText--;

				while (_historyTextItems [_idxHistoryText].LineStatus == LineStatus.Added
					&& _historyTextItems [_idxHistoryText - 1].LineStatus == LineStatus.Removed) {

					_idxHistoryText--;
				}
				historyTextItem = new HistoryTextItem (_historyTextItems [_idxHistoryText]);
				historyTextItem.IsUndoing = true;
				historyTextItem.FinalCursorPosition = historyTextItem.CursorPosition;
			}

			if (historyTextItem.LineStatus == LineStatus.Removed && _historyTextItems [_idxHistoryText + 1].LineStatus == LineStatus.Added) {
				historyTextItem.RemovedOnAdded = new HistoryTextItem (_historyTextItems [_idxHistoryText + 1]);
			}

			if (historyTextItem.LineStatus == LineStatus.Added && _historyTextItems [_idxHistoryText - 1].LineStatus == LineStatus.Original
			|| historyTextItem.LineStatus == LineStatus.Removed && _historyTextItems [_idxHistoryText - 1].LineStatus == LineStatus.Original
			|| historyTextItem.LineStatus == LineStatus.Added && _historyTextItems [_idxHistoryText - 1].LineStatus == LineStatus.Removed) {

				if (!historyTextItem.Lines [0].SequenceEqual (_historyTextItems [_idxHistoryText - 1].Lines [0])
				&& historyTextItem.CursorPosition == _historyTextItems [_idxHistoryText - 1].CursorPosition) {
					historyTextItem.Lines [0] = new List<RuneCell> (_historyTextItems [_idxHistoryText - 1].Lines [0]);
				}
				if (historyTextItem.LineStatus == LineStatus.Added && _historyTextItems [_idxHistoryText - 1].LineStatus == LineStatus.Removed) {
					historyTextItem.FinalCursorPosition = _historyTextItems [_idxHistoryText - 2].CursorPosition;
				} else {
					historyTextItem.FinalCursorPosition = _historyTextItems [_idxHistoryText - 1].CursorPosition;
				}
			} else {
				historyTextItem.FinalCursorPosition = historyTextItem.CursorPosition;
			}

			OnChangeText (historyTextItem);
			while (_historyTextItems [_idxHistoryText].LineStatus == LineStatus.Removed
				|| _historyTextItems [_idxHistoryText].LineStatus == LineStatus.Added) {

				_idxHistoryText--;
			}
		} else if (!historyTextItem.IsUndoing) {
			if (_idxHistoryText + 1 < _historyTextItems.Count && (historyTextItem.LineStatus == LineStatus.Original
										|| _historyTextItems [_idxHistoryText + 1].LineStatus == LineStatus.Added
										|| _historyTextItems [_idxHistoryText + 1].LineStatus == LineStatus.Removed)) {

				_idxHistoryText++;
				historyTextItem = new HistoryTextItem (_historyTextItems [_idxHistoryText]);
				historyTextItem.IsUndoing = false;
				historyTextItem.FinalCursorPosition = historyTextItem.CursorPosition;
			}

			if (historyTextItem.LineStatus == LineStatus.Added && _historyTextItems [_idxHistoryText - 1].LineStatus == LineStatus.Removed) {
				historyTextItem.RemovedOnAdded = new HistoryTextItem (_historyTextItems [_idxHistoryText - 1]);
			}

			if (historyTextItem.LineStatus == LineStatus.Removed && _historyTextItems [_idxHistoryText + 1].LineStatus == LineStatus.Replaced
			|| historyTextItem.LineStatus == LineStatus.Removed && _historyTextItems [_idxHistoryText + 1].LineStatus == LineStatus.Original
			|| historyTextItem.LineStatus == LineStatus.Added && _historyTextItems [_idxHistoryText + 1].LineStatus == LineStatus.Replaced) {

				if (historyTextItem.LineStatus == LineStatus.Removed
				&& !historyTextItem.Lines [0].SequenceEqual (_historyTextItems [_idxHistoryText + 1].Lines [0])) {
					historyTextItem.Lines [0] = new List<RuneCell> (_historyTextItems [_idxHistoryText + 1].Lines [0]);
				}
				historyTextItem.FinalCursorPosition = _historyTextItems [_idxHistoryText + 1].CursorPosition;
			} else {
				historyTextItem.FinalCursorPosition = historyTextItem.CursorPosition;
			}

			OnChangeText (historyTextItem);
			while (_historyTextItems [_idxHistoryText].LineStatus == LineStatus.Removed
				|| _historyTextItems [_idxHistoryText].LineStatus == LineStatus.Added) {

				_idxHistoryText++;
			}
		}
	}

	void OnChangeText (HistoryTextItem? lines) => ChangeText?.Invoke (this, lines!);

	public void Clear (string text)
	{
		_historyTextItems.Clear ();
		_idxHistoryText = -1;
		_originalText = text;
		OnChangeText (null);
	}

	public bool IsDirty (string text) => _originalText != text;
}

class WordWrapManager {
	class WrappedLine {
		public int ModelLine;
		public int Row;
		public int RowIndex;
		public int ColWidth;
	}

	List<WrappedLine> _wrappedModelLines = new ();
	int _frameWidth;
	bool _isWrapModelRefreshing;

	public TextModel Model { get; private set; }

	public WordWrapManager (TextModel model) => Model = model;

	public TextModel WrapModel (int width, out int nRow, out int nCol, out int nStartRow, out int nStartCol,
				int row = 0, int col = 0, int startRow = 0, int startCol = 0, int tabWidth = 0, bool preserveTrailingSpaces = true)
	{
		_frameWidth = width;

		int modelRow = _isWrapModelRefreshing ? row : GetModelLineFromWrappedLines (row);
		int modelCol = _isWrapModelRefreshing ? col : GetModelColFromWrappedLines (row, col);
		int modelStartRow = _isWrapModelRefreshing ? startRow : GetModelLineFromWrappedLines (startRow);
		int modelStartCol = _isWrapModelRefreshing ? startCol : GetModelColFromWrappedLines (startRow, startCol);
		var wrappedModel = new TextModel ();
		int lines = 0;
		nRow = 0;
		nCol = 0;
		nStartRow = 0;
		nStartCol = 0;
		bool isRowAndColSetted = row == 0 && col == 0;
		bool isStartRowAndColSetted = startRow == 0 && startCol == 0;
		var wModelLines = new List<WrappedLine> ();

		for (int i = 0; i < Model.Count; i++) {
			var line = Model.GetLine (i);
			var wrappedLines = ToListRune (
				TextFormatter.Format (TextModel.ToString (line), width, TextAlignment.Left, true, preserveTrailingSpaces, tabWidth));
			int sumColWidth = 0;
			for (int j = 0; j < wrappedLines.Count; j++) {
				var wrapLine = wrappedLines [j];
				if (!isRowAndColSetted && modelRow == i) {
					if (nCol + wrapLine.Count <= modelCol) {
						nCol += wrapLine.Count;
						nRow = lines;
						if (nCol == modelCol) {
							nCol = wrapLine.Count;
							isRowAndColSetted = true;
						} else if (j == wrappedLines.Count - 1) {
							nCol = wrapLine.Count - j + modelCol - nCol;
							isRowAndColSetted = true;
						}
					} else {
						int offset = nCol + wrapLine.Count - modelCol;
						nCol = wrapLine.Count - offset;
						nRow = lines;
						isRowAndColSetted = true;
					}
				}
				if (!isStartRowAndColSetted && modelStartRow == i) {
					if (nStartCol + wrapLine.Count <= modelStartCol) {
						nStartCol += wrapLine.Count;
						nStartRow = lines;
						if (nStartCol == modelStartCol) {
							nStartCol = wrapLine.Count;
							isStartRowAndColSetted = true;
						} else if (j == wrappedLines.Count - 1) {
							nStartCol = wrapLine.Count - j + modelStartCol - nStartCol;
							isStartRowAndColSetted = true;
						}
					} else {
						int offset = nStartCol + wrapLine.Count - modelStartCol;
						nStartCol = wrapLine.Count - offset;
						nStartRow = lines;
						isStartRowAndColSetted = true;
					}
				}
				for (int k = j; k < wrapLine.Count; k++) {
					wrapLine [k].ColorScheme = line [k].ColorScheme;
				}
				wrappedModel.AddLine (lines, wrapLine);
				sumColWidth += wrapLine.Count;
				var wrappedLine = new WrappedLine () {
					ModelLine = i,
					Row = lines,
					RowIndex = j,
					ColWidth = wrapLine.Count
				};
				wModelLines.Add (wrappedLine);
				lines++;
			}
		}
		_wrappedModelLines = wModelLines;

		return wrappedModel;
	}

	public List<List<RuneCell>> ToListRune (List<string> textList)
	{
		var runesList = new List<List<RuneCell>> ();

		foreach (string text in textList) {
			runesList.Add (TextModel.ToRuneCellList (text));
		}

		return runesList;
	}

	public int GetModelLineFromWrappedLines (int line) => _wrappedModelLines.Count > 0
		? _wrappedModelLines [Math.Min (line, _wrappedModelLines.Count - 1)].ModelLine
		: 0;

	public int GetModelColFromWrappedLines (int line, int col)
	{
		if (_wrappedModelLines?.Count == 0) {
			return 0;
		}

		int modelLine = GetModelLineFromWrappedLines (line);
		int firstLine = _wrappedModelLines.IndexOf (r => r.ModelLine == modelLine);
		int modelCol = 0;

		for (int i = firstLine; i <= Math.Min (line, _wrappedModelLines!.Count - 1); i++) {
			var wLine = _wrappedModelLines [i];

			if (i < line) {
				modelCol += wLine.ColWidth;
			} else {
				modelCol += col;
			}
		}

		return modelCol;
	}

	List<RuneCell> GetCurrentLine (int row) => Model.GetLine (row);

	public void AddLine (int row, int col)
	{
		int modelRow = GetModelLineFromWrappedLines (row);
		int modelCol = GetModelColFromWrappedLines (row, col);
		var line = GetCurrentLine (modelRow);
		int restCount = line.Count - modelCol;
		var rest = line.GetRange (modelCol, restCount);
		line.RemoveRange (modelCol, restCount);
		Model.AddLine (modelRow + 1, rest);
		_isWrapModelRefreshing = true;
		WrapModel (_frameWidth, out _, out _, out _, out _, modelRow + 1, 0);
		_isWrapModelRefreshing = false;
	}

	public bool Insert (int row, int col, RuneCell cell)
	{
		var line = GetCurrentLine (GetModelLineFromWrappedLines (row));
		line.Insert (GetModelColFromWrappedLines (row, col), cell);
		if (line.Count > _frameWidth) {
			return true;
		} else {
			return false;
		}
	}

	public bool RemoveAt (int row, int col)
	{
		int modelRow = GetModelLineFromWrappedLines (row);
		var line = GetCurrentLine (modelRow);
		int modelCol = GetModelColFromWrappedLines (row, col);

		if (modelCol > line.Count) {
			Model.RemoveLine (modelRow);
			RemoveAt (row, 0);
			return false;
		}
		if (modelCol < line.Count) {
			line.RemoveAt (modelCol);
		}
		if (line.Count > _frameWidth || row + 1 < _wrappedModelLines.Count
			&& _wrappedModelLines [row + 1].ModelLine == modelRow) {
			return true;
		}

		return false;
	}

	public bool RemoveLine (int row, int col, out bool lineRemoved, bool forward = true)
	{
		lineRemoved = false;
		int modelRow = GetModelLineFromWrappedLines (row);
		var line = GetCurrentLine (modelRow);
		int modelCol = GetModelColFromWrappedLines (row, col);

		if (modelCol == 0 && line.Count == 0) {
			Model.RemoveLine (modelRow);
			return false;
		} else if (modelCol < line.Count) {
			if (forward) {
				line.RemoveAt (modelCol);
				return true;
			} else if (modelCol - 1 > -1) {
				line.RemoveAt (modelCol - 1);
				return true;
			}
		}
		lineRemoved = true;
		if (forward) {
			if (modelRow + 1 == Model.Count) {
				return false;
			}

			var nextLine = Model.GetLine (modelRow + 1);
			line.AddRange (nextLine);
			Model.RemoveLine (modelRow + 1);
			if (line.Count > _frameWidth) {
				return true;
			}
		} else {
			if (modelRow == 0) {
				return false;
			}

			var prevLine = Model.GetLine (modelRow - 1);
			prevLine.AddRange (line);
			Model.RemoveLine (modelRow);
			if (prevLine.Count > _frameWidth) {
				return true;
			}
		}

		return false;
	}

	public bool RemoveRange (int row, int index, int count)
	{
		int modelRow = GetModelLineFromWrappedLines (row);
		var line = GetCurrentLine (modelRow);
		int modelCol = GetModelColFromWrappedLines (row, index);

		try {
			line.RemoveRange (modelCol, count);
		} catch (Exception) {
			return false;
		}

		return true;
	}

	public void UpdateModel (TextModel model, out int nRow, out int nCol, out int nStartRow, out int nStartCol,
				int row, int col, int startRow, int startCol, bool preserveTrailingSpaces)
	{
		_isWrapModelRefreshing = true;
		Model = model;
		WrapModel (_frameWidth, out nRow, out nCol, out nStartRow, out nStartCol, row, col, startRow, startCol, 0, preserveTrailingSpaces);
		_isWrapModelRefreshing = false;
	}

	public int GetWrappedLineColWidth (int line, int col, WordWrapManager wrapManager)
	{
		if (_wrappedModelLines?.Count == 0) {
			return 0;
		}

		var wModelLines = wrapManager._wrappedModelLines;
		int modelLine = GetModelLineFromWrappedLines (line);
		int firstLine = _wrappedModelLines.IndexOf (r => r.ModelLine == modelLine);
		int modelCol = 0;
		int colWidthOffset = 0;
		int i = firstLine;

		while (modelCol < col) {
			var wLine = _wrappedModelLines! [i];
			var wLineToCompare = wModelLines [i];

			if (wLine.ModelLine != modelLine || wLineToCompare.ModelLine != modelLine) {
				break;
			}

			modelCol += Math.Max (wLine.ColWidth, wLineToCompare.ColWidth);
			colWidthOffset += wLine.ColWidth - wLineToCompare.ColWidth;
			if (modelCol > col) {
				modelCol += col - modelCol;
			}
			i++;
		}

		return modelCol - colWidthOffset;
	}
}

/// <summary>
///  Multi-line text editing <see cref="View"/>.
/// </summary>
/// <remarks>
///  <para>
///   <see cref="TextView"/> provides a multi-line text editor. Users interact
///   with it with the standard Windows, Mac, and Linux (Emacs) commands. 
///  </para> 
///  <list type="table"> 
///   <listheader>
///    <term>Shortcut</term>
///    <description>Action performed</description>
///   </listheader>
///   <item>
///    <term>Left cursor, Control-b</term>
///    <description>
///     Moves the editing point left.
///    </description>
///   </item>
///   <item>
///    <term>Right cursor, Control-f</term>
///    <description>
///     Moves the editing point right.
///    </description>
///   </item>
///   <item>
///    <term>Alt-b</term>
///    <description>
///     Moves one word back.
///    </description>
///   </item>
///   <item>
///    <term>Alt-f</term>
///    <description>
///     Moves one word forward.
///    </description>
///   </item>
///   <item>
///    <term>Up cursor, Control-p</term>
///    <description>
///     Moves the editing point one line up.
///    </description>
///   </item>
///   <item>
///    <term>Down cursor, Control-n</term>
///    <description>
///     Moves the editing point one line down
///    </description>
///   </item>
///   <item>
///    <term>Home key, Control-a</term>
///    <description>
///     Moves the cursor to the beginning of the line.
///    </description>
///   </item>
///   <item>
///    <term>End key, Control-e</term>
///    <description>
///     Moves the cursor to the end of the line.
///    </description>
///   </item>
///   <item>
///    <term>Control-Home</term>
///    <description>
///     Scrolls to the first line and moves the cursor there.
///    </description>
///   </item>
///   <item>
///    <term>Control-End</term>
///    <description>
///     Scrolls to the last line and moves the cursor there.
///    </description>
///   </item>
///   <item>
///    <term>Delete, Control-d</term>
///    <description>
///     Deletes the character in front of the cursor.
///    </description>
///   </item>
///   <item>
///    <term>Backspace</term>
///    <description>
///     Deletes the character behind the cursor.
///    </description>
///   </item>
///   <item>
///    <term>Control-k</term>
///    <description>
///     Deletes the text until the end of the line and replaces the kill buffer
///     with the deleted text. You can paste this text in a different place by
///     using Control-y.
///    </description>
///   </item>
///   <item>
///    <term>Control-y</term>
///    <description>
///      Pastes the content of the kill ring into the current position.
///    </description>
///   </item>
///   <item>
///    <term>Alt-d</term>
///    <description>
///      Deletes the word above the cursor and adds it to the kill ring. You 
///      can paste the contents of the kill ring with Control-y.
///    </description>
///   </item>
///   <item>
///    <term>Control-q</term>
///    <description>
///     Quotes the next input character, to prevent the normal processing of
///     key handling to take place.
///    </description>
///   </item>
///  </list>
/// </remarks>
public class TextView : View {
	TextModel _model = new ();
	int _topRow;
	int _leftColumn;
	int _currentRow;
	int _currentColumn;
	int _selectionStartColumn, _selectionStartRow;
	bool _selecting;
	bool _wordWrap;
	WordWrapManager? _wrapManager;
	bool _continuousFind;
	int _bottomOffset, _rightOffset;
	int _tabWidth = 4;
	bool _allowsTab = true;
	bool _allowsReturn = true;
	bool _multiline = true;
	HistoryText _historyText = new ();
	CultureInfo? _currentCulture;

	/// <summary>
	/// Raised when the <see cref="Text"/> property of the <see cref="TextView"/> changes.
	/// </summary>
	/// <remarks>
	/// The <see cref="Text"/> property of <see cref="TextView"/> only changes when it is explicitly
	/// set, not as the user types. To be notified as the user changes the contents of the TextView
	/// see <see cref="IsDirty"/>.
	/// </remarks>
	public event EventHandler? TextChanged;

	/// <summary>
	///  Raised when the contents of the <see cref="TextView"/> are changed. 
	/// </summary>
	/// <remarks>
	/// Unlike the <see cref="TextChanged"/> event, this event is raised whenever the user types or
	/// otherwise changes the contents of the <see cref="TextView"/>.
	/// </remarks>
	public event EventHandler<ContentsChangedEventArgs>? ContentsChanged;

	/// <summary>
	/// Invoked with the unwrapped <see cref="CursorPosition"/>.
	/// </summary>
	public event EventHandler<PointEventArgs>? UnwrappedCursorPosition;

	/// <summary>
	/// Invoked when the normal color is drawn.
	/// </summary>
	public event EventHandler<RuneCellEventArgs>? DrawNormalColor;

	/// <summary>
	/// Invoked when the selection color is drawn.
	/// </summary>
	public event EventHandler<RuneCellEventArgs>? DrawSelectionColor;

	/// <summary>
	/// Invoked when the ready only color is drawn.
	/// </summary>
	public event EventHandler<RuneCellEventArgs>? DrawReadOnlyColor;

	/// <summary>
	/// Invoked when the used color is drawn. The Used Color is used to indicate
	/// if the <see cref="Key.InsertChar"/> was pressed and enabled.
	/// </summary>
	public event EventHandler<RuneCellEventArgs>? DrawUsedColor;

	/// <summary>
	/// Provides autocomplete context menu based on suggestions at the current cursor
	/// position. Configure <see cref="IAutocomplete.SuggestionGenerator"/> to enable this feature
	/// </summary>
	public IAutocomplete Autocomplete { get; protected set; } = new TextViewAutocomplete ();

	/// <summary>
	///  Initializes a <see cref="TextView"/> on the specified area, with absolute position and size.
	/// </summary>
	/// <remarks>
	/// </remarks>
	public TextView (Rect frame) : base (frame) => SetInitialProperties ();

	/// <summary>
	///  Initializes a <see cref="TextView"/> on the specified area, 
	///  with dimensions controlled with the X, Y, Width and Height properties.
	/// </summary>
	public TextView () : base () => SetInitialProperties ();

	void SetInitialProperties ()
	{
		CanFocus = true;
		Used = true;

<<<<<<< HEAD
		_model.LinesLoaded += Model_LinesLoaded!;
		_historyText.ChangeText += HistoryText_ChangeText!;
=======
		void SetInitialProperties ()
		{
			CanFocus = true;
			Used = true;

			_model.LinesLoaded += Model_LinesLoaded!;
			_historyText.ChangeText += HistoryText_ChangeText!;

			Initialized += TextView_Initialized!;

			// Things this view knows how to do
			AddCommand (Command.PageDown, () => { ProcessPageDown (); return true; });
			AddCommand (Command.PageDownExtend, () => { ProcessPageDownExtend (); return true; });
			AddCommand (Command.PageUp, () => { ProcessPageUp (); return true; });
			AddCommand (Command.PageUpExtend, () => { ProcessPageUpExtend (); return true; });
			AddCommand (Command.LineDown, () => { ProcessMoveDown (); return true; });
			AddCommand (Command.LineDownExtend, () => { ProcessMoveDownExtend (); return true; });
			AddCommand (Command.LineUp, () => { ProcessMoveUp (); return true; });
			AddCommand (Command.LineUpExtend, () => { ProcessMoveUpExtend (); return true; });
			AddCommand (Command.Right, () => ProcessMoveRight ());
			AddCommand (Command.RightExtend, () => { ProcessMoveRightExtend (); return true; });
			AddCommand (Command.Left, () => ProcessMoveLeft ());
			AddCommand (Command.LeftExtend, () => { ProcessMoveLeftExtend (); return true; });
			AddCommand (Command.DeleteCharLeft, () => { ProcessDeleteCharLeft (); return true; });
			AddCommand (Command.StartOfLine, () => { ProcessMoveStartOfLine (); return true; });
			AddCommand (Command.StartOfLineExtend, () => { ProcessMoveStartOfLineExtend (); return true; });
			AddCommand (Command.DeleteCharRight, () => { ProcessDeleteCharRight (); return true; });
			AddCommand (Command.EndOfLine, () => { ProcessMoveEndOfLine (); return true; });
			AddCommand (Command.EndOfLineExtend, () => { ProcessMoveEndOfLineExtend (); return true; });
			AddCommand (Command.CutToEndLine, () => { KillToEndOfLine (); return true; });
			AddCommand (Command.CutToStartLine, () => { KillToStartOfLine (); return true; });
			AddCommand (Command.Paste, () => { ProcessPaste (); return true; });
			AddCommand (Command.ToggleExtend, () => { ToggleSelecting (); return true; });
			AddCommand (Command.Copy, () => { ProcessCopy (); return true; });
			AddCommand (Command.Cut, () => { ProcessCut (); return true; });
			AddCommand (Command.WordLeft, () => { ProcessMoveWordBackward (); return true; });
			AddCommand (Command.WordLeftExtend, () => { ProcessMoveWordBackwardExtend (); return true; });
			AddCommand (Command.WordRight, () => { ProcessMoveWordForward (); return true; });
			AddCommand (Command.WordRightExtend, () => { ProcessMoveWordForwardExtend (); return true; });
			AddCommand (Command.KillWordForwards, () => { ProcessKillWordForward (); return true; });
			AddCommand (Command.KillWordBackwards, () => { ProcessKillWordBackward (); return true; });
			AddCommand (Command.NewLine, () => ProcessReturn ());
			AddCommand (Command.BottomEnd, () => { MoveBottomEnd (); return true; });
			AddCommand (Command.BottomEndExtend, () => { MoveBottomEndExtend (); return true; });
			AddCommand (Command.TopHome, () => { MoveTopHome (); return true; });
			AddCommand (Command.TopHomeExtend, () => { MoveTopHomeExtend (); return true; });
			AddCommand (Command.SelectAll, () => { ProcessSelectAll (); return true; });
			AddCommand (Command.ToggleOverwrite, () => { ProcessSetOverwrite (); return true; });
			AddCommand (Command.EnableOverwrite, () => { SetOverwrite (true); return true; });
			AddCommand (Command.DisableOverwrite, () => { SetOverwrite (false); return true; });
			AddCommand (Command.Tab, () => ProcessTab ());
			AddCommand (Command.BackTab, () => ProcessBackTab ());
			AddCommand (Command.NextView, () => ProcessMoveNextView ());
			AddCommand (Command.PreviousView, () => ProcessMovePreviousView ());
			AddCommand (Command.Undo, () => { Undo (); return true; });
			AddCommand (Command.Redo, () => { Redo (); return true; });
			AddCommand (Command.DeleteAll, () => { DeleteAll (); return true; });
			AddCommand (Command.ShowContextMenu, () => {
				ContextMenu!.Position = new Point (CursorPosition.X - _leftColumn + 2, CursorPosition.Y - _topRow + 2);
				ShowContextMenu ();
				return true;
			});
>>>>>>> bc41d9bc

		Initialized += TextView_Initialized!;

		// Things this view knows how to do
		AddCommand (Command.PageDown, () => {
			ProcessPageDown ();
			return true;
		});
		AddCommand (Command.PageDownExtend, () => {
			ProcessPageDownExtend ();
			return true;
		});
		AddCommand (Command.PageUp, () => {
			ProcessPageUp ();
			return true;
		});
		AddCommand (Command.PageUpExtend, () => {
			ProcessPageUpExtend ();
			return true;
		});
		AddCommand (Command.LineDown, () => {
			ProcessMoveDown ();
			return true;
		});
		AddCommand (Command.LineDownExtend, () => {
			ProcessMoveDownExtend ();
			return true;
		});
		AddCommand (Command.LineUp, () => {
			ProcessMoveUp ();
			return true;
		});
		AddCommand (Command.LineUpExtend, () => {
			ProcessMoveUpExtend ();
			return true;
		});
		AddCommand (Command.Right, () => ProcessMoveRight ());
		AddCommand (Command.RightExtend, () => {
			ProcessMoveRightExtend ();
			return true;
		});
		AddCommand (Command.Left, () => ProcessMoveLeft ());
		AddCommand (Command.LeftExtend, () => {
			ProcessMoveLeftExtend ();
			return true;
		});
		AddCommand (Command.DeleteCharLeft, () => {
			ProcessDeleteCharLeft ();
			return true;
		});
		AddCommand (Command.StartOfLine, () => {
			ProcessMoveStartOfLine ();
			return true;
		});
		AddCommand (Command.StartOfLineExtend, () => {
			ProcessMoveStartOfLineExtend ();
			return true;
		});
		AddCommand (Command.DeleteCharRight, () => {
			ProcessDeleteCharRight ();
			return true;
		});
		AddCommand (Command.EndOfLine, () => {
			ProcessMoveEndOfLine ();
			return true;
		});
		AddCommand (Command.EndOfLineExtend, () => {
			ProcessMoveEndOfLineExtend ();
			return true;
		});
		AddCommand (Command.CutToEndLine, () => {
			KillToEndOfLine ();
			return true;
		});
		AddCommand (Command.CutToStartLine, () => {
			KillToStartOfLine ();
			return true;
		});
		AddCommand (Command.Paste, () => {
			ProcessPaste ();
			return true;
		});
		AddCommand (Command.ToggleExtend, () => {
			ToggleSelecting ();
			return true;
		});
		AddCommand (Command.Copy, () => {
			ProcessCopy ();
			return true;
		});
		AddCommand (Command.Cut, () => {
			ProcessCut ();
			return true;
		});
		AddCommand (Command.WordLeft, () => {
			ProcessMoveWordBackward ();
			return true;
		});
		AddCommand (Command.WordLeftExtend, () => {
			ProcessMoveWordBackwardExtend ();
			return true;
		});
		AddCommand (Command.WordRight, () => {
			ProcessMoveWordForward ();
			return true;
		});
		AddCommand (Command.WordRightExtend, () => {
			ProcessMoveWordForwardExtend ();
			return true;
		});
		AddCommand (Command.KillWordForwards, () => {
			ProcessKillWordForward ();
			return true;
		});
		AddCommand (Command.KillWordBackwards, () => {
			ProcessKillWordBackward ();
			return true;
		});
		AddCommand (Command.NewLine, () => ProcessReturn ());
		AddCommand (Command.BottomEnd, () => {
			MoveBottomEnd ();
			return true;
		});
		AddCommand (Command.BottomEndExtend, () => {
			MoveBottomEndExtend ();
			return true;
		});
		AddCommand (Command.TopHome, () => {
			MoveTopHome ();
			return true;
		});
		AddCommand (Command.TopHomeExtend, () => {
			MoveTopHomeExtend ();
			return true;
		});
		AddCommand (Command.SelectAll, () => {
			ProcessSelectAll ();
			return true;
		});
		AddCommand (Command.ToggleOverwrite, () => {
			ProcessSetOverwrite ();
			return true;
		});
		AddCommand (Command.EnableOverwrite, () => {
			SetOverwrite (true);
			return true;
		});
		AddCommand (Command.DisableOverwrite, () => {
			SetOverwrite (false);
			return true;
		});
		AddCommand (Command.Tab, () => ProcessTab ());
		AddCommand (Command.BackTab, () => ProcessBackTab ());
		AddCommand (Command.NextView, () => ProcessMoveNextView ());
		AddCommand (Command.PreviousView, () => ProcessMovePreviousView ());
		AddCommand (Command.Undo, () => {
			Undo ();
			return true;
		});
		AddCommand (Command.Redo, () => {
			Redo ();
			return true;
		});
		AddCommand (Command.DeleteAll, () => {
			DeleteAll ();
			return true;
		});
		AddCommand (Command.Accept, () => {
			ContextMenu!.Position = new Point (CursorPosition.X - _leftColumn + 2, CursorPosition.Y - _topRow + 2);
			ShowContextMenu ();
			return true;
		});

		// Default keybindings for this view
		KeyBindings.Add (KeyCode.PageDown, Command.PageDown);
		KeyBindings.Add (KeyCode.V | KeyCode.CtrlMask, Command.PageDown);

		KeyBindings.Add (KeyCode.PageDown | KeyCode.ShiftMask, Command.PageDownExtend);

		KeyBindings.Add (KeyCode.PageUp, Command.PageUp);
		KeyBindings.Add ((int)'V' + KeyCode.AltMask, Command.PageUp);

		KeyBindings.Add (KeyCode.PageUp | KeyCode.ShiftMask, Command.PageUpExtend);

		KeyBindings.Add (KeyCode.N | KeyCode.CtrlMask, Command.LineDown);
		KeyBindings.Add (KeyCode.CursorDown, Command.LineDown);

		KeyBindings.Add (KeyCode.CursorDown | KeyCode.ShiftMask, Command.LineDownExtend);

		KeyBindings.Add (KeyCode.P | KeyCode.CtrlMask, Command.LineUp);
		KeyBindings.Add (KeyCode.CursorUp, Command.LineUp);

		KeyBindings.Add (KeyCode.CursorUp | KeyCode.ShiftMask, Command.LineUpExtend);

		KeyBindings.Add (KeyCode.F | KeyCode.CtrlMask, Command.Right);
		KeyBindings.Add (KeyCode.CursorRight, Command.Right);

		KeyBindings.Add (KeyCode.CursorRight | KeyCode.ShiftMask, Command.RightExtend);

		KeyBindings.Add (KeyCode.B | KeyCode.CtrlMask, Command.Left);
		KeyBindings.Add (KeyCode.CursorLeft, Command.Left);

		KeyBindings.Add (KeyCode.CursorLeft | KeyCode.ShiftMask, Command.LeftExtend);

		KeyBindings.Add (KeyCode.Backspace, Command.DeleteCharLeft);

		KeyBindings.Add (KeyCode.Home, Command.StartOfLine);
		KeyBindings.Add (KeyCode.A | KeyCode.CtrlMask, Command.StartOfLine);

		KeyBindings.Add (KeyCode.Home | KeyCode.ShiftMask, Command.StartOfLineExtend);

		KeyBindings.Add (KeyCode.Delete, Command.DeleteCharRight);
		KeyBindings.Add (KeyCode.D | KeyCode.CtrlMask, Command.DeleteCharRight);

		KeyBindings.Add (KeyCode.End, Command.EndOfLine);
		KeyBindings.Add (KeyCode.E | KeyCode.CtrlMask, Command.EndOfLine);

		KeyBindings.Add (KeyCode.End | KeyCode.ShiftMask, Command.EndOfLineExtend);

		KeyBindings.Add (KeyCode.K | KeyCode.CtrlMask, Command.CutToEndLine); // kill-to-end
		KeyBindings.Add (KeyCode.Delete | KeyCode.CtrlMask | KeyCode.ShiftMask, Command.CutToEndLine); // kill-to-end

		KeyBindings.Add (KeyCode.K | KeyCode.AltMask, Command.CutToStartLine); // kill-to-start
		KeyBindings.Add (KeyCode.Backspace | KeyCode.CtrlMask | KeyCode.ShiftMask, Command.CutToStartLine); // kill-to-start

		KeyBindings.Add (KeyCode.Y | KeyCode.CtrlMask, Command.Paste); // Control-y, yank
		KeyBindings.Add (KeyCode.Space | KeyCode.CtrlMask, Command.ToggleExtend);

		KeyBindings.Add ((int)'C' + KeyCode.AltMask, Command.Copy);
		KeyBindings.Add (KeyCode.C | KeyCode.CtrlMask, Command.Copy);

		KeyBindings.Add ((int)'W' + KeyCode.AltMask, Command.Cut);
		KeyBindings.Add (KeyCode.W | KeyCode.CtrlMask, Command.Cut);
		KeyBindings.Add (KeyCode.X | KeyCode.CtrlMask, Command.Cut);

		KeyBindings.Add (KeyCode.CursorLeft | KeyCode.CtrlMask, Command.WordLeft);
		KeyBindings.Add ((KeyCode)((int)'B' + KeyCode.AltMask), Command.WordLeft);

		KeyBindings.Add (KeyCode.CursorLeft | KeyCode.CtrlMask | KeyCode.ShiftMask, Command.WordLeftExtend);

		KeyBindings.Add (KeyCode.CursorRight | KeyCode.CtrlMask, Command.WordRight);
		KeyBindings.Add ((KeyCode)((int)'F' + KeyCode.AltMask), Command.WordRight);

		KeyBindings.Add (KeyCode.CursorRight | KeyCode.CtrlMask | KeyCode.ShiftMask, Command.WordRightExtend);
		KeyBindings.Add (KeyCode.Delete | KeyCode.CtrlMask, Command.KillWordForwards); // kill-word-forwards
		KeyBindings.Add (KeyCode.Backspace | KeyCode.CtrlMask, Command.KillWordBackwards); // kill-word-backwards

		// BUGBUG: If AllowsReturn is false, Key.Enter should not be bound (so that Toplevel can cause Command.Accept).
		KeyBindings.Add (KeyCode.Enter, Command.NewLine);
		KeyBindings.Add (KeyCode.End | KeyCode.CtrlMask, Command.BottomEnd);
		KeyBindings.Add (KeyCode.End | KeyCode.CtrlMask | KeyCode.ShiftMask, Command.BottomEndExtend);
		KeyBindings.Add (KeyCode.Home | KeyCode.CtrlMask, Command.TopHome);
		KeyBindings.Add (KeyCode.Home | KeyCode.CtrlMask | KeyCode.ShiftMask, Command.TopHomeExtend);
		KeyBindings.Add (KeyCode.T | KeyCode.CtrlMask, Command.SelectAll);
		KeyBindings.Add (KeyCode.Insert, Command.ToggleOverwrite);
		KeyBindings.Add (KeyCode.Tab, Command.Tab);
		KeyBindings.Add (KeyCode.Tab | KeyCode.ShiftMask, Command.BackTab);

		KeyBindings.Add (KeyCode.Tab | KeyCode.CtrlMask, Command.NextView);
		KeyBindings.Add ((KeyCode)Application.AlternateForwardKey, Command.NextView);

		KeyBindings.Add (KeyCode.Tab | KeyCode.CtrlMask | KeyCode.ShiftMask, Command.PreviousView);
		KeyBindings.Add ((KeyCode)Application.AlternateBackwardKey, Command.PreviousView);

		KeyBindings.Add (KeyCode.Z | KeyCode.CtrlMask, Command.Undo);
		KeyBindings.Add (KeyCode.R | KeyCode.CtrlMask, Command.Redo);

		KeyBindings.Add (KeyCode.G | KeyCode.CtrlMask, Command.DeleteAll);
		KeyBindings.Add (KeyCode.D | KeyCode.CtrlMask | KeyCode.ShiftMask, Command.DeleteAll);

<<<<<<< HEAD
		_currentCulture = Thread.CurrentThread.CurrentUICulture;
=======
			KeyBindings.Add ((KeyCode)ContextMenu.Key, KeyBindingScope.HotKey, Command.ShowContextMenu);
		}
>>>>>>> bc41d9bc

		ContextMenu = new ContextMenu () { MenuItems = BuildContextMenuBarItem () };
		ContextMenu.KeyChanged += ContextMenu_KeyChanged!;

		KeyBindings.Add ((KeyCode)ContextMenu.Key, KeyBindingScope.HotKey, Command.Accept);
	}

	MenuBarItem BuildContextMenuBarItem () => new (new MenuItem [] {
		new (Strings.ctxSelectAll, "", () => SelectAll (), null, null, (KeyCode)KeyBindings.GetKeyFromCommands (Command.SelectAll)),
		new (Strings.ctxDeleteAll, "", () => DeleteAll (), null, null, (KeyCode)KeyBindings.GetKeyFromCommands (Command.DeleteAll)),
		new (Strings.ctxCopy, "", () => Copy (), null, null, (KeyCode)KeyBindings.GetKeyFromCommands (Command.Copy)),
		new (Strings.ctxCut, "", () => Cut (), null, null, (KeyCode)KeyBindings.GetKeyFromCommands (Command.Cut)),
		new (Strings.ctxPaste, "", () => Paste (), null, null, (KeyCode)KeyBindings.GetKeyFromCommands (Command.Paste)),
		new (Strings.ctxUndo, "", () => Undo (), null, null, (KeyCode)KeyBindings.GetKeyFromCommands (Command.Undo)),
		new (Strings.ctxRedo, "", () => Redo (), null, null, (KeyCode)KeyBindings.GetKeyFromCommands (Command.Redo))
	});

	void ContextMenu_KeyChanged (object sender, KeyChangedEventArgs e) => KeyBindings.Replace ((KeyCode)e.OldKey, (KeyCode)e.NewKey);

	void Model_LinesLoaded (object sender, EventArgs e)
	{
		// This call is not needed. Model_LinesLoaded gets invoked when
		// model.LoadString (value) is called. LoadString is called from one place
		// (Text.set) and historyText.Clear() is called immediately after.
		// If this call happens, HistoryText_ChangeText will get called multiple times
		// when Text is set, which is wrong.
		//historyText.Clear (Text);

		if (!_multiline && !IsInitialized) {
			_currentColumn = Text.GetRuneCount ();
			_leftColumn = _currentColumn > Frame.Width + 1 ? _currentColumn - Frame.Width + 1 : 0;
		}
	}

	void HistoryText_ChangeText (object sender, HistoryText.HistoryTextItem obj)
	{
		SetWrapModel ();

		if (obj != null) {
			int startLine = obj.CursorPosition.Y;

			if (obj.RemovedOnAdded != null) {
				int offset;
				if (obj.IsUndoing) {
					offset = Math.Max (obj.RemovedOnAdded.Lines.Count - obj.Lines.Count, 1);
				} else {
					offset = obj.RemovedOnAdded.Lines.Count - 1;
				}
				for (int i = 0; i < offset; i++) {
					if (Lines > obj.RemovedOnAdded.CursorPosition.Y) {
						_model.RemoveLine (obj.RemovedOnAdded.CursorPosition.Y);
					} else {
						break;
					}
				}
			}

			for (int i = 0; i < obj.Lines.Count; i++) {
				if (i == 0) {
					_model.ReplaceLine (startLine, obj.Lines [i]);
				} else if (obj.IsUndoing && obj.LineStatus == HistoryText.LineStatus.Removed
					|| !obj.IsUndoing && obj.LineStatus == HistoryText.LineStatus.Added) {
					_model.AddLine (startLine, obj.Lines [i]);
				} else if (Lines > obj.CursorPosition.Y + 1) {
					_model.RemoveLine (obj.CursorPosition.Y + 1);
				}
				startLine++;
			}

			CursorPosition = obj.FinalCursorPosition;
		}

		UpdateWrapModel ();

		Adjust ();
		OnContentsChanged ();
	}

	void TextView_Initialized (object sender, EventArgs e)
	{
		Autocomplete.HostControl = this;
		if (Application.Top != null) {
			Application.Top.AlternateForwardKeyChanged += Top_AlternateForwardKeyChanged!;
			Application.Top.AlternateBackwardKeyChanged += Top_AlternateBackwardKeyChanged!;
		}
		OnContentsChanged ();
	}

	void Top_AlternateBackwardKeyChanged (object sender, KeyChangedEventArgs e) => KeyBindings.Replace ((KeyCode)e.OldKey, (KeyCode)e.NewKey);

	void Top_AlternateForwardKeyChanged (object sender, KeyChangedEventArgs e) => KeyBindings.Replace ((KeyCode)e.OldKey, (KeyCode)e.NewKey);

	/// <summary>
	/// Tracks whether the text view should be considered "used", that is, that the user has moved in the entry,
	/// so new input should be appended at the cursor position, rather than clearing the entry
	/// </summary>
	public bool Used { get; set; }

	void ResetPosition ()
	{
		_topRow = _leftColumn = _currentRow = _currentColumn = 0;
		StopSelecting ();
		ResetCursorVisibility ();
	}

	/// <summary>
	///  Sets or gets the text in the <see cref="TextView"/>.
	/// </summary>
	/// <remarks>
	/// The <see cref="TextChanged"/> event is fired whenever this property is set. Note, however,
	/// that Text is not set by <see cref="TextView"/> as the user types.
	/// </remarks>
	public override string Text {
		get {
			if (_wordWrap) {
				return _wrapManager!.Model.ToString ();
			} else {
				return _model.ToString ();
			}
		}

		set {
			ResetPosition ();
			_model.LoadString (value);
			if (_wordWrap) {
				_wrapManager = new WordWrapManager (_model);
				_model = _wrapManager.WrapModel (_frameWidth, out _, out _, out _, out _);
			}
			TextChanged?.Invoke (this, EventArgs.Empty);
			SetNeedsDisplay ();

			_historyText.Clear (Text);
		}
	}

	///<inheritdoc/>
	public override Rect Frame {
		get => base.Frame;
		set {
			base.Frame = value;
			if (IsInitialized) {
				WrapTextModel ();
				Adjust ();
			}
		}
	}

	void WrapTextModel ()
	{
		if (_wordWrap && _wrapManager != null) {
			_model = _wrapManager.WrapModel (_frameWidth,
				out int nRow, out int nCol,
				out int nStartRow, out int nStartCol,
				_currentRow, _currentColumn,
				_selectionStartRow, _selectionStartColumn,
				_tabWidth, true);
			_currentRow = nRow;
			_currentColumn = nCol;
			_selectionStartRow = nStartRow;
			_selectionStartColumn = nStartCol;
			SetNeedsDisplay ();
		}
	}

	int _frameWidth => Math.Max (Frame.Width - (RightOffset != 0 ? 2 : 1), 0);

	/// <summary>
	/// Gets or sets the top row.
	/// </summary>
	public int TopRow { get => _topRow; set => _topRow = Math.Max (Math.Min (value, Lines - 1), 0); }

	/// <summary>
	/// Gets or sets the left column.
	/// </summary>
	public int LeftColumn {
		get => _leftColumn;
		set {
			if (value > 0 && _wordWrap) {
				return;
			}
			_leftColumn = Math.Max (Math.Min (value, Maxlength - 1), 0);
		}
	}

	/// <summary>
	/// Gets the maximum visible length line.
	/// </summary>
	public int Maxlength => _model.GetMaxVisibleLine (_topRow, _topRow + Frame.Height, TabWidth);

	/// <summary>
	/// Gets the number of lines.
	/// </summary>
	public int Lines => _model.Count;

	/// <summary>
	///  Sets or gets the current cursor position.
	/// </summary>
	public Point CursorPosition {
		get => new (_currentColumn, _currentRow);
		set {
			var line = _model.GetLine (Math.Max (Math.Min (value.Y, _model.Count - 1), 0));
			_currentColumn = value.X < 0 ? 0 : value.X > line.Count ? line.Count : value.X;
			_currentRow = value.Y < 0 ? 0 : value.Y > _model.Count - 1
				? Math.Max (_model.Count - 1, 0) : value.Y;
			SetNeedsDisplay ();
			Adjust ();
		}
	}

	/// <summary>
	/// Start column position of the selected text.
	/// </summary>
	public int SelectionStartColumn {
		get => _selectionStartColumn;
		set {
			var line = _model.GetLine (_selectionStartRow);
			_selectionStartColumn = value < 0 ? 0 : value > line.Count ? line.Count : value;
			_selecting = true;
			SetNeedsDisplay ();
			Adjust ();
		}
	}

	/// <summary>
	/// Start row position of the selected text.
	/// </summary>
	public int SelectionStartRow {
		get => _selectionStartRow;
		set {
			_selectionStartRow = value < 0 ? 0 : value > _model.Count - 1
				? Math.Max (_model.Count - 1, 0) : value;
			_selecting = true;
			SetNeedsDisplay ();
			Adjust ();
		}
	}

	/// <summary>
	/// The selected text.
	/// </summary>
	public string SelectedText {
		get {
			if (!_selecting || _model.Count == 1 && _model.GetLine (0).Count == 0) {
				return string.Empty;
			}

			return GetSelectedRegion ();
		}
	}

	/// <summary>
	/// Length of the selected text.
	/// </summary>
	public int SelectedLength => GetSelectedLength ();

	/// <summary>
	/// Get or sets the selecting.
	/// </summary>
	public bool Selecting {
		get => _selecting;
		set => _selecting = value;
	}

	/// <summary>
	/// Allows word wrap the to fit the available container width.
	/// </summary>
	public bool WordWrap {
		get => _wordWrap;
		set {
			if (value == _wordWrap) {
				return;
			}
			if (value && !_multiline) {
				return;
			}
			_wordWrap = value;
			ResetPosition ();
			if (_wordWrap) {
				_wrapManager = new WordWrapManager (_model);
				_model = _wrapManager.WrapModel (_frameWidth, out _, out _, out _, out _);
			} else if (!_wordWrap && _wrapManager != null) {
				_model = _wrapManager.Model;
			}
			SetNeedsDisplay ();
		}
	}

	/// <summary>
	/// The bottom offset needed to use a horizontal scrollbar or for another reason.
	/// This is only needed with the keyboard navigation.
	/// </summary>
	public int BottomOffset {
		get => _bottomOffset;
		set {
			if (_currentRow == Lines - 1 && _bottomOffset > 0 && value == 0) {
				_topRow = Math.Max (_topRow - _bottomOffset, 0);
			}
			_bottomOffset = value;
			Adjust ();
		}
	}

	/// <summary>
	/// The right offset needed to use a vertical scrollbar or for another reason.
	/// This is only needed with the keyboard navigation.
	/// </summary>
	public int RightOffset {
		get => _rightOffset;
		set {
			if (!_wordWrap && _currentColumn == GetCurrentLine ().Count && _rightOffset > 0 && value == 0) {
				_leftColumn = Math.Max (_leftColumn - _rightOffset, 0);
			}
			_rightOffset = value;
			Adjust ();
		}
	}

	/// <summary>
	/// Gets or sets a value indicating whether pressing ENTER in a <see cref="TextView"/>
	/// creates a new line of text in the view or activates the default button for the Toplevel.
	/// </summary>
	public bool AllowsReturn {
		get => _allowsReturn;
		set {
			_allowsReturn = value;
			if (_allowsReturn && !_multiline) {
				Multiline = true;
			}
			if (!_allowsReturn && _multiline) {
				Multiline = false;
				AllowsTab = false;
			}
			SetNeedsDisplay ();
		}
	}

	/// <summary>
	/// Gets or sets whether the <see cref="TextView"/> inserts a tab character into the text or ignores 
	/// tab input. If set to `false` and the user presses the tab key (or shift-tab) the focus will move to the
	/// next view (or previous with shift-tab). The default is `true`; if the user presses the tab key, a tab 
	/// character will be inserted into the text.
	/// </summary>
	public bool AllowsTab {
		get => _allowsTab;
		set {
			_allowsTab = value;
			if (_allowsTab && _tabWidth == 0) {
				_tabWidth = 4;
			}
			if (_allowsTab && !_multiline) {
				Multiline = true;
			}
			if (!_allowsTab && _tabWidth > 0) {
				_tabWidth = 0;
			}
			SetNeedsDisplay ();
		}
	}

	/// <summary>
	/// Gets or sets a value indicating the number of whitespace when pressing the TAB key.
	/// </summary>
	public int TabWidth {
		get => _tabWidth;
		set {
			_tabWidth = Math.Max (value, 0);
			if (_tabWidth > 0 && !AllowsTab) {
				AllowsTab = true;
			}
			SetNeedsDisplay ();
		}
	}

	Dim? savedHeight = null;

	/// <summary>
	/// Gets or sets a value indicating whether this <see cref="TextView"/> is a multiline text view.
	/// </summary>
	public bool Multiline {
		get => _multiline;
		set {
			_multiline = value;
			if (_multiline && !_allowsTab) {
				AllowsTab = true;
			}
			if (_multiline && !_allowsReturn) {
				AllowsReturn = true;
			}

			if (!_multiline) {
				AllowsReturn = false;
				AllowsTab = false;
				WordWrap = false;
				_currentColumn = 0;
				_currentRow = 0;
				savedHeight = Height;
				var prevLayoutStyle = LayoutStyle;
				if (LayoutStyle == LayoutStyle.Computed) {
					LayoutStyle = LayoutStyle.Absolute;
				}
				Height = 1;
				LayoutStyle = prevLayoutStyle;
				if (!IsInitialized) {
					_model.LoadString (Text);
				}
				SetNeedsDisplay ();
			} else if (_multiline && savedHeight != null) {
				var lyout = LayoutStyle;
				if (LayoutStyle == LayoutStyle.Computed) {
					LayoutStyle = LayoutStyle.Absolute;
				}
				Height = savedHeight;
				LayoutStyle = lyout;
				SetNeedsDisplay ();
			}
		}
	}

	/// <summary>
	/// Indicates whatever the text was changed or not.
	/// <see langword="true"/> if the text was changed <see langword="false"/> otherwise.
	/// </summary>
	public bool IsDirty {
		get => _historyText.IsDirty (Text);
		set => _historyText.Clear (Text);
	}

	/// <summary>
	/// Indicates whatever the text has history changes or not.
	/// <see langword="true"/> if the text has history changes <see langword="false"/> otherwise.
	/// </summary>
	public bool HasHistoryChanges => _historyText.HasHistoryChanges;

	/// <summary>
	/// Get the <see cref="ContextMenu"/> for this view.
	/// </summary>
	public ContextMenu? ContextMenu { get; private set; }

	/// <summary>
	/// If <see langword="true"/> and the current <see cref="RuneCell.ColorScheme"/> is null 
	/// will inherit from the previous, otherwise if <see langword="false"/> (default) do nothing.
	/// If the text is load with <see cref="Load(List{RuneCell})"/> this 
	/// property is automatically sets to <see langword="true"/>.
	/// </summary>
	public bool InheritsPreviousColorScheme { get; set; }

	int GetSelectedLength () => SelectedText.Length;

	CursorVisibility _savedCursorVisibility;

	void SaveCursorVisibility ()
	{
		if (_desiredCursorVisibility != CursorVisibility.Invisible) {
			if (_savedCursorVisibility == 0) {
				_savedCursorVisibility = _desiredCursorVisibility;
			}
			DesiredCursorVisibility = CursorVisibility.Invisible;
		}
	}

	void ResetCursorVisibility ()
	{
		if (_savedCursorVisibility != 0) {
			DesiredCursorVisibility = _savedCursorVisibility;
			_savedCursorVisibility = 0;
		}
	}

	/// <summary>
	/// Loads the contents of the file into the <see cref="TextView"/>.
	/// </summary>
	/// <returns><c>true</c>, if file was loaded, <c>false</c> otherwise.</returns>
	/// <param name="path">Path to the file to load.</param>
	public bool Load (string path)
	{
		SetWrapModel ();
		bool res;
		try {
			SetWrapModel ();
			res = _model.LoadFile (path);
			_historyText.Clear (Text);
			ResetPosition ();
		} catch (Exception) {
			throw;
		} finally {
			UpdateWrapModel ();
			SetNeedsDisplay ();
			Adjust ();
		}
		UpdateWrapModel ();
		return res;
	}

	/// <summary>
	/// Loads the contents of the stream into the <see cref="TextView"/>.
	/// </summary>
	/// <returns><c>true</c>, if stream was loaded, <c>false</c> otherwise.</returns>
	/// <param name="stream">Stream to load the contents from.</param>
	public void Load (Stream stream)
	{
		SetWrapModel ();
		_model.LoadStream (stream);
		_historyText.Clear (Text);
		ResetPosition ();
		SetNeedsDisplay ();
		UpdateWrapModel ();
	}

	/// <summary>
	/// Loads the contents of the <see cref="RuneCell"/> list into the <see cref="TextView"/>.
	/// </summary>
	/// <param name="cells">Rune cells list to load the contents from.</param>
	public void Load (List<RuneCell> cells)
	{
		SetWrapModel ();
		_model.LoadRuneCells (cells, ColorScheme);
		_historyText.Clear (Text);
		ResetPosition ();
		SetNeedsDisplay ();
		UpdateWrapModel ();
		InheritsPreviousColorScheme = true;
	}

	/// <summary>
	/// Loads the contents of the list of <see cref="RuneCell"/> list into the <see cref="TextView"/>.
	/// </summary>
	/// <param name="cellsList">List of rune cells list to load the contents from.</param>
	public void Load (List<List<RuneCell>> cellsList)
	{
		SetWrapModel ();
		InheritsPreviousColorScheme = true;
		_model.LoadListRuneCells (cellsList, ColorScheme);
		_historyText.Clear (Text);
		ResetPosition ();
		SetNeedsDisplay ();
		UpdateWrapModel ();
	}

	/// <summary>
	/// Closes the contents of the stream into the <see cref="TextView"/>.
	/// </summary>
	/// <returns><c>true</c>, if stream was closed, <c>false</c> otherwise.</returns>
	public bool CloseFile ()
	{
		SetWrapModel ();
		bool res = _model.CloseFile ();
		ResetPosition ();
		SetNeedsDisplay ();
		UpdateWrapModel ();
		return res;
	}

	/// <summary>
	///  Gets the current cursor row.
	/// </summary>
	public int CurrentRow => _currentRow;

	/// <summary>
	/// Gets the cursor column.
	/// </summary>
	/// <value>The cursor column.</value>
	public int CurrentColumn => _currentColumn;

	/// <summary>
	///  Positions the cursor on the current row and column
	/// </summary>
	public override void PositionCursor ()
	{
		ProcessAutocomplete ();

		if (!CanFocus || !Enabled || Application.Driver == null) {
			return;
		}

		if (_selecting) {
			// BUGBUG: customized rect aren't supported now because the Redraw isn't using the Intersect method.
			//var minRow = Math.Min (Math.Max (Math.Min (selectionStartRow, currentRow) - topRow, 0), Frame.Height);
			//var maxRow = Math.Min (Math.Max (Math.Max (selectionStartRow, currentRow) - topRow, 0), Frame.Height);
			//SetNeedsDisplay (new Rect (0, minRow, Frame.Width, maxRow));
			SetNeedsDisplay ();
		}
		var line = _model.GetLine (_currentRow);
		int col = 0;
		if (line.Count > 0) {
			for (int idx = _leftColumn; idx < line.Count; idx++) {
				if (idx >= _currentColumn) {
					break;
				}
				int cols = line [idx].Rune.GetColumns ();
				if (line [idx].Rune.Value == '\t') {
					cols += TabWidth + 1;
				}
				if (!TextModel.SetCol (ref col, Frame.Width, cols)) {
					col = _currentColumn;
					break;
				}
			}
		}
		int posX = _currentColumn - _leftColumn;
		int posY = _currentRow - _topRow;
		if (posX > -1 && col >= posX && posX < Frame.Width - RightOffset
		&& _topRow <= _currentRow && posY < Frame.Height - BottomOffset) {
			ResetCursorVisibility ();
			Move (col, _currentRow - _topRow);
		} else {
			SaveCursorVisibility ();
		}
	}

	void ClearRegion (int left, int top, int right, int bottom)
	{
		for (int row = top; row < bottom; row++) {
			Move (left, row);
			for (int col = left; col < right; col++) {
				AddRune (col, row, (Rune)' ');
			}
		}
	}

	/// <inheritdoc/>
	public override Attribute GetNormalColor ()
	{
		var cs = ColorScheme;
		if (ColorScheme == null) {
			cs = new ColorScheme ();
		}
		return Enabled ? cs.Focus : cs.Disabled;
	}

	/// <summary>
	/// Sets the driver to the default color for the control where no text is being rendered. Defaults to <see cref="ColorScheme.Normal"/>.
	/// </summary>
	protected virtual void SetNormalColor () => Driver.SetAttribute (GetNormalColor ());

	/// <summary>
	/// Sets the <see cref="View.Driver"/> to an appropriate color for rendering the given <paramref name="idxCol"/> of the
	/// current <paramref name="line"/>. Override to provide custom coloring by calling <see cref="ConsoleDriver.SetAttribute(Attribute)"/>
	/// Defaults to <see cref="ColorScheme.Normal"/>.
	/// </summary>
	/// <param name="line">The line.</param>
	/// <param name="idxCol">The col index.</param>
	/// <param name="idxRow">The row index.</param>
	protected virtual void OnDrawNormalColor (List<RuneCell> line, int idxCol, int idxRow)
	{
		var unwrappedPos = GetUnwrappedPosition (idxRow, idxCol);
		var ev = new RuneCellEventArgs (line, idxCol, unwrappedPos);
		DrawNormalColor?.Invoke (this, ev);

		if (line [idxCol].ColorScheme != null) {
			var colorScheme = line [idxCol].ColorScheme;
			Driver.SetAttribute (Enabled ? colorScheme!.Focus : colorScheme!.Disabled);
		} else {
			Driver.SetAttribute (GetNormalColor ());
		}
	}

	/// <summary>
	/// Sets the <see cref="View.Driver"/> to an appropriate color for rendering the given <paramref name="idxCol"/> of the
	/// current <paramref name="line"/>. Override to provide custom coloring by calling <see cref="ConsoleDriver.SetAttribute(Attribute)"/>
	/// Defaults to <see cref="ColorScheme.Focus"/>.
	/// </summary>
	/// <param name="line">The line.</param>
	/// <param name="idxCol">The col index.</param>
	/// /// <param name="idxRow">The row index.</param>
	protected virtual void OnDrawSelectionColor (List<RuneCell> line, int idxCol, int idxRow)
	{
		var unwrappedPos = GetUnwrappedPosition (idxRow, idxCol);
		var ev = new RuneCellEventArgs (line, idxCol, unwrappedPos);
		DrawSelectionColor?.Invoke (this, ev);

		if (line [idxCol].ColorScheme != null) {
			var colorScheme = line [idxCol].ColorScheme;
			Driver.SetAttribute (new Attribute (colorScheme!.Focus.Background, colorScheme.Focus.Foreground));
		} else {
			Driver.SetAttribute (new Attribute (ColorScheme.Focus.Background, ColorScheme.Focus.Foreground));
		}
	}

	/// <summary>
	/// Sets the <see cref="View.Driver"/> to an appropriate color for rendering the given <paramref name="idxCol"/> of the
	/// current <paramref name="line"/>. Override to provide custom coloring by calling <see cref="ConsoleDriver.SetAttribute(Attribute)"/>
	/// Defaults to <see cref="ColorScheme.Focus"/>.
	/// </summary>
	/// <param name="line">The line.</param>
	/// <param name="idxCol">The col index.</param>
	/// /// <param name="idxRow">The row index.</param>
	protected virtual void OnDrawReadOnlyColor (List<RuneCell> line, int idxCol, int idxRow)
	{
		var unwrappedPos = GetUnwrappedPosition (idxRow, idxCol);
		var ev = new RuneCellEventArgs (line, idxCol, unwrappedPos);
		DrawReadOnlyColor?.Invoke (this, ev);

		var colorScheme = line [idxCol].ColorScheme != null ? line [idxCol].ColorScheme : ColorScheme;
		Attribute attribute;
		if (colorScheme!.Disabled.Foreground == colorScheme.Focus.Background) {
			attribute = new Attribute (colorScheme.Focus.Foreground, colorScheme.Focus.Background);
		} else {
			attribute = new Attribute (colorScheme.Disabled.Foreground, colorScheme.Focus.Background);
		}
		Driver.SetAttribute (attribute);
	}

	/// <summary>
	/// Sets the <see cref="View.Driver"/> to an appropriate color for rendering the given <paramref name="idxCol"/> of the
	/// current <paramref name="line"/>. Override to provide custom coloring by calling <see cref="ConsoleDriver.SetAttribute(Attribute)"/>
	/// Defaults to <see cref="ColorScheme.HotFocus"/>.
	/// </summary>
	/// <param name="line">The line.</param>
	/// <param name="idxCol">The col index.</param>
	/// /// <param name="idxRow">The row index.</param>
	protected virtual void OnDrawUsedColor (List<RuneCell> line, int idxCol, int idxRow)
	{
		var unwrappedPos = GetUnwrappedPosition (idxRow, idxCol);
		var ev = new RuneCellEventArgs (line, idxCol, unwrappedPos);
		DrawUsedColor?.Invoke (this, ev);

		if (line [idxCol].ColorScheme != null) {
			var colorScheme = line [idxCol].ColorScheme;
			SetValidUsedColor (colorScheme!);
		} else {
			SetValidUsedColor (ColorScheme);
		}
	}

	static void SetValidUsedColor (ColorScheme colorScheme) =>
		// BUGBUG: (v2 truecolor) This code depends on 8-bit color names; disabling for now
		//if ((colorScheme!.HotNormal.Foreground & colorScheme.Focus.Background) == colorScheme.Focus.Foreground) {
		Driver.SetAttribute (new Attribute (colorScheme.Focus.Background, colorScheme.Focus.Foreground));

	//} else {
	//Driver.SetAttribute (new Attribute (colorScheme!.HotNormal.Foreground & colorScheme.Focus.Background, colorScheme.Focus.Foreground));
	//}
	bool _isReadOnly = false;

	/// <summary>
	/// Gets or sets whether the <see cref="TextView"/> is in read-only mode or not
	/// </summary>
	/// <value>Boolean value(Default false)</value>
	public bool ReadOnly {
		get => _isReadOnly;
		set {
			if (value != _isReadOnly) {
				_isReadOnly = value;

				SetNeedsDisplay ();
				Adjust ();
			}
		}
	}

	CursorVisibility _desiredCursorVisibility = CursorVisibility.Default;

	/// <summary>
	/// Get / Set the wished cursor when the field is focused
	/// </summary>
	public CursorVisibility DesiredCursorVisibility {
		get => _desiredCursorVisibility;
		set {
			if (HasFocus) {
				Application.Driver.SetCursorVisibility (value);
			}

			_desiredCursorVisibility = value;
			SetNeedsDisplay ();
		}
	}

	///<inheritdoc/>
	public override bool OnEnter (View view)
	{
		//TODO: Improve it by handling read only mode of the text field
		Application.Driver.SetCursorVisibility (DesiredCursorVisibility);

		return base.OnEnter (view);
	}

	///<inheritdoc/>
	public override bool OnLeave (View view)
	{
		if (Application.MouseGrabView != null && Application.MouseGrabView == this) {
			Application.UngrabMouse ();
		}

		return base.OnLeave (view);
	}

	// Returns an encoded region start..end (top 32 bits are the row, low32 the column)
	void GetEncodedRegionBounds (out long start, out long end,
					int? startRow = null, int? startCol = null, int? cRow = null, int? cCol = null)
	{
		long selection;
		long point;
		if (startRow == null || startCol == null || cRow == null || cCol == null) {
			selection = (long)(uint)_selectionStartRow << 32 | (uint)_selectionStartColumn;
			point = (long)(uint)_currentRow << 32 | (uint)_currentColumn;
		} else {
			selection = (long)(uint)startRow << 32 | (uint)startCol;
			point = (long)(uint)cRow << 32 | (uint)cCol;
		}
		if (selection > point) {
			start = point;
			end = selection;
		} else {
			start = selection;
			end = point;
		}
	}

	bool PointInSelection (int col, int row)
	{
		long start, end;
		GetEncodedRegionBounds (out start, out end);
		long q = (long)(uint)row << 32 | (uint)col;
		return q >= start && q <= end - 1;
	}

	//
	// Returns a string with the text in the selected 
	// region.
	//
	string GetRegion (int? sRow = null, int? sCol = null, int? cRow = null, int? cCol = null, TextModel? model = null)
	{
		long start, end;
		GetEncodedRegionBounds (out start, out end, sRow, sCol, cRow, cCol);
		if (start == end) {
			return string.Empty;
		}
		int startRow = (int)(start >> 32);
		int maxrow = (int)(end >> 32);
		int startCol = (int)(start & 0xffffffff);
		int endCol = (int)(end & 0xffffffff);
		var line = model == null ? _model.GetLine (startRow) : model.GetLine (startRow);

		if (startRow == maxrow) {
			return StringFromRunes (line.GetRange (startCol, endCol - startCol));
		}

		string res = StringFromRunes (line.GetRange (startCol, line.Count - startCol));

		for (int row = startRow + 1; row < maxrow; row++) {
			res = res + Environment.NewLine + StringFromRunes (model == null
				? _model.GetLine (row) : model.GetLine (row));
		}
		line = model == null ? _model.GetLine (maxrow) : model.GetLine (maxrow);
		res = res + Environment.NewLine + StringFromRunes (line.GetRange (0, endCol));
		return res;
	}

	//
	// Clears the contents of the selected region
	//
	void ClearRegion ()
	{
		SetWrapModel ();

		long start, end;
		long currentEncoded = (long)(uint)_currentRow << 32 | (uint)_currentColumn;
		GetEncodedRegionBounds (out start, out end);
		int startRow = (int)(start >> 32);
		int maxrow = (int)(end >> 32);
		int startCol = (int)(start & 0xffffffff);
		int endCol = (int)(end & 0xffffffff);
		var line = _model.GetLine (startRow);

		_historyText.Add (new List<List<RuneCell>> () { new (line) }, new Point (startCol, startRow));

		var removedLines = new List<List<RuneCell>> ();

		if (startRow == maxrow) {
			removedLines.Add (new List<RuneCell> (line));

			line.RemoveRange (startCol, endCol - startCol);
			_currentColumn = startCol;
			if (_wordWrap) {
				SetNeedsDisplay ();
			} else {
				// BUGBUG: customized rect aren't supported now because the Redraw isn't using the Intersect method.
				//SetNeedsDisplay (new Rect (0, startRow - topRow, Frame.Width, startRow - topRow + 1));
				SetNeedsDisplay ();
			}

			_historyText.Add (new List<List<RuneCell>> (removedLines), CursorPosition, HistoryText.LineStatus.Removed);

			UpdateWrapModel ();

			return;
		}

		removedLines.Add (new List<RuneCell> (line));

		line.RemoveRange (startCol, line.Count - startCol);
		var line2 = _model.GetLine (maxrow);
		line.AddRange (line2.Skip (endCol));
		for (int row = startRow + 1; row <= maxrow; row++) {

			removedLines.Add (new List<RuneCell> (_model.GetLine (startRow + 1)));

			_model.RemoveLine (startRow + 1);
		}
		if (currentEncoded == end) {
			_currentRow -= maxrow - startRow;
		}
		_currentColumn = startCol;

		_historyText.Add (new List<List<RuneCell>> (removedLines), CursorPosition,
			HistoryText.LineStatus.Removed);

		UpdateWrapModel ();

		SetNeedsDisplay ();
	}

	/// <summary>
	/// Select all text.
	/// </summary>
	public void SelectAll ()
	{
		if (_model.Count == 0) {
			return;
		}

		StartSelecting ();
		_selectionStartColumn = 0;
		_selectionStartRow = 0;
		_currentColumn = _model.GetLine (_model.Count - 1).Count;
		_currentRow = _model.Count - 1;
		SetNeedsDisplay ();
	}

	/// <summary>
	/// Find the next text based on the match case with the option to replace it.
	/// </summary>
	/// <param name="textToFind">The text to find.</param>
	/// <param name="gaveFullTurn"><c>true</c>If all the text was forward searched.<c>false</c>otherwise.</param>
	/// <param name="matchCase">The match case setting.</param>
	/// <param name="matchWholeWord">The match whole word setting.</param>
	/// <param name="textToReplace">The text to replace.</param>
	/// <param name="replace"><c>true</c>If is replacing.<c>false</c>otherwise.</param>
	/// <returns><c>true</c>If the text was found.<c>false</c>otherwise.</returns>
	public bool FindNextText (string textToFind, out bool gaveFullTurn, bool matchCase = false,
				bool matchWholeWord = false, string? textToReplace = null, bool replace = false)
	{
		if (_model.Count == 0) {
			gaveFullTurn = false;
			return false;
		}

		SetWrapModel ();
		ResetContinuousFind ();
		var foundPos = _model.FindNextText (textToFind, out gaveFullTurn, matchCase, matchWholeWord);

		return SetFoundText (textToFind, foundPos, textToReplace, replace);
	}

	/// <summary>
	/// Find the previous text based on the match case with the option to replace it.
	/// </summary>
	/// <param name="textToFind">The text to find.</param>
	/// <param name="gaveFullTurn"><c>true</c>If all the text was backward searched.<c>false</c>otherwise.</param>
	/// <param name="matchCase">The match case setting.</param>
	/// <param name="matchWholeWord">The match whole word setting.</param>
	/// <param name="textToReplace">The text to replace.</param>
	/// <param name="replace"><c>true</c>If the text was found.<c>false</c>otherwise.</param>
	/// <returns><c>true</c>If the text was found.<c>false</c>otherwise.</returns>
	public bool FindPreviousText (string textToFind, out bool gaveFullTurn, bool matchCase = false,
					bool matchWholeWord = false, string? textToReplace = null, bool replace = false)
	{
		if (_model.Count == 0) {
			gaveFullTurn = false;
			return false;
		}

		SetWrapModel ();
		ResetContinuousFind ();
		var foundPos = _model.FindPreviousText (textToFind, out gaveFullTurn, matchCase, matchWholeWord);

		return SetFoundText (textToFind, foundPos, textToReplace, replace);
	}

	/// <summary>
	/// Reset the flag to stop continuous find.
	/// </summary>
	public void FindTextChanged () => _continuousFind = false;

	/// <summary>
	/// Replaces all the text based on the match case.
	/// </summary>
	/// <param name="textToFind">The text to find.</param>
	/// <param name="matchCase">The match case setting.</param>
	/// <param name="matchWholeWord">The match whole word setting.</param>
	/// <param name="textToReplace">The text to replace.</param>
	/// <returns><c>true</c>If the text was found.<c>false</c>otherwise.</returns>
	public bool ReplaceAllText (string textToFind, bool matchCase = false, bool matchWholeWord = false,
				string? textToReplace = null)
	{
		if (_isReadOnly || _model.Count == 0) {
			return false;
		}

		SetWrapModel ();
		ResetContinuousFind ();
		var foundPos = _model.ReplaceAllText (textToFind, matchCase, matchWholeWord, textToReplace);

		return SetFoundText (textToFind, foundPos, textToReplace, false, true);
	}

	bool SetFoundText (string text, (Point current, bool found) foundPos,
			string? textToReplace = null, bool replace = false, bool replaceAll = false)
	{
		if (foundPos.found) {
			StartSelecting ();
			_selectionStartColumn = foundPos.current.X;
			_selectionStartRow = foundPos.current.Y;
			if (!replaceAll) {
				_currentColumn = _selectionStartColumn + text.GetRuneCount ();
			} else {
				_currentColumn = _selectionStartColumn + textToReplace!.GetRuneCount ();
			}
			_currentRow = foundPos.current.Y;
			if (!_isReadOnly && replace) {
				Adjust ();
				ClearSelectedRegion ();
				InsertAllText (textToReplace!);
				StartSelecting ();
				_selectionStartColumn = _currentColumn - textToReplace!.GetRuneCount ();
			} else {
				UpdateWrapModel ();
				SetNeedsDisplay ();
				Adjust ();
			}
			_continuousFind = true;
			return foundPos.found;
		}
		UpdateWrapModel ();
		_continuousFind = false;

		return foundPos.found;
	}

	void ResetContinuousFind ()
	{
		if (!_continuousFind) {
			int col = _selecting ? _selectionStartColumn : _currentColumn;
			int row = _selecting ? _selectionStartRow : _currentRow;
			_model.ResetContinuousFind (new Point (col, row));
		}
	}

	string? _currentCaller;

	/// <summary>
	/// Restore from original model.
	/// </summary>
	void SetWrapModel ([CallerMemberName] string? caller = null)
	{
		if (_currentCaller != null) {
			return;
		}

		if (_wordWrap) {
			_currentCaller = caller;

			_currentColumn = _wrapManager!.GetModelColFromWrappedLines (_currentRow, _currentColumn);
			_currentRow = _wrapManager.GetModelLineFromWrappedLines (_currentRow);
			_selectionStartColumn = _wrapManager.GetModelColFromWrappedLines (_selectionStartRow, _selectionStartColumn);
			_selectionStartRow = _wrapManager.GetModelLineFromWrappedLines (_selectionStartRow);
			_model = _wrapManager.Model;
		}
	}

	/// <summary>
	/// Update the original model.
	/// </summary>
	void UpdateWrapModel ([CallerMemberName] string? caller = null)
	{
		if (_currentCaller != null && _currentCaller != caller) {
			return;
		}

		if (_wordWrap) {
			_currentCaller = null;

			_wrapManager!.UpdateModel (_model, out int nRow, out int nCol,
				out int nStartRow, out int nStartCol,
				_currentRow, _currentColumn,
				_selectionStartRow, _selectionStartColumn, true);
			_currentRow = nRow;
			_currentColumn = nCol;
			_selectionStartRow = nStartRow;
			_selectionStartColumn = nStartCol;
			_wrapNeeded = true;

			SetNeedsDisplay ();
		}
		if (_currentCaller != null) {
			throw new InvalidOperationException ($"WordWrap settings was changed after the {_currentCaller} call.");
		}
	}

	/// <summary>
	/// Invoke the <see cref="UnwrappedCursorPosition"/> event with the unwrapped <see cref="CursorPosition"/>.
	/// </summary>
	public virtual void OnUnwrappedCursorPosition (int? cRow = null, int? cCol = null)
	{
		int? row = cRow == null ? _currentRow : cRow;
		int? col = cCol == null ? _currentColumn : cCol;
		if (cRow == null && cCol == null && _wordWrap) {
			row = _wrapManager!.GetModelLineFromWrappedLines (_currentRow);
			col = _wrapManager.GetModelColFromWrappedLines (_currentRow, _currentColumn);
		}
		UnwrappedCursorPosition?.Invoke (this, new PointEventArgs (new Point ((int)col, (int)row)));
	}

	string GetSelectedRegion ()
	{
		int cRow = _currentRow;
		int cCol = _currentColumn;
		int startRow = _selectionStartRow;
		int startCol = _selectionStartColumn;
		var model = _model;
		if (_wordWrap) {
			cRow = _wrapManager!.GetModelLineFromWrappedLines (_currentRow);
			cCol = _wrapManager.GetModelColFromWrappedLines (_currentRow, _currentColumn);
			startRow = _wrapManager.GetModelLineFromWrappedLines (_selectionStartRow);
			startCol = _wrapManager.GetModelColFromWrappedLines (_selectionStartRow, _selectionStartColumn);
			model = _wrapManager.Model;
		}
		OnUnwrappedCursorPosition (cRow, cCol);
		return GetRegion (startRow, startCol, cRow, cCol, model);
	}

	bool _isDrawing = false;

	///<inheritdoc/>
	public override void OnDrawContent (Rect contentArea)
	{
		_isDrawing = true;

		SetNormalColor ();

		var offB = OffSetBackground ();
		int right = Frame.Width + offB.width + RightOffset;
		int bottom = Frame.Height + offB.height + BottomOffset;
		int row = 0;
		for (int idxRow = _topRow; idxRow < _model.Count; idxRow++) {
			var line = _model.GetLine (idxRow);
			int lineRuneCount = line.Count;
			int col = 0;

			Move (0, row);
			for (int idxCol = _leftColumn; idxCol < lineRuneCount; idxCol++) {
				var rune = idxCol >= lineRuneCount ? (Rune)' ' : line [idxCol].Rune;
				int cols = rune.GetColumns ();
				if (idxCol < line.Count && _selecting && PointInSelection (idxCol, idxRow)) {
					OnDrawSelectionColor (line, idxCol, idxRow);
				} else if (idxCol == _currentColumn && idxRow == _currentRow && !_selecting && !Used
					&& HasFocus && idxCol < lineRuneCount) {
					OnDrawUsedColor (line, idxCol, idxRow);
				} else if (ReadOnly) {
					OnDrawReadOnlyColor (line, idxCol, idxRow);
				} else {
					OnDrawNormalColor (line, idxCol, idxRow);
				}

				if (rune.Value == '\t') {
					cols += TabWidth + 1;
					if (col + cols > right) {
						cols = right - col;
					}
					for (int i = 0; i < cols; i++) {
						if (col + i < right) {
							AddRune (col + i, row, (Rune)' ');
						}
					}
				} else {
					AddRune (col, row, rune);
				}
				if (!TextModel.SetCol (ref col, contentArea.Right, cols)) {
					break;
				}
				if (idxCol + 1 < lineRuneCount && col + line [idxCol + 1].Rune.GetColumns () > right) {
					break;
				}
			}
			if (col < right) {
				SetNormalColor ();
				ClearRegion (col, row, right, row + 1);
			}
			row++;
		}
		if (row < bottom) {
			SetNormalColor ();
			ClearRegion (contentArea.Left, row, right, bottom);
		}

		PositionCursor ();

		_isDrawing = false;
	}

	(int Row, int Col) GetUnwrappedPosition (int line, int col)
	{
		if (WordWrap) {
			return new ValueTuple<int, int> (_wrapManager!.GetModelLineFromWrappedLines (line), _wrapManager.GetModelColFromWrappedLines (line, col));
		}
		return new ValueTuple<int, int> (line, col);
	}

	void ProcessAutocomplete ()
	{
		if (_isDrawing) {
			return;
		}
		if (_clickWithSelecting) {
			_clickWithSelecting = false;
			return;
		}
		if (SelectedLength > 0) {
			return;
		}

		// draw autocomplete
		GenerateSuggestions ();

		var renderAt = new Point (
			Autocomplete.Context.CursorPosition,
			Autocomplete.PopupInsideContainer
				? CursorPosition.Y + 1 - TopRow
				: 0);

		Autocomplete.RenderOverlay (renderAt);
	}

	void GenerateSuggestions ()
	{
		var currentLine = this.GetCurrentLine ();
		var cursorPosition = Math.Min (CurrentColumn, currentLine.Count);
		Autocomplete.Context = new AutocompleteContext (currentLine, cursorPosition,
			Autocomplete.Context != null ? Autocomplete.Context.Canceled : false);
		Autocomplete.GenerateSuggestions (
			Autocomplete.Context);
	}

	///<inheritdoc/>
	public override bool CanFocus {
		get => base.CanFocus;
		set => base.CanFocus = value;
	}

	void SetClipboard (string text)
	{
		if (text != null) {
			Clipboard.Contents = text;
		}
	}

	void AppendClipboard (string text) => Clipboard.Contents += text;

	/// <summary>
	/// Inserts the given <paramref name="toAdd"/> text at the current cursor position
	/// exactly as if the user had just typed it
	/// </summary>
	/// <param name="toAdd">Text to add</param>
	public void InsertText (string toAdd)
	{
		foreach (char ch in toAdd) {
			KeyCode key;
			try {
				key = (KeyCode)ch;
			} catch (Exception) {
				throw new ArgumentException ($"Cannot insert character '{ch}' because it does not map to a Key");
			}

			InsertText (new Key (key));

			if (NeedsDisplay) {
				Adjust ();
			} else {
				PositionCursor ();
			}
		}
	}

	void Insert (RuneCell cell)
		{
			var line = GetCurrentLine ();
			if (Used) {
				line.Insert (Math.Min (_currentColumn, line.Count), cell);
			} else {
				if (_currentColumn < line.Count) {
					line.RemoveAt (_currentColumn);
				}
				line.Insert (Math.Min (_currentColumn, line.Count), cell);
			}
			int prow = _currentRow - _topRow;
			if (!_wrapNeeded) {
				// BUGBUG: customized rect aren't supported now because the Redraw isn't using the Intersect method.
				//SetNeedsDisplay (new Rect (0, prow, Math.Max (Frame.Width, 0), Math.Max (prow + 1, 0)));
				SetNeedsDisplay ();
			}
		}

		string StringFromRunes (List<RuneCell> cells)
		{
			if (cells == null) {
				throw new ArgumentNullException (nameof (cells));
			}
			int size = 0;
			foreach (var cell in cells) {
				size += cell.Rune.GetEncodingLength ();
			}
			byte [] encoded = new byte [size];
			int offset = 0;
			foreach (var cell in cells) {
				offset += cell.Rune.Encode (encoded, offset);
			}
			return StringExtensions.ToString (encoded);
		}

		/// <summary>
		/// Returns the characters on the current line (where the cursor is positioned).
		/// Use <see cref="CurrentColumn"/> to determine the position of the cursor within
		/// that line
		/// </summary>
		/// <returns></returns>
		public List<RuneCell> GetCurrentLine () => _model.GetLine (_currentRow);

		/// <summary>
		/// Returns the characters on the <paramref name="line"/>.
		/// </summary>
		/// <param name="line">The intended line.</param>
		/// <returns></returns>
		public List<RuneCell> GetLine (int line) => _model.GetLine (line);

		/// <summary>
		/// Gets all lines of characters.
		/// </summary>
		/// <returns></returns>
		public List<List<RuneCell>> GetAllLines () => _model.GetAllLines ();

		void InsertAllText (string text)
		{
			if (string.IsNullOrEmpty (text)) {
				return;
			}

			var lines = TextModel.StringToLinesOfRuneCells (text);

			if (lines.Count == 0) {
				return;
			}

			SetWrapModel ();

			var line = GetCurrentLine ();

			_historyText.Add (new List<List<RuneCell>> () { new (line) }, CursorPosition);

			// Optimize single line
			if (lines.Count == 1) {
				line.InsertRange (_currentColumn, lines [0]);
				_currentColumn += lines [0].Count;

				_historyText.Add (new List<List<RuneCell>> () { new (line) }, CursorPosition,
					HistoryText.LineStatus.Replaced);

				if (!_wordWrap && _currentColumn - _leftColumn > Frame.Width) {
					_leftColumn = Math.Max (_currentColumn - Frame.Width + 1, 0);
				}
				if (_wordWrap) {
					SetNeedsDisplay ();
				} else {
					// BUGBUG: customized rect aren't supported now because the Redraw isn't using the Intersect method.
					//SetNeedsDisplay (new Rect (0, currentRow - topRow, Frame.Width, Math.Max (currentRow - topRow + 1, 0)));
					SetNeedsDisplay ();
				}

				UpdateWrapModel ();

				OnContentsChanged ();

				return;
			}

			List<RuneCell>? rest = null;
			int lastp = 0;

			if (_model.Count > 0 && line.Count > 0 && !_copyWithoutSelection) {
				// Keep a copy of the rest of the line
				int restCount = line.Count - _currentColumn;
				rest = line.GetRange (_currentColumn, restCount);
				line.RemoveRange (_currentColumn, restCount);
			}

			// First line is inserted at the current location, the rest is appended
			line.InsertRange (_currentColumn, lines [0]);
			//model.AddLine (currentRow, lines [0]);

			var addedLines = new List<List<RuneCell>> () { new (line) };

			for (int i = 1; i < lines.Count; i++) {
				_model.AddLine (_currentRow + i, lines [i]);

				addedLines.Add (new List<RuneCell> (lines [i]));
			}

			if (rest != null) {
				var last = _model.GetLine (_currentRow + lines.Count - 1);
				lastp = last.Count;
				last.InsertRange (last.Count, rest);

				addedLines.Last ().InsertRange (addedLines.Last ().Count, rest);
			}

			_historyText.Add (addedLines, CursorPosition, HistoryText.LineStatus.Added);

			// Now adjust column and row positions
			_currentRow += lines.Count - 1;
			_currentColumn = rest != null ? lastp : lines [lines.Count - 1].Count;
			Adjust ();

			_historyText.Add (new List<List<RuneCell>> () { new (line) }, CursorPosition,
				HistoryText.LineStatus.Replaced);

			UpdateWrapModel ();
			OnContentsChanged ();
		}

		// The column we are tracking, or -1 if we are not tracking any column
		int _columnTrack = -1;

		// Tries to snap the cursor to the tracking column
		void TrackColumn ()
		{
			// Now track the column
			var line = GetCurrentLine ();
			if (line.Count < _columnTrack) {
				_currentColumn = line.Count;
			} else if (_columnTrack != -1) {
				_currentColumn = _columnTrack;
			} else if (_currentColumn > line.Count) {
				_currentColumn = line.Count;
			}
			Adjust ();
		}

		void Adjust ()
		{
			var offB = OffSetBackground ();
			var line = GetCurrentLine ();
			bool need = NeedsDisplay || _wrapNeeded || !Used;
			var tSize = TextModel.DisplaySize (line, -1, -1, false, TabWidth);
			var dSize = TextModel.DisplaySize (line, _leftColumn, _currentColumn, true, TabWidth);
			if (!_wordWrap && _currentColumn < _leftColumn) {
				_leftColumn = _currentColumn;
				need = true;
			} else if (!_wordWrap && (_currentColumn - _leftColumn + RightOffset > Frame.Width + offB.width
						|| dSize.size + RightOffset >= Frame.Width + offB.width)) {
				_leftColumn = TextModel.CalculateLeftColumn (line, _leftColumn, _currentColumn,
					Frame.Width + offB.width - RightOffset, TabWidth);
				need = true;
			} else if (_wordWrap && _leftColumn > 0 || dSize.size + RightOffset < Frame.Width + offB.width
				&& tSize.size + RightOffset < Frame.Width + offB.width) {
				if (_leftColumn > 0) {
					_leftColumn = 0;
					need = true;
				}
			}

			if (_currentRow < _topRow) {
				_topRow = _currentRow;
				need = true;
			} else if (_currentRow - _topRow + BottomOffset >= Frame.Height + offB.height) {
				_topRow = Math.Min (Math.Max (_currentRow - Frame.Height + 1 + BottomOffset, 0), _currentRow);
				need = true;
			} else if (_topRow > 0 && _currentRow < _topRow) {
				_topRow = Math.Max (_topRow - 1, 0);
				need = true;
			}
			if (need) {
				if (_wrapNeeded) {
					WrapTextModel ();
					_wrapNeeded = false;
				}
				SetNeedsDisplay ();
			} else {
				PositionCursor ();
			}

			OnUnwrappedCursorPosition ();
		}

	/// <summary>
	/// Called when the contents of the TextView change. E.g. when the user types text or deletes text. Raises
	/// the <see cref="ContentsChanged"/> event.
	/// </summary>
	public virtual void OnContentsChanged ()
	{
		ContentsChanged?.Invoke (this, new ContentsChangedEventArgs (CurrentRow, CurrentColumn));

		ProcessInheritsPreviousColorScheme (CurrentRow, CurrentColumn);
		ProcessAutocomplete ();
	}

	// If InheritsPreviousColorScheme is enabled this method will check if the rune cell on
	// the row and col location and around has a not null color scheme. If it's null will set it with
	// the very most previous valid color scheme.
	void ProcessInheritsPreviousColorScheme (int row, int col)
	{
		if (!InheritsPreviousColorScheme || Lines == 1 && GetLine (Lines).Count == 0) {
			return;
		}

		var line = GetLine (row);
		var lineToSet = line;
		while (line.Count == 0) {
			if (row == 0 && line.Count == 0) {
				return;
			}
			row--;
			line = GetLine (row);
			lineToSet = line;
		}
		int colWithColor = Math.Max (Math.Min (col - 2, line.Count - 1), 0);
		var cell = line [colWithColor];
		int colWithoutColor = Math.Max (col - 1, 0);

		if (cell.ColorScheme != null && colWithColor == 0 && lineToSet [colWithoutColor].ColorScheme != null) {
			for (int r = row - 1; r > -1; r--) {
				var l = GetLine (r);
				for (int c = l.Count - 1; c > -1; c--) {
					if (l [c].ColorScheme == null) {
						l [c].ColorScheme = cell.ColorScheme;
					} else {
						return;
					}
				}
			}
			return;
		} else if (cell.ColorScheme == null) {
			for (int r = row; r > -1; r--) {
				var l = GetLine (r);
				colWithColor = l.FindLastIndex (colWithColor > -1 ? colWithColor : l.Count - 1, rc => rc.ColorScheme != null);
				if (colWithColor > -1 && l [colWithColor].ColorScheme != null) {
					cell = l [colWithColor];
					break;
				}
			}
		} else {
			int cRow = row;
			while (cell.ColorScheme == null) {
				if ((colWithColor == 0 || cell.ColorScheme == null) && cRow > 0) {
					line = GetLine (--cRow);
					colWithColor = line.Count - 1;
					cell = line [colWithColor];
				} else if (cRow == 0 && colWithColor < line.Count) {
					cell = line [colWithColor + 1];
				}
			}
		}
		if (cell.ColorScheme != null && colWithColor > -1 && colWithoutColor < lineToSet.Count && lineToSet [colWithoutColor].ColorScheme == null) {
			while (lineToSet [colWithoutColor].ColorScheme == null) {
				lineToSet [colWithoutColor].ColorScheme = cell.ColorScheme;
				colWithoutColor--;
				if (colWithoutColor == -1 && row > 0) {
					lineToSet = GetLine (--row);
					colWithoutColor = lineToSet.Count - 1;
				}
			}
		}
	}

	(int width, int height) OffSetBackground ()
	{
		int w = 0;
		int h = 0;
		if (SuperView?.Frame.Right - Frame.Right < 0) {
			w = SuperView!.Frame.Right - Frame.Right - 1;
		}
		if (SuperView?.Frame.Bottom - Frame.Bottom < 0) {
			h = SuperView!.Frame.Bottom - Frame.Bottom - 1;
		}
		return (w, h);
	}

	/// <summary>
	/// Will scroll the <see cref="TextView"/> to display the specified row at the top if <paramref name="isRow"/> is true or
	/// will scroll the <see cref="TextView"/> to display the specified column at the left if <paramref name="isRow"/> is false.
	/// </summary>
	/// <param name="idx">Row that should be displayed at the top or Column that should be displayed at the left,
	/// if the value is negative it will be reset to zero</param>
	/// <param name="isRow">If true (default) the <paramref name="idx"/> is a row, column otherwise.</param>
	public void ScrollTo (int idx, bool isRow = true)
	{
		if (idx < 0) {
			idx = 0;
		}
		if (isRow) {
			_topRow = Math.Max (idx > _model.Count - 1 ? _model.Count - 1 : idx, 0);
		} else if (!_wordWrap) {
			int maxlength = _model.GetMaxVisibleLine (_topRow, _topRow + Frame.Height + RightOffset, TabWidth);
			_leftColumn = Math.Max (!_wordWrap && idx > maxlength - 1 ? maxlength - 1 : idx, 0);
		}
		SetNeedsDisplay ();
	}

	bool _lastWasKill;
	bool _wrapNeeded;
	bool _shiftSelecting;

	///<inheritdoc/>
	public override bool? OnInvokingKeyBindings (Key a)
	{
		// Give autocomplete first opportunity to respond to key presses
		if (SelectedLength == 0 && Autocomplete.Suggestions.Count > 0 && Autocomplete.ProcessKey (a)) {
			return true;
		}
		return base.OnInvokingKeyBindings (a);
	}

	///<inheritdoc/>
	public override bool OnProcessKeyDown (Key a)
	{
		if (!CanFocus) {
			return true;
		}



		ResetColumnTrack ();

		// Ignore control characters and other special keys
		if (!a.IsKeyCodeAtoZ && (a.KeyCode < KeyCode.Space || a.KeyCode > KeyCode.CharMask)) {
			return false;
		}

		InsertText (a);
		DoNeededAction ();

		return true;
	}

	/// <summary>
	/// Redoes the latest changes.
	/// </summary>
	public void Redo ()
	{
		if (ReadOnly) {
			return;
		}

		_historyText.Redo ();
	}

	/// <summary>
	/// Undoes the latest changes.
	/// </summary>
	public void Undo ()
	{
		if (ReadOnly) {
			return;
		}

		_historyText.Undo ();
	}

	bool ProcessMovePreviousView ()
	{
		ResetColumnTrack ();
		return MovePreviousView ();
	}

	bool ProcessMoveNextView ()
	{
		ResetColumnTrack ();
		return MoveNextView ();
	}

	void ProcessSetOverwrite ()
	{
		ResetColumnTrack ();
		SetOverwrite (!Used);
	}

	void ProcessSelectAll ()
	{
		ResetColumnTrack ();
		SelectAll ();
	}

	void MoveTopHomeExtend ()
	{
		ResetColumnTrack ();
		StartSelecting ();
		MoveHome ();
	}

	void MoveTopHome ()
	{
		ResetAllTrack ();
		if (_shiftSelecting && _selecting) {
			StopSelecting ();
		}
		MoveHome ();
	}

	void MoveBottomEndExtend ()
	{
		ResetAllTrack ();
		StartSelecting ();
		MoveEnd ();
	}

	void MoveBottomEnd ()
	{
		ResetAllTrack ();
		if (_shiftSelecting && _selecting) {
			StopSelecting ();
		}
		MoveEnd ();
	}

	void ProcessKillWordBackward ()
	{
		ResetColumnTrack ();
		KillWordBackward ();
	}

	void ProcessKillWordForward ()
	{
		ResetColumnTrack ();
		KillWordForward ();
	}

	void ProcessMoveWordForwardExtend ()
	{
		ResetAllTrack ();
		StartSelecting ();
		MoveWordForward ();
	}

	void ProcessMoveWordForward ()
	{
		ResetAllTrack ();
		if (_shiftSelecting && _selecting) {
			StopSelecting ();
		}
		MoveWordForward ();
	}

	void ProcessMoveWordBackwardExtend ()
	{
		ResetAllTrack ();
		StartSelecting ();
		MoveWordBackward ();
	}

	void ProcessMoveWordBackward ()
	{
		ResetAllTrack ();
		if (_shiftSelecting && _selecting) {
			StopSelecting ();
		}
		MoveWordBackward ();
	}

	void ProcessCut ()
	{
		ResetColumnTrack ();
		Cut ();
	}

	void ProcessCopy ()
	{
		ResetColumnTrack ();
		Copy ();
	}

	void ToggleSelecting ()
	{
		ResetColumnTrack ();
		_selecting = !_selecting;
		_selectionStartColumn = _currentColumn;
		_selectionStartRow = _currentRow;
	}

	void ProcessPaste ()
	{
		ResetColumnTrack ();
		if (_isReadOnly) {
			return;
		}
		Paste ();
	}

	void ProcessMoveEndOfLineExtend ()
	{
		ResetAllTrack ();
		StartSelecting ();
		MoveEndOfLine ();
	}

	void ProcessMoveEndOfLine ()
	{
		ResetAllTrack ();
		if (_shiftSelecting && _selecting) {
			StopSelecting ();
		}
		MoveEndOfLine ();
	}

	void ProcessDeleteCharRight ()
	{
		ResetColumnTrack ();
		DeleteCharRight ();
	}

	void ProcessMoveStartOfLineExtend ()
	{
		ResetAllTrack ();
		StartSelecting ();
		MoveStartOfLine ();
	}

	void ProcessMoveStartOfLine ()
	{
		ResetAllTrack ();
		if (_shiftSelecting && _selecting) {
			StopSelecting ();
		}
		MoveStartOfLine ();
	}

	void ProcessDeleteCharLeft ()
	{
		ResetColumnTrack ();
		DeleteCharLeft ();
	}

	void ProcessMoveLeftExtend ()
	{
		ResetAllTrack ();
		StartSelecting ();
		MoveLeft ();
	}

	bool ProcessMoveLeft ()
	{
		// if the user presses Left (without any control keys) and they are at the start of the text
		if (_currentColumn == 0 && _currentRow == 0) {
			// do not respond (this lets the key press fall through to navigation system - which usually changes focus backward)
			return false;
		}

		ResetAllTrack ();
		if (_shiftSelecting && _selecting) {
			StopSelecting ();
		}
		MoveLeft ();
		return true;
	}

	void ProcessMoveRightExtend ()
	{
		ResetAllTrack ();
		StartSelecting ();
		MoveRight ();
	}

	bool ProcessMoveRight ()
	{
		// if the user presses Right (without any control keys)
		// determine where the last cursor position in the text is
		int lastRow = _model.Count - 1;
		int lastCol = _model.GetLine (lastRow).Count;

		// if they are at the very end of all the text do not respond (this lets the key press fall through to navigation system - which usually changes focus forward)
		if (_currentColumn == lastCol && _currentRow == lastRow) {
			return false;
		}

		ResetAllTrack ();
		if (_shiftSelecting && _selecting) {
			StopSelecting ();
		}
		MoveRight ();
		return true;
	}

	void ProcessMoveUpExtend ()
	{
		ResetColumnTrack ();
		StartSelecting ();
		MoveUp ();
	}

	void ProcessMoveUp ()
	{
		ResetContinuousFindTrack ();
		if (_shiftSelecting && _selecting) {
			StopSelecting ();
		}
		MoveUp ();
	}

	void ProcessMoveDownExtend ()
	{
		ResetColumnTrack ();
		StartSelecting ();
		MoveDown ();
	}

	void ProcessMoveDown ()
	{
		ResetContinuousFindTrack ();
		if (_shiftSelecting && _selecting) {
			StopSelecting ();
		}
		MoveDown ();
	}

	void ProcessPageUpExtend ()
	{
		ResetColumnTrack ();
		StartSelecting ();
		MovePageUp ();
	}

	void ProcessPageUp ()
	{
		ResetColumnTrack ();
		if (_shiftSelecting && _selecting) {
			StopSelecting ();
		}
		MovePageUp ();
	}

	void ProcessPageDownExtend ()
	{
		ResetColumnTrack ();
		StartSelecting ();
		MovePageDown ();
	}

	void ProcessPageDown ()
	{
		ResetColumnTrack ();
		if (_shiftSelecting && _selecting) {
			StopSelecting ();
		}
		MovePageDown ();
	}

	bool MovePreviousView ()
	{
		if (Application.OverlappedTop != null) {
			return SuperView?.FocusPrev () == true;
		}

		return false;
	}

	bool MoveNextView ()
	{
		if (Application.OverlappedTop != null) {
			return SuperView?.FocusNext () == true;
		}

		return false;
	}

	bool ProcessBackTab ()
	{
		ResetColumnTrack ();

		if (!AllowsTab || _isReadOnly) {
			return ProcessMovePreviousView ();
		}
		if (_currentColumn > 0) {
			SetWrapModel ();

			var currentLine = GetCurrentLine ();
			if (currentLine.Count > 0 && currentLine [_currentColumn - 1].Rune.Value == '\t') {

				_historyText.Add (new List<List<RuneCell>> () { new List<RuneCell> (currentLine) }, CursorPosition);

				currentLine.RemoveAt (_currentColumn - 1);
				_currentColumn--;

				_historyText.Add (new List<List<RuneCell>> () { new List<RuneCell> (GetCurrentLine ()) }, CursorPosition,
					HistoryText.LineStatus.Replaced);
			}

			UpdateWrapModel ();
		}
		DoNeededAction ();
		return true;
	}

	bool ProcessTab ()
	{
		ResetColumnTrack ();

		if (!AllowsTab || _isReadOnly) {
			return ProcessMoveNextView ();
		}
		InsertText (new Key ((KeyCode)'\t'));
		DoNeededAction ();
		return true;
	}

	void SetOverwrite (bool overwrite)
	{
		Used = overwrite;
		SetNeedsDisplay ();
		DoNeededAction ();
	}

	bool ProcessReturn ()
	{
		ResetColumnTrack ();

		if (!AllowsReturn || _isReadOnly) {
			return false;
		}

		SetWrapModel ();

		var currentLine = GetCurrentLine ();

		_historyText.Add (new List<List<RuneCell>> () { new List<RuneCell> (currentLine) }, CursorPosition);

		if (_selecting) {
			ClearSelectedRegion ();
			currentLine = GetCurrentLine ();
		}
		int restCount = currentLine.Count - _currentColumn;
		var rest = currentLine.GetRange (_currentColumn, restCount);
		currentLine.RemoveRange (_currentColumn, restCount);

		var addedLines = new List<List<RuneCell>> () { new List<RuneCell> (currentLine) };

		_model.AddLine (_currentRow + 1, rest);

		addedLines.Add (new List<RuneCell> (_model.GetLine (_currentRow + 1)));

		_historyText.Add (addedLines, CursorPosition, HistoryText.LineStatus.Added);

		_currentRow++;

		bool fullNeedsDisplay = false;
		if (_currentRow >= _topRow + Frame.Height) {
			_topRow++;
			fullNeedsDisplay = true;
		}
		_currentColumn = 0;

		_historyText.Add (new List<List<RuneCell>> () { new List<RuneCell> (GetCurrentLine ()) }, CursorPosition,
			HistoryText.LineStatus.Replaced);

		if (!_wordWrap && _currentColumn < _leftColumn) {
			fullNeedsDisplay = true;
			_leftColumn = 0;
		}

		if (fullNeedsDisplay) {
			SetNeedsDisplay ();
		} else {
			// BUGBUG: customized rect aren't supported now because the Redraw isn't using the Intersect method.
			//SetNeedsDisplay (new Rect (0, currentRow - topRow, 2, Frame.Height));
			SetNeedsDisplay ();
		}

		UpdateWrapModel ();

		DoNeededAction ();
		OnContentsChanged ();
		return true;
	}

	void KillWordBackward ()
	{
		if (_isReadOnly) {
			return;
		}

		SetWrapModel ();

		var currentLine = GetCurrentLine ();

		_historyText.Add (new List<List<RuneCell>> () { new List<RuneCell> (GetCurrentLine ()) }, CursorPosition);

		if (_currentColumn == 0) {
			DeleteTextBackwards ();

			_historyText.ReplaceLast (new List<List<RuneCell>> () { new List<RuneCell> (GetCurrentLine ()) }, CursorPosition,
				HistoryText.LineStatus.Replaced);

			UpdateWrapModel ();

			return;
		}
		var newPos = _model.WordBackward (_currentColumn, _currentRow);
		if (newPos.HasValue && _currentRow == newPos.Value.row) {
			int restCount = _currentColumn - newPos.Value.col;
			currentLine.RemoveRange (newPos.Value.col, restCount);
			if (_wordWrap) {
				_wrapNeeded = true;
			}
			_currentColumn = newPos.Value.col;
		} else if (newPos.HasValue) {
			int restCount = currentLine.Count - _currentColumn;
			currentLine.RemoveRange (_currentColumn, restCount);
			if (_wordWrap) {
				_wrapNeeded = true;
			}
			_currentColumn = newPos.Value.col;
			_currentRow = newPos.Value.row;
		}

		_historyText.Add (new List<List<RuneCell>> () { new List<RuneCell> (GetCurrentLine ()) }, CursorPosition,
			HistoryText.LineStatus.Replaced);

		UpdateWrapModel ();

		DoSetNeedsDisplay (new Rect (0, _currentRow - _topRow, Frame.Width, Frame.Height));
		DoNeededAction ();
	}

	void KillWordForward ()
	{
		if (_isReadOnly) {
			return;
		}

		SetWrapModel ();

		var currentLine = GetCurrentLine ();

		_historyText.Add (new List<List<RuneCell>> () { new List<RuneCell> (GetCurrentLine ()) }, CursorPosition);

		if (currentLine.Count == 0 || _currentColumn == currentLine.Count) {
			DeleteTextForwards ();

			_historyText.ReplaceLast (new List<List<RuneCell>> () { new List<RuneCell> (GetCurrentLine ()) }, CursorPosition,
				HistoryText.LineStatus.Replaced);

			UpdateWrapModel ();

			return;
		}
		var newPos = _model.WordForward (_currentColumn, _currentRow);
		int restCount = 0;
		if (newPos.HasValue && _currentRow == newPos.Value.row) {
			restCount = newPos.Value.col - _currentColumn;
			currentLine.RemoveRange (_currentColumn, restCount);
		} else if (newPos.HasValue) {
			restCount = currentLine.Count - _currentColumn;
			currentLine.RemoveRange (_currentColumn, restCount);
		}
		if (_wordWrap) {
			_wrapNeeded = true;
		}

		_historyText.Add (new List<List<RuneCell>> () { new List<RuneCell> (GetCurrentLine ()) }, CursorPosition,
			HistoryText.LineStatus.Replaced);

		UpdateWrapModel ();

		DoSetNeedsDisplay (new Rect (0, _currentRow - _topRow, Frame.Width, Frame.Height));
		DoNeededAction ();
	}

	void MoveWordForward ()
	{
		var newPos = _model.WordForward (_currentColumn, _currentRow);
		if (newPos.HasValue) {
			_currentColumn = newPos.Value.col;
			_currentRow = newPos.Value.row;
		}
		Adjust ();
		DoNeededAction ();
	}

	void MoveWordBackward ()
	{
		var newPos = _model.WordBackward (_currentColumn, _currentRow);
		if (newPos.HasValue) {
			_currentColumn = newPos.Value.col;
			_currentRow = newPos.Value.row;
		}
		Adjust ();
		DoNeededAction ();
	}

	void KillToStartOfLine ()
	{
		if (_isReadOnly) {
			return;
		}
		if (_model.Count == 1 && GetCurrentLine ().Count == 0) {
			// Prevents from adding line feeds if there is no more lines.
			return;
		}

		SetWrapModel ();

		var currentLine = GetCurrentLine ();
		bool setLastWasKill = true;
		if (currentLine.Count > 0 && _currentColumn == 0) {
			UpdateWrapModel ();

			DeleteTextBackwards ();
			return;
		}

		_historyText.Add (new List<List<RuneCell>> () { new List<RuneCell> (currentLine) }, CursorPosition);

		if (currentLine.Count == 0) {
			if (_currentRow > 0) {
				_model.RemoveLine (_currentRow);

				if (_model.Count > 0 || _lastWasKill) {
					string val = Environment.NewLine;
					if (_lastWasKill) {
						AppendClipboard (val);
					} else {
						SetClipboard (val);
					}
				}
				if (_model.Count == 0) {
					// Prevents from adding line feeds if there is no more lines.
					setLastWasKill = false;
				}

				_currentRow--;
				currentLine = _model.GetLine (_currentRow);

				var removedLine = new List<List<RuneCell>> () { new List<RuneCell> (currentLine) };

				removedLine.Add (new List<RuneCell> ());

				_historyText.Add (new List<List<RuneCell>> (removedLine), CursorPosition, HistoryText.LineStatus.Removed);

				_currentColumn = currentLine.Count;
			}
		} else {
			int restCount = _currentColumn;
			var rest = currentLine.GetRange (0, restCount);
			string val = string.Empty;
			val += StringFromRunes (rest);
			if (_lastWasKill) {
				AppendClipboard (val);
			} else {
				SetClipboard (val);
			}
			currentLine.RemoveRange (0, restCount);
			_currentColumn = 0;
		}

		_historyText.Add (new List<List<RuneCell>> () { new List<RuneCell> (GetCurrentLine ()) }, CursorPosition,
			HistoryText.LineStatus.Replaced);

		UpdateWrapModel ();

		DoSetNeedsDisplay (new Rect (0, _currentRow - _topRow, Frame.Width, Frame.Height));

		_lastWasKill = setLastWasKill;
		DoNeededAction ();
	}

	void KillToEndOfLine ()
	{
		if (_isReadOnly) {
			return;
		}
		if (_model.Count == 1 && GetCurrentLine ().Count == 0) {
			// Prevents from adding line feeds if there is no more lines.
			return;
		}

		SetWrapModel ();

		var currentLine = GetCurrentLine ();
		bool setLastWasKill = true;
		if (currentLine.Count > 0 && _currentColumn == currentLine.Count) {
			UpdateWrapModel ();

			DeleteTextForwards ();
			return;
		}

		_historyText.Add (new List<List<RuneCell>> () { new List<RuneCell> (currentLine) }, CursorPosition);

		if (currentLine.Count == 0) {
			if (_currentRow < _model.Count - 1) {
				var removedLines = new List<List<RuneCell>> () { new List<RuneCell> (currentLine) };

				_model.RemoveLine (_currentRow);

				removedLines.Add (new List<RuneCell> (GetCurrentLine ()));

				_historyText.Add (new List<List<RuneCell>> (removedLines), CursorPosition,
					HistoryText.LineStatus.Removed);
			}
			if (_model.Count > 0 || _lastWasKill) {
				string val = Environment.NewLine;
				if (_lastWasKill) {
					AppendClipboard (val);
				} else {
					SetClipboard (val);
				}
			}
			if (_model.Count == 0) {
				// Prevents from adding line feeds if there is no more lines.
				setLastWasKill = false;
			}
		} else {
			int restCount = currentLine.Count - _currentColumn;
			var rest = currentLine.GetRange (_currentColumn, restCount);
			string val = string.Empty;
			val += StringFromRunes (rest);
			if (_lastWasKill) {
				AppendClipboard (val);
			} else {
				SetClipboard (val);
			}
			currentLine.RemoveRange (_currentColumn, restCount);
		}

		_historyText.Add (new List<List<RuneCell>> () { new List<RuneCell> (GetCurrentLine ()) }, CursorPosition,
			HistoryText.LineStatus.Replaced);

		UpdateWrapModel ();

		DoSetNeedsDisplay (new Rect (0, _currentRow - _topRow, Frame.Width, Frame.Height));

		_lastWasKill = setLastWasKill;
		DoNeededAction ();
	}

	void MoveEndOfLine ()
	{
		var currentLine = GetCurrentLine ();
		_currentColumn = currentLine.Count;
		Adjust ();
		DoNeededAction ();
	}

	void MoveStartOfLine ()
	{
		if (_leftColumn > 0) {
			SetNeedsDisplay ();
		}
		_currentColumn = 0;
		_leftColumn = 0;
		Adjust ();
		DoNeededAction ();
	}

	/// <summary>
	/// Deletes all the selected or a single character at right from the position of the cursor.
	/// </summary>
	public void DeleteCharRight ()
	{
		if (_isReadOnly) {
			return;
		}

		SetWrapModel ();

		if (_selecting) {
			_historyText.Add (new List<List<RuneCell>> () { new List<RuneCell> (GetCurrentLine ()) }, CursorPosition,
				HistoryText.LineStatus.Original);

			ClearSelectedRegion ();

			var currentLine = GetCurrentLine ();

			_historyText.Add (new List<List<RuneCell>> () { new List<RuneCell> (currentLine) }, CursorPosition,
				HistoryText.LineStatus.Replaced);

			UpdateWrapModel ();
			OnContentsChanged ();

			return;
		}
		if (DeleteTextForwards ()) {
			UpdateWrapModel ();
			OnContentsChanged ();

			return;
		}

		UpdateWrapModel ();

		DoNeededAction ();
		OnContentsChanged ();
	}

	/// <summary>
	/// Deletes all the selected or a single character at left from the position of the cursor.
	/// </summary>
	public void DeleteCharLeft ()
	{
		if (_isReadOnly) {
			return;
		}

		SetWrapModel ();

		if (_selecting) {
			_historyText.Add (new List<List<RuneCell>> () { new List<RuneCell> (GetCurrentLine ()) }, CursorPosition,
				HistoryText.LineStatus.Original);

			ClearSelectedRegion ();

			var currentLine = GetCurrentLine ();

			_historyText.Add (new List<List<RuneCell>> () { new List<RuneCell> (currentLine) }, CursorPosition,
				HistoryText.LineStatus.Replaced);

			UpdateWrapModel ();
			OnContentsChanged ();

			return;
		}
		if (DeleteTextBackwards ()) {
			UpdateWrapModel ();
			OnContentsChanged ();

			return;
		}

		UpdateWrapModel ();

		DoNeededAction ();
		OnContentsChanged ();
	}

	void MoveLeft ()
	{
		if (_currentColumn > 0) {
			_currentColumn--;
		} else {
			if (_currentRow > 0) {
				_currentRow--;
				if (_currentRow < _topRow) {
					_topRow--;
					SetNeedsDisplay ();
				}
				var currentLine = GetCurrentLine ();
				_currentColumn = currentLine.Count;
			}
		}
		Adjust ();
		DoNeededAction ();
	}

	void MoveRight ()
	{
		var currentLine = GetCurrentLine ();
		if (_currentColumn < currentLine.Count) {
			_currentColumn++;
		} else {
			if (_currentRow + 1 < _model.Count) {
				_currentRow++;
				_currentColumn = 0;
				if (_currentRow >= _topRow + Frame.Height) {
					_topRow++;
					SetNeedsDisplay ();
				}
			}
		}
		Adjust ();
		DoNeededAction ();
	}

	void MovePageUp ()
	{
		int nPageUpShift = Frame.Height - 1;
		if (_currentRow > 0) {
			if (_columnTrack == -1) {
				_columnTrack = _currentColumn;
			}
			_currentRow = _currentRow - nPageUpShift < 0 ? 0 : _currentRow - nPageUpShift;
			if (_currentRow < _topRow) {
				_topRow = _topRow - nPageUpShift < 0 ? 0 : _topRow - nPageUpShift;
				SetNeedsDisplay ();
			}
			TrackColumn ();
			PositionCursor ();
		}
		DoNeededAction ();
	}

	void MovePageDown ()
	{
		int nPageDnShift = Frame.Height - 1;
		if (_currentRow >= 0 && _currentRow < _model.Count) {
			if (_columnTrack == -1) {
				_columnTrack = _currentColumn;
			}
			_currentRow = _currentRow + nPageDnShift > _model.Count
				? _model.Count > 0 ? _model.Count - 1 : 0
				: _currentRow + nPageDnShift;
			if (_topRow < _currentRow - nPageDnShift) {
				_topRow = _currentRow >= _model.Count ? _currentRow - nPageDnShift : _topRow + nPageDnShift;
				SetNeedsDisplay ();
			}
			TrackColumn ();
			PositionCursor ();
		}
		DoNeededAction ();
	}

	void ResetContinuousFindTrack ()
	{
		// Handle some state here - whether the last command was a kill
		// operation and the column tracking (up/down)
		_lastWasKill = false;
		_continuousFind = false;
	}

	void ResetColumnTrack ()
	{
		// Handle some state here - whether the last command was a kill
		// operation and the column tracking (up/down)
		_lastWasKill = false;
		_columnTrack = -1;
	}

	void ResetAllTrack ()
	{
		// Handle some state here - whether the last command was a kill
		// operation and the column tracking (up/down)
		_lastWasKill = false;
		_columnTrack = -1;
		_continuousFind = false;
	}

	bool InsertText (Key a, ColorScheme? colorScheme = null)
	{
		//So that special keys like tab can be processed
		if (_isReadOnly) {
			return true;
		}

		SetWrapModel ();

		_historyText.Add (new List<List<RuneCell>> () { new List<RuneCell> (GetCurrentLine ()) }, CursorPosition);

		if (_selecting) {
			ClearSelectedRegion ();
		}
		if ((uint)a.KeyCode == '\n') {
			_model.AddLine (_currentRow + 1, new List<RuneCell> ());
			_currentRow++;
			_currentColumn = 0;
		} else if ((uint)a.KeyCode == '\r') {
			_currentColumn = 0;
		} else {
			if (Used) {
				Insert (new RuneCell { Rune = a.AsRune, ColorScheme = colorScheme });
				_currentColumn++;
				if (_currentColumn >= _leftColumn + Frame.Width) {
					_leftColumn++;
					SetNeedsDisplay ();
				}
			} else {
				Insert (new RuneCell { Rune = a.AsRune, ColorScheme = colorScheme });
				_currentColumn++;
			}
		}

		_historyText.Add (new List<List<RuneCell>> () { new List<RuneCell> (GetCurrentLine ()) }, CursorPosition,
			HistoryText.LineStatus.Replaced);

		UpdateWrapModel ();
		OnContentsChanged ();

		return true;
	}

	void ShowContextMenu ()
	{
		if (_currentCulture != Thread.CurrentThread.CurrentUICulture) {

			_currentCulture = Thread.CurrentThread.CurrentUICulture;

			ContextMenu!.MenuItems = BuildContextMenuBarItem ();
		}
		ContextMenu!.Show ();
	}

	/// <summary>
	/// Deletes all text.
	/// </summary>
	public void DeleteAll ()
	{
		if (Lines == 0) {
			return;
		}

		_selectionStartColumn = 0;
		_selectionStartRow = 0;
		MoveBottomEndExtend ();
		DeleteCharLeft ();
		SetNeedsDisplay ();
	}

	///<inheritdoc/>
	public override bool OnKeyUp (Key a)
	{
		switch (a.KeyCode) {
		case KeyCode.Space | KeyCode.CtrlMask:
			return true;
		}

		return base.OnKeyUp (a);
	}

	void DoNeededAction ()
	{
		if (NeedsDisplay) {
			Adjust ();
		} else {
			PositionCursor ();
		}
	}

	bool DeleteTextForwards ()
	{
		SetWrapModel ();

		var currentLine = GetCurrentLine ();
		if (_currentColumn == currentLine.Count) {
			if (_currentRow + 1 == _model.Count) {
				UpdateWrapModel ();

				return true;
			}

			_historyText.Add (new List<List<RuneCell>> () { new List<RuneCell> (currentLine) }, CursorPosition);

			var removedLines = new List<List<RuneCell>> () { new List<RuneCell> (currentLine) };

			var nextLine = _model.GetLine (_currentRow + 1);

			removedLines.Add (new List<RuneCell> (nextLine));

			_historyText.Add (removedLines, CursorPosition, HistoryText.LineStatus.Removed);

			currentLine.AddRange (nextLine);
			_model.RemoveLine (_currentRow + 1);

			_historyText.Add (new List<List<RuneCell>> () { new List<RuneCell> (currentLine) }, CursorPosition,
				HistoryText.LineStatus.Replaced);

			if (_wordWrap) {
				_wrapNeeded = true;
			}
			DoSetNeedsDisplay (new Rect (0, _currentRow - _topRow, Frame.Width, _currentRow - _topRow + 1));
		} else {
			_historyText.Add (new List<List<RuneCell>> () { new List<RuneCell> (currentLine) }, CursorPosition);

			currentLine.RemoveAt (_currentColumn);

			_historyText.Add (new List<List<RuneCell>> () { new List<RuneCell> (currentLine) }, CursorPosition,
				HistoryText.LineStatus.Replaced);

			if (_wordWrap) {
				_wrapNeeded = true;
			}

			DoSetNeedsDisplay (new Rect (_currentColumn - _leftColumn, _currentRow - _topRow, Frame.Width, _currentRow - _topRow + 1));
		}

		UpdateWrapModel ();

		return false;
	}

	void DoSetNeedsDisplay (Rect rect)
	{
		if (_wrapNeeded) {
			SetNeedsDisplay ();
		} else {
			// BUGBUG: customized rect aren't supported now because the Redraw isn't using the Intersect method.
			//SetNeedsDisplay (rect);
			SetNeedsDisplay ();
		}
	}

	bool DeleteTextBackwards ()
	{
		SetWrapModel ();

		if (_currentColumn > 0) {
			// Delete backwards 
			var currentLine = GetCurrentLine ();

			_historyText.Add (new List<List<RuneCell>> () { new List<RuneCell> (currentLine) }, CursorPosition);

			currentLine.RemoveAt (_currentColumn - 1);
			if (_wordWrap) {
				_wrapNeeded = true;
			}
			_currentColumn--;

			_historyText.Add (new List<List<RuneCell>> () { new List<RuneCell> (currentLine) }, CursorPosition,
				HistoryText.LineStatus.Replaced);

			if (_currentColumn < _leftColumn) {
				_leftColumn--;
				SetNeedsDisplay ();
			} else {
				// BUGBUG: customized rect aren't supported now because the Redraw isn't using the Intersect method.
				//SetNeedsDisplay (new Rect (0, currentRow - topRow, 1, Frame.Width));
				SetNeedsDisplay ();
			}
		} else {
			// Merges the current line with the previous one.
			if (_currentRow == 0) {
				return true;
			}
			int prowIdx = _currentRow - 1;
			var prevRow = _model.GetLine (prowIdx);

			_historyText.Add (new List<List<RuneCell>> () { new (prevRow) }, CursorPosition);

			List<List<RuneCell>> removedLines = new () { new List<RuneCell> (prevRow) };

			removedLines.Add (new List<RuneCell> (GetCurrentLine ()));

			_historyText.Add (removedLines, new Point (_currentColumn, prowIdx),
				HistoryText.LineStatus.Removed);

			int prevCount = prevRow.Count;
			_model.GetLine (prowIdx).AddRange (GetCurrentLine ());
			_model.RemoveLine (_currentRow);
			if (_wordWrap) {
				_wrapNeeded = true;
			}
			_currentRow--;

			_historyText.Add (new List<List<RuneCell>> () { GetCurrentLine () }, new Point (_currentColumn, prowIdx),
				HistoryText.LineStatus.Replaced);

			_currentColumn = prevCount;
			SetNeedsDisplay ();
		}

		UpdateWrapModel ();

		return false;
	}

	bool _copyWithoutSelection;

	/// <summary>
	/// Copy the selected text to the clipboard contents.
	/// </summary>
	public void Copy ()
	{
		SetWrapModel ();
		if (_selecting) {
			SetClipboard (GetRegion ());
			_copyWithoutSelection = false;
		} else {
			var currentLine = GetCurrentLine ();
			SetClipboard (TextModel.ToString (currentLine));
			_copyWithoutSelection = true;
		}
		UpdateWrapModel ();
		DoNeededAction ();
	}

	/// <summary>
	/// Cut the selected text to the clipboard contents.
	/// </summary>
	public void Cut ()
	{
		SetWrapModel ();
		SetClipboard (GetRegion ());
		if (!_isReadOnly) {
			ClearRegion ();

			_historyText.Add (new List<List<RuneCell>> () { new List<RuneCell> (GetCurrentLine ()) }, CursorPosition,
				HistoryText.LineStatus.Replaced);
		}
		UpdateWrapModel ();
		_selecting = false;
		DoNeededAction ();
		OnContentsChanged ();
	}

	/// <summary>
	/// Paste the clipboard contents into the current selected position.
	/// </summary>
	public void Paste ()
	{
		if (_isReadOnly) {
			return;
		}

		SetWrapModel ();
		string? contents = Clipboard.Contents;
		if (_copyWithoutSelection && contents.FirstOrDefault (x => x == '\n' || x == '\r') == 0) {
			var runeList = contents == null ? new List<RuneCell> () : TextModel.ToRuneCellList (contents);
			var currentLine = GetCurrentLine ();

			_historyText.Add (new List<List<RuneCell>> () { new List<RuneCell> (currentLine) }, CursorPosition);

			var addedLine = new List<List<RuneCell>> {
				new List<RuneCell> (currentLine),
				runeList
			};

			_historyText.Add (new List<List<RuneCell>> (addedLine), CursorPosition, HistoryText.LineStatus.Added);

			_model.AddLine (_currentRow, runeList);
			_currentRow++;

			_historyText.Add (new List<List<RuneCell>> () { new List<RuneCell> (GetCurrentLine ()) }, CursorPosition,
				HistoryText.LineStatus.Replaced);

			SetNeedsDisplay ();
			OnContentsChanged ();
		} else {
			if (_selecting) {
				ClearRegion ();
			}
			_copyWithoutSelection = false;
			InsertAllText (contents);

			if (_selecting) {
				_historyText.ReplaceLast (new List<List<RuneCell>> () { new List<RuneCell> (GetCurrentLine ()) }, CursorPosition,
					HistoryText.LineStatus.Original);
			}

			SetNeedsDisplay ();
		}
		UpdateWrapModel ();
		_selecting = false;
		DoNeededAction ();
	}

	void StartSelecting ()
	{
		if (_shiftSelecting && _selecting) {
			return;
		}
		_shiftSelecting = true;
		_selecting = true;
		_selectionStartColumn = _currentColumn;
		_selectionStartRow = _currentRow;
	}

	void StopSelecting ()
	{
		_shiftSelecting = false;
		_selecting = false;
		_isButtonShift = false;
	}

	void ClearSelectedRegion ()
	{
		SetWrapModel ();
		if (!_isReadOnly) {
			ClearRegion ();
		}
		UpdateWrapModel ();
		_selecting = false;
		DoNeededAction ();
	}

	void MoveUp ()
	{
		if (_currentRow > 0) {
			if (_columnTrack == -1) {
				_columnTrack = _currentColumn;
			}
			_currentRow--;
			if (_currentRow < _topRow) {
				_topRow--;
				SetNeedsDisplay ();
			}
			TrackColumn ();
			PositionCursor ();
		}
		DoNeededAction ();
	}

	void MoveDown ()
	{
		if (_currentRow + 1 < _model.Count) {
			if (_columnTrack == -1) {
				_columnTrack = _currentColumn;
			}
			_currentRow++;
			if (_currentRow + BottomOffset >= _topRow + Frame.Height) {
				_topRow++;
				SetNeedsDisplay ();
			}
			TrackColumn ();
			PositionCursor ();
		} else if (_currentRow > Frame.Height) {
			Adjust ();
		}
		DoNeededAction ();
	}

	IEnumerable<(int col, int row, RuneCell rune)> ForwardIterator (int col, int row)
	{
		if (col < 0 || row < 0) {
			yield break;
		}
		if (row >= _model.Count) {
			yield break;
		}
		var line = GetCurrentLine ();
		if (col >= line.Count) {
			yield break;
		}

		while (row < _model.Count) {
			for (int c = col; c < line.Count; c++) {
				yield return (c, row, line [c]);
			}
			col = 0;
			row++;
			line = GetCurrentLine ();
		}
	}

	/// <summary>
	/// Will scroll the <see cref="TextView"/> to the last line and position the cursor there.
	/// </summary>
	public void MoveEnd ()
	{
		_currentRow = _model.Count - 1;
		var line = GetCurrentLine ();
		_currentColumn = line.Count;
		TrackColumn ();
		PositionCursor ();
	}

	/// <summary>
	/// Will scroll the <see cref="TextView"/> to the first line and position the cursor there.
	/// </summary>
	public void MoveHome ()
	{
		_currentRow = 0;
		_topRow = 0;
		_currentColumn = 0;
		_leftColumn = 0;
		TrackColumn ();
		PositionCursor ();
		SetNeedsDisplay ();
	}

	bool _isButtonShift;
	bool _clickWithSelecting;

	///<inheritdoc/>
	public override bool MouseEvent (MouseEvent ev)
	{
		if (!ev.Flags.HasFlag (MouseFlags.Button1Clicked) && !ev.Flags.HasFlag (MouseFlags.Button1Pressed)
								&& !ev.Flags.HasFlag (MouseFlags.Button1Pressed | MouseFlags.ReportMousePosition)
								&& !ev.Flags.HasFlag (MouseFlags.Button1Released)
								&& !ev.Flags.HasFlag (MouseFlags.Button1Pressed | MouseFlags.ButtonShift)
								&& !ev.Flags.HasFlag (MouseFlags.WheeledDown) && !ev.Flags.HasFlag (MouseFlags.WheeledUp)
								&& !ev.Flags.HasFlag (MouseFlags.Button1DoubleClicked)
								&& !ev.Flags.HasFlag (MouseFlags.Button1DoubleClicked | MouseFlags.ButtonShift)
								&& !ev.Flags.HasFlag (MouseFlags.Button1TripleClicked)
								&& !ev.Flags.HasFlag (ContextMenu!.MouseFlags)) {
			return false;
		}

		if (!CanFocus) {
			return true;
		}

		if (!HasFocus) {
			SetFocus ();
		}

		_continuousFind = false;

		// Give autocomplete first opportunity to respond to mouse clicks
		if (SelectedLength == 0 && Autocomplete.MouseEvent (ev, true)) {
			return true;
		}

		if (ev.Flags == MouseFlags.Button1Clicked) {
			if (_shiftSelecting && !_isButtonShift) {
				StopSelecting ();
			}
			ProcessMouseClick (ev, out _);
			if (Used) {
				PositionCursor ();
			} else {
				SetNeedsDisplay ();
			}
			_lastWasKill = false;
			_columnTrack = _currentColumn;
		} else if (ev.Flags == MouseFlags.WheeledDown) {
			_lastWasKill = false;
			_columnTrack = _currentColumn;
			ScrollTo (_topRow + 1);
		} else if (ev.Flags == MouseFlags.WheeledUp) {
			_lastWasKill = false;
			_columnTrack = _currentColumn;
			ScrollTo (_topRow - 1);
		} else if (ev.Flags == MouseFlags.WheeledRight) {
			_lastWasKill = false;
			_columnTrack = _currentColumn;
			ScrollTo (_leftColumn + 1, false);
		} else if (ev.Flags == MouseFlags.WheeledLeft) {
			_lastWasKill = false;
			_columnTrack = _currentColumn;
			ScrollTo (_leftColumn - 1, false);
		} else if (ev.Flags.HasFlag (MouseFlags.Button1Pressed | MouseFlags.ReportMousePosition)) {
			ProcessMouseClick (ev, out var line);
			PositionCursor ();
			if (_model.Count > 0 && _shiftSelecting && _selecting) {
				if (_currentRow - _topRow + BottomOffset >= Frame.Height - 1
				&& _model.Count + BottomOffset > _topRow + _currentRow) {
					ScrollTo (_topRow + Frame.Height);
				} else if (_topRow > 0 && _currentRow <= _topRow) {
					ScrollTo (_topRow - Frame.Height);
				} else if (ev.Y >= Frame.Height) {
					ScrollTo (_model.Count + BottomOffset);
				} else if (ev.Y < 0 && _topRow > 0) {
					ScrollTo (0);
				}
				if (_currentColumn - _leftColumn + RightOffset >= Frame.Width - 1
				&& line.Count + RightOffset > _leftColumn + _currentColumn) {
					ScrollTo (_leftColumn + Frame.Width, false);
				} else if (_leftColumn > 0 && _currentColumn <= _leftColumn) {
					ScrollTo (_leftColumn - Frame.Width, false);
				} else if (ev.X >= Frame.Width) {
					ScrollTo (line.Count + RightOffset, false);
				} else if (ev.X < 0 && _leftColumn > 0) {
					ScrollTo (0, false);
				}
			}
			_lastWasKill = false;
			_columnTrack = _currentColumn;
		} else if (ev.Flags.HasFlag (MouseFlags.Button1Pressed | MouseFlags.ButtonShift)) {
			if (!_shiftSelecting) {
				_isButtonShift = true;
				StartSelecting ();
			}
			ProcessMouseClick (ev, out _);
			PositionCursor ();
			_lastWasKill = false;
			_columnTrack = _currentColumn;
		} else if (ev.Flags.HasFlag (MouseFlags.Button1Pressed)) {
			if (_shiftSelecting) {
				_clickWithSelecting = true;
				StopSelecting ();
			}
			ProcessMouseClick (ev, out _);
			PositionCursor ();
			if (!_selecting) {
				StartSelecting ();
			}
			_lastWasKill = false;
			_columnTrack = _currentColumn;
			if (Application.MouseGrabView == null) {
				Application.GrabMouse (this);
			}
		} else if (ev.Flags.HasFlag (MouseFlags.Button1Released)) {
			Application.UngrabMouse ();
		} else if (ev.Flags.HasFlag (MouseFlags.Button1DoubleClicked)) {
			if (ev.Flags.HasFlag (MouseFlags.ButtonShift)) {
				if (!_selecting) {
					StartSelecting ();
				}
			} else if (_selecting) {
				StopSelecting ();
			}
			ProcessMouseClick (ev, out var line);
			(int col, int row)? newPos;
			if (_currentColumn == line.Count || _currentColumn > 0 && (line [_currentColumn - 1].Rune.Value != ' '
										|| line [_currentColumn].Rune.Value == ' ')) {

				newPos = _model.WordBackward (_currentColumn, _currentRow);
				if (newPos.HasValue) {
					_currentColumn = _currentRow == newPos.Value.row ? newPos.Value.col : 0;
				}
			}
			if (!_selecting) {
				StartSelecting ();
			}
			newPos = _model.WordForward (_currentColumn, _currentRow);
			if (newPos != null && newPos.HasValue) {
				_currentColumn = _currentRow == newPos.Value.row ? newPos.Value.col : line.Count;
			}
			PositionCursor ();
			_lastWasKill = false;
			_columnTrack = _currentColumn;
		} else if (ev.Flags.HasFlag (MouseFlags.Button1TripleClicked)) {
			if (_selecting) {
				StopSelecting ();
			}
			ProcessMouseClick (ev, out var line);
			_currentColumn = 0;
			if (!_selecting) {
				StartSelecting ();
			}
			_currentColumn = line.Count;
			PositionCursor ();
			_lastWasKill = false;
			_columnTrack = _currentColumn;
		} else if (ev.Flags == ContextMenu!.MouseFlags) {
			ContextMenu.Position = new Point (ev.X + 2, ev.Y + 2);
			ShowContextMenu ();
		}

		return true;
	}

	void ProcessMouseClick (MouseEvent ev, out List<RuneCell> line)
	{
		List<RuneCell>? r = null;
		if (_model.Count > 0) {
			int maxCursorPositionableLine = Math.Max (_model.Count - 1 - _topRow, 0);
			if (Math.Max (ev.Y, 0) > maxCursorPositionableLine) {
				_currentRow = maxCursorPositionableLine + _topRow;
			} else {
				_currentRow = Math.Max (ev.Y + _topRow, 0);
			}
			r = GetCurrentLine ();
			int idx = TextModel.GetColFromX (r, _leftColumn, Math.Max (ev.X, 0), TabWidth);
			if (idx - _leftColumn >= r.Count + RightOffset) {
				_currentColumn = Math.Max (r.Count - _leftColumn + RightOffset, 0);
			} else {
				_currentColumn = idx + _leftColumn;
			}
		}

		line = r!;
	}

	/// <summary>
	/// Allows clearing the <see cref="HistoryText.HistoryTextItem"/> items updating the original text.
	/// </summary>
	public void ClearHistoryChanges () => _historyText?.Clear (Text);
}

/// <summary>
/// Renders an overlay on another view at a given point that allows selecting
/// from a range of 'autocomplete' options.
/// An implementation on a TextView.
/// </summary>
public class TextViewAutocomplete : PopupAutocomplete {
	/// <inheritdoc/>
	protected override void DeleteTextBackwards () => ((TextView)HostControl).DeleteCharLeft ();

	/// <inheritdoc/>
	protected override void InsertText (string accepted) => ((TextView)HostControl).InsertText (accepted);

	/// <inheritdoc/>
	protected override void SetCursorPosition (int column) => ((TextView)HostControl).CursorPosition = new Point (column, ((TextView)HostControl).CurrentRow);
}<|MERGE_RESOLUTION|>--- conflicted
+++ resolved
@@ -1604,19 +1604,10 @@
 		CanFocus = true;
 		Used = true;
 
-<<<<<<< HEAD
 		_model.LinesLoaded += Model_LinesLoaded!;
 		_historyText.ChangeText += HistoryText_ChangeText!;
-=======
-		void SetInitialProperties ()
-		{
-			CanFocus = true;
-			Used = true;
-
-			_model.LinesLoaded += Model_LinesLoaded!;
-			_historyText.ChangeText += HistoryText_ChangeText!;
-
-			Initialized += TextView_Initialized!;
+
+		Initialized += TextView_Initialized!;
 
 			// Things this view knows how to do
 			AddCommand (Command.PageDown, () => { ProcessPageDown (); return true; });
@@ -1670,179 +1661,6 @@
 				ShowContextMenu ();
 				return true;
 			});
->>>>>>> bc41d9bc
-
-		Initialized += TextView_Initialized!;
-
-		// Things this view knows how to do
-		AddCommand (Command.PageDown, () => {
-			ProcessPageDown ();
-			return true;
-		});
-		AddCommand (Command.PageDownExtend, () => {
-			ProcessPageDownExtend ();
-			return true;
-		});
-		AddCommand (Command.PageUp, () => {
-			ProcessPageUp ();
-			return true;
-		});
-		AddCommand (Command.PageUpExtend, () => {
-			ProcessPageUpExtend ();
-			return true;
-		});
-		AddCommand (Command.LineDown, () => {
-			ProcessMoveDown ();
-			return true;
-		});
-		AddCommand (Command.LineDownExtend, () => {
-			ProcessMoveDownExtend ();
-			return true;
-		});
-		AddCommand (Command.LineUp, () => {
-			ProcessMoveUp ();
-			return true;
-		});
-		AddCommand (Command.LineUpExtend, () => {
-			ProcessMoveUpExtend ();
-			return true;
-		});
-		AddCommand (Command.Right, () => ProcessMoveRight ());
-		AddCommand (Command.RightExtend, () => {
-			ProcessMoveRightExtend ();
-			return true;
-		});
-		AddCommand (Command.Left, () => ProcessMoveLeft ());
-		AddCommand (Command.LeftExtend, () => {
-			ProcessMoveLeftExtend ();
-			return true;
-		});
-		AddCommand (Command.DeleteCharLeft, () => {
-			ProcessDeleteCharLeft ();
-			return true;
-		});
-		AddCommand (Command.StartOfLine, () => {
-			ProcessMoveStartOfLine ();
-			return true;
-		});
-		AddCommand (Command.StartOfLineExtend, () => {
-			ProcessMoveStartOfLineExtend ();
-			return true;
-		});
-		AddCommand (Command.DeleteCharRight, () => {
-			ProcessDeleteCharRight ();
-			return true;
-		});
-		AddCommand (Command.EndOfLine, () => {
-			ProcessMoveEndOfLine ();
-			return true;
-		});
-		AddCommand (Command.EndOfLineExtend, () => {
-			ProcessMoveEndOfLineExtend ();
-			return true;
-		});
-		AddCommand (Command.CutToEndLine, () => {
-			KillToEndOfLine ();
-			return true;
-		});
-		AddCommand (Command.CutToStartLine, () => {
-			KillToStartOfLine ();
-			return true;
-		});
-		AddCommand (Command.Paste, () => {
-			ProcessPaste ();
-			return true;
-		});
-		AddCommand (Command.ToggleExtend, () => {
-			ToggleSelecting ();
-			return true;
-		});
-		AddCommand (Command.Copy, () => {
-			ProcessCopy ();
-			return true;
-		});
-		AddCommand (Command.Cut, () => {
-			ProcessCut ();
-			return true;
-		});
-		AddCommand (Command.WordLeft, () => {
-			ProcessMoveWordBackward ();
-			return true;
-		});
-		AddCommand (Command.WordLeftExtend, () => {
-			ProcessMoveWordBackwardExtend ();
-			return true;
-		});
-		AddCommand (Command.WordRight, () => {
-			ProcessMoveWordForward ();
-			return true;
-		});
-		AddCommand (Command.WordRightExtend, () => {
-			ProcessMoveWordForwardExtend ();
-			return true;
-		});
-		AddCommand (Command.KillWordForwards, () => {
-			ProcessKillWordForward ();
-			return true;
-		});
-		AddCommand (Command.KillWordBackwards, () => {
-			ProcessKillWordBackward ();
-			return true;
-		});
-		AddCommand (Command.NewLine, () => ProcessReturn ());
-		AddCommand (Command.BottomEnd, () => {
-			MoveBottomEnd ();
-			return true;
-		});
-		AddCommand (Command.BottomEndExtend, () => {
-			MoveBottomEndExtend ();
-			return true;
-		});
-		AddCommand (Command.TopHome, () => {
-			MoveTopHome ();
-			return true;
-		});
-		AddCommand (Command.TopHomeExtend, () => {
-			MoveTopHomeExtend ();
-			return true;
-		});
-		AddCommand (Command.SelectAll, () => {
-			ProcessSelectAll ();
-			return true;
-		});
-		AddCommand (Command.ToggleOverwrite, () => {
-			ProcessSetOverwrite ();
-			return true;
-		});
-		AddCommand (Command.EnableOverwrite, () => {
-			SetOverwrite (true);
-			return true;
-		});
-		AddCommand (Command.DisableOverwrite, () => {
-			SetOverwrite (false);
-			return true;
-		});
-		AddCommand (Command.Tab, () => ProcessTab ());
-		AddCommand (Command.BackTab, () => ProcessBackTab ());
-		AddCommand (Command.NextView, () => ProcessMoveNextView ());
-		AddCommand (Command.PreviousView, () => ProcessMovePreviousView ());
-		AddCommand (Command.Undo, () => {
-			Undo ();
-			return true;
-		});
-		AddCommand (Command.Redo, () => {
-			Redo ();
-			return true;
-		});
-		AddCommand (Command.DeleteAll, () => {
-			DeleteAll ();
-			return true;
-		});
-		AddCommand (Command.Accept, () => {
-			ContextMenu!.Position = new Point (CursorPosition.X - _leftColumn + 2, CursorPosition.Y - _topRow + 2);
-			ShowContextMenu ();
-			return true;
-		});
 
 		// Default keybindings for this view
 		KeyBindings.Add (KeyCode.PageDown, Command.PageDown);
@@ -1941,18 +1759,13 @@
 		KeyBindings.Add (KeyCode.G | KeyCode.CtrlMask, Command.DeleteAll);
 		KeyBindings.Add (KeyCode.D | KeyCode.CtrlMask | KeyCode.ShiftMask, Command.DeleteAll);
 
-<<<<<<< HEAD
 		_currentCulture = Thread.CurrentThread.CurrentUICulture;
-=======
-			KeyBindings.Add ((KeyCode)ContextMenu.Key, KeyBindingScope.HotKey, Command.ShowContextMenu);
-		}
->>>>>>> bc41d9bc
 
 		ContextMenu = new ContextMenu () { MenuItems = BuildContextMenuBarItem () };
 		ContextMenu.KeyChanged += ContextMenu_KeyChanged!;
 
-		KeyBindings.Add ((KeyCode)ContextMenu.Key, KeyBindingScope.HotKey, Command.Accept);
-	}
+			KeyBindings.Add ((KeyCode)ContextMenu.Key, KeyBindingScope.HotKey, Command.ShowContextMenu);
+		}
 
 	MenuBarItem BuildContextMenuBarItem () => new (new MenuItem [] {
 		new (Strings.ctxSelectAll, "", () => SelectAll (), null, null, (KeyCode)KeyBindings.GetKeyFromCommands (Command.SelectAll)),
