#nullable enable

// TextView.cs: multi-line text editing
using System.Diagnostics;
using System.Globalization;
using System.Runtime.CompilerServices;
using System.Text.Json.Serialization;
using Terminal.Gui.Resources;

namespace Terminal.Gui;

/// <summary>
///     Represents a single row/column within the <see cref="TextView"/>. Includes the glyph and the
///     foreground/background colors.
/// </summary>
[DebuggerDisplay ("{ColorSchemeDebuggerDisplay}")]
public class RuneCell : IEquatable<RuneCell>
{
    /// <summary>The <see cref="Terminal.Gui.ColorScheme"/> color sets to draw the glyph with.</summary>
    [JsonConverter (typeof (ColorSchemeJsonConverter))]
    public ColorScheme? ColorScheme { get; set; }

    /// <summary>The glyph to draw.</summary>
    [JsonConverter (typeof (RuneJsonConverter))]
    public Rune Rune { get; set; }

    private string ColorSchemeDebuggerDisplay => ToString ();

    /// <summary>Indicates whether the current object is equal to another object of the same type.</summary>
    /// <param name="other">An object to compare with this object.</param>
    /// <returns>
    ///     <see langword="true"/> if the current object is equal to the <paramref name="other"/> parameter; otherwise,
    ///     <see langword="false"/>.
    /// </returns>
    public bool Equals (RuneCell? other) { return other is { } && Rune.Equals (other.Rune) && ColorScheme == other.ColorScheme; }

    /// <summary>Returns a string that represents the current object.</summary>
    /// <returns>A string that represents the current object.</returns>
    public override string ToString ()
    {
        string colorSchemeStr = ColorScheme?.ToString () ?? "null";

        return $"U+{Rune.Value:X4} '{Rune.ToString ()}'; {colorSchemeStr}";
    }
}

internal class TextModel
{
    private List<List<RuneCell>> _lines = new ();
    private (Point startPointToFind, Point currentPointToFind, bool found) _toFind;

    /// <summary>The number of text lines in the model</summary>
    public int Count => _lines.Count;

    public string? FilePath { get; set; }

    /// <summary>Adds a line to the model at the specified position.</summary>
    /// <param name="pos">Line number where the line will be inserted.</param>
    /// <param name="cells">The line of text and color, as a List of RuneCell.</param>
    public void AddLine (int pos, List<RuneCell> cells) { _lines.Insert (pos, cells); }

    public bool CloseFile ()
    {
        if (FilePath is null)
        {
            throw new ArgumentNullException (nameof (FilePath));
        }

        FilePath = null;
        _lines = new ();

        return true;
    }

    public List<List<RuneCell>> GetAllLines () { return _lines; }

    /// <summary>Returns the specified line as a List of Rune</summary>
    /// <returns>The line.</returns>
    /// <param name="line">Line number to retrieve.</param>
    public List<RuneCell> GetLine (int line)
    {
        if (_lines.Count > 0)
        {
            if (line < Count)
            {
                return _lines [line];
            }

            return _lines [Count - 1];
        }

        _lines.Add (new ());

        return _lines [0];
    }

    /// <summary>Returns the maximum line length of the visible lines.</summary>
    /// <param name="first">The first line.</param>
    /// <param name="last">The last line.</param>
    /// <param name="tabWidth">The tab width.</param>
    public int GetMaxVisibleLine (int first, int last, int tabWidth)
    {
        var maxLength = 0;
        last = last < _lines.Count ? last : _lines.Count;

        for (int i = first; i < last; i++)
        {
            List<RuneCell> line = GetLine (i);
            int tabSum = line.Sum (c => c.Rune.Value == '\t' ? Math.Max (tabWidth - 1, 0) : 0);
            int l = line.Count + tabSum;

            if (l > maxLength)
            {
                maxLength = l;
            }
        }

        return maxLength;
    }

    public event EventHandler? LinesLoaded;

    public bool LoadFile (string file)
    {
        FilePath = file ?? throw new ArgumentNullException (nameof (file));

        using (FileStream stream = File.OpenRead (file))
        {
            LoadStream (stream);

            return true;
        }
    }

    public void LoadListRuneCells (List<List<RuneCell>> cellsList, ColorScheme? colorScheme)
    {
        _lines = cellsList;
        SetColorSchemes (colorScheme);
        OnLinesLoaded ();
    }

    public void LoadRuneCells (List<RuneCell> cells, ColorScheme? colorScheme)
    {
        _lines = ToRuneCells (cells);
        SetColorSchemes (colorScheme);
        OnLinesLoaded ();
    }

    public void LoadStream (Stream input)
    {
        if (input is null)
        {
            throw new ArgumentNullException (nameof (input));
        }

        _lines = new ();
        var buff = new BufferedStream (input);
        int v;
        List<byte> line = new ();
        var wasNewLine = false;

        while ((v = buff.ReadByte ()) != -1)
        {
            if (v == 13)
            {
                continue;
            }

            if (v == 10)
            {
                Append (line);
                line.Clear ();
                wasNewLine = true;

                continue;
            }

            line.Add ((byte)v);
            wasNewLine = false;
        }

        if (line.Count > 0 || wasNewLine)
        {
            Append (line);
        }

        buff.Dispose ();

        OnLinesLoaded ();
    }

    public void LoadString (string content)
    {
        _lines = StringToLinesOfRuneCells (content);

        OnLinesLoaded ();
    }

    /// <summary>Removes the line at the specified position</summary>
    /// <param name="pos">Position.</param>
    public void RemoveLine (int pos)
    {
        if (_lines.Count > 0)
        {
            if (_lines.Count == 1 && _lines [0].Count == 0)
            {
                return;
            }

            _lines.RemoveAt (pos);
        }
    }

    public void ReplaceLine (int pos, List<RuneCell> runes)
    {
        if (_lines.Count > 0 && pos < _lines.Count)
        {
            _lines [pos] = new (runes);
        }
        else if (_lines.Count == 0 || (_lines.Count > 0 && pos >= _lines.Count))
        {
            _lines.Add (runes);
        }
    }

    // Splits a string into a List that contains a List<RuneCell> for each line
    public static List<List<RuneCell>> StringToLinesOfRuneCells (string content, ColorScheme? colorScheme = null)
    {
        List<RuneCell> cells = content.EnumerateRunes ()
                                      .Select (x => new RuneCell { Rune = x, ColorScheme = colorScheme })
                                      .ToList ();

        return SplitNewLines (cells);
    }

    /// <summary>Converts the string into a <see cref="List{RuneCell}"/>.</summary>
    /// <param name="str">The string to convert.</param>
    /// <param name="colorScheme">The <see cref="ColorScheme"/> to use.</param>
    /// <returns></returns>
    public static List<RuneCell> ToRuneCellList (string str, ColorScheme? colorScheme = null)
    {
        List<RuneCell> cells = new ();

        foreach (Rune rune in str.EnumerateRunes ())
        {
            cells.Add (new () { Rune = rune, ColorScheme = colorScheme });
        }

        return cells;
    }

    public override string ToString ()
    {
        var sb = new StringBuilder ();

        for (var i = 0; i < _lines.Count; i++)
        {
            sb.Append (ToString (_lines [i]));

            if (i + 1 < _lines.Count)
            {
                sb.AppendLine ();
            }
        }

        return sb.ToString ();
    }

    /// <summary>Converts a <see cref="RuneCell"/> generic collection into a string.</summary>
    /// <param name="cells">The enumerable cell to convert.</param>
    /// <returns></returns>
    public static string ToString (IEnumerable<RuneCell> cells)
    {
        var str = string.Empty;

        foreach (RuneCell cell in cells)
        {
            str += cell.Rune.ToString ();
        }

        return str;
    }

    public (int col, int row)? WordBackward (int fromCol, int fromRow)
    {
        if (fromRow == 0 && fromCol == 0)
        {
            return null;
        }

        int col = Math.Max (fromCol - 1, 0);
        int row = fromRow;

        try
        {
            RuneCell? cell = RuneAt (col, row);
            Rune rune;

            if (cell is { })
            {
                rune = cell.Rune;
            }
            else
            {
                if (col > 0)
                {
                    return (col, row);
                }

                if (col == 0 && row > 0)
                {
                    row--;
                    List<RuneCell> line = GetLine (row);

                    return (line.Count, row);
                }

                return null;
            }

            RuneType runeType = GetRuneType (rune);

            int lastValidCol = IsSameRuneType (rune, runeType) && (Rune.IsLetterOrDigit (rune) || Rune.IsPunctuation (rune) || Rune.IsSymbol (rune))
                                   ? col
                                   : -1;

            void ProcMovePrev (ref int nCol, ref int nRow, Rune nRune)
            {
                if (Rune.IsWhiteSpace (nRune))
                {
                    while (MovePrev (ref nCol, ref nRow, out nRune))
                    {
                        if (Rune.IsLetterOrDigit (nRune) || Rune.IsPunctuation (nRune) || Rune.IsSymbol (nRune))
                        {
                            lastValidCol = nCol;

                            if (runeType == RuneType.IsWhiteSpace || runeType == RuneType.IsUnknown)
                            {
                                runeType = GetRuneType (nRune);
                            }

                            break;
                        }
                    }

                    if (nRow != fromRow && (Rune.IsLetterOrDigit (nRune) || Rune.IsPunctuation (nRune) || Rune.IsSymbol (nRune)))
                    {
                        if (lastValidCol > -1)
                        {
                            nCol = lastValidCol;
                        }

                        return;
                    }

                    while (MovePrev (ref nCol, ref nRow, out nRune))
                    {
                        if (!Rune.IsLetterOrDigit (nRune) && !Rune.IsPunctuation (nRune) && !Rune.IsSymbol (nRune))
                        {
                            break;
                        }

                        if (nRow != fromRow)
                        {
                            break;
                        }

                        lastValidCol =
                            (IsSameRuneType (nRune, runeType) && Rune.IsLetterOrDigit (nRune)) || Rune.IsPunctuation (nRune) || Rune.IsSymbol (nRune)
                                ? nCol
                                : lastValidCol;
                    }

                    if (lastValidCol > -1)
                    {
                        nCol = lastValidCol;
                        nRow = fromRow;
                    }
                }
                else
                {
                    if (!MovePrev (ref nCol, ref nRow, out nRune))
                    {
                        return;
                    }

                    List<RuneCell> line = GetLine (nRow);

                    if (nCol == 0
                        && nRow == fromRow
                        && (Rune.IsLetterOrDigit (line [0].Rune) || Rune.IsPunctuation (line [0].Rune) || Rune.IsSymbol (line [0].Rune)))
                    {
                        return;
                    }

                    lastValidCol =
                        (IsSameRuneType (nRune, runeType) && Rune.IsLetterOrDigit (nRune)) || Rune.IsPunctuation (nRune) || Rune.IsSymbol (nRune)
                            ? nCol
                            : lastValidCol;

                    if (lastValidCol > -1 && Rune.IsWhiteSpace (nRune))
                    {
                        nCol = lastValidCol;

                        return;
                    }

                    if (fromRow != nRow)
                    {
                        nCol = line.Count;

                        return;
                    }

                    ProcMovePrev (ref nCol, ref nRow, nRune);
                }
            }

            ProcMovePrev (ref col, ref row, rune);

            if (fromCol != col || fromRow != row)
            {
                return (col, row);
            }

            return null;
        }
        catch (Exception)
        {
            return null;
        }
    }

    public (int col, int row)? WordForward (int fromCol, int fromRow)
    {
        if (fromRow == _lines.Count - 1 && fromCol == GetLine (_lines.Count - 1).Count)
        {
            return null;
        }

        int col = fromCol;
        int row = fromRow;

        try
        {
            Rune rune = RuneAt (col, row).Rune;
            RuneType runeType = GetRuneType (rune);

            int lastValidCol = IsSameRuneType (rune, runeType) && (Rune.IsLetterOrDigit (rune) || Rune.IsPunctuation (rune) || Rune.IsSymbol (rune))
                                   ? col
                                   : -1;

            void ProcMoveNext (ref int nCol, ref int nRow, Rune nRune)
            {
                if (Rune.IsWhiteSpace (nRune))
                {
                    while (MoveNext (ref nCol, ref nRow, out nRune))
                    {
                        if (Rune.IsLetterOrDigit (nRune) || Rune.IsPunctuation (nRune) || Rune.IsSymbol (nRune))
                        {
                            lastValidCol = nCol;

                            return;
                        }
                    }

                    if (nRow != fromRow && (Rune.IsLetterOrDigit (nRune) || Rune.IsPunctuation (nRune) || Rune.IsSymbol (nRune)))
                    {
                        if (lastValidCol > -1)
                        {
                            nCol = lastValidCol;
                        }

                        return;
                    }

                    while (MoveNext (ref nCol, ref nRow, out nRune))
                    {
                        if (!Rune.IsLetterOrDigit (nRune) && !Rune.IsPunctuation (nRune) && !Rune.IsSymbol (nRune))
                        {
                            break;
                        }

                        if (nRow != fromRow)
                        {
                            break;
                        }

                        lastValidCol =
                            (IsSameRuneType (nRune, runeType) && Rune.IsLetterOrDigit (nRune)) || Rune.IsPunctuation (nRune) || Rune.IsSymbol (nRune)
                                ? nCol
                                : lastValidCol;
                    }

                    if (lastValidCol > -1)
                    {
                        nCol = lastValidCol;
                        nRow = fromRow;
                    }
                }
                else
                {
                    if (!MoveNext (ref nCol, ref nRow, out nRune))
                    {
                        return;
                    }

                    if (!IsSameRuneType (nRune, runeType) && !Rune.IsWhiteSpace (nRune))
                    {
                        return;
                    }

                    List<RuneCell> line = GetLine (nRow);

                    if (nCol == line.Count
                        && nRow == fromRow
                        && (Rune.IsLetterOrDigit (line [0].Rune) || Rune.IsPunctuation (line [0].Rune) || Rune.IsSymbol (line [0].Rune)))
                    {
                        return;
                    }

                    lastValidCol =
                        (IsSameRuneType (nRune, runeType) && Rune.IsLetterOrDigit (nRune)) || Rune.IsPunctuation (nRune) || Rune.IsSymbol (nRune)
                            ? nCol
                            : lastValidCol;

                    if (fromRow != nRow)
                    {
                        nCol = 0;

                        return;
                    }

                    ProcMoveNext (ref nCol, ref nRow, nRune);
                }
            }

            ProcMoveNext (ref col, ref row, rune);

            if (fromCol != col || fromRow != row)
            {
                return (col, row);
            }

            return null;
        }
        catch (Exception)
        {
            return null;
        }
    }

    internal static int CalculateLeftColumn (List<RuneCell> t, int start, int end, int width, int tabWidth = 0)
    {
        List<Rune> runes = new ();

        foreach (RuneCell cell in t)
        {
            runes.Add (cell.Rune);
        }

        return CalculateLeftColumn (runes, start, end, width, tabWidth);
    }

    // Returns the left column in a range of the string.
    internal static int CalculateLeftColumn (List<Rune> t, int start, int end, int width, int tabWidth = 0)
    {
        if (t is null || t.Count == 0)
        {
            return 0;
        }

        var size = 0;
        int tcount = end > t.Count - 1 ? t.Count - 1 : end;
        var col = 0;

        for (int i = tcount; i >= 0; i--)
        {
            Rune rune = t [i];
            size += rune.GetColumns ();

            if (rune.Value == '\t')
            {
                size += tabWidth + 1;
            }

            if (size > width)
            {
                if (col + width == end)
                {
                    col++;
                }

                break;
            }

            if ((end < t.Count && col > 0 && start < end && col == start) || end - col == width - 1)
            {
                break;
            }

            col = i;
        }

        return col;
    }

    internal static (int size, int length) DisplaySize (
        List<RuneCell> t,
        int start = -1,
        int end = -1,
        bool checkNextRune = true,
        int tabWidth = 0
    )
    {
        List<Rune> runes = new ();

        foreach (RuneCell cell in t)
        {
            runes.Add (cell.Rune);
        }

        return DisplaySize (runes, start, end, checkNextRune, tabWidth);
    }

    // Returns the size and length in a range of the string.
    internal static (int size, int length) DisplaySize (
        List<Rune> t,
        int start = -1,
        int end = -1,
        bool checkNextRune = true,
        int tabWidth = 0
    )
    {
        if (t is null || t.Count == 0)
        {
            return (0, 0);
        }

        var size = 0;
        var len = 0;

        int tcount = end == -1 ? t.Count :
                     end > t.Count ? t.Count : end;
        int i = start == -1 ? 0 : start;

        for (; i < tcount; i++)
        {
            Rune rune = t [i];
            size += rune.GetColumns ();
            len += rune.GetEncodingLength (Encoding.Unicode);

            if (rune.Value == '\t')
            {
                size += tabWidth + 1;
                len += tabWidth - 1;
            }

            if (checkNextRune && i == tcount - 1 && t.Count > tcount && IsWideRune (t [i + 1], tabWidth, out int s, out int l))
            {
                size += s;
                len += l;
            }
        }

        bool IsWideRune (Rune r, int tWidth, out int s, out int l)
        {
            s = r.GetColumns ();
            l = r.GetEncodingLength ();

            if (r.Value == '\t')
            {
                s += tWidth + 1;
                l += tWidth - 1;
            }

            return s > 1;
        }

        return (size, len);
    }

    internal Size GetDisplaySize ()
    {
        Size size = Size.Empty;


        return size;
    }

    internal (Point current, bool found) FindNextText (
        string text,
        out bool gaveFullTurn,
        bool matchCase = false,
        bool matchWholeWord = false
    )
    {
        if (text is null || _lines.Count == 0)
        {
            gaveFullTurn = false;

            return (Point.Empty, false);
        }

        if (_toFind.found)
        {
            _toFind.currentPointToFind.X++;
        }

        (Point current, bool found) foundPos = GetFoundNextTextPoint (
                                                                      text,
                                                                      _lines.Count,
                                                                      matchCase,
                                                                      matchWholeWord,
                                                                      _toFind.currentPointToFind
                                                                     );

        if (!foundPos.found && _toFind.currentPointToFind != _toFind.startPointToFind)
        {
            foundPos = GetFoundNextTextPoint (
                                              text,
                                              _toFind.startPointToFind.Y + 1,
                                              matchCase,
                                              matchWholeWord,
                                              Point.Empty
                                             );
        }

        gaveFullTurn = ApplyToFind (foundPos);

        return foundPos;
    }

    internal (Point current, bool found) FindPreviousText (
        string text,
        out bool gaveFullTurn,
        bool matchCase = false,
        bool matchWholeWord = false
    )
    {
        if (text is null || _lines.Count == 0)
        {
            gaveFullTurn = false;

            return (Point.Empty, false);
        }

        if (_toFind.found)
        {
            _toFind.currentPointToFind.X++;
        }

        int linesCount = _toFind.currentPointToFind.IsEmpty ? _lines.Count - 1 : _toFind.currentPointToFind.Y;

        (Point current, bool found) foundPos = GetFoundPreviousTextPoint (
                                                                          text,
                                                                          linesCount,
                                                                          matchCase,
                                                                          matchWholeWord,
                                                                          _toFind.currentPointToFind
                                                                         );

        if (!foundPos.found && _toFind.currentPointToFind != _toFind.startPointToFind)
        {
            foundPos = GetFoundPreviousTextPoint (
                                                  text,
                                                  _lines.Count - 1,
                                                  matchCase,
                                                  matchWholeWord,
                                                  new (_lines [_lines.Count - 1].Count, _lines.Count)
                                                 );
        }

        gaveFullTurn = ApplyToFind (foundPos);

        return foundPos;
    }

    internal static int GetColFromX (List<RuneCell> t, int start, int x, int tabWidth = 0)
    {
        List<Rune> runes = new ();

        foreach (RuneCell cell in t)
        {
            runes.Add (cell.Rune);
        }

        return GetColFromX (runes, start, x, tabWidth);
    }

    internal static int GetColFromX (List<Rune> t, int start, int x, int tabWidth = 0)
    {
        if (x < 0)
        {
            return x;
        }

        int size = start;
        int pX = x + start;

        for (int i = start; i < t.Count; i++)
        {
            Rune r = t [i];
            size += r.GetColumns ();

            if (r.Value == '\t')
            {
                size += tabWidth + 1;
            }

            if (i == pX || size > pX)
            {
                return i - start;
            }
        }

        return t.Count - start;
    }

    internal (Point current, bool found) ReplaceAllText (
        string text,
        bool matchCase = false,
        bool matchWholeWord = false,
        string? textToReplace = null
    )
    {
        var found = false;
        var pos = Point.Empty;

        for (var i = 0; i < _lines.Count; i++)
        {
            List<RuneCell> x = _lines [i];
            string txt = GetText (x);
            string matchText = !matchCase ? text.ToUpper () : text;
            int col = txt.IndexOf (matchText);

            while (col > -1)
            {
                if (matchWholeWord && !MatchWholeWord (txt, matchText, col))
                {
                    if (col + 1 > txt.Length)
                    {
                        break;
                    }

                    col = txt.IndexOf (matchText, col + 1);

                    continue;
                }

                if (col > -1)
                {
                    if (!found)
                    {
                        found = true;
                    }

                    _lines [i] = ToRuneCellList (ReplaceText (x, textToReplace!, matchText, col));
                    x = _lines [i];
                    txt = GetText (x);
                    pos = new (col, i);
                    col += textToReplace!.Length - matchText.Length;
                }

                if (col < 0 || col + 1 > txt.Length)
                {
                    break;
                }

                col = txt.IndexOf (matchText, col + 1);
            }
        }

        string GetText (List<RuneCell> x)
        {
            string txt = ToString (x);

            if (!matchCase)
            {
                txt = txt.ToUpper ();
            }

            return txt;
        }

        return (pos, found);
    }

    /// <summary>Redefine column and line tracking.</summary>
    /// <param name="point">Contains the column and line.</param>
    internal void ResetContinuousFind (Point point)
    {
        _toFind.startPointToFind = _toFind.currentPointToFind = point;
        _toFind.found = false;
    }

    internal static bool SetCol (ref int col, int width, int cols)
    {
        if (col + cols <= width)
        {
            col += cols;

            return true;
        }

        return false;
    }

    // Turns the string into cells, this does not split the 
    // contents on a newline if it is present.
    internal static List<RuneCell> StringToRuneCells (string str, ColorScheme? colorScheme = null)
    {
        List<RuneCell> cells = new ();

        foreach (Rune rune in str.ToRunes ())
        {
            cells.Add (new () { Rune = rune, ColorScheme = colorScheme });
        }

        return cells;
    }

    internal static List<RuneCell> ToRuneCells (IEnumerable<Rune> runes, ColorScheme? colorScheme = null)
    {
        List<RuneCell> cells = new ();

        foreach (Rune rune in runes)
        {
            cells.Add (new () { Rune = rune, ColorScheme = colorScheme });
        }

        return cells;
    }

    private void Append (List<byte> line)
    {
        var str = StringExtensions.ToString (line.ToArray ());
        _lines.Add (StringToRuneCells (str));
    }

    private bool ApplyToFind ((Point current, bool found) foundPos)
    {
        var gaveFullTurn = false;

        if (foundPos.found)
        {
            _toFind.currentPointToFind = foundPos.current;

            if (_toFind.found && _toFind.currentPointToFind == _toFind.startPointToFind)
            {
                gaveFullTurn = true;
            }

            if (!_toFind.found)
            {
                _toFind.startPointToFind = _toFind.currentPointToFind = foundPos.current;
                _toFind.found = foundPos.found;
            }
        }

        return gaveFullTurn;
    }

    private (Point current, bool found) GetFoundNextTextPoint (
        string text,
        int linesCount,
        bool matchCase,
        bool matchWholeWord,
        Point start
    )
    {
        for (int i = start.Y; i < linesCount; i++)
        {
            List<RuneCell> x = _lines [i];
            string txt = ToString (x);

            if (!matchCase)
            {
                txt = txt.ToUpper ();
            }

            string matchText = !matchCase ? text.ToUpper () : text;
            int col = txt.IndexOf (matchText, Math.Min (start.X, txt.Length));

            if (col > -1 && matchWholeWord && !MatchWholeWord (txt, matchText, col))
            {
                continue;
            }

            if (col > -1 && ((i == start.Y && col >= start.X) || i > start.Y) && txt.Contains (matchText))
            {
                return (new (col, i), true);
            }

            if (col == -1 && start.X > 0)
            {
                start.X = 0;
            }
        }

        return (Point.Empty, false);
    }

    private (Point current, bool found) GetFoundPreviousTextPoint (
        string text,
        int linesCount,
        bool matchCase,
        bool matchWholeWord,
        Point start
    )
    {
        for (int i = linesCount; i >= 0; i--)
        {
            List<RuneCell> x = _lines [i];
            string txt = ToString (x);

            if (!matchCase)
            {
                txt = txt.ToUpper ();
            }

            if (start.Y != i)
            {
                start.X = Math.Max (x.Count - 1, 0);
            }

            string matchText = !matchCase ? text.ToUpper () : text;
            int col = txt.LastIndexOf (matchText, _toFind.found ? start.X - 1 : start.X);

            if (col > -1 && matchWholeWord && !MatchWholeWord (txt, matchText, col))
            {
                continue;
            }

            if (col > -1 && ((i <= linesCount && col <= start.X) || i < start.Y) && txt.Contains (matchText))
            {
                return (new (col, i), true);
            }
        }

        return (Point.Empty, false);
    }

    private RuneType GetRuneType (Rune rune)
    {
        if (Rune.IsSymbol (rune))
        {
            return RuneType.IsSymbol;
        }

        if (Rune.IsWhiteSpace (rune))
        {
            return RuneType.IsWhiteSpace;
        }

        if (Rune.IsLetterOrDigit (rune))
        {
            return RuneType.IsLetterOrDigit;
        }

        if (Rune.IsPunctuation (rune))
        {
            return RuneType.IsPunctuation;
        }

        return RuneType.IsUnknown;
    }

    private bool IsSameRuneType (Rune newRune, RuneType runeType)
    {
        RuneType rt = GetRuneType (newRune);

        return rt == runeType;
    }

    private bool MatchWholeWord (string source, string matchText, int index = 0)
    {
        if (string.IsNullOrEmpty (source) || string.IsNullOrEmpty (matchText))
        {
            return false;
        }

        string txt = matchText.Trim ();
        int start = index > 0 ? index - 1 : 0;
        int end = index + txt.Length;

        if ((start == 0 || Rune.IsWhiteSpace ((Rune)source [start])) && (end == source.Length || Rune.IsWhiteSpace ((Rune)source [end])))
        {
            return true;
        }

        return false;
    }

    private bool MoveNext (ref int col, ref int row, out Rune rune)
    {
        List<RuneCell> line = GetLine (row);

        if (col + 1 < line.Count)
        {
            col++;
            rune = line [col].Rune;

            if (col + 1 == line.Count && !Rune.IsLetterOrDigit (rune) && !Rune.IsWhiteSpace (line [col - 1].Rune))
            {
                col++;
            }

            return true;
        }

        if (col + 1 == line.Count)
        {
            col++;
        }

        while (row + 1 < Count)
        {
            col = 0;
            row++;
            line = GetLine (row);

            if (line.Count > 0)
            {
                rune = line [0].Rune;

                return true;
            }
        }

        rune = default (Rune);

        return false;
    }

    private bool MovePrev (ref int col, ref int row, out Rune rune)
    {
        List<RuneCell> line = GetLine (row);

        if (col > 0)
        {
            col--;
            rune = line [col].Rune;

            return true;
        }

        if (row == 0)
        {
            rune = default (Rune);

            return false;
        }

        while (row > 0)
        {
            row--;
            line = GetLine (row);
            col = line.Count - 1;

            if (col >= 0)
            {
                rune = line [col].Rune;

                return true;
            }
        }

        rune = default (Rune);

        return false;
    }

    private void OnLinesLoaded () { LinesLoaded?.Invoke (this, EventArgs.Empty); }

    private string ReplaceText (List<RuneCell> source, string textToReplace, string matchText, int col)
    {
        string origTxt = ToString (source);
        (_, int len) = DisplaySize (source, 0, col, false);
        (_, int len2) = DisplaySize (source, col, col + matchText.Length, false);
        (_, int len3) = DisplaySize (source, col + matchText.Length, origTxt.GetRuneCount (), false);

        return origTxt [..len] + textToReplace + origTxt.Substring (len + len2, len3);
    }

    private RuneCell RuneAt (int col, int row)
    {
        List<RuneCell> line = GetLine (row);

        if (line.Count > 0)
        {
            return line [col > line.Count - 1 ? line.Count - 1 : col];
        }

        return default (RuneCell)!;
    }

    private void SetColorSchemes (ColorScheme? colorScheme)
    {
        foreach (List<RuneCell> line in _lines)
        {
            foreach (RuneCell cell in line)
            {
                cell.ColorScheme ??= colorScheme;
            }
        }
    }

    private static List<List<RuneCell>> SplitNewLines (List<RuneCell> cells)
    {
        List<List<RuneCell>> lines = new ();
        int start = 0, i = 0;
        var hasCR = false;

        // ASCII code 13 = Carriage Return.
        // ASCII code 10 = Line Feed.
        for (; i < cells.Count; i++)
        {
            if (cells [i].Rune.Value == 13)
            {
                hasCR = true;

                continue;
            }

            if (cells [i].Rune.Value == 10)
            {
                if (i - start > 0)
                {
                    lines.Add (cells.GetRange (start, hasCR ? i - 1 - start : i - start));
                }
                else
                {
                    lines.Add (StringToRuneCells (string.Empty));
                }

                start = i + 1;
                hasCR = false;
            }
        }

        if (i - start >= 0)
        {
            lines.Add (cells.GetRange (start, i - start));
        }

        return lines;
    }

    private static List<List<RuneCell>> ToRuneCells (List<RuneCell> cells) { return SplitNewLines (cells); }

    private enum RuneType
    {
        IsSymbol,
        IsWhiteSpace,
        IsLetterOrDigit,
        IsPunctuation,
        IsUnknown
    }
}

internal partial class HistoryText
{
    public enum LineStatus
    {
        Original,
        Replaced,
        Removed,
        Added
    }

    private readonly List<HistoryTextItemEventArgs> _historyTextItems = new ();
    private int _idxHistoryText = -1;
    private string? _originalText;
    public bool HasHistoryChanges => _idxHistoryText > -1;
    public bool IsFromHistory { get; private set; }

    public void Add (List<List<RuneCell>> lines, Point curPos, LineStatus lineStatus = LineStatus.Original)
    {
        if (lineStatus == LineStatus.Original && _historyTextItems.Count > 0 && _historyTextItems.Last ().LineStatus == LineStatus.Original)
        {
            return;
        }

        if (lineStatus == LineStatus.Replaced && _historyTextItems.Count > 0 && _historyTextItems.Last ().LineStatus == LineStatus.Replaced)
        {
            return;
        }

        if (_historyTextItems.Count == 0 && lineStatus != LineStatus.Original)
        {
            throw new ArgumentException ("The first item must be the original.");
        }

        if (_idxHistoryText >= 0 && _idxHistoryText + 1 < _historyTextItems.Count)
        {
            _historyTextItems.RemoveRange (
                                           _idxHistoryText + 1,
                                           _historyTextItems.Count - _idxHistoryText - 1
                                          );
        }

        _historyTextItems.Add (new (lines, curPos, lineStatus));
        _idxHistoryText++;
    }

    public event EventHandler<HistoryTextItemEventArgs>? ChangeText;

    public void Clear (string text)
    {
        _historyTextItems.Clear ();
        _idxHistoryText = -1;
        _originalText = text;
        OnChangeText (null);
    }

    public bool IsDirty (string text) { return _originalText != text; }

    public void Redo ()
    {
        if (_historyTextItems?.Count > 0 && _idxHistoryText < _historyTextItems.Count - 1)
        {
            IsFromHistory = true;

            _idxHistoryText++;

            var historyTextItem = new HistoryTextItemEventArgs (_historyTextItems [_idxHistoryText]) { IsUndoing = false };

            ProcessChanges (ref historyTextItem);

            IsFromHistory = false;
        }
    }

    public void ReplaceLast (List<List<RuneCell>> lines, Point curPos, LineStatus lineStatus)
    {
        HistoryTextItemEventArgs? found = _historyTextItems.FindLast (x => x.LineStatus == lineStatus);

        if (found is { })
        {
            found.Lines = lines;
            found.CursorPosition = curPos;
        }
    }

    public void Undo ()
    {
        if (_historyTextItems?.Count > 0 && _idxHistoryText > 0)
        {
            IsFromHistory = true;

            _idxHistoryText--;

            var historyTextItem = new HistoryTextItemEventArgs (_historyTextItems [_idxHistoryText]) { IsUndoing = true };

            ProcessChanges (ref historyTextItem);

            IsFromHistory = false;
        }
    }

    private void OnChangeText (HistoryTextItemEventArgs? lines) { ChangeText?.Invoke (this, lines!); }

    private void ProcessChanges (ref HistoryTextItemEventArgs historyTextItem)
    {
        if (historyTextItem.IsUndoing)
        {
            if (_idxHistoryText - 1 > -1
                && (_historyTextItems [_idxHistoryText - 1].LineStatus == LineStatus.Added
                    || _historyTextItems [_idxHistoryText - 1].LineStatus == LineStatus.Removed
                    || (historyTextItem.LineStatus == LineStatus.Replaced && _historyTextItems [_idxHistoryText - 1].LineStatus == LineStatus.Original)))
            {
                _idxHistoryText--;

                while (_historyTextItems [_idxHistoryText].LineStatus == LineStatus.Added
                       && _historyTextItems [_idxHistoryText - 1].LineStatus == LineStatus.Removed)
                {
                    _idxHistoryText--;
                }

                historyTextItem = new (_historyTextItems [_idxHistoryText]);
                historyTextItem.IsUndoing = true;
                historyTextItem.FinalCursorPosition = historyTextItem.CursorPosition;
            }

            if (historyTextItem.LineStatus == LineStatus.Removed && _historyTextItems [_idxHistoryText + 1].LineStatus == LineStatus.Added)
            {
                historyTextItem.RemovedOnAdded =
                    new (_historyTextItems [_idxHistoryText + 1]);
            }

            if ((historyTextItem.LineStatus == LineStatus.Added && _historyTextItems [_idxHistoryText - 1].LineStatus == LineStatus.Original)
                || (historyTextItem.LineStatus == LineStatus.Removed && _historyTextItems [_idxHistoryText - 1].LineStatus == LineStatus.Original)
                || (historyTextItem.LineStatus == LineStatus.Added && _historyTextItems [_idxHistoryText - 1].LineStatus == LineStatus.Removed))
            {
                if (!historyTextItem.Lines [0]
                                    .SequenceEqual (_historyTextItems [_idxHistoryText - 1].Lines [0])
                    && historyTextItem.CursorPosition == _historyTextItems [_idxHistoryText - 1].CursorPosition)
                {
                    historyTextItem.Lines [0] =
                        new (_historyTextItems [_idxHistoryText - 1].Lines [0]);
                }

                if (historyTextItem.LineStatus == LineStatus.Added && _historyTextItems [_idxHistoryText - 1].LineStatus == LineStatus.Removed)
                {
                    historyTextItem.FinalCursorPosition =
                        _historyTextItems [_idxHistoryText - 2].CursorPosition;
                }
                else
                {
                    historyTextItem.FinalCursorPosition =
                        _historyTextItems [_idxHistoryText - 1].CursorPosition;
                }
            }
            else
            {
                historyTextItem.FinalCursorPosition = historyTextItem.CursorPosition;
            }

            OnChangeText (historyTextItem);

            while (_historyTextItems [_idxHistoryText].LineStatus == LineStatus.Removed
                   || _historyTextItems [_idxHistoryText].LineStatus == LineStatus.Added)
            {
                _idxHistoryText--;
            }
        }
        else if (!historyTextItem.IsUndoing)
        {
            if (_idxHistoryText + 1 < _historyTextItems.Count
                && (historyTextItem.LineStatus == LineStatus.Original
                    || _historyTextItems [_idxHistoryText + 1].LineStatus == LineStatus.Added
                    || _historyTextItems [_idxHistoryText + 1].LineStatus == LineStatus.Removed))
            {
                _idxHistoryText++;
                historyTextItem = new (_historyTextItems [_idxHistoryText]);
                historyTextItem.IsUndoing = false;
                historyTextItem.FinalCursorPosition = historyTextItem.CursorPosition;
            }

            if (historyTextItem.LineStatus == LineStatus.Added && _historyTextItems [_idxHistoryText - 1].LineStatus == LineStatus.Removed)
            {
                historyTextItem.RemovedOnAdded =
                    new (_historyTextItems [_idxHistoryText - 1]);
            }

            if ((historyTextItem.LineStatus == LineStatus.Removed && _historyTextItems [_idxHistoryText + 1].LineStatus == LineStatus.Replaced)
                || (historyTextItem.LineStatus == LineStatus.Removed && _historyTextItems [_idxHistoryText + 1].LineStatus == LineStatus.Original)
                || (historyTextItem.LineStatus == LineStatus.Added && _historyTextItems [_idxHistoryText + 1].LineStatus == LineStatus.Replaced))
            {
                if (historyTextItem.LineStatus == LineStatus.Removed
                    && !historyTextItem.Lines [0]
                                       .SequenceEqual (_historyTextItems [_idxHistoryText + 1].Lines [0]))
                {
                    historyTextItem.Lines [0] =
                        new (_historyTextItems [_idxHistoryText + 1].Lines [0]);
                }

                historyTextItem.FinalCursorPosition =
                    _historyTextItems [_idxHistoryText + 1].CursorPosition;
            }
            else
            {
                historyTextItem.FinalCursorPosition = historyTextItem.CursorPosition;
            }

            OnChangeText (historyTextItem);

            while (_historyTextItems [_idxHistoryText].LineStatus == LineStatus.Removed
                   || _historyTextItems [_idxHistoryText].LineStatus == LineStatus.Added)
            {
                _idxHistoryText++;
            }
        }
    }
}

internal class WordWrapManager
{
    private int _frameWidth;
    private bool _isWrapModelRefreshing;
    private List<WrappedLine> _wrappedModelLines = new ();
    public WordWrapManager (TextModel model) { Model = model; }
    public TextModel Model { get; private set; }

    public void AddLine (int row, int col)
    {
        int modelRow = GetModelLineFromWrappedLines (row);
        int modelCol = GetModelColFromWrappedLines (row, col);
        List<RuneCell> line = GetCurrentLine (modelRow);
        int restCount = line.Count - modelCol;
        List<RuneCell> rest = line.GetRange (modelCol, restCount);
        line.RemoveRange (modelCol, restCount);
        Model.AddLine (modelRow + 1, rest);
        _isWrapModelRefreshing = true;
        WrapModel (_frameWidth, out _, out _, out _, out _, modelRow + 1);
        _isWrapModelRefreshing = false;
    }

    public int GetModelColFromWrappedLines (int line, int col)
    {
        if (_wrappedModelLines?.Count == 0)
        {
            return 0;
        }

        int modelLine = GetModelLineFromWrappedLines (line);
        int firstLine = _wrappedModelLines.IndexOf (r => r.ModelLine == modelLine);
        var modelCol = 0;

        for (int i = firstLine; i <= Math.Min (line, _wrappedModelLines!.Count - 1); i++)
        {
            WrappedLine wLine = _wrappedModelLines [i];

            if (i < line)
            {
                modelCol += wLine.ColWidth;
            }
            else
            {
                modelCol += col;
            }
        }

        return modelCol;
    }

    public int GetModelLineFromWrappedLines (int line)
    {
        return _wrappedModelLines.Count > 0
                   ? _wrappedModelLines [Math.Min (
                                                   line,
                                                   _wrappedModelLines.Count - 1
                                                  )].ModelLine
                   : 0;
    }

    public int GetWrappedLineColWidth (int line, int col, WordWrapManager wrapManager)
    {
        if (_wrappedModelLines?.Count == 0)
        {
            return 0;
        }

        List<WrappedLine> wModelLines = wrapManager._wrappedModelLines;
        int modelLine = GetModelLineFromWrappedLines (line);
        int firstLine = _wrappedModelLines.IndexOf (r => r.ModelLine == modelLine);
        var modelCol = 0;
        var colWidthOffset = 0;
        int i = firstLine;

        while (modelCol < col)
        {
            WrappedLine wLine = _wrappedModelLines! [i];
            WrappedLine wLineToCompare = wModelLines [i];

            if (wLine.ModelLine != modelLine || wLineToCompare.ModelLine != modelLine)
            {
                break;
            }

            modelCol += Math.Max (wLine.ColWidth, wLineToCompare.ColWidth);
            colWidthOffset += wLine.ColWidth - wLineToCompare.ColWidth;

            if (modelCol > col)
            {
                modelCol += col - modelCol;
            }

            i++;
        }

        return modelCol - colWidthOffset;
    }

    public bool Insert (int row, int col, RuneCell cell)
    {
        List<RuneCell> line = GetCurrentLine (GetModelLineFromWrappedLines (row));
        line.Insert (GetModelColFromWrappedLines (row, col), cell);

        if (line.Count > _frameWidth)
        {
            return true;
        }

        return false;
    }

    public bool RemoveAt (int row, int col)
    {
        int modelRow = GetModelLineFromWrappedLines (row);
        List<RuneCell> line = GetCurrentLine (modelRow);
        int modelCol = GetModelColFromWrappedLines (row, col);

        if (modelCol > line.Count)
        {
            Model.RemoveLine (modelRow);
            RemoveAt (row, 0);

            return false;
        }

        if (modelCol < line.Count)
        {
            line.RemoveAt (modelCol);
        }

        if (line.Count > _frameWidth || (row + 1 < _wrappedModelLines.Count && _wrappedModelLines [row + 1].ModelLine == modelRow))
        {
            return true;
        }

        return false;
    }

    public bool RemoveLine (int row, int col, out bool lineRemoved, bool forward = true)
    {
        lineRemoved = false;
        int modelRow = GetModelLineFromWrappedLines (row);
        List<RuneCell> line = GetCurrentLine (modelRow);
        int modelCol = GetModelColFromWrappedLines (row, col);

        if (modelCol == 0 && line.Count == 0)
        {
            Model.RemoveLine (modelRow);

            return false;
        }

        if (modelCol < line.Count)
        {
            if (forward)
            {
                line.RemoveAt (modelCol);

                return true;
            }

            if (modelCol - 1 > -1)
            {
                line.RemoveAt (modelCol - 1);

                return true;
            }
        }

        lineRemoved = true;

        if (forward)
        {
            if (modelRow + 1 == Model.Count)
            {
                return false;
            }

            List<RuneCell> nextLine = Model.GetLine (modelRow + 1);
            line.AddRange (nextLine);
            Model.RemoveLine (modelRow + 1);

            if (line.Count > _frameWidth)
            {
                return true;
            }
        }
        else
        {
            if (modelRow == 0)
            {
                return false;
            }

            List<RuneCell> prevLine = Model.GetLine (modelRow - 1);
            prevLine.AddRange (line);
            Model.RemoveLine (modelRow);

            if (prevLine.Count > _frameWidth)
            {
                return true;
            }
        }

        return false;
    }

    public bool RemoveRange (int row, int index, int count)
    {
        int modelRow = GetModelLineFromWrappedLines (row);
        List<RuneCell> line = GetCurrentLine (modelRow);
        int modelCol = GetModelColFromWrappedLines (row, index);

        try
        {
            line.RemoveRange (modelCol, count);
        }
        catch (Exception)
        {
            return false;
        }

        return true;
    }

    public List<List<RuneCell>> ToListRune (List<string> textList)
    {
        List<List<RuneCell>> runesList = new ();

        foreach (string text in textList)
        {
            runesList.Add (TextModel.ToRuneCellList (text));
        }

        return runesList;
    }

    public void UpdateModel (
        TextModel model,
        out int nRow,
        out int nCol,
        out int nStartRow,
        out int nStartCol,
        int row,
        int col,
        int startRow,
        int startCol,
        bool preserveTrailingSpaces
    )
    {
        _isWrapModelRefreshing = true;
        Model = model;

        WrapModel (
                   _frameWidth,
                   out nRow,
                   out nCol,
                   out nStartRow,
                   out nStartCol,
                   row,
                   col,
                   startRow,
                   startCol,
                   0,
                   preserveTrailingSpaces
                  );
        _isWrapModelRefreshing = false;
    }

    public TextModel WrapModel (
        int width,
        out int nRow,
        out int nCol,
        out int nStartRow,
        out int nStartCol,
        int row = 0,
        int col = 0,
        int startRow = 0,
        int startCol = 0,
        int tabWidth = 0,
        bool preserveTrailingSpaces = true
    )
    {
        _frameWidth = width;

        int modelRow = _isWrapModelRefreshing ? row : GetModelLineFromWrappedLines (row);
        int modelCol = _isWrapModelRefreshing ? col : GetModelColFromWrappedLines (row, col);
        int modelStartRow = _isWrapModelRefreshing ? startRow : GetModelLineFromWrappedLines (startRow);

        int modelStartCol =
            _isWrapModelRefreshing ? startCol : GetModelColFromWrappedLines (startRow, startCol);
        var wrappedModel = new TextModel ();
        var lines = 0;
        nRow = 0;
        nCol = 0;
        nStartRow = 0;
        nStartCol = 0;
        bool isRowAndColSet = row == 0 && col == 0;
        bool isStartRowAndColSet = startRow == 0 && startCol == 0;
        List<WrappedLine> wModelLines = new ();

        for (var i = 0; i < Model.Count; i++)
        {
            List<RuneCell> line = Model.GetLine (i);

            List<List<RuneCell>> wrappedLines = ToListRune (
                                                            TextFormatter.Format (
                                                                                  TextModel.ToString (line),
                                                                                  width,
                                                                                  Alignment.Start,
                                                                                  true,
                                                                                  preserveTrailingSpaces,
                                                                                  tabWidth
                                                                                 )
                                                           );
            var sumColWidth = 0;

            for (var j = 0; j < wrappedLines.Count; j++)
            {
                List<RuneCell> wrapLine = wrappedLines [j];

                if (!isRowAndColSet && modelRow == i)
                {
                    if (nCol + wrapLine.Count <= modelCol)
                    {
                        nCol += wrapLine.Count;
                        nRow = lines;

                        if (nCol == modelCol)
                        {
                            nCol = wrapLine.Count;
                            isRowAndColSet = true;
                        }
                        else if (j == wrappedLines.Count - 1)
                        {
                            nCol = wrapLine.Count - j + modelCol - nCol;
                            isRowAndColSet = true;
                        }
                    }
                    else
                    {
                        int offset = nCol + wrapLine.Count - modelCol;
                        nCol = wrapLine.Count - offset;
                        nRow = lines;
                        isRowAndColSet = true;
                    }
                }

                if (!isStartRowAndColSet && modelStartRow == i)
                {
                    if (nStartCol + wrapLine.Count <= modelStartCol)
                    {
                        nStartCol += wrapLine.Count;
                        nStartRow = lines;

                        if (nStartCol == modelStartCol)
                        {
                            nStartCol = wrapLine.Count;
                            isStartRowAndColSet = true;
                        }
                        else if (j == wrappedLines.Count - 1)
                        {
                            nStartCol = wrapLine.Count - j + modelStartCol - nStartCol;
                            isStartRowAndColSet = true;
                        }
                    }
                    else
                    {
                        int offset = nStartCol + wrapLine.Count - modelStartCol;
                        nStartCol = wrapLine.Count - offset;
                        nStartRow = lines;
                        isStartRowAndColSet = true;
                    }
                }

                for (int k = j; k < wrapLine.Count; k++)
                {
                    wrapLine [k].ColorScheme = line [k].ColorScheme;
                }

                wrappedModel.AddLine (lines, wrapLine);
                sumColWidth += wrapLine.Count;

                var wrappedLine = new WrappedLine
                {
                    ModelLine = i, Row = lines, RowIndex = j, ColWidth = wrapLine.Count
                };
                wModelLines.Add (wrappedLine);
                lines++;
            }
        }

        _wrappedModelLines = wModelLines;

        return wrappedModel;
    }

    private List<RuneCell> GetCurrentLine (int row) { return Model.GetLine (row); }

    private class WrappedLine
    {
        public int ColWidth;
        public int ModelLine;
        public int Row;
        public int RowIndex;
    }
}

/// <summary>Multi-line text editing <see cref="View"/>.</summary>
/// <remarks>
///     <para>
///         <see cref="TextView"/> provides a multi-line text editor. Users interact with it with the standard Windows,
///         Mac, and Linux (Emacs) commands.
///     </para>
///     <list type="table">
///         <listheader>
///             <term>Shortcut</term> <description>Action performed</description>
///         </listheader>
///         <item>
///             <term>Left cursor, Control-b</term> <description>Moves the editing point left.</description>
///         </item>
///         <item>
///             <term>Right cursor, Control-f</term> <description>Moves the editing point right.</description>
///         </item>
///         <item>
///             <term>Alt-b</term> <description>Moves one word back.</description>
///         </item>
///         <item>
///             <term>Alt-f</term> <description>Moves one word forward.</description>
///         </item>
///         <item>
///             <term>Up cursor, Control-p</term> <description>Moves the editing point one line up.</description>
///         </item>
///         <item>
///             <term>Down cursor, Control-n</term> <description>Moves the editing point one line down</description>
///         </item>
///         <item>
///             <term>Home key, Control-a</term> <description>Moves the cursor to the beginning of the line.</description>
///         </item>
///         <item>
///             <term>End key, Control-e</term> <description>Moves the cursor to the end of the line.</description>
///         </item>
///         <item>
///             <term>Control-Home</term> <description>Scrolls to the first line and moves the cursor there.</description>
///         </item>
///         <item>
///             <term>Control-End</term> <description>Scrolls to the last line and moves the cursor there.</description>
///         </item>
///         <item>
///             <term>Delete, Control-d</term> <description>Deletes the character in front of the cursor.</description>
///         </item>
///         <item>
///             <term>Backspace</term> <description>Deletes the character behind the cursor.</description>
///         </item>
///         <item>
///             <term>Control-k</term>
///             <description>
///                 Deletes the text until the end of the line and replaces the kill buffer with the deleted text.
///                 You can paste this text in a different place by using Control-y.
///             </description>
///         </item>
///         <item>
///             <term>Control-y</term>
///             <description>Pastes the content of the kill ring into the current position.</description>
///         </item>
///         <item>
///             <term>Alt-d</term>
///             <description>
///                 Deletes the word above the cursor and adds it to the kill ring. You can paste the contents of
///                 the kill ring with Control-y.
///             </description>
///         </item>
///         <item>
///             <term>Control-q</term>
///             <description>
///                 Quotes the next input character, to prevent the normal processing of key handling to take
///                 place.
///             </description>
///         </item>
///     </list>
/// </remarks>
public class TextView : View
{
    private readonly HistoryText _historyText = new ();
    private bool _allowsReturn = true;
    private bool _allowsTab = true;
    private bool _clickWithSelecting;

    // The column we are tracking, or -1 if we are not tracking any column
    private int _columnTrack = -1;
    private bool _continuousFind;
    private bool _copyWithoutSelection;
    private string? _currentCaller;
    private CultureInfo? _currentCulture;
    private bool _isButtonShift;
    private bool _isButtonReleased;
    private bool _isDrawing;
    private bool _isReadOnly;
    private bool _lastWasKill;
    private int _leftColumn;
    private TextModel _model = new ();
    private bool _multiline = true;
    private Dim? _savedHeight;
    private int _selectionStartColumn, _selectionStartRow;
    private bool _shiftSelecting;
    private int _tabWidth = 4;
    private int _topRow;
    private bool _wordWrap;
    private WordWrapManager? _wrapManager;
    private bool _wrapNeeded;


    /// <summary>
    ///     Initializes a <see cref="TextView"/> on the specified area, with dimensions controlled with the X, Y, Width
    ///     and Height properties.
    /// </summary>
    public TextView ()
    {
        CanFocus = true;
        CursorVisibility = CursorVisibility.Default;
        Used = true;

        // By default, disable hotkeys (in case someome sets Title)
        HotKeySpecifier = new ('\xffff');

        _model.LinesLoaded += Model_LinesLoaded!;
        _historyText.ChangeText += HistoryText_ChangeText!;

        Initialized += TextView_Initialized!;

        Added += TextView_Added!;

        LayoutComplete += TextView_LayoutComplete;

        // Things this view knows how to do

        // Note - NewLine is only bound to Enter if Multiline is true
        AddCommand (Command.NewLine, () => ProcessEnterKey ());

        AddCommand (
                    Command.PageDown,
                    () =>
                    {
                        ProcessPageDown ();

                        return true;
                    }
                   );

        AddCommand (
                    Command.PageDownExtend,
                    () =>
                    {
                        ProcessPageDownExtend ();

                        return true;
                    }
                   );

        AddCommand (
                    Command.PageUp,
                    () =>
                    {
                        ProcessPageUp ();

                        return true;
                    }
                   );

        AddCommand (
                    Command.PageUpExtend,
                    () =>
                    {
                        ProcessPageUpExtend ();

                        return true;
                    }
                   );

        AddCommand (Command.Down, () => ProcessMoveDown ());

        AddCommand (
                    Command.DownExtend,
                    () =>
                    {
                        ProcessMoveDownExtend ();

                        return true;
                    }
                   );

        AddCommand (Command.Up, () => ProcessMoveUp ());

        AddCommand (
                    Command.UpExtend,
                    () =>
                    {
                        ProcessMoveUpExtend ();

                        return true;
                    }
                   );
        AddCommand (Command.Right, () => ProcessMoveRight ());

        AddCommand (
                    Command.RightExtend,
                    () =>
                    {
                        ProcessMoveRightExtend ();

                        return true;
                    }
                   );
        AddCommand (Command.Left, () => ProcessMoveLeft ());

        AddCommand (
                    Command.LeftExtend,
                    () =>
                    {
                        ProcessMoveLeftExtend ();

                        return true;
                    }
                   );

        AddCommand (
                    Command.DeleteCharLeft,
                    () =>
                    {
                        ProcessDeleteCharLeft ();

                        return true;
                    }
                   );

        AddCommand (
                    Command.LeftStart,
                    () =>
                    {
                        ProcessMoveLeftStart ();

                        return true;
                    }
                   );

        AddCommand (
                    Command.LeftStartExtend,
                    () =>
                    {
                        ProcessMoveLeftStartExtend ();

                        return true;
                    }
                   );

        AddCommand (
                    Command.DeleteCharRight,
                    () =>
                    {
                        ProcessDeleteCharRight ();

                        return true;
                    }
                   );

        AddCommand (
                    Command.RightEnd,
                    () =>
                    {
                        ProcessMoveEndOfLine ();

                        return true;
                    }
                   );

        AddCommand (
                    Command.RightEndExtend,
                    () =>
                    {
                        ProcessMoveRightEndExtend ();

                        return true;
                    }
                   );

        AddCommand (
                    Command.CutToEndLine,
                    () =>
                    {
                        KillToEndOfLine ();

                        return true;
                    }
                   );

        AddCommand (
                    Command.CutToStartLine,
                    () =>
                    {
                        KillToLeftStart ();

                        return true;
                    }
                   );

        AddCommand (
                    Command.Paste,
                    () =>
                    {
                        ProcessPaste ();

                        return true;
                    }
                   );

        AddCommand (
                    Command.ToggleExtend,
                    () =>
                    {
                        ToggleSelecting ();

                        return true;
                    }
                   );

        AddCommand (
                    Command.Copy,
                    () =>
                    {
                        ProcessCopy ();

                        return true;
                    }
                   );

        AddCommand (
                    Command.Cut,
                    () =>
                    {
                        ProcessCut ();

                        return true;
                    }
                   );

        AddCommand (
                    Command.WordLeft,
                    () =>
                    {
                        ProcessMoveWordBackward ();

                        return true;
                    }
                   );

        AddCommand (
                    Command.WordLeftExtend,
                    () =>
                    {
                        ProcessMoveWordBackwardExtend ();

                        return true;
                    }
                   );

        AddCommand (
                    Command.WordRight,
                    () =>
                    {
                        ProcessMoveWordForward ();

                        return true;
                    }
                   );

        AddCommand (
                    Command.WordRightExtend,
                    () =>
                    {
                        ProcessMoveWordForwardExtend ();

                        return true;
                    }
                   );

        AddCommand (
                    Command.KillWordForwards,
                    () =>
                    {
                        ProcessKillWordForward ();

                        return true;
                    }
                   );

        AddCommand (
                    Command.KillWordBackwards,
                    () =>
                    {
                        ProcessKillWordBackward ();

                        return true;
                    }
                   );
<<<<<<< HEAD
=======

        AddCommand (Command.Accept, () => ProcessEnterKey ());
>>>>>>> 5d678504

        AddCommand (
                    Command.End,
                    () =>
                    {
                        MoveBottomEnd ();

                        return true;
                    }
                   );

        AddCommand (
                    Command.EndExtend,
                    () =>
                    {
                        MoveBottomEndExtend ();

                        return true;
                    }
                   );

        AddCommand (
                    Command.Start,
                    () =>
                    {
                        MoveTopHome ();

                        return true;
                    }
                   );

        AddCommand (
                    Command.StartExtend,
                    () =>
                    {
                        MoveTopHomeExtend ();

                        return true;
                    }
                   );

        AddCommand (
                    Command.SelectAll,
                    () =>
                    {
                        ProcessSelectAll ();

                        return true;
                    }
                   );

        AddCommand (
                    Command.ToggleOverwrite,
                    () =>
                    {
                        ProcessSetOverwrite ();

                        return true;
                    }
                   );

        AddCommand (
                    Command.EnableOverwrite,
                    () =>
                    {
                        SetOverwrite (true);

                        return true;
                    }
                   );

        AddCommand (
                    Command.DisableOverwrite,
                    () =>
                    {
                        SetOverwrite (false);

                        return true;
                    }
                   );
        AddCommand (Command.Tab, () => ProcessTab ());
        AddCommand (Command.BackTab, () => ProcessBackTab ());

        AddCommand (
                    Command.Undo,
                    () =>
                    {
                        Undo ();

                        return true;
                    }
                   );

        AddCommand (
                    Command.Redo,
                    () =>
                    {
                        Redo ();

                        return true;
                    }
                   );

        AddCommand (
                    Command.DeleteAll,
                    () =>
                    {
                        DeleteAll ();

                        return true;
                    }
                   );

        AddCommand (
                    Command.Context,
                    () =>
                    {
                        ContextMenu!.SetPosition (new (CursorPosition.X - _leftColumn + 2, CursorPosition.Y - _topRow + 2));
                        ShowContextMenu (true);

                        return true;
                    }
                   );

        KeyBindings.Remove (Key.Enter);
        KeyBindings.Add (Key.Enter, Multiline ? Command.NewLine : Command.Accept);

        KeyBindings.Add (Key.PageDown, Command.PageDown);
        KeyBindings.Add (Key.V.WithCtrl, Command.PageDown);

        KeyBindings.Add (Key.PageDown.WithShift, Command.PageDownExtend);

        KeyBindings.Add (Key.PageUp, Command.PageUp);

        KeyBindings.Add (Key.PageUp.WithShift, Command.PageUpExtend);

        KeyBindings.Add (Key.N.WithCtrl, Command.Down);
        KeyBindings.Add (Key.CursorDown, Command.Down);

        KeyBindings.Add (Key.CursorDown.WithShift, Command.DownExtend);

        KeyBindings.Add (Key.P.WithCtrl, Command.Up);
        KeyBindings.Add (Key.CursorUp, Command.Up);

        KeyBindings.Add (Key.CursorUp.WithShift, Command.UpExtend);

        KeyBindings.Add (Key.F.WithCtrl, Command.Right);
        KeyBindings.Add (Key.CursorRight, Command.Right);

        KeyBindings.Add (Key.CursorRight.WithShift, Command.RightExtend);

        KeyBindings.Add (Key.B.WithCtrl, Command.Left);
        KeyBindings.Add (Key.CursorLeft, Command.Left);

        KeyBindings.Add (Key.CursorLeft.WithShift, Command.LeftExtend);

        KeyBindings.Add (Key.Backspace, Command.DeleteCharLeft);

        KeyBindings.Add (Key.Home, Command.LeftStart);
        KeyBindings.Add (Key.A.WithCtrl, Command.LeftStart);

        KeyBindings.Add (Key.Home.WithShift, Command.LeftStartExtend);

        KeyBindings.Add (Key.Delete, Command.DeleteCharRight);
        KeyBindings.Add (Key.D.WithCtrl, Command.DeleteCharRight);

        KeyBindings.Add (Key.End, Command.RightEnd);
        KeyBindings.Add (Key.E.WithCtrl, Command.RightEnd);

        KeyBindings.Add (Key.End.WithShift, Command.RightEndExtend);

        KeyBindings.Add (Key.K.WithCtrl, Command.CutToEndLine); // kill-to-end

        KeyBindings.Add (Key.Delete.WithCtrl.WithShift, Command.CutToEndLine); // kill-to-end

        KeyBindings.Add (Key.Backspace.WithCtrl.WithShift, Command.CutToStartLine); // kill-to-start

        KeyBindings.Add (Key.Y.WithCtrl, Command.Paste); // Control-y, yank
        KeyBindings.Add (Key.Space.WithCtrl, Command.ToggleExtend);

        KeyBindings.Add (Key.C.WithCtrl, Command.Copy);

<<<<<<< HEAD
        KeyBindings.Add (Key.W.WithCtrl, Command.Cut); // Move to Unix?
        KeyBindings.Add (Key.X.WithCtrl, Command.Cut); 
=======
        KeyBindings.Add (Key.W.WithCtrl, Command.Cut);
>>>>>>> 5d678504

        KeyBindings.Add (Key.CursorLeft.WithCtrl, Command.WordLeft);

        KeyBindings.Add (Key.CursorLeft.WithCtrl.WithShift, Command.WordLeftExtend);

        KeyBindings.Add (Key.CursorRight.WithCtrl, Command.WordRight);

        KeyBindings.Add (Key.CursorRight.WithCtrl.WithShift, Command.WordRightExtend);
        KeyBindings.Add (Key.Delete.WithCtrl, Command.KillWordForwards); // kill-word-forwards
        KeyBindings.Add (Key.Backspace.WithCtrl, Command.KillWordBackwards); // kill-word-backwards

        KeyBindings.Add (Key.End.WithCtrl, Command.End);
        KeyBindings.Add (Key.End.WithCtrl.WithShift, Command.EndExtend);
        KeyBindings.Add (Key.Home.WithCtrl, Command.Start);
        KeyBindings.Add (Key.Home.WithCtrl.WithShift, Command.StartExtend);
        KeyBindings.Add (Key.T.WithCtrl, Command.SelectAll);
        KeyBindings.Add (Key.InsertChar, Command.ToggleOverwrite);
        KeyBindings.Add (Key.Tab, Command.Tab);
        KeyBindings.Add (Key.Tab.WithShift, Command.BackTab);

        KeyBindings.Add (Key.Z.WithCtrl, Command.Undo);
        KeyBindings.Add (Key.R.WithCtrl, Command.Redo);

        KeyBindings.Add (Key.G.WithCtrl, Command.DeleteAll);
        KeyBindings.Add (Key.D.WithCtrl.WithShift, Command.DeleteAll);

#if UNIX_KEY_BINDINGS
        KeyBindings.Add (Key.C.WithAlt, Command.Copy);
        KeyBindings.Add (Key.B.WithAlt, Command.WordLeft);
        KeyBindings.Add (Key.W.WithAlt, Command.Cut);
        KeyBindings.Add (Key.V.WithAlt, Command.PageUp);
        KeyBindings.Add (Key.F.WithAlt, Command.WordRight);
        KeyBindings.Add (Key.K.WithAlt, Command.CutToStartLine); // kill-to-start
<<<<<<< HEAD
=======

>>>>>>> 5d678504
#endif

        _currentCulture = Thread.CurrentThread.CurrentUICulture;

        ContextMenu = CreateContextMenu ();
        KeyBindings.Add (ContextMenu!.Key, KeyBindingScope.HotKey, Command.Context);
        ContextMenu.KeyChanged += ContextMenu_KeyChanged!;
    }

    private void TextView_Added1 (object? sender, SuperViewChangedEventArgs e)
    {
        throw new NotImplementedException ();
    }

    // BUGBUG: AllowsReturn is mis-named. It should be EnterKeyAccepts.
    /// <summary>
    ///     Gets or sets whether pressing ENTER in a <see cref="TextView"/> creates a new line of text
    ///     in the view or invokes the <see cref="View.Accepting"/> event.
    /// </summary>
    /// <remarks>
    ///     <para>
    ///         Setting this property alters <see cref="Multiline"/>.
    ///         If <see cref="AllowsReturn"/> is set to <see langword="true"/>, then <see cref="Multiline"/> is also set to `true` and
    ///         vice-versa.
    ///     </para>
    ///     <para>
    ///         If <see cref="AllowsReturn"/> is set to <see langword="false"/>, then <see cref="AllowsTab"/> gets set to <see langword="false"/>.
    ///     </para>
    /// </remarks>
    public bool AllowsReturn
    {
        get => _allowsReturn;
        set
        {
            _allowsReturn = value;

            if (_allowsReturn && !_multiline)
            {
                // BUGBUG: Setting properties should not have side-effects like this. Multiline and AllowsReturn should be independent.
                Multiline = true;
            }

            if (!_allowsReturn && _multiline)
            {
                Multiline = false;
                // BUGBUG: Setting properties should not have side-effects like this. Multiline and AllowsTab should be independent.
                AllowsTab = false;
            }

            SetNeedsDisplay ();
        }
    }

    /// <summary>
    ///     Gets or sets whether the <see cref="TextView"/> inserts a tab character into the text or ignores tab input. If
    ///     set to `false` and the user presses the tab key (or shift-tab) the focus will move to the next view (or previous
    ///     with shift-tab). The default is `true`; if the user presses the tab key, a tab character will be inserted into the
    ///     text.
    /// </summary>
    public bool AllowsTab
    {
        get => _allowsTab;
        set
        {
            _allowsTab = value;

            if (_allowsTab && _tabWidth == 0)
            {
                _tabWidth = 4;
            }

            if (_allowsTab && !_multiline)
            {
                Multiline = true;
            }

            if (!_allowsTab && _tabWidth > 0)
            {
                _tabWidth = 0;
            }

            SetNeedsDisplay ();
        }
    }

    /// <summary>
    ///     Provides autocomplete context menu based on suggestions at the current cursor position. Configure
    ///     <see cref="IAutocomplete.SuggestionGenerator"/> to enable this feature
    /// </summary>
    public IAutocomplete Autocomplete { get; protected set; } = new TextViewAutocomplete ();

    /// <summary>Get the <see cref="ContextMenuv2"/> for this view.</summary>
    public ContextMenuv2? ContextMenu { get; private set; }

    /// <summary>Gets the cursor column.</summary>
    /// <value>The cursor column.</value>
    public int CurrentColumn { get; private set; }

    /// <summary>Gets the current cursor row.</summary>
    public int CurrentRow { get; private set; }

    /// <summary>Sets or gets the current cursor position.</summary>
    public Point CursorPosition
    {
        get => new (CurrentColumn, CurrentRow);
        set
        {
            List<RuneCell> line = _model.GetLine (Math.Max (Math.Min (value.Y, _model.Count - 1), 0));

            CurrentColumn = value.X < 0 ? 0 :
                            value.X > line.Count ? line.Count : value.X;

            CurrentRow = value.Y < 0 ? 0 :
                         value.Y > _model.Count - 1 ? Math.Max (_model.Count - 1, 0) : value.Y;
            SetNeedsDisplay ();
            Adjust ();
        }
    }


    /// <summary>
    ///     Indicates whatever the text has history changes or not. <see langword="true"/> if the text has history changes
    ///     <see langword="false"/> otherwise.
    /// </summary>
    public bool HasHistoryChanges => _historyText.HasHistoryChanges;

    /// <summary>
    ///     If <see langword="true"/> and the current <see cref="RuneCell.ColorScheme"/> is null will inherit from the
    ///     previous, otherwise if <see langword="false"/> (default) do nothing. If the text is load with
    ///     <see cref="Load(List{RuneCell})"/> this property is automatically sets to <see langword="true"/>.
    /// </summary>
    public bool InheritsPreviousColorScheme { get; set; }

    /// <summary>
    ///     Indicates whatever the text was changed or not. <see langword="true"/> if the text was changed
    ///     <see langword="false"/> otherwise.
    /// </summary>
    public bool IsDirty
    {
        get => _historyText.IsDirty (Text);
        set => _historyText.Clear (Text);
    }

    /// <summary>Gets or sets the left column.</summary>
    public int LeftColumn
    {
        get => _leftColumn;
        set
        {
            if (value > 0 && _wordWrap)
            {
                return;
            }

            _leftColumn = Math.Max (Math.Min (value, Maxlength - 1), 0);
        }
    }

    /// <summary>Gets the number of lines.</summary>
    public int Lines => _model.Count;

    /// <summary>Gets the maximum visible length line.</summary>
    public int Maxlength => _model.GetMaxVisibleLine (_topRow, _topRow + Viewport.Height, TabWidth);

    /// <summary>Gets or sets a value indicating whether this <see cref="TextView"/> is a multiline text view.</summary>
    public bool Multiline
    {
        get => _multiline;
        set
        {
            _multiline = value;

            if (_multiline && !_allowsTab)
            {
                AllowsTab = true;
            }

            if (_multiline && !_allowsReturn)
            {
                AllowsReturn = true;
            }

            if (!_multiline)
            {
                AllowsReturn = false;
                AllowsTab = false;
                WordWrap = false;
                CurrentColumn = 0;
                CurrentRow = 0;
                _savedHeight = Height;

                Height = Dim.Auto (DimAutoStyle.Text, minimumContentDim: 1);

                if (!IsInitialized)
                {
                    _model.LoadString (Text);
                }

                SetNeedsDisplay ();
            }
            else if (_multiline && _savedHeight is { })
            {
                Height = _savedHeight;
                SetNeedsDisplay ();
            }

            KeyBindings.Remove (Key.Enter);
            KeyBindings.Add (Key.Enter, Multiline ? Command.NewLine : Command.Accept);
        }
    }

    /// <summary>Gets or sets whether the <see cref="TextView"/> is in read-only mode or not</summary>
    /// <value>Boolean value(Default false)</value>
    public bool ReadOnly
    {
        get => _isReadOnly;
        set
        {
            if (value != _isReadOnly)
            {
                _isReadOnly = value;

                SetNeedsDisplay ();
                WrapTextModel ();
                Adjust ();
            }
        }
    }

    /// <summary>Length of the selected text.</summary>
    public int SelectedLength => GetSelectedLength ();

    /// <summary>The selected text.</summary>
    public string SelectedText
    {
        get
        {
            if (!Selecting || (_model.Count == 1 && _model.GetLine (0).Count == 0))
            {
                return string.Empty;
            }

            return GetSelectedRegion ();
        }
    }

    /// <summary>Get or sets whether the user is currently selecting text.</summary>
    public bool Selecting { get; set; }

    /// <summary>Start column position of the selected text.</summary>
    public int SelectionStartColumn
    {
        get => _selectionStartColumn;
        set
        {
            List<RuneCell> line = _model.GetLine (_selectionStartRow);

            _selectionStartColumn = value < 0 ? 0 :
                                    value > line.Count ? line.Count : value;
            Selecting = true;
            SetNeedsDisplay ();
            Adjust ();
        }
    }

    /// <summary>Start row position of the selected text.</summary>
    public int SelectionStartRow
    {
        get => _selectionStartRow;
        set
        {
            _selectionStartRow = value < 0 ? 0 :
                                 value > _model.Count - 1 ? Math.Max (_model.Count - 1, 0) : value;
            Selecting = true;
            SetNeedsDisplay ();
            Adjust ();
        }
    }

    /// <summary>Gets or sets a value indicating the number of whitespace when pressing the TAB key.</summary>
    public int TabWidth
    {
        get => _tabWidth;
        set
        {
            _tabWidth = Math.Max (value, 0);

            if (_tabWidth > 0 && !AllowsTab)
            {
                AllowsTab = true;
            }

            SetNeedsDisplay ();
        }
    }

    /// <summary>Sets or gets the text in the <see cref="TextView"/>.</summary>
    /// <remarks>
    ///     The <see cref="View.TextChanged"/> event is fired whenever this property is set. Note, however, that Text is not
    ///     set by <see cref="TextView"/> as the user types.
    /// </remarks>
    public override string Text
    {
        get
        {
            if (_wordWrap)
            {
                return _wrapManager!.Model.ToString ();
            }

            return _model.ToString ();
        }
        set
        {
            ResetPosition ();
            _model.LoadString (value);

            if (_wordWrap)
            {
                _wrapManager = new (_model);
                _model = _wrapManager.WrapModel (Viewport.Width, out _, out _, out _, out _);
            }

            OnTextChanged ();
            SetNeedsDisplay ();

            _historyText.Clear (Text);
        }
    }

    /// <summary>Gets or sets the top row.</summary>
    public int TopRow
    {
        get => _topRow;
        set => _topRow = Math.Max (Math.Min (value, Lines - 1), 0);
    }

    /// <summary>
    ///     Tracks whether the text view should be considered "used", that is, that the user has moved in the entry, so
    ///     new input should be appended at the cursor position, rather than clearing the entry
    /// </summary>
    public bool Used { get; set; }

    /// <summary>Allows word wrap the to fit the available container width.</summary>
    public bool WordWrap
    {
        get => _wordWrap;
        set
        {
            if (value == _wordWrap)
            {
                return;
            }

            if (value && !_multiline)
            {
                return;
            }

            _wordWrap = value;
            ResetPosition ();

            if (_wordWrap)
            {
                _wrapManager = new (_model);
                WrapTextModel ();
            }
            else if (!_wordWrap && _wrapManager is { })
            {
                _model = _wrapManager.Model;
            }

            SetNeedsDisplay ();
        }
    }


    /// <summary>Allows clearing the <see cref="HistoryText.HistoryTextItemEventArgs"/> items updating the original text.</summary>
    public void ClearHistoryChanges () { _historyText?.Clear (Text); }

    /// <summary>Closes the contents of the stream into the <see cref="TextView"/>.</summary>
    /// <returns><c>true</c>, if stream was closed, <c>false</c> otherwise.</returns>
    public bool CloseFile ()
    {
        SetWrapModel ();
        bool res = _model.CloseFile ();
        ResetPosition ();
        SetNeedsDisplay ();
        UpdateWrapModel ();

        return res;
    }

    /// <summary>Raised when the contents of the <see cref="TextView"/> are changed.</summary>
    /// <remarks>
    ///     Unlike the <see cref="View.TextChanged"/> event, this event is raised whenever the user types or otherwise changes
    ///     the contents of the <see cref="TextView"/>.
    /// </remarks>
    public event EventHandler<ContentsChangedEventArgs>? ContentsChanged;

    /// <summary>Copy the selected text to the clipboard contents.</summary>
    public void Copy ()
    {
        SetWrapModel ();

        if (Selecting)
        {
            SetClipboard (GetRegion ());
            _copyWithoutSelection = false;
        }
        else
        {
            List<RuneCell> currentLine = GetCurrentLine ();
            SetClipboard (TextModel.ToString (currentLine));
            _copyWithoutSelection = true;
        }

        UpdateWrapModel ();
        DoNeededAction ();
    }

    /// <summary>Cut the selected text to the clipboard contents.</summary>
    public void Cut ()
    {
        SetWrapModel ();
        SetClipboard (GetRegion ());

        if (!_isReadOnly)
        {
            ClearRegion ();

            _historyText.Add (
                              new () { new (GetCurrentLine ()) },
                              CursorPosition,
                              HistoryText.LineStatus.Replaced
                             );
        }

        UpdateWrapModel ();
        Selecting = false;
        DoNeededAction ();
        OnContentsChanged ();
    }

    /// <summary>Deletes all text.</summary>
    public void DeleteAll ()
    {
        if (Lines == 0)
        {
            return;
        }

        _selectionStartColumn = 0;
        _selectionStartRow = 0;
        MoveBottomEndExtend ();
        DeleteCharLeft ();
        SetNeedsDisplay ();
    }

    /// <summary>Deletes all the selected or a single character at left from the position of the cursor.</summary>
    public void DeleteCharLeft ()
    {
        if (_isReadOnly)
        {
            return;
        }

        SetWrapModel ();

        if (Selecting)
        {
            _historyText.Add (new () { new (GetCurrentLine ()) }, CursorPosition);

            ClearSelectedRegion ();

            List<RuneCell> currentLine = GetCurrentLine ();

            _historyText.Add (
                              new () { new (currentLine) },
                              CursorPosition,
                              HistoryText.LineStatus.Replaced
                             );

            UpdateWrapModel ();
            OnContentsChanged ();

            return;
        }

        if (DeleteTextBackwards ())
        {
            UpdateWrapModel ();
            OnContentsChanged ();

            return;
        }

        UpdateWrapModel ();

        DoNeededAction ();
        OnContentsChanged ();
    }

    /// <summary>Deletes all the selected or a single character at right from the position of the cursor.</summary>
    public void DeleteCharRight ()
    {
        if (_isReadOnly)
        {
            return;
        }

        SetWrapModel ();

        if (Selecting)
        {
            _historyText.Add (new () { new (GetCurrentLine ()) }, CursorPosition);

            ClearSelectedRegion ();

            List<RuneCell> currentLine = GetCurrentLine ();

            _historyText.Add (
                              new () { new (currentLine) },
                              CursorPosition,
                              HistoryText.LineStatus.Replaced
                             );

            UpdateWrapModel ();
            OnContentsChanged ();

            return;
        }

        if (DeleteTextForwards ())
        {
            UpdateWrapModel ();
            OnContentsChanged ();

            return;
        }

        UpdateWrapModel ();

        DoNeededAction ();
        OnContentsChanged ();
    }

    /// <summary>Invoked when the normal color is drawn.</summary>
    public event EventHandler<RuneCellEventArgs>? DrawNormalColor;

    /// <summary>Invoked when the ready only color is drawn.</summary>
    public event EventHandler<RuneCellEventArgs>? DrawReadOnlyColor;

    /// <summary>Invoked when the selection color is drawn.</summary>
    public event EventHandler<RuneCellEventArgs>? DrawSelectionColor;

    /// <summary>
    ///     Invoked when the used color is drawn. The Used Color is used to indicate if the <see cref="Key.InsertChar"/>
    ///     was pressed and enabled.
    /// </summary>
    public event EventHandler<RuneCellEventArgs>? DrawUsedColor;

    /// <summary>Find the next text based on the match case with the option to replace it.</summary>
    /// <param name="textToFind">The text to find.</param>
    /// <param name="gaveFullTurn"><c>true</c>If all the text was forward searched.<c>false</c>otherwise.</param>
    /// <param name="matchCase">The match case setting.</param>
    /// <param name="matchWholeWord">The match whole word setting.</param>
    /// <param name="textToReplace">The text to replace.</param>
    /// <param name="replace"><c>true</c>If is replacing.<c>false</c>otherwise.</param>
    /// <returns><c>true</c>If the text was found.<c>false</c>otherwise.</returns>
    public bool FindNextText (
        string textToFind,
        out bool gaveFullTurn,
        bool matchCase = false,
        bool matchWholeWord = false,
        string? textToReplace = null,
        bool replace = false
    )
    {
        if (_model.Count == 0)
        {
            gaveFullTurn = false;

            return false;
        }

        SetWrapModel ();
        ResetContinuousFind ();

        (Point current, bool found) foundPos =
            _model.FindNextText (textToFind, out gaveFullTurn, matchCase, matchWholeWord);

        return SetFoundText (textToFind, foundPos, textToReplace, replace);
    }

    /// <summary>Find the previous text based on the match case with the option to replace it.</summary>
    /// <param name="textToFind">The text to find.</param>
    /// <param name="gaveFullTurn"><c>true</c>If all the text was backward searched.<c>false</c>otherwise.</param>
    /// <param name="matchCase">The match case setting.</param>
    /// <param name="matchWholeWord">The match whole word setting.</param>
    /// <param name="textToReplace">The text to replace.</param>
    /// <param name="replace"><c>true</c>If the text was found.<c>false</c>otherwise.</param>
    /// <returns><c>true</c>If the text was found.<c>false</c>otherwise.</returns>
    public bool FindPreviousText (
        string textToFind,
        out bool gaveFullTurn,
        bool matchCase = false,
        bool matchWholeWord = false,
        string? textToReplace = null,
        bool replace = false
    )
    {
        if (_model.Count == 0)
        {
            gaveFullTurn = false;

            return false;
        }

        SetWrapModel ();
        ResetContinuousFind ();

        (Point current, bool found) foundPos =
            _model.FindPreviousText (textToFind, out gaveFullTurn, matchCase, matchWholeWord);

        return SetFoundText (textToFind, foundPos, textToReplace, replace);
    }

    /// <summary>Reset the flag to stop continuous find.</summary>
    public void FindTextChanged () { _continuousFind = false; }

    /// <summary>Gets all lines of characters.</summary>
    /// <returns></returns>
    public List<List<RuneCell>> GetAllLines () { return _model.GetAllLines (); }

    /// <summary>
    ///     Returns the characters on the current line (where the cursor is positioned). Use <see cref="CurrentColumn"/>
    ///     to determine the position of the cursor within that line
    /// </summary>
    /// <returns></returns>
    public List<RuneCell> GetCurrentLine () { return _model.GetLine (CurrentRow); }

    /// <summary>Returns the characters on the <paramref name="line"/>.</summary>
    /// <param name="line">The intended line.</param>
    /// <returns></returns>
    public List<RuneCell> GetLine (int line) { return _model.GetLine (line); }

    /// <inheritdoc/>
    public override Attribute GetNormalColor ()
    {
        return GetFocusColor ();
    }

    /// <summary>
    ///     Inserts the given <paramref name="toAdd"/> text at the current cursor position exactly as if the user had just
    ///     typed it
    /// </summary>
    /// <param name="toAdd">Text to add</param>
    public void InsertText (string toAdd)
    {
        foreach (char ch in toAdd)
        {
            Key key;

            try
            {
                key = new (ch);
            }
            catch (Exception)
            {
                throw new ArgumentException (
                                             $"Cannot insert character '{ch}' because it does not map to a Key"
                                            );
            }

            InsertText (key);

            if (NeedsDisplay)
            {
                Adjust ();
            }
            else
            {
                PositionCursor ();
            }
        }
    }

    /// <summary>Loads the contents of the file into the <see cref="TextView"/>.</summary>
    /// <returns><c>true</c>, if file was loaded, <c>false</c> otherwise.</returns>
    /// <param name="path">Path to the file to load.</param>
    public bool Load (string path)
    {
        SetWrapModel ();
        bool res;

        try
        {
            SetWrapModel ();
            res = _model.LoadFile (path);
            _historyText.Clear (Text);
            ResetPosition ();
        }
        finally
        {
            UpdateWrapModel ();
            SetNeedsDisplay ();
            Adjust ();
        }

        UpdateWrapModel ();

        return res;
    }

    /// <summary>Loads the contents of the stream into the <see cref="TextView"/>.</summary>
    /// <returns><c>true</c>, if stream was loaded, <c>false</c> otherwise.</returns>
    /// <param name="stream">Stream to load the contents from.</param>
    public void Load (Stream stream)
    {
        SetWrapModel ();
        _model.LoadStream (stream);
        _historyText.Clear (Text);
        ResetPosition ();
        SetNeedsDisplay ();
        UpdateWrapModel ();
    }

    /// <summary>Loads the contents of the <see cref="RuneCell"/> list into the <see cref="TextView"/>.</summary>
    /// <param name="cells">Rune cells list to load the contents from.</param>
    public void Load (List<RuneCell> cells)
    {
        SetWrapModel ();
        _model.LoadRuneCells (cells, ColorScheme);
        _historyText.Clear (Text);
        ResetPosition ();
        SetNeedsDisplay ();
        UpdateWrapModel ();
        InheritsPreviousColorScheme = true;
    }

    /// <summary>Loads the contents of the list of <see cref="RuneCell"/> list into the <see cref="TextView"/>.</summary>
    /// <param name="cellsList">List of rune cells list to load the contents from.</param>
    public void Load (List<List<RuneCell>> cellsList)
    {
        SetWrapModel ();
        InheritsPreviousColorScheme = true;
        _model.LoadListRuneCells (cellsList, ColorScheme);
        _historyText.Clear (Text);
        ResetPosition ();
        SetNeedsDisplay ();
        UpdateWrapModel ();
    }

    /// <inheritdoc/>
    protected internal override bool OnMouseEvent (MouseEvent ev)
    {
        if (!ev.Flags.HasFlag (MouseFlags.Button1Clicked)
            && !ev.Flags.HasFlag (MouseFlags.Button1Pressed)
            && !ev.Flags.HasFlag (MouseFlags.Button1Pressed | MouseFlags.ReportMousePosition)
            && !ev.Flags.HasFlag (MouseFlags.Button1Released)
            && !ev.Flags.HasFlag (MouseFlags.Button1Pressed | MouseFlags.ButtonShift)
            && !ev.Flags.HasFlag (MouseFlags.WheeledDown)
            && !ev.Flags.HasFlag (MouseFlags.WheeledUp)
            && !ev.Flags.HasFlag (MouseFlags.Button1DoubleClicked)
            && !ev.Flags.HasFlag (MouseFlags.Button1DoubleClicked | MouseFlags.ButtonShift)
            && !ev.Flags.HasFlag (MouseFlags.Button1TripleClicked)
            && !ev.Flags.HasFlag (ContextMenu!.MouseFlags))
        {
            return base.OnMouseEvent (ev);
        }

        if (!CanFocus)
        {
            return true;
        }

        if (!HasFocus)
        {
            SetFocus ();
        }

        _continuousFind = false;

        // Give autocomplete first opportunity to respond to mouse clicks
        if (SelectedLength == 0 && Autocomplete.OnMouseEvent (ev, true))
        {
            return true;
        }

        if (ev.Flags == MouseFlags.Button1Clicked)
        {
            if (_isButtonReleased)
            {
                _isButtonReleased = false;

                return true;
            }

            if (_shiftSelecting && !_isButtonShift)
            {
                StopSelecting ();
            }

            ProcessMouseClick (ev, out _);

            if (Used)
            {
                PositionCursor ();
            }
            else
            {
                SetNeedsDisplay ();
            }

            _lastWasKill = false;
            _columnTrack = CurrentColumn;
        }
        else if (ev.Flags == MouseFlags.WheeledDown)
        {
            _lastWasKill = false;
            _columnTrack = CurrentColumn;
            ScrollTo (_topRow + 1);
        }
        else if (ev.Flags == MouseFlags.WheeledUp)
        {
            _lastWasKill = false;
            _columnTrack = CurrentColumn;
            ScrollTo (_topRow - 1);
        }
        else if (ev.Flags == MouseFlags.WheeledRight)
        {
            _lastWasKill = false;
            _columnTrack = CurrentColumn;
            ScrollTo (_leftColumn + 1, false);
        }
        else if (ev.Flags == MouseFlags.WheeledLeft)
        {
            _lastWasKill = false;
            _columnTrack = CurrentColumn;
            ScrollTo (_leftColumn - 1, false);
        }
        else if (ev.Flags.HasFlag (MouseFlags.Button1Pressed | MouseFlags.ReportMousePosition))
        {
            ProcessMouseClick (ev, out List<RuneCell> line);
            PositionCursor ();

            if (_model.Count > 0 && _shiftSelecting && Selecting)
            {
                if (CurrentRow - _topRow >= Viewport.Height - 1 && _model.Count > _topRow + CurrentRow)
                {
                    ScrollTo (_topRow + Viewport.Height);
                }
                else if (_topRow > 0 && CurrentRow <= _topRow)
                {
                    ScrollTo (_topRow - Viewport.Height);
                }
                else if (ev.Position.Y >= Viewport.Height)
                {
                    ScrollTo (_model.Count);
                }
                else if (ev.Position.Y < 0 && _topRow > 0)
                {
                    ScrollTo (0);
                }

                if (CurrentColumn - _leftColumn >= Viewport.Width - 1 && line.Count > _leftColumn + CurrentColumn)
                {
                    ScrollTo (_leftColumn + Viewport.Width, false);
                }
                else if (_leftColumn > 0 && CurrentColumn <= _leftColumn)
                {
                    ScrollTo (_leftColumn - Viewport.Width, false);
                }
                else if (ev.Position.X >= Viewport.Width)
                {
                    ScrollTo (line.Count, false);
                }
                else if (ev.Position.X < 0 && _leftColumn > 0)
                {
                    ScrollTo (0, false);
                }
            }

            _lastWasKill = false;
            _columnTrack = CurrentColumn;
        }
        else if (ev.Flags.HasFlag (MouseFlags.Button1Pressed | MouseFlags.ButtonShift))
        {
            if (!_shiftSelecting)
            {
                _isButtonShift = true;
                StartSelecting ();
            }

            ProcessMouseClick (ev, out _);
            PositionCursor ();
            _lastWasKill = false;
            _columnTrack = CurrentColumn;
        }
        else if (ev.Flags.HasFlag (MouseFlags.Button1Pressed))
        {
            if (_shiftSelecting)
            {
                _clickWithSelecting = true;
                StopSelecting ();
            }

            ProcessMouseClick (ev, out _);
            PositionCursor ();

            if (!Selecting)
            {
                StartSelecting ();
            }

            _lastWasKill = false;
            _columnTrack = CurrentColumn;

            if (Application.MouseGrabView is null)
            {
                Application.GrabMouse (this);
            }
        }
        else if (ev.Flags.HasFlag (MouseFlags.Button1Released))
        {
            _isButtonReleased = true;
            Application.UngrabMouse ();
        }
        else if (ev.Flags.HasFlag (MouseFlags.Button1DoubleClicked))
        {
            if (ev.Flags.HasFlag (MouseFlags.ButtonShift))
            {
                if (!Selecting)
                {
                    StartSelecting ();
                }
            }
            else if (Selecting)
            {
                StopSelecting ();
            }

            ProcessMouseClick (ev, out List<RuneCell> line);
            (int col, int row)? newPos;

            if (CurrentColumn == line.Count
                || (CurrentColumn > 0 && (line [CurrentColumn - 1].Rune.Value != ' ' || line [CurrentColumn].Rune.Value == ' ')))
            {
                newPos = _model.WordBackward (CurrentColumn, CurrentRow);

                if (newPos.HasValue)
                {
                    CurrentColumn = CurrentRow == newPos.Value.row ? newPos.Value.col : 0;
                }
            }

            if (!Selecting)
            {
                StartSelecting ();
            }

            newPos = _model.WordForward (CurrentColumn, CurrentRow);

            if (newPos is { } && newPos.HasValue)
            {
                CurrentColumn = CurrentRow == newPos.Value.row ? newPos.Value.col : line.Count;
            }

            PositionCursor ();
            _lastWasKill = false;
            _columnTrack = CurrentColumn;
        }
        else if (ev.Flags.HasFlag (MouseFlags.Button1TripleClicked))
        {
            if (Selecting)
            {
                StopSelecting ();
            }

            ProcessMouseClick (ev, out List<RuneCell> line);
            CurrentColumn = 0;

            if (!Selecting)
            {
                StartSelecting ();
            }

            CurrentColumn = line.Count;
            PositionCursor ();
            _lastWasKill = false;
            _columnTrack = CurrentColumn;
        }
        else if (ev.Flags == ContextMenu!.MouseFlags)
        {
            ContextMenu!.X = ev.ScreenPosition.X;
            ContextMenu!.Y = ev.ScreenPosition.Y;

            ShowContextMenu (false);
            //ContextMenu.Position = ViewportToScreen ((Viewport with { X = ev.Position.X, Y = ev.Position.Y }).Location);
            //ShowContextMenu ();
        }

        return true;
    }

    /// <summary>Will scroll the <see cref="TextView"/> to the last line and position the cursor there.</summary>
    public void MoveEnd ()
    {
        CurrentRow = _model.Count - 1;
        List<RuneCell> line = GetCurrentLine ();
        CurrentColumn = line.Count;
        TrackColumn ();
        PositionCursor ();
    }

    /// <summary>Will scroll the <see cref="TextView"/> to the first line and position the cursor there.</summary>
    public void MoveHome ()
    {
        CurrentRow = 0;
        _topRow = 0;
        CurrentColumn = 0;
        _leftColumn = 0;
        TrackColumn ();
        PositionCursor ();
        SetNeedsDisplay ();
    }

    /// <summary>
    ///     Called when the contents of the TextView change. E.g. when the user types text or deletes text. Raises the
    ///     <see cref="ContentsChanged"/> event.
    /// </summary>
    public virtual void OnContentsChanged ()
    {
        ContentsChanged?.Invoke (this, new (CurrentRow, CurrentColumn));

        ProcessInheritsPreviousColorScheme (CurrentRow, CurrentColumn);
        ProcessAutocomplete ();

    }

    /// <inheritdoc/>
    public override void OnDrawContent (Rectangle viewport)
    {
        _isDrawing = true;

        SetNormalColor ();

        (int width, int height) offB = OffSetBackground ();
        int right = Viewport.Width + offB.width;
        int bottom = Viewport.Height + offB.height;
        var row = 0;

        for (int idxRow = _topRow; idxRow < _model.Count; idxRow++)
        {
            List<RuneCell> line = _model.GetLine (idxRow);
            int lineRuneCount = line.Count;
            var col = 0;

            Move (0, row);

            for (int idxCol = _leftColumn; idxCol < lineRuneCount; idxCol++)
            {
                Rune rune = idxCol >= lineRuneCount ? (Rune)' ' : line [idxCol].Rune;
                int cols = rune.GetColumns ();

                if (idxCol < line.Count && Selecting && PointInSelection (idxCol, idxRow))
                {
                    OnDrawSelectionColor (line, idxCol, idxRow);
                }
                else if (idxCol == CurrentColumn && idxRow == CurrentRow && !Selecting && !Used && HasFocus && idxCol < lineRuneCount)
                {
                    OnDrawUsedColor (line, idxCol, idxRow);
                }
                else if (ReadOnly)
                {
                    OnDrawReadOnlyColor (line, idxCol, idxRow);
                }
                else
                {
                    OnDrawNormalColor (line, idxCol, idxRow);
                }

                if (rune.Value == '\t')
                {
                    cols += TabWidth + 1;

                    if (col + cols > right)
                    {
                        cols = right - col;
                    }

                    for (var i = 0; i < cols; i++)
                    {
                        if (col + i < right)
                        {
                            AddRune (col + i, row, (Rune)' ');
                        }
                    }
                }
                else
                {
                    AddRune (col, row, rune);
                }

                if (!TextModel.SetCol (ref col, viewport.Right, cols))
                {
                    break;
                }

                if (idxCol + 1 < lineRuneCount && col + line [idxCol + 1].Rune.GetColumns () > right)
                {
                    break;
                }
            }

            if (col < right)
            {
                SetNormalColor ();
                ClearRegion (col, row, right, row + 1);
            }

            row++;
        }

        if (row < bottom)
        {
            SetNormalColor ();
            ClearRegion (viewport.Left, row, right, bottom);
        }

        //PositionCursor ();

        _isDrawing = false;
    }

    /// <inheritdoc/>
    public override bool? OnInvokingKeyBindings (Key a, KeyBindingScope scope)
    {
        if (!a.IsValid)
        {
            return false;
        }

        // Give autocomplete first opportunity to respond to key presses
        if (SelectedLength == 0 && Autocomplete.Suggestions.Count > 0 && Autocomplete.ProcessKey (a))
        {
            return true;
        }

        return base.OnInvokingKeyBindings (a, scope);
    }

    /// <inheritdoc/>
    public override bool OnKeyUp (Key key)
    {
        if (key == Key.Space.WithCtrl)
        {
            return true;
        }

        return base.OnKeyUp (key);
    }

    /// <inheritdoc/>
    protected override void OnHasFocusChanged (bool newHasFocus, View? previousFocusedView, View? view)
    {
        if (Application.MouseGrabView is { } && Application.MouseGrabView == this)
        {
            Application.UngrabMouse ();
        }

        return;
    }

    /// <inheritdoc/>
    public override bool OnProcessKeyDown (Key a)
    {
        if (!CanFocus)
        {
            return true;
        }

        ResetColumnTrack ();

        // Ignore control characters and other special keys
        if (!a.IsKeyCodeAtoZ && (a.KeyCode < KeyCode.Space || a.KeyCode > KeyCode.CharMask))
        {
            return false;
        }

        InsertText (a);
        DoNeededAction ();

        return true;
    }

    /// <summary>Invoke the <see cref="UnwrappedCursorPosition"/> event with the unwrapped <see cref="CursorPosition"/>.</summary>
    public virtual void OnUnwrappedCursorPosition (int? cRow = null, int? cCol = null)
    {
        int? row = cRow is null ? CurrentRow : cRow;
        int? col = cCol is null ? CurrentColumn : cCol;

        if (cRow is null && cCol is null && _wordWrap)
        {
            row = _wrapManager!.GetModelLineFromWrappedLines (CurrentRow);
            col = _wrapManager.GetModelColFromWrappedLines (CurrentRow, CurrentColumn);
        }

        UnwrappedCursorPosition?.Invoke (this, new (new ((int)col, (int)row)));
    }

    /// <summary>Paste the clipboard contents into the current selected position.</summary>
    public void Paste ()
    {
        if (_isReadOnly)
        {
            return;
        }

        SetWrapModel ();
        string? contents = Clipboard.Contents;

        if (_copyWithoutSelection && contents.FirstOrDefault (x => x == '\n' || x == '\r') == 0)
        {
            List<RuneCell> runeList = contents is null ? new () : TextModel.ToRuneCellList (contents);
            List<RuneCell> currentLine = GetCurrentLine ();

            _historyText.Add (new () { new (currentLine) }, CursorPosition);

            List<List<RuneCell>> addedLine = new () { new (currentLine), runeList };

            _historyText.Add (
                              new (addedLine),
                              CursorPosition,
                              HistoryText.LineStatus.Added
                             );

            _model.AddLine (CurrentRow, runeList);
            CurrentRow++;

            _historyText.Add (
                              new () { new (GetCurrentLine ()) },
                              CursorPosition,
                              HistoryText.LineStatus.Replaced
                             );

            SetNeedsDisplay ();
            OnContentsChanged ();
        }
        else
        {
            if (Selecting)
            {
                ClearRegion ();
            }

            _copyWithoutSelection = false;
            InsertAllText (contents);

            if (Selecting)
            {
                _historyText.ReplaceLast (
                                          new () { new (GetCurrentLine ()) },
                                          CursorPosition,
                                          HistoryText.LineStatus.Original
                                         );
            }

            SetNeedsDisplay ();
        }

        UpdateWrapModel ();
        Selecting = false;
        DoNeededAction ();
    }

    /// <summary>Positions the cursor on the current row and column</summary>
    public override Point? PositionCursor ()
    {
        ProcessAutocomplete ();

        if (!CanFocus || !Enabled || Application.Driver is null)
        {
            return null;
        }

        if (Application.MouseGrabView == this && Selecting)
        {
            // BUGBUG: customized rect aren't supported now because the Redraw isn't using the Intersect method.
            //var minRow = Math.Min (Math.Max (Math.Min (selectionStartRow, currentRow) - topRow, 0), Viewport.Height);
            //var maxRow = Math.Min (Math.Max (Math.Max (selectionStartRow, currentRow) - topRow, 0), Viewport.Height);
            //SetNeedsDisplay (new (0, minRow, Viewport.Width, maxRow));
            SetNeedsDisplay ();
        }

        List<RuneCell> line = _model.GetLine (CurrentRow);
        var col = 0;

        if (line.Count > 0)
        {
            for (int idx = _leftColumn; idx < line.Count; idx++)
            {
                if (idx >= CurrentColumn)
                {
                    break;
                }

                int cols = line [idx].Rune.GetColumns ();

                if (line [idx].Rune.Value == '\t')
                {
                    cols += TabWidth + 1;
                }

                if (!TextModel.SetCol (ref col, Viewport.Width, cols))
                {
                    col = CurrentColumn;

                    break;
                }
            }
        }

        int posX = CurrentColumn - _leftColumn;
        int posY = CurrentRow - _topRow;

        if (posX > -1 && col >= posX && posX < Viewport.Width && _topRow <= CurrentRow && posY < Viewport.Height)
        {
            Move (col, CurrentRow - _topRow);
            return new (col, CurrentRow - _topRow);
        }

        return null; // Hide cursor
    }

    /// <summary>Redoes the latest changes.</summary>
    public void Redo ()
    {
        if (ReadOnly)
        {
            return;
        }

        _historyText.Redo ();
    }

    /// <summary>Replaces all the text based on the match case.</summary>
    /// <param name="textToFind">The text to find.</param>
    /// <param name="matchCase">The match case setting.</param>
    /// <param name="matchWholeWord">The match whole word setting.</param>
    /// <param name="textToReplace">The text to replace.</param>
    /// <returns><c>true</c>If the text was found.<c>false</c>otherwise.</returns>
    public bool ReplaceAllText (
        string textToFind,
        bool matchCase = false,
        bool matchWholeWord = false,
        string? textToReplace = null
    )
    {
        if (_isReadOnly || _model.Count == 0)
        {
            return false;
        }

        SetWrapModel ();
        ResetContinuousFind ();

        (Point current, bool found) foundPos =
            _model.ReplaceAllText (textToFind, matchCase, matchWholeWord, textToReplace);

        return SetFoundText (textToFind, foundPos, textToReplace, false, true);
    }

    /// <summary>
    ///     Will scroll the <see cref="TextView"/> to display the specified row at the top if <paramref name="isRow"/> is
    ///     true or will scroll the <see cref="TextView"/> to display the specified column at the left if
    ///     <paramref name="isRow"/> is false.
    /// </summary>
    /// <param name="idx">
    ///     Row that should be displayed at the top or Column that should be displayed at the left, if the value
    ///     is negative it will be reset to zero
    /// </param>
    /// <param name="isRow">If true (default) the <paramref name="idx"/> is a row, column otherwise.</param>
    public void ScrollTo (int idx, bool isRow = true)
    {
        if (idx < 0)
        {
            idx = 0;
        }

        if (isRow)
        {
            _topRow = Math.Max (idx > _model.Count - 1 ? _model.Count - 1 : idx, 0);
        }
        else if (!_wordWrap)
        {
            int maxlength =
                _model.GetMaxVisibleLine (_topRow, _topRow + Viewport.Height, TabWidth);
            _leftColumn = Math.Max (!_wordWrap && idx > maxlength - 1 ? maxlength - 1 : idx, 0);
        }

        SetNeedsDisplay ();
    }

    /// <summary>Select all text.</summary>
    public void SelectAll ()
    {
        if (_model.Count == 0)
        {
            return;
        }

        StartSelecting ();
        _selectionStartColumn = 0;
        _selectionStartRow = 0;
        CurrentColumn = _model.GetLine (_model.Count - 1).Count;
        CurrentRow = _model.Count - 1;
        SetNeedsDisplay ();
    }

    ///// <summary>Raised when the <see cref="Text"/> property of the <see cref="TextView"/> changes.</summary>
    ///// <remarks>
    /////     The <see cref="Text"/> property of <see cref="TextView"/> only changes when it is explicitly set, not as the
    /////     user types. To be notified as the user changes the contents of the TextView see <see cref="IsDirty"/>.
    ///// </remarks>
    //public event EventHandler? TextChanged;

    /// <summary>Undoes the latest changes.</summary>
    public void Undo ()
    {
        if (ReadOnly)
        {
            return;
        }

        _historyText.Undo ();
    }

    /// <summary>Invoked with the unwrapped <see cref="CursorPosition"/>.</summary>
    public event EventHandler<PointEventArgs>? UnwrappedCursorPosition;

    /// <summary>
    ///     Sets the <see cref="View.Driver"/> to an appropriate color for rendering the given <paramref name="idxCol"/>
    ///     of the current <paramref name="line"/>. Override to provide custom coloring by calling
    ///     <see cref="ConsoleDriver.SetAttribute(Attribute)"/> Defaults to <see cref="ColorScheme.Normal"/>.
    /// </summary>
    /// <param name="line">The line.</param>
    /// <param name="idxCol">The col index.</param>
    /// <param name="idxRow">The row index.</param>
    protected virtual void OnDrawNormalColor (List<RuneCell> line, int idxCol, int idxRow)
    {
        (int Row, int Col) unwrappedPos = GetUnwrappedPosition (idxRow, idxCol);
        var ev = new RuneCellEventArgs (line, idxCol, unwrappedPos);
        DrawNormalColor?.Invoke (this, ev);

        if (line [idxCol].ColorScheme is { })
        {
            ColorScheme? colorScheme = line [idxCol].ColorScheme;
            Driver.SetAttribute (Enabled ? colorScheme!.Focus : colorScheme!.Disabled);
        }
        else
        {
            Driver.SetAttribute (GetNormalColor ());
        }
    }

    /// <summary>
    ///     Sets the <see cref="View.Driver"/> to an appropriate color for rendering the given <paramref name="idxCol"/>
    ///     of the current <paramref name="line"/>. Override to provide custom coloring by calling
    ///     <see cref="ConsoleDriver.SetAttribute(Attribute)"/> Defaults to <see cref="ColorScheme.Focus"/>.
    /// </summary>
    /// <param name="line">The line.</param>
    /// <param name="idxCol">The col index.</param>
    /// ///
    /// <param name="idxRow">The row index.</param>
    protected virtual void OnDrawReadOnlyColor (List<RuneCell> line, int idxCol, int idxRow)
    {
        (int Row, int Col) unwrappedPos = GetUnwrappedPosition (idxRow, idxCol);
        var ev = new RuneCellEventArgs (line, idxCol, unwrappedPos);
        DrawReadOnlyColor?.Invoke (this, ev);

        ColorScheme? colorScheme = line [idxCol].ColorScheme is { } ? line [idxCol].ColorScheme : ColorScheme;
        Attribute attribute;

        if (colorScheme!.Disabled.Foreground == colorScheme.Focus.Background)
        {
            attribute = new (colorScheme.Focus.Foreground, colorScheme.Focus.Background);
        }
        else
        {
            attribute = new (colorScheme.Disabled.Foreground, colorScheme.Focus.Background);
        }

        Driver.SetAttribute (attribute);
    }

    /// <summary>
    ///     Sets the <see cref="View.Driver"/> to an appropriate color for rendering the given <paramref name="idxCol"/>
    ///     of the current <paramref name="line"/>. Override to provide custom coloring by calling
    ///     <see cref="ConsoleDriver.SetAttribute(Attribute)"/> Defaults to <see cref="ColorScheme.Focus"/>.
    /// </summary>
    /// <param name="line">The line.</param>
    /// <param name="idxCol">The col index.</param>
    /// ///
    /// <param name="idxRow">The row index.</param>
    protected virtual void OnDrawSelectionColor (List<RuneCell> line, int idxCol, int idxRow)
    {
        (int Row, int Col) unwrappedPos = GetUnwrappedPosition (idxRow, idxCol);
        var ev = new RuneCellEventArgs (line, idxCol, unwrappedPos);
        DrawSelectionColor?.Invoke (this, ev);

        if (line [idxCol].ColorScheme is { })
        {
            ColorScheme? colorScheme = line [idxCol].ColorScheme;

            Driver.SetAttribute (
                                 new (colorScheme!.Focus.Background, colorScheme.Focus.Foreground)
                                );
        }
        else
        {
            Driver.SetAttribute (
                                 new (
                                      ColorScheme!.Focus.Background,
                                      ColorScheme!.Focus.Foreground
                                     )
                                );
        }
    }

    /// <summary>
    ///     Sets the <see cref="View.Driver"/> to an appropriate color for rendering the given <paramref name="idxCol"/>
    ///     of the current <paramref name="line"/>. Override to provide custom coloring by calling
    ///     <see cref="ConsoleDriver.SetAttribute(Attribute)"/> Defaults to <see cref="ColorScheme.HotFocus"/>.
    /// </summary>
    /// <param name="line">The line.</param>
    /// <param name="idxCol">The col index.</param>
    /// ///
    /// <param name="idxRow">The row index.</param>
    protected virtual void OnDrawUsedColor (List<RuneCell> line, int idxCol, int idxRow)
    {
        (int Row, int Col) unwrappedPos = GetUnwrappedPosition (idxRow, idxCol);
        var ev = new RuneCellEventArgs (line, idxCol, unwrappedPos);
        DrawUsedColor?.Invoke (this, ev);

        if (line [idxCol].ColorScheme is { })
        {
            ColorScheme? colorScheme = line [idxCol].ColorScheme;
            SetValidUsedColor (colorScheme!);
        }
        else
        {
            SetValidUsedColor (ColorScheme);
        }
    }

    /// <summary>
    ///     Sets the driver to the default color for the control where no text is being rendered. Defaults to
    ///     <see cref="ColorScheme.Normal"/>.
    /// </summary>
    protected virtual void SetNormalColor () { Driver.SetAttribute (GetNormalColor ()); }

    private void Adjust ()
    {
        (int width, int height) offB = OffSetBackground ();
        List<RuneCell> line = GetCurrentLine ();
        bool need = NeedsDisplay || _wrapNeeded || !Used;
        (int size, int length) tSize = TextModel.DisplaySize (line, -1, -1, false, TabWidth);
        (int size, int length) dSize = TextModel.DisplaySize (line, _leftColumn, CurrentColumn, true, TabWidth);

        if (!_wordWrap && CurrentColumn < _leftColumn)
        {
            _leftColumn = CurrentColumn;
            need = true;
        }
        else if (!_wordWrap
                 && (CurrentColumn - _leftColumn + 1 > Viewport.Width + offB.width || dSize.size + 1 >= Viewport.Width + offB.width))
        {
            _leftColumn = TextModel.CalculateLeftColumn (
                                                         line,
                                                         _leftColumn,
                                                         CurrentColumn,
                                                         Viewport.Width + offB.width,
                                                         TabWidth
                                                        );
            need = true;
        }
        else if ((_wordWrap && _leftColumn > 0) || (dSize.size < Viewport.Width + offB.width && tSize.size < Viewport.Width + offB.width))
        {
            if (_leftColumn > 0)
            {
                _leftColumn = 0;
                need = true;
            }
        }

        if (CurrentRow < _topRow)
        {
            _topRow = CurrentRow;
            need = true;
        }
        else if (CurrentRow - _topRow >= Viewport.Height + offB.height)
        {
            _topRow = Math.Min (Math.Max (CurrentRow - Viewport.Height + 1, 0), CurrentRow);
            need = true;
        }
        else if (_topRow > 0 && CurrentRow < _topRow)
        {
            _topRow = Math.Max (_topRow - 1, 0);
            need = true;
        }

        if (need)
        {
            if (_wrapNeeded)
            {
                WrapTextModel ();
                _wrapNeeded = false;
            }

            SetNeedsDisplay ();
        }
        else
        {
            if (IsInitialized)
            {
                PositionCursor ();
            }
        }

        OnUnwrappedCursorPosition ();
    }

    private void AppendClipboard (string text) { Clipboard.Contents += text; }

    private ContextMenuv2 CreateContextMenu ()
    {
        ContextMenuv2 menu = new (new List<Shortcut> ()
        {
            new (this, Command.SelectAll, Strings.ctxSelectAll),
            new (this, Command.DeleteAll, Strings.ctxDeleteAll),
            new (this, Command.Copy, Strings.ctxCopy),
            new (this, Command.Cut, Strings.ctxCut),
            new (this, Command.Paste, Strings.ctxPaste),
            new (this, Command.Undo, Strings.ctxUndo),
            new (this, Command.Redo, Strings.ctxRedo),
        });

        menu.KeyChanged += ContextMenu_KeyChanged;

        return menu;
    }

    private void ClearRegion (int left, int top, int right, int bottom)
    {
        for (int row = top; row < bottom; row++)
        {
            Move (left, row);

            for (int col = left; col < right; col++)
            {
                AddRune (col, row, (Rune)' ');
            }
        }
    }

    //
    // Clears the contents of the selected region
    //
    private void ClearRegion ()
    {
        SetWrapModel ();

        long start, end;
        long currentEncoded = ((long)(uint)CurrentRow << 32) | (uint)CurrentColumn;
        GetEncodedRegionBounds (out start, out end);
        var startRow = (int)(start >> 32);
        var maxrow = (int)(end >> 32);
        var startCol = (int)(start & 0xffffffff);
        var endCol = (int)(end & 0xffffffff);
        List<RuneCell> line = _model.GetLine (startRow);

        _historyText.Add (new () { new (line) }, new (startCol, startRow));

        List<List<RuneCell>> removedLines = new ();

        if (startRow == maxrow)
        {
            removedLines.Add (new (line));

            line.RemoveRange (startCol, endCol - startCol);
            CurrentColumn = startCol;

            if (_wordWrap)
            {
                SetNeedsDisplay ();
            }
            else
            {
                //QUESTION: Is the below comment still relevant?
                // BUGBUG: customized rect aren't supported now because the Redraw isn't using the Intersect method.
                //SetNeedsDisplay (new (0, startRow - topRow, Viewport.Width, startRow - topRow + 1));
                SetNeedsDisplay ();
            }

            _historyText.Add (
                              new (removedLines),
                              CursorPosition,
                              HistoryText.LineStatus.Removed
                             );

            UpdateWrapModel ();

            return;
        }

        removedLines.Add (new (line));

        line.RemoveRange (startCol, line.Count - startCol);
        List<RuneCell> line2 = _model.GetLine (maxrow);
        line.AddRange (line2.Skip (endCol));

        for (int row = startRow + 1; row <= maxrow; row++)
        {
            removedLines.Add (new (_model.GetLine (startRow + 1)));

            _model.RemoveLine (startRow + 1);
        }

        if (currentEncoded == end)
        {
            CurrentRow -= maxrow - startRow;
        }

        CurrentColumn = startCol;

        _historyText.Add (
                          new (removedLines),
                          CursorPosition,
                          HistoryText.LineStatus.Removed
                         );

        UpdateWrapModel ();

        SetNeedsDisplay ();
    }

    private void ClearSelectedRegion ()
    {
        SetWrapModel ();

        if (!_isReadOnly)
        {
            ClearRegion ();
        }

        UpdateWrapModel ();
        Selecting = false;
        DoNeededAction ();
    }

    private void ContextMenu_KeyChanged (object sender, KeyChangedEventArgs e) { KeyBindings.ReplaceKey (e.OldKey, e.NewKey); }

    private bool DeleteTextBackwards ()
    {
        SetWrapModel ();

        if (CurrentColumn > 0)
        {
            // Delete backwards 
            List<RuneCell> currentLine = GetCurrentLine ();

            _historyText.Add (new () { new (currentLine) }, CursorPosition);

            currentLine.RemoveAt (CurrentColumn - 1);

            if (_wordWrap)
            {
                _wrapNeeded = true;
            }

            CurrentColumn--;

            _historyText.Add (
                              new () { new (currentLine) },
                              CursorPosition,
                              HistoryText.LineStatus.Replaced
                             );

            if (CurrentColumn < _leftColumn)
            {
                _leftColumn--;
                SetNeedsDisplay ();
            }
            else
            {
                // BUGBUG: customized rect aren't supported now because the Redraw isn't using the Intersect method.
                //SetNeedsDisplay (new (0, currentRow - topRow, 1, Viewport.Width));
                SetNeedsDisplay ();
            }
        }
        else
        {
            // Merges the current line with the previous one.
            if (CurrentRow == 0)
            {
                return true;
            }

            int prowIdx = CurrentRow - 1;
            List<RuneCell> prevRow = _model.GetLine (prowIdx);

            _historyText.Add (new () { new (prevRow) }, CursorPosition);

            List<List<RuneCell>> removedLines = new () { new (prevRow) };

            removedLines.Add (new (GetCurrentLine ()));

            _historyText.Add (
                              removedLines,
                              new (CurrentColumn, prowIdx),
                              HistoryText.LineStatus.Removed
                             );

            int prevCount = prevRow.Count;
            _model.GetLine (prowIdx).AddRange (GetCurrentLine ());
            _model.RemoveLine (CurrentRow);

            if (_wordWrap)
            {
                _wrapNeeded = true;
            }

            CurrentRow--;

            _historyText.Add (
                              new () { GetCurrentLine () },
                              new (CurrentColumn, prowIdx),
                              HistoryText.LineStatus.Replaced
                             );

            CurrentColumn = prevCount;
            SetNeedsDisplay ();
        }

        UpdateWrapModel ();

        return false;
    }

    private bool DeleteTextForwards ()
    {
        SetWrapModel ();

        List<RuneCell> currentLine = GetCurrentLine ();

        if (CurrentColumn == currentLine.Count)
        {
            if (CurrentRow + 1 == _model.Count)
            {
                UpdateWrapModel ();

                return true;
            }

            _historyText.Add (new () { new (currentLine) }, CursorPosition);

            List<List<RuneCell>> removedLines = new () { new (currentLine) };

            List<RuneCell> nextLine = _model.GetLine (CurrentRow + 1);

            removedLines.Add (new (nextLine));

            _historyText.Add (removedLines, CursorPosition, HistoryText.LineStatus.Removed);

            currentLine.AddRange (nextLine);
            _model.RemoveLine (CurrentRow + 1);

            _historyText.Add (
                              new () { new (currentLine) },
                              CursorPosition,
                              HistoryText.LineStatus.Replaced
                             );

            if (_wordWrap)
            {
                _wrapNeeded = true;
            }

            DoSetNeedsDisplay (new (0, CurrentRow - _topRow, Viewport.Width, CurrentRow - _topRow + 1));
        }
        else
        {
            _historyText.Add ([ [.. currentLine]], CursorPosition);

            currentLine.RemoveAt (CurrentColumn);

            _historyText.Add (
                              [ [.. currentLine]],
                              CursorPosition,
                              HistoryText.LineStatus.Replaced
                             );

            if (_wordWrap)
            {
                _wrapNeeded = true;
            }

            DoSetNeedsDisplay (
                               new (
                                    CurrentColumn - _leftColumn,
                                    CurrentRow - _topRow,
                                    Viewport.Width,
                                    Math.Max (CurrentRow - _topRow + 1, 0)
                                   )
                              );
        }

        UpdateWrapModel ();

        return false;
    }

    private void DoNeededAction ()
    {
        if (NeedsDisplay)
        {
            Adjust ();
        }
        else
        {
            PositionCursor ();
        }
    }

    private void DoSetNeedsDisplay (Rectangle rect)
    {
        if (_wrapNeeded)
        {
            SetNeedsDisplay ();
        }
        else
        {
            // BUGBUG: customized rect aren't supported now because the Redraw isn't using the Intersect method.
            //SetNeedsDisplay (rect);
            SetNeedsDisplay ();
        }
    }

    private IEnumerable<(int col, int row, RuneCell rune)> ForwardIterator (int col, int row)
    {
        if (col < 0 || row < 0)
        {
            yield break;
        }

        if (row >= _model.Count)
        {
            yield break;
        }

        List<RuneCell> line = GetCurrentLine ();

        if (col >= line.Count)
        {
            yield break;
        }

        while (row < _model.Count)
        {
            for (int c = col; c < line.Count; c++)
            {
                yield return (c, row, line [c]);
            }

            col = 0;
            row++;
            line = GetCurrentLine ();
        }
    }

    private void GenerateSuggestions ()
    {
        List<RuneCell> currentLine = GetCurrentLine ();
        int cursorPosition = Math.Min (CurrentColumn, currentLine.Count);

        Autocomplete.Context = new (
                                    currentLine,
                                    cursorPosition,
                                    Autocomplete.Context != null
                                        ? Autocomplete.Context.Canceled
                                        : false
                                   );

        Autocomplete.GenerateSuggestions (
                                          Autocomplete.Context
                                         );
    }

    // Returns an encoded region start..end (top 32 bits are the row, low32 the column)
    private void GetEncodedRegionBounds (
        out long start,
        out long end,
        int? startRow = null,
        int? startCol = null,
        int? cRow = null,
        int? cCol = null
    )
    {
        long selection;
        long point;

        if (startRow is null || startCol is null || cRow is null || cCol is null)
        {
            selection = ((long)(uint)_selectionStartRow << 32) | (uint)_selectionStartColumn;
            point = ((long)(uint)CurrentRow << 32) | (uint)CurrentColumn;
        }
        else
        {
            selection = ((long)(uint)startRow << 32) | (uint)startCol;
            point = ((long)(uint)cRow << 32) | (uint)cCol;
        }

        if (selection > point)
        {
            start = point;
            end = selection;
        }
        else
        {
            start = selection;
            end = point;
        }
    }

    //
    // Returns a string with the text in the selected 
    // region.
    //
    private string GetRegion (
        int? sRow = null,
        int? sCol = null,
        int? cRow = null,
        int? cCol = null,
        TextModel? model = null
    )
    {
        long start, end;
        GetEncodedRegionBounds (out start, out end, sRow, sCol, cRow, cCol);

        if (start == end)
        {
            return string.Empty;
        }

        var startRow = (int)(start >> 32);
        var maxrow = (int)(end >> 32);
        var startCol = (int)(start & 0xffffffff);
        var endCol = (int)(end & 0xffffffff);
        List<RuneCell> line = model is null ? _model.GetLine (startRow) : model.GetLine (startRow);

        if (startRow == maxrow)
        {
            return StringFromRunes (line.GetRange (startCol, endCol - startCol));
        }

        string res = StringFromRunes (line.GetRange (startCol, line.Count - startCol));

        for (int row = startRow + 1; row < maxrow; row++)
        {
            res = res
                  + Environment.NewLine
                  + StringFromRunes (
                                     model == null
                                         ? _model.GetLine (row)
                                         : model.GetLine (row)
                                    );
        }

        line = model is null ? _model.GetLine (maxrow) : model.GetLine (maxrow);
        res = res + Environment.NewLine + StringFromRunes (line.GetRange (0, endCol));

        return res;
    }

    private int GetSelectedLength () { return SelectedText.Length; }

    private string GetSelectedRegion ()
    {
        int cRow = CurrentRow;
        int cCol = CurrentColumn;
        int startRow = _selectionStartRow;
        int startCol = _selectionStartColumn;
        TextModel model = _model;

        if (_wordWrap)
        {
            cRow = _wrapManager!.GetModelLineFromWrappedLines (CurrentRow);
            cCol = _wrapManager.GetModelColFromWrappedLines (CurrentRow, CurrentColumn);
            startRow = _wrapManager.GetModelLineFromWrappedLines (_selectionStartRow);
            startCol = _wrapManager.GetModelColFromWrappedLines (_selectionStartRow, _selectionStartColumn);
            model = _wrapManager.Model;
        }

        OnUnwrappedCursorPosition (cRow, cCol);

        return GetRegion (startRow, startCol, cRow, cCol, model);
    }

    private (int Row, int Col) GetUnwrappedPosition (int line, int col)
    {
        if (WordWrap)
        {
            return new ValueTuple<int, int> (
                                             _wrapManager!.GetModelLineFromWrappedLines (line),
                                             _wrapManager.GetModelColFromWrappedLines (line, col)
                                            );
        }

        return new ValueTuple<int, int> (line, col);
    }

    private void HistoryText_ChangeText (object sender, HistoryText.HistoryTextItemEventArgs obj)
    {
        SetWrapModel ();

        if (obj is { })
        {
            int startLine = obj.CursorPosition.Y;

            if (obj.RemovedOnAdded is { })
            {
                int offset;

                if (obj.IsUndoing)
                {
                    offset = Math.Max (obj.RemovedOnAdded.Lines.Count - obj.Lines.Count, 1);
                }
                else
                {
                    offset = obj.RemovedOnAdded.Lines.Count - 1;
                }

                for (var i = 0; i < offset; i++)
                {
                    if (Lines > obj.RemovedOnAdded.CursorPosition.Y)
                    {
                        _model.RemoveLine (obj.RemovedOnAdded.CursorPosition.Y);
                    }
                    else
                    {
                        break;
                    }
                }
            }

            for (var i = 0; i < obj.Lines.Count; i++)
            {
                if (i == 0)
                {
                    _model.ReplaceLine (startLine, obj.Lines [i]);
                }
                else if ((obj.IsUndoing && obj.LineStatus == HistoryText.LineStatus.Removed)
                         || (!obj.IsUndoing && obj.LineStatus == HistoryText.LineStatus.Added))
                {
                    _model.AddLine (startLine, obj.Lines [i]);
                }
                else if (Lines > obj.CursorPosition.Y + 1)
                {
                    _model.RemoveLine (obj.CursorPosition.Y + 1);
                }

                startLine++;
            }

            CursorPosition = obj.FinalCursorPosition;
        }

        UpdateWrapModel ();

        Adjust ();
        OnContentsChanged ();
    }

    private void Insert (RuneCell cell)
    {
        List<RuneCell> line = GetCurrentLine ();

        if (Used)
        {
            line.Insert (Math.Min (CurrentColumn, line.Count), cell);
        }
        else
        {
            if (CurrentColumn < line.Count)
            {
                line.RemoveAt (CurrentColumn);
            }

            line.Insert (Math.Min (CurrentColumn, line.Count), cell);
        }

        int prow = CurrentRow - _topRow;

        if (!_wrapNeeded)
        {
            // BUGBUG: customized rect aren't supported now because the Redraw isn't using the Intersect method.
            //SetNeedsDisplay (new (0, prow, Math.Max (Viewport.Width, 0), Math.Max (prow + 1, 0)));
            SetNeedsDisplay ();
        }
    }

    private void InsertAllText (string text)
    {
        if (string.IsNullOrEmpty (text))
        {
            return;
        }

        List<List<RuneCell>> lines = TextModel.StringToLinesOfRuneCells (text);

        if (lines.Count == 0)
        {
            return;
        }

        SetWrapModel ();

        List<RuneCell> line = GetCurrentLine ();

        _historyText.Add (new () { new (line) }, CursorPosition);

        // Optimize single line
        if (lines.Count == 1)
        {
            line.InsertRange (CurrentColumn, lines [0]);
            CurrentColumn += lines [0].Count;

            _historyText.Add (
                              new () { new (line) },
                              CursorPosition,
                              HistoryText.LineStatus.Replaced
                             );

            if (!_wordWrap && CurrentColumn - _leftColumn > Viewport.Width)
            {
                _leftColumn = Math.Max (CurrentColumn - Viewport.Width + 1, 0);
            }

            if (_wordWrap)
            {
                SetNeedsDisplay ();
            }
            else
            {
                // BUGBUG: customized rect aren't supported now because the Redraw isn't using the Intersect method.
                //SetNeedsDisplay (new (0, currentRow - topRow, Viewport.Width, Math.Max (currentRow - topRow + 1, 0)));
                SetNeedsDisplay ();
            }

            UpdateWrapModel ();

            OnContentsChanged ();

            return;
        }

        List<RuneCell>? rest = null;
        var lastp = 0;

        if (_model.Count > 0 && line.Count > 0 && !_copyWithoutSelection)
        {
            // Keep a copy of the rest of the line
            int restCount = line.Count - CurrentColumn;
            rest = line.GetRange (CurrentColumn, restCount);
            line.RemoveRange (CurrentColumn, restCount);
        }

        // First line is inserted at the current location, the rest is appended
        line.InsertRange (CurrentColumn, lines [0]);

        //model.AddLine (currentRow, lines [0]);

        List<List<RuneCell>> addedLines = new () { new (line) };

        for (var i = 1; i < lines.Count; i++)
        {
            _model.AddLine (CurrentRow + i, lines [i]);

            addedLines.Add (new (lines [i]));
        }

        if (rest is { })
        {
            List<RuneCell> last = _model.GetLine (CurrentRow + lines.Count - 1);
            lastp = last.Count;
            last.InsertRange (last.Count, rest);

            addedLines.Last ().InsertRange (addedLines.Last ().Count, rest);
        }

        _historyText.Add (addedLines, CursorPosition, HistoryText.LineStatus.Added);

        // Now adjust column and row positions
        CurrentRow += lines.Count - 1;
        CurrentColumn = rest is { } ? lastp : lines [lines.Count - 1].Count;
        Adjust ();

        _historyText.Add (
                          new () { new (line) },
                          CursorPosition,
                          HistoryText.LineStatus.Replaced
                         );

        UpdateWrapModel ();
        OnContentsChanged ();
    }

    private bool InsertText (Key a, ColorScheme? colorScheme = null)
    {
        //So that special keys like tab can be processed
        if (_isReadOnly)
        {
            return true;
        }

        SetWrapModel ();

        _historyText.Add (new () { new (GetCurrentLine ()) }, CursorPosition);

        if (Selecting)
        {
            ClearSelectedRegion ();
        }

        if ((uint)a.KeyCode == '\n')
        {
            _model.AddLine (CurrentRow + 1, new ());
            CurrentRow++;
            CurrentColumn = 0;
        }
        else if ((uint)a.KeyCode == '\r')
        {
            CurrentColumn = 0;
        }
        else
        {
            if (Used)
            {
                Insert (new () { Rune = a.AsRune, ColorScheme = colorScheme });
                CurrentColumn++;

                if (CurrentColumn >= _leftColumn + Viewport.Width)
                {
                    _leftColumn++;
                    SetNeedsDisplay ();
                }
            }
            else
            {
                Insert (new () { Rune = a.AsRune, ColorScheme = colorScheme });
                CurrentColumn++;
            }
        }

        _historyText.Add (
                          new () { new (GetCurrentLine ()) },
                          CursorPosition,
                          HistoryText.LineStatus.Replaced
                         );

        UpdateWrapModel ();
        OnContentsChanged ();

        return true;
    }

    private void KillToEndOfLine ()
    {
        if (_isReadOnly)
        {
            return;
        }

        if (_model.Count == 1 && GetCurrentLine ().Count == 0)
        {
            // Prevents from adding line feeds if there is no more lines.
            return;
        }

        SetWrapModel ();

        List<RuneCell> currentLine = GetCurrentLine ();
        var setLastWasKill = true;

        if (currentLine.Count > 0 && CurrentColumn == currentLine.Count)
        {
            UpdateWrapModel ();

            DeleteTextForwards ();

            return;
        }

        _historyText.Add (new () { new (currentLine) }, CursorPosition);

        if (currentLine.Count == 0)
        {
            if (CurrentRow < _model.Count - 1)
            {
                List<List<RuneCell>> removedLines = new () { new (currentLine) };

                _model.RemoveLine (CurrentRow);

                removedLines.Add (new (GetCurrentLine ()));

                _historyText.Add (
                                  new (removedLines),
                                  CursorPosition,
                                  HistoryText.LineStatus.Removed
                                 );
            }

            if (_model.Count > 0 || _lastWasKill)
            {
                string val = Environment.NewLine;

                if (_lastWasKill)
                {
                    AppendClipboard (val);
                }
                else
                {
                    SetClipboard (val);
                }
            }

            if (_model.Count == 0)
            {
                // Prevents from adding line feeds if there is no more lines.
                setLastWasKill = false;
            }
        }
        else
        {
            int restCount = currentLine.Count - CurrentColumn;
            List<RuneCell> rest = currentLine.GetRange (CurrentColumn, restCount);
            var val = string.Empty;
            val += StringFromRunes (rest);

            if (_lastWasKill)
            {
                AppendClipboard (val);
            }
            else
            {
                SetClipboard (val);
            }

            currentLine.RemoveRange (CurrentColumn, restCount);
        }

        _historyText.Add (
                          [ [.. GetCurrentLine ()]],
                          CursorPosition,
                          HistoryText.LineStatus.Replaced
                         );

        UpdateWrapModel ();

        DoSetNeedsDisplay (new (0, CurrentRow - _topRow, Viewport.Width, Viewport.Height));

        _lastWasKill = setLastWasKill;
        DoNeededAction ();
    }

    private void KillToLeftStart ()
    {
        if (_isReadOnly)
        {
            return;
        }

        if (_model.Count == 1 && GetCurrentLine ().Count == 0)
        {
            // Prevents from adding line feeds if there is no more lines.
            return;
        }

        SetWrapModel ();

        List<RuneCell> currentLine = GetCurrentLine ();
        var setLastWasKill = true;

        if (currentLine.Count > 0 && CurrentColumn == 0)
        {
            UpdateWrapModel ();

            DeleteTextBackwards ();

            return;
        }

        _historyText.Add ([ [.. currentLine]], CursorPosition);

        if (currentLine.Count == 0)
        {
            if (CurrentRow > 0)
            {
                _model.RemoveLine (CurrentRow);

                if (_model.Count > 0 || _lastWasKill)
                {
                    string val = Environment.NewLine;

                    if (_lastWasKill)
                    {
                        AppendClipboard (val);
                    }
                    else
                    {
                        SetClipboard (val);
                    }
                }

                if (_model.Count == 0)
                {
                    // Prevents from adding line feeds if there is no more lines.
                    setLastWasKill = false;
                }

                CurrentRow--;
                currentLine = _model.GetLine (CurrentRow);

                List<List<RuneCell>> removedLine =
                [
                    [..currentLine],
                    []
                ];

                _historyText.Add (
                                  [.. removedLine],
                                  CursorPosition,
                                  HistoryText.LineStatus.Removed
                                 );

                CurrentColumn = currentLine.Count;
            }
        }
        else
        {
            int restCount = CurrentColumn;
            List<RuneCell> rest = currentLine.GetRange (0, restCount);
            var val = string.Empty;
            val += StringFromRunes (rest);

            if (_lastWasKill)
            {
                AppendClipboard (val);
            }
            else
            {
                SetClipboard (val);
            }

            currentLine.RemoveRange (0, restCount);
            CurrentColumn = 0;
        }

        _historyText.Add (
                          [ [.. GetCurrentLine ()]],
                          CursorPosition,
                          HistoryText.LineStatus.Replaced
                         );

        UpdateWrapModel ();

        DoSetNeedsDisplay (new (0, CurrentRow - _topRow, Viewport.Width, Viewport.Height));

        _lastWasKill = setLastWasKill;
        DoNeededAction ();
    }

    private void KillWordBackward ()
    {
        if (_isReadOnly)
        {
            return;
        }

        SetWrapModel ();

        List<RuneCell> currentLine = GetCurrentLine ();

        _historyText.Add ([ [.. GetCurrentLine ()]], CursorPosition);

        if (CurrentColumn == 0)
        {
            DeleteTextBackwards ();

            _historyText.ReplaceLast (
                                      [ [.. GetCurrentLine ()]],
                                      CursorPosition,
                                      HistoryText.LineStatus.Replaced
                                     );

            UpdateWrapModel ();

            return;
        }

        (int col, int row)? newPos = _model.WordBackward (CurrentColumn, CurrentRow);

        if (newPos.HasValue && CurrentRow == newPos.Value.row)
        {
            int restCount = CurrentColumn - newPos.Value.col;
            currentLine.RemoveRange (newPos.Value.col, restCount);

            if (_wordWrap)
            {
                _wrapNeeded = true;
            }

            CurrentColumn = newPos.Value.col;
        }
        else if (newPos.HasValue)
        {
            int restCount = currentLine.Count - CurrentColumn;
            currentLine.RemoveRange (CurrentColumn, restCount);

            if (_wordWrap)
            {
                _wrapNeeded = true;
            }

            CurrentColumn = newPos.Value.col;
            CurrentRow = newPos.Value.row;
        }

        _historyText.Add (
                          [ [.. GetCurrentLine ()]],
                          CursorPosition,
                          HistoryText.LineStatus.Replaced
                         );

        UpdateWrapModel ();

        DoSetNeedsDisplay (new (0, CurrentRow - _topRow, Viewport.Width, Viewport.Height));
        DoNeededAction ();
    }

    private void KillWordForward ()
    {
        if (_isReadOnly)
        {
            return;
        }

        SetWrapModel ();

        List<RuneCell> currentLine = GetCurrentLine ();

        _historyText.Add ([ [.. GetCurrentLine ()]], CursorPosition);

        if (currentLine.Count == 0 || CurrentColumn == currentLine.Count)
        {
            DeleteTextForwards ();

            _historyText.ReplaceLast (
                                      [ [.. GetCurrentLine ()]],
                                      CursorPosition,
                                      HistoryText.LineStatus.Replaced
                                     );

            UpdateWrapModel ();

            return;
        }

        (int col, int row)? newPos = _model.WordForward (CurrentColumn, CurrentRow);
        var restCount = 0;

        if (newPos.HasValue && CurrentRow == newPos.Value.row)
        {
            restCount = newPos.Value.col - CurrentColumn;
            currentLine.RemoveRange (CurrentColumn, restCount);
        }
        else if (newPos.HasValue)
        {
            restCount = currentLine.Count - CurrentColumn;
            currentLine.RemoveRange (CurrentColumn, restCount);
        }

        if (_wordWrap)
        {
            _wrapNeeded = true;
        }

        _historyText.Add (
                          [ [.. GetCurrentLine ()]],
                          CursorPosition,
                          HistoryText.LineStatus.Replaced
                         );

        UpdateWrapModel ();

        DoSetNeedsDisplay (new (0, CurrentRow - _topRow, Viewport.Width, Viewport.Height));
        DoNeededAction ();
    }

    private void Model_LinesLoaded (object sender, EventArgs e)
    {
        // This call is not needed. Model_LinesLoaded gets invoked when
        // model.LoadString (value) is called. LoadString is called from one place
        // (Text.set) and historyText.Clear() is called immediately after.
        // If this call happens, HistoryText_ChangeText will get called multiple times
        // when Text is set, which is wrong.
        //historyText.Clear (Text);

        if (!_multiline && !IsInitialized)
        {
            CurrentColumn = Text.GetRuneCount ();
            _leftColumn = CurrentColumn > Viewport.Width + 1 ? CurrentColumn - Viewport.Width + 1 : 0;
        }
    }

    private void MoveBottomEnd ()
    {
        ResetAllTrack ();

        if (_shiftSelecting && Selecting)
        {
            StopSelecting ();
        }

        MoveEnd ();
    }

    private void MoveBottomEndExtend ()
    {
        ResetAllTrack ();
        StartSelecting ();
        MoveEnd ();
    }

    private bool MoveDown ()
    {
        if (CurrentRow + 1 < _model.Count)
        {
            if (_columnTrack == -1)
            {
                _columnTrack = CurrentColumn;
            }

            CurrentRow++;

            if (CurrentRow >= _topRow + Viewport.Height)
            {
                _topRow++;
                SetNeedsDisplay ();
            }

            TrackColumn ();
            PositionCursor ();
        }
        else if (CurrentRow > Viewport.Height)
        {
            Adjust ();
        }
        else
        {
            return false;
        }

        DoNeededAction ();

        return true;
    }

    private void MoveEndOfLine ()
    {
        List<RuneCell> currentLine = GetCurrentLine ();
        CurrentColumn = Math.Max (currentLine.Count - (ReadOnly ? 1 : 0), 0);
        Adjust ();
        DoNeededAction ();
    }

    private bool MoveLeft ()
    {
        if (CurrentColumn > 0)
        {
            CurrentColumn--;
        }
        else
        {
            if (CurrentRow > 0)
            {
                CurrentRow--;

                if (CurrentRow < _topRow)
                {
                    _topRow--;
                    SetNeedsDisplay ();
                }

                List<RuneCell> currentLine = GetCurrentLine ();
                CurrentColumn = Math.Max (currentLine.Count - (ReadOnly ? 1 : 0), 0);
            }
            else
            {
                return false;
            }
        }

        Adjust ();
        DoNeededAction ();

        return true;
    }

    private void MovePageDown ()
    {
        int nPageDnShift = Viewport.Height - 1;

        if (CurrentRow >= 0 && CurrentRow < _model.Count)
        {
            if (_columnTrack == -1)
            {
                _columnTrack = CurrentColumn;
            }

            CurrentRow = CurrentRow + nPageDnShift > _model.Count
                             ? _model.Count > 0 ? _model.Count - 1 : 0
                             : CurrentRow + nPageDnShift;

            if (_topRow < CurrentRow - nPageDnShift)
            {
                _topRow = CurrentRow >= _model.Count
                              ? CurrentRow - nPageDnShift
                              : _topRow + nPageDnShift;
                SetNeedsDisplay ();
            }

            TrackColumn ();
            PositionCursor ();
        }

        DoNeededAction ();
    }

    private void MovePageUp ()
    {
        int nPageUpShift = Viewport.Height - 1;

        if (CurrentRow > 0)
        {
            if (_columnTrack == -1)
            {
                _columnTrack = CurrentColumn;
            }

            CurrentRow = CurrentRow - nPageUpShift < 0 ? 0 : CurrentRow - nPageUpShift;

            if (CurrentRow < _topRow)
            {
                _topRow = _topRow - nPageUpShift < 0 ? 0 : _topRow - nPageUpShift;
                SetNeedsDisplay ();
            }

            TrackColumn ();
            PositionCursor ();
        }

        DoNeededAction ();
    }

    private bool MoveRight ()
    {
        List<RuneCell> currentLine = GetCurrentLine ();

        if ((ReadOnly ? CurrentColumn + 1 : CurrentColumn) < currentLine.Count)
        {
            CurrentColumn++;
        }
        else
        {
            if (CurrentRow + 1 < _model.Count)
            {
                CurrentRow++;
                CurrentColumn = 0;

                if (CurrentRow >= _topRow + Viewport.Height)
                {
                    _topRow++;
                    SetNeedsDisplay ();
                }
                else
                {
                    return false;
                }
            }
            else
            {
                return false;
            }
        }

        Adjust ();
        DoNeededAction ();

        return true;
    }

    private void MoveLeftStart ()
    {
        if (_leftColumn > 0)
        {
            SetNeedsDisplay ();
        }

        CurrentColumn = 0;
        _leftColumn = 0;
        Adjust ();
        DoNeededAction ();
    }

    private void MoveTopHome ()
    {
        ResetAllTrack ();

        if (_shiftSelecting && Selecting)
        {
            StopSelecting ();
        }

        MoveHome ();
    }

    private void MoveTopHomeExtend ()
    {
        ResetColumnTrack ();
        StartSelecting ();
        MoveHome ();
    }

    private bool MoveUp ()
    {
        if (CurrentRow > 0)
        {
            if (_columnTrack == -1)
            {
                _columnTrack = CurrentColumn;
            }

            CurrentRow--;

            if (CurrentRow < _topRow)
            {
                _topRow--;
                SetNeedsDisplay ();
            }

            TrackColumn ();
            PositionCursor ();
        }
        else
        {
            return false;
        }

        DoNeededAction ();
        return true;
    }

    private void MoveWordBackward ()
    {
        (int col, int row)? newPos = _model.WordBackward (CurrentColumn, CurrentRow);

        if (newPos.HasValue)
        {
            CurrentColumn = newPos.Value.col;
            CurrentRow = newPos.Value.row;
        }

        Adjust ();
        DoNeededAction ();
    }

    private void MoveWordForward ()
    {
        (int col, int row)? newPos = _model.WordForward (CurrentColumn, CurrentRow);

        if (newPos.HasValue)
        {
            CurrentColumn = newPos.Value.col;
            CurrentRow = newPos.Value.row;
        }

        Adjust ();
        DoNeededAction ();
    }

    private (int width, int height) OffSetBackground ()
    {
        var w = 0;
        var h = 0;

        if (SuperView?.Viewport.Right - Viewport.Right < 0)
        {
            w = SuperView!.Viewport.Right - Viewport.Right - 1;
        }

        if (SuperView?.Viewport.Bottom - Viewport.Bottom < 0)
        {
            h = SuperView!.Viewport.Bottom - Viewport.Bottom - 1;
        }

        return (w, h);
    }

    private bool PointInSelection (int col, int row)
    {
        long start, end;
        GetEncodedRegionBounds (out start, out end);
        long q = ((long)(uint)row << 32) | (uint)col;

        return q >= start && q <= end - 1;
    }

    private void ProcessAutocomplete ()
    {
        if (_isDrawing)
        {
            return;
        }

        if (_clickWithSelecting)
        {
            _clickWithSelecting = false;

            return;
        }

        if (SelectedLength > 0)
        {
            return;
        }

        // draw autocomplete
        GenerateSuggestions ();

        var renderAt = new Point (
                                  Autocomplete.Context.CursorPosition,
                                  Autocomplete.PopupInsideContainer
                                      ? CursorPosition.Y + 1 - TopRow
                                      : 0
                                 );

        Autocomplete.RenderOverlay (renderAt);
    }

    private bool ProcessBackTab ()
    {
        ResetColumnTrack ();

        if (!AllowsTab || _isReadOnly)
        {
            return false;
        }

        if (CurrentColumn > 0)
        {
            SetWrapModel ();

            List<RuneCell> currentLine = GetCurrentLine ();

            if (currentLine.Count > 0 && currentLine [CurrentColumn - 1].Rune.Value == '\t')
            {
                _historyText.Add (new () { new (currentLine) }, CursorPosition);

                currentLine.RemoveAt (CurrentColumn - 1);
                CurrentColumn--;

                _historyText.Add (
                                  new () { new (GetCurrentLine ()) },
                                  CursorPosition,
                                  HistoryText.LineStatus.Replaced
                                 );
            }

            SetNeedsDisplay ();

            UpdateWrapModel ();
        }

        DoNeededAction ();

        return true;
    }

    private void ProcessCopy ()
    {
        ResetColumnTrack ();
        Copy ();
    }

    private void ProcessCut ()
    {
        ResetColumnTrack ();
        Cut ();
    }

    private void ProcessDeleteCharLeft ()
    {
        ResetColumnTrack ();
        DeleteCharLeft ();
    }

    private void ProcessDeleteCharRight ()
    {
        ResetColumnTrack ();
        DeleteCharRight ();
    }

    // If InheritsPreviousColorScheme is enabled this method will check if the rune cell on
    // the row and col location and around has a not null color scheme. If it's null will set it with
    // the very most previous valid color scheme.
    private void ProcessInheritsPreviousColorScheme (int row, int col)
    {
        if (!InheritsPreviousColorScheme || (Lines == 1 && GetLine (Lines).Count == 0))
        {
            return;
        }

        List<RuneCell> line = GetLine (row);
        List<RuneCell> lineToSet = line;

        while (line.Count == 0)
        {
            if (row == 0 && line.Count == 0)
            {
                return;
            }

            row--;
            line = GetLine (row);
            lineToSet = line;
        }

        int colWithColor = Math.Max (Math.Min (col - 2, line.Count - 1), 0);
        RuneCell cell = line [colWithColor];
        int colWithoutColor = Math.Max (col - 1, 0);

        if (cell.ColorScheme is { } && colWithColor == 0 && lineToSet [colWithoutColor].ColorScheme is { })
        {
            for (int r = row - 1; r > -1; r--)
            {
                List<RuneCell> l = GetLine (r);

                for (int c = l.Count - 1; c > -1; c--)
                {
                    if (l [c].ColorScheme is null)
                    {
                        l [c].ColorScheme = cell.ColorScheme;
                    }
                    else
                    {
                        return;
                    }
                }
            }

            return;
        }

        if (cell.ColorScheme is null)
        {
            for (int r = row; r > -1; r--)
            {
                List<RuneCell> l = GetLine (r);

                colWithColor = l.FindLastIndex (
                                                colWithColor > -1 ? colWithColor : l.Count - 1,
                                                rc => rc.ColorScheme != null
                                               );

                if (colWithColor > -1 && l [colWithColor].ColorScheme is { })
                {
                    cell = l [colWithColor];

                    break;
                }
            }
        }
        else
        {
            int cRow = row;

            while (cell.ColorScheme is null)
            {
                if ((colWithColor == 0 || cell.ColorScheme is null) && cRow > 0)
                {
                    line = GetLine (--cRow);
                    colWithColor = line.Count - 1;
                    cell = line [colWithColor];
                }
                else if (cRow == 0 && colWithColor < line.Count)
                {
                    cell = line [colWithColor + 1];
                }
            }
        }

        if (cell.ColorScheme is { } && colWithColor > -1 && colWithoutColor < lineToSet.Count && lineToSet [colWithoutColor].ColorScheme is null)
        {
            while (lineToSet [colWithoutColor].ColorScheme is null)
            {
                lineToSet [colWithoutColor].ColorScheme = cell.ColorScheme;
                colWithoutColor--;

                if (colWithoutColor == -1 && row > 0)
                {
                    lineToSet = GetLine (--row);
                    colWithoutColor = lineToSet.Count - 1;
                }
            }
        }
    }

    private void ProcessKillWordBackward ()
    {
        ResetColumnTrack ();
        KillWordBackward ();
    }

    private void ProcessKillWordForward ()
    {
        ResetColumnTrack ();
        KillWordForward ();
    }

    private void ProcessMouseClick (MouseEvent ev, out List<RuneCell> line)
    {
        List<RuneCell>? r = null;

        if (_model.Count > 0)
        {
            int maxCursorPositionableLine = Math.Max (_model.Count - 1 - _topRow, 0);

            if (Math.Max (ev.Position.Y, 0) > maxCursorPositionableLine)
            {
                CurrentRow = maxCursorPositionableLine + _topRow;
            }
            else
            {
                CurrentRow = Math.Max (ev.Position.Y + _topRow, 0);
            }

            r = GetCurrentLine ();
            int idx = TextModel.GetColFromX (r, _leftColumn, Math.Max (ev.Position.X, 0), TabWidth);

            if (idx - _leftColumn >= r.Count)
            {
                CurrentColumn = Math.Max (r.Count - _leftColumn - (ReadOnly ? 1 : 0), 0);
            }
            else
            {
                CurrentColumn = idx + _leftColumn;
            }
        }

        line = r!;
    }

    private bool ProcessMoveDown ()
    {
        ResetContinuousFindTrack ();
        if (_shiftSelecting && Selecting)
        {
            StopSelecting ();
        }

        return MoveDown ();
    }

    private void ProcessMoveDownExtend ()
    {
        ResetColumnTrack ();
        StartSelecting ();
        MoveDown ();
    }

    private void ProcessMoveEndOfLine ()
    {
        ResetAllTrack ();

        if (_shiftSelecting && Selecting)
        {
            StopSelecting ();
        }

        MoveEndOfLine ();
    }

    private void ProcessMoveRightEndExtend ()
    {
        ResetAllTrack ();
        StartSelecting ();
        MoveEndOfLine ();
    }

    private bool ProcessMoveLeft ()
    {
        // if the user presses Left (without any control keys) and they are at the start of the text
        if (CurrentColumn == 0 && CurrentRow == 0)
        {
            // do not respond (this lets the key press fall through to navigation system - which usually changes focus backward)
            return false;
        }

        ResetAllTrack ();

        if (_shiftSelecting && Selecting)
        {
            StopSelecting ();
        }

        MoveLeft ();

        return true;
    }

    private void ProcessMoveLeftExtend ()
    {
        ResetAllTrack ();
        StartSelecting ();
        MoveLeft ();
    }

    private bool ProcessMoveRight ()
    {
        // if the user presses Right (without any control keys)
        // determine where the last cursor position in the text is
        int lastRow = _model.Count - 1;
        int lastCol = _model.GetLine (lastRow).Count;

        // if they are at the very end of all the text do not respond (this lets the key press fall through to navigation system - which usually changes focus forward)
        if (CurrentColumn == lastCol && CurrentRow == lastRow)
        {
            return false;
        }

        ResetAllTrack ();

        if (_shiftSelecting && Selecting)
        {
            StopSelecting ();
        }

        MoveRight ();

        return true;
    }

    private void ProcessMoveRightExtend ()
    {
        ResetAllTrack ();
        StartSelecting ();
        MoveRight ();
    }

    private void ProcessMoveLeftStart ()
    {
        ResetAllTrack ();

        if (_shiftSelecting && Selecting)
        {
            StopSelecting ();
        }

        MoveLeftStart ();
    }

    private void ProcessMoveLeftStartExtend ()
    {
        ResetAllTrack ();
        StartSelecting ();
        MoveLeftStart ();
    }

    private bool ProcessMoveUp ()
    {
        ResetContinuousFindTrack ();

        if (_shiftSelecting && Selecting)
        {
            StopSelecting ();
        }

        return MoveUp ();
    }

    private void ProcessMoveUpExtend ()
    {
        ResetColumnTrack ();
        StartSelecting ();
        MoveUp ();
    }

    private void ProcessMoveWordBackward ()
    {
        ResetAllTrack ();

        if (_shiftSelecting && Selecting)
        {
            StopSelecting ();
        }

        MoveWordBackward ();
    }

    private void ProcessMoveWordBackwardExtend ()
    {
        ResetAllTrack ();
        StartSelecting ();
        MoveWordBackward ();
    }

    private void ProcessMoveWordForward ()
    {
        ResetAllTrack ();

        if (_shiftSelecting && Selecting)
        {
            StopSelecting ();
        }

        MoveWordForward ();
    }

    private void ProcessMoveWordForwardExtend ()
    {
        ResetAllTrack ();
        StartSelecting ();
        MoveWordForward ();
    }

    private void ProcessPageDown ()
    {
        ResetColumnTrack ();

        if (_shiftSelecting && Selecting)
        {
            StopSelecting ();
        }

        MovePageDown ();
    }

    private void ProcessPageDownExtend ()
    {
        ResetColumnTrack ();
        StartSelecting ();
        MovePageDown ();
    }

    private void ProcessPageUp ()
    {
        ResetColumnTrack ();

        if (_shiftSelecting && Selecting)
        {
            StopSelecting ();
        }

        MovePageUp ();
    }

    private void ProcessPageUpExtend ()
    {
        ResetColumnTrack ();
        StartSelecting ();
        MovePageUp ();
    }

    private void ProcessPaste ()
    {
        ResetColumnTrack ();

        if (_isReadOnly)
        {
            return;
        }

        Paste ();
    }

    private bool ProcessEnterKey ()
    {
        ResetColumnTrack ();

        if (_isReadOnly)
        {
            return false;
        }

        if (!AllowsReturn)
        {
            // By Default pressing ENTER should be ignored (OnAccept will return false or null). Only cancel if the
            // event was fired and set Cancel = true.
<<<<<<< HEAD
            return RaiseAccepting () is null or false;
=======
            return RaiseAcceptEvent () is null or false;
>>>>>>> 5d678504
        }

        SetWrapModel ();

        List<RuneCell> currentLine = GetCurrentLine ();

        _historyText.Add (new () { new (currentLine) }, CursorPosition);

        if (Selecting)
        {
            ClearSelectedRegion ();
            currentLine = GetCurrentLine ();
        }

        int restCount = currentLine.Count - CurrentColumn;
        List<RuneCell> rest = currentLine.GetRange (CurrentColumn, restCount);
        currentLine.RemoveRange (CurrentColumn, restCount);

        List<List<RuneCell>> addedLines = new () { new (currentLine) };

        _model.AddLine (CurrentRow + 1, rest);

        addedLines.Add (new (_model.GetLine (CurrentRow + 1)));

        _historyText.Add (addedLines, CursorPosition, HistoryText.LineStatus.Added);

        CurrentRow++;

        var fullNeedsDisplay = false;

        if (CurrentRow >= _topRow + Viewport.Height)
        {
            _topRow++;
            fullNeedsDisplay = true;
        }

        CurrentColumn = 0;

        _historyText.Add (
                          new () { new (GetCurrentLine ()) },
                          CursorPosition,
                          HistoryText.LineStatus.Replaced
                         );

        if (!_wordWrap && CurrentColumn < _leftColumn)
        {
            fullNeedsDisplay = true;
            _leftColumn = 0;
        }

        if (fullNeedsDisplay)
        {
            SetNeedsDisplay ();
        }
        else
        {
            // BUGBUG: customized rect aren't supported now because the Redraw isn't using the Intersect method.
            //SetNeedsDisplay (new (0, currentRow - topRow, 2, Viewport.Height));
            SetNeedsDisplay ();
        }

        UpdateWrapModel ();

        DoNeededAction ();
        OnContentsChanged ();

        return true;
    }

    private void ProcessSelectAll ()
    {
        ResetColumnTrack ();
        SelectAll ();
    }

    private void ProcessSetOverwrite ()
    {
        ResetColumnTrack ();
        SetOverwrite (!Used);
    }

    private bool ProcessTab ()
    {
        ResetColumnTrack ();

        if (!AllowsTab || _isReadOnly)
        {
            return false;
        }

        InsertText (new Key ((KeyCode)'\t'));
        DoNeededAction ();

        return true;
    }

    private void ResetAllTrack ()
    {
        // Handle some state here - whether the last command was a kill
        // operation and the column tracking (up/down)
        _lastWasKill = false;
        _columnTrack = -1;
        _continuousFind = false;
    }

    private void ResetColumnTrack ()
    {
        // Handle some state here - whether the last command was a kill
        // operation and the column tracking (up/down)
        _lastWasKill = false;
        _columnTrack = -1;
    }

    private void ResetContinuousFind ()
    {
        if (!_continuousFind)
        {
            int col = Selecting ? _selectionStartColumn : CurrentColumn;
            int row = Selecting ? _selectionStartRow : CurrentRow;
            _model.ResetContinuousFind (new (col, row));
        }
    }

    private void ResetContinuousFindTrack ()
    {
        // Handle some state here - whether the last command was a kill
        // operation and the column tracking (up/down)
        _lastWasKill = false;
        _continuousFind = false;
    }


    private void ResetPosition ()
    {
        _topRow = _leftColumn = CurrentRow = CurrentColumn = 0;
        StopSelecting ();
    }

    private void SetClipboard (string text)
    {
        if (text is { })
        {
            Clipboard.Contents = text;
        }
    }

    private bool SetFoundText (
        string text,
        (Point current, bool found) foundPos,
        string? textToReplace = null,
        bool replace = false,
        bool replaceAll = false
    )
    {
        if (foundPos.found)
        {
            StartSelecting ();
            _selectionStartColumn = foundPos.current.X;
            _selectionStartRow = foundPos.current.Y;

            if (!replaceAll)
            {
                CurrentColumn = _selectionStartColumn + text.GetRuneCount ();
            }
            else
            {
                CurrentColumn = _selectionStartColumn + textToReplace!.GetRuneCount ();
            }

            CurrentRow = foundPos.current.Y;

            if (!_isReadOnly && replace)
            {
                Adjust ();
                ClearSelectedRegion ();
                InsertAllText (textToReplace!);
                StartSelecting ();
                _selectionStartColumn = CurrentColumn - textToReplace!.GetRuneCount ();
            }
            else
            {
                UpdateWrapModel ();
                SetNeedsDisplay ();
                Adjust ();
            }

            _continuousFind = true;

            return foundPos.found;
        }

        UpdateWrapModel ();
        _continuousFind = false;

        return foundPos.found;
    }

    private void SetOverwrite (bool overwrite)
    {
        Used = overwrite;
        SetNeedsDisplay ();
        DoNeededAction ();
    }

    private static void SetValidUsedColor (ColorScheme? colorScheme)
    {
        // BUGBUG: (v2 truecolor) This code depends on 8-bit color names; disabling for now
        //if ((colorScheme!.HotNormal.Foreground & colorScheme.Focus.Background) == colorScheme.Focus.Foreground) {
        Driver.SetAttribute (new (colorScheme!.Focus.Background, colorScheme!.Focus.Foreground));
    }

    /// <summary>Restore from original model.</summary>
    private void SetWrapModel ([CallerMemberName] string? caller = null)
    {
        if (_currentCaller is { })
        {
            return;
        }

        if (_wordWrap)
        {
            _currentCaller = caller;

            CurrentColumn = _wrapManager!.GetModelColFromWrappedLines (CurrentRow, CurrentColumn);
            CurrentRow = _wrapManager.GetModelLineFromWrappedLines (CurrentRow);

            _selectionStartColumn =
                _wrapManager.GetModelColFromWrappedLines (_selectionStartRow, _selectionStartColumn);
            _selectionStartRow = _wrapManager.GetModelLineFromWrappedLines (_selectionStartRow);
            _model = _wrapManager.Model;
        }
    }

    private void ShowContextMenu (bool keyboard)
    {
        if (!Equals (_currentCulture, Thread.CurrentThread.CurrentUICulture))
        {
            _currentCulture = Thread.CurrentThread.CurrentUICulture;

            if (ContextMenu is { })
            {
                Point currentLoc = ContextMenu.Frame.Location;
                ContextMenu.Dispose ();
                ContextMenu = CreateContextMenu ();
                ContextMenu.X = currentLoc.X;
                ContextMenu.Y = currentLoc.Y;
            }
        }

        if (keyboard)
        {
            Point loc = new Point (CursorPosition.X - _leftColumn, CursorPosition.Y - _topRow + 2);
            ContextMenu!.X = loc.X;
            ContextMenu!.Y = loc.Y;
        }

        Application.Popover = ContextMenu;
        ContextMenu!.Visible = true;
    }

    private void StartSelecting ()
    {
        if (_shiftSelecting && Selecting)
        {
            return;
        }

        _shiftSelecting = true;
        Selecting = true;
        _selectionStartColumn = CurrentColumn;
        _selectionStartRow = CurrentRow;
    }

    private void StopSelecting ()
    {
        _shiftSelecting = false;
        Selecting = false;
        _isButtonShift = false;
    }

    private string StringFromRunes (List<RuneCell> cells)
    {
        if (cells is null)
        {
            throw new ArgumentNullException (nameof (cells));
        }

        var size = 0;

        foreach (RuneCell cell in cells)
        {
            size += cell.Rune.GetEncodingLength ();
        }

        var encoded = new byte [size];
        var offset = 0;

        foreach (RuneCell cell in cells)
        {
            offset += cell.Rune.Encode (encoded, offset);
        }

        return StringExtensions.ToString (encoded);
    }

    private void TextView_Added (object sender, SuperViewChangedEventArgs e)
    {
        if (Autocomplete.HostControl is null)
        {
            Autocomplete.HostControl = this;
        }
    }


    private void TextView_Initialized (object sender, EventArgs e)
    {
        if (Autocomplete.HostControl is null)
        {
            Autocomplete.HostControl = this;
        }
        OnContentsChanged ();
    }

    private void TextView_LayoutComplete (object? sender, LayoutEventArgs e)
    {
        WrapTextModel ();
        Adjust ();
    }

    private void ToggleSelecting ()
    {
        ResetColumnTrack ();
        Selecting = !Selecting;
        _selectionStartColumn = CurrentColumn;
        _selectionStartRow = CurrentRow;
    }

    // Tries to snap the cursor to the tracking column
    private void TrackColumn ()
    {
        // Now track the column
        List<RuneCell> line = GetCurrentLine ();

        if (line.Count < _columnTrack)
        {
            CurrentColumn = line.Count;
        }
        else if (_columnTrack != -1)
        {
            CurrentColumn = _columnTrack;
        }
        else if (CurrentColumn > line.Count)
        {
            CurrentColumn = line.Count;
        }

        Adjust ();
    }

    /// <summary>Update the original model.</summary>
    private void UpdateWrapModel ([CallerMemberName] string? caller = null)
    {
        if (_currentCaller is { } && _currentCaller != caller)
        {
            return;
        }

        if (_wordWrap)
        {
            _currentCaller = null;

            _wrapManager!.UpdateModel (
                                       _model,
                                       out int nRow,
                                       out int nCol,
                                       out int nStartRow,
                                       out int nStartCol,
                                       CurrentRow,
                                       CurrentColumn,
                                       _selectionStartRow,
                                       _selectionStartColumn,
                                       true
                                      );
            CurrentRow = nRow;
            CurrentColumn = nCol;
            _selectionStartRow = nStartRow;
            _selectionStartColumn = nStartCol;
            _wrapNeeded = true;

            SetNeedsDisplay ();
        }

        if (_currentCaller is { })
        {
            throw new InvalidOperationException (
                                                 $"WordWrap settings was changed after the {_currentCaller} call."
                                                );
        }
    }

    private void WrapTextModel ()
    {
        if (_wordWrap && _wrapManager is { })
        {
            _model = _wrapManager.WrapModel (
                                             Math.Max (Viewport.Width - (ReadOnly ? 0 : 1), 0), // For the cursor on the last column of a line
                                             out int nRow,
                                             out int nCol,
                                             out int nStartRow,
                                             out int nStartCol,
                                             CurrentRow,
                                             CurrentColumn,
                                             _selectionStartRow,
                                             _selectionStartColumn,
                                             _tabWidth
                                            );
            CurrentRow = nRow;
            CurrentColumn = nCol;
            _selectionStartRow = nStartRow;
            _selectionStartColumn = nStartCol;
            SetNeedsDisplay ();
        }
    }

    /// <inheritdoc />
    protected override void Dispose (bool disposing)
    {
        if (ContextMenu is { })
        {
            ContextMenu.Visible = false;
            ContextMenu.Dispose ();
            ContextMenu = null;
        }
        base.Dispose (disposing);
    }
}

/// <summary>
///     Renders an overlay on another view at a given point that allows selecting from a range of 'autocomplete'
///     options. An implementation on a TextView.
/// </summary>
public class TextViewAutocomplete : PopupAutocomplete
{
    /// <inheritdoc/>
    protected override void DeleteTextBackwards () { ((TextView)HostControl).DeleteCharLeft (); }

    /// <inheritdoc/>
    protected override void InsertText (string accepted) { ((TextView)HostControl).InsertText (accepted); }

    /// <inheritdoc/>
    protected override void SetCursorPosition (int column)
    {
        ((TextView)HostControl).CursorPosition =
            new (column, ((TextView)HostControl).CurrentRow);
    }
}<|MERGE_RESOLUTION|>--- conflicted
+++ resolved
@@ -2279,11 +2279,6 @@
                         return true;
                     }
                    );
-<<<<<<< HEAD
-=======
-
-        AddCommand (Command.Accept, () => ProcessEnterKey ());
->>>>>>> 5d678504
 
         AddCommand (
                     Command.End,
@@ -2466,12 +2461,8 @@
 
         KeyBindings.Add (Key.C.WithCtrl, Command.Copy);
 
-<<<<<<< HEAD
         KeyBindings.Add (Key.W.WithCtrl, Command.Cut); // Move to Unix?
         KeyBindings.Add (Key.X.WithCtrl, Command.Cut); 
-=======
-        KeyBindings.Add (Key.W.WithCtrl, Command.Cut);
->>>>>>> 5d678504
 
         KeyBindings.Add (Key.CursorLeft.WithCtrl, Command.WordLeft);
 
@@ -2505,10 +2496,6 @@
         KeyBindings.Add (Key.V.WithAlt, Command.PageUp);
         KeyBindings.Add (Key.F.WithAlt, Command.WordRight);
         KeyBindings.Add (Key.K.WithAlt, Command.CutToStartLine); // kill-to-start
-<<<<<<< HEAD
-=======
-
->>>>>>> 5d678504
 #endif
 
         _currentCulture = Thread.CurrentThread.CurrentUICulture;
@@ -6020,11 +6007,7 @@
         {
             // By Default pressing ENTER should be ignored (OnAccept will return false or null). Only cancel if the
             // event was fired and set Cancel = true.
-<<<<<<< HEAD
             return RaiseAccepting () is null or false;
-=======
-            return RaiseAcceptEvent () is null or false;
->>>>>>> 5d678504
         }
 
         SetWrapModel ();
