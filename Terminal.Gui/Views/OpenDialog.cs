﻿// 
// FileDialog.cs: File system dialogs for open and save
//
// TODO:
//   * Add directory selector
//   * Implement subclasses
//   * Figure out why message text does not show
//   * Remove the extra space when message does not show
//   * Use a line separator to show the file listing, so we can use same colors as the rest
//   * DirListView: Add mouse support

using System.Collections.ObjectModel;
using Terminal.Gui.Resources;

<<<<<<< HEAD
namespace Terminal.Gui; 
=======
namespace Terminal.Gui;
>>>>>>> 2e95cec4

/// <summary>Determine which <see cref="System.IO"/> type to open.</summary>
public enum OpenMode {
    /// <summary>Opens only file or files.</summary>
    File,

    /// <summary>Opens only directory or directories.</summary>
    Directory,
<<<<<<< HEAD

    /// <summary>Opens files and directories.</summary>
    Mixed
}

/// <summary>The <see cref="OpenDialog"/>provides an interactive dialog box for users to select files or directories.</summary>
/// <remarks>
///     <para>
///         The open dialog can be used to select files for opening, it can be configured to allow multiple items to be
///         selected (based on the AllowsMultipleSelection) variable and you can control whether this should allow files or
///         directories to be selected.
///     </para>
///     <para>
///         To use, create an instance of <see cref="OpenDialog"/>, and pass it to
///         <see cref="Application.Run(Func{Exception, bool})"/>. This will run the dialog modally, and when this returns,
///         the list of files will be available on the <see cref="FilePaths"/> property.
///     </para>
///     <para>To select more than one file, users can use the spacebar, or control-t.</para>
/// </remarks>
public class OpenDialog : FileDialog {
    /// <summary>Initializes a new <see cref="OpenDialog"/>.</summary>
    public OpenDialog () : this (string.Empty) { }

    /// <summary>Initializes a new <see cref="OpenDialog"/>.</summary>
    /// <param name="title">The title.</param>
    /// <param name="allowedTypes">The allowed types.</param>
    /// <param name="openMode">The open mode.</param>
    public OpenDialog (string title, List<IAllowedType> allowedTypes = null, OpenMode openMode = OpenMode.File) {
        OpenMode = openMode;
        Title = title;
        Style.OkButtonText = openMode == OpenMode.File ? Strings.btnOpen :
                             openMode == OpenMode.Directory ? Strings.fdSelectFolder : Strings.fdSelectMixed;

        if (allowedTypes != null) {
            AllowedTypes = allowedTypes;
        }
    }

    /// <summary>Returns the selected files, or an empty list if nothing has been selected</summary>
    /// <value>The file paths.</value>
    public IReadOnlyList<string> FilePaths =>
        Canceled ? Enumerable.Empty<string> ().ToList ().AsReadOnly ()
        : AllowsMultipleSelection ? MultiSelected : new ReadOnlyCollection<string> (new[] { Path });
=======

    /// <summary>Opens files and directories.</summary>
    Mixed
}

/// <summary>The <see cref="OpenDialog"/>provides an interactive dialog box for users to select files or directories.</summary>
/// <remarks>
///     <para>
///         The open dialog can be used to select files for opening, it can be configured to allow multiple items to be
///         selected (based on the AllowsMultipleSelection) variable and you can control whether this should allow files or
///         directories to be selected.
///     </para>
///     <para>
///         To use, create an instance of <see cref="OpenDialog"/>, and pass it to
///         <see cref="Application.Run(Func{Exception, bool})"/>. This will run the dialog modally, and when this returns,
///         the list of files will be available on the <see cref="FilePaths"/> property.
///     </para>
///     <para>To select more than one file, users can use the spacebar, or control-t.</para>
/// </remarks>
public class OpenDialog : FileDialog {
    /// <summary>Initializes a new <see cref="OpenDialog"/>.</summary>
    public OpenDialog () { }

    /// <summary>Returns the selected files, or an empty list if nothing has been selected</summary>
    /// <value>The file paths.</value>
    public IReadOnlyList<string> FilePaths =>
        Canceled ? Enumerable.Empty<string> ().ToList ().AsReadOnly ()
        : AllowsMultipleSelection ? MultiSelected : new ReadOnlyCollection<string> (new[] { Path });

    /// <inheritdoc/>
    public override OpenMode OpenMode {
        get => base.OpenMode;
        set {
            base.OpenMode = value;
            Style.OkButtonText = value == OpenMode.File ? Strings.btnOpen :
                                 value == OpenMode.Directory ? Strings.fdSelectFolder : Strings.fdSelectMixed;
        }
    }
>>>>>>> 2e95cec4
}<|MERGE_RESOLUTION|>--- conflicted
+++ resolved
@@ -12,11 +12,7 @@
 using System.Collections.ObjectModel;
 using Terminal.Gui.Resources;
 
-<<<<<<< HEAD
-namespace Terminal.Gui; 
-=======
 namespace Terminal.Gui;
->>>>>>> 2e95cec4
 
 /// <summary>Determine which <see cref="System.IO"/> type to open.</summary>
 public enum OpenMode {
@@ -25,51 +21,6 @@
 
     /// <summary>Opens only directory or directories.</summary>
     Directory,
-<<<<<<< HEAD
-
-    /// <summary>Opens files and directories.</summary>
-    Mixed
-}
-
-/// <summary>The <see cref="OpenDialog"/>provides an interactive dialog box for users to select files or directories.</summary>
-/// <remarks>
-///     <para>
-///         The open dialog can be used to select files for opening, it can be configured to allow multiple items to be
-///         selected (based on the AllowsMultipleSelection) variable and you can control whether this should allow files or
-///         directories to be selected.
-///     </para>
-///     <para>
-///         To use, create an instance of <see cref="OpenDialog"/>, and pass it to
-///         <see cref="Application.Run(Func{Exception, bool})"/>. This will run the dialog modally, and when this returns,
-///         the list of files will be available on the <see cref="FilePaths"/> property.
-///     </para>
-///     <para>To select more than one file, users can use the spacebar, or control-t.</para>
-/// </remarks>
-public class OpenDialog : FileDialog {
-    /// <summary>Initializes a new <see cref="OpenDialog"/>.</summary>
-    public OpenDialog () : this (string.Empty) { }
-
-    /// <summary>Initializes a new <see cref="OpenDialog"/>.</summary>
-    /// <param name="title">The title.</param>
-    /// <param name="allowedTypes">The allowed types.</param>
-    /// <param name="openMode">The open mode.</param>
-    public OpenDialog (string title, List<IAllowedType> allowedTypes = null, OpenMode openMode = OpenMode.File) {
-        OpenMode = openMode;
-        Title = title;
-        Style.OkButtonText = openMode == OpenMode.File ? Strings.btnOpen :
-                             openMode == OpenMode.Directory ? Strings.fdSelectFolder : Strings.fdSelectMixed;
-
-        if (allowedTypes != null) {
-            AllowedTypes = allowedTypes;
-        }
-    }
-
-    /// <summary>Returns the selected files, or an empty list if nothing has been selected</summary>
-    /// <value>The file paths.</value>
-    public IReadOnlyList<string> FilePaths =>
-        Canceled ? Enumerable.Empty<string> ().ToList ().AsReadOnly ()
-        : AllowsMultipleSelection ? MultiSelected : new ReadOnlyCollection<string> (new[] { Path });
-=======
 
     /// <summary>Opens files and directories.</summary>
     Mixed
@@ -108,5 +59,4 @@
                                  value == OpenMode.Directory ? Strings.fdSelectFolder : Strings.fdSelectMixed;
         }
     }
->>>>>>> 2e95cec4
 }