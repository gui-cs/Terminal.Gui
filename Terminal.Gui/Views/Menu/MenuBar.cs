--- conflicted
+++ resolved
@@ -11,11 +11,6 @@
     /// <param name="action">Action to invoke when the menu item is activated.</param>
     /// <param name="canExecute">Function to determine if the action can currently be executed.</param>
     /// <param name="parent">The parent <see cref="MenuItem"/> of this if exist, otherwise is null.</param>
-<<<<<<< HEAD
-    public MenuBarItem (string title, string help, Action action, Func<bool> canExecute = null, MenuItem parent = null)
-        : base (title, help, action, canExecute, parent) {
-        Initialize (title, null, null, true);
-=======
     public MenuBarItem (
         string title,
         string help,
@@ -24,7 +19,6 @@
         MenuItem parent = null
     ) : base (title, help, action, canExecute, parent) {
         SetInitialProperties (title, null, null, true);
->>>>>>> 2e95cec4
     }
 
     /// <summary>Initializes a new <see cref="MenuBarItem"/>.</summary>
@@ -32,11 +26,7 @@
     /// <param name="children">The items in the current menu.</param>
     /// <param name="parent">The parent <see cref="MenuItem"/> of this if exist, otherwise is null.</param>
     public MenuBarItem (string title, MenuItem[] children, MenuItem parent = null) {
-<<<<<<< HEAD
-        Initialize (title, children, parent);
-=======
         SetInitialProperties (title, children, parent);
->>>>>>> 2e95cec4
     }
 
     /// <summary>Initializes a new <see cref="MenuBarItem"/> with separate list of items.</summary>
@@ -44,11 +34,7 @@
     /// <param name="children">The list of items in the current menu.</param>
     /// <param name="parent">The parent <see cref="MenuItem"/> of this if exist, otherwise is null.</param>
     public MenuBarItem (string title, List<MenuItem[]> children, MenuItem parent = null) {
-<<<<<<< HEAD
-        Initialize (title, children, parent);
-=======
         SetInitialProperties (title, children, parent);
->>>>>>> 2e95cec4
     }
 
     /// <summary>Initializes a new <see cref="MenuBarItem"/>.</summary>
@@ -125,11 +111,7 @@
         }
     }
 
-<<<<<<< HEAD
-    private void Initialize (string title, object children, MenuItem parent = null, bool isTopLevel = false) {
-=======
     private void SetInitialProperties (string title, object children, MenuItem parent = null, bool isTopLevel = false) {
->>>>>>> 2e95cec4
         if (!isTopLevel && children == null) {
             throw new ArgumentNullException (
                                              nameof (children),
@@ -142,11 +124,7 @@
         }
 
         if (children is List<MenuItem[]> childrenList) {
-<<<<<<< HEAD
-            MenuItem[] newChildren = new MenuItem[] { };
-=======
             MenuItem[] newChildren = { };
->>>>>>> 2e95cec4
             foreach (MenuItem[] grandChild in childrenList) {
                 foreach (MenuItem child in grandChild) {
                     SetParent (grandChild);
@@ -213,24 +191,153 @@
 ///     </para>
 /// </remarks>
 public class MenuBar : View {
-<<<<<<< HEAD
+    // Spaces before the Title
+    private static readonly int _leftPadding = 1;
+
+    // Spaces after the submenu Title, before Help
+    private static readonly int _parensAroundHelp = 3;
+
+    // Spaces after the Title
+    private static readonly int _rightPadding = 1;
+
+    // The column where the MenuBar starts
+    private static readonly int _xOrigin = 0;
+    private bool _initialCanFocus;
+    private bool _isCleaning;
+    internal bool _isMenuClosing;
+    internal bool _isMenuOpening;
+    private View _lastFocused;
+    private Menu _ocm;
+
+    // BUGBUG: Hack
+    internal Menu _openMenu;
+    internal List<Menu> _openSubMenu;
+    private View _previousFocused;
+    private bool _reopen;
     internal int _selected;
     internal int _selectedSub;
+    private bool _useSubMenusSingleFrame;
+
+    /// <summary>Initializes a new instance of the <see cref="MenuBar"/>.</summary>
+    public MenuBar () {
+        X = 0;
+        Y = 0;
+        Width = Dim.Fill ();
+        Height = 1;
+        Menus = new MenuBarItem[] { };
+
+        //CanFocus = true;
+        _selected = -1;
+        _selectedSub = -1;
+        ColorScheme = Colors.ColorSchemes["Menu"];
+        WantMousePositionReports = true;
+        IsMenuOpen = false;
+
+        Added += MenuBar_Added;
+
+        // Things this view knows how to do
+        AddCommand (
+                    Command.Left,
+                    () => {
+                        MoveLeft ();
+
+                        return true;
+                    });
+        AddCommand (
+                    Command.Right,
+                    () => {
+                        MoveRight ();
+
+                        return true;
+                    });
+        AddCommand (
+                    Command.Cancel,
+                    () => {
+                        CloseMenuBar ();
+
+                        return true;
+                    });
+        AddCommand (
+                    Command.Accept,
+                    () => {
+                        ProcessMenu (_selected, Menus[_selected]);
+
+                        return true;
+                    });
+
+        AddCommand (Command.ToggleExpandCollapse, () => SelectOrRun ());
+        AddCommand (Command.Select, () => Run (_menuItemToSelect?.Action));
+
+        // Default key bindings for this view
+        KeyBindings.Add (KeyCode.CursorLeft, Command.Left);
+        KeyBindings.Add (KeyCode.CursorRight, Command.Right);
+        KeyBindings.Add (KeyCode.Esc, Command.Cancel);
+        KeyBindings.Add (KeyCode.CursorDown, Command.Accept);
+        KeyBindings.Add (KeyCode.Enter, Command.Accept);
+        KeyBindings.Add ((KeyCode)Key, KeyBindingScope.HotKey, Command.ToggleExpandCollapse);
+        KeyBindings.Add (
+                         KeyCode.CtrlMask | KeyCode.Space,
+                         KeyBindingScope.HotKey,
+                         Command.ToggleExpandCollapse);
+    }
+
+    /// <summary><see langword="true"/> if the menu is open; otherwise <see langword="true"/>.</summary>
+    public bool IsMenuOpen { get; protected set; }
+
+    /// <summary>Gets the view that was last focused before opening the menu.</summary>
+    public View LastFocused { get; private set; }
 
     /// <summary>
     ///     Gets or sets the array of <see cref="MenuBarItem"/>s for the menu. Only set this after the
     ///     <see cref="MenuBar"/> is visible.
     /// </summary>
     /// <value>The menu array.</value>
-    public MenuBarItem[] Menus { get; set; }
+    public MenuBarItem[] Menus {
+        get => _menus;
+        set {
+            _menus = value;
+            if (Menus == null) {
+                return;
+            }
+
+            // TODO: Bindings (esp for hotkey) should be added across and then down. This currently does down then across. 
+            // TODO: As a result, _File._Save will have precedence over in "_File _Edit _ScrollbarView"
+            // TODO: Also: Hotkeys should not work for sub-menus if they are not visible!
+            foreach (MenuBarItem menuBarItem in Menus?.Where (m => m != null)!) {
+                if (menuBarItem.HotKey != default (Rune)) {
+                    KeyBindings.Add (
+                                     (KeyCode)menuBarItem.HotKey.Value,
+                                     Command.ToggleExpandCollapse);
+                    KeyBindings.Add (
+                                     (KeyCode)menuBarItem.HotKey.Value | KeyCode.AltMask,
+                                     KeyBindingScope.HotKey,
+                                     Command.ToggleExpandCollapse);
+                }
+
+                if (menuBarItem.Shortcut != KeyCode.Null) {
+                    // Technically this will never run because MenuBarItems don't have shortcuts
+                    KeyBindings.Add (menuBarItem.Shortcut, KeyBindingScope.HotKey, Command.Select);
+                }
+
+                menuBarItem.AddKeyBindings (this);
+            }
+#if SUPPORT_ALT_TO_ACTIVATE_MENU
+
+            // Enable the Alt key as a menu activator
+            Initialized += (s, e) => {
+                if (SuperView != null) {
+                    SuperView.KeyUp += SuperView_KeyUp;
+                }
+            };
+#endif
+        }
+    }
 
     /// <summary>
     ///     The default <see cref="LineStyle"/> for <see cref="Menus"/>'s border. The default is
     ///     <see cref="LineStyle.Single"/>.
     /// </summary>
     public LineStyle MenusBorderStyle { get; set; } = LineStyle.Single;
-
-    private bool _useSubMenusSingleFrame;
 
     /// <summary>
     ///     Gets or sets if the sub-menus must be displayed in a single or multiple frames.
@@ -253,459 +360,6 @@
         }
     }
 
-    ///<inheritdoc/>
-    public override bool Visible {
-        get => base.Visible;
-        set {
-            base.Visible = value;
-            if (!value) {
-                CloseAllMenus ();
-            }
-        }
-    }
-
-    /// <summary>Initializes a new instance of the <see cref="MenuBar"/>.</summary>
-    public MenuBar () : this (new MenuBarItem[] { }) { }
-
-    /// <summary>Initializes a new instance of the <see cref="MenuBar"/> class with the specified set of Toplevel menu items.</summary>
-    /// <param name="menus">Individual menu items; a null item will result in a separator being drawn.</param>
-    public MenuBar (MenuBarItem[] menus) {
-=======
-    // Spaces before the Title
-    private static readonly int _leftPadding = 1;
-
-    // Spaces after the submenu Title, before Help
-    private static readonly int _parensAroundHelp = 3;
-
-    // Spaces after the Title
-    private static readonly int _rightPadding = 1;
-
-    // The column where the MenuBar starts
-    private static readonly int _xOrigin = 0;
-    private bool _initialCanFocus;
-    private bool _isCleaning;
-    internal bool _isMenuClosing;
-    internal bool _isMenuOpening;
-    private View _lastFocused;
-    private Menu _ocm;
-
-    // BUGBUG: Hack
-    internal Menu _openMenu;
-    internal List<Menu> _openSubMenu;
-    private View _previousFocused;
-    private bool _reopen;
-    internal int _selected;
-    internal int _selectedSub;
-    private bool _useSubMenusSingleFrame;
-
-    /// <summary>Initializes a new instance of the <see cref="MenuBar"/>.</summary>
-    public MenuBar () {
->>>>>>> 2e95cec4
-        X = 0;
-        Y = 0;
-        Width = Dim.Fill ();
-        Height = 1;
-<<<<<<< HEAD
-        Menus = menus;
-=======
-        Menus = new MenuBarItem[] { };
->>>>>>> 2e95cec4
-
-        //CanFocus = true;
-        _selected = -1;
-        _selectedSub = -1;
-        ColorScheme = Colors.ColorSchemes["Menu"];
-        WantMousePositionReports = true;
-        IsMenuOpen = false;
-
-        Added += MenuBar_Added;
-
-        // Things this view knows how to do
-        AddCommand (
-                    Command.Left,
-                    () => {
-                        MoveLeft ();
-
-                        return true;
-                    });
-        AddCommand (
-                    Command.Right,
-                    () => {
-                        MoveRight ();
-
-                        return true;
-                    });
-        AddCommand (
-                    Command.Cancel,
-                    () => {
-                        CloseMenuBar ();
-
-                        return true;
-                    });
-        AddCommand (
-                    Command.Accept,
-                    () => {
-                        ProcessMenu (_selected, Menus[_selected]);
-
-                        return true;
-                    });
-
-        AddCommand (Command.ToggleExpandCollapse, () => SelectOrRun ());
-        AddCommand (Command.Select, () => Run (_menuItemToSelect?.Action));
-
-        // Default key bindings for this view
-        KeyBindings.Add (KeyCode.CursorLeft, Command.Left);
-        KeyBindings.Add (KeyCode.CursorRight, Command.Right);
-        KeyBindings.Add (KeyCode.Esc, Command.Cancel);
-        KeyBindings.Add (KeyCode.CursorDown, Command.Accept);
-        KeyBindings.Add (KeyCode.Enter, Command.Accept);
-        KeyBindings.Add ((KeyCode)Key, KeyBindingScope.HotKey, Command.ToggleExpandCollapse);
-<<<<<<< HEAD
-        KeyBindings.Add (KeyCode.CtrlMask | KeyCode.Space, KeyBindingScope.HotKey, Command.ToggleExpandCollapse);
-
-        // TODO: Bindings (esp for hotkey) should be added across and then down. This currently does down then across. 
-        // TODO: As a result, _File._Save will have precedence over in "_File _Edit _ScrollbarView"
-        // TODO: Also: Hotkeys should not work for sub-menus if they are not visible!
-        if (Menus != null) {
-            foreach (MenuBarItem menuBarItem in Menus?.Where (m => m != null)) {
-                if (menuBarItem.HotKey != default (Rune)) {
-                    KeyBindings.Add ((KeyCode)menuBarItem.HotKey.Value, Command.ToggleExpandCollapse);
-=======
-        KeyBindings.Add (
-                         KeyCode.CtrlMask | KeyCode.Space,
-                         KeyBindingScope.HotKey,
-                         Command.ToggleExpandCollapse);
-    }
-
-    /// <summary><see langword="true"/> if the menu is open; otherwise <see langword="true"/>.</summary>
-    public bool IsMenuOpen { get; protected set; }
-
-    /// <summary>Gets the view that was last focused before opening the menu.</summary>
-    public View LastFocused { get; private set; }
-
-    /// <summary>
-    ///     Gets or sets the array of <see cref="MenuBarItem"/>s for the menu. Only set this after the
-    ///     <see cref="MenuBar"/> is visible.
-    /// </summary>
-    /// <value>The menu array.</value>
-    public MenuBarItem[] Menus {
-        get => _menus;
-        set {
-            _menus = value;
-            if (Menus == null) {
-                return;
-            }
-
-            // TODO: Bindings (esp for hotkey) should be added across and then down. This currently does down then across. 
-            // TODO: As a result, _File._Save will have precedence over in "_File _Edit _ScrollbarView"
-            // TODO: Also: Hotkeys should not work for sub-menus if they are not visible!
-            foreach (MenuBarItem menuBarItem in Menus?.Where (m => m != null)!) {
-                if (menuBarItem.HotKey != default (Rune)) {
-                    KeyBindings.Add (
-                                     (KeyCode)menuBarItem.HotKey.Value,
-                                     Command.ToggleExpandCollapse);
->>>>>>> 2e95cec4
-                    KeyBindings.Add (
-                                     (KeyCode)menuBarItem.HotKey.Value | KeyCode.AltMask,
-                                     KeyBindingScope.HotKey,
-                                     Command.ToggleExpandCollapse);
-                }
-
-                if (menuBarItem.Shortcut != KeyCode.Null) {
-<<<<<<< HEAD
-                    // Technically this will will never run because MenuBarItems don't have shortcuts
-=======
-                    // Technically this will never run because MenuBarItems don't have shortcuts
->>>>>>> 2e95cec4
-                    KeyBindings.Add (menuBarItem.Shortcut, KeyBindingScope.HotKey, Command.Select);
-                }
-
-                menuBarItem.AddKeyBindings (this);
-            }
-<<<<<<< HEAD
-        }
-
-#if SUPPORT_ALT_TO_ACTIVATE_MENU
-
-        // Enable the Alt key as a menu activator
-        Initialized += (s, e) => {
-            if (SuperView != null) {
-                SuperView.KeyUp += SuperView_KeyUp;
-            }
-        };
-#endif
-    }
-
-#if SUPPORT_ALT_TO_ACTIVATE_MENU
-    void SuperView_KeyUp (object sender, KeyEventArgs e) {
-        if (SuperView == null || SuperView.CanFocus == false || SuperView.Visible == false) {
-            return;
-        }
-
-        AltKeyUpHandler (e);
-    }
-#endif
-
-    internal void AltKeyUpHandler (Key e) {
-        if (e.KeyCode == KeyCode.AltMask) {
-            e.Handled = true;
-
-            // User pressed Alt 
-            if (!IsMenuOpen && _openMenu == null && !_openedByAltKey) {
-                // There's no open menu, the first menu item should be highlighted.
-                // The right way to do this is to SetFocus(MenuBar), but for some reason
-                // that faults.
-
-                GetMouseGrabViewInstance (this)?.CleanUp ();
-
-                IsMenuOpen = true;
-                _openedByAltKey = true;
-                _selected = 0;
-                CanFocus = true;
-                _lastFocused = SuperView == null ? Application.Current.MostFocused : SuperView.MostFocused;
-                SetFocus ();
-                SetNeedsDisplay ();
-                Application.GrabMouse (this);
-            } else if (!_openedByHotKey) {
-                // There's an open menu. Close it.
-                CleanUp ();
-            } else {
-                _openedByAltKey = false;
-                _openedByHotKey = false;
-            }
-        }
-    }
-
-    #region Keyboard handling
-
-    private Key _key = Key.F9;
-
-    /// <summary>The <see cref="Key"/> used to activate or close the menu bar by keyboard. The default is <see cref="Key.F9"/>.</summary>
-    /// <remarks>
-    ///     <para>
-    ///         If the user presses any <see cref="MenuItem.HotKey"/>s defined in the <see cref="MenuBarItem"/>s, the menu
-    ///         bar will be activated and the sub-menu will be opened.
-    ///     </para>
-    ///     <para><see cref="Key.Esc"/> will close the menu bar and any open sub-menus.</para>
-    /// </remarks>
-    public Key Key {
-        get => _key;
-        set {
-            if (_key == value) {
-                return;
-            }
-
-            KeyBindings.Remove (_key);
-            KeyBindings.Add (value, KeyBindingScope.HotKey, Command.ToggleExpandCollapse);
-            _key = value;
-        }
-    }
-
-    private bool _useKeysUpDownAsKeysLeftRight;
-
-    /// <summary>Used for change the navigation key style.</summary>
-    public bool UseKeysUpDownAsKeysLeftRight {
-        get => _useKeysUpDownAsKeysLeftRight;
-        set {
-            _useKeysUpDownAsKeysLeftRight = value;
-            if (value && UseSubMenusSingleFrame) {
-                UseSubMenusSingleFrame = false;
-                SetNeedsDisplay ();
-            }
-        }
-    }
-
-    private static Rune _shortcutDelimiter = new ('+');
-
-    /// <summary>Sets or gets the shortcut delimiter separator. The default is "+".</summary>
-    public static Rune ShortcutDelimiter {
-        get => _shortcutDelimiter;
-        set {
-            if (_shortcutDelimiter != value) {
-                _shortcutDelimiter = value == default (Rune) ? new Rune ('+') : value;
-            }
-        }
-    }
-
-    /// <summary>The specifier character for the hot keys.</summary>
-    public new static Rune HotKeySpecifier => (Rune)'_';
-
-    // Set in OnInvokingKeyBindings. -1 means no menu item is selected for activation.
-    private int _menuBarItemToActivate;
-
-    // Set in OnInvokingKeyBindings. null means no sub-menu is selected for activation.
-    private MenuItem _menuItemToSelect;
-    private bool _openedByAltKey;
-    private bool _openedByHotKey;
-
-    /// <summary>
-    ///     Called when a key bound to Command.Select is pressed. Either activates the menu item or runs it, depending on
-    ///     whether it has a sub-menu. If the menu is open, it will close the menu bar.
-    /// </summary>
-    /// <returns></returns>
-    private bool SelectOrRun () {
-        if (!IsInitialized || !Visible) {
-            return true;
-        }
-
-        _openedByHotKey = true;
-        if (_menuBarItemToActivate != -1) {
-            Activate (_menuBarItemToActivate);
-        } else if (_menuItemToSelect != null) {
-            Run (_menuItemToSelect.Action);
-        } else {
-            if (IsMenuOpen && _openMenu != null) {
-                CloseAllMenus ();
-            } else {
-                OpenMenu ();
-            }
-        }
-
-        return true;
-    }
-
-    /// <inheritdoc/>
-    public override bool? OnInvokingKeyBindings (Key keyEvent) {
-        // This is a bit of a hack. We want to handle the key bindings for menu bar but
-        // InvokeKeyBindings doesn't pass any context so we can't tell which item it is for.
-        // So before we call the base class we set SelectedItem appropriately.
-        // TODO: Figure out if there's a way to have KeyBindings pass context instead. Maybe a KeyBindingContext property?
-
-        KeyCode key = keyEvent.KeyCode;
-
-        if (KeyBindings.TryGet (key, out _)) {
-            _menuBarItemToActivate = -1;
-            _menuItemToSelect = null;
-
-            // Search for shortcuts first. If there's a shortcut, we don't want to activate the menu item.
-            for (var i = 0; i < Menus.Length; i++) {
-                // Recurse through the menu to find one with the shortcut.
-                if (FindShortcutInChildMenu (key, Menus[i], out _menuItemToSelect)) {
-                    _menuBarItemToActivate = i;
-                    keyEvent.Scope = KeyBindingScope.HotKey;
-
-                    return base.OnInvokingKeyBindings (keyEvent);
-                }
-
-                // Now see if any of the menu bar items have a hot key that matches
-                // Technically this is not possible because menu bar items don't have 
-                // shortcuts or Actions. But it's here for completeness. 
-                KeyCode? shortcut = Menus[i]?.Shortcut;
-                if (key == shortcut) {
-                    throw new InvalidOperationException ("Menu bar items cannot have shortcuts");
-                }
-            }
-
-            // Search for hot keys next.
-            for (var i = 0; i < Menus.Length; i++) {
-                if (IsMenuOpen) {
-                    // We don't need to do anything because `Menu` will handle the key binding.
-                    //break;
-                }
-
-                // No submenu item matched (or the menu is closed)
-
-                // Check if one of the menu bar item has a hot key that matches
-                int hotKeyValue = Menus[i]?.HotKey.Value ?? default (int);
-                var hotKey = (KeyCode)hotKeyValue;
-                if (hotKey != KeyCode.Null) {
-                    bool matches = (key == hotKey) || (key == (hotKey | KeyCode.AltMask));
-                    if (IsMenuOpen) {
-                        // If the menu is open, only match if Alt is not pressed.
-                        matches = key == hotKey;
-                    }
-
-                    if (matches) {
-                        _menuBarItemToActivate = i;
-                        keyEvent.Scope = KeyBindingScope.HotKey;
-
-                        break;
-                    }
-                }
-            }
-        }
-
-        return base.OnInvokingKeyBindings (keyEvent);
-    }
-
-    // TODO: Update to use Key instead of KeyCode
-    // Recurse the child menus looking for a shortcut that matches the key
-    private bool FindShortcutInChildMenu (KeyCode key, MenuBarItem menuBarItem, out MenuItem menuItemToSelect) {
-        menuItemToSelect = null;
-
-        if ((key == KeyCode.Null) || (menuBarItem?.Children == null)) {
-            return false;
-        }
-
-        for (var c = 0; c < menuBarItem.Children.Length; c++) {
-            MenuItem menuItem = menuBarItem.Children[c];
-            if (key == menuItem?.Shortcut) {
-                menuItemToSelect = menuItem;
-
-                return true;
-            }
-
-            MenuBarItem subMenu = menuBarItem.SubMenu (menuItem);
-            if (subMenu != null) {
-                if (FindShortcutInChildMenu (key, subMenu, out menuItemToSelect)) {
-                    return true;
-                }
-            }
-        }
-
-        return false;
-    }
-
-    #endregion Keyboard handling
-
-    private bool _initialCanFocus;
-
-    private void MenuBar_Added (object sender, SuperViewChangedEventArgs e) {
-        _initialCanFocus = CanFocus;
-        Added -= MenuBar_Added;
-    }
-
-    private bool _isCleaning;
-=======
-#if SUPPORT_ALT_TO_ACTIVATE_MENU
-
-            // Enable the Alt key as a menu activator
-            Initialized += (s, e) => {
-                if (SuperView != null) {
-                    SuperView.KeyUp += SuperView_KeyUp;
-                }
-            };
-#endif
-        }
-    }
-
-    /// <summary>
-    ///     The default <see cref="LineStyle"/> for <see cref="Menus"/>'s border. The default is
-    ///     <see cref="LineStyle.Single"/>.
-    /// </summary>
-    public LineStyle MenusBorderStyle { get; set; } = LineStyle.Single;
-
-    /// <summary>
-    ///     Gets or sets if the sub-menus must be displayed in a single or multiple frames.
-    ///     <para>
-    ///         By default any sub-sub-menus (sub-menus of the main <see cref="MenuItem"/>s) are displayed in a cascading
-    ///         manner, where each sub-sub-menu pops out of the sub-menu frame (either to the right or left, depending on where
-    ///         the sub-menu is relative to the edge of the screen). By setting <see cref="UseSubMenusSingleFrame"/> to
-    ///         <see langword="true"/>, this behavior can be changed such that all sub-sub-menus are drawn within a single
-    ///         frame below the MenuBar.
-    ///     </para>
-    /// </summary>
-    public bool UseSubMenusSingleFrame {
-        get => _useSubMenusSingleFrame;
-        set {
-            _useSubMenusSingleFrame = value;
-            if (value && UseKeysUpDownAsKeysLeftRight) {
-                _useKeysUpDownAsKeysLeftRight = false;
-                SetNeedsDisplay ();
-            }
-        }
-    }
-
     /// <inheritdoc/>
     public override bool Visible {
         get => base.Visible;
@@ -923,7 +577,6 @@
             }
         }
     }
->>>>>>> 2e95cec4
 
     internal void CleanUp () {
         _isCleaning = true;
@@ -945,194 +598,6 @@
         _isCleaning = false;
     }
 
-<<<<<<< HEAD
-    // The column where the MenuBar starts
-    private static readonly int _xOrigin = 0;
-
-    // Spaces before the Title
-    private static readonly int _leftPadding = 1;
-
-    // Spaces after the Title
-    private static readonly int _rightPadding = 1;
-
-    // Spaces after the submenu Title, before Help
-    private static readonly int _parensAroundHelp = 3;
-
-    ///<inheritdoc/>
-    public override void OnDrawContent (Rect contentArea) {
-        Move (0, 0);
-        Driver.SetAttribute (GetNormalColor ());
-        for (var i = 0; i < Frame.Width; i++) {
-            Driver.AddRune ((Rune)' ');
-        }
-
-        Move (1, 0);
-        var pos = 0;
-
-        for (var i = 0; i < Menus.Length; i++) {
-            MenuBarItem menu = Menus[i];
-            Move (pos, 0);
-            Attribute hotColor, normalColor;
-            if (i == _selected && IsMenuOpen) {
-                hotColor = i == _selected ? ColorScheme.HotFocus : ColorScheme.HotNormal;
-                normalColor = i == _selected ? ColorScheme.Focus : GetNormalColor ();
-            } else {
-                hotColor = ColorScheme.HotNormal;
-                normalColor = GetNormalColor ();
-            }
-
-            // Note Help on MenuBar is drawn with parens around it
-            DrawHotString (
-                           string.IsNullOrEmpty (menu.Help) ? $" {menu.Title} " : $" {menu.Title} ({menu.Help}) ",
-                           hotColor,
-                           normalColor);
-            pos += _leftPadding + menu.TitleLength
-                                + (menu.Help.GetColumns () > 0
-                                       ? _leftPadding + menu.Help.GetColumns () + _parensAroundHelp
-                                       : 0) + _rightPadding;
-        }
-
-        PositionCursor ();
-    }
-
-    ///<inheritdoc/>
-    public override void PositionCursor () {
-        if (_selected == -1 && HasFocus && Menus.Length > 0) {
-            _selected = 0;
-        }
-
-        var pos = 0;
-        for (var i = 0; i < Menus.Length; i++) {
-            if (i == _selected) {
-                pos++;
-                Move (pos + 1, 0);
-
-                return;
-            }
-
-            pos += _leftPadding + Menus[i].TitleLength
-                                + (Menus[i].Help.GetColumns () > 0
-                                       ? Menus[i].Help.GetColumns () + _parensAroundHelp
-                                       : 0) + _rightPadding;
-        }
-    }
-
-    /// <summary>Called when an item is selected; Runs the action.</summary>
-    /// <param name="item"></param>
-    internal bool SelectItem (MenuItem item) {
-        if (item?.Action == null) {
-            return false;
-        }
-
-        Application.UngrabMouse ();
-        CloseAllMenus ();
-        Application.Refresh ();
-        _openedByAltKey = true;
-
-        return Run (item?.Action);
-    }
-
-    internal bool Run (Action action) {
-        if (action == null) {
-            return false;
-        }
-
-        Application.MainLoop.AddIdle (
-                                      () => {
-                                          action ();
-
-                                          return false;
-                                      });
-
-        return true;
-    }
-
-    /// <summary>Raised as a menu is opening.</summary>
-    public event EventHandler<MenuOpeningEventArgs> MenuOpening;
-
-    /// <summary>Raised when a menu is opened.</summary>
-    public event EventHandler<MenuOpenedEventArgs> MenuOpened;
-
-    /// <summary>Raised when a menu is closing passing <see cref="MenuClosingEventArgs"/>.</summary>
-    public event EventHandler<MenuClosingEventArgs> MenuClosing;
-
-    /// <summary>Raised when all the menu is closed.</summary>
-    public event EventHandler MenuAllClosed;
-
-    // BUGBUG: Hack
-    internal Menu _openMenu;
-    private Menu _ocm;
-
-    internal Menu openCurrentMenu {
-        get => _ocm;
-        set {
-            if (_ocm != value) {
-                _ocm = value;
-                if (_ocm != null && _ocm._currentChild > -1) {
-                    OnMenuOpened ();
-                }
-            }
-        }
-    }
-
-    internal List<Menu> _openSubMenu;
-    private View _previousFocused;
-    internal bool _isMenuOpening;
-    internal bool _isMenuClosing;
-
-    /// <summary><see langword="true"/> if the menu is open; otherwise <see langword="true"/>.</summary>
-    public bool IsMenuOpen { get; protected set; }
-
-    /// <summary>Virtual method that will invoke the <see cref="MenuOpening"/> event if it's defined.</summary>
-    /// <param name="currentMenu">The current menu to be replaced.</param>
-    /// <returns>Returns the <see cref="MenuOpeningEventArgs"/></returns>
-    public virtual MenuOpeningEventArgs OnMenuOpening (MenuBarItem currentMenu) {
-        var ev = new MenuOpeningEventArgs (currentMenu);
-        MenuOpening?.Invoke (this, ev);
-
-        return ev;
-    }
-
-    /// <summary>Virtual method that will invoke the <see cref="MenuOpened"/> event if it's defined.</summary>
-    public virtual void OnMenuOpened () {
-        MenuItem mi = null;
-        MenuBarItem parent;
-
-        if (openCurrentMenu._barItems.Children != null && openCurrentMenu._barItems.Children.Length > 0
-                                                       && openCurrentMenu?._currentChild > -1) {
-            parent = openCurrentMenu._barItems;
-            mi = parent.Children[openCurrentMenu._currentChild];
-        } else if (openCurrentMenu._barItems.IsTopLevel) {
-            parent = null;
-            mi = openCurrentMenu._barItems;
-        } else {
-            parent = _openMenu._barItems;
-            mi = parent.Children[_openMenu._currentChild];
-        }
-
-        MenuOpened?.Invoke (this, new MenuOpenedEventArgs (parent, mi));
-    }
-
-    /// <summary>Virtual method that will invoke the <see cref="MenuClosing"/>.</summary>
-    /// <param name="currentMenu">The current menu to be closed.</param>
-    /// <param name="reopen">Whether the current menu will be reopen.</param>
-    /// <param name="isSubMenu">Whether is a sub-menu or not.</param>
-    public virtual MenuClosingEventArgs OnMenuClosing (MenuBarItem currentMenu, bool reopen, bool isSubMenu) {
-        var ev = new MenuClosingEventArgs (currentMenu, reopen, isSubMenu);
-        MenuClosing?.Invoke (this, ev);
-
-        return ev;
-    }
-
-    /// <summary>Virtual method that will invoke the <see cref="MenuAllClosed"/>.</summary>
-    public virtual void OnMenuAllClosed () { MenuAllClosed?.Invoke (this, EventArgs.Empty); }
-
-    private View _lastFocused;
-
-    /// <summary>Gets the view that was last focused before opening the menu.</summary>
-    public View LastFocused { get; private set; }
-
-=======
     internal void CloseAllMenus () {
         if (!_isMenuOpening && !_isMenuClosing) {
             if (_openSubMenu != null && !CloseMenu (false, true, true)) {
@@ -1337,7 +802,6 @@
         }
     }
 
->>>>>>> 2e95cec4
     internal void OpenMenu (int index, int sIndex = -1, MenuBarItem subMenu = null) {
         _isMenuOpening = true;
         MenuOpeningEventArgs newMenu = OnMenuOpening (Menus[index]);
@@ -1369,15 +833,9 @@
                 // This positions the submenu horizontally aligned with the first character of the
                 // text belonging to the menu 
                 for (var i = 0; i < index; i++) {
-<<<<<<< HEAD
-                    pos += Menus[i].TitleLength
-                           + (Menus[i].Help.GetColumns () > 0 ? Menus[i].Help.GetColumns () + 2 : 0) + _leftPadding
-                           + _rightPadding;
-=======
                     pos += Menus[i].TitleLength +
                            (Menus[i].Help.GetColumns () > 0 ? Menus[i].Help.GetColumns () + 2 : 0) +
                            _leftPadding + _rightPadding;
->>>>>>> 2e95cec4
                 }
 
                 var locationOffset = Point.Empty;
@@ -1392,15 +850,6 @@
                     locationOffset.Y += SuperView.Border.Thickness.Top;
                 }
 
-<<<<<<< HEAD
-                _openMenu = new Menu (
-                                      this,
-                                      Frame.X + pos + locationOffset.X,
-                                      Frame.Y + 1 + locationOffset.Y,
-                                      Menus[index],
-                                      null,
-                                      MenusBorderStyle);
-=======
                 _openMenu = new Menu {
                                          Host = this,
                                          X = Frame.X + pos + locationOffset.X,
@@ -1408,7 +857,6 @@
                                          BarItems = Menus[index],
                                          Parent = null
                                      };
->>>>>>> 2e95cec4
                 openCurrentMenu = _openMenu;
                 openCurrentMenu._previousSubFocused = _openMenu;
 
@@ -1428,15 +876,6 @@
                     Menu last = _openSubMenu.Count > 0 ? _openSubMenu.Last () : _openMenu;
                     if (!UseSubMenusSingleFrame) {
                         locationOffset = GetLocationOffset ();
-<<<<<<< HEAD
-                        openCurrentMenu = new Menu (
-                                                    this,
-                                                    last.Frame.Left + last.Frame.Width + locationOffset.X,
-                                                    last.Frame.Top + locationOffset.Y + last._currentChild,
-                                                    subMenu,
-                                                    last,
-                                                    MenusBorderStyle);
-=======
                         openCurrentMenu = new Menu {
                                                        Host = this,
                                                        X = last.Frame.Left + last.Frame.Width + locationOffset.X,
@@ -1444,7 +883,6 @@
                                                        BarItems = subMenu,
                                                        Parent = last
                                                    };
->>>>>>> 2e95cec4
                     } else {
                         Menu first = _openSubMenu.Count > 0 ? _openSubMenu.First () : _openMenu;
 
@@ -1457,22 +895,12 @@
                         }
 
                         var newSubMenu = new MenuBarItem (mbi) { Parent = subMenu };
-<<<<<<< HEAD
-                        openCurrentMenu = new Menu (
-                                                    this,
-                                                    first.Frame.Left,
-                                                    first.Frame.Top,
-                                                    newSubMenu,
-                                                    null,
-                                                    MenusBorderStyle);
-=======
                         openCurrentMenu = new Menu {
                                                        Host = this,
                                                        X = first.Frame.Left,
                                                        Y = first.Frame.Top,
                                                        BarItems = newSubMenu
                                                    };
->>>>>>> 2e95cec4
                         last.Visible = false;
                         Application.GrabMouse (openCurrentMenu);
                     }
@@ -1484,11 +912,7 @@
 
                 _selectedSub = _openSubMenu.Count - 1;
                 if (_selectedSub > -1 && SelectEnabledItem (
-<<<<<<< HEAD
-                                                            openCurrentMenu._barItems.Children,
-=======
                                                             openCurrentMenu.BarItems.Children,
->>>>>>> 2e95cec4
                                                             openCurrentMenu._currentChild,
                                                             out openCurrentMenu._currentChild)) {
                     openCurrentMenu.SetFocus ();
@@ -1501,57 +925,6 @@
         IsMenuOpen = true;
     }
 
-<<<<<<< HEAD
-    private Point GetLocationOffset () {
-        if (MenusBorderStyle != LineStyle.None) {
-            return new Point (0, 1);
-        }
-
-        return new Point (-2, 0);
-    }
-
-    /// <summary>Opens the Menu programatically, as though the F9 key were pressed.</summary>
-    public void OpenMenu () {
-        MenuBar mbar = GetMouseGrabViewInstance (this);
-        if (mbar != null) {
-            mbar.CleanUp ();
-        }
-
-        if (_openMenu != null) {
-            return;
-        }
-
-        _selected = 0;
-        SetNeedsDisplay ();
-
-        _previousFocused = SuperView == null ? Application.Current.Focused : SuperView.Focused;
-        OpenMenu (_selected);
-        if (!SelectEnabledItem (
-                                openCurrentMenu._barItems.Children,
-                                openCurrentMenu._currentChild,
-                                out openCurrentMenu._currentChild) && !CloseMenu (false)) {
-            return;
-        }
-
-        if (!openCurrentMenu.CheckSubMenu ()) {
-            return;
-        }
-
-        Application.GrabMouse (this);
-    }
-
-    // Activates the menu, handles either first focus, or activating an entry when it was already active
-    // For mouse events.
-    internal void Activate (int idx, int sIdx = -1, MenuBarItem subMenu = null) {
-        _selected = idx;
-        _selectedSub = sIdx;
-        if (_openMenu == null) {
-            _previousFocused = SuperView == null ? Application.Current?.Focused ?? null : SuperView.Focused;
-        }
-
-        OpenMenu (idx, sIdx, subMenu);
-        SetNeedsDisplay ();
-=======
     internal void PreviousMenu (bool isSubMenu = false, bool ignoreUseSubMenusSingleFrame = false) {
         switch (isSubMenu) {
             case false:
@@ -1610,7 +983,6 @@
                                       });
 
         return true;
->>>>>>> 2e95cec4
     }
 
     internal bool SelectEnabledItem (
@@ -1668,267 +1040,6 @@
         return false;
     }
 
-<<<<<<< HEAD
-    /// <summary>Closes the Menu programmatically if open and not canceled (as though F9 were pressed).</summary>
-    public bool CloseMenu (bool ignoreUseSubMenusSingleFrame = false) {
-        return CloseMenu (false, false, ignoreUseSubMenusSingleFrame);
-    }
-
-    private bool _reopen;
-
-    internal bool CloseMenu (bool reopen = false, bool isSubMenu = false, bool ignoreUseSubMenusSingleFrame = false) {
-        MenuBarItem mbi = isSubMenu ? openCurrentMenu._barItems : _openMenu?._barItems;
-        if (UseSubMenusSingleFrame && mbi != null &&
-            !ignoreUseSubMenusSingleFrame && mbi.Parent != null) {
-            return false;
-        }
-
-        _isMenuClosing = true;
-        _reopen = reopen;
-        MenuClosingEventArgs args = OnMenuClosing (mbi, reopen, isSubMenu);
-        if (args.Cancel) {
-            _isMenuClosing = false;
-            if (args.CurrentMenu.Parent != null) {
-                _openMenu._currentChild = ((MenuBarItem)args.CurrentMenu.Parent).Children.IndexOf (args.CurrentMenu);
-            }
-
-            return false;
-        }
-
-        switch (isSubMenu) {
-            case false:
-                if (_openMenu != null) {
-                    Application.Current.Remove (_openMenu);
-                }
-
-                SetNeedsDisplay ();
-                if (_previousFocused != null && _previousFocused is Menu && _openMenu != null
-                    && _previousFocused.ToString () != openCurrentMenu.ToString ()) {
-                    _previousFocused.SetFocus ();
-                }
-
-                _openMenu?.Dispose ();
-                _openMenu = null;
-                if (_lastFocused is Menu || _lastFocused is MenuBar) {
-                    _lastFocused = null;
-                }
-
-                LastFocused = _lastFocused;
-                _lastFocused = null;
-                if (LastFocused != null && LastFocused.CanFocus) {
-                    if (!reopen) {
-                        _selected = -1;
-                    }
-
-                    if (_openSubMenu != null) {
-                        _openSubMenu = null;
-                    }
-
-                    if (openCurrentMenu != null) {
-                        Application.Current.Remove (openCurrentMenu);
-                        openCurrentMenu.Dispose ();
-                        openCurrentMenu = null;
-                    }
-
-                    LastFocused.SetFocus ();
-                } else if ((_openSubMenu == null) || (_openSubMenu.Count == 0)) {
-                    CloseAllMenus ();
-                } else {
-                    SetFocus ();
-                    PositionCursor ();
-                }
-
-                IsMenuOpen = false;
-
-                break;
-
-            case true:
-                _selectedSub = -1;
-                SetNeedsDisplay ();
-                RemoveAllOpensSubMenus ();
-                openCurrentMenu._previousSubFocused.SetFocus ();
-                _openSubMenu = null;
-                IsMenuOpen = true;
-
-                break;
-        }
-
-        _reopen = false;
-        _isMenuClosing = false;
-
-        return true;
-    }
-
-    private void RemoveSubMenu (int index, bool ignoreUseSubMenusSingleFrame = false) {
-        if ((_openSubMenu == null) || (UseSubMenusSingleFrame
-                                       && !ignoreUseSubMenusSingleFrame && _openSubMenu.Count == 0)) {
-            return;
-        }
-
-        for (int i = _openSubMenu.Count - 1; i > index; i--) {
-            _isMenuClosing = true;
-            Menu menu;
-            if (_openSubMenu.Count - 1 > 0) {
-                menu = _openSubMenu[i - 1];
-            } else {
-                menu = _openMenu;
-            }
-
-            if (!menu.Visible) {
-                menu.Visible = true;
-            }
-
-            openCurrentMenu = menu;
-            openCurrentMenu.SetFocus ();
-            if (_openSubMenu != null) {
-                menu = _openSubMenu[i];
-                Application.Current.Remove (menu);
-                _openSubMenu.Remove (menu);
-                menu.Dispose ();
-            }
-
-            RemoveSubMenu (i, ignoreUseSubMenusSingleFrame);
-        }
-
-        if (_openSubMenu.Count > 0) {
-            openCurrentMenu = _openSubMenu.Last ();
-        }
-
-        _isMenuClosing = false;
-    }
-
-    internal void RemoveAllOpensSubMenus () {
-        if (_openSubMenu != null) {
-            foreach (Menu item in _openSubMenu) {
-                Application.Current.Remove (item);
-                item.Dispose ();
-            }
-        }
-    }
-
-    internal void CloseAllMenus () {
-        if (!_isMenuOpening && !_isMenuClosing) {
-            if (_openSubMenu != null && !CloseMenu (false, true, true)) {
-                return;
-            }
-
-            if (!CloseMenu (false)) {
-                return;
-            }
-
-            if (LastFocused != null && LastFocused != this) {
-                _selected = -1;
-            }
-
-            Application.UngrabMouse ();
-        }
-
-        IsMenuOpen = false;
-        _openedByAltKey = false;
-        _openedByHotKey = false;
-        OnMenuAllClosed ();
-    }
-
-    internal void PreviousMenu (bool isSubMenu = false, bool ignoreUseSubMenusSingleFrame = false) {
-        switch (isSubMenu) {
-            case false:
-                if (_selected <= 0) {
-                    _selected = Menus.Length - 1;
-                } else {
-                    _selected--;
-                }
-
-                if (_selected > -1 && !CloseMenu (true, false, ignoreUseSubMenusSingleFrame)) {
-                    return;
-                }
-
-                OpenMenu (_selected);
-                if (!SelectEnabledItem (
-                                        openCurrentMenu._barItems.Children,
-                                        openCurrentMenu._currentChild,
-                                        out openCurrentMenu._currentChild,
-                                        false)) {
-                    openCurrentMenu._currentChild = 0;
-                }
-
-                break;
-            case true:
-                if (_selectedSub > -1) {
-                    _selectedSub--;
-                    RemoveSubMenu (_selectedSub, ignoreUseSubMenusSingleFrame);
-                    SetNeedsDisplay ();
-                } else {
-                    PreviousMenu ();
-                }
-
-                break;
-        }
-    }
-
-    internal void NextMenu (bool isSubMenu = false, bool ignoreUseSubMenusSingleFrame = false) {
-        switch (isSubMenu) {
-            case false:
-                if (_selected == -1) {
-                    _selected = 0;
-                } else if (_selected + 1 == Menus.Length) {
-                    _selected = 0;
-                } else {
-                    _selected++;
-                }
-
-                if (_selected > -1 && !CloseMenu (true, ignoreUseSubMenusSingleFrame)) {
-                    return;
-                }
-
-                OpenMenu (_selected);
-                SelectEnabledItem (
-                                   openCurrentMenu._barItems.Children,
-                                   openCurrentMenu._currentChild,
-                                   out openCurrentMenu._currentChild);
-
-                break;
-            case true:
-                if (UseKeysUpDownAsKeysLeftRight) {
-                    if (CloseMenu (false, true, ignoreUseSubMenusSingleFrame)) {
-                        NextMenu (false, ignoreUseSubMenusSingleFrame);
-                    }
-                } else {
-                    MenuBarItem subMenu =
-                        openCurrentMenu._currentChild > -1 && openCurrentMenu._barItems.Children.Length > 0
-                            ? openCurrentMenu._barItems.SubMenu (
-                                                                 openCurrentMenu._barItems.Children[openCurrentMenu
-                                                                     ._currentChild])
-                            : null;
-                    if (((_selectedSub == -1) || (_openSubMenu == null) || (_openSubMenu?.Count - 1 == _selectedSub))
-                        && subMenu == null) {
-                        if (_openSubMenu != null && !CloseMenu (false, true)) {
-                            return;
-                        }
-
-                        NextMenu (false, ignoreUseSubMenusSingleFrame);
-                    } else if ((subMenu != null) || (openCurrentMenu._currentChild > -1
-                                                     && !openCurrentMenu._barItems
-                                                                        .Children[openCurrentMenu._currentChild]
-                                                                        .IsFromSubMenu)) {
-                        _selectedSub++;
-                        openCurrentMenu.CheckSubMenu ();
-                    } else {
-                        if (CloseMenu (false, true, ignoreUseSubMenusSingleFrame)) {
-                            NextMenu (false, ignoreUseSubMenusSingleFrame);
-                        }
-
-                        return;
-                    }
-
-                    SetNeedsDisplay ();
-                    if (UseKeysUpDownAsKeysLeftRight) {
-                        openCurrentMenu.CheckSubMenu ();
-                    }
-                }
-
-                break;
-        }
-=======
     /// <summary>Called when an item is selected; Runs the action.</summary>
     /// <param name="item"></param>
     internal bool SelectItem (MenuItem item) {
@@ -1984,7 +1095,6 @@
         _selected = (_selected + 1) % Menus.Length;
         OpenMenu (_selected);
         SetNeedsDisplay ();
->>>>>>> 2e95cec4
     }
 
     private void ProcessMenu (int i, MenuBarItem mi) {
@@ -1994,11 +1104,7 @@
 
         if (mi.IsTopLevel) {
             BoundsToScreen (i, 0, out int rx, out int ry);
-<<<<<<< HEAD
-            var menu = new Menu (this, rx, ry, mi, null, MenusBorderStyle);
-=======
             var menu = new Menu { Host = this, X = rx, Y = ry, BarItems = mi };
->>>>>>> 2e95cec4
             menu.Run (mi.Action);
             menu.Dispose ();
         } else {
@@ -2006,11 +1112,7 @@
             _selected = i;
             OpenMenu (i);
             if (!SelectEnabledItem (
-<<<<<<< HEAD
-                                    openCurrentMenu._barItems.Children,
-=======
                                     openCurrentMenu.BarItems.Children,
->>>>>>> 2e95cec4
                                     openCurrentMenu._currentChild,
                                     out openCurrentMenu._currentChild) && !CloseMenu (false)) {
                 return;
@@ -2024,40 +1126,6 @@
         SetNeedsDisplay ();
     }
 
-<<<<<<< HEAD
-    private void CloseMenuBar () {
-        if (!CloseMenu (false)) {
-            return;
-        }
-
-        if (_openedByAltKey) {
-            _openedByAltKey = false;
-            LastFocused?.SetFocus ();
-        }
-
-        SetNeedsDisplay ();
-    }
-
-    private void MoveRight () {
-        _selected = (_selected + 1) % Menus.Length;
-        OpenMenu (_selected);
-        SetNeedsDisplay ();
-    }
-
-    private void MoveLeft () {
-        _selected--;
-        if (_selected < 0) {
-            _selected = Menus.Length - 1;
-        }
-
-        OpenMenu (_selected);
-        SetNeedsDisplay ();
-    }
-
-    #region Mouse Handling
-
-    ///<inheritdoc/>
-=======
     private void RemoveSubMenu (int index, bool ignoreUseSubMenusSingleFrame = false) {
         if ((_openSubMenu == null) || (UseSubMenusSingleFrame
                                        && !ignoreUseSubMenusSingleFrame && _openSubMenu.Count == 0)) {
@@ -2284,35 +1352,23 @@
     #region Mouse Handling
 
     /// <inheritdoc/>
->>>>>>> 2e95cec4
     public override bool OnEnter (View view) {
         Application.Driver.SetCursorVisibility (CursorVisibility.Invisible);
 
         return base.OnEnter (view);
     }
 
-<<<<<<< HEAD
-    ///<inheritdoc/>
-    public override bool OnLeave (View view) {
-        if (((!(view is MenuBar) && !(view is Menu)) || (!(view is MenuBar) && !(view is Menu) && _openMenu != null))
-            && !_isCleaning && !_reopen) {
-=======
     /// <inheritdoc/>
     public override bool OnLeave (View view) {
         if (((!(view is MenuBar) && !(view is Menu)) ||
              (!(view is MenuBar) && !(view is Menu) && _openMenu != null)) && !_isCleaning && !_reopen) {
->>>>>>> 2e95cec4
             CleanUp ();
         }
 
         return base.OnLeave (view);
     }
 
-<<<<<<< HEAD
-    ///<inheritdoc/>
-=======
     /// <inheritdoc/>
->>>>>>> 2e95cec4
     public override bool MouseEvent (MouseEvent me) {
         if (!_handled && !HandleGrabView (me, this)) {
             return false;
@@ -2320,21 +1376,10 @@
 
         _handled = false;
 
-<<<<<<< HEAD
-        if ((me.Flags == MouseFlags.Button1Pressed) || (me.Flags == MouseFlags.Button1DoubleClicked)
-                                                    || (me.Flags == MouseFlags.Button1TripleClicked)
-                                                    || (me.Flags == MouseFlags.Button1Clicked) ||
-                                                    (me.Flags == MouseFlags.ReportMousePosition && _selected > -1) ||
-                                                    (me.Flags.HasFlag (
-                                                                       MouseFlags.Button1Pressed
-                                                                       | MouseFlags.ReportMousePosition)
-                                                     && _selected > -1)) {
-=======
         if ((me.Flags == MouseFlags.Button1Pressed) || (me.Flags == MouseFlags.Button1DoubleClicked) ||
             (me.Flags == MouseFlags.Button1TripleClicked) || (me.Flags == MouseFlags.Button1Clicked) ||
             (me.Flags == MouseFlags.ReportMousePosition && _selected > -1) ||
             (me.Flags.HasFlag (MouseFlags.Button1Pressed | MouseFlags.ReportMousePosition) && _selected > -1)) {
->>>>>>> 2e95cec4
             int pos = _xOrigin;
             Point locationOffset = default;
             if (SuperView != null) {
@@ -2344,50 +1389,29 @@
 
             int cx = me.X - locationOffset.X;
             for (var i = 0; i < Menus.Length; i++) {
-<<<<<<< HEAD
-                if (cx >= pos && cx < pos + _leftPadding + Menus[i].TitleLength + Menus[i].Help.GetColumns ()
-                    + _rightPadding) {
-                    if (me.Flags == MouseFlags.Button1Clicked) {
-                        if (Menus[i].IsTopLevel) {
-                            BoundsToScreen (i, 0, out int rx, out int ry);
-                            var menu = new Menu (this, rx, ry, Menus[i], null, MenusBorderStyle);
-=======
                 if (cx >= pos && cx < pos + _leftPadding + Menus[i].TitleLength +
                     Menus[i].Help.GetColumns () + _rightPadding) {
                     if (me.Flags == MouseFlags.Button1Clicked) {
                         if (Menus[i].IsTopLevel) {
                             BoundsToScreen (i, 0, out int rx, out int ry);
                             var menu = new Menu { Host = this, X = rx, Y = ry, BarItems = Menus[i] };
->>>>>>> 2e95cec4
                             menu.Run (Menus[i].Action);
                             menu.Dispose ();
                         } else if (!IsMenuOpen) {
                             Activate (i);
                         }
-<<<<<<< HEAD
-                    } else if ((me.Flags == MouseFlags.Button1Pressed) || (me.Flags == MouseFlags.Button1DoubleClicked)
-                                                                       || (me.Flags == MouseFlags
-                                                                               .Button1TripleClicked)) {
-=======
                     } else if ((me.Flags == MouseFlags.Button1Pressed) ||
                                (me.Flags == MouseFlags.Button1DoubleClicked) ||
                                (me.Flags == MouseFlags.Button1TripleClicked)) {
->>>>>>> 2e95cec4
                         if (IsMenuOpen && !Menus[i].IsTopLevel) {
                             CloseAllMenus ();
                         } else if (!Menus[i].IsTopLevel) {
                             Activate (i);
                         }
-<<<<<<< HEAD
-                    } else if (_selected != i && _selected > -1 && ((me.Flags == MouseFlags.ReportMousePosition) ||
-                                                                    (me.Flags == MouseFlags.Button1Pressed
-                                                                     && me.Flags == MouseFlags.ReportMousePosition))) {
-=======
                     } else if (_selected != i && _selected > -1 &&
                                ((me.Flags == MouseFlags.ReportMousePosition) ||
                                 (me.Flags == MouseFlags.Button1Pressed &&
                                  me.Flags == MouseFlags.ReportMousePosition))) {
->>>>>>> 2e95cec4
                         if (IsMenuOpen) {
                             if (!CloseMenu (true, false)) {
                                 return true;
@@ -2396,17 +1420,10 @@
                             Activate (i);
                         }
                     } else if (IsMenuOpen) {
-<<<<<<< HEAD
-                        if (!UseSubMenusSingleFrame || (UseSubMenusSingleFrame && openCurrentMenu != null
-                                                                               && openCurrentMenu._barItems.Parent
-                                                                               != null && openCurrentMenu._barItems
-                                                                                   .Parent.Parent != Menus[i])) {
-=======
                         if (!UseSubMenusSingleFrame || (UseSubMenusSingleFrame &&
                                                         openCurrentMenu != null
                                                         && openCurrentMenu.BarItems.Parent != null &&
                                                         openCurrentMenu.BarItems.Parent.Parent != Menus[i])) {
->>>>>>> 2e95cec4
                             Activate (i);
                         }
                     }
@@ -2431,10 +1448,7 @@
 
     internal bool _handled;
     internal bool _isContextMenuLoading;
-<<<<<<< HEAD
-=======
     private MenuBarItem[] _menus;
->>>>>>> 2e95cec4
 
     internal bool HandleGrabView (MouseEvent me, View current) {
         if (Application.MouseGrabView != null) {
@@ -2480,12 +1494,8 @@
                     return false;
                 }
             } else if (!_isContextMenuLoading && !(me.View is MenuBar || me.View is Menu)
-<<<<<<< HEAD
-                                              && me.Flags != MouseFlags.ReportMousePosition && me.Flags != 0) {
-=======
                                               && me.Flags != MouseFlags.ReportMousePosition &&
                                               me.Flags != 0) {
->>>>>>> 2e95cec4
                 Application.UngrabMouse ();
                 if (IsMenuOpen) {
                     CloseAllMenus ();
@@ -2500,19 +1510,12 @@
 
                 return false;
             }
-<<<<<<< HEAD
-        } else if (!IsMenuOpen && ((me.Flags == MouseFlags.Button1Pressed)
-                                   || (me.Flags == MouseFlags.Button1DoubleClicked)
-                                   || (me.Flags == MouseFlags.Button1TripleClicked)
-                                   || me.Flags.HasFlag (MouseFlags.Button1Pressed | MouseFlags.ReportMousePosition))) {
-=======
         } else if (!IsMenuOpen && ((me.Flags == MouseFlags.Button1Pressed) ||
                                    (me.Flags == MouseFlags.Button1DoubleClicked)
                                    || (me.Flags == MouseFlags.Button1TripleClicked) ||
                                    me.Flags.HasFlag (
                                                      MouseFlags.Button1Pressed |
                                                      MouseFlags.ReportMousePosition))) {
->>>>>>> 2e95cec4
             Application.GrabMouse (current);
         } else if (IsMenuOpen && (me.View is MenuBar || me.View is Menu)) {
             Application.GrabMouse (me.View);
@@ -2536,11 +1539,7 @@
         if (view is MenuBar) {
             hostView = (MenuBar)view;
         } else if (view is Menu) {
-<<<<<<< HEAD
-            hostView = ((Menu)view)._host;
-=======
             hostView = ((Menu)view).Host;
->>>>>>> 2e95cec4
         }
 
         View grabView = Application.MouseGrabView;
@@ -2548,47 +1547,11 @@
         if (grabView is MenuBar) {
             hostGrabView = (MenuBar)grabView;
         } else if (grabView is Menu) {
-<<<<<<< HEAD
-            hostGrabView = ((Menu)grabView)._host;
-=======
             hostGrabView = ((Menu)grabView).Host;
->>>>>>> 2e95cec4
         }
 
         return hostView != hostGrabView ? hostGrabView : null;
     }
 
     #endregion Mouse Handling
-<<<<<<< HEAD
-
-    /// <summary>Gets the superview location offset relative to the <see cref="ConsoleDriver"/> location.</summary>
-    /// <returns>The location offset.</returns>
-    internal Point GetScreenOffset () {
-        if (Driver == null) {
-            return Point.Empty;
-        }
-
-        Rect superViewFrame = SuperView == null ? Driver.Bounds : SuperView.Frame;
-        View sv = SuperView == null ? Application.Current : SuperView;
-        Point boundsOffset = sv.GetBoundsOffset ();
-
-        return new Point (
-                          superViewFrame.X - sv.Frame.X - boundsOffset.X,
-                          superViewFrame.Y - sv.Frame.Y - boundsOffset.Y);
-    }
-
-    /// <summary>
-    ///     Gets the <see cref="Application.Current"/> location offset relative to the <see cref="ConsoleDriver"/>
-    ///     location.
-    /// </summary>
-    /// <returns>The location offset.</returns>
-    internal Point GetScreenOffsetFromCurrent () {
-        Rect screen = Driver.Bounds;
-        Rect currentFrame = Application.Current.Frame;
-        Point boundsOffset = Application.Top.GetBoundsOffset ();
-
-        return new Point (screen.X - currentFrame.X - boundsOffset.X, screen.Y - currentFrame.Y - boundsOffset.Y);
-    }
-=======
->>>>>>> 2e95cec4
 }