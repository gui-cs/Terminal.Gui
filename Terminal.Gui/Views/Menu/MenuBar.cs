--- conflicted
+++ resolved
@@ -588,11 +588,7 @@
         _selected = 0;
         SetNeedsDisplay ();
 
-<<<<<<< HEAD
-        _previousFocused = SuperView == null ? Application.Current?.Focused : SuperView.Focused;
-=======
-        _previousFocused = SuperView is null ? Application.Current.Focused : SuperView.Focused;
->>>>>>> 34bef2c8
+        _previousFocused = SuperView is null ? Application.Current?.Focused : SuperView.Focused;
         OpenMenu (_selected);
 
         if (!SelectEnabledItem (
