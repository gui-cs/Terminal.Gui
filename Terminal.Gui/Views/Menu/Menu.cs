--- conflicted
+++ resolved
@@ -907,11 +907,7 @@
                              BoundsToScreen (new (1, i, Frame.Width - 3, 1)),
                              i == _currentChild ? ColorScheme.Focus : GetNormalColor (),
                              i == _currentChild ? ColorScheme.HotFocus : ColorScheme.HotNormal,
-<<<<<<< HEAD
-                             SuperView?.BoundsToScreen (SuperView.ContentArea) ?? default (Rectangle)
-=======
-                             SuperView?.BoundsToScreen (SuperView.Bounds) ?? Rectangle.Empty
->>>>>>> 7fd4223f
+                             SuperView?.BoundsToScreen (SuperView.ContentArea) ?? Rectangle.Empty
                             );
                 }
                 else
