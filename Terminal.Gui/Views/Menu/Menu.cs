namespace Terminal.Gui;

/// <summary>Specifies how a <see cref="MenuItem"/> shows selection state.</summary>
[Flags]
public enum MenuItemCheckStyle
{
    /// <summary>The menu item will be shown normally, with no check indicator. The default.</summary>
    NoCheck = 0b_0000_0000,

    /// <summary>The menu item will indicate checked/un-checked state (see <see cref="Checked"/>).</summary>
    Checked = 0b_0000_0001,

    /// <summary>The menu item is part of a menu radio group (see <see cref="Checked"/>) and will indicate selected state.</summary>
    Radio = 0b_0000_0010
}

/// <summary>
///     A <see cref="MenuItem"/> has title, an associated help text, and an action to execute on activation. MenuItems
///     can also have a checked indicator (see <see cref="Checked"/>).
/// </summary>
public class MenuItem
{
    private readonly ShortcutHelper _shortcutHelper;
    private bool _allowNullChecked;
    private MenuItemCheckStyle _checkType;

    private string _title;

    // TODO: Update to use Key instead of KeyCode
    /// <summary>Initializes a new instance of <see cref="MenuItem"/></summary>
    public MenuItem (KeyCode shortcut = KeyCode.Null) : this ("", "", null, null, null, shortcut) { }

    // TODO: Update to use Key instead of KeyCode
    /// <summary>Initializes a new instance of <see cref="MenuItem"/>.</summary>
    /// <param name="title">Title for the menu item.</param>
    /// <param name="help">Help text to display.</param>
    /// <param name="action">Action to invoke when the menu item is activated.</param>
    /// <param name="canExecute">Function to determine if the action can currently be executed.</param>
    /// <param name="parent">The <see cref="Parent"/> of this menu item.</param>
    /// <param name="shortcut">The <see cref="Shortcut"/> keystroke combination.</param>
    public MenuItem (
        string title,
        string help,
        Action action,
        Func<bool> canExecute = null,
        MenuItem parent = null,
        KeyCode shortcut = KeyCode.Null
    )
    {
        Title = title ?? "";
        Help = help ?? "";
        Action = action;
        CanExecute = canExecute;
        Parent = parent;
        _shortcutHelper = new ShortcutHelper ();

        if (shortcut != KeyCode.Null)
        {
            Shortcut = shortcut;
        }
    }

    /// <summary>Gets or sets the action to be invoked when the menu item is triggered.</summary>
    /// <value>Method to invoke.</value>
    public Action Action { get; set; }

    /// <summary>
    ///     Used only if <see cref="CheckType"/> is of <see cref="MenuItemCheckStyle.Checked"/> type. If
    ///     <see langword="true"/> allows <see cref="Checked"/> to be null, true or false. If <see langword="false"/> only
    ///     allows <see cref="Checked"/> to be true or false.
    /// </summary>
    public bool AllowNullChecked
    {
        get => _allowNullChecked;
        set
        {
            _allowNullChecked = value;
            Checked ??= false;
        }
    }

    /// <summary>
    ///     Gets or sets the action to be invoked to determine if the menu can be triggered. If <see cref="CanExecute"/>
    ///     returns <see langword="true"/> the menu item will be enabled. Otherwise, it will be disabled.
    /// </summary>
    /// <value>Function to determine if the action is can be executed or not.</value>
    public Func<bool> CanExecute { get; set; }

    /// <summary>
    ///     Sets or gets whether the <see cref="MenuItem"/> shows a check indicator or not. See
    ///     <see cref="MenuItemCheckStyle"/>.
    /// </summary>
    public bool? Checked { set; get; }

    /// <summary>
    ///     Sets or gets the <see cref="MenuItemCheckStyle"/> of a menu item where <see cref="Checked"/> is set to
    ///     <see langword="true"/>.
    /// </summary>
    public MenuItemCheckStyle CheckType
    {
        get => _checkType;
        set
        {
            _checkType = value;

            if (_checkType == MenuItemCheckStyle.Checked && !_allowNullChecked && Checked is null)
            {
                Checked = false;
            }
        }
    }

    /// <summary>Gets or sets arbitrary data for the menu item.</summary>
    /// <remarks>This property is not used internally.</remarks>
    public object Data { get; set; }

    /// <summary>Gets or sets the help text for the menu item. The help text is drawn to the right of the <see cref="Title"/>.</summary>
    /// <value>The help text.</value>
    public string Help { get; set; }

    /// <summary>Gets the parent for this <see cref="MenuItem"/>.</summary>
    /// <value>The parent.</value>
    public MenuItem Parent { get; set; }

    /// <summary>Gets or sets the title of the menu item .</summary>
    /// <value>The title.</value>
    public string Title
    {
        get => _title;
        set
        {
            if (_title == value)
            {
                return;
            }

            _title = value;
            GetHotKey ();
        }
    }

    /// <summary>Gets if this <see cref="MenuItem"/> is from a sub-menu.</summary>
    internal bool IsFromSubMenu => Parent != null;

    internal int TitleLength => GetMenuBarItemLength (Title);

    // 
    // ┌─────────────────────────────┐
    // │ Quit  Quit UI Catalog  Ctrl+Q │
    // └─────────────────────────────┘
    // ┌─────────────────┐
    // │ ◌ TopLevel Alt+T │
    // └─────────────────┘
    // TODO: Replace the `2` literals with named constants 
    internal int Width => 1
                          + // space before Title
                          TitleLength
                          + 2
                          + // space after Title - BUGBUG: This should be 1 
                          (Checked == true || CheckType.HasFlag (MenuItemCheckStyle.Checked) || CheckType.HasFlag (MenuItemCheckStyle.Radio)
                               ? 2
                               : 0)
                          + // check glyph + space 
                          (Help.GetColumns () > 0 ? 2 + Help.GetColumns () : 0)
                          + // Two spaces before Help
                          (ShortcutTag.GetColumns () > 0
                               ? 2 + ShortcutTag.GetColumns ()
                               : 0); // Pad two spaces before shortcut tag (which are also aligned right)

    /// <summary>Merely a debugging aid to see the interaction with main.</summary>
    public bool GetMenuBarItem () { return IsFromSubMenu; }

    /// <summary>Merely a debugging aid to see the interaction with main.</summary>
    public MenuItem GetMenuItem () { return this; }

    /// <summary>
    ///     Returns <see langword="true"/> if the menu item is enabled. This method is a wrapper around
    ///     <see cref="CanExecute"/>.
    /// </summary>
    public bool IsEnabled () { return CanExecute?.Invoke () ?? true; }

    /// <summary>
    ///     Toggle the <see cref="Checked"/> between three states if <see cref="AllowNullChecked"/> is
    ///     <see langword="true"/> or between two states if <see cref="AllowNullChecked"/> is <see langword="false"/>.
    /// </summary>
    public void ToggleChecked ()
    {
        if (_checkType != MenuItemCheckStyle.Checked)
        {
            throw new InvalidOperationException ("This isn't a Checked MenuItemCheckStyle!");
        }

        bool? previousChecked = Checked;

        if (AllowNullChecked)
        {
            Checked = previousChecked switch
                      {
                          null => true,
                          true => false,
                          false => null
                      };
        }
        else
        {
            Checked = !Checked;
        }
    }

    private static int GetMenuBarItemLength (string title)
    {
        return title.EnumerateRunes ()
                    .Where (ch => ch != MenuBar.HotKeySpecifier)
                    .Sum (ch => Math.Max (ch.GetColumns (), 1));
    }

    #region Keyboard Handling

    // TODO: Update to use Key instead of Rune
    /// <summary>
    ///     The HotKey is used to activate a <see cref="MenuItem"/> with the keyboard. HotKeys are defined by prefixing the
    ///     <see cref="Title"/> of a MenuItem with an underscore ('_').
    ///     <para>
    ///         Pressing Alt-Hotkey for a <see cref="MenuBarItem"/> (menu items on the menu bar) works even if the menu is
    ///         not active). Once a menu has focus and is active, pressing just the HotKey will activate the MenuItem.
    ///     </para>
    ///     <para>
    ///         For example for a MenuBar with a "_File" MenuBarItem that contains a "_New" MenuItem, Alt-F will open the
    ///         File menu. Pressing the N key will then activate the New MenuItem.
    ///     </para>
    ///     <para>See also <see cref="Shortcut"/> which enable global key-bindings to menu items.</para>
    /// </summary>
    public Rune HotKey { get; set; }

    private void GetHotKey ()
    {
        var nextIsHot = false;

        foreach (char x in _title)
        {
            if (x == MenuBar.HotKeySpecifier.Value)
            {
                nextIsHot = true;
            }
            else
            {
                if (nextIsHot)
                {
                    HotKey = (Rune)char.ToUpper (x);

                    break;
                }

                nextIsHot = false;
                HotKey = default (Rune);
            }
        }
    }

    // TODO: Update to use Key instead of KeyCode
    /// <summary>
    ///     Shortcut defines a key binding to the MenuItem that will invoke the MenuItem's action globally for the
    ///     <see cref="View"/> that is the parent of the <see cref="MenuBar"/> or <see cref="ContextMenu"/> this
    ///     <see cref="MenuItem"/>.
    ///     <para>
    ///         The <see cref="KeyCode"/> will be drawn on the MenuItem to the right of the <see cref="Title"/> and
    ///         <see cref="Help"/> text. See <see cref="ShortcutTag"/>.
    ///     </para>
    /// </summary>
    public KeyCode Shortcut
    {
        get => _shortcutHelper.Shortcut;
        set
        {
            if (_shortcutHelper.Shortcut != value && (ShortcutHelper.PostShortcutValidation (value) || value == KeyCode.Null))
            {
                _shortcutHelper.Shortcut = value;
            }
        }
    }

    /// <summary>Gets the text describing the keystroke combination defined by <see cref="Shortcut"/>.</summary>
    public string ShortcutTag => _shortcutHelper.Shortcut == KeyCode.Null
                                     ? string.Empty
                                     : Key.ToString (_shortcutHelper.Shortcut, MenuBar.ShortcutDelimiter);

    #endregion Keyboard Handling
}

/// <summary>
///     An internal class used to represent a menu pop-up menu. Created and managed by <see cref="MenuBar"/> and
///     <see cref="ContextMenu"/>.
/// </summary>
internal sealed class Menu : View
{
    private readonly MenuBarItem _barItems;
    private readonly MenuBar _host;
    internal int _currentChild;
    internal View _previousSubFocused;

    internal static Rectangle MakeFrame (int x, int y, MenuItem [] items, Menu parent = null)
    {
        if (items is null || items.Length == 0)
        {
            return Rectangle.Empty;
        }

        int minX = x;
        int minY = y;
        const int borderOffset = 2; // This 2 is for the space around
        int maxW = (items.Max (z => z?.Width) ?? 0) + borderOffset;
        int maxH = items.Length + borderOffset;

        if (parent is { } && x + maxW > Driver.Cols)
        {
            minX = Math.Max (parent.Frame.Right - parent.Frame.Width - maxW, 0);
        }

        if (y + maxH > Driver.Rows)
        {
            minY = Math.Max (Driver.Rows - maxH, 0);
        }

        return new (minX, minY, maxW, maxH);
    }

    internal required MenuBar Host
    {
        get => _host;
        init
        {
            ArgumentNullException.ThrowIfNull (value);
            _host = value;
        }
    }

    internal required MenuBarItem BarItems
    {
        get => _barItems;
        init
        {
            ArgumentNullException.ThrowIfNull (value);
            _barItems = value;

            // Debugging aid so ToString() is helpful
            Text = _barItems.Title;
        }
    }

    internal Menu Parent { get; init; }

    public override void BeginInit ()
    {
        base.BeginInit ();

        Frame = MakeFrame (Frame.X, Frame.Y, _barItems?.Children, Parent);

        if (_barItems is { IsTopLevel: true })
        {
            // This is a standalone MenuItem on a MenuBar
            ColorScheme = _host.ColorScheme;
            CanFocus = true;
        }
        else
        {
            _currentChild = -1;

            for (var i = 0; i < _barItems!.Children?.Length; i++)
            {
                if (_barItems.Children [i]?.IsEnabled () == true)
                {
                    _currentChild = i;

                    break;
                }
            }

            ColorScheme = _host.ColorScheme;
            CanFocus = true;
            WantMousePositionReports = _host.WantMousePositionReports;
        }

        BorderStyle = _host.MenusBorderStyle;

        AddCommand (
                    Command.Right,
                    () =>
                    {
                        _host.NextMenu (
                                        !_barItems.IsTopLevel
                                        || (_barItems.Children != null
                                            && _barItems!.Children.Length > 0
                                            && _currentChild > -1
                                            && _currentChild < _barItems.Children.Length
                                            && _barItems.Children [_currentChild].IsFromSubMenu),
                                        _barItems!.Children != null
                                        && _barItems.Children.Length > 0
                                        && _currentChild > -1
                                        && _host.UseSubMenusSingleFrame
                                        && _barItems.SubMenu (
                                                              _barItems.Children [_currentChild]
                                                             )
                                        != null
                                       );

                        return true;
                    }
                   );

        AddKeyBindings (_barItems);
#if SUPPORT_ALT_TO_ACTIVATE_MENU
        Initialized += (s, e) =>
                       {
                           if (SuperView is { })
                           {
                               SuperView.KeyUp += SuperView_KeyUp;
                           }
                       };
#endif
    }

    public Menu ()
    {
        if (Application.Current is { })
        {
            Application.Current.DrawContentComplete += Current_DrawContentComplete;
            Application.Current.SizeChanging += Current_TerminalResized;
        }

        Application.MouseEvent += Application_RootMouseEvent;

        // Things this view knows how to do
        AddCommand (Command.LineUp, () => MoveUp ());
        AddCommand (Command.LineDown, () => MoveDown ());

        AddCommand (
                    Command.Left,
                    () =>
                    {
                        _host.PreviousMenu (true);

                        return true;
                    }
                   );

        AddCommand (
                    Command.Cancel,
                    () =>
                    {
                        CloseAllMenus ();

                        return true;
                    }
                   );

        AddCommand (
                    Command.Accept,
                    () =>
                    {
                        RunSelected ();

                        return true;
                    }
                   );
        AddCommand (Command.Select, () => _host?.SelectItem (_menuItemToSelect));
        AddCommand (Command.ToggleExpandCollapse, () => SelectOrRun ());
        AddCommand (Command.HotKey, () => _host?.SelectItem (_menuItemToSelect));

        // Default key bindings for this view
        KeyBindings.Add (Key.CursorUp, Command.LineUp);
        KeyBindings.Add (Key.CursorDown, Command.LineDown);
        KeyBindings.Add (Key.CursorLeft, Command.Left);
        KeyBindings.Add (Key.CursorRight, Command.Right);
        KeyBindings.Add (Key.Esc, Command.Cancel);
        KeyBindings.Add (Key.Enter, Command.Accept);
        KeyBindings.Add (Key.F9, KeyBindingScope.HotKey, Command.ToggleExpandCollapse);

        KeyBindings.Add (
                         KeyCode.CtrlMask | KeyCode.Space,
                         KeyBindingScope.HotKey,
                         Command.ToggleExpandCollapse
                        );
    }

#if SUPPORT_ALT_TO_ACTIVATE_MENU
    void SuperView_KeyUp (object sender, KeyEventArgs e)
    {
        if (SuperView is null || SuperView.CanFocus == false || SuperView.Visible == false)
        {
            return;
        }

        _host.AltKeyUpHandler (e);
    }
#endif

    private void AddKeyBindings (MenuBarItem menuBarItem)
    {
        if (menuBarItem is null || menuBarItem.Children is null)
        {
            return;
        }

        foreach (MenuItem menuItem in menuBarItem.Children.Where (m => m is { }))
        {
            KeyBindings.Add ((KeyCode)menuItem.HotKey.Value, Command.ToggleExpandCollapse);

            KeyBindings.Add (
                             (KeyCode)menuItem.HotKey.Value | KeyCode.AltMask,
                             Command.ToggleExpandCollapse
                            );

            if (menuItem.Shortcut != KeyCode.Null)
            {
                KeyBindings.Add (menuItem.Shortcut, KeyBindingScope.HotKey, Command.Select);
            }

            MenuBarItem subMenu = menuBarItem.SubMenu (menuItem);
            AddKeyBindings (subMenu);
        }
    }

    private int _menuBarItemToActivate = -1;
    private MenuItem _menuItemToSelect;

    /// <summary>Called when a key bound to Command.Select is pressed. This means a hot key was pressed.</summary>
    /// <returns></returns>
    private bool SelectOrRun ()
    {
        if (!IsInitialized || !Visible)
        {
            return true;
        }

        if (_menuBarItemToActivate != -1)
        {
            _host.Activate (1, _menuBarItemToActivate);
        }
        else if (_menuItemToSelect is { })
        {
            var m = _menuItemToSelect as MenuBarItem;

            if (m?.Children?.Length > 0)
            {
                MenuItem item = _barItems.Children [_currentChild];

                if (item is null)
                {
                    return true;
                }

                bool disabled = item is null || !item.IsEnabled ();

                if (!disabled && (_host.UseSubMenusSingleFrame || !CheckSubMenu ()))
                {
                    SetNeedsDisplay ();
                    SetParentSetNeedsDisplay ();

                    return true;
                }

                if (!disabled)
                {
                    _host.OnMenuOpened ();
                }
            }
            else
            {
                _host.SelectItem (_menuItemToSelect);
            }
        }
        else if (_host.IsMenuOpen)
        {
            _host.CloseAllMenus ();
        }
        else
        {
            _host.OpenMenu ();
        }

        //_openedByHotKey = true;
        return true;
    }

    /// <inheritdoc/>
    public override bool? OnInvokingKeyBindings (Key keyEvent)
    {
        // This is a bit of a hack. We want to handle the key bindings for menu bar but
        // InvokeKeyBindings doesn't pass any context so we can't tell which item it is for.
        // So before we call the base class we set SelectedItem appropriately.

        KeyCode key = keyEvent.KeyCode;

        if (KeyBindings.TryGet (key, out _))
        {
            _menuBarItemToActivate = -1;
            _menuItemToSelect = null;

            MenuItem [] children = _barItems.Children;

            if (children is null)
            {
                return base.OnInvokingKeyBindings (keyEvent);
            }

            // Search for shortcuts first. If there's a shortcut, we don't want to activate the menu item.
            foreach (MenuItem c in children)
            {
                if (key == c?.Shortcut)
                {
                    _menuBarItemToActivate = -1;
                    _menuItemToSelect = c;
                    //keyEvent.Scope = KeyBindingScope.HotKey;

                    return base.OnInvokingKeyBindings (keyEvent);
                }

                MenuBarItem subMenu = _barItems.SubMenu (c);

                if (FindShortcutInChildMenu (key, subMenu))
                {
                    //keyEvent.Scope = KeyBindingScope.HotKey;

                    return base.OnInvokingKeyBindings (keyEvent);
                }
            }

            // Search for hot keys next.
            for (var c = 0; c < children.Length; c++)
            {
                int hotKeyValue = children [c]?.HotKey.Value ?? default (int);
                var hotKey = (KeyCode)hotKeyValue;

                if (hotKey == KeyCode.Null)
                {
                    continue;
                }

                bool matches = key == hotKey || key == (hotKey | KeyCode.AltMask);

                if (!_host.IsMenuOpen)
                {
                    // If the menu is open, only match if Alt is not pressed.
                    matches = key == hotKey;
                }

                if (matches)
                {
                    _menuItemToSelect = children [c];
                    _currentChild = c;

                    return base.OnInvokingKeyBindings (keyEvent);
                }
            }
        }

        bool? handled = base.OnInvokingKeyBindings (keyEvent);

        if (handled is { } && (bool)handled)
        {
            return true;
        }

        // This supports the case where the menu bar is a context menu
        return _host.OnInvokingKeyBindings (keyEvent);
    }

    private bool FindShortcutInChildMenu (KeyCode key, MenuBarItem menuBarItem)
    {
        if (menuBarItem?.Children is null)
        {
            return false;
        }

        foreach (MenuItem menuItem in menuBarItem.Children)
        {
            if (key == menuItem?.Shortcut)
            {
                _menuBarItemToActivate = -1;
                _menuItemToSelect = menuItem;

                return true;
            }

            MenuBarItem subMenu = menuBarItem.SubMenu (menuItem);
            FindShortcutInChildMenu (key, subMenu);
        }

        return false;
    }

    private void Current_TerminalResized (object sender, SizeChangedEventArgs e)
    {
        if (_host.IsMenuOpen)
        {
            _host.CloseAllMenus ();
        }
    }

    /// <inheritdoc/>
    public override void OnVisibleChanged ()
    {
        base.OnVisibleChanged ();

        if (Visible)
        {
            Application.MouseEvent += Application_RootMouseEvent;
        }
        else
        {
            Application.MouseEvent -= Application_RootMouseEvent;
        }
    }

    private void Application_RootMouseEvent (object sender, MouseEventEventArgs a)
    {
        if (a.MouseEvent.View is { } and (MenuBar or not Menu))
        {
            return;
        }

        if (!Visible)
        {
            throw new InvalidOperationException ("This shouldn't running on a invisible menu!");
        }

<<<<<<< HEAD
        View view = a.MouseEvent.View ?? this;

        Point boundsPoint = view.ScreenToBounds (a.MouseEvent.X, a.MouseEvent.Y);
=======
        Point boundsPoint = ScreenToViewport (a.MouseEvent.X, a.MouseEvent.Y);
>>>>>>> 0cde0e17
        var me = new MouseEvent
        {
            X = boundsPoint.X,
            Y = boundsPoint.Y,
            Flags = a.MouseEvent.Flags,
            ScreenPosition = new (a.MouseEvent.X, a.MouseEvent.Y),
            View = view
        };

        if (view.OnMouseEvent (me) || a.MouseEvent.Flags == MouseFlags.Button1Pressed || a.MouseEvent.Flags == MouseFlags.Button1Released)
        {
            a.MouseEvent.Handled = true;
        }
    }

    internal Attribute DetermineColorSchemeFor (MenuItem item, int index)
    {
        if (item is null)
        {
            return GetNormalColor ();
        }

        if (index == _currentChild)
        {
            return ColorScheme.Focus;
        }

        return !item.IsEnabled () ? ColorScheme.Disabled : GetNormalColor ();
    }

    public override void OnDrawContent (Rectangle viewport)
    {
        if (_barItems.Children is null)
        {
            return;
        }

        Rectangle savedClip = Driver.Clip;
        Driver.Clip = new (0, 0, Driver.Cols, Driver.Rows);
        Driver.SetAttribute (GetNormalColor ());

        OnDrawAdornments ();
        OnRenderLineCanvas ();

        for (int i = Viewport.Y; i < _barItems.Children.Length; i++)
        {
            if (i < 0)
            {
                continue;
            }

            if (ViewportToScreen (Viewport).Y + i >= Driver.Rows)
            {
                break;
            }

            MenuItem item = _barItems.Children [i];

            Driver.SetAttribute (
                                 item is null ? GetNormalColor () :
                                 i == _currentChild ? ColorScheme.Focus : GetNormalColor ()
                                );

            if (item is null && BorderStyle != LineStyle.None)
            {
                var s = ViewportToScreen (new (-1, i, 0, 0));
                Driver.Move (s.X, s.Y);
                Driver.AddRune (Glyphs.LeftTee);
            }
            else if (Frame.X < Driver.Cols)
            {
                Move (0, i);
            }

            Driver.SetAttribute (DetermineColorSchemeFor (item, i));

            for (int p = Viewport.X; p < Frame.Width - 2; p++)
            {
                // This - 2 is for the border
                if (p < 0)
                {
                    continue;
                }

                if (ViewportToScreen (Viewport).X + p >= Driver.Cols)
                {
                    break;
                }

                if (item is null)
                {
                    Driver.AddRune (Glyphs.HLine);
                }
                else if (i == 0 && p == 0 && _host.UseSubMenusSingleFrame && item.Parent.Parent is { })
                {
                    Driver.AddRune (Glyphs.LeftArrow);
                }

                // This `- 3` is left border + right border + one row in from right
                else if (p == Frame.Width - 3 && _barItems.SubMenu (_barItems.Children [i]) is { })
                {
                    Driver.AddRune (Glyphs.RightArrow);
                }
                else
                {
                    Driver.AddRune ((Rune)' ');
                }
            }

            if (item is null)
            {
                if (BorderStyle != LineStyle.None && SuperView?.Frame.Right - Frame.X > Frame.Width)
                {
                    var s = ViewportToScreen (new (Frame.Width - 2, i, 0, 0));
                    Driver.Move (s.X, s.Y);
                    Driver.AddRune (Glyphs.RightTee);
                }

                continue;
            }

            string textToDraw = null;
            Rune nullCheckedChar = Glyphs.NullChecked;
            Rune checkChar = Glyphs.Selected;
            Rune uncheckedChar = Glyphs.UnSelected;

            if (item.CheckType.HasFlag (MenuItemCheckStyle.Checked))
            {
                checkChar = Glyphs.Checked;
                uncheckedChar = Glyphs.UnChecked;
            }

            // Support Checked even though CheckType wasn't set
            if (item.CheckType == MenuItemCheckStyle.Checked && item.Checked is null)
            {
                textToDraw = $"{nullCheckedChar} {item.Title}";
            }
            else if (item.Checked == true)
            {
                textToDraw = $"{checkChar} {item.Title}";
            }
            else if (item.CheckType.HasFlag (MenuItemCheckStyle.Checked) || item.CheckType.HasFlag (MenuItemCheckStyle.Radio))
            {
                textToDraw = $"{uncheckedChar} {item.Title}";
            }
            else
            {
                textToDraw = item.Title;
            }

            Rectangle screen = ViewportToScreen (new (new (0 , i), Size.Empty));
            if (screen.X < Driver.Cols)
            {
                Driver.Move (screen.X + 1, screen.Y);

                if (!item.IsEnabled ())
                {
                    DrawHotString (textToDraw, ColorScheme.Disabled, ColorScheme.Disabled);
                }
                else if (i == 0 && _host.UseSubMenusSingleFrame && item.Parent.Parent is { })
                {
                    var tf = new TextFormatter
                    {
                        Alignment = TextAlignment.Centered, HotKeySpecifier = MenuBar.HotKeySpecifier, Text = textToDraw
                    };

                    // The -3 is left/right border + one space (not sure what for)
                    tf.Draw (
                             ViewportToScreen (new (1, i, Frame.Width - 3, 1)),
                             i == _currentChild ? ColorScheme.Focus : GetNormalColor (),
                             i == _currentChild ? ColorScheme.HotFocus : ColorScheme.HotNormal,
                             SuperView?.ViewportToScreen (SuperView.Viewport) ?? Rectangle.Empty
                            );
                }
                else
                {
                    DrawHotString (
                                   textToDraw,
                                   i == _currentChild ? ColorScheme.HotFocus : ColorScheme.HotNormal,
                                   i == _currentChild ? ColorScheme.Focus : GetNormalColor ()
                                  );
                }

                // The help string
                int l = item.ShortcutTag.GetColumns () == 0
                            ? item.Help.GetColumns ()
                            : item.Help.GetColumns () + item.ShortcutTag.GetColumns () + 2;
                int col = Frame.Width - l - 3;
                screen = ViewportToScreen (new (new (col, i), Size.Empty));

                if (screen.X < Driver.Cols)
                {
                    Driver.Move (screen.X, screen.Y);
                    Driver.AddStr (item.Help);

                    // The shortcut tag string
                    if (!string.IsNullOrEmpty (item.ShortcutTag))
                    {
                        Driver.Move (screen.X + l - item.ShortcutTag.GetColumns (), screen.Y);
                        Driver.AddStr (item.ShortcutTag);
                    }
                }
            }
        }

        Driver.Clip = savedClip;

        PositionCursor ();
    }

    private void Current_DrawContentComplete (object sender, DrawEventArgs e)
    {
        if (Visible)
        {
            OnDrawContent (Viewport);
        }
    }

    public override void PositionCursor ()
    {
        if (_host?.IsMenuOpen != false)
        {
            if (_barItems.IsTopLevel)
            {
                _host?.PositionCursor ();
            }
            else
            {
                Move (2, 1 + _currentChild);
            }
        }
        else
        {
            _host?.PositionCursor ();
        }
    }

    public void Run (Action action)
    {
        if (action is null || _host is null)
        {
            return;
        }

        Application.UngrabMouse ();
        _host.CloseAllMenus ();
        Application.Refresh ();

        _host.Run (action);
    }

    public override bool OnLeave (View view) { return _host.OnLeave (view); }

    private void RunSelected ()
    {
        if (_barItems.IsTopLevel)
        {
            Run (_barItems.Action);
        }
        else
        {
            switch (_currentChild)
            {
                case > -1 when _barItems.Children [_currentChild].Action != null:
                    Run (_barItems.Children [_currentChild].Action);

                    break;
                case 0 when _host.UseSubMenusSingleFrame && _barItems.Children [_currentChild].Parent.Parent != null:
                    _host.PreviousMenu (_barItems.Children [_currentChild].Parent.IsFromSubMenu, true);

                    break;
                case > -1 when _barItems.SubMenu (_barItems.Children [_currentChild]) != null:
                    CheckSubMenu ();

                    break;
            }
        }
    }

    private void CloseAllMenus ()
    {
        Application.UngrabMouse ();
        _host.CloseAllMenus ();
    }

    private bool MoveDown ()
    {
        if (_barItems.IsTopLevel)
        {
            return true;
        }

        bool disabled;

        do
        {
            _currentChild++;

            if (_currentChild >= _barItems.Children.Length)
            {
                _currentChild = 0;
            }

            if (this != _host.openCurrentMenu && _barItems.Children [_currentChild]?.IsFromSubMenu == true && _host._selectedSub > -1)
            {
                _host.PreviousMenu (true);
                _host.SelectEnabledItem (_barItems.Children, _currentChild, out _currentChild);
                _host.openCurrentMenu = this;
            }

            MenuItem item = _barItems.Children [_currentChild];

            if (item?.IsEnabled () != true)
            {
                disabled = true;
            }
            else
            {
                disabled = false;
            }

            if (!_host.UseSubMenusSingleFrame
                && _host.UseKeysUpDownAsKeysLeftRight
                && _barItems.SubMenu (_barItems.Children [_currentChild]) != null
                && !disabled
                && _host.IsMenuOpen)
            {
                if (!CheckSubMenu ())
                {
                    return false;
                }

                break;
            }

            if (!_host.IsMenuOpen)
            {
                _host.OpenMenu (_host._selected);
            }
        }
        while (_barItems.Children [_currentChild] is null || disabled);

        SetNeedsDisplay ();
        SetParentSetNeedsDisplay ();

        if (!_host.UseSubMenusSingleFrame)
        {
            _host.OnMenuOpened ();
        }

        return true;
    }

    private bool MoveUp ()
    {
        if (_barItems.IsTopLevel || _currentChild == -1)
        {
            return true;
        }

        bool disabled;

        do
        {
            _currentChild--;

            if (_host.UseKeysUpDownAsKeysLeftRight && !_host.UseSubMenusSingleFrame)
            {
                if ((_currentChild == -1 || this != _host.openCurrentMenu)
                    && _barItems.Children [_currentChild + 1].IsFromSubMenu
                    && _host._selectedSub > -1)
                {
                    _currentChild++;
                    _host.PreviousMenu (true);

                    if (_currentChild > 0)
                    {
                        _currentChild--;
                        _host.openCurrentMenu = this;
                    }

                    break;
                }
            }

            if (_currentChild < 0)
            {
                _currentChild = _barItems.Children.Length - 1;
            }

            if (!_host.SelectEnabledItem (_barItems.Children, _currentChild, out _currentChild, false))
            {
                _currentChild = 0;

                if (!_host.SelectEnabledItem (_barItems.Children, _currentChild, out _currentChild) && !_host.CloseMenu (false))
                {
                    return false;
                }

                break;
            }

            MenuItem item = _barItems.Children [_currentChild];
            disabled = item?.IsEnabled () != true;

            if (_host.UseSubMenusSingleFrame
                || !_host.UseKeysUpDownAsKeysLeftRight
                || _barItems.SubMenu (_barItems.Children [_currentChild]) == null
                || disabled
                || !_host.IsMenuOpen)
            {
                continue;
            }

            if (!CheckSubMenu ())
            {
                return false;
            }

            break;
        }
        while (_barItems.Children [_currentChild] is null || disabled);

        SetNeedsDisplay ();
        SetParentSetNeedsDisplay ();

        if (!_host.UseSubMenusSingleFrame)
        {
            _host.OnMenuOpened ();
        }

        return true;
    }

    private void SetParentSetNeedsDisplay ()
    {
        if (_host._openSubMenu is { })
        {
            foreach (Menu menu in _host._openSubMenu)
            {
                menu.SetNeedsDisplay ();
            }
        }

        _host?._openMenu?.SetNeedsDisplay ();
        _host?.SetNeedsDisplay ();
    }

    protected internal override bool OnMouseEvent  (MouseEvent me)
    {
        if (!_host._handled && !_host.HandleGrabView (me, this))
        {
            return false;
        }

        _host._handled = false;
        bool disabled;

        if (me.Flags == MouseFlags.Button1Clicked)
        {
            disabled = false;

            if (me.Y < 0)
            {
                return true;
            }

            if (me.Y >= _barItems.Children.Length)
            {
                return true;
            }

            MenuItem item = _barItems.Children [me.Y];

            if (item is null || !item.IsEnabled ())
            {
                disabled = true;
            }

            if (disabled)
            {
                return true;
            }

            _currentChild = me.Y;
            RunSelected ();

            return true;
        }

        if (me.Flags != MouseFlags.Button1Pressed
            && me.Flags != MouseFlags.Button1DoubleClicked
            && me.Flags != MouseFlags.Button1TripleClicked
            && me.Flags != MouseFlags.ReportMousePosition
            && !me.Flags.HasFlag (MouseFlags.Button1Pressed | MouseFlags.ReportMousePosition))
        {
            return false;
        }

        {
            disabled = false;

            if (me.Y < 0 || me.Y >= _barItems.Children.Length)
            {
                return true;
            }

            MenuItem item = _barItems.Children [me.Y];

            if (item is null)
            {
                return true;
            }

            if (item?.IsEnabled () != true)
            {
                disabled = true;
            }

            if (!disabled)
            {
                _currentChild = me.Y;
            }

            if (_host.UseSubMenusSingleFrame || !CheckSubMenu ())
            {
                SetNeedsDisplay ();
                SetParentSetNeedsDisplay ();

                return true;
            }

            _host.OnMenuOpened ();

            return true;
        }
    }

    internal bool CheckSubMenu ()
    {
        if (_currentChild == -1 || _barItems.Children [_currentChild] is null)
        {
            return true;
        }

        MenuBarItem subMenu = _barItems.SubMenu (_barItems.Children [_currentChild]);

        if (subMenu is { })
        {
            int pos = -1;

            if (_host._openSubMenu is { })
            {
                pos = _host._openSubMenu.FindIndex (o => o?._barItems == subMenu);
            }

            if (pos == -1
                && this != _host.openCurrentMenu
                && subMenu.Children != _host.openCurrentMenu._barItems.Children
                && !_host.CloseMenu (false, true))
            {
                return false;
            }

            _host.Activate (_host._selected, pos, subMenu);
        }
        else if (_host._openSubMenu?.Count == 0 || _host._openSubMenu?.Last ()._barItems.IsSubMenuOf (_barItems.Children [_currentChild]) == false)
        {
            return _host.CloseMenu (false, true);
        }
        else
        {
            SetNeedsDisplay ();
            SetParentSetNeedsDisplay ();
        }

        return true;
    }

    private int GetSubMenuIndex (MenuBarItem subMenu)
    {
        int pos = -1;

        if (Subviews.Count == 0)
        {
            return pos;
        }

        Menu v = null;

        foreach (View menu in Subviews)
        {
            if (((Menu)menu)._barItems == subMenu)
            {
                v = (Menu)menu;
            }
        }

        if (v is { })
        {
            pos = Subviews.IndexOf (v);
        }

        return pos;
    }

    /// <inheritdoc/>
    public override bool OnEnter (View view)
    {
        Application.Driver.SetCursorVisibility (CursorVisibility.Invisible);

        return base.OnEnter (view);
    }

    protected override void Dispose (bool disposing)
    {
        if (Application.Current is { })
        {
            Application.Current.DrawContentComplete -= Current_DrawContentComplete;
            Application.Current.SizeChanging -= Current_TerminalResized;
        }

        Application.MouseEvent -= Application_RootMouseEvent;
        base.Dispose (disposing);
    }
}<|MERGE_RESOLUTION|>--- conflicted
+++ resolved
@@ -724,13 +724,9 @@
             throw new InvalidOperationException ("This shouldn't running on a invisible menu!");
         }
 
-<<<<<<< HEAD
         View view = a.MouseEvent.View ?? this;
 
-        Point boundsPoint = view.ScreenToBounds (a.MouseEvent.X, a.MouseEvent.Y);
-=======
-        Point boundsPoint = ScreenToViewport (a.MouseEvent.X, a.MouseEvent.Y);
->>>>>>> 0cde0e17
+        Point boundsPoint = view.ScreenToViewport (a.MouseEvent.X, a.MouseEvent.Y);
         var me = new MouseEvent
         {
             X = boundsPoint.X,
