--- conflicted
+++ resolved
@@ -18,15 +18,9 @@
 ///     can also have a checked indicator (see <see cref="Checked"/>).
 /// </summary>
 public class MenuItem {
-<<<<<<< HEAD
-    private bool _allowNullChecked;
-    private MenuItemCheckStyle _checkType;
-    private readonly ShortcutHelper _shortcutHelper;
-=======
     private readonly ShortcutHelper _shortcutHelper;
     private bool _allowNullChecked;
     private MenuItemCheckStyle _checkType;
->>>>>>> 2e95cec4
     private string _title;
 
     // TODO: Update to use Key instead of KeyCode
@@ -73,13 +67,7 @@
         get => _allowNullChecked;
         set {
             _allowNullChecked = value;
-<<<<<<< HEAD
-            if (Checked == null) {
-                Checked = false;
-            }
-=======
             Checked ??= false;
->>>>>>> 2e95cec4
         }
     }
 
@@ -127,19 +115,12 @@
     public string Title {
         get => _title;
         set {
-<<<<<<< HEAD
-            if (_title != value) {
-                _title = value;
-                GetHotKey ();
-            }
-=======
             if (_title == value) {
                 return;
             }
 
             _title = value;
             GetHotKey ();
->>>>>>> 2e95cec4
         }
     }
 
@@ -159,13 +140,8 @@
     internal int Width => 1 + // space before Title
                           TitleLength +
                           2 + // space after Title - BUGBUG: This should be 1 
-<<<<<<< HEAD
-                          ((Checked == true) || CheckType.HasFlag (MenuItemCheckStyle.Checked)
-                                             || CheckType.HasFlag (MenuItemCheckStyle.Radio)
-=======
                           ((Checked == true) || CheckType.HasFlag (MenuItemCheckStyle.Checked) ||
                            CheckType.HasFlag (MenuItemCheckStyle.Radio)
->>>>>>> 2e95cec4
                                ? 2
                                : 0) + // check glyph + space 
                           (Help.GetColumns () > 0 ? 2 + Help.GetColumns () : 0) + // Two spaces before Help
@@ -183,11 +159,7 @@
     ///     Returns <see langword="true"/> if the menu item is enabled. This method is a wrapper around
     ///     <see cref="CanExecute"/>.
     /// </summary>
-<<<<<<< HEAD
-    public bool IsEnabled () { return CanExecute == null ? true : CanExecute (); }
-=======
     public bool IsEnabled () { return CanExecute?.Invoke () ?? true; }
->>>>>>> 2e95cec4
 
     /// <summary>
     ///     Toggle the <see cref="Checked"/> between three states if <see cref="AllowNullChecked"/> is
@@ -200,51 +172,20 @@
 
         bool? previousChecked = Checked;
         if (AllowNullChecked) {
-<<<<<<< HEAD
-            switch (previousChecked) {
-                case null:
-                    Checked = true;
-
-                    break;
-                case true:
-                    Checked = false;
-
-                    break;
-                case false:
-                    Checked = null;
-
-                    break;
-            }
-=======
             Checked = previousChecked switch {
                           null => true,
                           true => false,
                           false => null
                       };
->>>>>>> 2e95cec4
         } else {
             Checked = !Checked;
         }
     }
 
-<<<<<<< HEAD
-    private int GetMenuBarItemLength (string title) {
-        var len = 0;
-        foreach (Rune ch in title.EnumerateRunes ()) {
-            if (ch == MenuBar.HotKeySpecifier) {
-                continue;
-            }
-
-            len += Math.Max (ch.GetColumns (), 1);
-        }
-
-        return len;
-=======
     private static int GetMenuBarItemLength (string title) {
         return title.EnumerateRunes ()
                     .Where (ch => ch != MenuBar.HotKeySpecifier)
                     .Sum (ch => Math.Max (ch.GetColumns (), 1));
->>>>>>> 2e95cec4
     }
 
     #region Keyboard Handling
@@ -296,13 +237,8 @@
     public KeyCode Shortcut {
         get => _shortcutHelper.Shortcut;
         set {
-<<<<<<< HEAD
-            if (_shortcutHelper.Shortcut != value
-                && (ShortcutHelper.PostShortcutValidation (value) || (value == KeyCode.Null))) {
-=======
             if (_shortcutHelper.Shortcut != value &&
                 (ShortcutHelper.PostShortcutValidation (value) || (value == KeyCode.Null))) {
->>>>>>> 2e95cec4
                 _shortcutHelper.Shortcut = value;
             }
         }
@@ -320,21 +256,6 @@
 ///     An internal class used to represent a menu pop-up menu. Created and managed by <see cref="MenuBar"/> and
 ///     <see cref="ContextMenu"/>.
 /// </summary>
-<<<<<<< HEAD
-class Menu : View {
-    internal MenuBarItem _barItems;
-    internal MenuBar _host;
-    internal int _currentChild;
-    internal View _previousSubFocused;
-
-    internal static Rect MakeFrame (
-        int x,
-        int y,
-        MenuItem[] items,
-        Menu parent = null,
-        LineStyle border = LineStyle.Single
-    ) {
-=======
 sealed class Menu : View {
     private readonly MenuBarItem _barItems;
     private readonly MenuBar _host;
@@ -342,18 +263,13 @@
     internal View _previousSubFocused;
 
     internal static Rect MakeFrame (int x, int y, MenuItem[] items, Menu parent = null) {
->>>>>>> 2e95cec4
         if ((items == null) || (items.Length == 0)) {
             return new Rect ();
         }
 
         int minX = x;
         int minY = y;
-<<<<<<< HEAD
-        var borderOffset = 2; // This 2 is for the space around
-=======
         const int borderOffset = 2; // This 2 is for the space around
->>>>>>> 2e95cec4
         int maxW = (items.Max (z => z?.Width) ?? 0) + borderOffset;
         int maxH = items.Length + borderOffset;
         if (parent != null && x + maxW > Driver.Cols) {
@@ -367,36 +283,6 @@
         return new Rect (minX, minY, maxW, maxH);
     }
 
-<<<<<<< HEAD
-    public Menu (
-        MenuBar host,
-        int x,
-        int y,
-        MenuBarItem barItems,
-        Menu parent = null,
-        LineStyle border = LineStyle.Single
-    )
-        : base (MakeFrame (x, y, barItems?.Children, parent, border)) {
-        if (host == null) {
-            throw new ArgumentNullException (nameof (host));
-        }
-
-        if (barItems == null) {
-            throw new ArgumentNullException (nameof (barItems));
-        }
-
-        _host = host;
-        _barItems = barItems;
-
-        if (barItems is { IsTopLevel: true }) {
-            // This is a standalone MenuItem on a MenuBar
-            ColorScheme = host.ColorScheme;
-            CanFocus = true;
-        } else {
-            _currentChild = -1;
-            for (var i = 0; i < barItems.Children?.Length; i++) {
-                if (barItems.Children[i]?.IsEnabled () == true) {
-=======
     required internal MenuBar Host {
         get => _host;
         init {
@@ -431,39 +317,12 @@
             _currentChild = -1;
             for (var i = 0; i < _barItems!.Children?.Length; i++) {
                 if (_barItems.Children[i]?.IsEnabled () == true) {
->>>>>>> 2e95cec4
                     _currentChild = i;
 
                     break;
                 }
             }
 
-<<<<<<< HEAD
-            ColorScheme = host.ColorScheme;
-            CanFocus = true;
-            WantMousePositionReports = host.WantMousePositionReports;
-        }
-
-        BorderStyle = host.MenusBorderStyle;
-
-        if (Application.Current != null) {
-            Application.Current.DrawContentComplete += Current_DrawContentComplete;
-            Application.Current.SizeChanging += Current_TerminalResized;
-        }
-
-        Application.MouseEvent += Application_RootMouseEvent;
-
-        // Things this view knows how to do
-        AddCommand (Command.LineUp, () => MoveUp ());
-        AddCommand (Command.LineDown, () => MoveDown ());
-        AddCommand (
-                    Command.Left,
-                    () => {
-                        _host.PreviousMenu (true);
-
-                        return true;
-                    });
-=======
             ColorScheme = _host.ColorScheme;
             CanFocus = true;
             WantMousePositionReports = _host.WantMousePositionReports;
@@ -471,54 +330,11 @@
 
         BorderStyle = _host.MenusBorderStyle;
 
->>>>>>> 2e95cec4
         AddCommand (
                     Command.Right,
                     () => {
                         _host.NextMenu (
                                         !_barItems.IsTopLevel || (_barItems.Children != null
-<<<<<<< HEAD
-                                                                  && _barItems.Children.Length > 0 && _currentChild > -1
-                                                                  && _currentChild < _barItems.Children.Length
-                                                                  && _barItems.Children[_currentChild].IsFromSubMenu),
-                                        _barItems.Children != null && _barItems.Children.Length > 0
-                                                                   && _currentChild > -1
-                                                                   && host.UseSubMenusSingleFrame
-                                                                   && _barItems.SubMenu (
-                                                                    _barItems.Children[_currentChild]) != null);
-
-                        return true;
-                    });
-        AddCommand (
-                    Command.Cancel,
-                    () => {
-                        CloseAllMenus ();
-
-                        return true;
-                    });
-        AddCommand (
-                    Command.Accept,
-                    () => {
-                        RunSelected ();
-
-                        return true;
-                    });
-        AddCommand (Command.Select, () => _host?.SelectItem (_menuItemToSelect));
-        AddCommand (Command.ToggleExpandCollapse, () => SelectOrRun ());
-        AddCommand (Command.Default, () => _host?.SelectItem (_menuItemToSelect));
-
-        // Default key bindings for this view
-        KeyBindings.Add (KeyCode.CursorUp, Command.LineUp);
-        KeyBindings.Add (KeyCode.CursorDown, Command.LineDown);
-        KeyBindings.Add (KeyCode.CursorLeft, Command.Left);
-        KeyBindings.Add (KeyCode.CursorRight, Command.Right);
-        KeyBindings.Add (KeyCode.Esc, Command.Cancel);
-        KeyBindings.Add (KeyCode.Enter, Command.Accept);
-        KeyBindings.Add (KeyCode.F9, KeyBindingScope.HotKey, Command.ToggleExpandCollapse);
-        KeyBindings.Add (KeyCode.CtrlMask | KeyCode.Space, KeyBindingScope.HotKey, Command.ToggleExpandCollapse);
-
-        AddKeyBindings (barItems);
-=======
                                                                   && _barItems!.Children.Length > 0 &&
                                                                   _currentChild > -1
                                                                   && _currentChild < _barItems.Children.Length &&
@@ -533,7 +349,6 @@
                     });
 
         AddKeyBindings (_barItems);
->>>>>>> 2e95cec4
 #if SUPPORT_ALT_TO_ACTIVATE_MENU
         Initialized += (s, e) => {
             if (SuperView != null) {
@@ -541,11 +356,6 @@
             }
         };
 #endif
-<<<<<<< HEAD
-
-        // Debugging aid so ToString() is helpful
-        Text = _barItems.Title;
-=======
     }
 
     public Menu () {
@@ -596,7 +406,6 @@
                          KeyCode.CtrlMask | KeyCode.Space,
                          KeyBindingScope.HotKey,
                          Command.ToggleExpandCollapse);
->>>>>>> 2e95cec4
     }
 
 #if SUPPORT_ALT_TO_ACTIVATE_MENU
@@ -616,13 +425,9 @@
 
         foreach (MenuItem menuItem in menuBarItem.Children.Where (m => m != null)) {
             KeyBindings.Add ((KeyCode)menuItem.HotKey.Value, Command.ToggleExpandCollapse);
-<<<<<<< HEAD
-            KeyBindings.Add ((KeyCode)menuItem.HotKey.Value | KeyCode.AltMask, Command.ToggleExpandCollapse);
-=======
             KeyBindings.Add (
                              (KeyCode)menuItem.HotKey.Value | KeyCode.AltMask,
                              Command.ToggleExpandCollapse);
->>>>>>> 2e95cec4
             if (menuItem.Shortcut != KeyCode.Null) {
                 KeyBindings.Add (menuItem.Shortcut, KeyBindingScope.HotKey, Command.Select);
             }
@@ -744,11 +549,7 @@
     }
 
     private bool FindShortcutInChildMenu (KeyCode key, MenuBarItem menuBarItem) {
-<<<<<<< HEAD
-        if ((menuBarItem == null) || (menuBarItem.Children == null)) {
-=======
         if (menuBarItem?.Children == null) {
->>>>>>> 2e95cec4
             return false;
         }
 
@@ -811,32 +612,14 @@
                                          Flags = a.MouseEvent.Flags,
                                          View = view
                                      };
-<<<<<<< HEAD
-            if (MouseEvent (nme) || (a.MouseEvent.Flags == MouseFlags.Button1Pressed)
-                                 || (a.MouseEvent.Flags == MouseFlags.Button1Released)) {
-=======
             if (MouseEvent (nme) || (a.MouseEvent.Flags == MouseFlags.Button1Pressed) ||
                 (a.MouseEvent.Flags == MouseFlags.Button1Released)) {
->>>>>>> 2e95cec4
                 a.MouseEvent.Handled = true;
             }
         }
     }
 
     internal Attribute DetermineColorSchemeFor (MenuItem item, int index) {
-<<<<<<< HEAD
-        if (item != null) {
-            if (index == _currentChild) {
-                return ColorScheme.Focus;
-            }
-
-            if (!item.IsEnabled ()) {
-                return ColorScheme.Disabled;
-            }
-        }
-
-        return GetNormalColor ();
-=======
         if (item == null) {
             return GetNormalColor ();
         }
@@ -846,7 +629,6 @@
         }
 
         return !item.IsEnabled () ? ColorScheme.Disabled : GetNormalColor ();
->>>>>>> 2e95cec4
     }
 
     public override void OnDrawContent (Rect contentArea) {
@@ -894,12 +676,8 @@
 
                 if (item == null) {
                     Driver.AddRune (Glyphs.HLine);
-<<<<<<< HEAD
-                } else if (i == 0 && p == 0 && _host.UseSubMenusSingleFrame && item.Parent.Parent != null) {
-=======
                 } else if (i == 0 && p == 0 && _host.UseSubMenusSingleFrame &&
                            item.Parent.Parent != null) {
->>>>>>> 2e95cec4
                     Driver.AddRune (Glyphs.LeftArrow);
                 }
 
@@ -935,13 +713,8 @@
                 textToDraw = $"{nullCheckedChar} {item.Title}";
             } else if (item.Checked == true) {
                 textToDraw = $"{checkChar} {item.Title}";
-<<<<<<< HEAD
-            } else if (item.CheckType.HasFlag (MenuItemCheckStyle.Checked)
-                       || item.CheckType.HasFlag (MenuItemCheckStyle.Radio)) {
-=======
             } else if (item.CheckType.HasFlag (MenuItemCheckStyle.Checked) ||
                        item.CheckType.HasFlag (MenuItemCheckStyle.Radio)) {
->>>>>>> 2e95cec4
                 textToDraw = $"{uncheckedChar} {item.Title}";
             } else {
                 textToDraw = item.Title;
@@ -964,11 +737,7 @@
                              BoundsToScreen (new Rect (1, i, Frame.Width - 3, 1)),
                              i == _currentChild ? ColorScheme.Focus : GetNormalColor (),
                              i == _currentChild ? ColorScheme.HotFocus : ColorScheme.HotNormal,
-<<<<<<< HEAD
-                             SuperView == null ? default (Rect) : SuperView.BoundsToScreen (SuperView.Bounds));
-=======
                              SuperView?.BoundsToScreen (SuperView.Bounds) ?? default (Rect));
->>>>>>> 2e95cec4
                 } else {
                     DrawHotString (
                                    textToDraw,
@@ -1007,24 +776,14 @@
     }
 
     public override void PositionCursor () {
-<<<<<<< HEAD
-        if ((_host == null) || _host.IsMenuOpen) {
-            if (_barItems.IsTopLevel) {
-                _host.PositionCursor ();
-=======
         if (_host?.IsMenuOpen != false) {
             if (_barItems.IsTopLevel) {
                 _host?.PositionCursor ();
->>>>>>> 2e95cec4
             } else {
                 Move (2, 1 + _currentChild);
             }
         } else {
-<<<<<<< HEAD
-            _host.PositionCursor ();
-=======
             _host?.PositionCursor ();
->>>>>>> 2e95cec4
         }
     }
 
@@ -1045,15 +804,6 @@
     private void RunSelected () {
         if (_barItems.IsTopLevel) {
             Run (_barItems.Action);
-<<<<<<< HEAD
-        } else if (_currentChild > -1 && _barItems.Children[_currentChild].Action != null) {
-            Run (_barItems.Children[_currentChild].Action);
-        } else if (_currentChild == 0 && _host.UseSubMenusSingleFrame
-                                      && _barItems.Children[_currentChild].Parent.Parent != null) {
-            _host.PreviousMenu (_barItems.Children[_currentChild].Parent.IsFromSubMenu, true);
-        } else if (_currentChild > -1 && _barItems.SubMenu (_barItems.Children[_currentChild]) != null) {
-            CheckSubMenu ();
-=======
         } else {
             switch (_currentChild) {
                 case > -1 when _barItems.Children[_currentChild].Action != null:
@@ -1070,7 +820,6 @@
 
                     break;
             }
->>>>>>> 2e95cec4
         }
     }
 
@@ -1091,13 +840,8 @@
                 _currentChild = 0;
             }
 
-<<<<<<< HEAD
-            if (this != _host.openCurrentMenu && _barItems.Children[_currentChild]?.IsFromSubMenu == true
-                                              && _host._selectedSub > -1) {
-=======
             if (this != _host.openCurrentMenu &&
                 _barItems.Children[_currentChild]?.IsFromSubMenu == true && _host._selectedSub > -1) {
->>>>>>> 2e95cec4
                 _host.PreviousMenu (true);
                 _host.SelectEnabledItem (_barItems.Children, _currentChild, out _currentChild);
                 _host.openCurrentMenu = this;
@@ -1110,15 +854,9 @@
                 disabled = false;
             }
 
-<<<<<<< HEAD
-            if (!_host.UseSubMenusSingleFrame && _host.UseKeysUpDownAsKeysLeftRight
-                                              && _barItems.SubMenu (_barItems.Children[_currentChild]) != null &&
-                                              !disabled && _host.IsMenuOpen) {
-=======
             if (!_host.UseSubMenusSingleFrame && _host.UseKeysUpDownAsKeysLeftRight &&
                 _barItems.SubMenu (_barItems.Children[_currentChild]) != null &&
                 !disabled && _host.IsMenuOpen) {
->>>>>>> 2e95cec4
                 if (!CheckSubMenu ()) {
                     return false;
                 }
@@ -1150,13 +888,8 @@
         do {
             _currentChild--;
             if (_host.UseKeysUpDownAsKeysLeftRight && !_host.UseSubMenusSingleFrame) {
-<<<<<<< HEAD
-                if (((_currentChild == -1) || (this != _host.openCurrentMenu))
-                    && _barItems.Children[_currentChild + 1].IsFromSubMenu && _host._selectedSub > -1) {
-=======
                 if (((_currentChild == -1) || (this != _host.openCurrentMenu)) &&
                     _barItems.Children[_currentChild + 1].IsFromSubMenu && _host._selectedSub > -1) {
->>>>>>> 2e95cec4
                     _currentChild++;
                     _host.PreviousMenu (true);
                     if (_currentChild > 0) {
@@ -1174,13 +907,8 @@
 
             if (!_host.SelectEnabledItem (_barItems.Children, _currentChild, out _currentChild, false)) {
                 _currentChild = 0;
-<<<<<<< HEAD
-                if (!_host.SelectEnabledItem (_barItems.Children, _currentChild, out _currentChild)
-                    && !_host.CloseMenu (false)) {
-=======
                 if (!_host.SelectEnabledItem (_barItems.Children, _currentChild, out _currentChild) &&
                     !_host.CloseMenu (false)) {
->>>>>>> 2e95cec4
                     return false;
                 }
 
@@ -1188,23 +916,6 @@
             }
 
             MenuItem item = _barItems.Children[_currentChild];
-<<<<<<< HEAD
-            if (item?.IsEnabled () != true) {
-                disabled = true;
-            } else {
-                disabled = false;
-            }
-
-            if (!_host.UseSubMenusSingleFrame && _host.UseKeysUpDownAsKeysLeftRight &&
-                _barItems.SubMenu (_barItems.Children[_currentChild]) != null &&
-                !disabled && _host.IsMenuOpen) {
-                if (!CheckSubMenu ()) {
-                    return false;
-                }
-
-                break;
-            }
-=======
             disabled = item?.IsEnabled () != true;
             if (_host.UseSubMenusSingleFrame || !_host.UseKeysUpDownAsKeysLeftRight ||
                 (_barItems.SubMenu (_barItems.Children[_currentChild]) == null) ||
@@ -1217,7 +928,6 @@
             }
 
             break;
->>>>>>> 2e95cec4
         }
         while ((_barItems.Children[_currentChild] == null) || disabled);
 
@@ -1238,11 +948,7 @@
         }
 
         _host?._openMenu?.SetNeedsDisplay ();
-<<<<<<< HEAD
-        _host.SetNeedsDisplay ();
-=======
         _host?.SetNeedsDisplay ();
->>>>>>> 2e95cec4
     }
 
     public override bool MouseEvent (MouseEvent me) {
@@ -1273,22 +979,11 @@
             }
 
             _currentChild = meY;
-<<<<<<< HEAD
-            if (item != null && !disabled) {
-                RunSelected ();
-            }
-=======
             RunSelected ();
->>>>>>> 2e95cec4
 
             return true;
         }
 
-<<<<<<< HEAD
-        if ((me.Flags == MouseFlags.Button1Pressed) || (me.Flags == MouseFlags.Button1DoubleClicked) ||
-            (me.Flags == MouseFlags.Button1TripleClicked) || (me.Flags == MouseFlags.ReportMousePosition) ||
-            me.Flags.HasFlag (MouseFlags.Button1Pressed | MouseFlags.ReportMousePosition)) {
-=======
         if (me.Flags != MouseFlags.Button1Pressed && me.Flags != MouseFlags.Button1DoubleClicked &&
             me.Flags != MouseFlags.Button1TripleClicked && me.Flags != MouseFlags.ReportMousePosition &&
             !me.Flags.HasFlag (MouseFlags.Button1Pressed | MouseFlags.ReportMousePosition)) {
@@ -1296,7 +991,6 @@
         }
 
         {
->>>>>>> 2e95cec4
             disabled = false;
             if ((meY < 0) || (meY >= _barItems.Children.Length)) {
                 return true;
@@ -1307,19 +1001,11 @@
                 return true;
             }
 
-<<<<<<< HEAD
-            if ((item == null) || !item.IsEnabled ()) {
-                disabled = true;
-            }
-
-            if (item != null && !disabled) {
-=======
             if (item?.IsEnabled () != true) {
                 disabled = true;
             }
 
             if (!disabled) {
->>>>>>> 2e95cec4
                 _currentChild = meY;
             }
 
@@ -1334,11 +1020,6 @@
 
             return true;
         }
-<<<<<<< HEAD
-
-        return false;
-=======
->>>>>>> 2e95cec4
     }
 
     internal bool CheckSubMenu () {
@@ -1353,28 +1034,16 @@
                 pos = _host._openSubMenu.FindIndex (o => o?._barItems == subMenu);
             }
 
-<<<<<<< HEAD
-            if (pos == -1 && this != _host.openCurrentMenu
-                          && subMenu.Children != _host.openCurrentMenu._barItems.Children
-                          && !_host.CloseMenu (false, true)) {
-=======
             if (pos == -1 && this != _host.openCurrentMenu &&
                 subMenu.Children != _host.openCurrentMenu._barItems.Children
                 && !_host.CloseMenu (false, true)) {
->>>>>>> 2e95cec4
                 return false;
             }
 
             _host.Activate (_host._selected, pos, subMenu);
-<<<<<<< HEAD
-        } else if ((_host._openSubMenu?.Count == 0)
-                   || (_host._openSubMenu?.Last ()._barItems.IsSubMenuOf (_barItems.Children[_currentChild])
-                       == false)) {
-=======
         } else if ((_host._openSubMenu?.Count == 0) ||
                    (_host._openSubMenu?.Last ()._barItems.IsSubMenuOf (_barItems.Children[_currentChild]) ==
                     false)) {
->>>>>>> 2e95cec4
             return _host.CloseMenu (false, true);
         } else {
             SetNeedsDisplay ();
@@ -1386,25 +1055,6 @@
 
     private int GetSubMenuIndex (MenuBarItem subMenu) {
         int pos = -1;
-<<<<<<< HEAD
-        if (this != null && Subviews.Count > 0) {
-            Menu v = null;
-            foreach (View menu in Subviews) {
-                if (((Menu)menu)._barItems == subMenu) {
-                    v = (Menu)menu;
-                }
-            }
-
-            if (v != null) {
-                pos = Subviews.IndexOf (v);
-            }
-        }
-
-        return pos;
-    }
-
-    ///<inheritdoc/>
-=======
         if (Subviews.Count == 0) {
             return pos;
         }
@@ -1424,7 +1074,6 @@
     }
 
     /// <inheritdoc/>
->>>>>>> 2e95cec4
     public override bool OnEnter (View view) {
         Application.Driver.SetCursorVisibility (CursorVisibility.Invisible);
 
