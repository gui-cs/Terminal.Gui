﻿//
// ScrollView.cs: ScrollView view.
//
// Authors:
//   Miguel de Icaza (miguel@gnome.org)
//
//
// TODO:
// - focus in scrollview
// - focus handling in scrollview to auto scroll to focused view
// - Raise events
// - Perhaps allow an option to not display the scrollbar arrow indicators?

using System;
using System.Linq;
using NStack;

namespace Terminal.Gui {
	/// <summary>
	/// Scrollviews are views that present a window into a virtual space where subviews are added.  Similar to the iOS UIScrollView.
	/// </summary>
	/// <remarks>
	/// <para>
	///   The subviews that are added to this <see cref="Gui.ScrollView"/> are offset by the
	///   <see cref="ContentOffset"/> property.  The view itself is a window into the 
	///   space represented by the <see cref="ContentSize"/>.
	/// </para>
	/// <para>
	///   Use the 
	/// </para>
	/// </remarks>
	public class ScrollView : View {

		// The ContentView is the view that contains the subviews  and content that are being scrolled
		// The ContentView is the size of the ContentSize and is offset by the ContentOffset
		private class ContentView : View {
			public ContentView (Rect frame) : base (frame)
			{
				Id = "ScrollView.ContentView";
				CanFocus = true;
			}
		}

		ContentView _contentView;
		ScrollBarView _vertical, _horizontal;

		/// <summary>
		///  Initializes a new instance of the <see cref="Gui.ScrollView"/> class using <see cref="LayoutStyle.Absolute"/> positioning.
		/// </summary>
		/// <param name="frame"></param>
		public ScrollView (Rect frame) : base (frame)
		{
			SetInitialProperties (frame);
		}

		/// <summary>
		///  Initializes a new instance of the <see cref="Gui.ScrollView"/> class using <see cref="LayoutStyle.Computed"/> positioning.
		/// </summary>
		public ScrollView () : base ()
		{
			SetInitialProperties (Rect.Empty);
		}

		void SetInitialProperties (Rect frame)
		{
			_contentView = new ContentView (frame);
			_vertical = new ScrollBarView (1, 0, isVertical: true) {
				X = Pos.AnchorEnd (1),
				Y = 0,
				Width = 1,
				Height = Dim.Fill (_showHorizontalScrollIndicator ? 1 : 0),
				Host = this
			};

			_horizontal = new ScrollBarView (1, 0, isVertical: false) {
				X = 0,
				Y = Pos.AnchorEnd (1),
				Width = Dim.Fill (_showVerticalScrollIndicator ? 1 : 0),
				Height = 1,
				Host = this
			};

			_vertical.OtherScrollBarView = _horizontal;
			_horizontal.OtherScrollBarView = _vertical;
			base.Add (_contentView);
			CanFocus = true;

			MouseEnter += View_MouseEnter;
			MouseLeave += View_MouseLeave;
			_contentView.MouseEnter += View_MouseEnter;
			_contentView.MouseLeave += View_MouseLeave;

			// Things this view knows how to do
			AddCommand (Command.ScrollUp, () => ScrollUp (1));
			AddCommand (Command.ScrollDown, () => ScrollDown (1));
			AddCommand (Command.ScrollLeft, () => ScrollLeft (1));
			AddCommand (Command.ScrollRight, () => ScrollRight (1));
			AddCommand (Command.PageUp, () => ScrollUp (Bounds.Height));
			AddCommand (Command.PageDown, () => ScrollDown (Bounds.Height));
			AddCommand (Command.PageLeft, () => ScrollLeft (Bounds.Width));
			AddCommand (Command.PageRight, () => ScrollRight (Bounds.Width));
			AddCommand (Command.TopHome, () => ScrollUp (_contentSize.Height));
			AddCommand (Command.BottomEnd, () => ScrollDown (_contentSize.Height));
			AddCommand (Command.LeftHome, () => ScrollLeft (_contentSize.Width));
			AddCommand (Command.RightEnd, () => ScrollRight (_contentSize.Width));

			// Default keybindings for this view
			AddKeyBinding (Key.CursorUp, Command.ScrollUp);
			AddKeyBinding (Key.CursorDown, Command.ScrollDown);
			AddKeyBinding (Key.CursorLeft, Command.ScrollLeft);
			AddKeyBinding (Key.CursorRight, Command.ScrollRight);

			AddKeyBinding (Key.PageUp, Command.PageUp);
			AddKeyBinding ((Key)'v' | Key.AltMask, Command.PageUp);

			AddKeyBinding (Key.PageDown, Command.PageDown);
			AddKeyBinding (Key.V | Key.CtrlMask, Command.PageDown);

			AddKeyBinding (Key.PageUp | Key.CtrlMask, Command.PageLeft);
			AddKeyBinding (Key.PageDown | Key.CtrlMask, Command.PageRight);
			AddKeyBinding (Key.Home, Command.TopHome);
			AddKeyBinding (Key.End, Command.BottomEnd);
			AddKeyBinding (Key.Home | Key.CtrlMask, Command.LeftHome);
			AddKeyBinding (Key.End | Key.CtrlMask, Command.RightEnd);

			Initialized += (s, e) => {
				if (!_vertical.IsInitialized) {
					_vertical.BeginInit ();
					_vertical.EndInit ();
				}
				if (!_horizontal.IsInitialized) {
					_horizontal.BeginInit ();
					_horizontal.EndInit ();
				}
				SetContentOffset (_contentOffset);
				_contentView.Frame = new Rect (ContentOffset, ContentSize);
				_vertical.ChangedPosition += delegate {
					ContentOffset = new Point (ContentOffset.X, _vertical.Position);
				};
				_horizontal.ChangedPosition += delegate {
					ContentOffset = new Point (_horizontal.Position, ContentOffset.Y);
				};
			};
		}

		//public override void BeginInit ()
		//{
		//	SetContentOffset (contentOffset);
		//	base.BeginInit ();
		//}

		Size _contentSize;
		Point _contentOffset;
		bool _showHorizontalScrollIndicator;
		bool _showVerticalScrollIndicator;
		bool _keepContentAlwaysInViewport = true;
		bool _autoHideScrollBars = true;

		/// <summary>
		/// Represents the contents of the data shown inside the scrollview
		/// </summary>
		/// <value>The size of the content.</value>
		public Size ContentSize {
			get {
				return _contentSize;
			}
			set {
				if (_contentSize != value) {
					_contentSize = value;
					_contentView.Frame = new Rect (_contentOffset, value);
					_vertical.Size = _contentSize.Height;
					_horizontal.Size = _contentSize.Width;
					SetNeedsDisplay ();
				}
			}
		}

		/// <summary>
		/// Represents the top left corner coordinate that is displayed by the scrollview
		/// </summary>
		/// <value>The content offset.</value>
		public Point ContentOffset {
			get {
				return _contentOffset;
			}
			set {
				if (!IsInitialized) {
					// We're not initialized so we can't do anything fancy. Just cache value.
					_contentOffset = new Point (-Math.Abs (value.X), -Math.Abs (value.Y)); ;
					return;
				}

				SetContentOffset (value);
			}
		}

		private void SetContentOffset (Point offset)
		{
			var co = new Point (-Math.Abs (offset.X), -Math.Abs (offset.Y));
			_contentOffset = co;
			_contentView.Frame = new Rect (_contentOffset, _contentSize);
			var p = Math.Max (0, -_contentOffset.Y);
			if (_vertical.Position != p) {
				_vertical.Position = Math.Max (0, -_contentOffset.Y);
			}
			p = Math.Max (0, -_contentOffset.X);
			if (_horizontal.Position != p) {
				_horizontal.Position = Math.Max (0, -_contentOffset.X);
			}
			SetNeedsDisplay ();
		}

		/// <summary>
		/// If true the vertical/horizontal scroll bars won't be showed if it's not needed.
		/// </summary>
		public bool AutoHideScrollBars {
			get => _autoHideScrollBars;
			set {
				if (_autoHideScrollBars != value) {
					_autoHideScrollBars = value;
					if (Subviews.Contains (_vertical)) {
						_vertical.AutoHideScrollBars = value;
					}
					if (Subviews.Contains (_horizontal)) {
						_horizontal.AutoHideScrollBars = value;
					}
					SetNeedsDisplay ();
				}
			}
		}

		/// <summary>
		/// Get or sets if the view-port is kept always visible in the area of this <see cref="ScrollView"/>
		/// </summary>
		public bool KeepContentAlwaysInViewport {
			get { return _keepContentAlwaysInViewport; }
			set {
				if (_keepContentAlwaysInViewport != value) {
					_keepContentAlwaysInViewport = value;
					_vertical.OtherScrollBarView.KeepContentAlwaysInViewport = value;
					_horizontal.OtherScrollBarView.KeepContentAlwaysInViewport = value;
					Point p = default;
					if (value && -_contentOffset.X + Bounds.Width > _contentSize.Width) {
						p = new Point (_contentSize.Width - Bounds.Width + (_showVerticalScrollIndicator ? 1 : 0), -_contentOffset.Y);
					}
					if (value && -_contentOffset.Y + Bounds.Height > _contentSize.Height) {
						if (p == default) {
							p = new Point (-_contentOffset.X, _contentSize.Height - Bounds.Height + (_showHorizontalScrollIndicator ? 1 : 0));
						} else {
							p.Y = _contentSize.Height - Bounds.Height + (_showHorizontalScrollIndicator ? 1 : 0);
						}
					}
					if (p != default) {
						ContentOffset = p;
					}
				}
			}
		}

		View _contentBottomRightCorner;

		/// <summary>
		/// Adds the view to the scrollview.
		/// </summary>
		/// <param name="view">The view to add to the scrollview.</param>
		public override void Add (View view)
		{
			if (view.Id == "contentBottomRightCorner") {
				_contentBottomRightCorner = view;
				base.Add (view);
			} else {
				if (!IsOverridden (view, "MouseEvent")) {
					view.MouseEnter += View_MouseEnter;
					view.MouseLeave += View_MouseLeave;
				}
				_contentView.Add (view);
			}
			SetNeedsLayout ();
		}

		void View_MouseLeave (object sender, MouseEventEventArgs e)
		{
			if (Application.MouseGrabView != null && Application.MouseGrabView != _vertical && Application.MouseGrabView != _horizontal) {
				Application.UngrabMouse ();
			}
		}

		void View_MouseEnter (object sender, MouseEventEventArgs e)
		{
			Application.GrabMouse (this);
		}

		/// <summary>
		/// Gets or sets the visibility for the horizontal scroll indicator.
		/// </summary>
		/// <value><c>true</c> if show horizontal scroll indicator; otherwise, <c>false</c>.</value>
		public bool ShowHorizontalScrollIndicator {
			get => _showHorizontalScrollIndicator;
			set {
				if (value != _showHorizontalScrollIndicator) {
					_showHorizontalScrollIndicator = value;
					SetNeedsLayout ();
					if (value) {
						_horizontal.OtherScrollBarView = _vertical;
						base.Add (_horizontal);
						_horizontal.ShowScrollIndicator = value;
						_horizontal.AutoHideScrollBars = _autoHideScrollBars;
						_horizontal.OtherScrollBarView.ShowScrollIndicator = value;
						_horizontal.MouseEnter += View_MouseEnter;
						_horizontal.MouseLeave += View_MouseLeave;
					} else {
						base.Remove (_horizontal);
						_horizontal.OtherScrollBarView = null;
						_horizontal.MouseEnter -= View_MouseEnter;
						_horizontal.MouseLeave -= View_MouseLeave;
					}
				}
				_vertical.Height = Dim.Fill (_showHorizontalScrollIndicator ? 1 : 0);
			}
		}

		/// <summary>
		///   Removes all widgets from this container.
		/// </summary>
		/// <remarks>
		/// </remarks>
		public override void RemoveAll ()
		{
			_contentView.RemoveAll ();
		}

		/// <summary>
		/// Gets or sets the visibility for the vertical scroll indicator.
		/// </summary>
		/// <value><c>true</c> if show vertical scroll indicator; otherwise, <c>false</c>.</value>
		public bool ShowVerticalScrollIndicator {
			get => _showVerticalScrollIndicator;
			set {
				if (value != _showVerticalScrollIndicator) {
					_showVerticalScrollIndicator = value;
					SetNeedsLayout ();
					if (value) {
						_vertical.OtherScrollBarView = _horizontal;
						base.Add (_vertical);
						_vertical.ShowScrollIndicator = value;
						_vertical.AutoHideScrollBars = _autoHideScrollBars;
						_vertical.OtherScrollBarView.ShowScrollIndicator = value;
						_vertical.MouseEnter += View_MouseEnter;
						_vertical.MouseLeave += View_MouseLeave;
					} else {
						Remove (_vertical);
						_vertical.OtherScrollBarView = null;
						_vertical.MouseEnter -= View_MouseEnter;
						_vertical.MouseLeave -= View_MouseLeave;
					}
				}
				_horizontal.Width = Dim.Fill (_showVerticalScrollIndicator ? 1 : 0);
			}
		}

		/// <inheritdoc/>
		public override void OnDrawContent (Rect contentArea)
		{
			SetViewsNeedsDisplay ();

			var savedClip = ClipToBounds ();
			Driver.SetAttribute (GetNormalColor ());
			Clear ();

<<<<<<< HEAD
			if (!ustring.IsNullOrEmpty (contentView.Text) || contentView.Subviews.Count > 0) {
				contentView.Draw ();
			}
=======
			_contentView.Draw ();

			DrawScrollBars ();
>>>>>>> 4bde80cf

			Driver.Clip = savedClip;
		}

		private void DrawScrollBars ()
		{
			if (_autoHideScrollBars) {
				ShowHideScrollBars ();
			} else {
				if (ShowVerticalScrollIndicator) {
					_vertical.Draw ();
				}
				if (ShowHorizontalScrollIndicator) {
					_horizontal.Draw ();
				}
				if (ShowVerticalScrollIndicator && ShowHorizontalScrollIndicator) {
					SetContentBottomRightCornerVisibility ();
					_contentBottomRightCorner.Draw ();
				}
			}
		}

		private void SetContentBottomRightCornerVisibility ()
		{
			if (_showHorizontalScrollIndicator && _showVerticalScrollIndicator) {
				_contentBottomRightCorner.Visible = true;
			} else if (_horizontal.IsAdded || _vertical.IsAdded) {
				_contentBottomRightCorner.Visible = false;
			}
		}

		void ShowHideScrollBars ()
		{
			bool v = false, h = false; bool p = false;

			if (Bounds.Height == 0 || Bounds.Height > _contentSize.Height) {
				if (ShowVerticalScrollIndicator) {
					ShowVerticalScrollIndicator = false;
				}
				v = false;
			} else if (Bounds.Height > 0 && Bounds.Height == _contentSize.Height) {
				p = true;
			} else {
				if (!ShowVerticalScrollIndicator) {
					ShowVerticalScrollIndicator = true;
				}
				v = true;
			}
			if (Bounds.Width == 0 || Bounds.Width > _contentSize.Width) {
				if (ShowHorizontalScrollIndicator) {
					ShowHorizontalScrollIndicator = false;
				}
				h = false;
			} else if (Bounds.Width > 0 && Bounds.Width == _contentSize.Width && p) {
				if (ShowHorizontalScrollIndicator) {
					ShowHorizontalScrollIndicator = false;
				}
				h = false;
				if (ShowVerticalScrollIndicator) {
					ShowVerticalScrollIndicator = false;
				}
				v = false;
			} else {
				if (p) {
					if (!ShowVerticalScrollIndicator) {
						ShowVerticalScrollIndicator = true;
					}
					v = true;
				}
				if (!ShowHorizontalScrollIndicator) {
					ShowHorizontalScrollIndicator = true;
				}
				h = true;
			}
			var dim = Dim.Fill (h ? 1 : 0);
			if (!_vertical.Height.Equals (dim)) {
				_vertical.Height = dim;
			}
			dim = Dim.Fill (v ? 1 : 0);
			if (!_horizontal.Width.Equals (dim)) {
				_horizontal.Width = dim;
			}

			if (v) {
				_vertical.SetRelativeLayout (Bounds);
				_vertical.Draw ();
			}
			if (h) {
				_horizontal.SetRelativeLayout (Bounds);
				_horizontal.Draw ();
			}
			SetContentBottomRightCornerVisibility ();
			if (v && h) {
				_contentBottomRightCorner.SetRelativeLayout (Bounds);
				_contentBottomRightCorner.Draw ();
			}
		}

		void SetViewsNeedsDisplay ()
		{
			foreach (View view in _contentView.Subviews) {
				view.SetNeedsDisplay ();
			}
		}

		///<inheritdoc/>
		public override void PositionCursor ()
		{
			if (InternalSubviews.Count == 0)
				Move (0, 0);
			else
				base.PositionCursor ();
		}

		/// <summary>
		/// Scrolls the view up.
		/// </summary>
		/// <returns><c>true</c>, if left was scrolled, <c>false</c> otherwise.</returns>
		/// <param name="lines">Number of lines to scroll.</param>
		public bool ScrollUp (int lines)
		{
			if (_contentOffset.Y < 0) {
				ContentOffset = new Point (_contentOffset.X, Math.Min (_contentOffset.Y + lines, 0));
				return true;
			}
			return false;
		}

		/// <summary>
		/// Scrolls the view to the left
		/// </summary>
		/// <returns><c>true</c>, if left was scrolled, <c>false</c> otherwise.</returns>
		/// <param name="cols">Number of columns to scroll by.</param>
		public bool ScrollLeft (int cols)
		{
			if (_contentOffset.X < 0) {
				ContentOffset = new Point (Math.Min (_contentOffset.X + cols, 0), _contentOffset.Y);
				return true;
			}
			return false;
		}

		/// <summary>
		/// Scrolls the view down.
		/// </summary>
		/// <returns><c>true</c>, if left was scrolled, <c>false</c> otherwise.</returns>
		/// <param name="lines">Number of lines to scroll.</param>
		public bool ScrollDown (int lines)
		{
			if (_vertical.CanScroll (lines, out _, true)) {
				ContentOffset = new Point (_contentOffset.X, _contentOffset.Y - lines);
				return true;
			}
			return false;
		}

		/// <summary>
		/// Scrolls the view to the right.
		/// </summary>
		/// <returns><c>true</c>, if right was scrolled, <c>false</c> otherwise.</returns>
		/// <param name="cols">Number of columns to scroll by.</param>
		public bool ScrollRight (int cols)
		{
			if (_horizontal.CanScroll (cols, out _)) {
				ContentOffset = new Point (_contentOffset.X - cols, _contentOffset.Y);
				return true;
			}
			return false;
		}

		///<inheritdoc/>
		public override bool ProcessKey (KeyEvent kb)
		{
			if (base.ProcessKey (kb))
				return true;

			var result = InvokeKeybindings (kb);
			if (result != null)
				return (bool)result;

			return false;
		}

		///<inheritdoc/>
		public override bool MouseEvent (MouseEvent me)
		{
			if (me.Flags != MouseFlags.WheeledDown && me.Flags != MouseFlags.WheeledUp &&
				me.Flags != MouseFlags.WheeledRight && me.Flags != MouseFlags.WheeledLeft &&
				//				me.Flags != MouseFlags.Button1Pressed && me.Flags != MouseFlags.Button1Clicked &&
				!me.Flags.HasFlag (MouseFlags.Button1Pressed | MouseFlags.ReportMousePosition)) {

				return false;
			}

			if (me.Flags == MouseFlags.WheeledDown && ShowVerticalScrollIndicator) {
				ScrollDown (1);
			} else if (me.Flags == MouseFlags.WheeledUp && ShowVerticalScrollIndicator) {
				ScrollUp (1);
			} else if (me.Flags == MouseFlags.WheeledRight && _showHorizontalScrollIndicator) {
				ScrollRight (1);
			} else if (me.Flags == MouseFlags.WheeledLeft && ShowVerticalScrollIndicator) {
				ScrollLeft (1);
			} else if (me.X == _vertical.Frame.X && ShowVerticalScrollIndicator) {
				_vertical.MouseEvent (me);
			} else if (me.Y == _horizontal.Frame.Y && ShowHorizontalScrollIndicator) {
				_horizontal.MouseEvent (me);
			} else if (IsOverridden (me.View, "MouseEvent")) {
				Application.UngrabMouse ();
			}
			return true;
		}

		///<inheritdoc/>
		protected override void Dispose (bool disposing)
		{
			if (!_showVerticalScrollIndicator) {
				// It was not added to SuperView, so it won't get disposed automatically
				_vertical?.Dispose ();
			}
			if (!_showHorizontalScrollIndicator) {
				// It was not added to SuperView, so it won't get disposed automatically
				_horizontal?.Dispose ();
			}
			base.Dispose (disposing);
		}

		///<inheritdoc/>
		public override bool OnEnter (View view)
		{
			if (Subviews.Count == 0 || !Subviews.Any (subview => subview.CanFocus)) {
				Application.Driver?.SetCursorVisibility (CursorVisibility.Invisible);
			}

			return base.OnEnter (view);
		}
	}
}<|MERGE_RESOLUTION|>--- conflicted
+++ resolved
@@ -367,15 +367,11 @@
 			Driver.SetAttribute (GetNormalColor ());
 			Clear ();
 
-<<<<<<< HEAD
 			if (!ustring.IsNullOrEmpty (contentView.Text) || contentView.Subviews.Count > 0) {
 				contentView.Draw ();
 			}
-=======
-			_contentView.Draw ();
 
 			DrawScrollBars ();
->>>>>>> 4bde80cf
 
 			Driver.Clip = savedClip;
 		}
