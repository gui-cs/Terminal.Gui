﻿//
// ScrollView.cs: ScrollView and ScrollBarView views.
//
// Authors:
//   Miguel de Icaza (miguel@gnome.org)
//
//
// TODO:
// - focus in scrollview
// - focus handling in scrollview to auto scroll to focused view
// - Raise events
// - Perhaps allow an option to not display the scrollbar arrow indicators?

using System;
using System.Reflection;

namespace Terminal.Gui {
	/// <summary>
	/// ScrollBarViews are views that display a 1-character scrollbar, either horizontal or vertical
	/// </summary>
	/// <remarks>
	/// <para>
	///   The scrollbar is drawn to be a representation of the Size, assuming that the 
	///   scroll position is set at Position.
	/// </para>
	/// <para>
	///   If the region to display the scrollbar is larger than three characters, 
	///   arrow indicators are drawn.
	/// </para>
	/// </remarks>
	public class ScrollBarView : View {
		bool vertical = false;
		int size = 0, position = 0;

		/// <summary>
		/// If set to <c>true</c> this is a vertical scrollbar, otherwise, the scrollbar is horizontal.
		/// </summary>
		public bool IsVertical {
			get => vertical;
			set {
				vertical = value;
				SetNeedsDisplay ();
			}
		}

		/// <summary>
		/// The size of content the scrollbar represents. 
		/// </summary>
		/// <value>The size.</value>
		/// <remarks>The <see cref="Size"/> is typically the size of the virtual content. E.g. when a Scrollbar is
		/// part of a <see cref="ScrollView"/> the Size is set to the appropriate dimension of <see cref="ScrollView.ContentSize"/>.</remarks>
		public int Size {
			get => size;
			set {
				size = value;
				SetNeedsDisplay ();
			}
		}

		/// <summary>
		/// This event is raised when the position on the scrollbar has changed.
		/// </summary>
		public event Action ChangedPosition;

		/// <summary>
		/// The position, relative to <see cref="Size"/>, to set the scrollbar at.
		/// </summary>
		/// <value>The position.</value>
		public int Position {
			get => position;
			set {
				position = value;
				SetNeedsDisplay ();
			}
		}

		void SetPosition (int newPos)
		{
			Position = newPos;
			ChangedPosition?.Invoke ();
		}

		/// <summary>
		/// Initializes a new instance of the <see cref="Gui.ScrollBarView"/> class using <see cref="LayoutStyle.Absolute"/> layout.
		/// </summary>
		/// <param name="rect">Frame for the scrollbar.</param>
		public ScrollBarView (Rect rect) : this (rect, 0, 0, false) { }

		/// <summary>
		/// Initializes a new instance of the <see cref="Gui.ScrollBarView"/> class using <see cref="LayoutStyle.Absolute"/> layout.
		/// </summary>
		/// <param name="rect">Frame for the scrollbar.</param>
		/// <param name="size">The size that this scrollbar represents. Sets the <see cref="Size"/> property.</param>
		/// <param name="position">The position within this scrollbar. Sets the <see cref="Position"/> property.</param>
		/// <param name="isVertical">If set to <c>true</c> this is a vertical scrollbar, otherwise, the scrollbar is horizontal. Sets the <see cref="IsVertical"/> property.</param>
		public ScrollBarView (Rect rect, int size, int position, bool isVertical) : base (rect)
		{
			Init (size, position, isVertical);
		}

		/// <summary>
		/// Initializes a new instance of the <see cref="Gui.ScrollBarView"/> class using <see cref="LayoutStyle.Computed"/> layout.
		/// </summary>
		public ScrollBarView () : this (0, 0, false) { }

		/// <summary>
		/// Initializes a new instance of the <see cref="Gui.ScrollBarView"/> class using <see cref="LayoutStyle.Computed"/> layout.
		/// </summary>
		/// <param name="size">The size that this scrollbar represents.</param>
		/// <param name="position">The position within this scrollbar.</param>
		/// <param name="isVertical">If set to <c>true</c> this is a vertical scrollbar, otherwise, the scrollbar is horizontal.</param>
		public ScrollBarView (int size, int position, bool isVertical) : base ()
		{
			Init (size, position, isVertical);
		}

		void Init (int size, int position, bool isVertical)
		{
			vertical = isVertical;
			this.position = position;
			this.size = size;
			WantContinuousButtonPressed = true;
		}

		///<inheritdoc cref="Redraw(Rect)"/>
		public override void Redraw (Rect region)
		{
			if (ColorScheme == null)
				return;

			Driver.SetAttribute (ColorScheme.Normal);

			if (vertical) {
				if (region.Right < Bounds.Width - 1)
					return;

				var col = Bounds.Width - 1;
				var bh = Bounds.Height;
				Rune special;

				if (bh < 4) {
					var by1 = position * bh / Size;
					var by2 = (position + bh) * bh / Size;

					for (int y = 0; y < bh; y++) {
						Move (col, y);
						if (y < by1 || y > by2)
							special = Driver.Stipple;
						else
							special = Driver.Diamond;
						Driver.AddRune (special);
					}
				} else {
					bh -= 2;
					var by1 = position * bh / Size;
					var by2 = (position + bh) * bh / Size;

					Move (col, 0);
					Driver.AddRune ('^');
					Move (col, Bounds.Height - 1);
					Driver.AddRune ('v');
					for (int y = 0; y < bh; y++) {
						Move (col, y + 1);
						if (y < by1 - 1 || y > by2)
							special = Driver.Stipple;
						else {
							if (by2 - by1 == 0 && by1 < bh - 1)
								special = Driver.Diamond;
							else {
								if (y == by1 - 1)
									special = Driver.TopTee;
								else if (y == by2)
									special = Driver.BottomTee;
								else
									special = Driver.VLine;
							}
						}
						Driver.AddRune (special);
					}
				}
			} else {
				if (region.Bottom < Bounds.Height - 1)
					return;

				var row = Bounds.Height - 1;
				var bw = Bounds.Width;
				Rune special;

				if (bw < 4) {
					var bx1 = position * bw / Size;
					var bx2 = (position + bw) * bw / Size;

					for (int x = 0; x < bw; x++) {
						Move (0, x);
						if (x < bx1 || x > bx2)
							special = Driver.Stipple;
						else
							special = Driver.Diamond;
						Driver.AddRune (special);
					}
				} else {
					bw -= 2;
					var bx1 = position * bw / Size;
					var bx2 = (position + bw) * bw / Size;

					Move (0, row);
					Driver.AddRune ('<');

					for (int x = 0; x < bw; x++) {

						if (x < bx1 || x > bx2) {
							special = Driver.Stipple;
						} else {
							if (bx2 - bx1 == 0)
								special = Driver.Diamond;
							else {
								if (x == bx1)
									special = Driver.LeftTee;
								else if (x == bx2)
									special = Driver.RightTee;
								else
									special = Driver.HLine;
							}
						}
						Driver.AddRune (special);
					}
					Driver.AddRune ('>');
				}
			}
		}

		///<inheritdoc cref="MouseEvent"/>
		public override bool MouseEvent (MouseEvent me)
		{
			if (me.Flags != MouseFlags.Button1Pressed && me.Flags != MouseFlags.Button1Clicked &&
				!me.Flags.HasFlag (MouseFlags.Button1Pressed | MouseFlags.ReportMousePosition))
				return false;

			int location = vertical ? me.Y : me.X;
			int barsize = vertical ? Bounds.Height : Bounds.Width;

			if (barsize < 4) {
				// Handle scrollbars with no buttons
				Console.WriteLine ("TODO at ScrollBarView2");
			} else {
				barsize -= 2;
				// Handle scrollbars with arrow buttons
				var pos = Position;
				if (location == 0) {
					if (pos > 0)
						SetPosition (pos - 1);
				} else if (location == barsize + 1) {
					if (pos + 1 + barsize < Size)
						SetPosition (pos + 1);
				} else {
					var b1 = pos * barsize / Size;
					var b2 = (pos + barsize) * barsize / Size;

					if (b2 == 0 && location == 1 && pos == 0 ||
						(b2 == barsize && location == barsize) ||
						(location > b1 && location < b2)) {
						return true;
					} else if (location <= barsize) {
						if (location > 1 && location >= b2)
							SetPosition (Math.Min (pos + barsize, Size));
						else if (location <= b2 && pos > 0 || pos > 0)
							SetPosition (Math.Max (pos - barsize, 0));
					}
				}
			}

			return true;
		}
	}

	/// <summary>
	/// Scrollviews are views that present a window into a virtual space where subviews are added.  Similar to the iOS UIScrollView.
	/// </summary>
	/// <remarks>
	/// <para>
	///   The subviews that are added to this <see cref="Gui.ScrollView"/> are offset by the
	///   <see cref="ContentOffset"/> property.  The view itself is a window into the 
	///   space represented by the <see cref="ContentSize"/>.
	/// </para>
	/// <para>
	///   Use the 
	/// </para>
	/// </remarks>
	public class ScrollView : View {
		View contentView = null;
		ScrollBarView vertical, horizontal;

		/// <summary>
		///  Initializes a new instance of the <see cref="Gui.ScrollView"/> class
		/// </summary>
		/// <param name="frame"></param>
		public ScrollView (Rect frame) : base (frame)
		{
			Init (frame);
		}

		public ScrollView () : base ()
		{
			Init (new Rect (0, 0, 0, 0));
		}

		void Init (Rect frame)
		{
			contentView = new View (frame);
			vertical = new ScrollBarView (1, 0, isVertical: true) {
				X = Pos.AnchorEnd (1),
				Y = 0,
				Width = 1,
				Height = Dim.Fill (showHorizontalScrollIndicator ? 1 : 0)
			};
			vertical.ChangedPosition += delegate {
				ContentOffset = new Point (ContentOffset.X, vertical.Position);
			};
			horizontal = new ScrollBarView (1, 0, isVertical: false) {
				X = 0,
				Y = Pos.AnchorEnd (1),
				Width = Dim.Fill (showVerticalScrollIndicator ? 1 : 0),
				Height = 1
			};
			horizontal.ChangedPosition += delegate {
				ContentOffset = new Point (horizontal.Position, ContentOffset.Y);
			};
			base.Add (contentView);
			CanFocus = true;

			MouseEnter += View_MouseEnter;
			MouseLeave += View_MouseLeave;
		}

		Size contentSize;
		Point contentOffset;
		bool showHorizontalScrollIndicator;
		bool showVerticalScrollIndicator;

		/// <summary>
		/// Represents the contents of the data shown inside the scrolview
		/// </summary>
		/// <value>The size of the content.</value>
		public Size ContentSize {
			get {
				return contentSize;
			}
			set {
				contentSize = value;
				contentView.Frame = new Rect (contentOffset, value);
				vertical.Size = contentSize.Height;
				horizontal.Size = contentSize.Width;
				SetNeedsDisplay ();
			}
		}

		/// <summary>
		/// Represents the top left corner coordinate that is displayed by the scrollview
		/// </summary>
		/// <value>The content offset.</value>
		public Point ContentOffset {
			get {
				return contentOffset;
			}
			set {
				contentOffset = new Point (-Math.Abs (value.X), -Math.Abs (value.Y));
				contentView.Frame = new Rect (contentOffset, contentSize);
				vertical.Position = Math.Max (0, -contentOffset.Y);
				horizontal.Position = Math.Max (0, -contentOffset.X);
				SetNeedsDisplay ();
			}
		}

		/// <summary>
		/// Adds the view to the scrollview.
		/// </summary>
		/// <param name="view">The view to add to the scrollview.</param>
		public override void Add (View view)
		{
			if (!IsOverridden (view)) {
				view.MouseEnter += View_MouseEnter;
				view.MouseLeave += View_MouseLeave;
			}
			contentView.Add (view);
			SetNeedsLayout ();
		}

		void View_MouseLeave (object sender, MouseEventEventArgs e)
		{
			Application.UngrabMouse ();
		}

		void View_MouseEnter (object sender, MouseEventEventArgs e)
		{
			Application.GrabMouse (this);
		}

		bool IsOverridden (View view)
		{
			Type t = view.GetType ();
			MethodInfo m = t.GetMethod ("MouseEvent");

			return m.DeclaringType == t && m.GetBaseDefinition ().DeclaringType == typeof (Responder);
		}

		/// <summary>
		/// Gets or sets the visibility for the horizontal scroll indicator.
		/// </summary>
		/// <value><c>true</c> if show vertical scroll indicator; otherwise, <c>false</c>.</value>
		public bool ShowHorizontalScrollIndicator {
			get => showHorizontalScrollIndicator;
			set {
				if (value == showHorizontalScrollIndicator)
					return;

				showHorizontalScrollIndicator = value;
				SetNeedsLayout ();
				if (value) {
					base.Add (horizontal);
					horizontal.MouseEnter += View_MouseEnter;
					horizontal.MouseLeave += View_MouseLeave;
				} else {
					Remove (horizontal);
					horizontal.MouseEnter -= View_MouseEnter;
					horizontal.MouseLeave -= View_MouseLeave;
				}
				vertical.Height = Dim.Fill (showHorizontalScrollIndicator ? 1 : 0);
			}
		}

		/// <summary>
		///   Removes all widgets from this container.
		/// </summary>
		/// <remarks>
		/// </remarks>
		public override void RemoveAll ()
		{
			contentView.RemoveAll ();
		}

		/// <summary>
		/// /// Gets or sets the visibility for the vertical scroll indicator.
		/// </summary>
		/// <value><c>true</c> if show vertical scroll indicator; otherwise, <c>false</c>.</value>
		public bool ShowVerticalScrollIndicator {
			get => showVerticalScrollIndicator;
			set {
				if (value == showVerticalScrollIndicator)
					return;

				showVerticalScrollIndicator = value;
				SetNeedsLayout ();
				if (value) {
					base.Add (vertical);
					vertical.MouseEnter += View_MouseEnter;
					vertical.MouseLeave += View_MouseLeave;
				} else {
					Remove (vertical);
					vertical.MouseEnter -= View_MouseEnter;
					vertical.MouseLeave -= View_MouseLeave;
				}
				horizontal.Width = Dim.Fill (showVerticalScrollIndicator ? 1 : 0);
			}
		}

<<<<<<< HEAD
		public override void Redraw (Rect region)
=======
		/// <summary>
		/// This event is raised when the contents have scrolled
		/// </summary>
		//public event Action<ScrollView> Scrolled;
		public override void Redraw(Rect region)
>>>>>>> f89fc03a
		{
			Driver.SetAttribute (ColorScheme.Normal);
			SetViewsNeedsDisplay ();
			Clear ();

			var savedClip = ClipToBounds ();
<<<<<<< HEAD
			OnDrawContent (new Rect (ContentOffset,
				new Size (Bounds.Width - (ShowVerticalScrollIndicator ? 1 : 0),
					Bounds.Height - (ShowHorizontalScrollIndicator ? 1 : 0))));
			contentView.Redraw (contentView.Bounds);
			Driver.Clip = savedClip;

			if (ShowVerticalScrollIndicator) {
				vertical.Redraw (vertical.Bounds);
			}

			if (ShowHorizontalScrollIndicator) {
				horizontal.Redraw (horizontal.Bounds);
			}

			// Fill in the bottom left corner
			if (ShowVerticalScrollIndicator && ShowHorizontalScrollIndicator) {
				AddRune (Bounds.Width - 1, Bounds.Height - 1, ' ');
			}
=======
			contentView.Redraw (contentView.Bounds);
			Driver.Clip = savedClip;

			vertical.Redraw (vertical.Bounds);
			horizontal.Redraw (vertical.Bounds);
>>>>>>> f89fc03a
			Driver.SetAttribute (ColorScheme.Normal);
		}

		void SetViewsNeedsDisplay ()
		{
			foreach (View view in contentView) {
				view.SetNeedsDisplay ();
			}
		}

		///<inheritdoc cref="PositionCursor"/>
		public override void PositionCursor ()
		{
			if (InternalSubviews.Count == 0)
				Driver.Move (0, 0);
			else
				base.PositionCursor ();
		}

		/// <summary>
		/// Scrolls the view up.
		/// </summary>
		/// <returns><c>true</c>, if left was scrolled, <c>false</c> otherwise.</returns>
		/// <param name="lines">Number of lines to scroll.</param>
		public bool ScrollUp (int lines)
		{
			if (contentOffset.Y < 0) {
				ContentOffset = new Point (contentOffset.X, Math.Min (contentOffset.Y + lines, 0));
				return true;
			}
			return false;
		}

		/// <summary>
		/// Scrolls the view to the left
		/// </summary>
		/// <returns><c>true</c>, if left was scrolled, <c>false</c> otherwise.</returns>
		/// <param name="cols">Number of columns to scroll by.</param>
		public bool ScrollLeft (int cols)
		{
			if (contentOffset.X < 0) {
				ContentOffset = new Point (Math.Min (contentOffset.X + cols, 0), contentOffset.Y);
				return true;
			}
			return false;
		}

		/// <summary>
		/// Scrolls the view down.
		/// </summary>
		/// <returns><c>true</c>, if left was scrolled, <c>false</c> otherwise.</returns>
		/// <param name="lines">Number of lines to scroll.</param>
		public bool ScrollDown (int lines)
		{
			var ny = Math.Max (-contentSize.Height, contentOffset.Y - lines);
			if (ny == contentOffset.Y)
				return false;
			ContentOffset = new Point (contentOffset.X, ny);
			return true;
		}

		/// <summary>
		/// Scrolls the view to the right.
		/// </summary>
		/// <returns><c>true</c>, if right was scrolled, <c>false</c> otherwise.</returns>
		/// <param name="cols">Number of columns to scroll by.</param>
		public bool ScrollRight (int cols)
		{
			var nx = Math.Max (-contentSize.Width, contentOffset.X - cols);
			if (nx == contentOffset.X)
				return false;

			ContentOffset = new Point (nx, contentOffset.Y);
			return true;
		}

		///<inheritdoc cref="ProcessKey"/>
		public override bool ProcessKey (KeyEvent kb)
		{
			if (base.ProcessKey (kb))
				return true;

			switch (kb.Key) {
			case Key.CursorUp:
				return ScrollUp (1);
			case (Key)'v' | Key.AltMask:
			case Key.PageUp:
				return ScrollUp (Bounds.Height);

			case Key.ControlV:
			case Key.PageDown:
				return ScrollDown (Bounds.Height);

			case Key.CursorDown:
				return ScrollDown (1);

			case Key.CursorLeft:
				return ScrollLeft (1);

			case Key.CursorRight:
				return ScrollRight (1);

			case Key.Home:
				return ScrollUp (contentSize.Height);

			case Key.End:
				return ScrollDown (contentSize.Height);

			}
			return false;
		}

		///<inheritdoc cref="MouseEvent(Gui.MouseEvent)"/>
		public override bool MouseEvent (MouseEvent me)
		{
			if (me.Flags != MouseFlags.WheeledDown && me.Flags != MouseFlags.WheeledUp &&
				me.Flags != MouseFlags.Button1Pressed && me.Flags != MouseFlags.Button1Clicked &&
				!me.Flags.HasFlag (MouseFlags.Button1Pressed | MouseFlags.ReportMousePosition))
				return false;

			if (me.Flags == MouseFlags.WheeledDown)
				ScrollDown (1);
			else if (me.Flags == MouseFlags.WheeledUp)
				ScrollUp (1);
			else if (me.X == vertical.Frame.X)
				vertical.MouseEvent (me);
			else if (me.Y == horizontal.Frame.Y)
				horizontal.MouseEvent (me);
			else if (IsOverridden (me.View)) {
				Application.UngrabMouse ();
				return false;
			}
			return true;
		}
	}
}<|MERGE_RESOLUTION|>--- conflicted
+++ resolved
@@ -291,7 +291,7 @@
 		ScrollBarView vertical, horizontal;
 
 		/// <summary>
-		///  Initializes a new instance of the <see cref="Gui.ScrollView"/> class
+		///  Initializes a new instance of the <see cref="Gui.ScrollView"/> class using <see cref="LayoutStyle.Absolute"/> positioning.
 		/// </summary>
 		/// <param name="frame"></param>
 		public ScrollView (Rect frame) : base (frame)
@@ -299,6 +299,10 @@
 			Init (frame);
 		}
 
+
+		/// <summary>
+		///  Initializes a new instance of the <see cref="Gui.ScrollView"/> class using <see cref="LayoutStyle.Computed"/> positioning.
+		/// </summary>
 		public ScrollView () : base ()
 		{
 			Init (new Rect (0, 0, 0, 0));
@@ -463,22 +467,14 @@
 			}
 		}
 
-<<<<<<< HEAD
+		/// <inheritdoc cref="Redraw(Rect)"/>
 		public override void Redraw (Rect region)
-=======
-		/// <summary>
-		/// This event is raised when the contents have scrolled
-		/// </summary>
-		//public event Action<ScrollView> Scrolled;
-		public override void Redraw(Rect region)
->>>>>>> f89fc03a
 		{
 			Driver.SetAttribute (ColorScheme.Normal);
 			SetViewsNeedsDisplay ();
 			Clear ();
 
 			var savedClip = ClipToBounds ();
-<<<<<<< HEAD
 			OnDrawContent (new Rect (ContentOffset,
 				new Size (Bounds.Width - (ShowVerticalScrollIndicator ? 1 : 0),
 					Bounds.Height - (ShowHorizontalScrollIndicator ? 1 : 0))));
@@ -497,13 +493,6 @@
 			if (ShowVerticalScrollIndicator && ShowHorizontalScrollIndicator) {
 				AddRune (Bounds.Width - 1, Bounds.Height - 1, ' ');
 			}
-=======
-			contentView.Redraw (contentView.Bounds);
-			Driver.Clip = savedClip;
-
-			vertical.Redraw (vertical.Bounds);
-			horizontal.Redraw (vertical.Bounds);
->>>>>>> f89fc03a
 			Driver.SetAttribute (ColorScheme.Normal);
 		}
 
