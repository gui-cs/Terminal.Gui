--- conflicted
+++ resolved
@@ -307,56 +307,6 @@
     }
 
     /// <inheritdoc/>
-<<<<<<< HEAD
-    public override bool MouseEvent (MouseEvent me)
-    {
-        if (me.Flags != MouseFlags.WheeledDown
-            && me.Flags != MouseFlags.WheeledUp
-            && me.Flags != MouseFlags.WheeledRight
-            && me.Flags != MouseFlags.WheeledLeft
-            &&
-
-            //				me.Flags != MouseFlags.Button1Pressed && me.Flags != MouseFlags.Button1Clicked &&
-            !me.Flags.HasFlag (MouseFlags.Button1Pressed | MouseFlags.ReportMousePosition))
-        {
-            return false;
-        }
-
-        if (me.Flags == MouseFlags.WheeledDown && ShowVerticalScrollIndicator)
-        {
-            ScrollDown (1);
-        }
-        else if (me.Flags == MouseFlags.WheeledUp && ShowVerticalScrollIndicator)
-        {
-            ScrollUp (1);
-        }
-        else if (me.Flags == MouseFlags.WheeledRight && _horizontal.ShowScrollIndicator)
-        {
-            ScrollRight (1);
-        }
-        else if (me.Flags == MouseFlags.WheeledLeft && ShowVerticalScrollIndicator)
-        {
-            ScrollLeft (1);
-        }
-        else if (me.X == _vertical.Frame.X && ShowVerticalScrollIndicator)
-        {
-            _vertical.MouseEvent (me);
-        }
-        else if (me.Y == _horizontal.Frame.Y && ShowHorizontalScrollIndicator)
-        {
-            _horizontal.MouseEvent (me);
-        }
-        else if (IsOverridden (me.View, "MouseEvent"))
-        {
-            Application.UngrabMouse ();
-        }
-
-        return true;
-    }
-
-    /// <inheritdoc/>
-=======
->>>>>>> bc24d90b
     public override void OnDrawContent (Rectangle contentArea)
     {
         SetViewsNeedsDisplay ();
