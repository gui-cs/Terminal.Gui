﻿//
// ScrollView.cs: ScrollView and ScrollBarView views.
//
// Authors:
//   Miguel de Icaza (miguel@gnome.org)
//
//
// TODO:
// - Mouse handling in scrollbarview
// - focus in scrollview
// - keyboard handling in scrollview to scroll
// - focus handling in scrollview to auto scroll to focused view
// - Raise events
// - Perhaps allow an option to not display the scrollbar arrow indicators?

using System;
using System.Reflection;

namespace Terminal.Gui {
	/// <summary>
	/// ScrollBarViews are views that display a 1-character scrollbar, either horizontal or vertical
	/// </summary>
	/// <remarks>
	/// <para>
	///   The scrollbar is drawn to be a representation of the Size, assuming that the 
	///   scroll position is set at Position.
	/// </para>
	/// <para>
	///   If the region to display the scrollbar is larger than three characters, 
	///   arrow indicators are drawn.
	/// </para>
	/// </remarks>
	public class ScrollBarView : View {
		bool vertical;
		int size, position;

		/// <summary>
		/// The size that this scrollbar represents
		/// </summary>
		/// <value>The size.</value>
		public int Size {
			get => size;
			set {
				size = value;
				SetNeedsDisplay ();
			}
		}

		/// <summary>
		/// This event is raised when the position on the scrollbar has changed.
		/// </summary>
		public event Action ChangedPosition;

		/// <summary>
		/// The position to show the scrollbar at.
		/// </summary>
		/// <value>The position.</value>
		public int Position {
			get => position;
			set {
				position = value;
				SetNeedsDisplay ();
			}
		}

		void SetPosition (int newPos)
		{
			Position = newPos;
			ChangedPosition?.Invoke ();
		}

		/// <summary>
		/// Initializes a new instance of the <see cref="Gui.ScrollBarView"/> class.
		/// </summary>
		/// <param name="rect">Frame for the scrollbar.</param>
		/// <param name="size">The size that this scrollbar represents.</param>
		/// <param name="position">The position within this scrollbar.</param>
		/// <param name="isVertical">If set to <c>true</c> this is a vertical scrollbar, otherwise, the scrollbar is horizontal.</param>
		public ScrollBarView (Rect rect, int size, int position, bool isVertical) : base (rect)
		{
			vertical = isVertical;
			this.position = position;
			this.size = size;
			WantContinuousButtonPressed = true;
		}

		/// <summary>
		/// Redraw the scrollbar
		/// </summary>
		/// <param name="region">Region to be redrawn.</param>
		public override void Redraw(Rect region)
		{
			if (ColorScheme == null)
				return;

			Driver.SetAttribute (ColorScheme.Normal);

			if (vertical) {
				if (region.Right < Bounds.Width - 1)
					return;

				var col = Bounds.Width - 1;
				var bh = Bounds.Height;
				Rune special;

				if (bh < 4) {
					var by1 = position * bh / Size;
					var by2 = (position + bh) * bh / Size;

					for (int y = 0; y < bh; y++) {
						Move (col, y);
						if (y < by1 || y > by2)
							special = Driver.Stipple;
						else
							special = Driver.Diamond;
						Driver.AddRune(special);
					}
				} else {
					bh -= 2;
					var by1 = position * bh / Size;
					var by2 = (position + bh) * bh / Size;

					Move (col, 0);
					Driver.AddRune ('^');
					Move (col, Bounds.Height - 1);
					Driver.AddRune ('v');
					for (int y = 0; y < bh; y++) {
						Move (col, y+1);
						if (y < by1 - 1 || y > by2)
							special = Driver.Stipple;
						else {
							if (by2 - by1 == 0 && by1 < bh - 1)
								special = Driver.Diamond;
							else {
								if (y == by1 - 1)
									special = Driver.TopTee;
								else if (y == by2)
									special = Driver.BottomTee;
								else
									special = Driver.VLine;
							}
						}
						Driver.AddRune (special);
					}
				}
			} else {
				if (region.Bottom < Bounds.Height - 1)
					return;

				var row = Bounds.Height - 1;
				var bw = Bounds.Width;
				Rune special;

				if (bw < 4) {
					var bx1 = position * bw / Size;
					var bx2 = (position + bw) * bw / Size;

					for (int x = 0; x < bw; x++) {
						Move (0, x);
						if (x < bx1 || x > bx2)
							special = Driver.Stipple;
						else
							special = Driver.Diamond;
						Driver.AddRune (special);
					}
				} else {
					bw -= 2;
					var bx1 = position * bw / Size;
					var bx2 = (position + bw) * bw / Size;

					Move (0, row);
					Driver.AddRune ('<');

					for (int x = 0; x < bw; x++) {

						if (x < bx1 || x > bx2) {
							special = Driver.Stipple;
						} else {
							if (bx2 - bx1 == 0)
								special = Driver.Diamond;
							else {
								if (x == bx1)
									special = Driver.LeftTee;
								else if (x == bx2)
									special = Driver.RightTee;
								else
									special = Driver.HLine;
							}
						}
						Driver.AddRune (special);
					}
					Driver.AddRune ('>');
				}
			}
		}

		///<inheritdoc cref="MouseEvent"/>
		public override bool MouseEvent(MouseEvent me)
		{
			if (me.Flags != MouseFlags.Button1Pressed && me.Flags != MouseFlags.Button1Clicked &&
				!me.Flags.HasFlag (MouseFlags.Button1Pressed | MouseFlags.ReportMousePosition))
				return false;

			int location = vertical ? me.Y : me.X;
			int barsize = vertical ? Bounds.Height : Bounds.Width;

			if (barsize < 4) {
				// Handle scrollbars with no buttons
				Console.WriteLine ("TODO at ScrollBarView2");
			} else {
				barsize -= 2;
				// Handle scrollbars with arrow buttons
				var pos = Position;
				if (location == 0) {
					if (pos > 0)
						SetPosition (pos - 1);
				} else if (location == barsize + 1) {
					if (pos + 1 + barsize < Size)
						SetPosition (pos + 1);
				} else {
					var b1 = pos * barsize / Size;
					var b2 = (pos + barsize) * barsize / Size;

					if (b2 == 0 && location == 1 && pos == 0 ||
						(b2 == barsize && location == barsize) ||
						(location > b1 && location < b2)) {
						return true;
					} else if (location <= barsize) {
						if (location > 1 && location >= b2)
							SetPosition (Math.Min (pos + barsize, Size));
						else if (location <= b2 && pos > 0 || pos > 0)
							SetPosition (Math.Max (pos - barsize, 0));
					}
				}
			}

			return true;
		}
	}

	/// <summary>
	/// Scrollviews are views that present a window into a virtual space where children views are added.  Similar to the iOS UIScrollView.
	/// </summary>
	/// <remarks>
	/// <para>
	///   The subviews that are added to this scrollview are offset by the
	///   ContentOffset property.   The view itself is a window into the 
	///   space represented by the ContentSize.
	/// </para>
	/// <para>
	///   
	/// </para>
	/// </remarks>
	public class ScrollView : View {
		View contentView;
		ScrollBarView vertical, horizontal;

		/// <summary>
		/// Constructs a ScrollView
		/// </summary>
		/// <param name="frame"></param>
		public ScrollView (Rect frame) : base (frame)
		{
			contentView = new View (frame);
			vertical = new ScrollBarView (new Rect (frame.Width - 1, 0, 1, frame.Height), frame.Height, 0, isVertical: true);
			vertical.ChangedPosition += delegate {
				ContentOffset = new Point (ContentOffset.X, vertical.Position);
			};
			horizontal = new ScrollBarView (new Rect (0, frame.Height-1, frame.Width-1, 1), frame.Width-1, 0, isVertical: false);
			horizontal.ChangedPosition += delegate {
				ContentOffset = new Point (horizontal.Position, ContentOffset.Y);
			};
			base.Add (contentView);
			CanFocus = true;
		}

		Size contentSize;
		Point contentOffset;
		bool showHorizontalScrollIndicator;
		bool showVerticalScrollIndicator;

		/// <summary>
		/// Represents the contents of the data shown inside the scrolview
		/// </summary>
		/// <value>The size of the content.</value>
		public Size ContentSize {
			get {
				return contentSize;
			}
			set {
				contentSize = value;
				contentView.Frame = new Rect (contentOffset, value);
				vertical.Size = contentSize.Height;
				horizontal.Size = contentSize.Width;
				SetNeedsDisplay ();
			}
		}

		/// <summary>
		/// Represents the top left corner coordinate that is displayed by the scrollview
		/// </summary>
		/// <value>The content offset.</value>
		public Point ContentOffset {
			get {
				return contentOffset;
			}
			set {
				contentOffset = new Point (-Math.Abs (value.X), -Math.Abs(value.Y));
				contentView.Frame = new Rect (contentOffset, contentSize);
				vertical.Position = Math.Max (0, -contentOffset.Y);
				horizontal.Position = Math.Max (0, -contentOffset.X);
				SetNeedsDisplay ();
			}
		}

		/// <summary>
		/// Adds the view to the scrollview.
		/// </summary>
		/// <param name="view">The view to add to the scrollview.</param>
		public override void Add (View view)
		{
			if (!IsOverridden (view)) {
				view.MouseEnter += View_MouseEnter;
				view.MouseLeave += View_MouseLeave;
				vertical.MouseEnter += View_MouseEnter;
				vertical.MouseLeave += View_MouseLeave;
				horizontal.MouseEnter += View_MouseEnter;
				horizontal.MouseLeave += View_MouseLeave;
			}
			contentView.Add (view);
		}

		void View_MouseLeave (object sender, MouseEventEventArgs e)
		{
			Application.UngrabMouse ();
		}

		void View_MouseEnter (object sender, MouseEventEventArgs e)
		{
			Application.GrabMouse (this);
		}

		bool IsOverridden (View view)
		{
			Type t = view.GetType ();
			MethodInfo m = t.GetMethod ("MouseEvent");

			return m.DeclaringType == t && m.GetBaseDefinition ().DeclaringType == typeof (Responder);
		}

		/// <summary>
		/// Gets or sets the visibility for the horizontal scroll indicator.
		/// </summary>
		/// <value><c>true</c> if show vertical scroll indicator; otherwise, <c>false</c>.</value>
		public bool ShowHorizontalScrollIndicator {
			get => showHorizontalScrollIndicator;
			set {
				if (value == showHorizontalScrollIndicator)
					return;

				showHorizontalScrollIndicator = value;
				SetNeedsDisplay ();
				if (value)
					base.Add (horizontal);
				else
					Remove (horizontal);
			}
		}

		/// <summary>
		///   Removes all widgets from this container.
		/// </summary>
		/// <remarks>
		/// </remarks>
		public override void RemoveAll()
		{
			contentView.RemoveAll();
		}

		/// <summary>
		/// /// Gets or sets the visibility for the vertical scroll indicator.
		/// </summary>
		/// <value><c>true</c> if show vertical scroll indicator; otherwise, <c>false</c>.</value>
		public bool ShowVerticalScrollIndicator {
			get => showVerticalScrollIndicator;
			set {
				if (value == showVerticalScrollIndicator)
					return;

				showVerticalScrollIndicator = value;
				SetNeedsDisplay ();
				if (value)
					base.Add (vertical);
				else
					Remove (vertical);
			}
		}

		/// <summary>
		/// This event is raised when the contents have scrolled
		/// </summary>
		//public event Action<ScrollView> Scrolled;

		public override void Redraw(Rect region)
		{
			SetViewsNeedsDisplay ();
			Driver.SetAttribute (ColorScheme.Normal);
			Clear ();

			if (Driver.Clip.IsEmpty || Driver.Clip.Contains (RectToScreen (Frame))) {
			var savedClip = ClipToBounds ();
			contentView.Redraw (contentView.Frame);
			Driver.Clip = savedClip;
			} else {
				contentView.Redraw (contentView.Bounds);
			}
			vertical.Redraw (vertical.Bounds);
<<<<<<< HEAD
			horizontal.Redraw (vertical.Bounds);
=======
			horizontal.Redraw (horizontal.Bounds);
			Driver.Clip = savedClip;
>>>>>>> 72ee7280
			Driver.SetAttribute (ColorScheme.Normal);
		}

		void SetViewsNeedsDisplay ()
		{
			foreach (View view in contentView) {
				view.SetNeedsDisplay ();
			}
		}

		///<inheritdoc cref="PositionCursor"/>
		public override void PositionCursor()
		{
			if (InternalSubviews.Count == 0)
				Driver.Move (0, 0);
			else
				base.PositionCursor ();
		}

		/// <summary>
		/// Scrolls the view up.
		/// </summary>
		/// <returns><c>true</c>, if left was scrolled, <c>false</c> otherwise.</returns>
		/// <param name="lines">Number of lines to scroll.</param>
		public bool ScrollUp (int lines)
		{
			if (contentOffset.Y < 0) {
				ContentOffset = new Point (contentOffset.X, Math.Min (contentOffset.Y + lines, 0));
				return true;
			}
			return false;
		}

		/// <summary>
		/// Scrolls the view to the left
		/// </summary>
		/// <returns><c>true</c>, if left was scrolled, <c>false</c> otherwise.</returns>
		/// <param name="cols">Number of columns to scroll by.</param>
		public bool ScrollLeft (int cols)
		{
			if (contentOffset.X < 0) {
				ContentOffset = new Point (Math.Min (contentOffset.X + cols, 0), contentOffset.Y);
				return true;
			}
			return false;
		}

		/// <summary>
		/// Scrolls the view down.
		/// </summary>
		/// <returns><c>true</c>, if left was scrolled, <c>false</c> otherwise.</returns>
		/// <param name="lines">Number of lines to scroll.</param>
		public bool ScrollDown (int lines)
		{
			var ny = Math.Max (-contentSize.Height, contentOffset.Y - lines);
			if (ny == contentOffset.Y)
				return false;
			ContentOffset = new Point (contentOffset.X, ny);
			return true;
		}

		/// <summary>
		/// Scrolls the view to the right.
		/// </summary>
		/// <returns><c>true</c>, if right was scrolled, <c>false</c> otherwise.</returns>
		/// <param name="cols">Number of columns to scroll by.</param>
		public bool ScrollRight (int cols)
		{
			var nx = Math.Max (-contentSize.Width, contentOffset.X - cols);
			if (nx == contentOffset.X)
				return false;

			ContentOffset = new Point (nx, contentOffset.Y);
			return true;
		}

		///<inheritdoc cref="ProcessKey"/>
		public override bool ProcessKey(KeyEvent kb)
		{
			if (base.ProcessKey (kb))
				return true;

			switch (kb.Key) {
			case Key.CursorUp:
				return ScrollUp (1);
			case (Key)'v' | Key.AltMask:
			case Key.PageUp:
				return ScrollUp (Bounds.Height);

			case Key.ControlV:
			case Key.PageDown:
				return ScrollDown (Bounds.Height);

			case Key.CursorDown:
				return ScrollDown (1);

			case Key.CursorLeft:
				return ScrollLeft (1);

			case Key.CursorRight:
				return ScrollRight (1);

			case Key.Home:
				return ScrollUp (contentSize.Height);

			case Key.End:
				return ScrollDown (contentSize.Height);

			}
			return false;
		}

		///<inheritdoc cref="MouseEvent(Gui.MouseEvent)"/>
		public override bool MouseEvent (MouseEvent me)
		{
			if (me.Flags != MouseFlags.WheeledDown && me.Flags != MouseFlags.WheeledUp &&
				me.Flags != MouseFlags.Button1Pressed && me.Flags != MouseFlags.Button1Clicked &&
				!me.Flags.HasFlag (MouseFlags.Button1Pressed | MouseFlags.ReportMousePosition))
				return false;

			if (me.Flags == MouseFlags.WheeledDown)
				ScrollDown (1);
			else if (me.Flags == MouseFlags.WheeledUp)
				ScrollUp (1);
			else if (me.X == vertical.Frame.X)
				vertical.MouseEvent (me);
			else if (me.Y == horizontal.Frame.Y)
				horizontal.MouseEvent (me);
			else if (IsOverridden (me.View)) {
				Application.UngrabMouse ();
				return false;
			}
			return true;
		}
	}
}<|MERGE_RESOLUTION|>--- conflicted
+++ resolved
@@ -415,12 +415,8 @@
 				contentView.Redraw (contentView.Bounds);
 			}
 			vertical.Redraw (vertical.Bounds);
-<<<<<<< HEAD
-			horizontal.Redraw (vertical.Bounds);
-=======
 			horizontal.Redraw (horizontal.Bounds);
 			Driver.Clip = savedClip;
->>>>>>> 72ee7280
 			Driver.SetAttribute (ColorScheme.Normal);
 		}
 
