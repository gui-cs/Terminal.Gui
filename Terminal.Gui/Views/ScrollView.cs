--- conflicted
+++ resolved
@@ -13,7 +13,6 @@
 
 using System;
 using System.Linq;
-using System.Text;
 
 namespace Terminal.Gui {
 	/// <summary>
@@ -392,19 +391,12 @@
 			}
 		}
 
-<<<<<<< HEAD
-			// Fill in the bottom left corner. Note we don't rely on ScrollBarView.contentBottomRightCorner here
-			// because that only applies when ScrollBarView is hosted.
-			if (ShowVerticalScrollIndicator && ShowHorizontalScrollIndicator) {
-				AddRune (Bounds.Width - 1, Bounds.Height - 1, new Rune(' '));
-=======
 		private void SetContentBottomRightCornerVisibility ()
 		{
 			if (_showHorizontalScrollIndicator && _showVerticalScrollIndicator) {
 				_contentBottomRightCorner.Visible = true;
 			} else if (_horizontal.IsAdded || _vertical.IsAdded) {
 				_contentBottomRightCorner.Visible = false;
->>>>>>> f3ab1fb1
 			}
 		}
 
