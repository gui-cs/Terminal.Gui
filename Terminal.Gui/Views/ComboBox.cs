﻿//
// ComboBox.cs: ComboBox control
//
// Authors:
//   Ross Ferguson (ross.c.ferguson@btinternet.com)
//

using System;
using System.Collections;
using System.Collections.Generic;
using System.Text;

namespace Terminal.Gui;

/// <summary>
/// Provides a drop-down list of items the user can select from.
/// </summary>
public class ComboBox : View {
	class ComboListView : ListView {
		int _highlighted = -1;
		bool _isFocusing;
		ComboBox _container;
		bool _hideDropdownListOnClick;

		public ComboListView (ComboBox container, bool hideDropdownListOnClick) => SetInitialProperties (container, hideDropdownListOnClick);

		public ComboListView (ComboBox container, IList source, bool hideDropdownListOnClick) : base (source) => SetInitialProperties (container, hideDropdownListOnClick);

		void SetInitialProperties (ComboBox container, bool hideDropdownListOnClick)
		{
			_container = container ?? throw new ArgumentNullException (nameof (container), "ComboBox container cannot be null.");
			HideDropdownListOnClick = hideDropdownListOnClick;
			AddCommand (Command.LineUp, () => _container.MoveUpList ());
		}

		public bool HideDropdownListOnClick {
			get => _hideDropdownListOnClick;
			set => _hideDropdownListOnClick = WantContinuousButtonPressed = value;
		}

		public override bool MouseEvent (MouseEvent me)
		{
			bool res = false;
			bool isMousePositionValid = IsMousePositionValid (me);

			if (isMousePositionValid) {
				res = base.MouseEvent (me);
			}

			if (HideDropdownListOnClick && me.Flags == MouseFlags.Button1Clicked) {
				if (!isMousePositionValid && !_isFocusing) {
					_container._isShow = false;
					_container.HideList ();
				} else if (isMousePositionValid) {
					OnOpenSelectedItem ();
				} else {
					_isFocusing = false;
				}
				return true;
			} else if (me.Flags == MouseFlags.ReportMousePosition && HideDropdownListOnClick) {
				if (isMousePositionValid) {
					_highlighted = Math.Min (TopItem + me.Y, Source.Count);
					SetNeedsDisplay ();
				}
				_isFocusing = false;
				return true;
			}

			return res;
		}

		bool IsMousePositionValid (MouseEvent me)
		{
			if (me.X >= 0 && me.X < Frame.Width && me.Y >= 0 && me.Y < Frame.Height) {
				return true;
			}
			return false;
		}

		public override void OnDrawContent (Rect contentArea)
		{
			var current = ColorScheme.Focus;
			Driver.SetAttribute (current);
			Move (0, 0);
			var f = Frame;
			int item = TopItem;
			bool focused = HasFocus;
			int col = AllowsMarking ? 2 : 0;
			int start = LeftItem;

			for (int row = 0; row < f.Height; row++, item++) {
				bool isSelected = item == _container.SelectedItem;
				bool isHighlighted = _hideDropdownListOnClick && item == _highlighted;

				Attribute newcolor;
				if (isHighlighted || isSelected && !_hideDropdownListOnClick) {
					newcolor = focused ? ColorScheme.Focus : ColorScheme.HotNormal;
				} else if (isSelected && _hideDropdownListOnClick) {
					newcolor = focused ? ColorScheme.HotFocus : ColorScheme.HotNormal;
				} else {
					newcolor = focused ? GetNormalColor () : GetNormalColor ();
				}

				if (newcolor != current) {
					Driver.SetAttribute (newcolor);
					current = newcolor;
				}

				Move (0, row);
				if (Source == null || item >= Source.Count) {
					for (int c = 0; c < f.Width; c++) {
						Driver.AddRune ((Rune)' ');
					}
				} else {
					var rowEventArgs = new ListViewRowEventArgs (item);
					OnRowRender (rowEventArgs);
					if (rowEventArgs.RowAttribute != null && current != rowEventArgs.RowAttribute) {
						current = (Attribute)rowEventArgs.RowAttribute;
						Driver.SetAttribute (current);
					}
					if (AllowsMarking) {
						Driver.AddRune (Source.IsMarked (item) ? AllowsMultipleSelection ? Glyphs.Checked : Glyphs.Selected : AllowsMultipleSelection ? Glyphs.UnChecked : Glyphs.UnSelected);
						Driver.AddRune ((Rune)' ');
					}
					Source.Render (this, Driver, isSelected, item, col, row, f.Width - col, start);
				}
			}
		}

		public override bool OnEnter (View view)
		{
			if (_hideDropdownListOnClick) {
				_isFocusing = true;
				_highlighted = _container.SelectedItem;
				Application.GrabMouse (this);
			}

			return base.OnEnter (view);
		}

		public override bool OnLeave (View view)
		{
			if (_hideDropdownListOnClick) {
				_isFocusing = false;
				_highlighted = _container.SelectedItem;
				Application.UngrabMouse ();
			}

			return base.OnLeave (view);
		}

		public override bool OnSelectedChanged ()
		{
			bool res = base.OnSelectedChanged ();

			_highlighted = SelectedItem;

			return res;
		}
	}

	IListDataSource _source;

	/// <summary>
	/// Gets or sets the <see cref="IListDataSource"/> backing this <see cref="ComboBox"/>, enabling custom rendering.
	/// </summary>
	/// <value>The source.</value>
	/// <remarks>
	///  Use <see cref="SetSource"/> to set a new <see cref="IList"/> source.
	/// </remarks>
	public IListDataSource Source {
		get => _source;
		set {
			_source = value;

			// Only need to refresh list if its been added to a container view
			if (SuperView != null && SuperView.Subviews.Contains (this)) {
				SelectedItem = -1;
				_search.Text = "";
				Search_Changed (this, new TextChangedEventArgs (""));
				SetNeedsDisplay ();
			}
		}
	}

	/// <summary>
	/// Sets the source of the <see cref="ComboBox"/> to an <see cref="IList"/>.
	/// </summary>
	/// <value>An object implementing the IList interface.</value>
	/// <remarks>
	///  Use the <see cref="Source"/> property to set a new <see cref="IListDataSource"/> source and use custome rendering.
	/// </remarks>
	public void SetSource (IList source)
	{
		if (source == null) {
			Source = null;
		} else {
			_listview.SetSource (source);
			Source = _listview.Source;
		}
	}

	/// <summary>
	/// This event is raised when the selected item in the <see cref="ComboBox"/> has changed.
	/// </summary>
	public event EventHandler<ListViewItemEventArgs> SelectedItemChanged;

	/// <summary>
	/// This event is raised when the drop-down list is expanded.
	/// </summary>
	public event EventHandler Expanded;

	/// <summary>
	/// This event is raised when the drop-down list is collapsed.
	/// </summary>
	public event EventHandler Collapsed;

	/// <summary>
	/// This event is raised when the user Double Clicks on an item or presses ENTER to open the selected item.
	/// </summary>
	public event EventHandler<ListViewItemEventArgs> OpenSelectedItem;

	readonly IList _searchset = new List<object> ();
	string _text = "";
	readonly TextField _search;
	readonly ComboListView _listview;
	bool _autoHide = true;
	readonly int _minimumHeight = 2;

	/// <summary>
	/// Public constructor
	/// </summary>
	public ComboBox () : this (string.Empty) { }

	/// <summary>
	/// Public constructor
	/// </summary>
	/// <param name="text"></param>
	public ComboBox (string text) : base ()
	{
		_search = new TextField ("");
		_listview = new ComboListView (this, HideDropdownListOnClick) { CanFocus = true, TabStop = false };

		SetInitialProperties ();
		Text = text;
	}

	/// <summary>
<<<<<<< HEAD
=======
	/// Public constructor
	/// </summary>
	/// <param name="rect"></param>
	/// <param name="source"></param>
	public ComboBox (Rect rect, IList source) : base (rect)
	{
		_search = new TextField ("") { Width = rect.Width };
		_listview = new ComboListView (this, rect, source, HideDropdownListOnClick) { ColorScheme = Colors.ColorSchemes ["Base"] };

		SetInitialProperties ();
		SetSource (source);
	}

	/// <summary>
>>>>>>> 2c725b87
	/// Initialize with the source.
	/// </summary>
	/// <param name="source">The source.</param>
	public ComboBox (IList source) : this (string.Empty)
	{
		_search = new TextField ("");
		_listview = new ComboListView (this, source, HideDropdownListOnClick) { ColorScheme = Colors.ColorSchemes ["Base"] };

		SetInitialProperties ();
		SetSource (source);
	}

	void SetInitialProperties ()
	{
		_search.TextChanged += Search_Changed;

		_listview.Y = Pos.Bottom (_search);
		_listview.OpenSelectedItem += (object sender, ListViewItemEventArgs a) => Selected ();

		Add (_search, _listview);

		// On resize
		LayoutComplete += (object sender, LayoutEventArgs a) => {
			if (Bounds.Height < _minimumHeight && (Height == null || Height is Dim.DimAbsolute)) {
				Height = _minimumHeight;
			}
			if (!_autoHide && Bounds.Width > 0 && _search.Frame.Width != Bounds.Width ||
			_autoHide && Bounds.Width > 0 && _search.Frame.Width != Bounds.Width - 1) {
				_search.Width = _listview.Width = _autoHide ? Bounds.Width - 1 : Bounds.Width;
				_listview.Height = CalculatetHeight ();
				_search.SetRelativeLayout (Bounds);
				_listview.SetRelativeLayout (Bounds);
			}
		};

		_listview.SelectedItemChanged += (object sender, ListViewItemEventArgs e) => {

			if (!HideDropdownListOnClick && _searchset.Count > 0) {
				SetValue (_searchset [_listview.SelectedItem]);
			}
		};

		Added += (s, e) => {

			// Determine if this view is hosted inside a dialog and is the only control
			for (var view = SuperView; view != null; view = view.SuperView) {
				if (view is Dialog && SuperView != null && SuperView.Subviews.Count == 1 && SuperView.Subviews [0] == this) {
					_autoHide = false;
					break;
				}
			}

			SetNeedsLayout ();
			SetNeedsDisplay ();
			Search_Changed (this, new TextChangedEventArgs (Text));
		};

		// Things this view knows how to do
		AddCommand (Command.Accept, () => ActivateSelected ());
		AddCommand (Command.ToggleExpandCollapse, () => ExpandCollapse ());
		AddCommand (Command.Expand, () => Expand ());
		AddCommand (Command.Collapse, () => Collapse ());
		AddCommand (Command.LineDown, () => MoveDown ());
		AddCommand (Command.LineUp, () => MoveUp ());
		AddCommand (Command.PageDown, () => PageDown ());
		AddCommand (Command.PageUp, () => PageUp ());
		AddCommand (Command.TopHome, () => MoveHome ());
		AddCommand (Command.BottomEnd, () => MoveEnd ());
		AddCommand (Command.Cancel, () => CancelSelected ());
		AddCommand (Command.UnixEmulation, () => UnixEmulation ());

		// Default keybindings for this view
		KeyBindings.Add (KeyCode.Enter, Command.Accept);
		KeyBindings.Add (KeyCode.F4, Command.ToggleExpandCollapse);
		KeyBindings.Add (KeyCode.CursorDown, Command.LineDown);
		KeyBindings.Add (KeyCode.CursorUp, Command.LineUp);
		KeyBindings.Add (KeyCode.PageDown, Command.PageDown);
		KeyBindings.Add (KeyCode.PageUp, Command.PageUp);
		KeyBindings.Add (KeyCode.Home, Command.TopHome);
		KeyBindings.Add (KeyCode.End, Command.BottomEnd);
		KeyBindings.Add (KeyCode.Esc, Command.Cancel);
		KeyBindings.Add (KeyCode.U | KeyCode.CtrlMask, Command.UnixEmulation);
	}

	bool _isShow = false;
	int _selectedItem = -1;
	int _lastSelectedItem = -1;
	bool _hideDropdownListOnClick;

	/// <summary>
	/// Gets the index of the currently selected item in the <see cref="Source"/>
	/// </summary>
	/// <value>The selected item or -1 none selected.</value>
	public int SelectedItem {
		get => _selectedItem;
		set {
			if (_selectedItem != value && (value == -1
							|| _source != null && value > -1 && value < _source.Count)) {

				_selectedItem = _lastSelectedItem = value;
				if (_selectedItem != -1) {
					SetValue (_source.ToList () [_selectedItem].ToString (), true);
				} else {
					SetValue ("", true);
				}
				OnSelectedChanged ();
			}
		}
	}

	/// <summary>
	/// Gets the drop down list state, expanded or collapsed.
	/// </summary>
	public bool IsShow => _isShow;

	///<inheritdoc/>
	public new ColorScheme ColorScheme {
		get => base.ColorScheme;
		set {
			_listview.ColorScheme = value;
			base.ColorScheme = value;
			SetNeedsDisplay ();
		}
	}

	/// <summary>
	///If set to true its not allow any changes in the text.
	/// </summary>
	public bool ReadOnly {
		get => _search.ReadOnly;
		set {
			_search.ReadOnly = value;
			if (_search.ReadOnly) {
				if (_search.ColorScheme != null) {
					_search.ColorScheme = new ColorScheme (_search.ColorScheme) {
						Normal = _search.ColorScheme.Focus
					};
				}
			}
		}
	}

	/// <summary>
	/// Gets or sets if the drop-down list can be hide with a button click event.
	/// </summary>
	public bool HideDropdownListOnClick {
		get => _hideDropdownListOnClick;
		set => _hideDropdownListOnClick = _listview.HideDropdownListOnClick = value;
	}

	///<inheritdoc/>
	public override bool MouseEvent (MouseEvent me)
	{
		if (me.X == Bounds.Right - 1 && me.Y == Bounds.Top && me.Flags == MouseFlags.Button1Pressed
		&& _autoHide) {

			if (_isShow) {
				_isShow = false;
				HideList ();
			} else {
				SetSearchSet ();

				_isShow = true;
				ShowList ();
				FocusSelectedItem ();
			}

			return true;
		} else if (me.Flags == MouseFlags.Button1Pressed) {
			if (!_search.HasFocus) {
				_search.SetFocus ();
			}

			return true;
		}

		return false;
	}

	void FocusSelectedItem ()
	{
		_listview.SelectedItem = SelectedItem > -1 ? SelectedItem : 0;
		_listview.TabStop = true;
		_listview.SetFocus ();
		OnExpanded ();
	}

	/// <summary>
	/// Virtual method which invokes the <see cref="Expanded"/> event.
	/// </summary>
	public virtual void OnExpanded () => Expanded?.Invoke (this, EventArgs.Empty);

	/// <summary>
	/// Virtual method which invokes the <see cref="Collapsed"/> event.
	/// </summary>
	public virtual void OnCollapsed () => Collapsed?.Invoke (this, EventArgs.Empty);

	///<inheritdoc/>
	public override bool OnEnter (View view)
	{
		if (!_search.HasFocus && !_listview.HasFocus) {
			_search.SetFocus ();
		}

		_search.CursorPosition = _search.Text.GetRuneCount ();

		return base.OnEnter (view);
	}

	///<inheritdoc/>
	public override bool OnLeave (View view)
	{
		if (_source?.Count > 0 && _selectedItem > -1 && _selectedItem < _source.Count - 1
		&& _text != _source.ToList () [_selectedItem].ToString ()) {

			SetValue (_source.ToList () [_selectedItem].ToString ());
		}
		if (_autoHide && _isShow && view != this && view != _search && view != _listview) {
			_isShow = false;
			HideList ();
		} else if (_listview.TabStop) {
			_listview.TabStop = false;
		}

		return base.OnLeave (view);
	}

	/// <summary>
	/// Invokes the SelectedChanged event if it is defined.
	/// </summary>
	/// <returns></returns>
	public virtual bool OnSelectedChanged ()
	{
		// Note: Cannot rely on "listview.SelectedItem != lastSelectedItem" because the list is dynamic. 
		// So we cannot optimize. Ie: Don't call if not changed
		SelectedItemChanged?.Invoke (this, new ListViewItemEventArgs (SelectedItem, _search.Text));

		return true;
	}

	/// <summary>
	/// Invokes the OnOpenSelectedItem event if it is defined.
	/// </summary>
	/// <returns></returns>
	public virtual bool OnOpenSelectedItem ()
	{
		string value = _search.Text;
		_lastSelectedItem = SelectedItem;
		OpenSelectedItem?.Invoke (this, new ListViewItemEventArgs (SelectedItem, value));

		return true;
	}

	///<inheritdoc/>
	public override void OnDrawContent (Rect contentArea)
	{
		base.OnDrawContent (contentArea);

		if (!_autoHide) {
			return;
		}

		Driver.SetAttribute (ColorScheme.Focus);
		Move (Bounds.Right - 1, 0);
		Driver.AddRune (Glyphs.DownArrow);
	}

	bool UnixEmulation ()
	{
		// Unix emulation
		Reset ();
		return true;
	}

	bool CancelSelected ()
	{
		_search.SetFocus ();
		if (ReadOnly || HideDropdownListOnClick) {
			SelectedItem = _lastSelectedItem;
			if (SelectedItem > -1 && _listview.Source?.Count > 0) {
				_search.Text = _text = _listview.Source.ToList () [SelectedItem].ToString ();
			}
		} else if (!ReadOnly) {
			_search.Text = _text = "";
			_selectedItem = _lastSelectedItem;
			OnSelectedChanged ();
		}
		return Collapse ();
	}

	bool? MoveEnd ()
	{
		if (!_isShow && _search.HasFocus) {
			return null;
		}
		if (HasItems ()) {
			_listview.MoveEnd ();
		}
		return true;
	}

	bool? MoveHome ()
	{
		if (!_isShow && _search.HasFocus) {
			return null;
		}
		if (HasItems ()) {
			_listview.MoveHome ();
		}
		return true;
	}

	bool PageUp ()
	{
		if (HasItems ()) {
			_listview.MovePageUp ();
		}
		return true;
	}

	bool PageDown ()
	{
		if (HasItems ()) {
			_listview.MovePageDown ();
		}
		return true;
	}

	bool? MoveUp ()
	{
		if (HasItems ()) {
			_listview.MoveUp ();
		}
		return true;
	}

	bool? MoveUpList ()
	{
		if (_listview.HasFocus && _listview.SelectedItem == 0 && _searchset?.Count > 0) // jump back to search
		{
			_search.CursorPosition = _search.Text.GetRuneCount ();
			_search.SetFocus ();
		} else {
			MoveUp ();
		}

		return true;
	}

	bool? MoveDown ()
	{
		if (_search.HasFocus) {
			// jump to list
			if (_searchset?.Count > 0) {
				_listview.TabStop = true;
				_listview.SetFocus ();
				if (_listview.SelectedItem > -1) {
					SetValue (_searchset [_listview.SelectedItem]);
				} else {
					_listview.SelectedItem = 0;
				}
			} else {
				_listview.TabStop = false;
				SuperView?.FocusNext ();
			}
			return true;
		}
		return null;
	}

	/// <summary>
	/// Toggles the expand/collapse state of the sublist in the combo box
	/// </summary>
	/// <returns></returns>
	bool ExpandCollapse ()
	{
		if (_search.HasFocus || _listview.HasFocus) {
			if (!_isShow) {
				return Expand ();
			} else {
				return Collapse ();
			}
		}
		return false;
	}

	bool ActivateSelected ()
	{
		if (HasItems ()) {
			Selected ();
			return true;
		}
		return false;
	}

	bool HasItems () => Source?.Count > 0;

	/// <summary>
	/// Collapses the drop down list.  Returns true if the state chagned or false
	/// if it was already collapsed and no action was taken
	/// </summary>
	public virtual bool Collapse ()
	{
		if (!_isShow) {
			return false;
		}

		_isShow = false;
		HideList ();
		return true;
	}

	/// <summary>
	/// Expands the drop down list.  Returns true if the state chagned or false
	/// if it was already expanded and no action was taken
	/// </summary>
	public virtual bool Expand ()
	{
		if (_isShow) {
			return false;
		}

		SetSearchSet ();
		_isShow = true;
		ShowList ();
		FocusSelectedItem ();

		return true;
	}

	/// <summary>
	/// The currently selected list item
	/// </summary>
	public new string Text {
		get => _text;
		set => SetSearchText (value);
	}

	/// <summary>
	/// Current search text 
	/// </summary>
	public string SearchText {
		get => _search.Text;
		set => SetSearchText (value);
	}

	void SetValue (object text, bool isFromSelectedItem = false)
	{
		_search.TextChanged -= Search_Changed;
		this._text = _search.Text = text.ToString ();
		_search.CursorPosition = 0;
		_search.TextChanged += Search_Changed;
		if (!isFromSelectedItem) {
			_selectedItem = GetSelectedItemFromSource (this._text);
			OnSelectedChanged ();
		}
	}

	void Selected ()
	{
		_isShow = false;
		_listview.TabStop = false;

		if (_listview.Source.Count == 0 || (_searchset?.Count ?? 0) == 0) {
			_text = "";
			HideList ();
			_isShow = false;
			return;
		}

		SetValue (_listview.SelectedItem > -1 ? _searchset [_listview.SelectedItem] : _text);
		_search.CursorPosition = _search.Text.GetColumns ();
		Search_Changed (this, new TextChangedEventArgs (_search.Text));
		OnOpenSelectedItem ();
		Reset (keepSearchText: true);
		HideList ();
		_isShow = false;
	}

	private int GetSelectedItemFromSource (string searchText)
	{
		if (_source is null) {
			return -1;
		}
		for (int i = 0; i < _searchset.Count; i++) {
			if (_searchset [i].ToString () == searchText) {
				return i;
			}
		}
		return -1;
	}

	/// <summary>
	/// Reset to full original list
	/// </summary>
	void Reset (bool keepSearchText = false)
	{
		if (!keepSearchText) {
			SetSearchText (string.Empty);
		}

		ResetSearchSet ();

		_listview.SetSource (_searchset);
		_listview.Height = CalculatetHeight ();

		if (Subviews.Count > 0 && HasFocus) {
			_search.SetFocus ();
		}
	}

	void SetSearchText (string value) => _search.Text = _text = value;

	void ResetSearchSet (bool noCopy = false)
	{
		_searchset.Clear ();

		if (_autoHide || noCopy) {
			return;
		}
		SetSearchSet ();
	}

	void SetSearchSet ()
	{
		if (Source == null) { return; }
		// force deep copy
		foreach (object item in Source.ToList ()) {
			_searchset.Add (item);
		}
	}

	private void Search_Changed (object sender, TextChangedEventArgs e)
	{
		if (_source is null) { // Object initialization		
			return;
		}

		if (string.IsNullOrEmpty (_search.Text) && string.IsNullOrEmpty (e.OldValue)) {
			ResetSearchSet ();
		} else if (_search.Text != e.OldValue) {
			if (_search.Text.Length < e.OldValue.Length) {
				_selectedItem = -1;
			}
			_isShow = true;
			ResetSearchSet (noCopy: true);

			foreach (object item in _source.ToList ()) {
				// Iterate to preserver object type and force deep copy
				if (item.ToString ().StartsWith (_search.Text, StringComparison.CurrentCultureIgnoreCase)) {
					_searchset.Add (item);
				}
			}
		}

		if (HasFocus) {
			ShowList ();
		} else if (_autoHide) {
			_isShow = false;
			HideList ();
		}
	}

	/// <summary>
	/// Show the search list
	/// </summary>
	/// 
	/// Consider making public
	void ShowList ()
	{
		_listview.SetSource (_searchset);
		_listview.Clear (); // Ensure list shrinks in Dialog as you type
		_listview.Height = CalculatetHeight ();
		SuperView?.BringSubviewToFront (this);
	}

	/// <summary>
	/// Hide the search list
	/// </summary>
	/// 
	/// Consider making public
	void HideList ()
	{
		if (_lastSelectedItem != _selectedItem) {
			OnOpenSelectedItem ();
		}
		var rect = _listview.BoundsToScreen (_listview.IsInitialized ? _listview.Bounds : Rect.Empty);
		Reset (keepSearchText: true);
		_listview.Clear (rect);
		_listview.TabStop = false;
		SuperView?.SendSubviewToBack (this);
		SuperView?.SetNeedsDisplay (rect);
		OnCollapsed ();
	}

	/// <summary>
	/// Internal height of dynamic search list
	/// </summary>
	/// <returns></returns>
	int CalculatetHeight ()
	{
		if (!IsInitialized || Bounds.Height == 0) {
			return 0;
		}

		return Math.Min (Math.Max (Bounds.Height - 1, _minimumHeight - 1), _searchset?.Count > 0 ? _searchset.Count : _isShow ? Math.Max (Bounds.Height - 1, _minimumHeight - 1) : 0);
	}
}<|MERGE_RESOLUTION|>--- conflicted
+++ resolved
@@ -246,23 +246,6 @@
 	}
 
 	/// <summary>
-<<<<<<< HEAD
-=======
-	/// Public constructor
-	/// </summary>
-	/// <param name="rect"></param>
-	/// <param name="source"></param>
-	public ComboBox (Rect rect, IList source) : base (rect)
-	{
-		_search = new TextField ("") { Width = rect.Width };
-		_listview = new ComboListView (this, rect, source, HideDropdownListOnClick) { ColorScheme = Colors.ColorSchemes ["Base"] };
-
-		SetInitialProperties ();
-		SetSource (source);
-	}
-
-	/// <summary>
->>>>>>> 2c725b87
 	/// Initialize with the source.
 	/// </summary>
 	/// <param name="source">The source.</param>
