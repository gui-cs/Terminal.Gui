--- conflicted
+++ resolved
@@ -497,12 +497,8 @@
             OnOpenSelectedItem ();
         }
 
-<<<<<<< HEAD
-        Rectangle rect = _listview.BoundsToScreen (_listview.IsInitialized ? _listview.ContentArea : Rectangle.Empty);
-=======
->>>>>>> e026520b
         Reset (true);
-        _listview.Clear (_listview.IsInitialized ? _listview.Bounds : Rectangle.Empty);
+        _listview.Clear (_listview.IsInitialized ? _listview.ContentArea : Rectangle.Empty);
         _listview.TabStop = false;
         SuperView?.SendSubviewToBack (this);
         Rectangle rect = _listview.BoundsToScreen (_listview.IsInitialized ? _listview.Bounds : Rectangle.Empty);
