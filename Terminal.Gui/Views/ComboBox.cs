﻿//
// ComboBox.cs: ComboBox control
//
// Authors:
//   Ross Ferguson (ross.c.ferguson@btinternet.com)
//

using System.Collections;

namespace Terminal.Gui;

/// <summary>Provides a drop-down list of items the user can select from.</summary>
public class ComboBox : View {
    private readonly ComboListView _listview;
    private readonly int _minimumHeight = 2;
    private readonly TextField _search;
    private readonly IList _searchset = new List<object> ();
    private bool _autoHide = true;
    private bool _hideDropdownListOnClick;
    private int _lastSelectedItem = -1;
    private int _selectedItem = -1;
    private IListDataSource _source;
    private string _text = "";

    /// <summary>Public constructor</summary>
<<<<<<< HEAD
    public ComboBox () : this (string.Empty) { }

    /// <summary>Public constructor</summary>
    /// <param name="text"></param>
    public ComboBox (string text) {
        _search = new TextField ("");
        _listview = new ComboListView (this, HideDropdownListOnClick) { CanFocus = true, TabStop = false };

        SetInitialProperties ();
        Text = text;
    }

    /// <summary>Public constructor</summary>
    /// <param name="rect"></param>
    /// <param name="source"></param>
    public ComboBox (Rect rect, IList source) : base (rect) {
        _search = new TextField {
                                    Text = "",
                                    Width = rect.Width
                                };
        _listview = new ComboListView (this, rect, source, HideDropdownListOnClick)
                    { ColorScheme = Colors.ColorSchemes["Base"] };

        SetInitialProperties ();
        SetSource (source);
    }

    /// <summary>Initialize with the source.</summary>
    /// <param name="source">The source.</param>
    public ComboBox (IList source) : this (string.Empty) {
        _search = new TextField ("");
        _listview = new ComboListView (this, source, HideDropdownListOnClick)
                    { ColorScheme = Colors.ColorSchemes["Base"] };

        SetInitialProperties ();
        SetSource (source);
    }

    ///<inheritdoc/>
=======
    public ComboBox () {
        _search = new TextField ();
        _listview = new ComboListView (this, HideDropdownListOnClick) { CanFocus = true, TabStop = false };

        _search.TextChanged += Search_Changed;

        _listview.Y = Pos.Bottom (_search);
        _listview.OpenSelectedItem += (sender, a) => Selected ();

        Add (_search, _listview);

        Initialized += (s, e) => ProcessLayout ();

        // On resize
        LayoutComplete += (sender, a) => { ProcessLayout (); };

        _listview.SelectedItemChanged += (sender, e) => {
            if (!HideDropdownListOnClick && _searchset.Count > 0) {
                SetValue (_searchset[_listview.SelectedItem]);
            }
        };

        Added += (s, e) => {
            // Determine if this view is hosted inside a dialog and is the only control
            for (View view = SuperView; view != null; view = view.SuperView) {
                if (view is Dialog && SuperView != null && SuperView.Subviews.Count == 1 &&
                    SuperView.Subviews[0] == this) {
                    _autoHide = false;

                    break;
                }
            }

            SetNeedsLayout ();
            SetNeedsDisplay ();
            Search_Changed (this, new TextChangedEventArgs (Text));
        };

        // Things this view knows how to do
        AddCommand (Command.Accept, () => ActivateSelected ());
        AddCommand (Command.ToggleExpandCollapse, () => ExpandCollapse ());
        AddCommand (Command.Expand, () => Expand ());
        AddCommand (Command.Collapse, () => Collapse ());
        AddCommand (Command.LineDown, () => MoveDown ());
        AddCommand (Command.LineUp, () => MoveUp ());
        AddCommand (Command.PageDown, () => PageDown ());
        AddCommand (Command.PageUp, () => PageUp ());
        AddCommand (Command.TopHome, () => MoveHome ());
        AddCommand (Command.BottomEnd, () => MoveEnd ());
        AddCommand (Command.Cancel, () => CancelSelected ());
        AddCommand (Command.UnixEmulation, () => UnixEmulation ());

        // Default keybindings for this view
        KeyBindings.Add (KeyCode.Enter, Command.Accept);
        KeyBindings.Add (KeyCode.F4, Command.ToggleExpandCollapse);
        KeyBindings.Add (KeyCode.CursorDown, Command.LineDown);
        KeyBindings.Add (KeyCode.CursorUp, Command.LineUp);
        KeyBindings.Add (KeyCode.PageDown, Command.PageDown);
        KeyBindings.Add (KeyCode.PageUp, Command.PageUp);
        KeyBindings.Add (KeyCode.Home, Command.TopHome);
        KeyBindings.Add (KeyCode.End, Command.BottomEnd);
        KeyBindings.Add (KeyCode.Esc, Command.Cancel);
        KeyBindings.Add (KeyCode.U | KeyCode.CtrlMask, Command.UnixEmulation);
    }

    /// <inheritdoc/>
>>>>>>> 2e95cec4
    public new ColorScheme ColorScheme {
        get => base.ColorScheme;
        set {
            _listview.ColorScheme = value;
            base.ColorScheme = value;
            SetNeedsDisplay ();
        }
    }

    /// <summary>Gets or sets if the drop-down list can be hide with a button click event.</summary>
    public bool HideDropdownListOnClick {
        get => _hideDropdownListOnClick;
        set => _hideDropdownListOnClick = _listview.HideDropdownListOnClick = value;
    }

    /// <summary>Gets the drop down list state, expanded or collapsed.</summary>
    public bool IsShow { get; private set; }

    /// <summary>If set to true its not allow any changes in the text.</summary>
    public bool ReadOnly {
        get => _search.ReadOnly;
        set {
            _search.ReadOnly = value;
            if (_search.ReadOnly) {
                if (_search.ColorScheme != null) {
                    _search.ColorScheme = new ColorScheme (_search.ColorScheme) {
                                              Normal = _search.ColorScheme.Focus
                                          };
                }
            }
        }
    }

    /// <summary>Current search text</summary>
    public string SearchText { get => _search.Text; set => SetSearchText (value); }

    /// <summary>Gets the index of the currently selected item in the <see cref="Source"/></summary>
    /// <value>The selected item or -1 none selected.</value>
    public int SelectedItem {
        get => _selectedItem;
        set {
            if (_selectedItem != value && ((value == -1)
                                           || (_source != null && value > -1 && value < _source.Count))) {
                _selectedItem = _lastSelectedItem = value;
                if (_selectedItem != -1) {
                    SetValue (_source.ToList ()[_selectedItem].ToString (), true);
                } else {
                    SetValue ("", true);
                }

                OnSelectedChanged ();
            }
        }
    }

    /// <summary>Gets or sets the <see cref="IListDataSource"/> backing this <see cref="ComboBox"/>, enabling custom rendering.</summary>
    /// <value>The source.</value>
    /// <remarks>Use <see cref="SetSource"/> to set a new <see cref="IList"/> source.</remarks>
    public IListDataSource Source {
        get => _source;
        set {
            _source = value;

            // Only need to refresh list if its been added to a container view
            if (SuperView != null && SuperView.Subviews.Contains (this)) {
                SelectedItem = -1;
                _search.Text = "";
                Search_Changed (this, new TextChangedEventArgs (""));
                SetNeedsDisplay ();
            }
        }
    }

    /// <summary>The currently selected list item</summary>
    public new string Text { get => _text; set => SetSearchText (value); }

    /// <summary>
    ///     Collapses the drop down list.  Returns true if the state chagned or false if it was already collapsed and no
    ///     action was taken
    /// </summary>
    public virtual bool Collapse () {
        if (!IsShow) {
            return false;
        }

        IsShow = false;
        HideList ();

        return true;
    }

    /// <summary>This event is raised when the drop-down list is collapsed.</summary>
    public event EventHandler Collapsed;

    /// <summary>
    ///     Expands the drop down list.  Returns true if the state chagned or false if it was already expanded and no
    ///     action was taken
    /// </summary>
    public virtual bool Expand () {
        if (IsShow) {
            return false;
        }

        SetSearchSet ();
        IsShow = true;
        ShowList ();
        FocusSelectedItem ();

        return true;
    }

    /// <summary>This event is raised when the drop-down list is expanded.</summary>
    public event EventHandler Expanded;

<<<<<<< HEAD
    ///<inheritdoc/>
=======
    /// <inheritdoc/>
>>>>>>> 2e95cec4
    public override bool MouseEvent (MouseEvent me) {
        if (me.X == Bounds.Right - 1 && me.Y == Bounds.Top && me.Flags == MouseFlags.Button1Pressed
            && _autoHide) {
            if (IsShow) {
                IsShow = false;
                HideList ();
            } else {
                SetSearchSet ();

                IsShow = true;
                ShowList ();
                FocusSelectedItem ();
            }

            return true;
        }

        if (me.Flags == MouseFlags.Button1Pressed) {
            if (!_search.HasFocus) {
                _search.SetFocus ();
            }

            return true;
        }

        return false;
    }

    /// <summary>Virtual method which invokes the <see cref="Collapsed"/> event.</summary>
    public virtual void OnCollapsed () { Collapsed?.Invoke (this, EventArgs.Empty); }

<<<<<<< HEAD
    ///<inheritdoc/>
=======
    /// <inheritdoc/>
>>>>>>> 2e95cec4
    public override void OnDrawContent (Rect contentArea) {
        base.OnDrawContent (contentArea);

        if (!_autoHide) {
            return;
        }

        Driver.SetAttribute (ColorScheme.Focus);
        Move (Bounds.Right - 1, 0);
        Driver.AddRune (Glyphs.DownArrow);
    }

<<<<<<< HEAD
    ///<inheritdoc/>
=======
    /// <inheritdoc/>
>>>>>>> 2e95cec4
    public override bool OnEnter (View view) {
        if (!_search.HasFocus && !_listview.HasFocus) {
            _search.SetFocus ();
        }

        _search.CursorPosition = _search.Text.GetRuneCount ();

        return base.OnEnter (view);
    }

    /// <summary>Virtual method which invokes the <see cref="Expanded"/> event.</summary>
    public virtual void OnExpanded () { Expanded?.Invoke (this, EventArgs.Empty); }

<<<<<<< HEAD
    ///<inheritdoc/>
=======
    /// <inheritdoc/>
>>>>>>> 2e95cec4
    public override bool OnLeave (View view) {
        if (_source?.Count > 0 && _selectedItem > -1 && _selectedItem < _source.Count - 1
            && _text != _source.ToList ()[_selectedItem].ToString ()) {
            SetValue (_source.ToList ()[_selectedItem].ToString ());
        }

        if (_autoHide && IsShow && view != this && view != _search && view != _listview) {
            IsShow = false;
            HideList ();
        } else if (_listview.TabStop) {
            _listview.TabStop = false;
        }

        return base.OnLeave (view);
    }

    /// <summary>Invokes the OnOpenSelectedItem event if it is defined.</summary>
    /// <returns></returns>
    public virtual bool OnOpenSelectedItem () {
        string value = _search.Text;
        _lastSelectedItem = SelectedItem;
        OpenSelectedItem?.Invoke (this, new ListViewItemEventArgs (SelectedItem, value));

        return true;
    }

    /// <summary>Invokes the SelectedChanged event if it is defined.</summary>
    /// <returns></returns>
    public virtual bool OnSelectedChanged () {
        // Note: Cannot rely on "listview.SelectedItem != lastSelectedItem" because the list is dynamic. 
        // So we cannot optimize. Ie: Don't call if not changed
        SelectedItemChanged?.Invoke (this, new ListViewItemEventArgs (SelectedItem, _search.Text));

        return true;
    }

    /// <summary>This event is raised when the user Double Clicks on an item or presses ENTER to open the selected item.</summary>
    public event EventHandler<ListViewItemEventArgs> OpenSelectedItem;

    /// <summary>This event is raised when the selected item in the <see cref="ComboBox"/> has changed.</summary>
    public event EventHandler<ListViewItemEventArgs> SelectedItemChanged;

    /// <summary>Sets the source of the <see cref="ComboBox"/> to an <see cref="IList"/>.</summary>
    /// <value>An object implementing the IList interface.</value>
    /// <remarks>
    ///     Use the <see cref="Source"/> property to set a new <see cref="IListDataSource"/> source and use custome
    ///     rendering.
    /// </remarks>
    public void SetSource (IList source) {
        if (source == null) {
            Source = null;
        } else {
            _listview.SetSource (source);
            Source = _listview.Source;
        }
    }

    private bool ActivateSelected () {
        if (HasItems ()) {
            Selected ();

            return true;
        }

        return false;
    }

    /// <summary>Internal height of dynamic search list</summary>
    /// <returns></returns>
    private int CalculatetHeight () {
        if (!IsInitialized || (Bounds.Height == 0)) {
            return 0;
        }

        return Math.Min (
                         Math.Max (Bounds.Height - 1, _minimumHeight - 1),
                         _searchset?.Count > 0 ? _searchset.Count :
                         IsShow ? Math.Max (Bounds.Height - 1, _minimumHeight - 1) : 0);
    }

    private bool CancelSelected () {
        _search.SetFocus ();
        if (ReadOnly || HideDropdownListOnClick) {
            SelectedItem = _lastSelectedItem;
            if (SelectedItem > -1 && _listview.Source?.Count > 0) {
                _search.Text = _text = _listview.Source.ToList ()[SelectedItem].ToString ();
            }
        } else if (!ReadOnly) {
            _search.Text = _text = "";
            _selectedItem = _lastSelectedItem;
            OnSelectedChanged ();
        }

        return Collapse ();
    }

    /// <summary>Toggles the expand/collapse state of the sublist in the combo box</summary>
    /// <returns></returns>
    private bool ExpandCollapse () {
        if (_search.HasFocus || _listview.HasFocus) {
            if (!IsShow) {
                return Expand ();
            }

            return Collapse ();
        }

        return false;
    }

    private void FocusSelectedItem () {
        _listview.SelectedItem = SelectedItem > -1 ? SelectedItem : 0;
        _listview.TabStop = true;
        _listview.SetFocus ();
        OnExpanded ();
    }

    private int GetSelectedItemFromSource (string searchText) {
        if (_source is null) {
            return -1;
        }

        for (var i = 0; i < _searchset.Count; i++) {
            if (_searchset[i].ToString () == searchText) {
                return i;
            }
        }

        return -1;
    }

    private bool HasItems () { return Source?.Count > 0; }

    /// <summary>Hide the search list</summary>
<<<<<<< HEAD
    /// 
=======
>>>>>>> 2e95cec4
    /// Consider making public
    private void HideList () {
        if (_lastSelectedItem != _selectedItem) {
            OnOpenSelectedItem ();
        }

        Rect rect = _listview.BoundsToScreen (_listview.IsInitialized ? _listview.Bounds : Rect.Empty);
        Reset (true);
        _listview.Clear (rect);
        _listview.TabStop = false;
        SuperView?.SendSubviewToBack (this);
        SuperView?.SetNeedsDisplay (rect);
        OnCollapsed ();
    }

    private bool? MoveDown () {
        if (_search.HasFocus) {
            // jump to list
            if (_searchset?.Count > 0) {
                _listview.TabStop = true;
                _listview.SetFocus ();
                if (_listview.SelectedItem > -1) {
                    SetValue (_searchset[_listview.SelectedItem]);
                } else {
                    _listview.SelectedItem = 0;
                }
            } else {
                _listview.TabStop = false;
                SuperView?.FocusNext ();
            }

            return true;
        }

        return null;
    }

    private bool? MoveEnd () {
        if (!IsShow && _search.HasFocus) {
            return null;
        }

        if (HasItems ()) {
            _listview.MoveEnd ();
        }

        return true;
    }

    private bool? MoveHome () {
        if (!IsShow && _search.HasFocus) {
            return null;
        }

        if (HasItems ()) {
            _listview.MoveHome ();
        }

        return true;
    }

    private bool? MoveUp () {
        if (HasItems ()) {
            _listview.MoveUp ();
        }

        return true;
    }

    private bool? MoveUpList () {
        if (_listview.HasFocus && _listview.SelectedItem == 0 && _searchset?.Count > 0) // jump back to search
        {
            _search.CursorPosition = _search.Text.GetRuneCount ();
            _search.SetFocus ();
        } else {
            MoveUp ();
        }

        return true;
    }

    private bool PageDown () {
        if (HasItems ()) {
            _listview.MovePageDown ();
        }

        return true;
    }

    private bool PageUp () {
        if (HasItems ()) {
            _listview.MovePageUp ();
        }

        return true;
    }

<<<<<<< HEAD
=======
    private void ProcessLayout () {
        if (Bounds.Height < _minimumHeight && ((Height == null) || Height is Dim.DimAbsolute)) {
            Height = _minimumHeight;
        }

        if ((!_autoHide && Bounds.Width > 0 && _search.Frame.Width != Bounds.Width) ||
            (_autoHide && Bounds.Width > 0 && _search.Frame.Width != Bounds.Width - 1)) {
            _search.Width = _listview.Width = _autoHide ? Bounds.Width - 1 : Bounds.Width;
            _listview.Height = CalculatetHeight ();
            _search.SetRelativeLayout (Bounds);
            _listview.SetRelativeLayout (Bounds);
        }
    }

>>>>>>> 2e95cec4
    /// <summary>Reset to full original list</summary>
    private void Reset (bool keepSearchText = false) {
        if (!keepSearchText) {
            SetSearchText (string.Empty);
        }

        ResetSearchSet ();

        _listview.SetSource (_searchset);
        _listview.Height = CalculatetHeight ();

        if (Subviews.Count > 0 && HasFocus) {
            _search.SetFocus ();
        }
    }

    private void ResetSearchSet (bool noCopy = false) {
        _searchset.Clear ();

        if (_autoHide || noCopy) {
            return;
        }

        SetSearchSet ();
    }

    private void Search_Changed (object sender, TextChangedEventArgs e) {
<<<<<<< HEAD
        if (_source is null) { // Object initialization		
=======
        if (_source is null) {
            // Object initialization		
>>>>>>> 2e95cec4
            return;
        }

        if (string.IsNullOrEmpty (_search.Text) && string.IsNullOrEmpty (e.OldValue)) {
            ResetSearchSet ();
        } else if (_search.Text != e.OldValue) {
            if (_search.Text.Length < e.OldValue.Length) {
                _selectedItem = -1;
            }

            IsShow = true;
            ResetSearchSet (true);

            foreach (object item in _source.ToList ()) {
                // Iterate to preserver object type and force deep copy
<<<<<<< HEAD
                if (item.ToString ().StartsWith (_search.Text, StringComparison.CurrentCultureIgnoreCase)) {
=======
                if (item.ToString ()
                        .StartsWith (
                                     _search.Text,
                                     StringComparison.CurrentCultureIgnoreCase)) {
>>>>>>> 2e95cec4
                    _searchset.Add (item);
                }
            }
        }

        if (HasFocus) {
            ShowList ();
        } else if (_autoHide) {
            IsShow = false;
            HideList ();
        }
    }

    private void Selected () {
        IsShow = false;
        _listview.TabStop = false;

        if ((_listview.Source.Count == 0) || ((_searchset?.Count ?? 0) == 0)) {
            _text = "";
            HideList ();
            IsShow = false;

            return;
        }

        SetValue (_listview.SelectedItem > -1 ? _searchset[_listview.SelectedItem] : _text);
        _search.CursorPosition = _search.Text.GetColumns ();
        Search_Changed (this, new TextChangedEventArgs (_search.Text));
        OnOpenSelectedItem ();
        Reset (true);
        HideList ();
        IsShow = false;
    }

<<<<<<< HEAD
    private void SetInitialProperties () {
        _search.TextChanged += Search_Changed;

        _listview.Y = Pos.Bottom (_search);
        _listview.OpenSelectedItem += (sender, a) => Selected ();

        Add (_search, _listview);

        // On resize
        LayoutComplete += (sender, a) => {
            if (Bounds.Height < _minimumHeight && ((Height == null) || Height is Dim.DimAbsolute)) {
                Height = _minimumHeight;
            }

            if ((!_autoHide && Bounds.Width > 0 && _search.Frame.Width != Bounds.Width) ||
                (_autoHide && Bounds.Width > 0 && _search.Frame.Width != Bounds.Width - 1)) {
                _search.Width = _listview.Width = _autoHide ? Bounds.Width - 1 : Bounds.Width;
                _listview.Height = CalculatetHeight ();
                _search.SetRelativeLayout (Bounds);
                _listview.SetRelativeLayout (Bounds);
            }
        };

        _listview.SelectedItemChanged += (sender, e) => {
            if (!HideDropdownListOnClick && _searchset.Count > 0) {
                SetValue (_searchset[_listview.SelectedItem]);
            }
        };

        Added += (s, e) => {
            // Determine if this view is hosted inside a dialog and is the only control
            for (View view = SuperView; view != null; view = view.SuperView) {
                if (view is Dialog && SuperView != null && SuperView.Subviews.Count == 1
                    && SuperView.Subviews[0] == this) {
                    _autoHide = false;

                    break;
                }
            }

            SetNeedsLayout ();
            SetNeedsDisplay ();
            Search_Changed (this, new TextChangedEventArgs (Text));
        };

        // Things this view knows how to do
        AddCommand (Command.Accept, () => ActivateSelected ());
        AddCommand (Command.ToggleExpandCollapse, () => ExpandCollapse ());
        AddCommand (Command.Expand, () => Expand ());
        AddCommand (Command.Collapse, () => Collapse ());
        AddCommand (Command.LineDown, () => MoveDown ());
        AddCommand (Command.LineUp, () => MoveUp ());
        AddCommand (Command.PageDown, () => PageDown ());
        AddCommand (Command.PageUp, () => PageUp ());
        AddCommand (Command.TopHome, () => MoveHome ());
        AddCommand (Command.BottomEnd, () => MoveEnd ());
        AddCommand (Command.Cancel, () => CancelSelected ());
        AddCommand (Command.UnixEmulation, () => UnixEmulation ());

        // Default keybindings for this view
        KeyBindings.Add (KeyCode.Enter, Command.Accept);
        KeyBindings.Add (KeyCode.F4, Command.ToggleExpandCollapse);
        KeyBindings.Add (KeyCode.CursorDown, Command.LineDown);
        KeyBindings.Add (KeyCode.CursorUp, Command.LineUp);
        KeyBindings.Add (KeyCode.PageDown, Command.PageDown);
        KeyBindings.Add (KeyCode.PageUp, Command.PageUp);
        KeyBindings.Add (KeyCode.Home, Command.TopHome);
        KeyBindings.Add (KeyCode.End, Command.BottomEnd);
        KeyBindings.Add (KeyCode.Esc, Command.Cancel);
        KeyBindings.Add (KeyCode.U | KeyCode.CtrlMask, Command.UnixEmulation);
    }

=======
>>>>>>> 2e95cec4
    private void SetSearchSet () {
        if (Source == null) {
            return;
        }

        // force deep copy
        foreach (object item in Source.ToList ()) {
            _searchset.Add (item);
        }
    }

    private void SetSearchText (string value) { _search.Text = _text = value; }

    private void SetValue (object text, bool isFromSelectedItem = false) {
        _search.TextChanged -= Search_Changed;
        _text = _search.Text = text.ToString ();
        _search.CursorPosition = 0;
        _search.TextChanged += Search_Changed;
        if (!isFromSelectedItem) {
            _selectedItem = GetSelectedItemFromSource (_text);
            OnSelectedChanged ();
        }
    }

    /// <summary>Show the search list</summary>
<<<<<<< HEAD
    /// 
=======
>>>>>>> 2e95cec4
    /// Consider making public
    private void ShowList () {
        _listview.SetSource (_searchset);
        _listview.Clear (); // Ensure list shrinks in Dialog as you type
        _listview.Height = CalculatetHeight ();
        SuperView?.BringSubviewToFront (this);
    }

    private bool UnixEmulation () {
        // Unix emulation
        Reset ();

        return true;
    }

    private class ComboListView : ListView {
        private ComboBox _container;
        private bool _hideDropdownListOnClick;
        private int _highlighted = -1;
        private bool _isFocusing;

        public ComboListView (ComboBox container, bool hideDropdownListOnClick) {
            SetInitialProperties (container, hideDropdownListOnClick);
        }

<<<<<<< HEAD
        public ComboListView (ComboBox container, Rect rect, IList source, bool hideDropdownListOnClick) :
            base (rect, source) {
            SetInitialProperties (container, hideDropdownListOnClick);
        }

        public ComboListView (ComboBox container, IList source, bool hideDropdownListOnClick) : base (source) {
=======
        public ComboListView (ComboBox container, IList source, bool hideDropdownListOnClick) {
            Source = new ListWrapper (source);
>>>>>>> 2e95cec4
            SetInitialProperties (container, hideDropdownListOnClick);
        }

        public bool HideDropdownListOnClick {
            get => _hideDropdownListOnClick;
            set => _hideDropdownListOnClick = WantContinuousButtonPressed = value;
        }

        public override bool MouseEvent (MouseEvent me) {
            var res = false;
            bool isMousePositionValid = IsMousePositionValid (me);

            if (isMousePositionValid) {
                res = base.MouseEvent (me);
            }

            if (HideDropdownListOnClick && me.Flags == MouseFlags.Button1Clicked) {
                if (!isMousePositionValid && !_isFocusing) {
                    _container.IsShow = false;
                    _container.HideList ();
                } else if (isMousePositionValid) {
                    OnOpenSelectedItem ();
                } else {
                    _isFocusing = false;
                }

                return true;
            }

            if (me.Flags == MouseFlags.ReportMousePosition && HideDropdownListOnClick) {
                if (isMousePositionValid) {
                    _highlighted = Math.Min (TopItem + me.Y, Source.Count);
                    SetNeedsDisplay ();
                }

                _isFocusing = false;

                return true;
            }

            return res;
        }

        public override void OnDrawContent (Rect contentArea) {
            Attribute current = ColorScheme.Focus;
            Driver.SetAttribute (current);
            Move (0, 0);
            Rect f = Frame;
            int item = TopItem;
            bool focused = HasFocus;
            int col = AllowsMarking ? 2 : 0;
            int start = LeftItem;

            for (var row = 0; row < f.Height; row++, item++) {
                bool isSelected = item == _container.SelectedItem;
                bool isHighlighted = _hideDropdownListOnClick && item == _highlighted;

                Attribute newcolor;
                if (isHighlighted || (isSelected && !_hideDropdownListOnClick)) {
                    newcolor = focused ? ColorScheme.Focus : ColorScheme.HotNormal;
                } else if (isSelected && _hideDropdownListOnClick) {
                    newcolor = focused ? ColorScheme.HotFocus : ColorScheme.HotNormal;
                } else {
                    newcolor = focused ? GetNormalColor () : GetNormalColor ();
                }

                if (newcolor != current) {
                    Driver.SetAttribute (newcolor);
                    current = newcolor;
                }

                Move (0, row);
                if ((Source == null) || (item >= Source.Count)) {
                    for (var c = 0; c < f.Width; c++) {
                        Driver.AddRune ((Rune)' ');
                    }
                } else {
                    var rowEventArgs = new ListViewRowEventArgs (item);
                    OnRowRender (rowEventArgs);
                    if (rowEventArgs.RowAttribute != null && current != rowEventArgs.RowAttribute) {
                        current = (Attribute)rowEventArgs.RowAttribute;
                        Driver.SetAttribute (current);
                    }

                    if (AllowsMarking) {
                        Driver.AddRune (
                                        Source.IsMarked (item)
<<<<<<< HEAD
                                            ?
                                            AllowsMultipleSelection ? Glyphs.Checked : Glyphs.Selected
=======
                                            ? AllowsMultipleSelection ? Glyphs.Checked : Glyphs.Selected
>>>>>>> 2e95cec4
                                            : AllowsMultipleSelection
                                                ? Glyphs.UnChecked
                                                : Glyphs.UnSelected);
                        Driver.AddRune ((Rune)' ');
                    }

                    Source.Render (this, Driver, isSelected, item, col, row, f.Width - col, start);
                }
            }
        }

        public override bool OnEnter (View view) {
            if (_hideDropdownListOnClick) {
                _isFocusing = true;
                _highlighted = _container.SelectedItem;
                Application.GrabMouse (this);
            }

            return base.OnEnter (view);
        }

        public override bool OnLeave (View view) {
            if (_hideDropdownListOnClick) {
                _isFocusing = false;
                _highlighted = _container.SelectedItem;
                Application.UngrabMouse ();
            }

            return base.OnLeave (view);
        }

        public override bool OnSelectedChanged () {
            bool res = base.OnSelectedChanged ();

            _highlighted = SelectedItem;

            return res;
        }

        private bool IsMousePositionValid (MouseEvent me) {
            if (me.X >= 0 && me.X < Frame.Width && me.Y >= 0 && me.Y < Frame.Height) {
                return true;
            }

            return false;
        }

        private void SetInitialProperties (ComboBox container, bool hideDropdownListOnClick) {
<<<<<<< HEAD
            _container =
                container ?? throw new ArgumentNullException (nameof (container), "ComboBox container cannot be null.");
=======
            _container = container ?? throw new ArgumentNullException (
                                                                       nameof (container),
                                                                       "ComboBox container cannot be null.");
>>>>>>> 2e95cec4
            HideDropdownListOnClick = hideDropdownListOnClick;
            AddCommand (Command.LineUp, () => _container.MoveUpList ());
        }
    }
}<|MERGE_RESOLUTION|>--- conflicted
+++ resolved
@@ -23,47 +23,6 @@
     private string _text = "";
 
     /// <summary>Public constructor</summary>
-<<<<<<< HEAD
-    public ComboBox () : this (string.Empty) { }
-
-    /// <summary>Public constructor</summary>
-    /// <param name="text"></param>
-    public ComboBox (string text) {
-        _search = new TextField ("");
-        _listview = new ComboListView (this, HideDropdownListOnClick) { CanFocus = true, TabStop = false };
-
-        SetInitialProperties ();
-        Text = text;
-    }
-
-    /// <summary>Public constructor</summary>
-    /// <param name="rect"></param>
-    /// <param name="source"></param>
-    public ComboBox (Rect rect, IList source) : base (rect) {
-        _search = new TextField {
-                                    Text = "",
-                                    Width = rect.Width
-                                };
-        _listview = new ComboListView (this, rect, source, HideDropdownListOnClick)
-                    { ColorScheme = Colors.ColorSchemes["Base"] };
-
-        SetInitialProperties ();
-        SetSource (source);
-    }
-
-    /// <summary>Initialize with the source.</summary>
-    /// <param name="source">The source.</param>
-    public ComboBox (IList source) : this (string.Empty) {
-        _search = new TextField ("");
-        _listview = new ComboListView (this, source, HideDropdownListOnClick)
-                    { ColorScheme = Colors.ColorSchemes["Base"] };
-
-        SetInitialProperties ();
-        SetSource (source);
-    }
-
-    ///<inheritdoc/>
-=======
     public ComboBox () {
         _search = new TextField ();
         _listview = new ComboListView (this, HideDropdownListOnClick) { CanFocus = true, TabStop = false };
@@ -130,7 +89,6 @@
     }
 
     /// <inheritdoc/>
->>>>>>> 2e95cec4
     public new ColorScheme ColorScheme {
         get => base.ColorScheme;
         set {
@@ -245,11 +203,7 @@
     /// <summary>This event is raised when the drop-down list is expanded.</summary>
     public event EventHandler Expanded;
 
-<<<<<<< HEAD
-    ///<inheritdoc/>
-=======
     /// <inheritdoc/>
->>>>>>> 2e95cec4
     public override bool MouseEvent (MouseEvent me) {
         if (me.X == Bounds.Right - 1 && me.Y == Bounds.Top && me.Flags == MouseFlags.Button1Pressed
             && _autoHide) {
@@ -281,11 +235,7 @@
     /// <summary>Virtual method which invokes the <see cref="Collapsed"/> event.</summary>
     public virtual void OnCollapsed () { Collapsed?.Invoke (this, EventArgs.Empty); }
 
-<<<<<<< HEAD
-    ///<inheritdoc/>
-=======
     /// <inheritdoc/>
->>>>>>> 2e95cec4
     public override void OnDrawContent (Rect contentArea) {
         base.OnDrawContent (contentArea);
 
@@ -298,11 +248,7 @@
         Driver.AddRune (Glyphs.DownArrow);
     }
 
-<<<<<<< HEAD
-    ///<inheritdoc/>
-=======
     /// <inheritdoc/>
->>>>>>> 2e95cec4
     public override bool OnEnter (View view) {
         if (!_search.HasFocus && !_listview.HasFocus) {
             _search.SetFocus ();
@@ -316,11 +262,7 @@
     /// <summary>Virtual method which invokes the <see cref="Expanded"/> event.</summary>
     public virtual void OnExpanded () { Expanded?.Invoke (this, EventArgs.Empty); }
 
-<<<<<<< HEAD
-    ///<inheritdoc/>
-=======
     /// <inheritdoc/>
->>>>>>> 2e95cec4
     public override bool OnLeave (View view) {
         if (_source?.Count > 0 && _selectedItem > -1 && _selectedItem < _source.Count - 1
             && _text != _source.ToList ()[_selectedItem].ToString ()) {
@@ -455,10 +397,6 @@
     private bool HasItems () { return Source?.Count > 0; }
 
     /// <summary>Hide the search list</summary>
-<<<<<<< HEAD
-    /// 
-=======
->>>>>>> 2e95cec4
     /// Consider making public
     private void HideList () {
         if (_lastSelectedItem != _selectedItem) {
@@ -556,8 +494,6 @@
         return true;
     }
 
-<<<<<<< HEAD
-=======
     private void ProcessLayout () {
         if (Bounds.Height < _minimumHeight && ((Height == null) || Height is Dim.DimAbsolute)) {
             Height = _minimumHeight;
@@ -572,7 +508,6 @@
         }
     }
 
->>>>>>> 2e95cec4
     /// <summary>Reset to full original list</summary>
     private void Reset (bool keepSearchText = false) {
         if (!keepSearchText) {
@@ -600,12 +535,8 @@
     }
 
     private void Search_Changed (object sender, TextChangedEventArgs e) {
-<<<<<<< HEAD
-        if (_source is null) { // Object initialization		
-=======
         if (_source is null) {
             // Object initialization		
->>>>>>> 2e95cec4
             return;
         }
 
@@ -621,14 +552,10 @@
 
             foreach (object item in _source.ToList ()) {
                 // Iterate to preserver object type and force deep copy
-<<<<<<< HEAD
-                if (item.ToString ().StartsWith (_search.Text, StringComparison.CurrentCultureIgnoreCase)) {
-=======
                 if (item.ToString ()
                         .StartsWith (
                                      _search.Text,
                                      StringComparison.CurrentCultureIgnoreCase)) {
->>>>>>> 2e95cec4
                     _searchset.Add (item);
                 }
             }
@@ -663,81 +590,6 @@
         IsShow = false;
     }
 
-<<<<<<< HEAD
-    private void SetInitialProperties () {
-        _search.TextChanged += Search_Changed;
-
-        _listview.Y = Pos.Bottom (_search);
-        _listview.OpenSelectedItem += (sender, a) => Selected ();
-
-        Add (_search, _listview);
-
-        // On resize
-        LayoutComplete += (sender, a) => {
-            if (Bounds.Height < _minimumHeight && ((Height == null) || Height is Dim.DimAbsolute)) {
-                Height = _minimumHeight;
-            }
-
-            if ((!_autoHide && Bounds.Width > 0 && _search.Frame.Width != Bounds.Width) ||
-                (_autoHide && Bounds.Width > 0 && _search.Frame.Width != Bounds.Width - 1)) {
-                _search.Width = _listview.Width = _autoHide ? Bounds.Width - 1 : Bounds.Width;
-                _listview.Height = CalculatetHeight ();
-                _search.SetRelativeLayout (Bounds);
-                _listview.SetRelativeLayout (Bounds);
-            }
-        };
-
-        _listview.SelectedItemChanged += (sender, e) => {
-            if (!HideDropdownListOnClick && _searchset.Count > 0) {
-                SetValue (_searchset[_listview.SelectedItem]);
-            }
-        };
-
-        Added += (s, e) => {
-            // Determine if this view is hosted inside a dialog and is the only control
-            for (View view = SuperView; view != null; view = view.SuperView) {
-                if (view is Dialog && SuperView != null && SuperView.Subviews.Count == 1
-                    && SuperView.Subviews[0] == this) {
-                    _autoHide = false;
-
-                    break;
-                }
-            }
-
-            SetNeedsLayout ();
-            SetNeedsDisplay ();
-            Search_Changed (this, new TextChangedEventArgs (Text));
-        };
-
-        // Things this view knows how to do
-        AddCommand (Command.Accept, () => ActivateSelected ());
-        AddCommand (Command.ToggleExpandCollapse, () => ExpandCollapse ());
-        AddCommand (Command.Expand, () => Expand ());
-        AddCommand (Command.Collapse, () => Collapse ());
-        AddCommand (Command.LineDown, () => MoveDown ());
-        AddCommand (Command.LineUp, () => MoveUp ());
-        AddCommand (Command.PageDown, () => PageDown ());
-        AddCommand (Command.PageUp, () => PageUp ());
-        AddCommand (Command.TopHome, () => MoveHome ());
-        AddCommand (Command.BottomEnd, () => MoveEnd ());
-        AddCommand (Command.Cancel, () => CancelSelected ());
-        AddCommand (Command.UnixEmulation, () => UnixEmulation ());
-
-        // Default keybindings for this view
-        KeyBindings.Add (KeyCode.Enter, Command.Accept);
-        KeyBindings.Add (KeyCode.F4, Command.ToggleExpandCollapse);
-        KeyBindings.Add (KeyCode.CursorDown, Command.LineDown);
-        KeyBindings.Add (KeyCode.CursorUp, Command.LineUp);
-        KeyBindings.Add (KeyCode.PageDown, Command.PageDown);
-        KeyBindings.Add (KeyCode.PageUp, Command.PageUp);
-        KeyBindings.Add (KeyCode.Home, Command.TopHome);
-        KeyBindings.Add (KeyCode.End, Command.BottomEnd);
-        KeyBindings.Add (KeyCode.Esc, Command.Cancel);
-        KeyBindings.Add (KeyCode.U | KeyCode.CtrlMask, Command.UnixEmulation);
-    }
-
-=======
->>>>>>> 2e95cec4
     private void SetSearchSet () {
         if (Source == null) {
             return;
@@ -763,10 +615,6 @@
     }
 
     /// <summary>Show the search list</summary>
-<<<<<<< HEAD
-    /// 
-=======
->>>>>>> 2e95cec4
     /// Consider making public
     private void ShowList () {
         _listview.SetSource (_searchset);
@@ -792,17 +640,8 @@
             SetInitialProperties (container, hideDropdownListOnClick);
         }
 
-<<<<<<< HEAD
-        public ComboListView (ComboBox container, Rect rect, IList source, bool hideDropdownListOnClick) :
-            base (rect, source) {
-            SetInitialProperties (container, hideDropdownListOnClick);
-        }
-
-        public ComboListView (ComboBox container, IList source, bool hideDropdownListOnClick) : base (source) {
-=======
         public ComboListView (ComboBox container, IList source, bool hideDropdownListOnClick) {
             Source = new ListWrapper (source);
->>>>>>> 2e95cec4
             SetInitialProperties (container, hideDropdownListOnClick);
         }
 
@@ -890,12 +729,7 @@
                     if (AllowsMarking) {
                         Driver.AddRune (
                                         Source.IsMarked (item)
-<<<<<<< HEAD
-                                            ?
-                                            AllowsMultipleSelection ? Glyphs.Checked : Glyphs.Selected
-=======
                                             ? AllowsMultipleSelection ? Glyphs.Checked : Glyphs.Selected
->>>>>>> 2e95cec4
                                             : AllowsMultipleSelection
                                                 ? Glyphs.UnChecked
                                                 : Glyphs.UnSelected);
@@ -944,14 +778,9 @@
         }
 
         private void SetInitialProperties (ComboBox container, bool hideDropdownListOnClick) {
-<<<<<<< HEAD
-            _container =
-                container ?? throw new ArgumentNullException (nameof (container), "ComboBox container cannot be null.");
-=======
             _container = container ?? throw new ArgumentNullException (
                                                                        nameof (container),
                                                                        "ComboBox container cannot be null.");
->>>>>>> 2e95cec4
             HideDropdownListOnClick = hideDropdownListOnClick;
             AddCommand (Command.LineUp, () => _container.MoveUpList ());
         }
