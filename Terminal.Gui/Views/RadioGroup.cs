--- conflicted
+++ resolved
@@ -74,7 +74,7 @@
                     Command.Select,
                     () =>
                     {
-                        if (SelectedItem == _cursor)
+                        if (SelectedItem == Cursor)
                         {
                             if (!MoveDownRight ())
                             {
@@ -82,7 +82,7 @@
                             }
                         }
 
-                        SelectedItem = _cursor;
+                        SelectedItem = Cursor;
 
                         return true;
                     });
@@ -98,18 +98,12 @@
                             }
                         }
 
-<<<<<<< HEAD
                         return ChangeSelectedItem (Cursor) is false or null;
                     });
 
         // Accept (Enter key) - Raise Accept event - DO NOT advance state
         AddCommand (Command.Accept, RaiseAcceptEvent);
 
-=======
-                        return OnAccept () is false;
-                    }
-                   );
->>>>>>> 8b541520
         AddCommand (
                     Command.HotKey,
                     ctx =>
@@ -125,7 +119,6 @@
                             }
                         }
 
-<<<<<<< HEAD
                         if (item is { } && item < _radioLabels.Count)
                         {
                             if (item.Value == SelectedItem)
@@ -140,9 +133,6 @@
                             }
 
                             return false;
-=======
-                            return OnSelect () is true or null;
->>>>>>> 8b541520
                         }
 
                         if (SelectedItem == -1 && ChangeSelectedItem (0) == true)
@@ -194,11 +184,6 @@
         KeyBindings.Add (Key.Home, Command.Start);
         KeyBindings.Remove (Key.End);
         KeyBindings.Add (Key.End, Command.End);
-<<<<<<< HEAD
-=======
-        KeyBindings.Add (Key.Enter, Command.Accept);
-        KeyBindings.Add (Key.Space, Command.Select);
->>>>>>> 8b541520
     }
 
     /// <summary>
