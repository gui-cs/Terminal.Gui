using System.Collections;

<<<<<<< HEAD
namespace Terminal.Gui; 
=======
namespace Terminal.Gui;
>>>>>>> 2e95cec4

/// <summary>Implement <see cref="IListDataSource"/> to provide custom rendering for a <see cref="ListView"/>.</summary>
public interface IListDataSource {
    /// <summary>Returns the number of elements to display</summary>
    int Count { get; }

    /// <summary>Returns the maximum length of elements to display</summary>
    int Length { get; }

    /// <summary>Should return whether the specified item is currently marked.</summary>
    /// <returns><see langword="true"/>, if marked, <see langword="false"/> otherwise.</returns>
    /// <param name="item">Item index.</param>
    bool IsMarked (int item);

    /// <summary>This method is invoked to render a specified item, the method should cover the entire provided width.</summary>
    /// <returns>The render.</returns>
    /// <param name="container">The list view to render.</param>
    /// <param name="driver">The console driver to render.</param>
    /// <param name="selected">Describes whether the item being rendered is currently selected by the user.</param>
    /// <param name="item">The index of the item to render, zero for the first item and so on.</param>
    /// <param name="col">The column where the rendering will start</param>
    /// <param name="line">The line where the rendering will be done.</param>
    /// <param name="width">The width that must be filled out.</param>
    /// <param name="start">The index of the string to be displayed.</param>
    /// <remarks>
    ///     The default color will be set before this method is invoked, and will be based on whether the item is selected
    ///     or not.
    /// </remarks>
    void Render (
        ListView container,
        ConsoleDriver driver,
        bool selected,
        int item,
        int col,
        int line,
        int width,
        int start = 0
    );

    /// <summary>Flags the item as marked.</summary>
    /// <param name="item">Item index.</param>
    /// <param name="value">If set to <see langword="true"/> value.</param>
    void SetMark (int item, bool value);

    /// <summary>Return the source as IList.</summary>
    /// <returns></returns>
    IList ToList ();
}

/// <summary>
///     ListView <see cref="View"/> renders a scrollable list of data where each item can be activated to perform an
///     action.
/// </summary>
/// <remarks>
///     <para>
///         The <see cref="ListView"/> displays lists of data and allows the user to scroll through the data. Items in
///         the can be activated firing an event (with the ENTER key or a mouse double-click). If the
///         <see cref="AllowsMarking"/> property is true, elements of the list can be marked by the user.
///     </para>
///     <para>
///         By default <see cref="ListView"/> uses <see cref="object.ToString"/> to render the items of any
///         <see cref="IList"/> object (e.g. arrays, <see cref="List{T}"/>, and other collections). Alternatively, an
///         object that implements <see cref="IListDataSource"/> can be provided giving full control of what is rendered.
///     </para>
///     <para>
///         <see cref="ListView"/> can display any object that implements the <see cref="IList"/> interface.
///         <see cref="string"/> values are converted into <see cref="string"/> values before rendering, and other values
///         are converted into <see cref="string"/> by calling <see cref="object.ToString"/> and then converting to
///         <see cref="string"/> .
///     </para>
///     <para>
///         To change the contents of the ListView, set the <see cref="Source"/> property (when providing custom
///         rendering via <see cref="IListDataSource"/>) or call <see cref="SetSource"/> an <see cref="IList"/> is being
///         used.
///     </para>
///     <para>
///         When <see cref="AllowsMarking"/> is set to true the rendering will prefix the rendered items with [x] or [ ]
///         and bind the SPACE key to toggle the selection. To implement a different marking style set
///         <see cref="AllowsMarking"/> to false and implement custom rendering.
///     </para>
///     <para>
///         Searching the ListView with the keyboard is supported. Users type the first characters of an item, and the
///         first item that starts with what the user types will be selected.
///     </para>
/// </remarks>
public class ListView : View {
<<<<<<< HEAD
    private bool allowsMarking;
    private bool allowsMultipleSelection = true;
    private int lastSelectedItem = -1;
    private int selected = -1;
    private IListDataSource source;
    private int top, left;

    /// <summary>
    ///     Initializes a new instance of <see cref="ListView"/> that will display the contents of the object implementing
    ///     the <see cref="IList"/> interface, with relative positioning.
    /// </summary>
    /// <param name="source">
    ///     An <see cref="IList"/> data source, if the elements are strings or ustrings, the string is
    ///     rendered, otherwise the ToString() method is invoked on the result.
    /// </param>
    public ListView (IList source) : this (MakeWrapper (source)) { }

    /// <summary>
    ///     Initializes a new instance of <see cref="ListView"/> that will display the provided data source, using
    ///     relative positioning.
    /// </summary>
    /// <param name="source">
    ///     <see cref="IListDataSource"/> object that provides a mechanism to render the data. The number of
    ///     elements on the collection should not change, if you must change, set the "Source" property to reset the internal
    ///     settings of the ListView.
    /// </param>
    public ListView (IListDataSource source) {
        this.source = source;
        Initialize ();
    }
=======
    private bool _allowsMarking;
    private bool _allowsMultipleSelection = true;
    private int _lastSelectedItem = -1;
    private int _selected = -1;
    private IListDataSource _source;
    private int _top, _left;
>>>>>>> 2e95cec4

    /// <summary>
    ///     Initializes a new instance of <see cref="ListView"/>. Set the <see cref="Source"/> property to display
    ///     something.
    /// </summary>
<<<<<<< HEAD
    public ListView () { Initialize (); }

    /// <summary>
    ///     Initializes a new instance of <see cref="ListView"/> that will display the contents of the object implementing
    ///     the <see cref="IList"/> interface with an absolute position.
    /// </summary>
    /// <param name="rect">Frame for the listview.</param>
    /// <param name="source">
    ///     An IList data source, if the elements of the IList are strings or ustrings, the string is
    ///     rendered, otherwise the ToString() method is invoked on the result.
    /// </param>
    public ListView (Rect rect, IList source) : this (rect, MakeWrapper (source)) { Initialize (); }

    /// <summary>Initializes a new instance of <see cref="ListView"/> with the provided data source and an absolute position</summary>
    /// <param name="rect">Frame for the listview.</param>
    /// <param name="source">
    ///     IListDataSource object that provides a mechanism to render the data. The number of elements on the
    ///     collection should not change, if you must change, set the "Source" property to reset the internal settings of the
    ///     ListView.
    /// </param>
    public ListView (Rect rect, IListDataSource source) : base (rect) {
        this.source = source;
        Initialize ();
=======
    public ListView () {
        CanFocus = true;

        // Things this view knows how to do
        AddCommand (Command.LineUp, () => MoveUp ());
        AddCommand (Command.LineDown, () => MoveDown ());
        AddCommand (Command.ScrollUp, () => ScrollUp (1));
        AddCommand (Command.ScrollDown, () => ScrollDown (1));
        AddCommand (Command.PageUp, () => MovePageUp ());
        AddCommand (Command.PageDown, () => MovePageDown ());
        AddCommand (Command.TopHome, () => MoveHome ());
        AddCommand (Command.BottomEnd, () => MoveEnd ());
        AddCommand (Command.OpenSelectedItem, () => OnOpenSelectedItem ());
        AddCommand (Command.ToggleChecked, () => MarkUnmarkRow ());

        // Default keybindings for all ListViews
        KeyBindings.Add (KeyCode.CursorUp, Command.LineUp);
        KeyBindings.Add (KeyCode.P | KeyCode.CtrlMask, Command.LineUp);

        KeyBindings.Add (KeyCode.CursorDown, Command.LineDown);
        KeyBindings.Add (KeyCode.N | KeyCode.CtrlMask, Command.LineDown);

        KeyBindings.Add (KeyCode.PageUp, Command.PageUp);

        KeyBindings.Add (KeyCode.PageDown, Command.PageDown);
        KeyBindings.Add (KeyCode.V | KeyCode.CtrlMask, Command.PageDown);

        KeyBindings.Add (KeyCode.Home, Command.TopHome);

        KeyBindings.Add (KeyCode.End, Command.BottomEnd);

        KeyBindings.Add (KeyCode.Enter, Command.OpenSelectedItem);
>>>>>>> 2e95cec4
    }

    /// <summary>Gets or sets whether this <see cref="ListView"/> allows items to be marked.</summary>
    /// <value>Set to <see langword="true"/> to allow marking elements of the list.</value>
    /// <remarks>
    ///     If set to <see langword="true"/>, <see cref="ListView"/> will render items marked items with "[x]", and
    ///     unmarked items with "[ ]" spaces. SPACE key will toggle marking. The default is <see langword="false"/>.
    /// </remarks>
    public bool AllowsMarking {
<<<<<<< HEAD
        get => allowsMarking;
        set {
            allowsMarking = value;
            if (allowsMarking) {
=======
        get => _allowsMarking;
        set {
            _allowsMarking = value;
            if (_allowsMarking) {
>>>>>>> 2e95cec4
                KeyBindings.Add (KeyCode.Space, Command.ToggleChecked);
            } else {
                KeyBindings.Remove (KeyCode.Space);
            }

            SetNeedsDisplay ();
        }
    }

    /// <summary>
    ///     If set to <see langword="true"/> more than one item can be selected. If <see langword="false"/> selecting an
    ///     item will cause all others to be un-selected. The default is <see langword="false"/>.
    /// </summary>
    public bool AllowsMultipleSelection {
<<<<<<< HEAD
        get => allowsMultipleSelection;
        set {
            allowsMultipleSelection = value;
            if (Source != null && !allowsMultipleSelection) {
                // Clear all selections except selected 
                for (var i = 0; i < Source.Count; i++) {
                    if (Source.IsMarked (i) && i != selected) {
=======
        get => _allowsMultipleSelection;
        set {
            _allowsMultipleSelection = value;
            if (Source != null && !_allowsMultipleSelection) {
                // Clear all selections except selected 
                for (var i = 0; i < Source.Count; i++) {
                    if (Source.IsMarked (i) && i != _selected) {
>>>>>>> 2e95cec4
                        Source.SetMark (i, false);
                    }
                }
            }

            SetNeedsDisplay ();
        }
    }

    /// <summary>
    ///     Gets the <see cref="CollectionNavigator"/> that searches the <see cref="ListView.Source"/> collection as the
    ///     user types.
    /// </summary>
    public CollectionNavigator KeystrokeNavigator { get; } = new ();

    /// <summary>Gets or sets the leftmost column that is currently visible (when scrolling horizontally).</summary>
    /// <value>The left position.</value>
    public int LeftItem {
<<<<<<< HEAD
        get => left;
        set {
            if (source == null) {
                return;
            }

            if ((value < 0) || (Maxlength > 0 && value >= Maxlength)) {
                throw new ArgumentException ("value");
            }

            left = value;
=======
        get => _left;
        set {
            if (_source == null) {
                return;
            }

            if ((value < 0) || (MaxLength > 0 && value >= MaxLength)) {
                throw new ArgumentException ("value");
            }

            _left = value;
>>>>>>> 2e95cec4
            SetNeedsDisplay ();
        }
    }

    /// <summary>Gets the widest item in the list.</summary>
<<<<<<< HEAD
    public int Maxlength => source?.Length ?? 0;
=======
    public int MaxLength => _source?.Length ?? 0;
>>>>>>> 2e95cec4

    /// <summary>Gets or sets the index of the currently selected item.</summary>
    /// <value>The selected item.</value>
    public int SelectedItem {
<<<<<<< HEAD
        get => selected;
        set {
            if ((source == null) || (source.Count == 0)) {
                return;
            }

            if ((value < -1) || (value >= source.Count)) {
                throw new ArgumentException ("value");
            }

            selected = value;
=======
        get => _selected;
        set {
            if ((_source == null) || (_source.Count == 0)) {
                return;
            }

            if ((value < -1) || (value >= _source.Count)) {
                throw new ArgumentException ("value");
            }

            _selected = value;
>>>>>>> 2e95cec4
            OnSelectedChanged ();
        }
    }

    /// <summary>Gets or sets the <see cref="IListDataSource"/> backing this <see cref="ListView"/>, enabling custom rendering.</summary>
    /// <value>The source.</value>
    /// <remarks>Use <see cref="SetSource"/> to set a new <see cref="IList"/> source.</remarks>
    public IListDataSource Source {
<<<<<<< HEAD
        get => source;
        set {
            source = value;
            KeystrokeNavigator.Collection = source?.ToList ();
            top = 0;
            selected = -1;
            lastSelectedItem = -1;
=======
        get => _source;
        set {
            _source = value;
            KeystrokeNavigator.Collection = _source?.ToList ();
            _top = 0;
            _selected = -1;
            _lastSelectedItem = -1;
>>>>>>> 2e95cec4
            SetNeedsDisplay ();
        }
    }

    /// <summary>Gets or sets the item that is displayed at the top of the <see cref="ListView"/>.</summary>
    /// <value>The top item.</value>
    public int TopItem {
<<<<<<< HEAD
        get => top;
        set {
            if (source == null) {
                return;
            }

            if ((value < 0) || (source.Count > 0 && value >= source.Count)) {
                throw new ArgumentException ("value");
            }

            top = Math.Max (value, 0);
=======
        get => _top;
        set {
            if (_source == null) {
                return;
            }

            if ((value < 0) || (_source.Count > 0 && value >= _source.Count)) {
                throw new ArgumentException ("value");
            }

            _top = Math.Max (value, 0);
>>>>>>> 2e95cec4
            SetNeedsDisplay ();
        }
    }

    /// <summary>
    ///     If <see cref="AllowsMarking"/> and <see cref="AllowsMultipleSelection"/> are both <see langword="true"/>,
    ///     unmarks all marked items other than the currently selected.
    /// </summary>
    /// <returns><see langword="true"/> if unmarking was successful.</returns>
    public virtual bool AllowsAll () {
<<<<<<< HEAD
        if (!allowsMarking) {
=======
        if (!_allowsMarking) {
>>>>>>> 2e95cec4
            return false;
        }

        if (!AllowsMultipleSelection) {
            for (var i = 0; i < Source.Count; i++) {
<<<<<<< HEAD
                if (Source.IsMarked (i) && i != selected) {
=======
                if (Source.IsMarked (i) && i != _selected) {
>>>>>>> 2e95cec4
                    Source.SetMark (i, false);

                    return true;
                }
            }
        }

        return true;
    }

    /// <summary>Ensures the selected item is always visible on the screen.</summary>
    public void EnsureSelectedItemVisible () {
        if (SuperView?.IsInitialized == true) {
<<<<<<< HEAD
            if (selected < top) {
                top = Math.Max (selected, 0);
            } else if (Bounds.Height > 0 && selected >= top + Bounds.Height) {
                top = Math.Max (selected - Bounds.Height + 1, 0);
=======
            if (_selected < _top) {
                _top = Math.Max (_selected, 0);
            } else if (Bounds.Height > 0 && _selected >= _top + Bounds.Height) {
                _top = Math.Max (_selected - Bounds.Height + 1, 0);
>>>>>>> 2e95cec4
            }

            LayoutStarted -= ListView_LayoutStarted;
        } else {
            LayoutStarted += ListView_LayoutStarted;
        }
    }

    /// <summary>Marks the <see cref="SelectedItem"/> if it is not already marked.</summary>
    /// <returns><see langword="true"/> if the <see cref="SelectedItem"/> was marked.</returns>
    public virtual bool MarkUnmarkRow () {
        if (AllowsAll ()) {
            Source.SetMark (SelectedItem, !Source.IsMarked (SelectedItem));
            SetNeedsDisplay ();

            return true;
        }

        return false;
    }

<<<<<<< HEAD
    ///<inheritdoc/>
    public override bool MouseEvent (MouseEvent me) {
        if (!me.Flags.HasFlag (MouseFlags.Button1Clicked) && !me.Flags.HasFlag (MouseFlags.Button1DoubleClicked) &&
=======
    /// <inheritdoc/>
    public override bool MouseEvent (MouseEvent me) {
        if (!me.Flags.HasFlag (MouseFlags.Button1Clicked) &&
            !me.Flags.HasFlag (MouseFlags.Button1DoubleClicked) &&
>>>>>>> 2e95cec4
            me.Flags != MouseFlags.WheeledDown && me.Flags != MouseFlags.WheeledUp &&
            me.Flags != MouseFlags.WheeledRight && me.Flags != MouseFlags.WheeledLeft) {
            return false;
        }

        if (!HasFocus && CanFocus) {
            SetFocus ();
        }

<<<<<<< HEAD
        if (source == null) {
=======
        if (_source == null) {
>>>>>>> 2e95cec4
            return false;
        }

        if (me.Flags == MouseFlags.WheeledDown) {
            ScrollDown (1);

            return true;
        }

        if (me.Flags == MouseFlags.WheeledUp) {
            ScrollUp (1);

            return true;
        }

        if (me.Flags == MouseFlags.WheeledRight) {
            ScrollRight (1);

            return true;
        }

        if (me.Flags == MouseFlags.WheeledLeft) {
            ScrollLeft (1);

            return true;
        }

<<<<<<< HEAD
        if ((me.Y + top >= source.Count)
            || (me.Y + top < 0)
            || (me.Y + top > top + Bounds.Height)) {
            return true;
        }

        selected = top + me.Y;
=======
        if ((me.Y + _top >= _source.Count)
            || (me.Y + _top < 0)
            || (me.Y + _top > _top + Bounds.Height)) {
            return true;
        }

        _selected = _top + me.Y;
>>>>>>> 2e95cec4
        if (AllowsAll ()) {
            Source.SetMark (SelectedItem, !Source.IsMarked (SelectedItem));
            SetNeedsDisplay ();

            return true;
        }

        OnSelectedChanged ();
        SetNeedsDisplay ();
        if (me.Flags == MouseFlags.Button1DoubleClicked) {
            OnOpenSelectedItem ();
        }

        return true;
    }

    /// <summary>Changes the <see cref="SelectedItem"/> to the next item in the list, scrolling the list if needed.</summary>
    /// <returns></returns>
    public virtual bool MoveDown () {
<<<<<<< HEAD
        if (source.Count == 0) {
=======
        if (_source.Count == 0) {
>>>>>>> 2e95cec4
            // Do we set lastSelectedItem to -1 here?
            return false; //Nothing for us to move to
        }

<<<<<<< HEAD
        if (selected >= source.Count) {
            // If for some reason we are currently outside of the
            // valid values range, we should select the bottommost valid value.
            // This can occur if the backing data source changes.
            selected = source.Count - 1;
            OnSelectedChanged ();
            SetNeedsDisplay ();
        } else if (selected + 1 < source.Count) { //can move by down by one.
            selected++;

            if (selected >= top + Bounds.Height) {
                top++;
            } else if (selected < top) {
                top = Math.Max (selected, 0);
=======
        if (_selected >= _source.Count) {
            // If for some reason we are currently outside of the
            // valid values range, we should select the bottommost valid value.
            // This can occur if the backing data source changes.
            _selected = _source.Count - 1;
            OnSelectedChanged ();
            SetNeedsDisplay ();
        } else if (_selected + 1 < _source.Count) {
            //can move by down by one.
            _selected++;

            if (_selected >= _top + Bounds.Height) {
                _top++;
            } else if (_selected < _top) {
                _top = Math.Max (_selected, 0);
>>>>>>> 2e95cec4
            }

            OnSelectedChanged ();
            SetNeedsDisplay ();
<<<<<<< HEAD
        } else if (selected == 0) {
            OnSelectedChanged ();
            SetNeedsDisplay ();
        } else if (selected >= top + Bounds.Height) {
            top = Math.Max (source.Count - Bounds.Height, 0);
=======
        } else if (_selected == 0) {
            OnSelectedChanged ();
            SetNeedsDisplay ();
        } else if (_selected >= _top + Bounds.Height) {
            _top = Math.Max (_source.Count - Bounds.Height, 0);
>>>>>>> 2e95cec4
            SetNeedsDisplay ();
        }

        return true;
    }

    /// <summary>Changes the <see cref="SelectedItem"/> to last item in the list, scrolling the list if needed.</summary>
    /// <returns></returns>
    public virtual bool MoveEnd () {
<<<<<<< HEAD
        if (source.Count > 0 && selected != source.Count - 1) {
            selected = source.Count - 1;
            if (top + selected > Bounds.Height - 1) {
                top = Math.Max (selected, 0);
=======
        if (_source.Count > 0 && _selected != _source.Count - 1) {
            _selected = _source.Count - 1;
            if (_top + _selected > Bounds.Height - 1) {
                _top = Math.Max (_selected, 0);
>>>>>>> 2e95cec4
            }

            OnSelectedChanged ();
            SetNeedsDisplay ();
        }

        return true;
    }

    /// <summary>Changes the <see cref="SelectedItem"/> to the first item in the list, scrolling the list if needed.</summary>
    /// <returns></returns>
    public virtual bool MoveHome () {
<<<<<<< HEAD
        if (selected != 0) {
            selected = 0;
            top = Math.Max (selected, 0);
=======
        if (_selected != 0) {
            _selected = 0;
            _top = Math.Max (_selected, 0);
>>>>>>> 2e95cec4
            OnSelectedChanged ();
            SetNeedsDisplay ();
        }

        return true;
    }

    /// <summary>
    ///     Changes the <see cref="SelectedItem"/> to the item just below the bottom of the visible list, scrolling if
    ///     needed.
    /// </summary>
    /// <returns></returns>
    public virtual bool MovePageDown () {
<<<<<<< HEAD
        int n = selected + Bounds.Height;
        if (n >= source.Count) {
            n = source.Count - 1;
        }

        if (n != selected) {
            selected = n;
            if (source.Count >= Bounds.Height) {
                top = Math.Max (selected, 0);
            } else {
                top = 0;
=======
        int n = _selected + Bounds.Height;
        if (n >= _source.Count) {
            n = _source.Count - 1;
        }

        if (n != _selected) {
            _selected = n;
            if (_source.Count >= Bounds.Height) {
                _top = Math.Max (_selected, 0);
            } else {
                _top = 0;
>>>>>>> 2e95cec4
            }

            OnSelectedChanged ();
            SetNeedsDisplay ();
        }

        return true;
    }

    /// <summary>Changes the <see cref="SelectedItem"/> to the item at the top of the visible list.</summary>
    /// <returns></returns>
    public virtual bool MovePageUp () {
<<<<<<< HEAD
        int n = selected - Bounds.Height;
=======
        int n = _selected - Bounds.Height;
>>>>>>> 2e95cec4
        if (n < 0) {
            n = 0;
        }

<<<<<<< HEAD
        if (n != selected) {
            selected = n;
            top = Math.Max (selected, 0);
=======
        if (n != _selected) {
            _selected = n;
            _top = Math.Max (_selected, 0);
>>>>>>> 2e95cec4
            OnSelectedChanged ();
            SetNeedsDisplay ();
        }

        return true;
    }

    /// <summary>Changes the <see cref="SelectedItem"/> to the previous item in the list, scrolling the list if needed.</summary>
    /// <returns></returns>
    public virtual bool MoveUp () {
<<<<<<< HEAD
        if (source.Count == 0) {
=======
        if (_source.Count == 0) {
>>>>>>> 2e95cec4
            // Do we set lastSelectedItem to -1 here?
            return false; //Nothing for us to move to
        }

<<<<<<< HEAD
        if (selected >= source.Count) {
            // If for some reason we are currently outside of the
            // valid values range, we should select the bottommost valid value.
            // This can occur if the backing data source changes.
            selected = source.Count - 1;
            OnSelectedChanged ();
            SetNeedsDisplay ();
        } else if (selected > 0) {
            selected--;
            if (selected > Source.Count) {
                selected = Source.Count - 1;
            }

            if (selected < top) {
                top = Math.Max (selected, 0);
            } else if (selected > top + Bounds.Height) {
                top = Math.Max (selected - Bounds.Height + 1, 0);
=======
        if (_selected >= _source.Count) {
            // If for some reason we are currently outside of the
            // valid values range, we should select the bottommost valid value.
            // This can occur if the backing data source changes.
            _selected = _source.Count - 1;
            OnSelectedChanged ();
            SetNeedsDisplay ();
        } else if (_selected > 0) {
            _selected--;
            if (_selected > Source.Count) {
                _selected = Source.Count - 1;
            }

            if (_selected < _top) {
                _top = Math.Max (_selected, 0);
            } else if (_selected > _top + Bounds.Height) {
                _top = Math.Max (_selected - Bounds.Height + 1, 0);
>>>>>>> 2e95cec4
            }

            OnSelectedChanged ();
            SetNeedsDisplay ();
<<<<<<< HEAD
        } else if (selected < top) {
            top = Math.Max (selected, 0);
=======
        } else if (_selected < _top) {
            _top = Math.Max (_selected, 0);
>>>>>>> 2e95cec4
            SetNeedsDisplay ();
        }

        return true;
    }

<<<<<<< HEAD
    ///<inheritdoc/>
=======
    /// <inheritdoc/>
>>>>>>> 2e95cec4
    public override void OnDrawContent (Rect contentArea) {
        base.OnDrawContent (contentArea);

        Attribute current = ColorScheme.Focus;
        Driver.SetAttribute (current);
        Move (0, 0);
        Rect f = Bounds;
<<<<<<< HEAD
        int item = top;
        bool focused = HasFocus;
        int col = allowsMarking ? 2 : 0;
        int start = left;

        for (var row = 0; row < f.Height; row++, item++) {
            bool isSelected = item == selected;
=======
        int item = _top;
        bool focused = HasFocus;
        int col = _allowsMarking ? 2 : 0;
        int start = _left;

        for (var row = 0; row < f.Height; row++, item++) {
            bool isSelected = item == _selected;
>>>>>>> 2e95cec4

            Attribute newcolor = focused ? isSelected ? ColorScheme.Focus : GetNormalColor ()
                                 : isSelected ? ColorScheme.HotNormal : GetNormalColor ();

            if (newcolor != current) {
                Driver.SetAttribute (newcolor);
                current = newcolor;
            }

            Move (0, row);
<<<<<<< HEAD
            if ((source == null) || (item >= source.Count)) {
=======
            if ((_source == null) || (item >= _source.Count)) {
>>>>>>> 2e95cec4
                for (var c = 0; c < f.Width; c++) {
                    Driver.AddRune ((Rune)' ');
                }
            } else {
                var rowEventArgs = new ListViewRowEventArgs (item);
                OnRowRender (rowEventArgs);
                if (rowEventArgs.RowAttribute != null && current != rowEventArgs.RowAttribute) {
                    current = (Attribute)rowEventArgs.RowAttribute;
                    Driver.SetAttribute (current);
                }

<<<<<<< HEAD
                if (allowsMarking) {
                    Driver.AddRune (
                                    source.IsMarked (item)
                                        ?
                                        AllowsMultipleSelection ? Glyphs.Checked : Glyphs.Selected
                                        :
                                        AllowsMultipleSelection
=======
                if (_allowsMarking) {
                    Driver.AddRune (
                                    _source.IsMarked (item)
                                        ? AllowsMultipleSelection ? Glyphs.Checked : Glyphs.Selected
                                        : AllowsMultipleSelection
>>>>>>> 2e95cec4
                                            ? Glyphs.UnChecked
                                            : Glyphs.UnSelected);
                    Driver.AddRune ((Rune)' ');
                }

                Source.Render (this, Driver, isSelected, item, col, row, f.Width - col, start);
            }
        }
    }

<<<<<<< HEAD
    ///<inheritdoc/>
=======
    /// <inheritdoc/>
>>>>>>> 2e95cec4
    public override bool OnEnter (View view) {
        if (IsInitialized) {
            Application.Driver.SetCursorVisibility (CursorVisibility.Invisible);
        }

<<<<<<< HEAD
        if (lastSelectedItem != selected) {
=======
        if (_lastSelectedItem != _selected) {
>>>>>>> 2e95cec4
            EnsureSelectedItemVisible ();
        }

        return base.OnEnter (view);
    }

    /// <summary>Invokes the <see cref="OpenSelectedItem"/> event if it is defined.</summary>
    /// <returns></returns>
    public virtual bool OnOpenSelectedItem () {
<<<<<<< HEAD
        if ((source.Count <= selected) || (selected < 0) || (OpenSelectedItem == null)) {
            return false;
        }

        object value = source.ToList ()[selected];

        OpenSelectedItem?.Invoke (this, new ListViewItemEventArgs (selected, value));
=======
        if ((_source.Count <= _selected) || (_selected < 0) || (OpenSelectedItem == null)) {
            return false;
        }

        object value = _source.ToList ()[_selected];

        OpenSelectedItem?.Invoke (this, new ListViewItemEventArgs (_selected, value));
>>>>>>> 2e95cec4

        return true;
    }

<<<<<<< HEAD
    ///<inheritdoc/>
=======
    /// <inheritdoc/>
>>>>>>> 2e95cec4
    public override bool OnProcessKeyDown (Key a) {
        // Enable user to find & select an item by typing text
        if (CollectionNavigatorBase.IsCompatibleKey (a)) {
            int? newItem = KeystrokeNavigator?.GetNextMatchingItem (SelectedItem, (char)a);
            if (newItem is int && newItem != -1) {
                SelectedItem = (int)newItem;
                EnsureSelectedItemVisible ();
                SetNeedsDisplay ();

                return true;
            }
        }

        return false;
    }

    /// <summary>Virtual method that will invoke the <see cref="RowRender"/>.</summary>
    /// <param name="rowEventArgs"></param>
    public virtual void OnRowRender (ListViewRowEventArgs rowEventArgs) { RowRender?.Invoke (this, rowEventArgs); }

    /// <summary>Invokes the <see cref="SelectedItemChanged"/> event if it is defined.</summary>
    /// <returns></returns>
    public virtual bool OnSelectedChanged () {
<<<<<<< HEAD
        if (selected != lastSelectedItem) {
            object value = source?.Count > 0 ? source.ToList ()[selected] : null;
            SelectedItemChanged?.Invoke (this, new ListViewItemEventArgs (selected, value));
            lastSelectedItem = selected;
=======
        if (_selected != _lastSelectedItem) {
            object value = _source?.Count > 0 ? _source.ToList ()[_selected] : null;
            SelectedItemChanged?.Invoke (this, new ListViewItemEventArgs (_selected, value));
            _lastSelectedItem = _selected;
>>>>>>> 2e95cec4
            EnsureSelectedItemVisible ();

            return true;
        }

        return false;
    }

    /// <summary>This event is raised when the user Double Clicks on an item or presses ENTER to open the selected item.</summary>
    public event EventHandler<ListViewItemEventArgs> OpenSelectedItem;

<<<<<<< HEAD
    ///<inheritdoc/>
    public override void PositionCursor () {
        if (allowsMarking) {
            Move (0, selected - top);
        } else {
            Move (Bounds.Width - 1, selected - top);
=======
    /// <inheritdoc/>
    public override void PositionCursor () {
        if (_allowsMarking) {
            Move (0, _selected - _top);
        } else {
            Move (Bounds.Width - 1, _selected - _top);
>>>>>>> 2e95cec4
        }
    }

    /// <summary>This event is invoked when this <see cref="ListView"/> is being drawn before rendering.</summary>
    public event EventHandler<ListViewRowEventArgs> RowRender;

    /// <summary>Scrolls the view down by <paramref name="items"/> items.</summary>
    /// <param name="items">Number of items to scroll down.</param>
    public virtual bool ScrollDown (int items) {
<<<<<<< HEAD
        top = Math.Max (Math.Min (top + items, source.Count - 1), 0);
=======
        _top = Math.Max (Math.Min (_top + items, _source.Count - 1), 0);
>>>>>>> 2e95cec4
        SetNeedsDisplay ();

        return true;
    }

    /// <summary>Scrolls the view left.</summary>
    /// <param name="cols">Number of columns to scroll left.</param>
    public virtual bool ScrollLeft (int cols) {
<<<<<<< HEAD
        left = Math.Max (left - cols, 0);
=======
        _left = Math.Max (_left - cols, 0);
>>>>>>> 2e95cec4
        SetNeedsDisplay ();

        return true;
    }

    /// <summary>Scrolls the view right.</summary>
    /// <param name="cols">Number of columns to scroll right.</param>
    public virtual bool ScrollRight (int cols) {
<<<<<<< HEAD
        left = Math.Max (Math.Min (left + cols, Maxlength - 1), 0);
=======
        _left = Math.Max (Math.Min (_left + cols, MaxLength - 1), 0);
>>>>>>> 2e95cec4
        SetNeedsDisplay ();

        return true;
    }

    /// <summary>Scrolls the view up by <paramref name="items"/> items.</summary>
    /// <param name="items">Number of items to scroll up.</param>
    public virtual bool ScrollUp (int items) {
<<<<<<< HEAD
        top = Math.Max (top - items, 0);
=======
        _top = Math.Max (_top - items, 0);
>>>>>>> 2e95cec4
        SetNeedsDisplay ();

        return true;
    }

    /// <summary>This event is raised when the selected item in the <see cref="ListView"/> has changed.</summary>
    public event EventHandler<ListViewItemEventArgs> SelectedItemChanged;

    /// <summary>Sets the source of the <see cref="ListView"/> to an <see cref="IList"/>.</summary>
    /// <value>An object implementing the IList interface.</value>
    /// <remarks>
    ///     Use the <see cref="Source"/> property to set a new <see cref="IListDataSource"/> source and use custome
    ///     rendering.
    /// </remarks>
    public void SetSource (IList source) {
        if (source == null && ((Source == null) || !(Source is ListWrapper))) {
            Source = null;
        } else {
<<<<<<< HEAD
            Source = MakeWrapper (source);
=======
            Source = new ListWrapper (source);
>>>>>>> 2e95cec4
        }
    }

    /// <summary>Sets the source to an <see cref="IList"/> value asynchronously.</summary>
    /// <value>An item implementing the IList interface.</value>
    /// <remarks>
    ///     Use the <see cref="Source"/> property to set a new <see cref="IListDataSource"/> source and use custom
    ///     rendering.
    /// </remarks>
    public Task SetSourceAsync (IList source) {
        return Task.Factory.StartNew (
                                      () => {
                                          if (source == null && ((Source == null) || !(Source is ListWrapper))) {
                                              Source = null;
                                          } else {
<<<<<<< HEAD
                                              Source = MakeWrapper (source);
=======
                                              Source = new ListWrapper (source);
>>>>>>> 2e95cec4
                                          }

                                          return source;
                                      },
                                      CancellationToken.None,
                                      TaskCreationOptions.DenyChildAttach,
                                      TaskScheduler.Default);
    }

<<<<<<< HEAD
    private void Initialize () {
        Source = source;
        CanFocus = true;

        // Things this view knows how to do
        AddCommand (Command.LineUp, () => MoveUp ());
        AddCommand (Command.LineDown, () => MoveDown ());
        AddCommand (Command.ScrollUp, () => ScrollUp (1));
        AddCommand (Command.ScrollDown, () => ScrollDown (1));
        AddCommand (Command.PageUp, () => MovePageUp ());
        AddCommand (Command.PageDown, () => MovePageDown ());
        AddCommand (Command.TopHome, () => MoveHome ());
        AddCommand (Command.BottomEnd, () => MoveEnd ());
        AddCommand (Command.OpenSelectedItem, () => OnOpenSelectedItem ());
        AddCommand (Command.ToggleChecked, () => MarkUnmarkRow ());

        // Default keybindings for all ListViews
        KeyBindings.Add (KeyCode.CursorUp, Command.LineUp);
        KeyBindings.Add (KeyCode.P | KeyCode.CtrlMask, Command.LineUp);

        KeyBindings.Add (KeyCode.CursorDown, Command.LineDown);
        KeyBindings.Add (KeyCode.N | KeyCode.CtrlMask, Command.LineDown);

        KeyBindings.Add (KeyCode.PageUp, Command.PageUp);

        KeyBindings.Add (KeyCode.PageDown, Command.PageDown);
        KeyBindings.Add (KeyCode.V | KeyCode.CtrlMask, Command.PageDown);

        KeyBindings.Add (KeyCode.Home, Command.TopHome);

        KeyBindings.Add (KeyCode.End, Command.BottomEnd);

        KeyBindings.Add (KeyCode.Enter, Command.OpenSelectedItem);
    }

    private void ListView_LayoutStarted (object sender, LayoutEventArgs e) { EnsureSelectedItemVisible (); }
    private static IListDataSource MakeWrapper (IList source) { return new ListWrapper (source); }
=======
    private void ListView_LayoutStarted (object sender, LayoutEventArgs e) { EnsureSelectedItemVisible (); }
>>>>>>> 2e95cec4
}

/// <summary>
///     Provides a default implementation of <see cref="IListDataSource"/> that renders <see cref="ListView"/> items
///     using <see cref="object.ToString()"/>.
/// </summary>
public class ListWrapper : IListDataSource {
<<<<<<< HEAD
    private readonly int count;
    private readonly BitArray marks;
    private readonly IList src;
=======
    private readonly int _count;
    private readonly BitArray _marks;
    private readonly IList _source;
>>>>>>> 2e95cec4

    /// <inheritdoc/>
    public ListWrapper (IList source) {
        if (source != null) {
<<<<<<< HEAD
            count = source.Count;
            marks = new BitArray (count);
            src = source;
=======
            _count = source.Count;
            _marks = new BitArray (_count);
            _source = source;
>>>>>>> 2e95cec4
            Length = GetMaxLengthItem ();
        }
    }

    /// <inheritdoc/>
<<<<<<< HEAD
    public int Count => src != null ? src.Count : 0;
=======
    public int Count => _source != null ? _source.Count : 0;
>>>>>>> 2e95cec4

    /// <inheritdoc/>
    public int Length { get; }

    /// <inheritdoc/>
    public void Render (
        ListView container,
        ConsoleDriver driver,
        bool marked,
        int item,
        int col,
        int line,
        int width,
        int start = 0
    ) {
        container.Move (col, line);
<<<<<<< HEAD
        object t = src?[item];
=======
        object t = _source?[item];
>>>>>>> 2e95cec4
        if (t == null) {
            RenderUstr (driver, "", col, line, width);
        } else {
            if (t is string u) {
                RenderUstr (driver, u, col, line, width, start);
            } else if (t is string s) {
                RenderUstr (driver, s, col, line, width, start);
            } else {
                RenderUstr (driver, t.ToString (), col, line, width, start);
            }
        }
    }

    /// <inheritdoc/>
    public bool IsMarked (int item) {
<<<<<<< HEAD
        if (item >= 0 && item < count) {
            return marks[item];
=======
        if (item >= 0 && item < _count) {
            return _marks[item];
>>>>>>> 2e95cec4
        }

        return false;
    }

    /// <inheritdoc/>
    public void SetMark (int item, bool value) {
<<<<<<< HEAD
        if (item >= 0 && item < count) {
            marks[item] = value;
=======
        if (item >= 0 && item < _count) {
            _marks[item] = value;
>>>>>>> 2e95cec4
        }
    }

    /// <inheritdoc/>
<<<<<<< HEAD
    public IList ToList () { return src; }

    /// <inheritdoc/>
    public int StartsWith (string search) {
        if ((src == null) || (src?.Count == 0)) {
            return -1;
        }

        for (var i = 0; i < src.Count; i++) {
            object t = src[i];
=======
    public IList ToList () { return _source; }

    /// <inheritdoc/>
    public int StartsWith (string search) {
        if ((_source == null) || (_source?.Count == 0)) {
            return -1;
        }

        for (var i = 0; i < _source.Count; i++) {
            object t = _source[i];
>>>>>>> 2e95cec4
            if (t is string u) {
                if (u.ToUpper ().StartsWith (search.ToUpperInvariant ())) {
                    return i;
                }
            } else if (t is string s) {
                if (s.StartsWith (search, StringComparison.InvariantCultureIgnoreCase)) {
                    return i;
                }
            }
        }

        return -1;
    }

    private int GetMaxLengthItem () {
<<<<<<< HEAD
        if ((src == null) || (src?.Count == 0)) {
=======
        if ((_source == null) || (_source?.Count == 0)) {
>>>>>>> 2e95cec4
            return 0;
        }

        var maxLength = 0;
<<<<<<< HEAD
        for (var i = 0; i < src.Count; i++) {
            object t = src[i];
=======
        for (var i = 0; i < _source.Count; i++) {
            object t = _source[i];
>>>>>>> 2e95cec4
            int l;
            if (t is string u) {
                l = u.GetColumns ();
            } else if (t is string s) {
                l = s.Length;
            } else {
                l = t.ToString ().Length;
            }

            if (l > maxLength) {
                maxLength = l;
            }
        }

        return maxLength;
    }

    private void RenderUstr (ConsoleDriver driver, string ustr, int col, int line, int width, int start = 0) {
        string u = TextFormatter.ClipAndJustify (ustr, width, TextAlignment.Left);
        driver.AddStr (u);
        width -= u.GetColumns ();
        while (width-- > 0) {
            driver.AddRune ((Rune)' ');
        }
    }
}<|MERGE_RESOLUTION|>--- conflicted
+++ resolved
@@ -1,10 +1,6 @@
 using System.Collections;
 
-<<<<<<< HEAD
-namespace Terminal.Gui; 
-=======
 namespace Terminal.Gui;
->>>>>>> 2e95cec4
 
 /// <summary>Implement <see cref="IListDataSource"/> to provide custom rendering for a <see cref="ListView"/>.</summary>
 public interface IListDataSource {
@@ -91,75 +87,17 @@
 ///     </para>
 /// </remarks>
 public class ListView : View {
-<<<<<<< HEAD
-    private bool allowsMarking;
-    private bool allowsMultipleSelection = true;
-    private int lastSelectedItem = -1;
-    private int selected = -1;
-    private IListDataSource source;
-    private int top, left;
-
-    /// <summary>
-    ///     Initializes a new instance of <see cref="ListView"/> that will display the contents of the object implementing
-    ///     the <see cref="IList"/> interface, with relative positioning.
-    /// </summary>
-    /// <param name="source">
-    ///     An <see cref="IList"/> data source, if the elements are strings or ustrings, the string is
-    ///     rendered, otherwise the ToString() method is invoked on the result.
-    /// </param>
-    public ListView (IList source) : this (MakeWrapper (source)) { }
-
-    /// <summary>
-    ///     Initializes a new instance of <see cref="ListView"/> that will display the provided data source, using
-    ///     relative positioning.
-    /// </summary>
-    /// <param name="source">
-    ///     <see cref="IListDataSource"/> object that provides a mechanism to render the data. The number of
-    ///     elements on the collection should not change, if you must change, set the "Source" property to reset the internal
-    ///     settings of the ListView.
-    /// </param>
-    public ListView (IListDataSource source) {
-        this.source = source;
-        Initialize ();
-    }
-=======
     private bool _allowsMarking;
     private bool _allowsMultipleSelection = true;
     private int _lastSelectedItem = -1;
     private int _selected = -1;
     private IListDataSource _source;
     private int _top, _left;
->>>>>>> 2e95cec4
 
     /// <summary>
     ///     Initializes a new instance of <see cref="ListView"/>. Set the <see cref="Source"/> property to display
     ///     something.
     /// </summary>
-<<<<<<< HEAD
-    public ListView () { Initialize (); }
-
-    /// <summary>
-    ///     Initializes a new instance of <see cref="ListView"/> that will display the contents of the object implementing
-    ///     the <see cref="IList"/> interface with an absolute position.
-    /// </summary>
-    /// <param name="rect">Frame for the listview.</param>
-    /// <param name="source">
-    ///     An IList data source, if the elements of the IList are strings or ustrings, the string is
-    ///     rendered, otherwise the ToString() method is invoked on the result.
-    /// </param>
-    public ListView (Rect rect, IList source) : this (rect, MakeWrapper (source)) { Initialize (); }
-
-    /// <summary>Initializes a new instance of <see cref="ListView"/> with the provided data source and an absolute position</summary>
-    /// <param name="rect">Frame for the listview.</param>
-    /// <param name="source">
-    ///     IListDataSource object that provides a mechanism to render the data. The number of elements on the
-    ///     collection should not change, if you must change, set the "Source" property to reset the internal settings of the
-    ///     ListView.
-    /// </param>
-    public ListView (Rect rect, IListDataSource source) : base (rect) {
-        this.source = source;
-        Initialize ();
-=======
     public ListView () {
         CanFocus = true;
 
@@ -192,7 +130,6 @@
         KeyBindings.Add (KeyCode.End, Command.BottomEnd);
 
         KeyBindings.Add (KeyCode.Enter, Command.OpenSelectedItem);
->>>>>>> 2e95cec4
     }
 
     /// <summary>Gets or sets whether this <see cref="ListView"/> allows items to be marked.</summary>
@@ -202,17 +139,10 @@
     ///     unmarked items with "[ ]" spaces. SPACE key will toggle marking. The default is <see langword="false"/>.
     /// </remarks>
     public bool AllowsMarking {
-<<<<<<< HEAD
-        get => allowsMarking;
-        set {
-            allowsMarking = value;
-            if (allowsMarking) {
-=======
         get => _allowsMarking;
         set {
             _allowsMarking = value;
             if (_allowsMarking) {
->>>>>>> 2e95cec4
                 KeyBindings.Add (KeyCode.Space, Command.ToggleChecked);
             } else {
                 KeyBindings.Remove (KeyCode.Space);
@@ -227,15 +157,6 @@
     ///     item will cause all others to be un-selected. The default is <see langword="false"/>.
     /// </summary>
     public bool AllowsMultipleSelection {
-<<<<<<< HEAD
-        get => allowsMultipleSelection;
-        set {
-            allowsMultipleSelection = value;
-            if (Source != null && !allowsMultipleSelection) {
-                // Clear all selections except selected 
-                for (var i = 0; i < Source.Count; i++) {
-                    if (Source.IsMarked (i) && i != selected) {
-=======
         get => _allowsMultipleSelection;
         set {
             _allowsMultipleSelection = value;
@@ -243,7 +164,6 @@
                 // Clear all selections except selected 
                 for (var i = 0; i < Source.Count; i++) {
                     if (Source.IsMarked (i) && i != _selected) {
->>>>>>> 2e95cec4
                         Source.SetMark (i, false);
                     }
                 }
@@ -262,19 +182,6 @@
     /// <summary>Gets or sets the leftmost column that is currently visible (when scrolling horizontally).</summary>
     /// <value>The left position.</value>
     public int LeftItem {
-<<<<<<< HEAD
-        get => left;
-        set {
-            if (source == null) {
-                return;
-            }
-
-            if ((value < 0) || (Maxlength > 0 && value >= Maxlength)) {
-                throw new ArgumentException ("value");
-            }
-
-            left = value;
-=======
         get => _left;
         set {
             if (_source == null) {
@@ -286,34 +193,16 @@
             }
 
             _left = value;
->>>>>>> 2e95cec4
             SetNeedsDisplay ();
         }
     }
 
     /// <summary>Gets the widest item in the list.</summary>
-<<<<<<< HEAD
-    public int Maxlength => source?.Length ?? 0;
-=======
     public int MaxLength => _source?.Length ?? 0;
->>>>>>> 2e95cec4
 
     /// <summary>Gets or sets the index of the currently selected item.</summary>
     /// <value>The selected item.</value>
     public int SelectedItem {
-<<<<<<< HEAD
-        get => selected;
-        set {
-            if ((source == null) || (source.Count == 0)) {
-                return;
-            }
-
-            if ((value < -1) || (value >= source.Count)) {
-                throw new ArgumentException ("value");
-            }
-
-            selected = value;
-=======
         get => _selected;
         set {
             if ((_source == null) || (_source.Count == 0)) {
@@ -325,7 +214,6 @@
             }
 
             _selected = value;
->>>>>>> 2e95cec4
             OnSelectedChanged ();
         }
     }
@@ -334,15 +222,6 @@
     /// <value>The source.</value>
     /// <remarks>Use <see cref="SetSource"/> to set a new <see cref="IList"/> source.</remarks>
     public IListDataSource Source {
-<<<<<<< HEAD
-        get => source;
-        set {
-            source = value;
-            KeystrokeNavigator.Collection = source?.ToList ();
-            top = 0;
-            selected = -1;
-            lastSelectedItem = -1;
-=======
         get => _source;
         set {
             _source = value;
@@ -350,7 +229,6 @@
             _top = 0;
             _selected = -1;
             _lastSelectedItem = -1;
->>>>>>> 2e95cec4
             SetNeedsDisplay ();
         }
     }
@@ -358,19 +236,6 @@
     /// <summary>Gets or sets the item that is displayed at the top of the <see cref="ListView"/>.</summary>
     /// <value>The top item.</value>
     public int TopItem {
-<<<<<<< HEAD
-        get => top;
-        set {
-            if (source == null) {
-                return;
-            }
-
-            if ((value < 0) || (source.Count > 0 && value >= source.Count)) {
-                throw new ArgumentException ("value");
-            }
-
-            top = Math.Max (value, 0);
-=======
         get => _top;
         set {
             if (_source == null) {
@@ -382,7 +247,6 @@
             }
 
             _top = Math.Max (value, 0);
->>>>>>> 2e95cec4
             SetNeedsDisplay ();
         }
     }
@@ -393,21 +257,13 @@
     /// </summary>
     /// <returns><see langword="true"/> if unmarking was successful.</returns>
     public virtual bool AllowsAll () {
-<<<<<<< HEAD
-        if (!allowsMarking) {
-=======
         if (!_allowsMarking) {
->>>>>>> 2e95cec4
             return false;
         }
 
         if (!AllowsMultipleSelection) {
             for (var i = 0; i < Source.Count; i++) {
-<<<<<<< HEAD
-                if (Source.IsMarked (i) && i != selected) {
-=======
                 if (Source.IsMarked (i) && i != _selected) {
->>>>>>> 2e95cec4
                     Source.SetMark (i, false);
 
                     return true;
@@ -421,17 +277,10 @@
     /// <summary>Ensures the selected item is always visible on the screen.</summary>
     public void EnsureSelectedItemVisible () {
         if (SuperView?.IsInitialized == true) {
-<<<<<<< HEAD
-            if (selected < top) {
-                top = Math.Max (selected, 0);
-            } else if (Bounds.Height > 0 && selected >= top + Bounds.Height) {
-                top = Math.Max (selected - Bounds.Height + 1, 0);
-=======
             if (_selected < _top) {
                 _top = Math.Max (_selected, 0);
             } else if (Bounds.Height > 0 && _selected >= _top + Bounds.Height) {
                 _top = Math.Max (_selected - Bounds.Height + 1, 0);
->>>>>>> 2e95cec4
             }
 
             LayoutStarted -= ListView_LayoutStarted;
@@ -453,16 +302,10 @@
         return false;
     }
 
-<<<<<<< HEAD
-    ///<inheritdoc/>
-    public override bool MouseEvent (MouseEvent me) {
-        if (!me.Flags.HasFlag (MouseFlags.Button1Clicked) && !me.Flags.HasFlag (MouseFlags.Button1DoubleClicked) &&
-=======
     /// <inheritdoc/>
     public override bool MouseEvent (MouseEvent me) {
         if (!me.Flags.HasFlag (MouseFlags.Button1Clicked) &&
             !me.Flags.HasFlag (MouseFlags.Button1DoubleClicked) &&
->>>>>>> 2e95cec4
             me.Flags != MouseFlags.WheeledDown && me.Flags != MouseFlags.WheeledUp &&
             me.Flags != MouseFlags.WheeledRight && me.Flags != MouseFlags.WheeledLeft) {
             return false;
@@ -472,11 +315,7 @@
             SetFocus ();
         }
 
-<<<<<<< HEAD
-        if (source == null) {
-=======
         if (_source == null) {
->>>>>>> 2e95cec4
             return false;
         }
 
@@ -504,15 +343,6 @@
             return true;
         }
 
-<<<<<<< HEAD
-        if ((me.Y + top >= source.Count)
-            || (me.Y + top < 0)
-            || (me.Y + top > top + Bounds.Height)) {
-            return true;
-        }
-
-        selected = top + me.Y;
-=======
         if ((me.Y + _top >= _source.Count)
             || (me.Y + _top < 0)
             || (me.Y + _top > _top + Bounds.Height)) {
@@ -520,7 +350,6 @@
         }
 
         _selected = _top + me.Y;
->>>>>>> 2e95cec4
         if (AllowsAll ()) {
             Source.SetMark (SelectedItem, !Source.IsMarked (SelectedItem));
             SetNeedsDisplay ();
@@ -540,31 +369,11 @@
     /// <summary>Changes the <see cref="SelectedItem"/> to the next item in the list, scrolling the list if needed.</summary>
     /// <returns></returns>
     public virtual bool MoveDown () {
-<<<<<<< HEAD
-        if (source.Count == 0) {
-=======
         if (_source.Count == 0) {
->>>>>>> 2e95cec4
             // Do we set lastSelectedItem to -1 here?
             return false; //Nothing for us to move to
         }
 
-<<<<<<< HEAD
-        if (selected >= source.Count) {
-            // If for some reason we are currently outside of the
-            // valid values range, we should select the bottommost valid value.
-            // This can occur if the backing data source changes.
-            selected = source.Count - 1;
-            OnSelectedChanged ();
-            SetNeedsDisplay ();
-        } else if (selected + 1 < source.Count) { //can move by down by one.
-            selected++;
-
-            if (selected >= top + Bounds.Height) {
-                top++;
-            } else if (selected < top) {
-                top = Math.Max (selected, 0);
-=======
         if (_selected >= _source.Count) {
             // If for some reason we are currently outside of the
             // valid values range, we should select the bottommost valid value.
@@ -580,24 +389,15 @@
                 _top++;
             } else if (_selected < _top) {
                 _top = Math.Max (_selected, 0);
->>>>>>> 2e95cec4
-            }
-
-            OnSelectedChanged ();
-            SetNeedsDisplay ();
-<<<<<<< HEAD
-        } else if (selected == 0) {
-            OnSelectedChanged ();
-            SetNeedsDisplay ();
-        } else if (selected >= top + Bounds.Height) {
-            top = Math.Max (source.Count - Bounds.Height, 0);
-=======
+            }
+
+            OnSelectedChanged ();
+            SetNeedsDisplay ();
         } else if (_selected == 0) {
             OnSelectedChanged ();
             SetNeedsDisplay ();
         } else if (_selected >= _top + Bounds.Height) {
             _top = Math.Max (_source.Count - Bounds.Height, 0);
->>>>>>> 2e95cec4
             SetNeedsDisplay ();
         }
 
@@ -607,17 +407,10 @@
     /// <summary>Changes the <see cref="SelectedItem"/> to last item in the list, scrolling the list if needed.</summary>
     /// <returns></returns>
     public virtual bool MoveEnd () {
-<<<<<<< HEAD
-        if (source.Count > 0 && selected != source.Count - 1) {
-            selected = source.Count - 1;
-            if (top + selected > Bounds.Height - 1) {
-                top = Math.Max (selected, 0);
-=======
         if (_source.Count > 0 && _selected != _source.Count - 1) {
             _selected = _source.Count - 1;
             if (_top + _selected > Bounds.Height - 1) {
                 _top = Math.Max (_selected, 0);
->>>>>>> 2e95cec4
             }
 
             OnSelectedChanged ();
@@ -630,15 +423,9 @@
     /// <summary>Changes the <see cref="SelectedItem"/> to the first item in the list, scrolling the list if needed.</summary>
     /// <returns></returns>
     public virtual bool MoveHome () {
-<<<<<<< HEAD
-        if (selected != 0) {
-            selected = 0;
-            top = Math.Max (selected, 0);
-=======
         if (_selected != 0) {
             _selected = 0;
             _top = Math.Max (_selected, 0);
->>>>>>> 2e95cec4
             OnSelectedChanged ();
             SetNeedsDisplay ();
         }
@@ -652,19 +439,6 @@
     /// </summary>
     /// <returns></returns>
     public virtual bool MovePageDown () {
-<<<<<<< HEAD
-        int n = selected + Bounds.Height;
-        if (n >= source.Count) {
-            n = source.Count - 1;
-        }
-
-        if (n != selected) {
-            selected = n;
-            if (source.Count >= Bounds.Height) {
-                top = Math.Max (selected, 0);
-            } else {
-                top = 0;
-=======
         int n = _selected + Bounds.Height;
         if (n >= _source.Count) {
             n = _source.Count - 1;
@@ -676,7 +450,6 @@
                 _top = Math.Max (_selected, 0);
             } else {
                 _top = 0;
->>>>>>> 2e95cec4
             }
 
             OnSelectedChanged ();
@@ -689,24 +462,14 @@
     /// <summary>Changes the <see cref="SelectedItem"/> to the item at the top of the visible list.</summary>
     /// <returns></returns>
     public virtual bool MovePageUp () {
-<<<<<<< HEAD
-        int n = selected - Bounds.Height;
-=======
         int n = _selected - Bounds.Height;
->>>>>>> 2e95cec4
         if (n < 0) {
             n = 0;
         }
 
-<<<<<<< HEAD
-        if (n != selected) {
-            selected = n;
-            top = Math.Max (selected, 0);
-=======
         if (n != _selected) {
             _selected = n;
             _top = Math.Max (_selected, 0);
->>>>>>> 2e95cec4
             OnSelectedChanged ();
             SetNeedsDisplay ();
         }
@@ -717,34 +480,11 @@
     /// <summary>Changes the <see cref="SelectedItem"/> to the previous item in the list, scrolling the list if needed.</summary>
     /// <returns></returns>
     public virtual bool MoveUp () {
-<<<<<<< HEAD
-        if (source.Count == 0) {
-=======
         if (_source.Count == 0) {
->>>>>>> 2e95cec4
             // Do we set lastSelectedItem to -1 here?
             return false; //Nothing for us to move to
         }
 
-<<<<<<< HEAD
-        if (selected >= source.Count) {
-            // If for some reason we are currently outside of the
-            // valid values range, we should select the bottommost valid value.
-            // This can occur if the backing data source changes.
-            selected = source.Count - 1;
-            OnSelectedChanged ();
-            SetNeedsDisplay ();
-        } else if (selected > 0) {
-            selected--;
-            if (selected > Source.Count) {
-                selected = Source.Count - 1;
-            }
-
-            if (selected < top) {
-                top = Math.Max (selected, 0);
-            } else if (selected > top + Bounds.Height) {
-                top = Math.Max (selected - Bounds.Height + 1, 0);
-=======
         if (_selected >= _source.Count) {
             // If for some reason we are currently outside of the
             // valid values range, we should select the bottommost valid value.
@@ -762,29 +502,19 @@
                 _top = Math.Max (_selected, 0);
             } else if (_selected > _top + Bounds.Height) {
                 _top = Math.Max (_selected - Bounds.Height + 1, 0);
->>>>>>> 2e95cec4
-            }
-
-            OnSelectedChanged ();
-            SetNeedsDisplay ();
-<<<<<<< HEAD
-        } else if (selected < top) {
-            top = Math.Max (selected, 0);
-=======
+            }
+
+            OnSelectedChanged ();
+            SetNeedsDisplay ();
         } else if (_selected < _top) {
             _top = Math.Max (_selected, 0);
->>>>>>> 2e95cec4
-            SetNeedsDisplay ();
-        }
-
-        return true;
-    }
-
-<<<<<<< HEAD
-    ///<inheritdoc/>
-=======
-    /// <inheritdoc/>
->>>>>>> 2e95cec4
+            SetNeedsDisplay ();
+        }
+
+        return true;
+    }
+
+    /// <inheritdoc/>
     public override void OnDrawContent (Rect contentArea) {
         base.OnDrawContent (contentArea);
 
@@ -792,15 +522,6 @@
         Driver.SetAttribute (current);
         Move (0, 0);
         Rect f = Bounds;
-<<<<<<< HEAD
-        int item = top;
-        bool focused = HasFocus;
-        int col = allowsMarking ? 2 : 0;
-        int start = left;
-
-        for (var row = 0; row < f.Height; row++, item++) {
-            bool isSelected = item == selected;
-=======
         int item = _top;
         bool focused = HasFocus;
         int col = _allowsMarking ? 2 : 0;
@@ -808,7 +529,6 @@
 
         for (var row = 0; row < f.Height; row++, item++) {
             bool isSelected = item == _selected;
->>>>>>> 2e95cec4
 
             Attribute newcolor = focused ? isSelected ? ColorScheme.Focus : GetNormalColor ()
                                  : isSelected ? ColorScheme.HotNormal : GetNormalColor ();
@@ -819,11 +539,7 @@
             }
 
             Move (0, row);
-<<<<<<< HEAD
-            if ((source == null) || (item >= source.Count)) {
-=======
             if ((_source == null) || (item >= _source.Count)) {
->>>>>>> 2e95cec4
                 for (var c = 0; c < f.Width; c++) {
                     Driver.AddRune ((Rune)' ');
                 }
@@ -835,21 +551,11 @@
                     Driver.SetAttribute (current);
                 }
 
-<<<<<<< HEAD
-                if (allowsMarking) {
-                    Driver.AddRune (
-                                    source.IsMarked (item)
-                                        ?
-                                        AllowsMultipleSelection ? Glyphs.Checked : Glyphs.Selected
-                                        :
-                                        AllowsMultipleSelection
-=======
                 if (_allowsMarking) {
                     Driver.AddRune (
                                     _source.IsMarked (item)
                                         ? AllowsMultipleSelection ? Glyphs.Checked : Glyphs.Selected
                                         : AllowsMultipleSelection
->>>>>>> 2e95cec4
                                             ? Glyphs.UnChecked
                                             : Glyphs.UnSelected);
                     Driver.AddRune ((Rune)' ');
@@ -860,21 +566,13 @@
         }
     }
 
-<<<<<<< HEAD
-    ///<inheritdoc/>
-=======
-    /// <inheritdoc/>
->>>>>>> 2e95cec4
+    /// <inheritdoc/>
     public override bool OnEnter (View view) {
         if (IsInitialized) {
             Application.Driver.SetCursorVisibility (CursorVisibility.Invisible);
         }
 
-<<<<<<< HEAD
-        if (lastSelectedItem != selected) {
-=======
         if (_lastSelectedItem != _selected) {
->>>>>>> 2e95cec4
             EnsureSelectedItemVisible ();
         }
 
@@ -884,15 +582,6 @@
     /// <summary>Invokes the <see cref="OpenSelectedItem"/> event if it is defined.</summary>
     /// <returns></returns>
     public virtual bool OnOpenSelectedItem () {
-<<<<<<< HEAD
-        if ((source.Count <= selected) || (selected < 0) || (OpenSelectedItem == null)) {
-            return false;
-        }
-
-        object value = source.ToList ()[selected];
-
-        OpenSelectedItem?.Invoke (this, new ListViewItemEventArgs (selected, value));
-=======
         if ((_source.Count <= _selected) || (_selected < 0) || (OpenSelectedItem == null)) {
             return false;
         }
@@ -900,16 +589,11 @@
         object value = _source.ToList ()[_selected];
 
         OpenSelectedItem?.Invoke (this, new ListViewItemEventArgs (_selected, value));
->>>>>>> 2e95cec4
-
-        return true;
-    }
-
-<<<<<<< HEAD
-    ///<inheritdoc/>
-=======
-    /// <inheritdoc/>
->>>>>>> 2e95cec4
+
+        return true;
+    }
+
+    /// <inheritdoc/>
     public override bool OnProcessKeyDown (Key a) {
         // Enable user to find & select an item by typing text
         if (CollectionNavigatorBase.IsCompatibleKey (a)) {
@@ -933,17 +617,10 @@
     /// <summary>Invokes the <see cref="SelectedItemChanged"/> event if it is defined.</summary>
     /// <returns></returns>
     public virtual bool OnSelectedChanged () {
-<<<<<<< HEAD
-        if (selected != lastSelectedItem) {
-            object value = source?.Count > 0 ? source.ToList ()[selected] : null;
-            SelectedItemChanged?.Invoke (this, new ListViewItemEventArgs (selected, value));
-            lastSelectedItem = selected;
-=======
         if (_selected != _lastSelectedItem) {
             object value = _source?.Count > 0 ? _source.ToList ()[_selected] : null;
             SelectedItemChanged?.Invoke (this, new ListViewItemEventArgs (_selected, value));
             _lastSelectedItem = _selected;
->>>>>>> 2e95cec4
             EnsureSelectedItemVisible ();
 
             return true;
@@ -955,21 +632,12 @@
     /// <summary>This event is raised when the user Double Clicks on an item or presses ENTER to open the selected item.</summary>
     public event EventHandler<ListViewItemEventArgs> OpenSelectedItem;
 
-<<<<<<< HEAD
-    ///<inheritdoc/>
-    public override void PositionCursor () {
-        if (allowsMarking) {
-            Move (0, selected - top);
-        } else {
-            Move (Bounds.Width - 1, selected - top);
-=======
     /// <inheritdoc/>
     public override void PositionCursor () {
         if (_allowsMarking) {
             Move (0, _selected - _top);
         } else {
             Move (Bounds.Width - 1, _selected - _top);
->>>>>>> 2e95cec4
         }
     }
 
@@ -979,11 +647,7 @@
     /// <summary>Scrolls the view down by <paramref name="items"/> items.</summary>
     /// <param name="items">Number of items to scroll down.</param>
     public virtual bool ScrollDown (int items) {
-<<<<<<< HEAD
-        top = Math.Max (Math.Min (top + items, source.Count - 1), 0);
-=======
         _top = Math.Max (Math.Min (_top + items, _source.Count - 1), 0);
->>>>>>> 2e95cec4
         SetNeedsDisplay ();
 
         return true;
@@ -992,11 +656,7 @@
     /// <summary>Scrolls the view left.</summary>
     /// <param name="cols">Number of columns to scroll left.</param>
     public virtual bool ScrollLeft (int cols) {
-<<<<<<< HEAD
-        left = Math.Max (left - cols, 0);
-=======
         _left = Math.Max (_left - cols, 0);
->>>>>>> 2e95cec4
         SetNeedsDisplay ();
 
         return true;
@@ -1005,11 +665,7 @@
     /// <summary>Scrolls the view right.</summary>
     /// <param name="cols">Number of columns to scroll right.</param>
     public virtual bool ScrollRight (int cols) {
-<<<<<<< HEAD
-        left = Math.Max (Math.Min (left + cols, Maxlength - 1), 0);
-=======
         _left = Math.Max (Math.Min (_left + cols, MaxLength - 1), 0);
->>>>>>> 2e95cec4
         SetNeedsDisplay ();
 
         return true;
@@ -1018,11 +674,7 @@
     /// <summary>Scrolls the view up by <paramref name="items"/> items.</summary>
     /// <param name="items">Number of items to scroll up.</param>
     public virtual bool ScrollUp (int items) {
-<<<<<<< HEAD
-        top = Math.Max (top - items, 0);
-=======
         _top = Math.Max (_top - items, 0);
->>>>>>> 2e95cec4
         SetNeedsDisplay ();
 
         return true;
@@ -1041,11 +693,7 @@
         if (source == null && ((Source == null) || !(Source is ListWrapper))) {
             Source = null;
         } else {
-<<<<<<< HEAD
-            Source = MakeWrapper (source);
-=======
             Source = new ListWrapper (source);
->>>>>>> 2e95cec4
         }
     }
 
@@ -1061,11 +709,7 @@
                                           if (source == null && ((Source == null) || !(Source is ListWrapper))) {
                                               Source = null;
                                           } else {
-<<<<<<< HEAD
-                                              Source = MakeWrapper (source);
-=======
                                               Source = new ListWrapper (source);
->>>>>>> 2e95cec4
                                           }
 
                                           return source;
@@ -1075,47 +719,7 @@
                                       TaskScheduler.Default);
     }
 
-<<<<<<< HEAD
-    private void Initialize () {
-        Source = source;
-        CanFocus = true;
-
-        // Things this view knows how to do
-        AddCommand (Command.LineUp, () => MoveUp ());
-        AddCommand (Command.LineDown, () => MoveDown ());
-        AddCommand (Command.ScrollUp, () => ScrollUp (1));
-        AddCommand (Command.ScrollDown, () => ScrollDown (1));
-        AddCommand (Command.PageUp, () => MovePageUp ());
-        AddCommand (Command.PageDown, () => MovePageDown ());
-        AddCommand (Command.TopHome, () => MoveHome ());
-        AddCommand (Command.BottomEnd, () => MoveEnd ());
-        AddCommand (Command.OpenSelectedItem, () => OnOpenSelectedItem ());
-        AddCommand (Command.ToggleChecked, () => MarkUnmarkRow ());
-
-        // Default keybindings for all ListViews
-        KeyBindings.Add (KeyCode.CursorUp, Command.LineUp);
-        KeyBindings.Add (KeyCode.P | KeyCode.CtrlMask, Command.LineUp);
-
-        KeyBindings.Add (KeyCode.CursorDown, Command.LineDown);
-        KeyBindings.Add (KeyCode.N | KeyCode.CtrlMask, Command.LineDown);
-
-        KeyBindings.Add (KeyCode.PageUp, Command.PageUp);
-
-        KeyBindings.Add (KeyCode.PageDown, Command.PageDown);
-        KeyBindings.Add (KeyCode.V | KeyCode.CtrlMask, Command.PageDown);
-
-        KeyBindings.Add (KeyCode.Home, Command.TopHome);
-
-        KeyBindings.Add (KeyCode.End, Command.BottomEnd);
-
-        KeyBindings.Add (KeyCode.Enter, Command.OpenSelectedItem);
-    }
-
     private void ListView_LayoutStarted (object sender, LayoutEventArgs e) { EnsureSelectedItemVisible (); }
-    private static IListDataSource MakeWrapper (IList source) { return new ListWrapper (source); }
-=======
-    private void ListView_LayoutStarted (object sender, LayoutEventArgs e) { EnsureSelectedItemVisible (); }
->>>>>>> 2e95cec4
 }
 
 /// <summary>
@@ -1123,38 +727,22 @@
 ///     using <see cref="object.ToString()"/>.
 /// </summary>
 public class ListWrapper : IListDataSource {
-<<<<<<< HEAD
-    private readonly int count;
-    private readonly BitArray marks;
-    private readonly IList src;
-=======
     private readonly int _count;
     private readonly BitArray _marks;
     private readonly IList _source;
->>>>>>> 2e95cec4
 
     /// <inheritdoc/>
     public ListWrapper (IList source) {
         if (source != null) {
-<<<<<<< HEAD
-            count = source.Count;
-            marks = new BitArray (count);
-            src = source;
-=======
             _count = source.Count;
             _marks = new BitArray (_count);
             _source = source;
->>>>>>> 2e95cec4
             Length = GetMaxLengthItem ();
         }
     }
 
     /// <inheritdoc/>
-<<<<<<< HEAD
-    public int Count => src != null ? src.Count : 0;
-=======
     public int Count => _source != null ? _source.Count : 0;
->>>>>>> 2e95cec4
 
     /// <inheritdoc/>
     public int Length { get; }
@@ -1171,11 +759,7 @@
         int start = 0
     ) {
         container.Move (col, line);
-<<<<<<< HEAD
-        object t = src?[item];
-=======
         object t = _source?[item];
->>>>>>> 2e95cec4
         if (t == null) {
             RenderUstr (driver, "", col, line, width);
         } else {
@@ -1191,13 +775,8 @@
 
     /// <inheritdoc/>
     public bool IsMarked (int item) {
-<<<<<<< HEAD
-        if (item >= 0 && item < count) {
-            return marks[item];
-=======
         if (item >= 0 && item < _count) {
             return _marks[item];
->>>>>>> 2e95cec4
         }
 
         return false;
@@ -1205,29 +784,12 @@
 
     /// <inheritdoc/>
     public void SetMark (int item, bool value) {
-<<<<<<< HEAD
-        if (item >= 0 && item < count) {
-            marks[item] = value;
-=======
         if (item >= 0 && item < _count) {
             _marks[item] = value;
->>>>>>> 2e95cec4
-        }
-    }
-
-    /// <inheritdoc/>
-<<<<<<< HEAD
-    public IList ToList () { return src; }
-
-    /// <inheritdoc/>
-    public int StartsWith (string search) {
-        if ((src == null) || (src?.Count == 0)) {
-            return -1;
-        }
-
-        for (var i = 0; i < src.Count; i++) {
-            object t = src[i];
-=======
+        }
+    }
+
+    /// <inheritdoc/>
     public IList ToList () { return _source; }
 
     /// <inheritdoc/>
@@ -1238,7 +800,6 @@
 
         for (var i = 0; i < _source.Count; i++) {
             object t = _source[i];
->>>>>>> 2e95cec4
             if (t is string u) {
                 if (u.ToUpper ().StartsWith (search.ToUpperInvariant ())) {
                     return i;
@@ -1254,22 +815,13 @@
     }
 
     private int GetMaxLengthItem () {
-<<<<<<< HEAD
-        if ((src == null) || (src?.Count == 0)) {
-=======
         if ((_source == null) || (_source?.Count == 0)) {
->>>>>>> 2e95cec4
             return 0;
         }
 
         var maxLength = 0;
-<<<<<<< HEAD
-        for (var i = 0; i < src.Count; i++) {
-            object t = src[i];
-=======
         for (var i = 0; i < _source.Count; i++) {
             object t = _source[i];
->>>>>>> 2e95cec4
             int l;
             if (t is string u) {
                 l = u.GetColumns ();
