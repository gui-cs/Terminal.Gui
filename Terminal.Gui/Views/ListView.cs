--- conflicted
+++ resolved
@@ -632,13 +632,8 @@
 		/// <summary>
 		/// Scrolls the view down.
 		/// </summary>
-<<<<<<< HEAD
-		/// <param name="lines">Number of items to scroll down.</param>
-		public virtual void ScrollDown (int items)
-=======
-		/// <param name="lines">Number of lines to scroll down.</param>
-		public virtual bool ScrollDown (int lines)
->>>>>>> a8e914e6
+		/// <param name="items">Number of items to scroll down.</param>
+		public virtual bool ScrollDown (int items)
 		{
 			top = Math.Max (Math.Min (top + items*itemHeight, source.Count - 1), 0);
 			SetNeedsDisplay ();
@@ -648,13 +643,8 @@
 		/// <summary>
 		/// Scrolls the view up.
 		/// </summary>
-<<<<<<< HEAD
-		/// <param name="lines">Number of items to scroll up.</param>
-		public virtual void ScrollUp (int items)
-=======
-		/// <param name="lines">Number of lines to scroll up.</param>
-		public virtual bool ScrollUp (int lines)
->>>>>>> a8e914e6
+		/// <param name="items">Number of items to scroll up.</param>
+		public virtual bool ScrollUp (int items)
 		{
 			top = Math.Max (top - items*itemHeight, 0);
 			SetNeedsDisplay ();
