﻿//
// DateField.cs: text entry for date
//
// Author: Barry Nolte
//
// Licensed under the MIT license
//

using System.Globalization;

namespace Terminal.Gui;

/// <summary>Simple Date editing <see cref="View"/></summary>
/// <remarks>The <see cref="DateField"/> <see cref="View"/> provides date editing functionality with mouse support.</remarks>
public class DateField : TextField {
<<<<<<< HEAD
    private const string RIGHT_TO_LEFT_MARK = "\u200f";
=======
    private const string RightToLeftMark = "\u200f";
>>>>>>> 2e95cec4
    private readonly int _dateFieldLength = 12;
    private DateTime _date;
    private string _format;
    private string _separator;

    /// <summary>Initializes a new instance of <see cref="DateField"/> using <see cref="LayoutStyle.Computed"/> layout.</summary>
    public DateField () : this (DateTime.MinValue) { }

    /// <summary>Initializes a new instance of <see cref="DateField"/> using <see cref="LayoutStyle.Computed"/> layout.</summary>
    /// <param name="date"></param>
<<<<<<< HEAD
    public DateField (DateTime date) : base ("") {
=======
    public DateField (DateTime date) {
>>>>>>> 2e95cec4
        Width = _dateFieldLength;
        SetInitialProperties (date);
    }

    /// <summary>CultureInfo for date. The default is CultureInfo.CurrentCulture.</summary>
    public CultureInfo Culture {
        get => CultureInfo.CurrentCulture;
        set {
            if (value is { }) {
                CultureInfo.CurrentCulture = value;
                _separator = GetDataSeparator (value.DateTimeFormat.DateSeparator);
                _format = " " + StandardizeDateFormat (value.DateTimeFormat.ShortDatePattern);
<<<<<<< HEAD
                Text = Date.ToString (_format).Replace (RIGHT_TO_LEFT_MARK, "");
=======
                Text = Date.ToString (_format).Replace (RightToLeftMark, "");
>>>>>>> 2e95cec4
            }
        }
    }

    /// <inheritdoc/>
    public override int CursorPosition {
        get => base.CursorPosition;
        set => base.CursorPosition = Math.Max (Math.Min (value, FormatLength), 1);
    }

    /// <summary>Gets or sets the date of the <see cref="DateField"/>.</summary>
    /// <remarks></remarks>
    public DateTime Date {
        get => _date;
        set {
            if (ReadOnly) {
                return;
            }

            DateTime oldData = _date;
            _date = value;
            Text = value.ToString (" " + StandardizeDateFormat (_format.Trim ()))
<<<<<<< HEAD
                        .Replace (RIGHT_TO_LEFT_MARK, "");
=======
                        .Replace (RightToLeftMark, "");
>>>>>>> 2e95cec4
            DateTimeEventArgs<DateTime> args = new DateTimeEventArgs<DateTime> (oldData, value, _format);
            if (oldData != value) {
                OnDateChanged (args);
            }
        }
    }

    private int FormatLength => StandardizeDateFormat (_format).Trim ().Length;

    /// <summary>DateChanged event, raised when the <see cref="Date"/> property has changed.</summary>
    /// <remarks>This event is raised when the <see cref="Date"/> property changes.</remarks>
    /// <remarks>The passed event arguments containing the old value, new value, and format string.</remarks>
    public event EventHandler<DateTimeEventArgs<DateTime>> DateChanged;

    /// <inheritdoc/>
    public override void DeleteCharLeft (bool useOldCursorPos = true) {
        if (ReadOnly) {
            return;
        }

        ClearAllSelection ();
        SetText ((Rune)'0');
        DecCursorPosition ();
    }

    /// <inheritdoc/>
    public override void DeleteCharRight () {
        if (ReadOnly) {
            return;
        }

        ClearAllSelection ();
        SetText ((Rune)'0');
    }

    /// <inheritdoc/>
    public override bool MouseEvent (MouseEvent ev) {
        bool result = base.MouseEvent (ev);

        if (result && SelectedLength == 0 && ev.Flags.HasFlag (MouseFlags.Button1Pressed)) {
            int point = ev.X;
            AdjCursorPosition (point);
        }

        return result;
    }

    /// <summary>Event firing method for the <see cref="DateChanged"/> event.</summary>
    /// <param name="args">Event arguments</param>
    public virtual void OnDateChanged (DateTimeEventArgs<DateTime> args) { DateChanged?.Invoke (this, args); }

    /// <inheritdoc/>
    public override bool OnProcessKeyDown (Key a) {
        // Ignore non-numeric characters.
        if (a >= Key.D0 && a <= Key.D9) {
            if (!ReadOnly) {
                if (SetText ((Rune)a)) {
                    IncCursorPosition ();
                }
            }

            return true;
        }

        return false;
    }

    private void AdjCursorPosition (int point, bool increment = true) {
        int newPoint = point;
        if (point > FormatLength) {
            newPoint = FormatLength;
        }

        if (point < 1) {
            newPoint = 1;
        }

        if (newPoint != point) {
            CursorPosition = newPoint;
        }

        while (Text[CursorPosition].ToString () == _separator) {
            if (increment) {
                CursorPosition++;
            } else {
                CursorPosition--;
            }
        }
    }

    private void DateField_Changing (object sender, TextChangingEventArgs e) {
        try {
            var spaces = 0;
            for (var i = 0; i < e.NewText.Length; i++) {
                if (e.NewText[i] == ' ') {
                    spaces++;
                } else {
                    break;
                }
            }

            spaces += FormatLength;
            string trimedText = e.NewText[..spaces];
            spaces -= FormatLength;
            trimedText = trimedText.Replace (new string (' ', spaces), " ");
            var date = Convert.ToDateTime (trimedText).ToString (_format.Trim ());
            if ($" {date}" != e.NewText) {
<<<<<<< HEAD
                e.NewText = $" {date}".Replace (RIGHT_TO_LEFT_MARK, "");
=======
                e.NewText = $" {date}".Replace (RightToLeftMark, "");
>>>>>>> 2e95cec4
            }

            AdjCursorPosition (CursorPosition);
        }
        catch (Exception) {
            e.Cancel = true;
        }
    }

    private void DecCursorPosition () {
        if (CursorPosition <= 1) {
            CursorPosition = 1;

            return;
        }

        CursorPosition--;
        AdjCursorPosition (CursorPosition, false);
    }

    private string GetDataSeparator (string separator) {
        string sepChar = separator.Trim ();
<<<<<<< HEAD
        if (sepChar.Length > 1 && sepChar.Contains (RIGHT_TO_LEFT_MARK)) {
            sepChar = sepChar.Replace (RIGHT_TO_LEFT_MARK, "");
=======
        if (sepChar.Length > 1 && sepChar.Contains (RightToLeftMark)) {
            sepChar = sepChar.Replace (RightToLeftMark, "");
>>>>>>> 2e95cec4
        }

        return sepChar;
    }

    private string GetDate (int month, int day, int year, string[] fm) {
        var date = " ";
        for (var i = 0; i < fm.Length; i++) {
            if (fm[i].Contains ('M')) {
                date += $"{month,2:00}";
            } else if (fm[i].Contains ('d')) {
                date += $"{day,2:00}";
            } else {
                date += $"{year,4:0000}";
            }

            if (i < 2) {
                date += $"{_separator}";
            }
        }

        return date;
    }

    private static int GetFormatIndex (string[] fm, string t) {
        int idx = -1;
        for (var i = 0; i < fm.Length; i++) {
            if (fm[i].Contains (t)) {
                idx = i;

                break;
            }
        }

        return idx;
    }

    private void IncCursorPosition () {
        if (CursorPosition >= FormatLength) {
            CursorPosition = FormatLength;

            return;
        }

        CursorPosition++;
        AdjCursorPosition (CursorPosition);
    }

    private new bool MoveEnd () {
        ClearAllSelection ();
        CursorPosition = FormatLength;

        return true;
    }

    private bool MoveHome () {
        // Home, C-A
        ClearAllSelection ();
        CursorPosition = 1;

        return true;
    }

    private bool MoveLeft () {
        ClearAllSelection ();
        DecCursorPosition ();

        return true;
    }

    private bool MoveRight () {
        ClearAllSelection ();
        IncCursorPosition ();

        return true;
    }

    private string NormalizeFormat (string text, string fmt = null, string sepChar = null) {
        if (string.IsNullOrEmpty (fmt)) {
            fmt = _format;
        }

        if (string.IsNullOrEmpty (sepChar)) {
            sepChar = _separator;
        }

        if (fmt.Length != text.Length) {
            return text;
        }

        char[] fmtText = text.ToCharArray ();
        for (var i = 0; i < text.Length; i++) {
            char c = fmt[i];
            if (c.ToString () == sepChar && text[i].ToString () != sepChar) {
                fmtText[i] = c;
            }
        }

        return new string (fmtText);
    }

    private void SetInitialProperties (DateTime date) {
        _format = $" {StandardizeDateFormat (Culture.DateTimeFormat.ShortDatePattern)}";
        _separator = GetDataSeparator (Culture.DateTimeFormat.DateSeparator);
        Date = date;
        CursorPosition = 1;
        TextChanging += DateField_Changing;

        // Things this view knows how to do
        AddCommand (
                    Command.DeleteCharRight,
                    () => {
                        DeleteCharRight ();

                        return true;
                    });
        AddCommand (
                    Command.DeleteCharLeft,
                    () => {
                        DeleteCharLeft (false);

                        return true;
                    });
        AddCommand (Command.LeftHome, () => MoveHome ());
        AddCommand (Command.Left, () => MoveLeft ());
        AddCommand (Command.RightEnd, () => MoveEnd ());
        AddCommand (Command.Right, () => MoveRight ());

        // Default keybindings for this view
        KeyBindings.Add (KeyCode.Delete, Command.DeleteCharRight);
        KeyBindings.Add (Key.D.WithCtrl, Command.DeleteCharRight);

        KeyBindings.Add (Key.Backspace, Command.DeleteCharLeft);
        KeyBindings.Add (Key.D.WithAlt, Command.DeleteCharLeft);

        KeyBindings.Add (Key.Home, Command.LeftHome);
        KeyBindings.Add (Key.A.WithCtrl, Command.LeftHome);

        KeyBindings.Add (Key.CursorLeft, Command.Left);
        KeyBindings.Add (Key.B.WithCtrl, Command.Left);

        KeyBindings.Add (Key.End, Command.RightEnd);
        KeyBindings.Add (Key.E.WithCtrl, Command.RightEnd);

        KeyBindings.Add (Key.CursorRight, Command.Right);
        KeyBindings.Add (Key.F.WithCtrl, Command.Right);
    }

    private bool SetText (Rune key) {
        if (CursorPosition > FormatLength) {
            CursorPosition = FormatLength;

            return false;
        }

        if (CursorPosition < 1) {
            CursorPosition = 1;

            return false;
        }

        List<Rune> text = Text.EnumerateRunes ().ToList ();
        List<Rune> newText = text.GetRange (0, CursorPosition);
        newText.Add (key);
        if (CursorPosition < FormatLength) {
            newText =  [

<<<<<<< HEAD
            .. newText, .. text.GetRange (CursorPosition + 1, text.Count - (CursorPosition + 1))];
=======
            .. newText,
            .. text.GetRange (CursorPosition + 1, text.Count - (CursorPosition + 1))
                ];
>>>>>>> 2e95cec4
        }

        return SetText (StringExtensions.ToString (newText));
    }

    private bool SetText (string text) {
        if (string.IsNullOrEmpty (text)) {
            return false;
        }

        text = NormalizeFormat (text);
        string[] vals = text.Split (_separator);
        for (var i = 0; i < vals.Length; i++) {
<<<<<<< HEAD
            if (vals[i].Contains (RIGHT_TO_LEFT_MARK)) {
                vals[i] = vals[i].Replace (RIGHT_TO_LEFT_MARK, "");
=======
            if (vals[i].Contains (RightToLeftMark)) {
                vals[i] = vals[i].Replace (RightToLeftMark, "");
>>>>>>> 2e95cec4
            }
        }

        string[] frm = _format.Split (_separator);
        int year;
        int month;
        int day;
        int idx = GetFormatIndex (frm, "y");
        if (int.Parse (vals[idx]) < 1) {
            year = 1;
            vals[idx] = "1";
        } else {
            year = int.Parse (vals[idx]);
        }

        idx = GetFormatIndex (frm, "M");
        if (int.Parse (vals[idx]) < 1) {
            month = 1;
            vals[idx] = "1";
        } else if (int.Parse (vals[idx]) > 12) {
            month = 12;
            vals[idx] = "12";
        } else {
            month = int.Parse (vals[idx]);
        }

        idx = GetFormatIndex (frm, "d");
        if (int.Parse (vals[idx]) < 1) {
            day = 1;
            vals[idx] = "1";
        } else if (int.Parse (vals[idx]) > 31) {
            day = DateTime.DaysInMonth (year, month);
            vals[idx] = day.ToString ();
        } else {
            day = int.Parse (vals[idx]);
        }

        string d = GetDate (month, day, year, frm);

        DateTime date;
        try {
            date = Convert.ToDateTime (d);
        }
        catch (Exception) {
            return false;
        }

        Date = date;

        return true;
    }

    // Converts various date formats to a uniform 10-character format. 
    // This aids in simplifying the handling of single-digit months and days, 
    // and reduces the number of distinct date formats to maintain.
    private static string StandardizeDateFormat (string format) {
        return format switch {
                   "MM/dd/yyyy" => "MM/dd/yyyy",
                   "yyyy-MM-dd" => "yyyy-MM-dd",
                   "yyyy/MM/dd" => "yyyy/MM/dd",
                   "dd/MM/yyyy" => "dd/MM/yyyy",
                   "d?/M?/yyyy" => "dd/MM/yyyy",
                   "dd.MM.yyyy" => "dd.MM.yyyy",
                   "dd-MM-yyyy" => "dd-MM-yyyy",
                   "dd/MM yyyy" => "dd/MM/yyyy",
                   "d. M. yyyy" => "dd.MM.yyyy",
                   "yyyy.MM.dd" => "yyyy.MM.dd",
                   "g yyyy/M/d" => "yyyy/MM/dd",
                   "d/M/yyyy" => "dd/MM/yyyy",
                   "d?/M?/yyyy g" => "dd/MM/yyyy",
                   "d-M-yyyy" => "dd-MM-yyyy",
                   "d.MM.yyyy" => "dd.MM.yyyy",
                   "d.MM.yyyy '?'." => "dd.MM.yyyy",
                   "M/d/yyyy" => "MM/dd/yyyy",
                   "d. M. yyyy." => "dd.MM.yyyy",
                   "d.M.yyyy." => "dd.MM.yyyy",
                   "g yyyy-MM-dd" => "yyyy-MM-dd",
                   "d.M.yyyy" => "dd.MM.yyyy",
                   "d/MM/yyyy" => "dd/MM/yyyy",
                   "yyyy/M/d" => "yyyy/MM/dd",
                   "dd. MM. yyyy." => "dd.MM.yyyy",
                   "yyyy. MM. dd." => "yyyy.MM.dd",
                   "yyyy. M. d." => "yyyy.MM.dd",
                   "d. MM. yyyy" => "dd.MM.yyyy",
                   _ => "dd/MM/yyyy"
               };
    }
}<|MERGE_RESOLUTION|>--- conflicted
+++ resolved
@@ -13,11 +13,7 @@
 /// <summary>Simple Date editing <see cref="View"/></summary>
 /// <remarks>The <see cref="DateField"/> <see cref="View"/> provides date editing functionality with mouse support.</remarks>
 public class DateField : TextField {
-<<<<<<< HEAD
-    private const string RIGHT_TO_LEFT_MARK = "\u200f";
-=======
     private const string RightToLeftMark = "\u200f";
->>>>>>> 2e95cec4
     private readonly int _dateFieldLength = 12;
     private DateTime _date;
     private string _format;
@@ -28,11 +24,7 @@
 
     /// <summary>Initializes a new instance of <see cref="DateField"/> using <see cref="LayoutStyle.Computed"/> layout.</summary>
     /// <param name="date"></param>
-<<<<<<< HEAD
-    public DateField (DateTime date) : base ("") {
-=======
     public DateField (DateTime date) {
->>>>>>> 2e95cec4
         Width = _dateFieldLength;
         SetInitialProperties (date);
     }
@@ -45,11 +37,7 @@
                 CultureInfo.CurrentCulture = value;
                 _separator = GetDataSeparator (value.DateTimeFormat.DateSeparator);
                 _format = " " + StandardizeDateFormat (value.DateTimeFormat.ShortDatePattern);
-<<<<<<< HEAD
-                Text = Date.ToString (_format).Replace (RIGHT_TO_LEFT_MARK, "");
-=======
                 Text = Date.ToString (_format).Replace (RightToLeftMark, "");
->>>>>>> 2e95cec4
             }
         }
     }
@@ -72,11 +60,7 @@
             DateTime oldData = _date;
             _date = value;
             Text = value.ToString (" " + StandardizeDateFormat (_format.Trim ()))
-<<<<<<< HEAD
-                        .Replace (RIGHT_TO_LEFT_MARK, "");
-=======
                         .Replace (RightToLeftMark, "");
->>>>>>> 2e95cec4
             DateTimeEventArgs<DateTime> args = new DateTimeEventArgs<DateTime> (oldData, value, _format);
             if (oldData != value) {
                 OnDateChanged (args);
@@ -184,11 +168,7 @@
             trimedText = trimedText.Replace (new string (' ', spaces), " ");
             var date = Convert.ToDateTime (trimedText).ToString (_format.Trim ());
             if ($" {date}" != e.NewText) {
-<<<<<<< HEAD
-                e.NewText = $" {date}".Replace (RIGHT_TO_LEFT_MARK, "");
-=======
                 e.NewText = $" {date}".Replace (RightToLeftMark, "");
->>>>>>> 2e95cec4
             }
 
             AdjCursorPosition (CursorPosition);
@@ -211,13 +191,8 @@
 
     private string GetDataSeparator (string separator) {
         string sepChar = separator.Trim ();
-<<<<<<< HEAD
-        if (sepChar.Length > 1 && sepChar.Contains (RIGHT_TO_LEFT_MARK)) {
-            sepChar = sepChar.Replace (RIGHT_TO_LEFT_MARK, "");
-=======
         if (sepChar.Length > 1 && sepChar.Contains (RightToLeftMark)) {
             sepChar = sepChar.Replace (RightToLeftMark, "");
->>>>>>> 2e95cec4
         }
 
         return sepChar;
@@ -385,13 +360,9 @@
         if (CursorPosition < FormatLength) {
             newText =  [
 
-<<<<<<< HEAD
-            .. newText, .. text.GetRange (CursorPosition + 1, text.Count - (CursorPosition + 1))];
-=======
             .. newText,
             .. text.GetRange (CursorPosition + 1, text.Count - (CursorPosition + 1))
                 ];
->>>>>>> 2e95cec4
         }
 
         return SetText (StringExtensions.ToString (newText));
@@ -405,13 +376,8 @@
         text = NormalizeFormat (text);
         string[] vals = text.Split (_separator);
         for (var i = 0; i < vals.Length; i++) {
-<<<<<<< HEAD
-            if (vals[i].Contains (RIGHT_TO_LEFT_MARK)) {
-                vals[i] = vals[i].Replace (RIGHT_TO_LEFT_MARK, "");
-=======
             if (vals[i].Contains (RightToLeftMark)) {
                 vals[i] = vals[i].Replace (RightToLeftMark, "");
->>>>>>> 2e95cec4
             }
         }
 
