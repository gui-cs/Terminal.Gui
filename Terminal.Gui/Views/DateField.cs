--- conflicted
+++ resolved
@@ -36,17 +36,6 @@
 	public event EventHandler<DateTimeEventArgs<DateTime>> DateChanged;
 
 	/// <summary>
-<<<<<<< HEAD
-	///    Initializes a new instance of <see cref="DateField"/> using <see cref="LayoutStyle.Absolute"/> layout.
-	/// </summary>
-	/// <param name="x">The x coordinate.</param>
-	/// <param name="y">The y coordinate.</param>
-	/// <param name="date">Initial date contents.</param>
-	public DateField (int x, int y, DateTime date) : base (x, y, 12, "") => SetInitialProperties (date);
-
-	/// <summary>
-=======
->>>>>>> e9edaf2b
 	///  Initializes a new instance of <see cref="DateField"/> using <see cref="LayoutStyle.Computed"/> layout.
 	/// </summary>
 	public DateField () : this (DateTime.MinValue) { }
