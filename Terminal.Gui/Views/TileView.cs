--- conflicted
+++ resolved
@@ -160,21 +160,12 @@
 
         if (HasBorder ())
         {
-<<<<<<< HEAD
-            contentArea = new Rectangle (
-                                         contentArea.X + 1,
-                                         contentArea.Y + 1,
-                                         Math.Max (0, contentArea.Width - 2),
-                                         Math.Max (0, contentArea.Height - 2)
-                                        );
-=======
             contentArea = new (
                                contentArea.X + 1,
                                contentArea.Y + 1,
                                Math.Max (0, contentArea.Width - 2),
                                Math.Max (0, contentArea.Height - 2)
                               );
->>>>>>> 7fd4223f
         }
 
         Setup (contentArea);
@@ -204,13 +195,8 @@
         {
             if (HasBorder ())
             {
-<<<<<<< HEAD
-                lc.AddLine (new Point (0, 0), ContentArea.Width, Orientation.Horizontal, LineStyle);
-                lc.AddLine (new Point (0, 0), ContentArea.Height, Orientation.Vertical, LineStyle);
-=======
-                lc.AddLine (Point.Empty, Bounds.Width, Orientation.Horizontal, LineStyle);
-                lc.AddLine (Point.Empty, Bounds.Height, Orientation.Vertical, LineStyle);
->>>>>>> 7fd4223f
+                lc.AddLine (Point.Empty, ContentArea.Width, Orientation.Horizontal, LineStyle);
+                lc.AddLine (Point.Empty, ContentArea.Height, Orientation.Vertical, LineStyle);
 
                 lc.AddLine (
                             new Point (ContentArea.Width - 1, ContentArea.Height - 1),
