﻿#nullable enable
namespace Terminal.Gui;

/// <summary>View for rendering graphs (bar, scatter, etc...).</summary>
public class GraphView : View
{
    /// <summary>Creates a new graph with a 1 to 1 graph space with absolute layout.</summary>
    public GraphView ()
    {
        CanFocus = true;

        AxisX = new HorizontalAxis ();
        AxisY = new VerticalAxis ();

        // Things this view knows how to do
        AddCommand (
                    Command.ScrollUp,
                    () =>
                    {
                        Scroll (0, CellSize.Y);

                        return true;
                    }
                   );

        AddCommand (
                    Command.ScrollDown,
                    () =>
                    {
                        Scroll (0, -CellSize.Y);

                        return true;
                    }
                   );

        AddCommand (
                    Command.ScrollRight,
                    () =>
                    {
                        Scroll (CellSize.X, 0);

                        return true;
                    }
                   );

        AddCommand (
                    Command.ScrollLeft,
                    () =>
                    {
                        Scroll (-CellSize.X, 0);

                        return true;
                    }
                   );

        AddCommand (
                    Command.PageUp,
                    () =>
                    {
                        PageUp ();

                        return true;
                    }
                   );

        AddCommand (
                    Command.PageDown,
                    () =>
                    {
                        PageDown ();

                        return true;
                    }
                   );

        KeyBindings.Add (Key.CursorRight, Command.ScrollRight);
        KeyBindings.Add (Key.CursorLeft, Command.ScrollLeft);
        KeyBindings.Add (Key.CursorUp, Command.ScrollUp);
        KeyBindings.Add (Key.CursorDown, Command.ScrollDown);

        // Not bound by default (preserves backwards compatibility)
        //KeyBindings.Add (Key.PageUp, Command.PageUp);
        //KeyBindings.Add (Key.PageDown, Command.PageDown);
    }

    /// <summary>Elements drawn into graph after series have been drawn e.g. Legends etc.</summary>
    public List<IAnnotation> Annotations { get; } = new ();

    /// <summary>Horizontal axis.</summary>
    /// <value></value>
    public HorizontalAxis AxisX { get; set; }

    /// <summary>Vertical axis.</summary>
    /// <value></value>
    public VerticalAxis AxisY { get; set; }

    /// <summary>
    ///     Translates console width/height into graph space. Defaults to 1 row/col of console space being 1 unit of graph
    ///     space.
    /// </summary>
    /// <returns></returns>
    public PointF CellSize { get; set; } = new (1, 1);

    /// <summary>The color of the background of the graph and axis/labels.</summary>
    public Attribute? GraphColor { get; set; }

    /// <summary>
    ///     Amount of space to leave on bottom of the graph. Graph content (<see cref="Series"/>) will not be rendered in
    ///     margins but axis labels may be. Use <see cref="Padding"/> to add a margin outside of the GraphView.
    /// </summary>
    public uint MarginBottom { get; set; }

    /// <summary>
    ///     Amount of space to leave on left of the graph. Graph content (<see cref="Series"/>) will not be rendered in
    ///     margins but axis labels may be. Use <see cref="Padding"/> to add a margin outside of the GraphView.
    /// </summary>
    public uint MarginLeft { get; set; }

    /// <summary>
    ///     The graph space position of the bottom left of the graph. Changing this scrolls the viewport around in the
    ///     graph.
    /// </summary>
    /// <value></value>
    public PointF ScrollOffset { get; set; } = new (0, 0);

    /// <summary>Collection of data series that are rendered in the graph.</summary>
    public List<ISeries> Series { get; } = new ();

    #region Bresenham's line algorithm

    // https://rosettacode.org/wiki/Bitmap/Bresenham%27s_line_algorithm#C.23

    /// <summary>Draws a line between two points in screen space. Can be diagonals.</summary>
    /// <param name="start"></param>
    /// <param name="end"></param>
    /// <param name="symbol">The symbol to use for the line</param>
    public void DrawLine (Point start, Point end, Rune symbol)
    {
        if (Equals (start, end))
        {
            return;
        }

        int x0 = start.X;
        int y0 = start.Y;
        int x1 = end.X;
        int y1 = end.Y;

        int dx = Math.Abs (x1 - x0), sx = x0 < x1 ? 1 : -1;
        int dy = Math.Abs (y1 - y0), sy = y0 < y1 ? 1 : -1;
        int err = (dx > dy ? dx : -dy) / 2, e2;

        while (true)
        {
            AddRune (x0, y0, symbol);

            if (x0 == x1 && y0 == y1)
            {
                break;
            }

            e2 = err;

            if (e2 > -dx)
            {
                err -= dy;
                x0 += sx;
            }

            if (e2 < dy)
            {
                err += dx;
                y0 += sy;
            }
        }
    }

    #endregion

    /// <summary>Calculates the screen location for a given point in graph space. Bear in mind these may be off screen.</summary>
    /// <param name="location">
    ///     Point in graph space that may or may not be represented in the visible area of graph currently
    ///     presented.  E.g. 0,0 for origin.
    /// </param>
    /// <returns>
    ///     Screen position (Column/Row) which would be used to render the graph <paramref name="location"/>. Note that
    ///     this can be outside the current content area of the view.
    /// </returns>
    public Point GraphSpaceToScreen (PointF location)
    {
        return new Point (
                          (int)((location.X - ScrollOffset.X) / CellSize.X) + (int)MarginLeft,

                          // screen coordinates are top down while graph coordinates are bottom up
                          ContentArea.Height - 1 - (int)MarginBottom - (int)((location.Y - ScrollOffset.Y) / CellSize.Y)
                         );
    }

    ///<inheritdoc/>
    public override void OnDrawContent (Rectangle contentArea)
    {
        if (CellSize.X == 0 || CellSize.Y == 0)
        {
            throw new Exception ($"{nameof (CellSize)} cannot be 0");
        }

        SetDriverColorToGraphColor ();

        Move (0, 0);

        // clear all old content
        for (var i = 0; i < ContentArea.Height; i++)
        {
            Move (0, i);
            Driver.AddStr (new string (' ', ContentArea.Width));
        }

        // If there is no data do not display a graph
        if (!Series.Any () && !Annotations.Any ())
        {
            return;
        }

        // The drawable area of the graph (anything that isn't in the margins)
        int graphScreenWidth = ContentArea.Width - (int)MarginLeft;
        int graphScreenHeight = ContentArea.Height - (int)MarginBottom;

        // if the margins take up the full draw bounds don't render
        if (graphScreenWidth < 0 || graphScreenHeight < 0)
        {
            return;
        }

        // Draw 'before' annotations
        foreach (IAnnotation a in Annotations.ToArray ().Where (a => a.BeforeSeries))
        {
            a.Render (this);
        }

        SetDriverColorToGraphColor ();

        AxisY.DrawAxisLine (this);
        AxisX.DrawAxisLine (this);

        AxisY.DrawAxisLabels (this);
        AxisX.DrawAxisLabels (this);

        // Draw a cross where the two axis cross
        var axisIntersection = new Point (AxisY.GetAxisXPosition (this), AxisX.GetAxisYPosition (this));

        if (AxisX.Visible && AxisY.Visible)
        {
            Move (axisIntersection.X, axisIntersection.Y);
            AddRune (axisIntersection.X, axisIntersection.Y, (Rune)'\u253C');
        }

        SetDriverColorToGraphColor ();

        var drawBounds = new Rectangle ((int)MarginLeft, 0, graphScreenWidth, graphScreenHeight);

        RectangleF graphSpace = ScreenToGraphSpace (drawBounds);

        foreach (ISeries s in Series.ToArray ())
        {
            s.DrawSeries (this, drawBounds, graphSpace);

            // If a series changes the graph color reset it
            SetDriverColorToGraphColor ();
        }

        SetDriverColorToGraphColor ();

        // Draw 'after' annotations
        foreach (IAnnotation a in Annotations.ToArray ().Where (a => !a.BeforeSeries))
        {
            a.Render (this);
        }
    }

    /// <inheritdoc/>
    /// <remarks>Also ensures that cursor is invisible after entering the <see cref="GraphView"/>.</remarks>
    public override bool OnEnter (View view)
    {
        Driver.SetCursorVisibility (CursorVisibility.Invisible);

        return base.OnEnter (view);
    }

    /// <summary>Scrolls the graph down 1 page.</summary>
    public void PageDown () { Scroll (0, -1 * CellSize.Y * ContentArea.Height); }

    /// <summary>Scrolls the graph up 1 page.</summary>
    public void PageUp () { Scroll (0, CellSize.Y * ContentArea.Height); }

    /// <summary>
    ///     Clears all settings configured on the graph and resets all properties to default values (
    ///     <see cref="CellSize"/>, <see cref="ScrollOffset"/> etc) .
    /// </summary>
    public void Reset ()
    {
        ScrollOffset = new PointF (0, 0);
        CellSize = new PointF (1, 1);
        AxisX.Reset ();
        AxisY.Reset ();
        Series.Clear ();
        Annotations.Clear ();
        GraphColor = null;
        SetNeedsDisplay ();
    }

    /// <summary>Returns the section of the graph that is represented by the given screen position.</summary>
    /// <param name="col"></param>
    /// <param name="row"></param>
    /// <returns></returns>
    public RectangleF ScreenToGraphSpace (int col, int row)
    {
<<<<<<< HEAD
        return new RectangleF (
                               ScrollOffset.X + (col - MarginLeft) * CellSize.X,
                               ScrollOffset.Y + (ContentArea.Height - (row + MarginBottom + 1)) * CellSize.Y,
                               CellSize.X,
                               CellSize.Y
                              );
=======
        return new (
                    ScrollOffset.X + (col - MarginLeft) * CellSize.X,
                    ScrollOffset.Y + (Bounds.Height - (row + MarginBottom + 1)) * CellSize.Y,
                    CellSize.X,
                    CellSize.Y
                   );
>>>>>>> 7fd4223f
    }

    /// <summary>Returns the section of the graph that is represented by the screen area.</summary>
    /// <param name="screenArea"></param>
    /// <returns></returns>
    public RectangleF ScreenToGraphSpace (Rectangle screenArea)
    {
        // get position of the bottom left
        RectangleF pos = ScreenToGraphSpace (screenArea.Left, screenArea.Bottom - 1);

        return pos with { Width = screenArea.Width * CellSize.X, Height = screenArea.Height * CellSize.Y };
    }

    /// <summary>
    ///     Scrolls the view by a given number of units in graph space. See <see cref="CellSize"/> to translate this into
    ///     rows/cols.
    /// </summary>
    /// <param name="offsetX"></param>
    /// <param name="offsetY"></param>
    public void Scroll (float offsetX, float offsetY)
    {
        ScrollOffset = new (
                            ScrollOffset.X + offsetX,
                            ScrollOffset.Y + offsetY
                           );

        SetNeedsDisplay ();
    }

    /// <summary>
    ///     Sets the color attribute of <see cref="Application.Driver"/> to the <see cref="GraphColor"/> (if defined) or
    ///     <see cref="ColorScheme"/> otherwise.
    /// </summary>
    public void SetDriverColorToGraphColor () { Driver.SetAttribute (GraphColor ?? GetNormalColor ()); }
}<|MERGE_RESOLUTION|>--- conflicted
+++ resolved
@@ -314,21 +314,12 @@
     /// <returns></returns>
     public RectangleF ScreenToGraphSpace (int col, int row)
     {
-<<<<<<< HEAD
-        return new RectangleF (
+        return new (
                                ScrollOffset.X + (col - MarginLeft) * CellSize.X,
                                ScrollOffset.Y + (ContentArea.Height - (row + MarginBottom + 1)) * CellSize.Y,
                                CellSize.X,
                                CellSize.Y
                               );
-=======
-        return new (
-                    ScrollOffset.X + (col - MarginLeft) * CellSize.X,
-                    ScrollOffset.Y + (Bounds.Height - (row + MarginBottom + 1)) * CellSize.Y,
-                    CellSize.X,
-                    CellSize.Y
-                   );
->>>>>>> 7fd4223f
     }
 
     /// <summary>Returns the section of the graph that is represented by the screen area.</summary>
