﻿#nullable enable
using System.Reflection.Metadata;

namespace Terminal.Gui;

/// <summary>Shows a check box that can be cycled between two or three states.</summary>
public class CheckBox : View
{
    /// <summary>
    /// Gets or sets the default Highlight Style.
    /// </summary>
    [SerializableConfigurationProperty (Scope = typeof (ThemeScope))]
    public static HighlightStyle DefaultHighlightStyle { get; set; } = HighlightStyle.PressedOutside | HighlightStyle.Pressed | HighlightStyle.Hover;

    /// <summary>
    ///     Initializes a new instance of <see cref="CheckBox"/>.
    /// </summary>
    public CheckBox ()
    {
        Width = Dim.Auto (DimAutoStyle.Text);
        Height = Dim.Auto (DimAutoStyle.Text, minimumContentDim: 1);

        CanFocus = true;

<<<<<<< HEAD
        // Select (Space key and single-click) - Advance state and raise Select event
        AddCommand (Command.Select, AdvanceCheckState);

        // Accept (Enter key and double-click) - Raise Accept event - DO NOT advance state
        AddCommand (Command.Accept, RaiseAcceptEvent);

        // Hotkey - Advance state and raise Select event - DO NOT raise Accept
        AddCommand (Command.HotKey, AdvanceCheckState);
=======
        // Things this view knows how to do

        AddCommand (Command.Accept, OnAccept);
        AddCommand (Command.HotKey, () =>
                                    {
                                        //AdvanceCheckState ();

                                        return OnAccept ();
                                    });
        AddCommand (Command.Select, () =>
                                    {
                                        OnSelect (); 
                                        AdvanceCheckState ();

                                        return false;
                                    });

        // Default keybindings for this view
        KeyBindings.Add (Key.Space, Command.Select);
        KeyBindings.Add (Key.Enter, Command.Accept);
>>>>>>> 8b541520

        TitleChanged += Checkbox_TitleChanged;

        HighlightStyle = DefaultHighlightStyle;
        MouseClick += CheckBox_MouseClick;
    }

    private void CheckBox_MouseClick (object? sender, MouseEventEventArgs e)
    {
<<<<<<< HEAD
#if CHECKBOX_SUPPORTS_DOUBLE_CLICK_ACCEPT
        CheckState savedCheckState = CheckedState;
#endif

        if (e.MouseEvent.Flags.HasFlag (MouseFlags.Button1Clicked))
        {
            e.Handled = AdvanceCheckState () == true;
        }

#if CHECKBOX_SUPPORTS_DOUBLE_CLICK_ACCEPT
        if (e.MouseEvent.Flags.HasFlag (MouseFlags.Button1DoubleClicked))
        {
            if (RaiseAcceptEvent () == true)
            {
                e.Handled = false;
                _checkedState = savedCheckState;
            }

            // TODO: This needs to be made consistent with how Button.IsDefault works
            if (SuperView is { })
            {
                // TODO: This should pass context
                SuperView.InvokeCommand (Command.Accept);
            }
        }
#endif
=======
        //e.Handled = AdvanceCheckState () == true;

        //if (CanFocus)
        {
            e.Handled = InvokeCommand (Command.Select) == true;
        }
        //else
        //{
        //    e.Handled = InvokeCommand (Command.Accept) == true;
        //}

>>>>>>> 8b541520
    }

    private void Checkbox_TitleChanged (object? sender, EventArgs<string> e)
    {
        base.Text = e.CurrentValue;
        TextFormatter.HotKeySpecifier = HotKeySpecifier;
    }

    /// <inheritdoc />
    public override string Text
    {
        get => base.Title;
        set => base.Text = base.Title = value;
    }

    /// <inheritdoc />
    public override Rune HotKeySpecifier
    {
        get => base.HotKeySpecifier;
        set => TextFormatter.HotKeySpecifier = base.HotKeySpecifier = value;
    }

    private bool _allowNone = false;

    /// <summary>
    ///     If <see langword="true"/> allows <see cref="CheckedState"/> to be <see cref="CheckState.None"/>. The default is <see langword="false"/>.
    /// </summary>
    public bool AllowCheckStateNone
    {
        get => _allowNone;
        set
        {
            if (_allowNone == value)
            {
                return;
            }
            _allowNone = value;

            if (CheckedState == CheckState.None)
            {
                CheckedState = CheckState.UnChecked;
            }
        }
    }

    private CheckState _checkedState = CheckState.UnChecked;

    /// <summary>
    ///     The state of the <see cref="CheckBox"/>.
    /// </summary>
    /// <remarks>
    ///     <para>
    ///        If <see cref="AllowCheckStateNone"/> is <see langword="true"/> and <see cref="CheckState.None"/>, the <see cref="CheckBox"/>
    ///        will display the <c>ConfigurationManager.Glyphs.CheckStateNone</c> character (☒).
    ///     </para>
    ///     <para>
    ///        If <see cref="CheckState.UnChecked"/>, the <see cref="CheckBox"/>
    ///        will display the <c>ConfigurationManager.Glyphs.CheckStateUnChecked</c> character (☐).
    ///     </para>
    ///     <para>
    ///        If <see cref="CheckState.Checked"/>, the <see cref="CheckBox"/>
    ///        will display the <c>ConfigurationManager.Glyphs.CheckStateChecked</c> character (☑).
    ///     </para>
    /// </remarks>
    public CheckState CheckedState
    {
        get => _checkedState;
        set => ChangeCheckedState (value);
    }

    /// <summary>
    ///     INTERNAL Sets CheckedState.
    /// </summary>
    /// <param name="value"></param>
    /// <returns><see langword="true"/> if state change was canceled, <see langword="false"/> if the state changed, and <see langword="null"/> if the state was not changed for some other reason.</returns>
    private bool? ChangeCheckedState (CheckState value)
    {
        if (_checkedState == value || (value is CheckState.None && !AllowCheckStateNone))
        {
            return null;
        }

        if (RaiseSelectEvent () == true)
        {
            return true;
        }

        CancelEventArgs<CheckState> e = new (in _checkedState, ref value);

        if (OnCheckedStateChanging (e))
        {
            return true;
        }

        CheckedStateChanging?.Invoke (this, e);
        if (e.Cancel)
        {
            return e.Cancel;
        }

        _checkedState = value;
        UpdateTextFormatterText ();
        OnResizeNeeded ();

        EventArgs<CheckState> args = new (in _checkedState);
        OnCheckedStateChanged (args);

        CheckedStateChanged?.Invoke (this, args);

        return false;
    }

    /// <summary>Called when the <see cref="CheckBox"/> state is changing.</summary>
    /// <remarks>
    /// <para>
    ///    The state cahnge can be cancelled by setting the args.Cancel to <see langword="true"/>.
    /// </para>
    /// </remarks>
    protected virtual bool OnCheckedStateChanging (CancelEventArgs<CheckState> args) { return false;}

    /// <summary>Raised when the <see cref="CheckBox"/> state is changing.</summary>
    /// <remarks>
    /// <para>
    ///    This event can be cancelled. If cancelled, the <see cref="CheckBox"/> will not change its state.
    /// </para>
    /// </remarks>
    public event EventHandler<CancelEventArgs<CheckState>>? CheckedStateChanging;

    /// <summary>Called when the <see cref="CheckBox"/> state has changed.</summary>
    protected virtual void OnCheckedStateChanged (EventArgs<CheckState> args) { }

    /// <summary>Raised when the <see cref="CheckBox"/> state has changed.</summary>
    public event EventHandler<EventArgs<CheckState>>? CheckedStateChanged;

    /// <summary>
    ///     Advances <see cref="CheckedState"/> to the next value. Invokes the cancelable <see cref="CheckedStateChanging"/> event.
    /// </summary>
    /// <remarks>
    /// <para>
    ///     Cycles through the states <see cref="CheckState.None"/>, <see cref="CheckState.Checked"/>, and <see cref="CheckState.UnChecked"/>.
    /// </para>
    /// <para>
    ///     If the <see cref="CheckedStateChanging"/> event is not canceled, the <see cref="CheckedState"/> will be updated and the <see cref="Command.Accept"/> event will be raised.
    /// </para>
    /// </remarks>
    /// <returns><see langword="true"/> if state change was canceled, <see langword="false"/> if the state changed, and <see langword="null"/> if the state was not changed for some other reason.</returns>
    public bool? AdvanceCheckState ()
    {
        CheckState oldValue = CheckedState;
        CancelEventArgs<CheckState> e = new (in _checkedState, ref oldValue);

        switch (CheckedState)
        {
            case CheckState.None:
                e.NewValue = CheckState.Checked;

                break;
            case CheckState.Checked:
                e.NewValue = CheckState.UnChecked;

                break;
            case CheckState.UnChecked:
                if (AllowCheckStateNone)
                {
                    e.NewValue = CheckState.None;
                }
                else
                {
                    e.NewValue = CheckState.Checked;
                }

                break;
        }

<<<<<<< HEAD
        bool? cancelled = ChangeCheckedState (e.NewValue);
=======
        CheckedStateChanging?.Invoke (this, e);
        if (e.Cancel)
        {
            return e.Cancel;
        }

        SetFocus ();
>>>>>>> 8b541520

        return !cancelled;
    }

    /// <inheritdoc/>
    protected override void UpdateTextFormatterText ()
    {
        base.UpdateTextFormatterText ();
        switch (TextAlignment)
        {
            case Alignment.Start:
            case Alignment.Center:
            case Alignment.Fill:
                TextFormatter.Text = $"{GetCheckedGlyph ()} {Text}";

                break;
            case Alignment.End:
                TextFormatter.Text = $"{Text} {GetCheckedGlyph ()}";

                break;
        }
    }

    private Rune GetCheckedGlyph ()
    {
        return CheckedState switch
        {
            CheckState.Checked => Glyphs.CheckStateChecked,
            CheckState.UnChecked => Glyphs.CheckStateUnChecked,
            CheckState.None => Glyphs.CheckStateNone,
            _ => throw new ArgumentOutOfRangeException ()
        };
    }
}<|MERGE_RESOLUTION|>--- conflicted
+++ resolved
@@ -22,37 +22,14 @@
 
         CanFocus = true;
 
-<<<<<<< HEAD
         // Select (Space key and single-click) - Advance state and raise Select event
         AddCommand (Command.Select, AdvanceCheckState);
 
         // Accept (Enter key and double-click) - Raise Accept event - DO NOT advance state
-        AddCommand (Command.Accept, RaiseAcceptEvent);
+        AddCommand (Command.Accept, () =>  RaiseAcceptEvent());
 
         // Hotkey - Advance state and raise Select event - DO NOT raise Accept
         AddCommand (Command.HotKey, AdvanceCheckState);
-=======
-        // Things this view knows how to do
-
-        AddCommand (Command.Accept, OnAccept);
-        AddCommand (Command.HotKey, () =>
-                                    {
-                                        //AdvanceCheckState ();
-
-                                        return OnAccept ();
-                                    });
-        AddCommand (Command.Select, () =>
-                                    {
-                                        OnSelect (); 
-                                        AdvanceCheckState ();
-
-                                        return false;
-                                    });
-
-        // Default keybindings for this view
-        KeyBindings.Add (Key.Space, Command.Select);
-        KeyBindings.Add (Key.Enter, Command.Accept);
->>>>>>> 8b541520
 
         TitleChanged += Checkbox_TitleChanged;
 
@@ -62,14 +39,15 @@
 
     private void CheckBox_MouseClick (object? sender, MouseEventEventArgs e)
     {
-<<<<<<< HEAD
 #if CHECKBOX_SUPPORTS_DOUBLE_CLICK_ACCEPT
         CheckState savedCheckState = CheckedState;
 #endif
 
         if (e.MouseEvent.Flags.HasFlag (MouseFlags.Button1Clicked))
         {
-            e.Handled = AdvanceCheckState () == true;
+            AdvanceCheckState ();
+            ;
+ //           e.Handled = AdvanceCheckState () == true;
         }
 
 #if CHECKBOX_SUPPORTS_DOUBLE_CLICK_ACCEPT
@@ -89,19 +67,6 @@
             }
         }
 #endif
-=======
-        //e.Handled = AdvanceCheckState () == true;
-
-        //if (CanFocus)
-        {
-            e.Handled = InvokeCommand (Command.Select) == true;
-        }
-        //else
-        //{
-        //    e.Handled = InvokeCommand (Command.Accept) == true;
-        //}
-
->>>>>>> 8b541520
     }
 
     private void Checkbox_TitleChanged (object? sender, EventArgs<string> e)
@@ -184,11 +149,6 @@
             return null;
         }
 
-        if (RaiseSelectEvent () == true)
-        {
-            return true;
-        }
-
         CancelEventArgs<CheckState> e = new (in _checkedState, ref value);
 
         if (OnCheckedStateChanging (e))
@@ -210,6 +170,11 @@
         OnCheckedStateChanged (args);
 
         CheckedStateChanged?.Invoke (this, args);
+
+        if (RaiseSelectEvent () == true)
+        {
+            return true;
+        }
 
         return false;
     }
@@ -276,19 +241,9 @@
                 break;
         }
 
-<<<<<<< HEAD
         bool? cancelled = ChangeCheckedState (e.NewValue);
-=======
-        CheckedStateChanging?.Invoke (this, e);
-        if (e.Cancel)
-        {
-            return e.Cancel;
-        }
-
-        SetFocus ();
->>>>>>> 8b541520
-
-        return !cancelled;
+
+        return cancelled;
     }
 
     /// <inheritdoc/>
