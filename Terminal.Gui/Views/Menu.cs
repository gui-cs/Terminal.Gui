using System;
using System.Text;
using System.Linq;
using System.Collections.Generic;

namespace Terminal.Gui {

	/// <summary>
	/// Specifies how a <see cref="MenuItem"/> shows selection state. 
	/// </summary>
	[Flags]
	public enum MenuItemCheckStyle {
		/// <summary>
		/// The menu item will be shown normally, with no check indicator. The default.
		/// </summary>
		NoCheck = 0b_0000_0000,

		/// <summary>
		/// The menu item will indicate checked/un-checked state (see <see cref="Checked"/>).
		/// </summary>
		Checked = 0b_0000_0001,

		/// <summary>
		/// The menu item is part of a menu radio group (see <see cref="Checked"/>) and will indicate selected state.
		/// </summary>
		Radio = 0b_0000_0010,
	};

	/// <summary>
	/// A <see cref="MenuItem"/> has title, an associated help text, and an action to execute on activation. 
	/// MenuItems can also have a checked indicator (see <see cref="Checked"/>).
	/// </summary>
	public class MenuItem {
		string title;
		ShortcutHelper shortcutHelper;
		bool allowNullChecked;
		MenuItemCheckStyle checkType;

		internal int TitleLength => GetMenuBarItemLength (Title);

		/// <summary>
		/// Gets or sets arbitrary data for the menu item.
		/// </summary>
		/// <remarks>This property is not used internally.</remarks>
		public object Data { get; set; }

		/// <summary>
		/// Initializes a new instance of <see cref="MenuItem"/>
		/// </summary>
		public MenuItem (Key shortcut = Key.Null) : this ("", "", null, null, null, shortcut) { }

		/// <summary>
		/// Initializes a new instance of <see cref="MenuItem"/>.
		/// </summary>
		/// <param name="title">Title for the menu item.</param>
		/// <param name="help">Help text to display.</param>
		/// <param name="action">Action to invoke when the menu item is activated.</param>
		/// <param name="canExecute">Function to determine if the action can currently be executed.</param>
		/// <param name="parent">The <see cref="Parent"/> of this menu item.</param>
		/// <param name="shortcut">The <see cref="Shortcut"/> keystroke combination.</param>
		public MenuItem (string title, string help, Action action, Func<bool> canExecute = null, MenuItem parent = null, Key shortcut = Key.Null)
		{
			Title = title ?? "";
			Help = help ?? "";
			Action = action;
			CanExecute = canExecute;
			Parent = parent;
			shortcutHelper = new ShortcutHelper ();
			if (shortcut != Key.Null) {
				shortcutHelper.Shortcut = shortcut;
			}
		}

		/// <summary>
		/// The HotKey is used to activate a <see cref="MenuItem"/> with the keyboard. HotKeys are defined by prefixing the <see cref="Title"/>
		/// of a MenuItem with an underscore ('_'). 
		/// <para>
		/// Pressing Alt-Hotkey for a <see cref="MenuBarItem"/> (menu items on the menu bar) works even if the menu is not active). 
		/// Once a menu has focus and is active, pressing just the HotKey will activate the MenuItem.
		/// </para>
		/// <para>
		/// For example for a MenuBar with a "_File" MenuBarItem that contains a "_New" MenuItem, Alt-F will open the File menu.
		/// Pressing the N key will then activate the New MenuItem.
		/// </para>
		/// <para>
		/// See also <see cref="Shortcut"/> which enable global key-bindings to menu items.
		/// </para>
		/// </summary>
		public Rune HotKey;

		/// <summary>
		/// Shortcut defines a key binding to the MenuItem that will invoke the MenuItem's action globally for the <see cref="View"/> that is
		/// the parent of the <see cref="MenuBar"/> or <see cref="ContextMenu"/> this <see cref="MenuItem"/>.
		/// <para>
		/// The <see cref="Key"/> will be drawn on the MenuItem to the right of the <see cref="Title"/> and <see cref="Help"/> text. See <see cref="ShortcutTag"/>.
		/// </para>
		/// </summary>
		public Key Shortcut {
			get => shortcutHelper.Shortcut;
			set {
				if (shortcutHelper.Shortcut != value && (ShortcutHelper.PostShortcutValidation (value) || value == Key.Null)) {
					shortcutHelper.Shortcut = value;
				}
			}
		}

		/// <summary>
		/// Gets the text describing the keystroke combination defined by <see cref="Shortcut"/>.
		/// </summary>
		public string ShortcutTag => ShortcutHelper.GetShortcutTag (shortcutHelper.Shortcut);

		/// <summary>
		/// Gets or sets the title of the menu item .
		/// </summary>
		/// <value>The title.</value>
		public string Title {
			get { return title; }
			set {
				if (title != value) {
					title = value;
					GetHotKey ();
				}
			}
		}

		/// <summary>
		/// Gets or sets the help text for the menu item. The help text is drawn to the right of the <see cref="Title"/>.
		/// </summary>
		/// <value>The help text.</value>
		public string Help { get; set; }

		/// <summary>
		/// Gets or sets the action to be invoked when the menu item is triggered.
		/// </summary>
		/// <value>Method to invoke.</value>
		public Action Action { get; set; }

		/// <summary>
		/// Gets or sets the action to be invoked to determine if the menu can be triggered. If <see cref="CanExecute"/> returns <see langword="true"/>
		/// the menu item will be enabled. Otherwise, it will be disabled. 
		/// </summary>
		/// <value>Function to determine if the action is can be executed or not.</value>
		public Func<bool> CanExecute { get; set; }

		/// <summary>
		/// Returns <see langword="true"/> if the menu item is enabled. This method is a wrapper around <see cref="CanExecute"/>.
		/// </summary>
		public bool IsEnabled ()
		{
			return CanExecute == null ? true : CanExecute ();
		}

		// 
		// ┌─────────────────────────────┐
		// │ Quit  Quit UI Catalog  Ctrl+Q │
		// └─────────────────────────────┘
		// ┌─────────────────┐
		// │ ◌ TopLevel Alt+T │
		// └─────────────────┘
		// TODO: Replace the `2` literals with named constants 
		internal int Width => 1 + // space before Title
			TitleLength +
			2 + // space after Title - BUGBUG: This should be 1 
			(Checked == true || CheckType.HasFlag (MenuItemCheckStyle.Checked) || CheckType.HasFlag (MenuItemCheckStyle.Radio) ? 2 : 0) + // check glyph + space 
			(Help.GetColumns () > 0 ? 2 + Help.GetColumns () : 0) + // Two spaces before Help
			(ShortcutTag.GetColumns () > 0 ? 2 + ShortcutTag.GetColumns () : 0); // Pad two spaces before shortcut tag (which are also aligned right)

		/// <summary>
		/// Sets or gets whether the <see cref="MenuItem"/> shows a check indicator or not. See <see cref="MenuItemCheckStyle"/>.
		/// </summary>
		public bool? Checked { set; get; }

		/// <summary>
		/// Used only if <see cref="CheckType"/> is of <see cref="MenuItemCheckStyle.Checked"/> type.
		/// If <see langword="true"/> allows <see cref="Checked"/> to be null, true or false.
		/// If <see langword="false"/> only allows <see cref="Checked"/> to be true or false.
		/// </summary>
		public bool AllowNullChecked {
			get => allowNullChecked;
			set {
				allowNullChecked = value;
				if (Checked == null) {
					Checked = false;
				}
			}
		}

		/// <summary>
		/// Sets or gets the <see cref="MenuItemCheckStyle"/> of a menu item where <see cref="Checked"/> is set to <see langword="true"/>.
		/// </summary>
		public MenuItemCheckStyle CheckType {
			get => checkType;
			set {
				checkType = value;
				if (checkType == MenuItemCheckStyle.Checked && !allowNullChecked && Checked == null) {
					Checked = false;
				}
			}
		}

		/// <summary>
		/// Gets the parent for this <see cref="MenuItem"/>.
		/// </summary>
		/// <value>The parent.</value>
		public MenuItem Parent { get; set; }

		/// <summary>
		/// Gets if this <see cref="MenuItem"/> is from a sub-menu.
		/// </summary>
		internal bool IsFromSubMenu { get { return Parent != null; } }

		/// <summary>
		/// Merely a debugging aid to see the interaction with main.
		/// </summary>
		public MenuItem GetMenuItem ()
		{
			return this;
		}

		/// <summary>
		/// Merely a debugging aid to see the interaction with main.
		/// </summary>
		public bool GetMenuBarItem ()
		{
			return IsFromSubMenu;
		}

		/// <summary>
		/// Toggle the <see cref="Checked"/> between three states if <see cref="AllowNullChecked"/> is <see langword="true"/>
		/// or between two states if <see cref="AllowNullChecked"/> is <see langword="false"/>.
		/// </summary>
		public void ToggleChecked ()
		{
			if (checkType != MenuItemCheckStyle.Checked) {
				throw new InvalidOperationException ("This isn't a Checked MenuItemCheckStyle!");
			}
			var previousChecked = Checked;
			if (AllowNullChecked) {
				switch (previousChecked) {
				case null:
					Checked = true;
					break;
				case true:
					Checked = false;
					break;
				case false:
					Checked = null;
					break;
				}
			} else {
				Checked = !Checked;
			}
		}

		void GetHotKey ()
		{
			bool nextIsHot = false;
			foreach (var x in title) {
				if (x == MenuBar.HotKeySpecifier.Value) {
					nextIsHot = true;
				} else {
					if (nextIsHot) {
						HotKey = (Rune)Char.ToUpper ((char)x);
						break;
					}
					nextIsHot = false;
					HotKey = default;
				}
			}
		}

		int GetMenuBarItemLength (string title)
		{
			int len = 0;
			foreach (var ch in title.EnumerateRunes ()) {
				if (ch == MenuBar.HotKeySpecifier)
					continue;
				len += Math.Max (ch.GetColumns (), 1);
			}

			return len;
		}
	}

	/// <summary>
	/// <see cref="MenuBarItem"/> is a menu item on an app's <see cref="MenuBar"/>. 
	/// MenuBarItems do not support <see cref="MenuItem.Shortcut"/>.
	/// </summary>
	public class MenuBarItem : MenuItem {
		/// <summary>
		/// Initializes a new <see cref="MenuBarItem"/> as a <see cref="MenuItem"/>.
		/// </summary>
		/// <param name="title">Title for the menu item.</param>
		/// <param name="help">Help text to display. Will be displayed next to the Title surrounded by parentheses.</param>
		/// <param name="action">Action to invoke when the menu item is activated.</param>
		/// <param name="canExecute">Function to determine if the action can currently be executed.</param>
		/// <param name="parent">The parent <see cref="MenuItem"/> of this if exist, otherwise is null.</param>
		public MenuBarItem (string title, string help, Action action, Func<bool> canExecute = null, MenuItem parent = null) : base (title, help, action, canExecute, parent)
		{
			Initialize (title, null, null, true);
		}

		/// <summary>
		/// Initializes a new <see cref="MenuBarItem"/>.
		/// </summary>
		/// <param name="title">Title for the menu item.</param>
		/// <param name="children">The items in the current menu.</param>
		/// <param name="parent">The parent <see cref="MenuItem"/> of this if exist, otherwise is null.</param>
		public MenuBarItem (string title, MenuItem [] children, MenuItem parent = null)
		{
			Initialize (title, children, parent);
		}

		/// <summary>
		/// Initializes a new <see cref="MenuBarItem"/> with separate list of items.
		/// </summary>
		/// <param name="title">Title for the menu item.</param>
		/// <param name="children">The list of items in the current menu.</param>
		/// <param name="parent">The parent <see cref="MenuItem"/> of this if exist, otherwise is null.</param>
		public MenuBarItem (string title, List<MenuItem []> children, MenuItem parent = null)
		{
			Initialize (title, children, parent);
		}

		/// <summary>
		/// Initializes a new <see cref="MenuBarItem"/>.
		/// </summary>
		/// <param name="children">The items in the current menu.</param>
		public MenuBarItem (MenuItem [] children) : this ("", children) { }

		/// <summary>
		/// Initializes a new <see cref="MenuBarItem"/>.
		/// </summary>
		public MenuBarItem () : this (children: new MenuItem [] { }) { }

		void Initialize (string title, object children, MenuItem parent = null, bool isTopLevel = false)
		{
			if (!isTopLevel && children == null) {
				throw new ArgumentNullException (nameof (children), "The parameter cannot be null. Use an empty array instead.");
			}
			SetTitle (title ?? "");
			if (parent != null) {
				Parent = parent;
			}
			if (children is List<MenuItem []>) {
				MenuItem [] childrens = new MenuItem [] { };
				foreach (var item in (List<MenuItem []>)children) {
					for (int i = 0; i < item.Length; i++) {
						SetChildrensParent (item);
						Array.Resize (ref childrens, childrens.Length + 1);
						childrens [childrens.Length - 1] = item [i];
					}
				}
				Children = childrens;
			} else if (children is MenuItem []) {
				SetChildrensParent ((MenuItem [])children);
				Children = (MenuItem [])children;
			} else {
				Children = null;
			}
		}

		void SetChildrensParent (MenuItem [] childrens)
		{
			foreach (var child in childrens) {
				if (child != null && child.Parent == null) {
					child.Parent = this;
				}
			}
		}

		/// <summary>
		/// Check if the children parameter is a <see cref="MenuBarItem"/>.
		/// </summary>
		/// <param name="children"></param>
		/// <returns>Returns a <see cref="MenuBarItem"/> or null otherwise.</returns>
		public MenuBarItem SubMenu (MenuItem children)
		{
			return children as MenuBarItem;
		}

		/// <summary>
		/// Check if the <see cref="MenuItem"/> parameter is a child of this.
		/// </summary>
		/// <param name="menuItem"></param>
		/// <returns>Returns <c>true</c> if it is a child of this. <c>false</c> otherwise.</returns>
		public bool IsSubMenuOf (MenuItem menuItem)
		{
			foreach (var child in Children) {
				if (child == menuItem && child.Parent == menuItem.Parent) {
					return true;
				}
			}
			return false;
		}

		/// <summary>
		/// Get the index of the <see cref="MenuItem"/> parameter.
		/// </summary>
		/// <param name="children"></param>
		/// <returns>Returns a value bigger than -1 if the <see cref="MenuItem"/> is a child of this.</returns>
		public int GetChildrenIndex (MenuItem children)
		{
			if (Children?.Length == 0) {
				return -1;
			}
			int i = 0;
			foreach (var child in Children) {
				if (child == children) {
					return i;
				}
				i++;
			}
			return -1;
		}

		void SetTitle (string title)
		{
			if (title == null)
				title = string.Empty;
			Title = title;
		}

		/// <summary>
		/// Gets or sets an array of <see cref="MenuItem"/> objects that are the children of this <see cref="MenuBarItem"/>
		/// </summary>
		/// <value>The children.</value>
		public MenuItem [] Children { get; set; }

		internal bool IsTopLevel { get => Parent == null && (Children == null || Children.Length == 0) && Action != null; }
	}

	class Menu : View {
		internal MenuBarItem barItems;
		internal MenuBar host;
		internal int current;
		internal View previousSubFocused;

		internal static Rect MakeFrame (int x, int y, MenuItem [] items, Menu parent = null, LineStyle border = LineStyle.Single)
		{
			if (items == null || items.Length == 0) {
				return new Rect ();
			}
			int minX = x;
			int minY = y;
			var borderOffset = 2; // This 2 is for the space around
			int maxW = (items.Max (z => z?.Width) ?? 0) + borderOffset;
			int maxH = items.Length + borderOffset;
			if (parent != null && x + maxW > Driver.Cols) {
				minX = Math.Max (parent.Frame.Right - parent.Frame.Width - maxW, 0);
			}
			if (y + maxH > Driver.Rows) {
				minY = Math.Max (Driver.Rows - maxH, 0);
			}
			return new Rect (minX, minY, maxW, maxH);
		}

		public Menu (MenuBar host, int x, int y, MenuBarItem barItems, Menu parent = null, LineStyle border = LineStyle.Single)
			: base (MakeFrame (x, y, barItems.Children, parent, border))
		{
			this.barItems = barItems;
			this.host = host;
			if (barItems.IsTopLevel) {
				// This is a standalone MenuItem on a MenuBar
				ColorScheme = host.ColorScheme;
				CanFocus = true;
			} else {

				current = -1;
				for (int i = 0; i < barItems.Children?.Length; i++) {
					if (barItems.Children [i]?.IsEnabled () == true) {
						current = i;
						break;
					}
				}
				ColorScheme = host.ColorScheme;
				CanFocus = true;
				WantMousePositionReports = host.WantMousePositionReports;
			}

			BorderStyle = host.MenusBorderStyle;

			if (Application.Current != null) {
				Application.Current.DrawContentComplete += Current_DrawContentComplete;
				Application.Current.SizeChanging += Current_TerminalResized;
			}
<<<<<<< HEAD
			// BUGBUG: Views should not use RootMouseEvent; use Responder instead.
			Application.RootMouseEvent += Application_RootMouseEvent;
=======
			Application.MouseEvent += Application_RootMouseEvent;
>>>>>>> 21e8a70c

			// Things this view knows how to do
			AddCommand (Command.LineUp, () => MoveUp ());
			AddCommand (Command.LineDown, () => MoveDown ());
			AddCommand (Command.Left, () => { this.host.PreviousMenu (true); return true; });
			AddCommand (Command.Right, () => {
				this.host.NextMenu (!this.barItems.IsTopLevel || (this.barItems.Children != null
					&& this.barItems.Children.Length > 0 && current > -1
					&& current < this.barItems.Children.Length && this.barItems.Children [current].IsFromSubMenu),
					this.barItems.Children != null && this.barItems.Children.Length > 0 && current > -1
					&& host.UseSubMenusSingleFrame && this.barItems.SubMenu (this.barItems.Children [current]) != null);

				return true;
			});
			AddCommand (Command.Cancel, () => { CloseAllMenus (); return true; });
			AddCommand (Command.Accept, () => { RunSelected (); return true; });

			// Default keybindings for this view
			AddKeyBinding (Key.CursorUp, Command.LineUp);
			AddKeyBinding (Key.CursorDown, Command.LineDown);
			AddKeyBinding (Key.CursorLeft, Command.Left);
			AddKeyBinding (Key.CursorRight, Command.Right);
			AddKeyBinding (Key.Esc, Command.Cancel);
			AddKeyBinding (Key.Enter, Command.Accept);
		}

		private void Current_TerminalResized (object sender, SizeChangedEventArgs e)
		{
			if (host.IsMenuOpen) {
				host.CloseAllMenus ();
			}
		}

		/// <inheritdoc/>
		public override void OnVisibleChanged ()
		{
			base.OnVisibleChanged ();
			if (Visible) {
<<<<<<< HEAD
				// BUGBUG: Views should not use RootMouseEvent; use Responder instead.
				Application.RootMouseEvent += Application_RootMouseEvent;
			} else {
				// BUGBUG: Views should not use RootMouseEvent; use Responder instead.
				Application.RootMouseEvent -= Application_RootMouseEvent;
=======
				Application.MouseEvent += Application_RootMouseEvent;
			} else {
				Application.MouseEvent -= Application_RootMouseEvent;
>>>>>>> 21e8a70c
			}
		}

		private void Application_RootMouseEvent (object sender, MouseEventEventArgs a)
		{
			if (a.MouseEvent.View is MenuBar) {
				return;
			}
			var locationOffset = host.GetScreenOffsetFromCurrent ();
			if (SuperView != null && SuperView != Application.Current) {
				locationOffset.X += SuperView.Border.Thickness.Left;
				locationOffset.Y += SuperView.Border.Thickness.Top;
			}
			var view = View.FindDeepestView (this, a.MouseEvent.X + locationOffset.X, a.MouseEvent.Y + locationOffset.Y, out int rx, out int ry);
			if (view == this) {
				if (!Visible) {
					throw new InvalidOperationException ("This shouldn't running on a invisible menu!");
				}

				var nme = new MouseEvent () {
					X = rx,
					Y = ry,
					Flags = a.MouseEvent.Flags,
					View = view
				};
				if (MouseEvent (nme) || a.MouseEvent.Flags == MouseFlags.Button1Pressed || a.MouseEvent.Flags == MouseFlags.Button1Released) {
					a.MouseEvent.Handled = true;
				}
			}
		}

		internal Attribute DetermineColorSchemeFor (MenuItem item, int index)
		{
			if (item != null) {
				if (index == current) return ColorScheme.Focus;
				if (!item.IsEnabled ()) return ColorScheme.Disabled;
			}
			return GetNormalColor ();
		}

		public override void OnDrawContent (Rect contentArea)
		{
			if (barItems.Children == null) {
				return;
			}
			var savedClip = Driver.Clip;
			Driver.Clip = new Rect (0, 0, Driver.Cols, Driver.Rows);
			Driver.SetAttribute (GetNormalColor ());

			OnDrawFrames ();
			OnRenderLineCanvas ();

			for (int i = Bounds.Y; i < barItems.Children.Length; i++) {
				if (i < 0) {
					continue;
				}
				if (ViewToScreen (Bounds).Y + i >= Driver.Rows) {
					break;
				}
				var item = barItems.Children [i];
				Driver.SetAttribute (item == null ? GetNormalColor ()
					: i == current ? ColorScheme.Focus : GetNormalColor ());
				if (item == null && BorderStyle != LineStyle.None) {
					Move (-1, i);
					Driver.AddRune (CM.Glyphs.LeftTee);
				} else if (Frame.X < Driver.Cols) {
					Move (0, i);
				}

				Driver.SetAttribute (DetermineColorSchemeFor (item, i));
				for (int p = Bounds.X; p < Frame.Width - 2; p++) { // This - 2 is for the border
					if (p < 0) {
						continue;
					}
					if (ViewToScreen (Bounds).X + p >= Driver.Cols) {
						break;
					}
					if (item == null)
						Driver.AddRune (CM.Glyphs.HLine);
					else if (i == 0 && p == 0 && host.UseSubMenusSingleFrame && item.Parent.Parent != null)
						Driver.AddRune (CM.Glyphs.LeftArrow);
					// This `- 3` is left border + right border + one row in from right
					else if (p == Frame.Width - 3 && barItems.SubMenu (barItems.Children [i]) != null)
						Driver.AddRune (CM.Glyphs.RightArrow);
					else
						Driver.AddRune ((Rune)' ');
				}

				if (item == null) {
					if (BorderStyle != LineStyle.None && SuperView?.Frame.Right - Frame.X > Frame.Width) {
						Move (Frame.Width - 2, i);
						Driver.AddRune (CM.Glyphs.RightTee);
					}
					continue;
				}

				string textToDraw = null;
				var nullCheckedChar = CM.Glyphs.NullChecked;
				var checkChar = CM.Glyphs.Selected;
				var uncheckedChar = CM.Glyphs.UnSelected;

				if (item.CheckType.HasFlag (MenuItemCheckStyle.Checked)) {
					checkChar = CM.Glyphs.Checked;
					uncheckedChar = CM.Glyphs.UnChecked;
				}

				// Support Checked even though CheckType wasn't set
				if (item.CheckType == MenuItemCheckStyle.Checked && item.Checked == null) {
					textToDraw = $"{nullCheckedChar} {item.Title}";
				} else if (item.Checked == true) {
					textToDraw = $"{checkChar} {item.Title}";
				} else if (item.CheckType.HasFlag (MenuItemCheckStyle.Checked) || item.CheckType.HasFlag (MenuItemCheckStyle.Radio)) {
					textToDraw = $"{uncheckedChar} {item.Title}";
				} else {
					textToDraw = item.Title;
				}

				ViewToScreen (0, i, out int vtsCol, out int vtsRow, false);
				if (vtsCol < Driver.Cols) {
					Driver.Move (vtsCol + 1, vtsRow);
					if (!item.IsEnabled ()) {
						DrawHotString (textToDraw, ColorScheme.Disabled, ColorScheme.Disabled);
					} else if (i == 0 && host.UseSubMenusSingleFrame && item.Parent.Parent != null) {
						var tf = new TextFormatter () {
							Alignment = TextAlignment.Centered,
							HotKeySpecifier = MenuBar.HotKeySpecifier,
							Text = textToDraw
						};
						// The -3 is left/right border + one space (not sure what for)
						tf.Draw (ViewToScreen (new Rect (1, i, Frame.Width - 3, 1)),
							i == current ? ColorScheme.Focus : GetNormalColor (),
							i == current ? ColorScheme.HotFocus : ColorScheme.HotNormal,
							SuperView == null ? default : SuperView.ViewToScreen (SuperView.Bounds));
					} else {
						DrawHotString (textToDraw,
							i == current ? ColorScheme.HotFocus : ColorScheme.HotNormal,
							i == current ? ColorScheme.Focus : GetNormalColor ());
					}

					// The help string
					var l = item.ShortcutTag.GetColumns () == 0 ? item.Help.GetColumns () : item.Help.GetColumns () + item.ShortcutTag.GetColumns () + 2;
					var col = Frame.Width - l - 3;
					ViewToScreen (col, i, out vtsCol, out vtsRow, false);
					if (vtsCol < Driver.Cols) {
						Driver.Move (vtsCol, vtsRow);
						Driver.AddStr (item.Help);

						// The shortcut tag string
						if (!string.IsNullOrEmpty (item.ShortcutTag)) {
							Driver.Move (vtsCol + l - item.ShortcutTag.GetColumns (), vtsRow);
							Driver.AddStr (item.ShortcutTag);
						}
					}
				}
			}
			Driver.Clip = savedClip;

			PositionCursor ();
		}

		private void Current_DrawContentComplete (object sender, DrawEventArgs e)
		{
			if (Visible) {
				OnDrawContent (Bounds);
			}
		}

		public override void PositionCursor ()
		{
			if (host == null || host.IsMenuOpen)
				if (barItems.IsTopLevel) {
					host.PositionCursor ();
				} else
					Move (2, 1 + current);
			else
				host.PositionCursor ();
		}

		public void Run (Action action)
		{
			if (action == null || host == null)
				return;

			Application.UngrabMouse ();
			host.CloseAllMenus ();
			Application.Refresh ();

			host.Run (action);
		}

		public override bool OnLeave (View view)
		{
			return host.OnLeave (view);
		}

		public override bool OnKeyDown (KeyEvent keyEvent)
		{
			if (keyEvent.IsAlt) {
				host.CloseAllMenus ();
				return true;
			}

			return false;
		}

		public override bool ProcessHotKey (KeyEvent keyEvent)
		{
			// To ncurses simulate a AltMask key pressing Alt+Space because
			// it can't detect an alone special key down was pressed.
			if (keyEvent.IsAlt && keyEvent.Key == Key.AltMask) {
				OnKeyDown (keyEvent);
				return true;
			}

			return false;
		}

		public override bool ProcessKey (KeyEvent kb)
		{
			var result = InvokeKeybindings (kb);
			if (result != null)
				return (bool)result;

			// TODO: rune-ify
			if (barItems.Children != null && Char.IsLetterOrDigit ((char)kb.KeyValue)) {
				var x = Char.ToUpper ((char)kb.KeyValue);
				var idx = -1;
				foreach (var item in barItems.Children) {
					idx++;
					if (item == null) continue;
					if (item.IsEnabled () && item.HotKey.Value == x) {
						current = idx;
						RunSelected ();
						return true;
					}
				}
			}
			return host.ProcessHotKey (kb);
		}

		void RunSelected ()
		{
			if (barItems.IsTopLevel) {
				Run (barItems.Action);
			} else if (current > -1 && barItems.Children [current].Action != null) {
				Run (barItems.Children [current].Action);
			} else if (current == 0 && host.UseSubMenusSingleFrame
				&& barItems.Children [current].Parent.Parent != null) {

				host.PreviousMenu (barItems.Children [current].Parent.IsFromSubMenu, true);
			} else if (current > -1 && barItems.SubMenu (barItems.Children [current]) != null) {

				CheckSubMenu ();
			}
		}

		void CloseAllMenus ()
		{
			Application.UngrabMouse ();
			host.CloseAllMenus ();
		}

		bool MoveDown ()
		{
			if (barItems.IsTopLevel) {
				return true;
			}
			bool disabled;
			do {
				current++;
				if (current >= barItems.Children.Length) {
					current = 0;
				}
				if (this != host.openCurrentMenu && barItems.Children [current]?.IsFromSubMenu == true && host.selectedSub > -1) {
					host.PreviousMenu (true);
					host.SelectEnabledItem (barItems.Children, current, out current);
					host.openCurrentMenu = this;
				}
				var item = barItems.Children [current];
				if (item?.IsEnabled () != true) {
					disabled = true;
				} else {
					disabled = false;
				}
				if (!host.UseSubMenusSingleFrame && host.UseKeysUpDownAsKeysLeftRight && barItems.SubMenu (barItems.Children [current]) != null &&
					!disabled && host.IsMenuOpen) {
					if (!CheckSubMenu ())
						return false;
					break;
				}
				if (!host.IsMenuOpen) {
					host.OpenMenu (host.selected);
				}
			} while (barItems.Children [current] == null || disabled);
			SetNeedsDisplay ();
			SetParentSetNeedsDisplay ();
			if (!host.UseSubMenusSingleFrame)
				host.OnMenuOpened ();
			return true;
		}

		bool MoveUp ()
		{
			if (barItems.IsTopLevel || current == -1) {
				return true;
			}
			bool disabled;
			do {
				current--;
				if (host.UseKeysUpDownAsKeysLeftRight && !host.UseSubMenusSingleFrame) {
					if ((current == -1 || this != host.openCurrentMenu) && barItems.Children [current + 1].IsFromSubMenu && host.selectedSub > -1) {
						current++;
						host.PreviousMenu (true);
						if (current > 0) {
							current--;
							host.openCurrentMenu = this;
						}
						break;
					}
				}
				if (current < 0)
					current = barItems.Children.Length - 1;
				if (!host.SelectEnabledItem (barItems.Children, current, out current, false)) {
					current = 0;
					if (!host.SelectEnabledItem (barItems.Children, current, out current) && !host.CloseMenu (false)) {
						return false;
					}
					break;
				}
				var item = barItems.Children [current];
				if (item?.IsEnabled () != true) {
					disabled = true;
				} else {
					disabled = false;
				}
				if (!host.UseSubMenusSingleFrame && host.UseKeysUpDownAsKeysLeftRight && barItems.SubMenu (barItems.Children [current]) != null &&
					!disabled && host.IsMenuOpen) {
					if (!CheckSubMenu ())
						return false;
					break;
				}
			} while (barItems.Children [current] == null || disabled);
			SetNeedsDisplay ();
			SetParentSetNeedsDisplay ();
			if (!host.UseSubMenusSingleFrame)
				host.OnMenuOpened ();
			return true;
		}

		private void SetParentSetNeedsDisplay ()
		{
			if (host.openSubMenu != null) {
				foreach (var menu in host.openSubMenu) {
					menu.SetNeedsDisplay ();
				}
			}

			host?.openMenu?.SetNeedsDisplay ();
			host.SetNeedsDisplay ();
		}

		public override bool MouseEvent (MouseEvent me)
		{
			if (!host.handled && !host.HandleGrabView (me, this)) {
				return false;
			}
			host.handled = false;
			bool disabled;
			var meY = me.Y - (Border == null ? 0 : Border.Thickness.Top);
			if (me.Flags == MouseFlags.Button1Clicked) {
				disabled = false;
				if (meY < 0)
					return true;
				if (meY >= barItems.Children.Length)
					return true;
				var item = barItems.Children [meY];
				if (item == null || !item.IsEnabled ()) disabled = true;
				if (disabled) return true;
				current = meY;
				if (item != null && !disabled)
					RunSelected ();
				return true;
			} else if (me.Flags == MouseFlags.Button1Pressed || me.Flags == MouseFlags.Button1DoubleClicked ||
				me.Flags == MouseFlags.Button1TripleClicked || me.Flags == MouseFlags.ReportMousePosition ||
				me.Flags.HasFlag (MouseFlags.Button1Pressed | MouseFlags.ReportMousePosition)) {

				disabled = false;
				if (meY < 0 || meY >= barItems.Children.Length) {
					return true;
				}
				var item = barItems.Children [meY];
				if (item == null) return true;
				if (item == null || !item.IsEnabled ()) disabled = true;
				if (item != null && !disabled)
					current = meY;
				if (host.UseSubMenusSingleFrame || !CheckSubMenu ()) {
					SetNeedsDisplay ();
					SetParentSetNeedsDisplay ();
					return true;
				}
				host.OnMenuOpened ();
				return true;
			}
			return false;
		}

		internal bool CheckSubMenu ()
		{
			if (current == -1 || barItems.Children [current] == null) {
				return true;
			}
			var subMenu = barItems.SubMenu (barItems.Children [current]);
			if (subMenu != null) {
				int pos = -1;
				if (host.openSubMenu != null) {
					pos = host.openSubMenu.FindIndex (o => o?.barItems == subMenu);
				}
				if (pos == -1 && this != host.openCurrentMenu && subMenu.Children != host.openCurrentMenu.barItems.Children
					&& !host.CloseMenu (false, true)) {
					return false;
				}
				host.Activate (host.selected, pos, subMenu);
			} else if (host.openSubMenu?.Count == 0 || host.openSubMenu?.Last ().barItems.IsSubMenuOf (barItems.Children [current]) == false) {
				return host.CloseMenu (false, true);
			} else {
				SetNeedsDisplay ();
				SetParentSetNeedsDisplay ();
			}
			return true;
		}

		int GetSubMenuIndex (MenuBarItem subMenu)
		{
			int pos = -1;
			if (this != null && Subviews.Count > 0) {
				Menu v = null;
				foreach (var menu in Subviews) {
					if (((Menu)menu).barItems == subMenu)
						v = (Menu)menu;
				}
				if (v != null)
					pos = Subviews.IndexOf (v);
			}

			return pos;
		}

		///<inheritdoc/>
		public override bool OnEnter (View view)
		{
			Application.Driver.SetCursorVisibility (CursorVisibility.Invisible);

			return base.OnEnter (view);
		}

		protected override void Dispose (bool disposing)
		{
			if (Application.Current != null) {
				Application.Current.DrawContentComplete -= Current_DrawContentComplete;
				Application.Current.SizeChanging -= Current_TerminalResized;
			}
<<<<<<< HEAD
			// BUGBUG: Views should not use RootMouseEvent; use Responder instead.
			Application.RootMouseEvent -= Application_RootMouseEvent;
=======
			Application.MouseEvent -= Application_RootMouseEvent;
>>>>>>> 21e8a70c
			base.Dispose (disposing);
		}
	}

	/// <summary>
	///	<para>
	/// Provides a menu bar that spans the top of a <see cref="Toplevel"/> View with drop-down and cascading menus. 
	///	</para>
	/// <para>
	/// By default, any sub-sub-menus (sub-menus of the <see cref="MenuItem"/>s added to <see cref="MenuBarItem"/>s) 
	/// are displayed in a cascading manner, where each sub-sub-menu pops out of the sub-menu frame
	/// (either to the right or left, depending on where the sub-menu is relative to the edge of the screen). By setting
	/// <see cref="UseSubMenusSingleFrame"/> to <see langword="true"/>, this behavior can be changed such that all sub-sub-menus are
	/// drawn within a single frame below the MenuBar.
	/// </para>
	/// </summary>
	/// <remarks>
	///	<para>
	///	The <see cref="MenuBar"/> appears on the first row of the parent <see cref="Toplevel"/> View and uses the full width.
	///	</para>
	///	<para>
	///	The <see cref="MenuBar"/> provides global hotkeys for the application. See <see cref="MenuItem.HotKey"/>.
	///	</para>
	///	<para>
	///	See also: <see cref="ContextMenu"/>
	///	</para>
	/// </remarks>
	public class MenuBar : View {
		internal int selected;
		internal int selectedSub;

		/// <summary>
		/// Gets or sets the array of <see cref="MenuBarItem"/>s for the menu. Only set this after the <see cref="MenuBar"/> is visible.
		/// </summary>
		/// <value>The menu array.</value>
		public MenuBarItem [] Menus { get; set; }

		/// <summary>
		/// The default <see cref="LineStyle"/> for <see cref="Menus"/>'s border. The default is <see cref="LineStyle.Single"/>.
		/// </summary>
		public LineStyle MenusBorderStyle { get; set; } = LineStyle.Single;

		private bool useKeysUpDownAsKeysLeftRight = false;

		/// <summary>
		/// Used for change the navigation key style.
		/// </summary>
		public bool UseKeysUpDownAsKeysLeftRight {
			get => useKeysUpDownAsKeysLeftRight;
			set {
				useKeysUpDownAsKeysLeftRight = value;
				if (value && UseSubMenusSingleFrame) {
					UseSubMenusSingleFrame = false;
					SetNeedsDisplay ();
				}
			}
		}

		static string shortcutDelimiter = "+";
		/// <summary>
		/// Sets or gets the shortcut delimiter separator. The default is "+".
		/// </summary>
		public static string ShortcutDelimiter {
			get => shortcutDelimiter;
			set {
				if (shortcutDelimiter != value) {
					shortcutDelimiter = value == string.Empty ? " " : value;
				}
			}
		}

		/// <summary>
		/// The specifier character for the hotkey to all menus.
		/// </summary>
		new public static Rune HotKeySpecifier => (Rune)'_';

		private bool useSubMenusSingleFrame;

		/// <summary>
		/// Gets or sets if the sub-menus must be displayed in a single or multiple frames.
		/// <para>
		/// By default any sub-sub-menus (sub-menus of the main <see cref="MenuItem"/>s) are displayed in a cascading manner, 
		/// where each sub-sub-menu pops out of the sub-menu frame
		/// (either to the right or left, depending on where the sub-menu is relative to the edge of the screen). By setting
		/// <see cref="UseSubMenusSingleFrame"/> to <see langword="true"/>, this behavior can be changed such that all sub-sub-menus are
		/// drawn within a single frame below the MenuBar.
		/// </para>		
		/// </summary>
		public bool UseSubMenusSingleFrame {
			get => useSubMenusSingleFrame;
			set {
				useSubMenusSingleFrame = value;
				if (value && UseKeysUpDownAsKeysLeftRight) {
					useKeysUpDownAsKeysLeftRight = false;
					SetNeedsDisplay ();
				}
			}
		}

		/// <summary>
		/// The <see cref="Gui.Key"/> used to activate the menu bar by keyboard.
		/// </summary>
		public Key Key { get; set; } = Key.F9;

		///<inheritdoc/>
		public override bool Visible {
			get => base.Visible;
			set {
				base.Visible = value;
				if (!value) {
					CloseAllMenus ();
				}
			}
		}

		/// <summary>
		/// Initializes a new instance of the <see cref="MenuBar"/>.
		/// </summary>
		public MenuBar () : this (new MenuBarItem [] { }) { }

		/// <summary>
		/// Initializes a new instance of the <see cref="MenuBar"/> class with the specified set of Toplevel menu items.
		/// </summary>
		/// <param name="menus">Individual menu items; a null item will result in a separator being drawn.</param>
		public MenuBar (MenuBarItem [] menus) : base ()
		{
			X = 0;
			Y = 0;
			Width = Dim.Fill ();
			Height = 1;
			Menus = menus;
			//CanFocus = true;
			selected = -1;
			selectedSub = -1;
			ColorScheme = Colors.Menu;
			WantMousePositionReports = true;
			IsMenuOpen = false;

			Added += MenuBar_Added;

			// Things this view knows how to do
			AddCommand (Command.Left, () => { MoveLeft (); return true; });
			AddCommand (Command.Right, () => { MoveRight (); return true; });
			AddCommand (Command.Cancel, () => { CloseMenuBar (); return true; });
			AddCommand (Command.Accept, () => { ProcessMenu (selected, Menus [selected]); return true; });

			// Default keybindings for this view
			AddKeyBinding (Key.CursorLeft, Command.Left);
			AddKeyBinding (Key.CursorRight, Command.Right);
			AddKeyBinding (Key.Esc, Command.Cancel);
			AddKeyBinding (Key.C | Key.CtrlMask, Command.Cancel);
			AddKeyBinding (Key.CursorDown, Command.Accept);
			AddKeyBinding (Key.Enter, Command.Accept);
		}

		bool _initialCanFocus;

		private void MenuBar_Added (object sender, SuperViewChangedEventArgs e)
		{
			_initialCanFocus = CanFocus;
			Added -= MenuBar_Added;
		}

		bool openedByAltKey;

		bool isCleaning;

		///<inheritdoc/>
		public override bool OnLeave (View view)
		{
			if ((!(view is MenuBar) && !(view is Menu) || !(view is MenuBar) && !(view is Menu) && openMenu != null) && !isCleaning && !reopen) {
				CleanUp ();
			}
			return base.OnLeave (view);
		}

		///<inheritdoc/>
		public override bool OnKeyDown (KeyEvent keyEvent)
		{
			if (keyEvent.IsAlt || (keyEvent.IsCtrl && keyEvent.Key == (Key.CtrlMask | Key.Space))) {
				openedByAltKey = true;
				SetNeedsDisplay ();
				openedByHotKey = false;
			}
			return false;
		}

		///<inheritdoc/>
		public override bool OnKeyUp (KeyEvent keyEvent)
		{
			if (keyEvent.IsAlt || keyEvent.Key == Key.AltMask || (keyEvent.IsCtrl && keyEvent.Key == (Key.CtrlMask | Key.Space))) {
				// User pressed Alt - this may be a precursor to a menu accelerator (e.g. Alt-F)
				if (openedByAltKey && !IsMenuOpen && openMenu == null && (((uint)keyEvent.Key & (uint)Key.CharMask) == 0
					|| ((uint)keyEvent.Key & (uint)Key.CharMask) == (uint)Key.Space)) {
					// There's no open menu, the first menu item should be highlight.
					// The right way to do this is to SetFocus(MenuBar), but for some reason
					// that faults.

					var mbar = GetMouseGrabViewInstance (this);
					if (mbar != null) {
						mbar.CleanUp ();
					}

					//Activate (0);
					//StartMenu ();
					IsMenuOpen = true;
					selected = 0;
					CanFocus = true;
					lastFocused = SuperView == null ? Application.Current.MostFocused : SuperView.MostFocused;
					SetFocus ();
					SetNeedsDisplay ();
					Application.GrabMouse (this);
				} else if (!openedByHotKey) {
					// There's an open menu. If this Alt key-up is a pre-cursor to an accelerator
					// we don't want to close the menu because it'll flash.
					// How to deal with that?

					CleanUp ();
				}

				return true;
			}
			return false;
		}

		internal void CleanUp ()
		{
			isCleaning = true;
			if (openMenu != null) {
				CloseAllMenus ();
			}
			openedByAltKey = false;
			IsMenuOpen = false;
			selected = -1;
			CanFocus = _initialCanFocus;
			if (lastFocused != null) {
				lastFocused.SetFocus ();
			}
			SetNeedsDisplay ();
			Application.UngrabMouse ();
			isCleaning = false;
		}

		// The column where the MenuBar starts
		static int xOrigin = 0;
		// Spaces before the Title
		static int leftPadding = 1;
		// Spaces after the Title
		static int rightPadding = 1;
		// Spaces after the submenu Title, before Help
		static int parensAroundHelp = 3;
		///<inheritdoc/>
		public override void OnDrawContent (Rect contentArea)
		{
			Move (0, 0);
			Driver.SetAttribute (GetNormalColor ());
			for (int i = 0; i < Frame.Width; i++)
				Driver.AddRune ((Rune)' ');

			Move (1, 0);
			int pos = 0;

			for (int i = 0; i < Menus.Length; i++) {
				var menu = Menus [i];
				Move (pos, 0);
				Attribute hotColor, normalColor;
				if (i == selected && IsMenuOpen) {
					hotColor = i == selected ? ColorScheme.HotFocus : ColorScheme.HotNormal;
					normalColor = i == selected ? ColorScheme.Focus : GetNormalColor ();
				} else {
					hotColor = ColorScheme.HotNormal;
					normalColor = GetNormalColor ();
				}
				// Note Help on MenuBar is drawn with parens around it
				DrawHotString (string.IsNullOrEmpty (menu.Help) ? $" {menu.Title} " : $" {menu.Title} ({menu.Help}) ", hotColor, normalColor);
				pos += leftPadding + menu.TitleLength + (menu.Help.GetColumns () > 0 ? leftPadding + menu.Help.GetColumns () + parensAroundHelp : 0) + rightPadding;
			}
			PositionCursor ();
		}

		///<inheritdoc/>
		public override void PositionCursor ()
		{
			if (selected == -1 && HasFocus && Menus.Length > 0) {
				selected = 0;
			}
			int pos = 0;
			for (int i = 0; i < Menus.Length; i++) {
				if (i == selected) {
					pos++;
					Move (pos + 1, 0);
					return;
				} else {
					pos += leftPadding + Menus [i].TitleLength + (Menus [i].Help.GetColumns () > 0 ? Menus [i].Help.GetColumns () + parensAroundHelp : 0) + rightPadding;
				}
			}
		}

		void Selected (MenuItem item)
		{
			var action = item.Action;

			if (action == null)
				return;

			Application.UngrabMouse ();
			CloseAllMenus ();
			Application.Refresh ();

			Run (action);
		}

		internal void Run (Action action)
		{
			Application.MainLoop.AddIdle (() => {
				action ();
				return false;
			});
		}

		/// <summary>
		/// Raised as a menu is opening.
		/// </summary>
		public event EventHandler<MenuOpeningEventArgs> MenuOpening;

		/// <summary>
		/// Raised when a menu is opened.
		/// </summary>
		public event EventHandler<MenuOpenedEventArgs> MenuOpened;

		/// <summary>
		/// Raised when a menu is closing passing <see cref="MenuClosingEventArgs"/>.
		/// </summary>
		public event EventHandler<MenuClosingEventArgs> MenuClosing;

		/// <summary>
		/// Raised when all the menu is closed.
		/// </summary>
		public event EventHandler MenuAllClosed;

		// BUGBUG: Hack
		internal Menu openMenu;
		Menu ocm;
		internal Menu openCurrentMenu {
			get => ocm;
			set {
				if (ocm != value) {
					ocm = value;
					if (ocm != null && ocm.current > -1) {
						OnMenuOpened ();
					}
				}
			}
		}
		internal List<Menu> openSubMenu;
		View previousFocused;
		internal bool isMenuOpening;
		internal bool isMenuClosing;

		/// <summary>
		/// <see langword="true"/> if the menu is open; otherwise <see langword="true"/>.
		/// </summary>
		public bool IsMenuOpen { get; protected set; }

		/// <summary>
		/// Virtual method that will invoke the <see cref="MenuOpening"/> event if it's defined.
		/// </summary>
		/// <param name="currentMenu">The current menu to be replaced.</param>
		/// <returns>Returns the <see cref="MenuOpeningEventArgs"/></returns>
		public virtual MenuOpeningEventArgs OnMenuOpening (MenuBarItem currentMenu)
		{
			var ev = new MenuOpeningEventArgs (currentMenu);
			MenuOpening?.Invoke (this, ev);
			return ev;
		}

		/// <summary>
		/// Virtual method that will invoke the <see cref="MenuOpened"/> event if it's defined.
		/// </summary>
		public virtual void OnMenuOpened ()
		{
			MenuItem mi = null;
			MenuBarItem parent;

			if (openCurrentMenu.barItems.Children != null && openCurrentMenu.barItems.Children.Length > 0
				&& openCurrentMenu?.current > -1) {
				parent = openCurrentMenu.barItems;
				mi = parent.Children [openCurrentMenu.current];
			} else if (openCurrentMenu.barItems.IsTopLevel) {
				parent = null;
				mi = openCurrentMenu.barItems;
			} else {
				parent = openMenu.barItems;
				mi = parent.Children [openMenu.current];
			}
			MenuOpened?.Invoke (this, new MenuOpenedEventArgs (parent, mi));
		}

		/// <summary>
		/// Virtual method that will invoke the <see cref="MenuClosing"/>.
		/// </summary>
		/// <param name="currentMenu">The current menu to be closed.</param>
		/// <param name="reopen">Whether the current menu will be reopen.</param>
		/// <param name="isSubMenu">Whether is a sub-menu or not.</param>
		public virtual MenuClosingEventArgs OnMenuClosing (MenuBarItem currentMenu, bool reopen, bool isSubMenu)
		{
			var ev = new MenuClosingEventArgs (currentMenu, reopen, isSubMenu);
			MenuClosing?.Invoke (this, ev);
			return ev;
		}

		/// <summary>
		/// Virtual method that will invoke the <see cref="MenuAllClosed"/>.
		/// </summary>
		public virtual void OnMenuAllClosed ()
		{
			MenuAllClosed?.Invoke (this, EventArgs.Empty);
		}

		View lastFocused;

		/// <summary>
		/// Gets the view that was last focused before opening the menu.
		/// </summary>
		public View LastFocused { get; private set; }

		internal void OpenMenu (int index, int sIndex = -1, MenuBarItem subMenu = null)
		{
			isMenuOpening = true;
			var newMenu = OnMenuOpening (Menus [index]);
			if (newMenu.Cancel) {
				isMenuOpening = false;
				return;
			}
			if (newMenu.NewMenuBarItem != null) {
				Menus [index] = newMenu.NewMenuBarItem;
			}
			int pos = 0;
			switch (subMenu) {
			case null:
				// Open a submenu below a MenuBar
				lastFocused ??= (SuperView == null ? Application.Current.MostFocused : SuperView.MostFocused);
				if (openSubMenu != null && !CloseMenu (false, true))
					return;
				if (openMenu != null) {
					Application.Current.Remove (openMenu);
					openMenu.Dispose ();
					openMenu = null;
				}

				// This positions the submenu horizontally aligned with the first character of the
				// text belonging to the menu 
				for (int i = 0; i < index; i++)
					pos += Menus [i].TitleLength + (Menus [i].Help.GetColumns () > 0 ? Menus [i].Help.GetColumns () + 2 : 0) + leftPadding + rightPadding;

				var locationOffset = Point.Empty;
				// if SuperView is null then it's from a ContextMenu
				if (SuperView == null) {
					locationOffset = GetScreenOffset ();
				}
				if (SuperView != null && SuperView != Application.Current) {
					locationOffset.X += SuperView.Border.Thickness.Left;
					locationOffset.Y += SuperView.Border.Thickness.Top;
				}
				openMenu = new Menu (this, Frame.X + pos + locationOffset.X, Frame.Y + 1 + locationOffset.Y, Menus [index], null, MenusBorderStyle);
				openCurrentMenu = openMenu;
				openCurrentMenu.previousSubFocused = openMenu;

				Application.Current.Add (openMenu);
				openMenu.SetFocus ();
				break;
			default:
				// Opens a submenu next to another submenu (openSubMenu)
				if (openSubMenu == null)
					openSubMenu = new List<Menu> ();
				if (sIndex > -1) {
					RemoveSubMenu (sIndex);
				} else {
					var last = openSubMenu.Count > 0 ? openSubMenu.Last () : openMenu;
					if (!UseSubMenusSingleFrame) {
						locationOffset = GetLocationOffset ();
						openCurrentMenu = new Menu (this, last.Frame.Left + last.Frame.Width + locationOffset.X, last.Frame.Top + locationOffset.Y + last.current, subMenu, last, MenusBorderStyle);
					} else {
						var first = openSubMenu.Count > 0 ? openSubMenu.First () : openMenu;
						// 2 is for the parent and the separator
						var mbi = new MenuItem [2 + subMenu.Children.Length];
						mbi [0] = new MenuItem () { Title = subMenu.Title, Parent = subMenu };
						mbi [1] = null;
						for (int j = 0; j < subMenu.Children.Length; j++) {
							mbi [j + 2] = subMenu.Children [j];
						}
						var newSubMenu = new MenuBarItem (mbi) { Parent = subMenu };
						openCurrentMenu = new Menu (this, first.Frame.Left, first.Frame.Top, newSubMenu, null, MenusBorderStyle);
						last.Visible = false;
						Application.GrabMouse (openCurrentMenu);
					}
					openCurrentMenu.previousSubFocused = last.previousSubFocused;
					openSubMenu.Add (openCurrentMenu);
					Application.Current.Add (openCurrentMenu);
				}
				selectedSub = openSubMenu.Count - 1;
				if (selectedSub > -1 && SelectEnabledItem (openCurrentMenu.barItems.Children, openCurrentMenu.current, out openCurrentMenu.current)) {
					openCurrentMenu.SetFocus ();
				}
				break;
			}
			isMenuOpening = false;
			IsMenuOpen = true;
		}

		Point GetLocationOffset ()
		{
			if (MenusBorderStyle != LineStyle.None) {
				return new Point (0, 1);
			}
			return new Point (-2, 0);
		}

		/// <summary>
		/// Opens the Menu programatically, as though the F9 key were pressed.
		/// </summary>
		public void OpenMenu ()
		{
			var mbar = GetMouseGrabViewInstance (this);
			if (mbar != null) {
				mbar.CleanUp ();
			}

			if (openMenu != null)
				return;
			selected = 0;
			SetNeedsDisplay ();

			previousFocused = SuperView == null ? Application.Current.Focused : SuperView.Focused;
			OpenMenu (selected);
			if (!SelectEnabledItem (openCurrentMenu.barItems.Children, openCurrentMenu.current, out openCurrentMenu.current) && !CloseMenu (false)) {
				return;
			}
			if (!openCurrentMenu.CheckSubMenu ())
				return;
			Application.GrabMouse (this);
		}

		// Activates the menu, handles either first focus, or activating an entry when it was already active
		// For mouse events.
		internal void Activate (int idx, int sIdx = -1, MenuBarItem subMenu = null)
		{
			selected = idx;
			selectedSub = sIdx;
			if (openMenu == null)
				previousFocused = SuperView == null ? Application.Current.Focused : SuperView.Focused;

			OpenMenu (idx, sIdx, subMenu);
			SetNeedsDisplay ();
		}

		internal bool SelectEnabledItem (IEnumerable<MenuItem> chldren, int current, out int newCurrent, bool forward = true)
		{
			if (chldren == null) {
				newCurrent = -1;
				return true;
			}

			IEnumerable<MenuItem> childrens;
			if (forward) {
				childrens = chldren;
			} else {
				childrens = chldren.Reverse ();
			}
			int count;
			if (forward) {
				count = -1;
			} else {
				count = childrens.Count ();
			}
			foreach (var child in childrens) {
				if (forward) {
					if (++count < current) {
						continue;
					}
				} else {
					if (--count > current) {
						continue;
					}
				}
				if (child == null || !child.IsEnabled ()) {
					if (forward) {
						current++;
					} else {
						current--;
					}
				} else {
					newCurrent = current;
					return true;
				}
			}
			newCurrent = -1;
			return false;
		}

		/// <summary>
		/// Closes the Menu programmatically if open and not canceled (as though F9 were pressed).
		/// </summary>
		public bool CloseMenu (bool ignoreUseSubMenusSingleFrame = false)
		{
			return CloseMenu (false, false, ignoreUseSubMenusSingleFrame);
		}

		bool reopen;

		internal bool CloseMenu (bool reopen = false, bool isSubMenu = false, bool ignoreUseSubMenusSingleFrame = false)
		{
			var mbi = isSubMenu ? openCurrentMenu.barItems : openMenu?.barItems;
			if (UseSubMenusSingleFrame && mbi != null &&
				!ignoreUseSubMenusSingleFrame && mbi.Parent != null) {
				return false;
			}
			isMenuClosing = true;
			this.reopen = reopen;
			var args = OnMenuClosing (mbi, reopen, isSubMenu);
			if (args.Cancel) {
				isMenuClosing = false;
				if (args.CurrentMenu.Parent != null)
					openMenu.current = ((MenuBarItem)args.CurrentMenu.Parent).Children.IndexOf (args.CurrentMenu);
				return false;
			}
			switch (isSubMenu) {
			case false:
				if (openMenu != null) {
					Application.Current.Remove (openMenu);
				}
				SetNeedsDisplay ();
				if (previousFocused != null && previousFocused is Menu && openMenu != null && previousFocused.ToString () != openCurrentMenu.ToString ())
					previousFocused.SetFocus ();
				openMenu?.Dispose ();
				openMenu = null;
				if (lastFocused is Menu || lastFocused is MenuBar) {
					lastFocused = null;
				}
				LastFocused = lastFocused;
				lastFocused = null;
				if (LastFocused != null && LastFocused.CanFocus) {
					if (!reopen) {
						selected = -1;
					}
					if (openSubMenu != null) {
						openSubMenu = null;
					}
					if (openCurrentMenu != null) {
						Application.Current.Remove (openCurrentMenu);
						openCurrentMenu.Dispose ();
						openCurrentMenu = null;
					}
					LastFocused.SetFocus ();
				} else if (openSubMenu == null || openSubMenu.Count == 0) {
					CloseAllMenus ();
				} else {
					SetFocus ();
					PositionCursor ();
				}
				IsMenuOpen = false;
				break;

			case true:
				selectedSub = -1;
				SetNeedsDisplay ();
				RemoveAllOpensSubMenus ();
				openCurrentMenu.previousSubFocused.SetFocus ();
				openSubMenu = null;
				IsMenuOpen = true;
				break;
			}
			this.reopen = false;
			isMenuClosing = false;
			return true;
		}

		void RemoveSubMenu (int index, bool ignoreUseSubMenusSingleFrame = false)
		{
			if (openSubMenu == null || (UseSubMenusSingleFrame
				&& !ignoreUseSubMenusSingleFrame && openSubMenu.Count == 0))

				return;
			for (int i = openSubMenu.Count - 1; i > index; i--) {
				isMenuClosing = true;
				Menu menu;
				if (openSubMenu.Count - 1 > 0)
					menu = openSubMenu [i - 1];
				else
					menu = openMenu;
				if (!menu.Visible)
					menu.Visible = true;
				openCurrentMenu = menu;
				openCurrentMenu.SetFocus ();
				if (openSubMenu != null) {
					menu = openSubMenu [i];
					Application.Current.Remove (menu);
					openSubMenu.Remove (menu);
					menu.Dispose ();
				}
				RemoveSubMenu (i, ignoreUseSubMenusSingleFrame);
			}
			if (openSubMenu.Count > 0)
				openCurrentMenu = openSubMenu.Last ();

			isMenuClosing = false;
		}

		internal void RemoveAllOpensSubMenus ()
		{
			if (openSubMenu != null) {
				foreach (var item in openSubMenu) {
					Application.Current.Remove (item);
					item.Dispose ();
				}
			}
		}

		internal void CloseAllMenus ()
		{
			if (!isMenuOpening && !isMenuClosing) {
				if (openSubMenu != null && !CloseMenu (false, true, true))
					return;
				if (!CloseMenu (false))
					return;
				if (LastFocused != null && LastFocused != this)
					selected = -1;
				Application.UngrabMouse ();
			}
			IsMenuOpen = false;
			openedByHotKey = false;
			openedByAltKey = false;
			OnMenuAllClosed ();
		}

		View FindDeepestMenu (View view, ref int count)
		{
			count = count > 0 ? count : 0;
			foreach (var menu in view.Subviews) {
				if (menu is Menu) {
					count++;
					return FindDeepestMenu ((Menu)menu, ref count);
				}
			}
			return view;
		}

		internal void PreviousMenu (bool isSubMenu = false, bool ignoreUseSubMenusSingleFrame = false)
		{
			switch (isSubMenu) {
			case false:
				if (selected <= 0)
					selected = Menus.Length - 1;
				else
					selected--;

				if (selected > -1 && !CloseMenu (true, false, ignoreUseSubMenusSingleFrame))
					return;
				OpenMenu (selected);
				if (!SelectEnabledItem (openCurrentMenu.barItems.Children, openCurrentMenu.current, out openCurrentMenu.current, false)) {
					openCurrentMenu.current = 0;
				}
				break;
			case true:
				if (selectedSub > -1) {
					selectedSub--;
					RemoveSubMenu (selectedSub, ignoreUseSubMenusSingleFrame);
					SetNeedsDisplay ();
				} else
					PreviousMenu ();

				break;
			}
		}

		internal void NextMenu (bool isSubMenu = false, bool ignoreUseSubMenusSingleFrame = false)
		{
			switch (isSubMenu) {
			case false:
				if (selected == -1)
					selected = 0;
				else if (selected + 1 == Menus.Length)
					selected = 0;
				else
					selected++;

				if (selected > -1 && !CloseMenu (true, ignoreUseSubMenusSingleFrame))
					return;
				OpenMenu (selected);
				SelectEnabledItem (openCurrentMenu.barItems.Children, openCurrentMenu.current, out openCurrentMenu.current);
				break;
			case true:
				if (UseKeysUpDownAsKeysLeftRight) {
					if (CloseMenu (false, true, ignoreUseSubMenusSingleFrame)) {
						NextMenu (false, ignoreUseSubMenusSingleFrame);
					}
				} else {
					var subMenu = openCurrentMenu.current > -1 && openCurrentMenu.barItems.Children.Length > 0
						? openCurrentMenu.barItems.SubMenu (openCurrentMenu.barItems.Children [openCurrentMenu.current])
						: null;
					if ((selectedSub == -1 || openSubMenu == null || openSubMenu?.Count - 1 == selectedSub) && subMenu == null) {
						if (openSubMenu != null && !CloseMenu (false, true))
							return;
						NextMenu (false, ignoreUseSubMenusSingleFrame);
					} else if (subMenu != null || (openCurrentMenu.current > -1
						&& !openCurrentMenu.barItems.Children [openCurrentMenu.current].IsFromSubMenu)) {
						selectedSub++;
						openCurrentMenu.CheckSubMenu ();
					} else {
						if (CloseMenu (false, true, ignoreUseSubMenusSingleFrame)) {
							NextMenu (false, ignoreUseSubMenusSingleFrame);
						}
						return;
					}

					SetNeedsDisplay ();
					if (UseKeysUpDownAsKeysLeftRight)
						openCurrentMenu.CheckSubMenu ();
				}
				break;
			}
		}

		bool openedByHotKey;
		internal bool FindAndOpenMenuByHotkey (KeyEvent kb)
		{
			//int pos = 0;
			var c = ((uint)kb.Key & (uint)Key.CharMask);
			for (int i = 0; i < Menus.Length; i++) {
				// TODO: this code is duplicated, hotkey should be part of the MenuBarItem
				var mi = Menus [i];
				int p = mi.Title.IndexOf (MenuBar.HotKeySpecifier.ToString ());
				if (p != -1 && p + 1 < mi.Title.GetRuneCount ()) {
					if (Char.ToUpperInvariant ((char)mi.Title [p + 1]) == c) {
						ProcessMenu (i, mi);
						return true;
					} else if (mi.Children?.Length > 0) {
						if (FindAndOpenChildrenMenuByHotkey (kb, mi.Children)) {
							return true;
						}
					}
				} else if (mi.Children?.Length > 0) {
					if (FindAndOpenChildrenMenuByHotkey (kb, mi.Children)) {
						return true;
					}
				}
			}

			return false;
		}

		bool FindAndOpenChildrenMenuByHotkey (KeyEvent kb, MenuItem [] children)
		{
			var c = ((uint)kb.Key & (uint)Key.CharMask);
			for (int i = 0; i < children.Length; i++) {
				var mi = children [i];

				if(mi == null) {
					continue;
				}

				int p = mi.Title.IndexOf (MenuBar.HotKeySpecifier.ToString ());
				if (p != -1 && p + 1 < mi.Title.GetRuneCount ()) {
					if (Char.ToUpperInvariant ((char)mi.Title [p + 1]) == c) {
						if (mi.IsEnabled ()) {
							var action = mi.Action;
							if (action != null) {
								Run (action);
							}
						}
						return true;
					} else if (mi is MenuBarItem menuBarItem && menuBarItem?.Children.Length > 0) {
						if (FindAndOpenChildrenMenuByHotkey (kb, menuBarItem.Children)) {
							return true;
						}
					}
				} else if (mi is MenuBarItem menuBarItem && menuBarItem?.Children.Length > 0) {
					if (FindAndOpenChildrenMenuByHotkey (kb, menuBarItem.Children)) {
						return true;
					}
				}
			}
			return false;
		}

		internal bool FindAndOpenMenuByShortcut (KeyEvent kb, MenuItem [] children = null)
		{
			if (children == null) {
				children = Menus;
			}

			var key = kb.KeyValue;
			var keys = ShortcutHelper.GetModifiersKey (kb);
			key |= (int)keys;
			for (int i = 0; i < children.Length; i++) {
				var mi = children [i];
				if (mi == null) {
					continue;
				}
				if ((!(mi is MenuBarItem mbiTopLevel) || mbiTopLevel.IsTopLevel) && mi.Shortcut != Key.Null && mi.Shortcut == (Key)key) {
					var action = mi.Action;
					if (action != null) {
						Application.MainLoop.AddIdle (() => {
							action ();
							return false;
						});
					}
					return true;
				}
				if (mi is MenuBarItem menuBarItem && menuBarItem.Children != null && !menuBarItem.IsTopLevel && FindAndOpenMenuByShortcut (kb, menuBarItem.Children)) {
					return true;
				}
			}

			return false;
		}

		private void ProcessMenu (int i, MenuBarItem mi)
		{
			if (selected < 0 && IsMenuOpen) {
				return;
			}

			if (mi.IsTopLevel) {
				ViewToScreen (i, 0, out int rx, out int ry);
				var menu = new Menu (this, rx, ry, mi, null, MenusBorderStyle);
				menu.Run (mi.Action);
				menu.Dispose ();
			} else {
				openedByHotKey = true;
				Application.GrabMouse (this);
				selected = i;
				OpenMenu (i);
				if (!SelectEnabledItem (openCurrentMenu.barItems.Children, openCurrentMenu.current, out openCurrentMenu.current) && !CloseMenu (false)) {
					return;
				}
				if (!openCurrentMenu.CheckSubMenu ())
					return;
			}
			SetNeedsDisplay ();
		}

		///<inheritdoc/>
		public override bool ProcessHotKey (KeyEvent kb)
		{
			if (kb.Key == Key) {
				if (Visible && !IsMenuOpen) {
					OpenMenu ();
				} else {
					CloseAllMenus ();
				}
				return true;
			}

			// To ncurses simulate a AltMask key pressing Alt+Space because
			// it can't detect an alone special key down was pressed.
			if (kb.IsAlt && kb.Key == Key.AltMask && openMenu == null) {
				OnKeyDown (kb);
				OnKeyUp (kb);
				return true;
			} else if (kb.IsAlt && !kb.IsCtrl && !kb.IsShift) {
				if (FindAndOpenMenuByHotkey (kb)) return true;
			}
			//var kc = kb.KeyValue;

			return base.ProcessHotKey (kb);
		}

		///<inheritdoc/>
		public override bool ProcessKey (KeyEvent kb)
		{
			if (InvokeKeybindings (kb) == true)
				return true;

			var key = kb.KeyValue;
			if ((key >= 'a' && key <= 'z') || (key >= 'A' && key <= 'Z') || (key >= '0' && key <= '9')) {
				char c = Char.ToUpper ((char)key);

				if (selected == -1 || Menus [selected].IsTopLevel)
					return false;

				foreach (var mi in Menus [selected].Children) {
					if (mi == null)
						continue;
					int p = mi.Title.IndexOf (MenuBar.HotKeySpecifier.ToString ());
					if (p != -1 && p + 1 < mi.Title.GetRuneCount ()) {
						if (mi.Title [p + 1] == c) {
							Selected (mi);
							return true;
						}
					}
				}
			}

			return false;
		}

		void CloseMenuBar ()
		{
			if (!CloseMenu (false))
				return;
			if (openedByAltKey) {
				openedByAltKey = false;
				LastFocused?.SetFocus ();
			}
			SetNeedsDisplay ();
		}

		void MoveRight ()
		{
			selected = (selected + 1) % Menus.Length;
			OpenMenu (selected);
			SetNeedsDisplay ();
		}

		void MoveLeft ()
		{
			selected--;
			if (selected < 0)
				selected = Menus.Length - 1;
			OpenMenu (selected);
			SetNeedsDisplay ();
		}

		///<inheritdoc/>
		public override bool ProcessColdKey (KeyEvent kb)
		{
			return FindAndOpenMenuByShortcut (kb);
		}

		///<inheritdoc/>
		public override bool MouseEvent (MouseEvent me)
		{
			if (!handled && !HandleGrabView (me, this)) {
				return false;
			}
			handled = false;

			if (me.Flags == MouseFlags.Button1Pressed || me.Flags == MouseFlags.Button1DoubleClicked || me.Flags == MouseFlags.Button1TripleClicked || me.Flags == MouseFlags.Button1Clicked ||
				(me.Flags == MouseFlags.ReportMousePosition && selected > -1) ||
				(me.Flags.HasFlag (MouseFlags.Button1Pressed | MouseFlags.ReportMousePosition) && selected > -1)) {
				int pos = xOrigin;
				Point locationOffset = default;
				if (SuperView != null) {
					locationOffset.X += SuperView.Border.Thickness.Left;
					locationOffset.Y += SuperView.Border.Thickness.Top;
				}
				int cx = me.X - locationOffset.X;
				for (int i = 0; i < Menus.Length; i++) {
					if (cx >= pos && cx < pos + leftPadding + Menus [i].TitleLength + Menus [i].Help.GetColumns () + rightPadding) {
						if (me.Flags == MouseFlags.Button1Clicked) {
							if (Menus [i].IsTopLevel) {
								ViewToScreen (i, 0, out int rx, out int ry);
								var menu = new Menu (this, rx, ry, Menus [i], null, MenusBorderStyle);
								menu.Run (Menus [i].Action);
								menu.Dispose ();
							} else if (!IsMenuOpen) {
								Activate (i);
							}
						} else if (me.Flags == MouseFlags.Button1Pressed || me.Flags == MouseFlags.Button1DoubleClicked || me.Flags == MouseFlags.Button1TripleClicked) {
							if (IsMenuOpen && !Menus [i].IsTopLevel) {
								CloseAllMenus ();
							} else if (!Menus [i].IsTopLevel) {
								Activate (i);
							}
						} else if (selected != i && selected > -1 && (me.Flags == MouseFlags.ReportMousePosition ||
							me.Flags == MouseFlags.Button1Pressed && me.Flags == MouseFlags.ReportMousePosition)) {
							if (IsMenuOpen) {
								if (!CloseMenu (true, false)) {
									return true;
								}
								Activate (i);
							}
						} else if (IsMenuOpen) {
							if (!UseSubMenusSingleFrame || (UseSubMenusSingleFrame && openCurrentMenu != null
								&& openCurrentMenu.barItems.Parent != null && openCurrentMenu.barItems.Parent.Parent != Menus [i])) {

								Activate (i);
							}
						}
						return true;
					} else if (i == Menus.Length - 1 && me.Flags == MouseFlags.Button1Clicked) {
						if (IsMenuOpen && !Menus [i].IsTopLevel) {
							CloseAllMenus ();
							return true;
						}
					}
					pos += leftPadding + Menus [i].TitleLength + rightPadding;
				}
			}
			return false;
		}

		internal bool handled;
		internal bool isContextMenuLoading;

		internal bool HandleGrabView (MouseEvent me, View current)
		{
			if (Application.MouseGrabView != null) {
				if (me.View is MenuBar || me.View is Menu) {
					var mbar = GetMouseGrabViewInstance (me.View);
					if (mbar != null) {
						if (me.Flags == MouseFlags.Button1Clicked) {
							mbar.CleanUp ();
							Application.GrabMouse (me.View);
						} else {
							handled = false;
							return false;
						}
					}
					if (me.View != current) {
						Application.UngrabMouse ();
						var v = me.View;
						Application.GrabMouse (v);
						MouseEvent nme;
						if (me.Y > -1) {
							var newxy = v.ScreenToView (me.X, me.Y);
							nme = new MouseEvent () {
								X = newxy.X,
								Y = newxy.Y,
								Flags = me.Flags,
								OfX = me.X - newxy.X,
								OfY = me.Y - newxy.Y,
								View = v
							};
						} else {
							nme = new MouseEvent () {
								X = me.X + current.Frame.X,
								Y = 0,
								Flags = me.Flags,
								View = v
							};
						}

						v.MouseEvent (nme);
						return false;
					}
				} else if (!isContextMenuLoading && !(me.View is MenuBar || me.View is Menu)
					&& me.Flags != MouseFlags.ReportMousePosition && me.Flags != 0) {

					Application.UngrabMouse ();
					if (IsMenuOpen)
						CloseAllMenus ();
					handled = false;
					return false;
				} else {
					handled = false;
					isContextMenuLoading = false;
					return false;
				}
			} else if (!IsMenuOpen && (me.Flags == MouseFlags.Button1Pressed || me.Flags == MouseFlags.Button1DoubleClicked
				|| me.Flags == MouseFlags.Button1TripleClicked || me.Flags.HasFlag (MouseFlags.Button1Pressed | MouseFlags.ReportMousePosition))) {

				Application.GrabMouse (current);
			} else if (IsMenuOpen && (me.View is MenuBar || me.View is Menu)) {
				Application.GrabMouse (me.View);
			} else {
				handled = false;
				return false;
			}

			handled = true;

			return true;
		}

		MenuBar GetMouseGrabViewInstance (View view)
		{
			if (view == null || Application.MouseGrabView == null) {
				return null;
			}

			MenuBar hostView = null;
			if (view is MenuBar) {
				hostView = (MenuBar)view;
			} else if (view is Menu) {
				hostView = ((Menu)view).host;
			}

			var grabView = Application.MouseGrabView;
			MenuBar hostGrabView = null;
			if (grabView is MenuBar) {
				hostGrabView = (MenuBar)grabView;
			} else if (grabView is Menu) {
				hostGrabView = ((Menu)grabView).host;
			}

			return hostView != hostGrabView ? hostGrabView : null;
		}

		///<inheritdoc/>
		public override bool OnEnter (View view)
		{
			Application.Driver.SetCursorVisibility (CursorVisibility.Invisible);

			return base.OnEnter (view);
		}

		/// <summary>
		/// Gets the superview location offset relative to the <see cref="ConsoleDriver"/> location.
		/// </summary>
		/// <returns>The location offset.</returns>
		internal Point GetScreenOffset ()
		{
			var superViewFrame = SuperView == null ? new Rect (0, 0, Driver.Cols, Driver.Rows) : SuperView.Frame;
			var sv = SuperView == null ? Application.Current : SuperView;
			var boundsOffset = sv.GetBoundsOffset ();
			return new Point (superViewFrame.X - sv.Frame.X - boundsOffset.X,
				superViewFrame.Y - sv.Frame.Y - boundsOffset.Y);
		}

		/// <summary>
		/// Gets the <see cref="Application.Current"/> location offset relative to the <see cref="ConsoleDriver"/> location.
		/// </summary>
		/// <returns>The location offset.</returns>
		internal Point GetScreenOffsetFromCurrent ()
		{
			var screen = new Rect (0, 0, Driver.Cols, Driver.Rows);
			var currentFrame = Application.Current.Frame;
			var boundsOffset = Application.Top.GetBoundsOffset ();
			return new Point (screen.X - currentFrame.X - boundsOffset.X
				, screen.Y - currentFrame.Y - boundsOffset.Y);
		}
	}
}<|MERGE_RESOLUTION|>--- conflicted
+++ resolved
@@ -484,12 +484,7 @@
 				Application.Current.DrawContentComplete += Current_DrawContentComplete;
 				Application.Current.SizeChanging += Current_TerminalResized;
 			}
-<<<<<<< HEAD
-			// BUGBUG: Views should not use RootMouseEvent; use Responder instead.
-			Application.RootMouseEvent += Application_RootMouseEvent;
-=======
 			Application.MouseEvent += Application_RootMouseEvent;
->>>>>>> 21e8a70c
 
 			// Things this view knows how to do
 			AddCommand (Command.LineUp, () => MoveUp ());
@@ -528,17 +523,9 @@
 		{
 			base.OnVisibleChanged ();
 			if (Visible) {
-<<<<<<< HEAD
-				// BUGBUG: Views should not use RootMouseEvent; use Responder instead.
-				Application.RootMouseEvent += Application_RootMouseEvent;
-			} else {
-				// BUGBUG: Views should not use RootMouseEvent; use Responder instead.
-				Application.RootMouseEvent -= Application_RootMouseEvent;
-=======
 				Application.MouseEvent += Application_RootMouseEvent;
 			} else {
 				Application.MouseEvent -= Application_RootMouseEvent;
->>>>>>> 21e8a70c
 			}
 		}
 
@@ -1000,12 +987,7 @@
 				Application.Current.DrawContentComplete -= Current_DrawContentComplete;
 				Application.Current.SizeChanging -= Current_TerminalResized;
 			}
-<<<<<<< HEAD
-			// BUGBUG: Views should not use RootMouseEvent; use Responder instead.
-			Application.RootMouseEvent -= Application_RootMouseEvent;
-=======
 			Application.MouseEvent -= Application_RootMouseEvent;
->>>>>>> 21e8a70c
 			base.Dispose (disposing);
 		}
 	}
