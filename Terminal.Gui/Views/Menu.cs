--- conflicted
+++ resolved
@@ -132,15 +132,18 @@
 				var l = item.Width;
 				maxW = Math.Max (l, maxW);
 			}
-
+			return new Rect (x, y, maxW + 2, items.Length + 2);
+		}
+
+		void CalculateCurrentItem(MenuItem [] items) 
+		{
 			current = -1;
 			for (int i = 0; i < items.Length; i++) {
 				if (items [i] != null) {
 					current = i;
-					break;
-				}
-			}
-			return new Rect (x, y, maxW + 2, items.Length + 2);
+					return;
+				}
+			}
 		}
 
 		public Menu (MenuBar host, int x, int y, MenuBarItem barItems) : base (MakeFrame (x, y, barItems.Children))
@@ -149,6 +152,7 @@
 			this.host = host;
 			ColorScheme = Colors.Menu;
 			CanFocus = true;
+			CalculateCurrentItem(barItems.Children);
 		}
 
 		public override void Redraw (Rect region)
@@ -210,29 +214,13 @@
 		{
 			switch (kb.Key) {
 			case Key.CursorUp:
-<<<<<<< HEAD
-        do {
-          current--;
-          if (current < 0)
-          	current = barItems.Children.Length - 1;
-        } while (barItems.Children[current] == null);
-        SetNeedsDisplay ();
-				break;
-			case Key.CursorDown:
-        do {
-          current++;
-          if (current == barItems.Children.Length)
-          	current = 0;
-        } while (barItems.Children[current] == null);
-        SetNeedsDisplay ();
-=======
 				if (current == -1)
 					break;
 				do {
 					current--;
 					if (current < 0)
 						current = barItems.Children.Length - 1;
-				} while (barItems.Children [current] == null)
+				} while (barItems.Children [current] == null);
 				SetNeedsDisplay ();
 				break;
 			case Key.CursorDown:
@@ -240,9 +228,8 @@
 					current++;
 					if (current == barItems.Children.Length)
 						current = 0;
-				} while (barItems.Children [current] == null)
+				} while (barItems.Children [current] == null);
 				SetNeedsDisplay ();
->>>>>>> 17c938fa
 				break;
 			case Key.CursorLeft:
 				host.PreviousMenu ();
@@ -449,38 +436,36 @@
 			OpenMenu (selected);
 		}
 
-                internal bool FindAndOpenMenuByHotkey(KeyEvent kb)
-                {
-                    int pos = 0;
-                    var c = ((uint)kb.Key & (uint)Key.CharMask);
-	            for (int i = 0; i < Menus.Length; i++)
-                    {
-			    // TODO: this code is duplicated, hotkey should be part of the MenuBarItem
-                            var mi = Menus[i];
-                            int p = mi.Title.IndexOf('_');
-                            if (p != -1 && p + 1 < mi.Title.Length) {
-                                    if (mi.Title[p + 1] == c) {
-			                    OpenMenu(i);
-			                    return true;
-                                    }
-                            }
-                    }
-	            return false;
-                }
-
-	        public override bool ProcessHotKey (KeyEvent kb)
+    internal bool FindAndOpenMenuByHotkey(KeyEvent kb)
+    {
+    	int pos = 0;
+      var c = ((uint)kb.Key & (uint)Key.CharMask);
+	    for (int i = 0; i < Menus.Length; i++)
+      {
+			  // TODO: this code is duplicated, hotkey should be part of the MenuBarItem
+        var mi = Menus[i];
+        int p = mi.Title.IndexOf('_');
+        if (p != -1 && p + 1 < mi.Title.Length) {
+        	if (mi.Title[p + 1] == c) {
+				    OpenMenu(i);
+			  	  return true;
+        	}
+      	}
+      }
+	    return false;
+    }
+
+	  public override bool ProcessHotKey (KeyEvent kb)
 		{
 			if (kb.Key == Key.F9) {
 				StartMenu ();
 				return true;
 			}
 
-                        if (kb.IsAlt)
-                        {
-                            if (FindAndOpenMenuByHotkey(kb)) return true;
-                        }
+      if (kb.IsAlt) {
+        if (FindAndOpenMenuByHotkey(kb)) return true;
+      }
 			var kc = kb.KeyValue;
-
 			return base.ProcessHotKey (kb);
 		}
 
