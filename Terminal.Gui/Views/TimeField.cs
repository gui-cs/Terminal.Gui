//
// TimeField.cs: text entry for time
//
// Author: Jörg Preiß
//
// Licensed under the MIT license

using System.Globalization;

namespace Terminal.Gui;

/// <summary>Time editing <see cref="View"/></summary>
/// <remarks>The <see cref="TimeField"/> <see cref="View"/> provides time editing functionality with mouse support.</remarks>
public class TimeField : TextField {
<<<<<<< HEAD
    private bool _isShort;
    private readonly int _longFieldLen = 8;
    private string _longFormat;
    private string _sepChar;
    private readonly int _shortFieldLen = 5;
    private string _shortFormat;
    private TimeSpan _time;

    /// <summary>Initializes a new instance of <see cref="TimeField"/> using <see cref="LayoutStyle.Absolute"/> positioning.</summary>
    /// <param name="x">The x coordinate.</param>
    /// <param name="y">The y coordinate.</param>
    /// <param name="time">Initial time.</param>
    /// <param name="isShort">If true, the seconds are hidden. Sets the <see cref="IsShortFormat"/> property.</param>
    public TimeField (int x, int y, TimeSpan time, bool isShort = false) : base (x, y, isShort ? 7 : 10, "") {
        SetInitialProperties (time, isShort);
    }

    /// <summary>Initializes a new instance of <see cref="TimeField"/> using <see cref="LayoutStyle.Computed"/> positioning.</summary>
    /// <param name="time">Initial time</param>
    public TimeField (TimeSpan time) : base (string.Empty) {
        Width = _fieldLen + 2;
        SetInitialProperties (time);
    }

    /// <summary>Initializes a new instance of <see cref="TimeField"/> using <see cref="LayoutStyle.Computed"/> positioning.</summary>
    public TimeField () : this (TimeSpan.MinValue) { }
=======
    private readonly int _longFieldLen = 8;
    private readonly string _longFormat;
    private readonly string _sepChar;
    private readonly int _shortFieldLen = 5;
    private readonly string _shortFormat;
    private bool _isShort;
    private TimeSpan _time;

    /// <summary>Initializes a new instance of <see cref="TimeField"/> using <see cref="LayoutStyle.Computed"/> positioning.</summary>
    public TimeField () {
        CultureInfo cultureInfo = CultureInfo.CurrentCulture;
        _sepChar = cultureInfo.DateTimeFormat.TimeSeparator;
        _longFormat = $" hh\\{_sepChar}mm\\{_sepChar}ss";
        _shortFormat = $" hh\\{_sepChar}mm";
        Width = FieldLength + 2;
        Time = TimeSpan.MinValue;
        CursorPosition = 1;
        TextChanging += TextField_TextChanging;

        // Things this view knows how to do
        AddCommand (
                    Command.DeleteCharRight,
                    () => {
                        DeleteCharRight ();

                        return true;
                    });
        AddCommand (
                    Command.DeleteCharLeft,
                    () => {
                        DeleteCharLeft (false);

                        return true;
                    });
        AddCommand (Command.LeftHome, () => MoveHome ());
        AddCommand (Command.Left, () => MoveLeft ());
        AddCommand (Command.RightEnd, () => MoveEnd ());
        AddCommand (Command.Right, () => MoveRight ());

        // Default keybindings for this view
        KeyBindings.Add (KeyCode.Delete, Command.DeleteCharRight);
        KeyBindings.Add (Key.D.WithCtrl, Command.DeleteCharRight);

        KeyBindings.Add (Key.Backspace, Command.DeleteCharLeft);
        KeyBindings.Add (Key.D.WithAlt, Command.DeleteCharLeft);

        KeyBindings.Add (Key.Home, Command.LeftHome);
        KeyBindings.Add (Key.A.WithCtrl, Command.LeftHome);

        KeyBindings.Add (Key.CursorLeft, Command.Left);
        KeyBindings.Add (Key.B.WithCtrl, Command.Left);

        KeyBindings.Add (Key.End, Command.RightEnd);
        KeyBindings.Add (Key.E.WithCtrl, Command.RightEnd);

        KeyBindings.Add (Key.CursorRight, Command.Right);
        KeyBindings.Add (Key.F.WithCtrl, Command.Right);
    }
>>>>>>> 2e95cec4

    /// <inheritdoc/>
    public override int CursorPosition {
        get => base.CursorPosition;
<<<<<<< HEAD
        set => base.CursorPosition = Math.Max (Math.Min (value, _fieldLen), 1);
=======
        set => base.CursorPosition = Math.Max (Math.Min (value, FieldLength), 1);
>>>>>>> 2e95cec4
    }

    /// <summary>Get or sets whether <see cref="TimeField"/> uses the short or long time format.</summary>
    public bool IsShortFormat {
        get => _isShort;
        set {
            _isShort = value;
<<<<<<< HEAD
            if (_isShort) {
                Width = 7;
            } else {
                Width = 10;
            }
=======
            Width = FieldLength + 2;
>>>>>>> 2e95cec4

            bool ro = ReadOnly;
            if (ro) {
                ReadOnly = false;
            }

            SetText (Text);
            ReadOnly = ro;
            SetNeedsDisplay ();
        }
    }

    /// <summary>Gets or sets the time of the <see cref="TimeField"/>.</summary>
    /// <remarks></remarks>
    public TimeSpan Time {
        get => _time;
        set {
            if (ReadOnly) {
                return;
            }

            TimeSpan oldTime = _time;
            _time = value;
<<<<<<< HEAD
            Text = " " + value.ToString (_format.Trim ());
            DateTimeEventArgs<TimeSpan> args = new DateTimeEventArgs<TimeSpan> (oldTime, value, _format);
=======
            Text = " " + value.ToString (Format.Trim ());
            DateTimeEventArgs<TimeSpan> args = new DateTimeEventArgs<TimeSpan> (oldTime, value, Format);
>>>>>>> 2e95cec4
            if (oldTime != value) {
                OnTimeChanged (args);
            }
        }
    }

<<<<<<< HEAD
    private int _fieldLen => _isShort ? _shortFieldLen : _longFieldLen;

    private string _format => _isShort ? _shortFormat : _longFormat;
=======
    private int FieldLength => _isShort ? _shortFieldLen : _longFieldLen;

    private string Format => _isShort ? _shortFormat : _longFormat;
>>>>>>> 2e95cec4

    /// <inheritdoc/>
    public override void DeleteCharLeft (bool useOldCursorPos = true) {
        if (ReadOnly) {
            return;
        }

        ClearAllSelection ();
        SetText ((Rune)'0');
        DecCursorPosition ();
    }

    /// <inheritdoc/>
    public override void DeleteCharRight () {
        if (ReadOnly) {
            return;
        }

        ClearAllSelection ();
        SetText ((Rune)'0');
    }

<<<<<<< HEAD
    ///<inheritdoc/>
=======
    /// <inheritdoc/>
>>>>>>> 2e95cec4
    public override bool MouseEvent (MouseEvent ev) {
        bool result = base.MouseEvent (ev);

        if (result && SelectedLength == 0 && ev.Flags.HasFlag (MouseFlags.Button1Pressed)) {
            int point = ev.X;
            AdjCursorPosition (point);
        }

        return result;
    }

<<<<<<< HEAD
    ///<inheritdoc/>
=======
    /// <inheritdoc/>
>>>>>>> 2e95cec4
    public override bool OnProcessKeyDown (Key a) {
        // Ignore non-numeric characters.
        if (a.KeyCode is >= (KeyCode)(int)KeyCode.D0 and <= (KeyCode)(int)KeyCode.D9) {
            if (!ReadOnly) {
                if (SetText ((Rune)a)) {
                    IncCursorPosition ();
                }
            }

            return true;
        }

        return false;
    }

    /// <summary>Event firing method that invokes the <see cref="TimeChanged"/> event.</summary>
    /// <param name="args">The event arguments</param>
    public virtual void OnTimeChanged (DateTimeEventArgs<TimeSpan> args) { TimeChanged?.Invoke (this, args); }

    /// <summary>TimeChanged event, raised when the Date has changed.</summary>
    /// <remarks>This event is raised when the <see cref="Time"/> changes.</remarks>
    /// <remarks>
    ///     The passed <see cref="EventArgs"/> is a <see cref="DateTimeEventArgs{T}"/> containing the old value, new
    ///     value, and format string.
    /// </remarks>
    public event EventHandler<DateTimeEventArgs<TimeSpan>> TimeChanged;

    private void AdjCursorPosition (int point, bool increment = true) {
        int newPoint = point;
<<<<<<< HEAD
        if (point > _fieldLen) {
            newPoint = _fieldLen;
=======
        if (point > FieldLength) {
            newPoint = FieldLength;
>>>>>>> 2e95cec4
        }

        if (point < 1) {
            newPoint = 1;
        }

        if (newPoint != point) {
            CursorPosition = newPoint;
        }

        while (Text[CursorPosition] == _sepChar[0]) {
            if (increment) {
                CursorPosition++;
            } else {
                CursorPosition--;
            }
        }
    }

    private void DecCursorPosition () {
        if (CursorPosition <= 1) {
            CursorPosition = 1;

            return;
        }

        CursorPosition--;
        AdjCursorPosition (CursorPosition, false);
    }

    private void IncCursorPosition () {
<<<<<<< HEAD
        if (CursorPosition >= _fieldLen) {
            CursorPosition = _fieldLen;
=======
        if (CursorPosition >= FieldLength) {
            CursorPosition = FieldLength;
>>>>>>> 2e95cec4

            return;
        }

        CursorPosition++;
        AdjCursorPosition (CursorPosition);
    }

    private new bool MoveEnd () {
        ClearAllSelection ();
<<<<<<< HEAD
        CursorPosition = _fieldLen;
=======
        CursorPosition = FieldLength;
>>>>>>> 2e95cec4

        return true;
    }

    private bool MoveHome () {
        // Home, C-A
        ClearAllSelection ();
        CursorPosition = 1;

        return true;
    }

    private bool MoveLeft () {
        ClearAllSelection ();
        DecCursorPosition ();

        return true;
    }

    private bool MoveRight () {
        ClearAllSelection ();
        IncCursorPosition ();

        return true;
    }

    private string NormalizeFormat (string text, string fmt = null, string sepChar = null) {
        if (string.IsNullOrEmpty (fmt)) {
<<<<<<< HEAD
            fmt = _format;
=======
            fmt = Format;
>>>>>>> 2e95cec4
        }

        fmt = fmt.Replace ("\\", "");
        if (string.IsNullOrEmpty (sepChar)) {
            sepChar = _sepChar;
        }

        if (fmt.Length != text.Length) {
            return text;
        }

        char[] fmtText = text.ToCharArray ();
        for (var i = 0; i < text.Length; i++) {
            char c = fmt[i];
            if (c.ToString () == sepChar && text[i].ToString () != sepChar) {
                fmtText[i] = c;
            }
        }

        return new string (fmtText);
    }

<<<<<<< HEAD
    private void SetInitialProperties (TimeSpan time, bool isShort = false) {
        CultureInfo cultureInfo = CultureInfo.CurrentCulture;
        _sepChar = cultureInfo.DateTimeFormat.TimeSeparator;
        _longFormat = $" hh\\{_sepChar}mm\\{_sepChar}ss";
        _shortFormat = $" hh\\{_sepChar}mm";
        _isShort = isShort;
        Time = time;
        CursorPosition = 1;
        TextChanging += TextField_TextChanging;

        // Things this view knows how to do
        AddCommand (
                    Command.DeleteCharRight,
                    () => {
                        DeleteCharRight ();

                        return true;
                    });
        AddCommand (
                    Command.DeleteCharLeft,
                    () => {
                        DeleteCharLeft (false);

                        return true;
                    });
        AddCommand (Command.LeftHome, () => MoveHome ());
        AddCommand (Command.Left, () => MoveLeft ());
        AddCommand (Command.RightEnd, () => MoveEnd ());
        AddCommand (Command.Right, () => MoveRight ());

        // Default keybindings for this view
        KeyBindings.Add (KeyCode.Delete, Command.DeleteCharRight);
        KeyBindings.Add (Key.D.WithCtrl, Command.DeleteCharRight);

        KeyBindings.Add (Key.Backspace, Command.DeleteCharLeft);
        KeyBindings.Add (Key.D.WithAlt, Command.DeleteCharLeft);

        KeyBindings.Add (Key.Home, Command.LeftHome);
        KeyBindings.Add (Key.A.WithCtrl, Command.LeftHome);

        KeyBindings.Add (Key.CursorLeft, Command.Left);
        KeyBindings.Add (Key.B.WithCtrl, Command.Left);

        KeyBindings.Add (Key.End, Command.RightEnd);
        KeyBindings.Add (Key.E.WithCtrl, Command.RightEnd);

        KeyBindings.Add (Key.CursorRight, Command.Right);
        KeyBindings.Add (Key.F.WithCtrl, Command.Right);
    }

=======
>>>>>>> 2e95cec4
    private bool SetText (Rune key) {
        List<Rune> text = Text.EnumerateRunes ().ToList ();
        List<Rune> newText = text.GetRange (0, CursorPosition);
        newText.Add (key);
<<<<<<< HEAD
        if (CursorPosition < _fieldLen) {
            newText = 
        }

        [

        .. newText, .. text.GetRange (CursorPosition + 1, text.Count - (CursorPosition + 1))];
=======
        if (CursorPosition < FieldLength) {
            newText =  [

            .. newText,
            .. text.GetRange (CursorPosition + 1, text.Count - (CursorPosition + 1))
                ];
        }
>>>>>>> 2e95cec4

        return SetText (StringExtensions.ToString (newText));
    }

    private bool SetText (string text) {
        if (string.IsNullOrEmpty (text)) {
            return false;
        }

        text = NormalizeFormat (text);
        string[] vals = text.Split (_sepChar);
        var isValidTime = true;
        int hour = int.Parse (vals[0]);
        int minute = int.Parse (vals[1]);
        int second = _isShort ? 0 : vals.Length > 2 ? int.Parse (vals[2]) : 0;
        if (hour < 0) {
            isValidTime = false;
            hour = 0;
            vals[0] = "0";
        } else if (hour > 23) {
            isValidTime = false;
            hour = 23;
            vals[0] = "23";
        }

        if (minute < 0) {
            isValidTime = false;
            minute = 0;
            vals[1] = "0";
        } else if (minute > 59) {
            isValidTime = false;
            minute = 59;
            vals[1] = "59";
        }

        if (second < 0) {
            isValidTime = false;
            second = 0;
            vals[2] = "0";
        } else if (second > 59) {
            isValidTime = false;
            second = 59;
            vals[2] = "59";
        }

        string t = _isShort
                       ? $" {hour,2:00}{_sepChar}{minute,2:00}"
                       : $" {hour,2:00}{_sepChar}{minute,2:00}{_sepChar}{second,2:00}";

        if (!TimeSpan.TryParseExact (
                                     t.Trim (),
<<<<<<< HEAD
                                     _format.Trim (),
=======
                                     Format.Trim (),
>>>>>>> 2e95cec4
                                     CultureInfo.CurrentCulture,
                                     TimeSpanStyles.None,
                                     out TimeSpan result) ||
            !isValidTime) {
            return false;
        }

<<<<<<< HEAD
        Time = result;
=======
        if (IsInitialized) {
            Time = result;
        }
>>>>>>> 2e95cec4

        return true;
    }

    private void TextField_TextChanging (object sender, TextChangingEventArgs e) {
        try {
            var spaces = 0;
            for (var i = 0; i < e.NewText.Length; i++) {
                if (e.NewText[i] == ' ') {
                    spaces++;
                } else {
                    break;
                }
            }

<<<<<<< HEAD
            spaces += _fieldLen;
            string trimedText = e.NewText[..spaces];
            spaces -= _fieldLen;
=======
            spaces += FieldLength;
            string trimedText = e.NewText[..spaces];
            spaces -= FieldLength;
>>>>>>> 2e95cec4
            trimedText = trimedText.Replace (new string (' ', spaces), " ");
            if (trimedText != e.NewText) {
                e.NewText = trimedText;
            }

            if (!TimeSpan.TryParseExact (
                                         e.NewText.Trim (),
<<<<<<< HEAD
                                         _format.Trim (),
=======
                                         Format.Trim (),
>>>>>>> 2e95cec4
                                         CultureInfo.CurrentCulture,
                                         TimeSpanStyles.None,
                                         out TimeSpan result)) {
                e.Cancel = true;
            }

            AdjCursorPosition (CursorPosition);
        }
        catch (Exception) {
            e.Cancel = true;
        }
    }
}<|MERGE_RESOLUTION|>--- conflicted
+++ resolved
@@ -12,34 +12,6 @@
 /// <summary>Time editing <see cref="View"/></summary>
 /// <remarks>The <see cref="TimeField"/> <see cref="View"/> provides time editing functionality with mouse support.</remarks>
 public class TimeField : TextField {
-<<<<<<< HEAD
-    private bool _isShort;
-    private readonly int _longFieldLen = 8;
-    private string _longFormat;
-    private string _sepChar;
-    private readonly int _shortFieldLen = 5;
-    private string _shortFormat;
-    private TimeSpan _time;
-
-    /// <summary>Initializes a new instance of <see cref="TimeField"/> using <see cref="LayoutStyle.Absolute"/> positioning.</summary>
-    /// <param name="x">The x coordinate.</param>
-    /// <param name="y">The y coordinate.</param>
-    /// <param name="time">Initial time.</param>
-    /// <param name="isShort">If true, the seconds are hidden. Sets the <see cref="IsShortFormat"/> property.</param>
-    public TimeField (int x, int y, TimeSpan time, bool isShort = false) : base (x, y, isShort ? 7 : 10, "") {
-        SetInitialProperties (time, isShort);
-    }
-
-    /// <summary>Initializes a new instance of <see cref="TimeField"/> using <see cref="LayoutStyle.Computed"/> positioning.</summary>
-    /// <param name="time">Initial time</param>
-    public TimeField (TimeSpan time) : base (string.Empty) {
-        Width = _fieldLen + 2;
-        SetInitialProperties (time);
-    }
-
-    /// <summary>Initializes a new instance of <see cref="TimeField"/> using <see cref="LayoutStyle.Computed"/> positioning.</summary>
-    public TimeField () : this (TimeSpan.MinValue) { }
-=======
     private readonly int _longFieldLen = 8;
     private readonly string _longFormat;
     private readonly string _sepChar;
@@ -98,16 +70,11 @@
         KeyBindings.Add (Key.CursorRight, Command.Right);
         KeyBindings.Add (Key.F.WithCtrl, Command.Right);
     }
->>>>>>> 2e95cec4
 
     /// <inheritdoc/>
     public override int CursorPosition {
         get => base.CursorPosition;
-<<<<<<< HEAD
-        set => base.CursorPosition = Math.Max (Math.Min (value, _fieldLen), 1);
-=======
         set => base.CursorPosition = Math.Max (Math.Min (value, FieldLength), 1);
->>>>>>> 2e95cec4
     }
 
     /// <summary>Get or sets whether <see cref="TimeField"/> uses the short or long time format.</summary>
@@ -115,15 +82,7 @@
         get => _isShort;
         set {
             _isShort = value;
-<<<<<<< HEAD
-            if (_isShort) {
-                Width = 7;
-            } else {
-                Width = 10;
-            }
-=======
             Width = FieldLength + 2;
->>>>>>> 2e95cec4
 
             bool ro = ReadOnly;
             if (ro) {
@@ -147,28 +106,17 @@
 
             TimeSpan oldTime = _time;
             _time = value;
-<<<<<<< HEAD
-            Text = " " + value.ToString (_format.Trim ());
-            DateTimeEventArgs<TimeSpan> args = new DateTimeEventArgs<TimeSpan> (oldTime, value, _format);
-=======
             Text = " " + value.ToString (Format.Trim ());
             DateTimeEventArgs<TimeSpan> args = new DateTimeEventArgs<TimeSpan> (oldTime, value, Format);
->>>>>>> 2e95cec4
             if (oldTime != value) {
                 OnTimeChanged (args);
             }
         }
     }
 
-<<<<<<< HEAD
-    private int _fieldLen => _isShort ? _shortFieldLen : _longFieldLen;
-
-    private string _format => _isShort ? _shortFormat : _longFormat;
-=======
     private int FieldLength => _isShort ? _shortFieldLen : _longFieldLen;
 
     private string Format => _isShort ? _shortFormat : _longFormat;
->>>>>>> 2e95cec4
 
     /// <inheritdoc/>
     public override void DeleteCharLeft (bool useOldCursorPos = true) {
@@ -191,11 +139,7 @@
         SetText ((Rune)'0');
     }
 
-<<<<<<< HEAD
-    ///<inheritdoc/>
-=======
-    /// <inheritdoc/>
->>>>>>> 2e95cec4
+    /// <inheritdoc/>
     public override bool MouseEvent (MouseEvent ev) {
         bool result = base.MouseEvent (ev);
 
@@ -207,11 +151,7 @@
         return result;
     }
 
-<<<<<<< HEAD
-    ///<inheritdoc/>
-=======
-    /// <inheritdoc/>
->>>>>>> 2e95cec4
+    /// <inheritdoc/>
     public override bool OnProcessKeyDown (Key a) {
         // Ignore non-numeric characters.
         if (a.KeyCode is >= (KeyCode)(int)KeyCode.D0 and <= (KeyCode)(int)KeyCode.D9) {
@@ -241,13 +181,8 @@
 
     private void AdjCursorPosition (int point, bool increment = true) {
         int newPoint = point;
-<<<<<<< HEAD
-        if (point > _fieldLen) {
-            newPoint = _fieldLen;
-=======
         if (point > FieldLength) {
             newPoint = FieldLength;
->>>>>>> 2e95cec4
         }
 
         if (point < 1) {
@@ -279,13 +214,8 @@
     }
 
     private void IncCursorPosition () {
-<<<<<<< HEAD
-        if (CursorPosition >= _fieldLen) {
-            CursorPosition = _fieldLen;
-=======
         if (CursorPosition >= FieldLength) {
             CursorPosition = FieldLength;
->>>>>>> 2e95cec4
 
             return;
         }
@@ -296,11 +226,7 @@
 
     private new bool MoveEnd () {
         ClearAllSelection ();
-<<<<<<< HEAD
-        CursorPosition = _fieldLen;
-=======
         CursorPosition = FieldLength;
->>>>>>> 2e95cec4
 
         return true;
     }
@@ -329,11 +255,7 @@
 
     private string NormalizeFormat (string text, string fmt = null, string sepChar = null) {
         if (string.IsNullOrEmpty (fmt)) {
-<<<<<<< HEAD
-            fmt = _format;
-=======
             fmt = Format;
->>>>>>> 2e95cec4
         }
 
         fmt = fmt.Replace ("\\", "");
@@ -356,72 +278,10 @@
         return new string (fmtText);
     }
 
-<<<<<<< HEAD
-    private void SetInitialProperties (TimeSpan time, bool isShort = false) {
-        CultureInfo cultureInfo = CultureInfo.CurrentCulture;
-        _sepChar = cultureInfo.DateTimeFormat.TimeSeparator;
-        _longFormat = $" hh\\{_sepChar}mm\\{_sepChar}ss";
-        _shortFormat = $" hh\\{_sepChar}mm";
-        _isShort = isShort;
-        Time = time;
-        CursorPosition = 1;
-        TextChanging += TextField_TextChanging;
-
-        // Things this view knows how to do
-        AddCommand (
-                    Command.DeleteCharRight,
-                    () => {
-                        DeleteCharRight ();
-
-                        return true;
-                    });
-        AddCommand (
-                    Command.DeleteCharLeft,
-                    () => {
-                        DeleteCharLeft (false);
-
-                        return true;
-                    });
-        AddCommand (Command.LeftHome, () => MoveHome ());
-        AddCommand (Command.Left, () => MoveLeft ());
-        AddCommand (Command.RightEnd, () => MoveEnd ());
-        AddCommand (Command.Right, () => MoveRight ());
-
-        // Default keybindings for this view
-        KeyBindings.Add (KeyCode.Delete, Command.DeleteCharRight);
-        KeyBindings.Add (Key.D.WithCtrl, Command.DeleteCharRight);
-
-        KeyBindings.Add (Key.Backspace, Command.DeleteCharLeft);
-        KeyBindings.Add (Key.D.WithAlt, Command.DeleteCharLeft);
-
-        KeyBindings.Add (Key.Home, Command.LeftHome);
-        KeyBindings.Add (Key.A.WithCtrl, Command.LeftHome);
-
-        KeyBindings.Add (Key.CursorLeft, Command.Left);
-        KeyBindings.Add (Key.B.WithCtrl, Command.Left);
-
-        KeyBindings.Add (Key.End, Command.RightEnd);
-        KeyBindings.Add (Key.E.WithCtrl, Command.RightEnd);
-
-        KeyBindings.Add (Key.CursorRight, Command.Right);
-        KeyBindings.Add (Key.F.WithCtrl, Command.Right);
-    }
-
-=======
->>>>>>> 2e95cec4
     private bool SetText (Rune key) {
         List<Rune> text = Text.EnumerateRunes ().ToList ();
         List<Rune> newText = text.GetRange (0, CursorPosition);
         newText.Add (key);
-<<<<<<< HEAD
-        if (CursorPosition < _fieldLen) {
-            newText = 
-        }
-
-        [
-
-        .. newText, .. text.GetRange (CursorPosition + 1, text.Count - (CursorPosition + 1))];
-=======
         if (CursorPosition < FieldLength) {
             newText =  [
 
@@ -429,7 +289,6 @@
             .. text.GetRange (CursorPosition + 1, text.Count - (CursorPosition + 1))
                 ];
         }
->>>>>>> 2e95cec4
 
         return SetText (StringExtensions.ToString (newText));
     }
@@ -481,11 +340,7 @@
 
         if (!TimeSpan.TryParseExact (
                                      t.Trim (),
-<<<<<<< HEAD
-                                     _format.Trim (),
-=======
                                      Format.Trim (),
->>>>>>> 2e95cec4
                                      CultureInfo.CurrentCulture,
                                      TimeSpanStyles.None,
                                      out TimeSpan result) ||
@@ -493,13 +348,9 @@
             return false;
         }
 
-<<<<<<< HEAD
-        Time = result;
-=======
         if (IsInitialized) {
             Time = result;
         }
->>>>>>> 2e95cec4
 
         return true;
     }
@@ -515,15 +366,9 @@
                 }
             }
 
-<<<<<<< HEAD
-            spaces += _fieldLen;
-            string trimedText = e.NewText[..spaces];
-            spaces -= _fieldLen;
-=======
             spaces += FieldLength;
             string trimedText = e.NewText[..spaces];
             spaces -= FieldLength;
->>>>>>> 2e95cec4
             trimedText = trimedText.Replace (new string (' ', spaces), " ");
             if (trimedText != e.NewText) {
                 e.NewText = trimedText;
@@ -531,11 +376,7 @@
 
             if (!TimeSpan.TryParseExact (
                                          e.NewText.Trim (),
-<<<<<<< HEAD
-                                         _format.Trim (),
-=======
                                          Format.Trim (),
->>>>>>> 2e95cec4
                                          CultureInfo.CurrentCulture,
                                          TimeSpanStyles.None,
                                          out TimeSpan result)) {
