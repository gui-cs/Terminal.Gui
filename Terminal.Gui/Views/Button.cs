--- conflicted
+++ resolved
@@ -167,14 +167,6 @@
 			}
 		}
 
-<<<<<<< HEAD
-		Rune _leftBracket = new Rune (Driver != null ? Driver.LeftBracket : '[');
-		Rune _rightBracket = new Rune (Driver != null ? Driver.RightBracket : ']');
-		Rune _leftDefault = new Rune (Driver != null ? Driver.LeftDefaultIndicator : '<');
-		Rune _rightDefault = new Rune (Driver != null ? Driver.RightDefaultIndicator : '>');
-
-=======
->>>>>>> f9821468
 		internal void Update ()
 		{
 			if (IsDefault)
