--- conflicted
+++ resolved
@@ -1,4 +1,4 @@
-﻿//
+//
 // Button.cs: Button control
 //
 // Authors:
@@ -9,7 +9,6 @@
 using System.Text;
 
 namespace Terminal.Gui;
-
 /// <summary>
 /// Button is a <see cref="View"/> that provides an item that invokes raises the <see cref="Clicked"/> event.
 /// </summary>
@@ -139,48 +138,15 @@
 		_isDefault = is_default;
 		Text = text ?? string.Empty;
 
-<<<<<<< HEAD
 		// Override default behavior of View
 		// Command.Default sets focus
 		AddCommand (Command.Accept, () => {
 			OnClicked ();
 			return true;
 		});
-=======
-		OnResizeNeeded ();
-
-		// Override default behavior of View - Command.Default sets focus
-		AddCommand (Command.Accept, () => { OnClicked (); return true; });
->>>>>>> fa4337cc
 		KeyBindings.Add (Key.Space, Command.Default, Command.Accept);
 		KeyBindings.Add (Key.Enter, Command.Default, Command.Accept);
 	}
-<<<<<<< HEAD
-=======
-	
-	/// <summary>
-	/// Gets or sets whether the <see cref="Button"/> is the default action to activate in a dialog.
-	/// </summary>
-	/// <value><c>true</c> if is default; otherwise, <c>false</c>.</value>
-	public bool IsDefault {
-		get => _isDefault;
-		set {
-			_isDefault = value;
-			UpdateTextFormatterText ();
-			OnResizeNeeded ();
-		}
-	}
-
-	/// <summary>
-	/// 
-	/// </summary>
-	public bool NoDecorations { get; set; }
-
-	/// <summary>
-	/// 
-	/// </summary>
-	public bool NoPadding { get; set; }
->>>>>>> fa4337cc
 
 	/// <inheritdoc/>
 	protected override void UpdateTextFormatterText ()
