namespace Terminal.Gui;

/// <summary>
///     A button View that can be pressed with the mouse or keybaord.
/// </summary>
/// <remarks>
///     <para>
///         The Button will raise the <see cref="View.Accepting"/> event when the user presses <see cref="View.HotKey"/>,
///         <c>Enter</c>, or <c>Space</c>
///         or clicks on the button with the mouse.
///     </para>
///     <para>Use <see cref="View.HotKeySpecifier"/> to change the hot key specifier from the default of ('_').</para>
///     <para>
///         Button can act as the default <see cref="Command.Accept"/> handler for all peer-Views. See
///         <see cref="IsDefault"/>.
///     </para>
///     <para>
///         Set <see cref="View.WantContinuousButtonPressed"/> to <see langword="true"/> to have the
///         <see cref="View.Accepting"/> event
///         invoked repeatedly while the button is pressed.
///     </para>
/// </remarks>
public class Button : View, IDesignable
{
    private readonly Rune _leftBracket;
    private readonly Rune _leftDefault;
    private readonly Rune _rightBracket;
    private readonly Rune _rightDefault;
    private bool _isDefault;

    /// <summary>
    ///     Gets or sets whether <see cref="Button"/>s are shown with a shadow effect by default.
    /// </summary>
    [SerializableConfigurationProperty (Scope = typeof (ThemeScope))]
    public static ShadowStyle DefaultShadow { get; set; } = ShadowStyle.None;

    /// <summary>
    ///     Gets or sets the default Highlight Style.
    /// </summary>
    [SerializableConfigurationProperty (Scope = typeof (ThemeScope))]
    public static HighlightStyle DefaultHighlightStyle { get; set; } = HighlightStyle.Pressed | HighlightStyle.Hover;

    /// <summary>Initializes a new instance of <see cref="Button"/>.</summary>
    public Button ()
    {
        TextAlignment = Alignment.Center;
        VerticalTextAlignment = Alignment.Center;

        _leftBracket = Glyphs.LeftBracket;
        _rightBracket = Glyphs.RightBracket;
        _leftDefault = Glyphs.LeftDefaultIndicator;
        _rightDefault = Glyphs.RightDefaultIndicator;

        Height = Dim.Auto (DimAutoStyle.Text);
        Width = Dim.Auto (DimAutoStyle.Text);

        CanFocus = true;

        AddCommand (Command.HotKey, HandleHotKeyCommand);

        KeyBindings.Remove (Key.Space);
        KeyBindings.Add (Key.Space, Command.HotKey);
        KeyBindings.Remove (Key.Enter);
        KeyBindings.Add (Key.Enter, Command.HotKey);

        TitleChanged += Button_TitleChanged;
        MouseClick += Button_MouseClick;

        ShadowStyle = DefaultShadow;
        HighlightStyle = DefaultHighlightStyle;
    }

    private bool? HandleHotKeyCommand (CommandContext ctx)
    {
        bool cachedIsDefault = IsDefault; // Supports "Swap Default" in Buttons scenario where IsDefault changes

        if (RaiseSelecting (ctx) is true)
        {
            return true;
        }

        bool? handled = RaiseAccepting (ctx);

        if (handled == true)
        {
            return true;
        }

        SetFocus ();

        // TODO: If `IsDefault` were a property on `View` *any* View could work this way. That's theoretical as
        // TODO: no use-case has been identified for any View other than Button to act like this.
        // If Accept was not handled...
        if (cachedIsDefault && SuperView is { })
        {
            return SuperView.InvokeCommand (Command.Accept);
        }

        return false;
    }

    private bool _wantContinuousButtonPressed;

    /// <inheritdoc/>
    public override bool WantContinuousButtonPressed
    {
        get => _wantContinuousButtonPressed;
        set
        {
            if (value == _wantContinuousButtonPressed)
            {
                return;
            }

            _wantContinuousButtonPressed = value;

            if (_wantContinuousButtonPressed)
            {
                HighlightStyle |= HighlightStyle.PressedOutside;
            }
            else
            {
                HighlightStyle &= ~HighlightStyle.PressedOutside;
            }
        }
    }

    private void Button_MouseClick (object sender, MouseEventEventArgs e)
    {
        if (e.Handled)
        {
            return;
        }

<<<<<<< HEAD
=======
        // TODO: With https://github.com/gui-cs/Terminal.Gui/issues/3778 we won't have to pass data:
>>>>>>> 0085e254
        e.Handled = InvokeCommand (Command.HotKey, new (Command.HotKey, null, data: this)) == true;
    }

    private void Button_TitleChanged (object sender, EventArgs<string> e)
    {
        base.Text = e.CurrentValue;
        TextFormatter.HotKeySpecifier = HotKeySpecifier;
    }

    /// <inheritdoc/>
    public override string Text
    {
        get => Title;
        set => base.Text = Title = value;
    }

    /// <inheritdoc/>
    public override Rune HotKeySpecifier
    {
        get => base.HotKeySpecifier;
        set => TextFormatter.HotKeySpecifier = base.HotKeySpecifier = value;
    }

    /// <summary>
    ///     Gets or sets whether the <see cref="Button"/> will act as the default handler for <see cref="Command.Accept"/>
    ///     commands on the <see cref="View.SuperView"/>.
    /// </summary>
    /// <remarks>
    ///     <para>
    ///         If <see langword="true"/>:
    ///     </para>
    ///     <para>
    ///         - the Button will display an indicator that it is the default Button.
    ///     </para>
    ///     <para>
    ///         - when clicked, if the Accepting event is not handled, <see cref="Command.Accept"/> will be
    ///         invoked on the SuperView.
    ///     </para>
    ///     <para>
    ///         - If a peer-View receives <see cref="Command.Accept"/> and does not handle it, the command will be passed to
    ///         the
    ///         first Button in the SuperView that has <see cref="IsDefault"/> set to <see langword="true"/>. See
    ///         <see cref="View.RaiseAccepting"/> for more information.
    ///     </para>
    /// </remarks>
    public bool IsDefault
    {
        get => _isDefault;
        set
        {
            if (_isDefault == value)
            {
                return;
            }

            _isDefault = value;

            UpdateTextFormatterText ();
            OnResizeNeeded ();
        }
    }

    /// <summary>
    ///     Gets or sets whether the Button will show decorations or not. If <see langword="true"/> the glyphs that normally
    ///     brakcet the Button Title and the <see cref="IsDefault"/> indicator will not be shown.
    /// </summary>
    public bool NoDecorations { get; set; }

    /// <summary>
    ///     Gets or sets whether the Button will include padding on each side of the Title.
    /// </summary>
    public bool NoPadding { get; set; }

    /// <inheritdoc/>
    public override Point? PositionCursor ()
    {
        if (HotKey.IsValid && Text != "")
        {
            for (var i = 0; i < TextFormatter.Text.GetRuneCount (); i++)
            {
                if (TextFormatter.Text [i] == Text [0])
                {
                    Move (i, 0);

                    return null; // Don't show the cursor
                }
            }
        }

        return base.PositionCursor ();
    }

    /// <inheritdoc/>
    protected override void UpdateTextFormatterText ()
    {
        base.UpdateTextFormatterText ();

        if (NoDecorations)
        {
            TextFormatter.Text = Text;
        }
        else if (IsDefault)
        {
            TextFormatter.Text = $"{_leftBracket}{_leftDefault} {Text} {_rightDefault}{_rightBracket}";
        }
        else
        {
            if (NoPadding)
            {
                TextFormatter.Text = $"{_leftBracket}{Text}{_rightBracket}";
            }
            else
            {
                TextFormatter.Text = $"{_leftBracket} {Text} {_rightBracket}";
            }
        }
    }

    /// <inheritdoc/>
    public bool EnableForDesign ()
    {
        Title = "_Button";

        return true;
    }
}<|MERGE_RESOLUTION|>--- conflicted
+++ resolved
@@ -1,7 +1,7 @@
 namespace Terminal.Gui;
 
 /// <summary>
-///     A button View that can be pressed with the mouse or keybaord.
+///     A button View that can be pressed with the mouse or keyboard.
 /// </summary>
 /// <remarks>
 ///     <para>
@@ -132,10 +132,7 @@
             return;
         }
 
-<<<<<<< HEAD
-=======
         // TODO: With https://github.com/gui-cs/Terminal.Gui/issues/3778 we won't have to pass data:
->>>>>>> 0085e254
         e.Handled = InvokeCommand (Command.HotKey, new (Command.HotKey, null, data: this)) == true;
     }
 
