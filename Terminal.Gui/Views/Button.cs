//
// Button.cs: Button control
//
// Authors:
//   Miguel de Icaza (miguel@gnome.org)
//

namespace Terminal.Gui;

/// <summary>Button is a <see cref="View"/> that provides an item that invokes raises the <see cref="Clicked"/> event.</summary>
/// <remarks>
///     <para>
///         Provides a button showing text that raises the <see cref="Clicked"/> event when clicked on with a mouse or
///         when the user presses SPACE, ENTER, or the <see cref="View.HotKey"/>. The hot key is the first letter or digit
///         following the first underscore ('_') in the button text.
///     </para>
///     <para>Use <see cref="View.HotKeySpecifier"/> to change the hot key specifier from the default of ('_').</para>
///     <para>
///         When the button is configured as the default (<see cref="IsDefault"/>) and the user presses the ENTER key, if
///         no other <see cref="View"/> processes the key, the <see cref="Button"/>'s <see cref="Clicked"/> event will will
///         be fired.
///     </para>
/// </remarks>
public class Button : View {
<<<<<<< HEAD
    private bool _isDefault;
    private Rune _leftBracket;
    private Rune _leftDefault;
    private Rune _rightBracket;
    private Rune _rightDefault;

    /// <summary>Initializes a new instance of <see cref="Button"/> using <see cref="LayoutStyle.Computed"/> layout.</summary>
    /// <remarks>The width of the <see cref="Button"/> is computed based on the text length. The height will always be 1.</remarks>
    public Button () : this (string.Empty) { }

    /// <summary>Initializes a new instance of <see cref="Button"/> using <see cref="LayoutStyle.Computed"/> layout.</summary>
    /// <remarks>The width of the <see cref="Button"/> is computed based on the text length. The height will always be 1.</remarks>
    /// <param name="text">The button's text</param>
    /// <param name="is_default">
    ///     If <c>true</c>, a special decoration is used, and the user pressing the enter key in a
    ///     <see cref="Dialog"/> will implicitly activate this button.
    /// </param>
    public Button (string text, bool is_default = false) : base (text) { SetInitialProperties (text, is_default); }

    /// <summary>
    ///     Initializes a new instance of <see cref="Button"/> using <see cref="LayoutStyle.Absolute"/> layout, based on
    ///     the given text
    /// </summary>
    /// <remarks>The width of the <see cref="Button"/> is computed based on the text length. The height will always be 1.</remarks>
    /// <param name="x">X position where the button will be shown.</param>
    /// <param name="y">Y position where the button will be shown.</param>
    /// <param name="text">The button's text</param>
    public Button (int x, int y, string text) : this (x, y, text, false) { }

    /// <summary>
    ///     Initializes a new instance of <see cref="Button"/> using <see cref="LayoutStyle.Absolute"/> layout, based on
    ///     the given text.
    /// </summary>
    /// <remarks>The width of the <see cref="Button"/> is computed based on the text length. The height will always be 1.</remarks>
    /// <param name="x">X position where the button will be shown.</param>
    /// <param name="y">Y position where the button will be shown.</param>
    /// <param name="text">The button's text</param>
    /// <param name="is_default">
    ///     If <c>true</c>, a special decoration is used, and the user pressing the enter key in a
    ///     <see cref="Dialog"/> will implicitly activate this button.
    /// </param>
    public Button (int x, int y, string text, bool is_default)
        : base (new Rect (x, y, text.GetRuneCount () + 4 + (is_default ? 2 : 0), 1), text) {
        SetInitialProperties (text, is_default);
=======
    private readonly Rune _leftBracket;
    private readonly Rune _leftDefault;
    private readonly Rune _rightBracket;
    private readonly Rune _rightDefault;
    private bool _isDefault;

    /// <summary>Initializes a new instance of <see cref="Button"/> using <see cref="LayoutStyle.Computed"/> layout.</summary>
    /// <remarks>The width of the <see cref="Button"/> is computed based on the text length. The height will always be 1.</remarks>
    public Button () {
        TextAlignment = TextAlignment.Centered;
        VerticalTextAlignment = VerticalTextAlignment.Middle;

        HotKeySpecifier = new Rune ('_');

        _leftBracket = Glyphs.LeftBracket;
        _rightBracket = Glyphs.RightBracket;
        _leftDefault = Glyphs.LeftDefaultIndicator;
        _rightDefault = Glyphs.RightDefaultIndicator;

        CanFocus = true;
        AutoSize = true;

        // Ensures a height of 1 if AutoSize is set to false
        Height = 1;

        // Override default behavior of View
        // Command.Default sets focus
        AddCommand (
                    Command.Accept,
                    () => {
                        OnClicked ();

                        return true;
                    });
        KeyBindings.Add (Key.Space, Command.Default, Command.Accept);
        KeyBindings.Add (Key.Enter, Command.Default, Command.Accept);
>>>>>>> 2e95cec4
    }

    /// <summary>Gets or sets whether the <see cref="Button"/> is the default action to activate in a dialog.</summary>
    /// <value><c>true</c> if is default; otherwise, <c>false</c>.</value>
    public bool IsDefault {
        get => _isDefault;
        set {
            _isDefault = value;
            UpdateTextFormatterText ();
            OnResizeNeeded ();
        }
    }

    /// <summary></summary>
    public bool NoDecorations { get; set; }

    /// <summary></summary>
    public bool NoPadding { get; set; }

    /// <summary>
    ///     The event fired when the user clicks the primary mouse button within the Bounds of this <see cref="View"/> or
    ///     if the user presses the action key while this view is focused. (TODO: IsDefault)
    /// </summary>
    /// <remarks>
    ///     Client code can hook up to this event, it is raised when the button is activated either with the mouse or the
    ///     keyboard.
    /// </remarks>
    public event EventHandler Clicked;

<<<<<<< HEAD
    ///<inheritdoc/>
=======
    /// <inheritdoc/>
>>>>>>> 2e95cec4
    public override bool MouseEvent (MouseEvent me) {
        if (me.Flags == MouseFlags.Button1Clicked) {
            if (CanFocus && Enabled) {
                if (!HasFocus) {
                    SetFocus ();
                    SetNeedsDisplay ();
                    Draw ();
                }

                OnClicked ();
            }

            return true;
        }

        return false;
    }

    /// <summary>Virtual method to invoke the <see cref="Clicked"/> event.</summary>
    public virtual void OnClicked () { Clicked?.Invoke (this, EventArgs.Empty); }

<<<<<<< HEAD
    ///<inheritdoc/>
=======
    /// <inheritdoc/>
>>>>>>> 2e95cec4
    public override bool OnEnter (View view) {
        Application.Driver.SetCursorVisibility (CursorVisibility.Invisible);

        return base.OnEnter (view);
    }

<<<<<<< HEAD
    ///<inheritdoc/>
=======
    /// <inheritdoc/>
>>>>>>> 2e95cec4
    public override void PositionCursor () {
        if (HotKey.IsValid && Text != "") {
            for (var i = 0; i < TextFormatter.Text.GetRuneCount (); i++) {
                if (TextFormatter.Text[i] == Text[0]) {
                    Move (i, 0);

                    return;
                }
            }
        }

        base.PositionCursor ();
    }

    /// <inheritdoc/>
    protected override void UpdateTextFormatterText () {
        if (NoDecorations) {
            TextFormatter.Text = Text;
        } else if (IsDefault) {
            TextFormatter.Text = $"{_leftBracket}{_leftDefault} {Text} {_rightDefault}{_rightBracket}";
        } else {
            if (NoPadding) {
                TextFormatter.Text = $"{_leftBracket}{Text}{_rightBracket}";
            } else {
                TextFormatter.Text = $"{_leftBracket} {Text} {_rightBracket}";
            }
        }
    }
<<<<<<< HEAD

    // TODO: v2 - Remove constructors with parameters
    /// <summary>Private helper to set the initial properties of the View that were provided via constructors.</summary>
    /// <param name="text"></param>
    /// <param name="is_default"></param>
    private void SetInitialProperties (string text, bool is_default) {
        TextAlignment = TextAlignment.Centered;
        VerticalTextAlignment = VerticalTextAlignment.Middle;

        HotKeySpecifier = new Rune ('_');

        _leftBracket = Glyphs.LeftBracket;
        _rightBracket = Glyphs.RightBracket;
        _leftDefault = Glyphs.LeftDefaultIndicator;
        _rightDefault = Glyphs.RightDefaultIndicator;

        CanFocus = true;
        AutoSize = true;
        _isDefault = is_default;
        Text = text ?? string.Empty;

        // Override default behavior of View
        // Command.Default sets focus
        AddCommand (
                    Command.Accept,
                    () => {
                        OnClicked ();

                        return true;
                    });
        KeyBindings.Add (Key.Space, Command.Default, Command.Accept);
        KeyBindings.Add (Key.Enter, Command.Default, Command.Accept);
    }
=======
>>>>>>> 2e95cec4
}<|MERGE_RESOLUTION|>--- conflicted
+++ resolved
@@ -22,52 +22,6 @@
 ///     </para>
 /// </remarks>
 public class Button : View {
-<<<<<<< HEAD
-    private bool _isDefault;
-    private Rune _leftBracket;
-    private Rune _leftDefault;
-    private Rune _rightBracket;
-    private Rune _rightDefault;
-
-    /// <summary>Initializes a new instance of <see cref="Button"/> using <see cref="LayoutStyle.Computed"/> layout.</summary>
-    /// <remarks>The width of the <see cref="Button"/> is computed based on the text length. The height will always be 1.</remarks>
-    public Button () : this (string.Empty) { }
-
-    /// <summary>Initializes a new instance of <see cref="Button"/> using <see cref="LayoutStyle.Computed"/> layout.</summary>
-    /// <remarks>The width of the <see cref="Button"/> is computed based on the text length. The height will always be 1.</remarks>
-    /// <param name="text">The button's text</param>
-    /// <param name="is_default">
-    ///     If <c>true</c>, a special decoration is used, and the user pressing the enter key in a
-    ///     <see cref="Dialog"/> will implicitly activate this button.
-    /// </param>
-    public Button (string text, bool is_default = false) : base (text) { SetInitialProperties (text, is_default); }
-
-    /// <summary>
-    ///     Initializes a new instance of <see cref="Button"/> using <see cref="LayoutStyle.Absolute"/> layout, based on
-    ///     the given text
-    /// </summary>
-    /// <remarks>The width of the <see cref="Button"/> is computed based on the text length. The height will always be 1.</remarks>
-    /// <param name="x">X position where the button will be shown.</param>
-    /// <param name="y">Y position where the button will be shown.</param>
-    /// <param name="text">The button's text</param>
-    public Button (int x, int y, string text) : this (x, y, text, false) { }
-
-    /// <summary>
-    ///     Initializes a new instance of <see cref="Button"/> using <see cref="LayoutStyle.Absolute"/> layout, based on
-    ///     the given text.
-    /// </summary>
-    /// <remarks>The width of the <see cref="Button"/> is computed based on the text length. The height will always be 1.</remarks>
-    /// <param name="x">X position where the button will be shown.</param>
-    /// <param name="y">Y position where the button will be shown.</param>
-    /// <param name="text">The button's text</param>
-    /// <param name="is_default">
-    ///     If <c>true</c>, a special decoration is used, and the user pressing the enter key in a
-    ///     <see cref="Dialog"/> will implicitly activate this button.
-    /// </param>
-    public Button (int x, int y, string text, bool is_default)
-        : base (new Rect (x, y, text.GetRuneCount () + 4 + (is_default ? 2 : 0), 1), text) {
-        SetInitialProperties (text, is_default);
-=======
     private readonly Rune _leftBracket;
     private readonly Rune _leftDefault;
     private readonly Rune _rightBracket;
@@ -104,7 +58,6 @@
                     });
         KeyBindings.Add (Key.Space, Command.Default, Command.Accept);
         KeyBindings.Add (Key.Enter, Command.Default, Command.Accept);
->>>>>>> 2e95cec4
     }
 
     /// <summary>Gets or sets whether the <see cref="Button"/> is the default action to activate in a dialog.</summary>
@@ -134,11 +87,7 @@
     /// </remarks>
     public event EventHandler Clicked;
 
-<<<<<<< HEAD
-    ///<inheritdoc/>
-=======
     /// <inheritdoc/>
->>>>>>> 2e95cec4
     public override bool MouseEvent (MouseEvent me) {
         if (me.Flags == MouseFlags.Button1Clicked) {
             if (CanFocus && Enabled) {
@@ -160,22 +109,14 @@
     /// <summary>Virtual method to invoke the <see cref="Clicked"/> event.</summary>
     public virtual void OnClicked () { Clicked?.Invoke (this, EventArgs.Empty); }
 
-<<<<<<< HEAD
-    ///<inheritdoc/>
-=======
     /// <inheritdoc/>
->>>>>>> 2e95cec4
     public override bool OnEnter (View view) {
         Application.Driver.SetCursorVisibility (CursorVisibility.Invisible);
 
         return base.OnEnter (view);
     }
 
-<<<<<<< HEAD
-    ///<inheritdoc/>
-=======
     /// <inheritdoc/>
->>>>>>> 2e95cec4
     public override void PositionCursor () {
         if (HotKey.IsValid && Text != "") {
             for (var i = 0; i < TextFormatter.Text.GetRuneCount (); i++) {
@@ -204,40 +145,4 @@
             }
         }
     }
-<<<<<<< HEAD
-
-    // TODO: v2 - Remove constructors with parameters
-    /// <summary>Private helper to set the initial properties of the View that were provided via constructors.</summary>
-    /// <param name="text"></param>
-    /// <param name="is_default"></param>
-    private void SetInitialProperties (string text, bool is_default) {
-        TextAlignment = TextAlignment.Centered;
-        VerticalTextAlignment = VerticalTextAlignment.Middle;
-
-        HotKeySpecifier = new Rune ('_');
-
-        _leftBracket = Glyphs.LeftBracket;
-        _rightBracket = Glyphs.RightBracket;
-        _leftDefault = Glyphs.LeftDefaultIndicator;
-        _rightDefault = Glyphs.RightDefaultIndicator;
-
-        CanFocus = true;
-        AutoSize = true;
-        _isDefault = is_default;
-        Text = text ?? string.Empty;
-
-        // Override default behavior of View
-        // Command.Default sets focus
-        AddCommand (
-                    Command.Accept,
-                    () => {
-                        OnClicked ();
-
-                        return true;
-                    });
-        KeyBindings.Add (Key.Space, Command.Default, Command.Accept);
-        KeyBindings.Add (Key.Enter, Command.Default, Command.Accept);
-    }
-=======
->>>>>>> 2e95cec4
 }