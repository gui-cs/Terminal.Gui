--- conflicted
+++ resolved
@@ -87,20 +87,6 @@
 		/// from the size of the title, message. and buttons.
 		/// </remarks>
 		public static int ErrorQuery (ustring title, ustring message, params ustring [] buttons)
-<<<<<<< HEAD
-		{
-			return QueryFull (true, 0, 0, title, message, buttons);
-		}
-
-
-		static int QueryFull (bool useErrorColors, int width, int height, ustring title, ustring message, params ustring [] buttons)
-		{
-			const int defaultWidth = 30;
-			int textWidth = Label.MaxWidth (message, width);
-			int textHeight = message.Count(ustring.Make('\n')) + 1;
-			int msgboxHeight = Math.Max (1, textHeight) + 4; // textHeight + (top + top padding + buttons + bottom)
-
-=======
 		{
 			return QueryFull (true, 0, 0, title, message, buttons);
 		}
@@ -112,7 +98,6 @@
 			int textHeight = message.Count (ustring.Make ('\n')) + 1;
 			int msgboxHeight = Math.Max (1, textHeight) + 4; // textHeight + (top + top padding + buttons + bottom)
 
->>>>>>> 95de2ca9
 			// Create button array for Dialog
 			int count = 0;
 			List<Button> buttonList = new List<Button> ();
@@ -140,24 +125,12 @@
 
 			if (message != null) {
 				var l = new Label (textWidth > width ? 0 : (width - 4 - textWidth) / 2, 1, message);
-<<<<<<< HEAD
-				//l.ColorScheme = Colors.Menu;
-				if (true) { //width == 0 & height == 0) {
-					l.LayoutStyle = LayoutStyle.Computed;
-					l.TextAlignment = TextAlignment.Centered;
-					l.X = Pos.Center ();
-					l.Y = Pos.Center ();
-					l.Width = Dim.Fill (2);
-					l.Height = Dim.Fill (2);
-				}
-=======
 				l.LayoutStyle = LayoutStyle.Computed;
 				l.TextAlignment = TextAlignment.Centered;
 				l.X = Pos.Center ();
 				l.Y = Pos.Center ();
 				l.Width = Dim.Fill (2);
 				l.Height = Dim.Fill (2);
->>>>>>> 95de2ca9
 				d.Add (l);
 			}
 
