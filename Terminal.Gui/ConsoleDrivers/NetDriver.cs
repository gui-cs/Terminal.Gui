﻿//#define PROCESS_REQUEST
//
// NetDriver.cs: The System.Console-based .NET driver, works on Windows and Unix, but is not particularly efficient.
//
// Authors:
//   Miguel de Icaza (miguel@gnome.org)
//
using System;
using System.Collections.Generic;
using System.Linq;
using System.Runtime.InteropServices;
using System.Threading;
using System.Threading.Tasks;
using NStack;

namespace Terminal.Gui {
	internal class NetWinVTConsole {
		IntPtr InputHandle, OutputHandle, ErrorHandle;
		uint originalInputConsoleMode, originalOutputConsoleMode, originalErrorConsoleMode;

		public NetWinVTConsole ()
		{
			InputHandle = GetStdHandle (STD_INPUT_HANDLE);
			if (!GetConsoleMode (InputHandle, out uint mode)) {
				throw new ApplicationException ($"Failed to get input console mode, error code: {GetLastError ()}.");
			}
			originalInputConsoleMode = mode;
			if ((mode & ENABLE_VIRTUAL_TERMINAL_INPUT) < ENABLE_VIRTUAL_TERMINAL_INPUT) {
				mode |= ENABLE_VIRTUAL_TERMINAL_INPUT;
				if (!SetConsoleMode (InputHandle, mode)) {
					throw new ApplicationException ($"Failed to set input console mode, error code: {GetLastError ()}.");
				}
			}

			OutputHandle = GetStdHandle (STD_OUTPUT_HANDLE);
			if (!GetConsoleMode (OutputHandle, out mode)) {
				throw new ApplicationException ($"Failed to get output console mode, error code: {GetLastError ()}.");
			}
			originalOutputConsoleMode = mode;
			if ((mode & (ENABLE_VIRTUAL_TERMINAL_PROCESSING | DISABLE_NEWLINE_AUTO_RETURN)) < DISABLE_NEWLINE_AUTO_RETURN) {
				mode |= ENABLE_VIRTUAL_TERMINAL_PROCESSING | DISABLE_NEWLINE_AUTO_RETURN;
				if (!SetConsoleMode (OutputHandle, mode)) {
					throw new ApplicationException ($"Failed to set output console mode, error code: {GetLastError ()}.");
				}
			}

			ErrorHandle = GetStdHandle (STD_ERROR_HANDLE);
			if (!GetConsoleMode (ErrorHandle, out mode)) {
				throw new ApplicationException ($"Failed to get error console mode, error code: {GetLastError ()}.");
			}
			originalErrorConsoleMode = mode;
			if ((mode & (DISABLE_NEWLINE_AUTO_RETURN)) < DISABLE_NEWLINE_AUTO_RETURN) {
				mode |= DISABLE_NEWLINE_AUTO_RETURN;
				if (!SetConsoleMode (ErrorHandle, mode)) {
					throw new ApplicationException ($"Failed to set error console mode, error code: {GetLastError ()}.");
				}
			}
		}

		public void Cleanup ()
		{
			if (!SetConsoleMode (InputHandle, originalInputConsoleMode)) {
				throw new ApplicationException ($"Failed to restore input console mode, error code: {GetLastError ()}.");
			}
			if (!SetConsoleMode (OutputHandle, originalOutputConsoleMode)) {
				throw new ApplicationException ($"Failed to restore output console mode, error code: {GetLastError ()}.");
			}
			if (!SetConsoleMode (ErrorHandle, originalErrorConsoleMode)) {
				throw new ApplicationException ($"Failed to restore error console mode, error code: {GetLastError ()}.");
			}
		}

		const int STD_INPUT_HANDLE = -10;
		const int STD_OUTPUT_HANDLE = -11;
		const int STD_ERROR_HANDLE = -12;

		// Input modes.
		const uint ENABLE_PROCESSED_INPUT = 1;
		const uint ENABLE_LINE_INPUT = 2;
		const uint ENABLE_ECHO_INPUT = 4;
		const uint ENABLE_WINDOW_INPUT = 8;
		const uint ENABLE_MOUSE_INPUT = 16;
		const uint ENABLE_INSERT_MODE = 32;
		const uint ENABLE_QUICK_EDIT_MODE = 64;
		const uint ENABLE_EXTENDED_FLAGS = 128;
		const uint ENABLE_VIRTUAL_TERMINAL_INPUT = 512;

		// Output modes.
		const uint ENABLE_PROCESSED_OUTPUT = 1;
		const uint ENABLE_WRAP_AT_EOL_OUTPUT = 2;
		const uint ENABLE_VIRTUAL_TERMINAL_PROCESSING = 4;
		const uint DISABLE_NEWLINE_AUTO_RETURN = 8;
		const uint ENABLE_LVB_GRID_WORLDWIDE = 10;

		[DllImport ("kernel32.dll", SetLastError = true)]
		static extern IntPtr GetStdHandle (int nStdHandle);

		[DllImport ("kernel32.dll")]
		static extern bool GetConsoleMode (IntPtr hConsoleHandle, out uint lpMode);

		[DllImport ("kernel32.dll")]
		static extern bool SetConsoleMode (IntPtr hConsoleHandle, uint dwMode);

		[DllImport ("kernel32.dll")]
		static extern uint GetLastError ();
	}

	internal class NetEvents {
		ManualResetEventSlim inputReady = new ManualResetEventSlim (false);
		ManualResetEventSlim waitForStart = new ManualResetEventSlim (false);
		ManualResetEventSlim winChange = new ManualResetEventSlim (false);
		Queue<InputResult?> inputResultQueue = new Queue<InputResult?> ();
		ConsoleDriver consoleDriver;
		int lastWindowHeight;
		int largestWindowHeight;
#if PROCESS_REQUEST
				bool neededProcessRequest;
#endif
		public int NumberOfCSI { get; }

		public NetEvents (ConsoleDriver consoleDriver, int numberOfCSI = 1)
		{
			if (consoleDriver == null) {
				throw new ArgumentNullException ("Console driver instance must be provided.");
			}
			this.consoleDriver = consoleDriver;
			NumberOfCSI = numberOfCSI;
			Task.Run (ProcessInputResultQueue);
			Task.Run (CheckWinChange);
		}

		public InputResult? ReadConsoleInput ()
		{
			while (true) {
				waitForStart.Set ();
				winChange.Set ();

				if (inputResultQueue.Count == 0) {
					inputReady.Wait ();
					inputReady.Reset ();
				}
#if PROCESS_REQUEST
								neededProcessRequest = false;
#endif
				if (inputResultQueue.Count > 0) {
					return inputResultQueue.Dequeue ();
				}
			}
		}

		void ProcessInputResultQueue ()
		{
			while (true) {
				waitForStart.Wait ();
				waitForStart.Reset ();

				if (inputResultQueue.Count == 0) {
					GetConsoleInputType (Console.ReadKey (true));
				}

				inputReady.Set ();
			}
		}

		void CheckWinChange ()
		{
			while (true) {
				winChange.Wait ();
				winChange.Reset ();
				WaitWinChange ();
				inputReady.Set ();
			}
		}

		void WaitWinChange ()
		{
			while (true) {
				// HACK: Sleep for 10ms to mitigate high CPU usage (see issue #1502). 10ms was tested to address the problem, but may not be correct.
				Thread.Sleep (10);
				if (!consoleDriver.HeightAsBuffer) {
					if (Console.WindowWidth != consoleDriver.Cols || Console.WindowHeight != consoleDriver.Rows) {
						var w = Math.Max (Console.WindowWidth, 0);
						var h = Math.Max (Console.WindowHeight, 0);
						GetWindowSizeEvent (new Size (w, h));
						return;
					}
				} else {
					//largestWindowHeight = Math.Max (Console.BufferHeight, largestWindowHeight);
					largestWindowHeight = Console.BufferHeight;
					if (Console.BufferWidth != consoleDriver.Cols || largestWindowHeight != consoleDriver.Rows
						|| Console.WindowHeight != lastWindowHeight) {
						lastWindowHeight = Console.WindowHeight;
						GetWindowSizeEvent (new Size (Console.BufferWidth, lastWindowHeight));
						return;
					}
					if (Console.WindowTop != consoleDriver.Top) {
						// Top only working on Windows.
						var winPositionEv = new WindowPositionEvent () {
							Top = Console.WindowTop,
							Left = Console.WindowLeft
						};
						inputResultQueue.Enqueue (new InputResult () {
							EventType = EventType.WindowPosition,
							WindowPositionEvent = winPositionEv
						});
						return;
					}
#if PROCESS_REQUEST
										if (!neededProcessRequest) {
											Console.Out.Write ("\x1b[6n");
											neededProcessRequest = true;
										}
#endif
				}
			}
		}

		void GetWindowSizeEvent (Size size)
		{
			WindowSizeEvent windowSizeEvent = new WindowSizeEvent () {
				Size = size
			};

			inputResultQueue.Enqueue (new InputResult () {
				EventType = EventType.WindowSize,
				WindowSizeEvent = windowSizeEvent
			});
		}

		void GetConsoleInputType (ConsoleKeyInfo consoleKeyInfo)
		{
			InputResult inputResult = new InputResult {
				EventType = EventType.Key
			};
			ConsoleKeyInfo newConsoleKeyInfo = consoleKeyInfo;
			ConsoleKey key = 0;
			MouseEvent mouseEvent = new MouseEvent ();
			var keyChar = consoleKeyInfo.KeyChar;
			switch ((uint)keyChar) {
			case 0:
				if (consoleKeyInfo.Key == (ConsoleKey)64) {    // Ctrl+Space in Windows.
					newConsoleKeyInfo = new ConsoleKeyInfo (' ', ConsoleKey.Spacebar,
						(consoleKeyInfo.Modifiers & ConsoleModifiers.Shift) != 0,
						(consoleKeyInfo.Modifiers & ConsoleModifiers.Alt) != 0,
						(consoleKeyInfo.Modifiers & ConsoleModifiers.Control) != 0);
				}
				break;
			case uint n when (n >= '\u0001' && n <= '\u001a'):
				if (consoleKeyInfo.Key == 0 && consoleKeyInfo.KeyChar == '\r') {
					key = ConsoleKey.Enter;
					newConsoleKeyInfo = new ConsoleKeyInfo (consoleKeyInfo.KeyChar,
						key,
						(consoleKeyInfo.Modifiers & ConsoleModifiers.Shift) != 0,
						(consoleKeyInfo.Modifiers & ConsoleModifiers.Alt) != 0,
						(consoleKeyInfo.Modifiers & ConsoleModifiers.Control) != 0);
				} else if (consoleKeyInfo.Key == 0) {
					key = (ConsoleKey)(char)(consoleKeyInfo.KeyChar + (uint)ConsoleKey.A - 1);
					newConsoleKeyInfo = new ConsoleKeyInfo ((char)key,
						key,
						(consoleKeyInfo.Modifiers & ConsoleModifiers.Shift) != 0,
						(consoleKeyInfo.Modifiers & ConsoleModifiers.Alt) != 0,
						true);
				}
				break;
			case 27:
				//case 91:
				ConsoleKeyInfo [] cki = new ConsoleKeyInfo [] { consoleKeyInfo };
				ConsoleModifiers mod = consoleKeyInfo.Modifiers;
				int delay = 0;
				while (delay < 100) {
					if (Console.KeyAvailable) {
						do {
							var result = Console.ReadKey (true);
							Array.Resize (ref cki, cki == null ? 1 : cki.Length + 1);
							cki [cki.Length - 1] = result;
						} while (Console.KeyAvailable);
						break;
					}
					Thread.Sleep (50);
					delay += 50;
				}
				SplitCSI (cki, ref inputResult, ref newConsoleKeyInfo, ref key, ref mouseEvent, ref mod);
				return;
			case 127:
				newConsoleKeyInfo = new ConsoleKeyInfo (consoleKeyInfo.KeyChar, ConsoleKey.Backspace,
					(consoleKeyInfo.Modifiers & ConsoleModifiers.Shift) != 0,
					(consoleKeyInfo.Modifiers & ConsoleModifiers.Alt) != 0,
					(consoleKeyInfo.Modifiers & ConsoleModifiers.Control) != 0);
				break;
			default:
				newConsoleKeyInfo = consoleKeyInfo;
				break;
			}
			if (inputResult.EventType == EventType.Key) {
				inputResult.ConsoleKeyInfo = newConsoleKeyInfo;
			} else {
				inputResult.MouseEvent = mouseEvent;
			}

			inputResultQueue.Enqueue (inputResult);
		}

		void SplitCSI (ConsoleKeyInfo [] cki, ref InputResult inputResult, ref ConsoleKeyInfo newConsoleKeyInfo, ref ConsoleKey key, ref MouseEvent mouseEvent, ref ConsoleModifiers mod)
		{
			ConsoleKeyInfo [] splitedCki = new ConsoleKeyInfo [] { };
			int length = 0;
			var kChar = GetKeyCharArray (cki);
			var nCSI = GetNumberOfCSI (kChar);
			int curCSI = 0;
			char previousKChar = '\0';
			if (nCSI > 1) {
				for (int i = 0; i < cki.Length; i++) {
					var ck = cki [i];
					if (NumberOfCSI > 0 && nCSI - curCSI > NumberOfCSI) {
						if (i + 1 < cki.Length && cki [i + 1].KeyChar == '\x1b' && previousKChar != '\0') {
							curCSI++;
							previousKChar = '\0';
						} else {
							previousKChar = ck.KeyChar;
						}
						continue;
					}
					if (ck.KeyChar == '\x1b') {
						if (ck.KeyChar == 'R') {
							ResizeArray (ck);
						}
						if (splitedCki.Length > 1) {
							DecodeCSI (ref inputResult, ref newConsoleKeyInfo, ref key, ref mouseEvent, splitedCki, ref mod);
						}
						splitedCki = new ConsoleKeyInfo [] { };
						length = 0;
					}
					ResizeArray (ck);
					if (i == cki.Length - 1 && splitedCki.Length > 0) {
						DecodeCSI (ref inputResult, ref newConsoleKeyInfo, ref key, ref mouseEvent, splitedCki, ref mod);
					}
				}
			} else {
				DecodeCSI (ref inputResult, ref newConsoleKeyInfo, ref key, ref mouseEvent, cki, ref mod);
			}

			void ResizeArray (ConsoleKeyInfo ck)
			{
				length++;
				Array.Resize (ref splitedCki, length);
				splitedCki [length - 1] = ck;
			}
		}

		char [] GetKeyCharArray (ConsoleKeyInfo [] cki)
		{
			char [] kChar = new char [] { };
			var length = 0;
			foreach (var kc in cki) {
				length++;
				Array.Resize (ref kChar, length);
				kChar [length - 1] = kc.KeyChar;
			}

			return kChar;
		}

		int GetNumberOfCSI (char [] csi)
		{
			int nCSI = 0;
			for (int i = 0; i < csi.Length; i++) {
				if (csi [i] == '\x1b' || (csi [i] == '[' && (i == 0 || (i > 0 && csi [i - 1] != '\x1b')))) {
					nCSI++;
				}
			}

			return nCSI;
		}

		void DecodeCSI (ref InputResult inputResult, ref ConsoleKeyInfo newConsoleKeyInfo, ref ConsoleKey key, ref MouseEvent mouseEvent, ConsoleKeyInfo [] cki, ref ConsoleModifiers mod)
		{
			switch (cki.Length) {
			case 2:
				if ((uint)cki [1].KeyChar >= 1 && (uint)cki [1].KeyChar <= 26) {
					key = (ConsoleKey)(char)(cki [1].KeyChar + (uint)ConsoleKey.A - 1);
					newConsoleKeyInfo = new ConsoleKeyInfo (cki [1].KeyChar,
						key,
						false,
						true,
						true);
				} else {
					if (cki [1].KeyChar >= 97 && cki [1].KeyChar <= 122) {
						key = (ConsoleKey)cki [1].KeyChar.ToString ().ToUpper () [0];
					} else {
						key = (ConsoleKey)cki [1].KeyChar;
					}
					newConsoleKeyInfo = new ConsoleKeyInfo ((char)key,
						(ConsoleKey)Math.Min ((uint)key, 255),
						false,
						true,
						false);
				}
				break;
			case 3:
				if (cki [1].KeyChar == '[' || cki [1].KeyChar == 79) {
					key = GetConsoleKey (cki [2].KeyChar, ref mod, cki.Length);
				}
				newConsoleKeyInfo = new ConsoleKeyInfo ('\0',
					key,
					(mod & ConsoleModifiers.Shift) != 0,
					(mod & ConsoleModifiers.Alt) != 0,
					(mod & ConsoleModifiers.Control) != 0);
				break;
			case 4:
				if (cki [1].KeyChar == '[' && cki [3].KeyChar == 126) {
					key = GetConsoleKey (cki [2].KeyChar, ref mod, cki.Length);
					newConsoleKeyInfo = new ConsoleKeyInfo ('\0',
						key,
						(mod & ConsoleModifiers.Shift) != 0,
						(mod & ConsoleModifiers.Alt) != 0,
						(mod & ConsoleModifiers.Control) != 0);
				}
				break;
			case 5:
				if (cki [1].KeyChar == '[' && (cki [2].KeyChar == 49 || cki [2].KeyChar == 50)
					&& cki [4].KeyChar == 126) {
					key = GetConsoleKey (cki [3].KeyChar, ref mod, cki.Length);
				} else if (cki [1].KeyChar == 49 && cki [2].KeyChar == ';') { // For WSL
					mod |= GetConsoleModifiers (cki [3].KeyChar);
					key = ConsoleKey.End;
				}
				newConsoleKeyInfo = new ConsoleKeyInfo ('\0',
					key,
					(mod & ConsoleModifiers.Shift) != 0,
					(mod & ConsoleModifiers.Alt) != 0,
					(mod & ConsoleModifiers.Control) != 0);
				break;
			case 6:
				if (cki [1].KeyChar == '[' && cki [2].KeyChar == 49 && cki [3].KeyChar == ';') {
					mod |= GetConsoleModifiers (cki [4].KeyChar);
					key = GetConsoleKey (cki [5].KeyChar, ref mod, cki.Length);
				} else if (cki [1].KeyChar == '[' && cki [3].KeyChar == ';') {
					mod |= GetConsoleModifiers (cki [4].KeyChar);
					key = GetConsoleKey (cki [2].KeyChar, ref mod, cki.Length);
				}
				newConsoleKeyInfo = new ConsoleKeyInfo ('\0',
					key,
					(mod & ConsoleModifiers.Shift) != 0,
					(mod & ConsoleModifiers.Alt) != 0,
					(mod & ConsoleModifiers.Control) != 0);
				break;
			case 7:
				GetRequestEvent (GetKeyCharArray (cki));
				return;
			case int n when n >= 8:
				GetMouseEvent (cki);
				return;
			}
			if (inputResult.EventType == EventType.Key) {
				inputResult.ConsoleKeyInfo = newConsoleKeyInfo;
			} else {
				inputResult.MouseEvent = mouseEvent;
			}

			inputResultQueue.Enqueue (inputResult);
		}

		Point lastCursorPosition;

		void GetRequestEvent (char [] kChar)
		{
			EventType eventType = new EventType ();
			Point point = new Point ();
			int foundPoint = 0;
			string value = "";
			for (int i = 0; i < kChar.Length; i++) {
				var c = kChar [i];
				if (c == '\u001b' || c == '[') {
					foundPoint++;
				} else if (foundPoint == 1 && c != ';' && c != '?') {
					value += c.ToString ();
				} else if (c == '?') {
					foundPoint++;
				} else if (c == ';') {
					if (foundPoint >= 1) {
						point.Y = int.Parse (value) - 1;
					}
					value = "";
					foundPoint++;
				} else if (foundPoint > 0 && i < kChar.Length - 1) {
					value += c.ToString ();
				} else if (i == kChar.Length - 1) {
					point.X = int.Parse (value) + Console.WindowTop - 1;

					switch (c) {
					case 'R':
						if (lastCursorPosition.Y != point.Y) {
							lastCursorPosition = point;
							eventType = EventType.WindowPosition;
							var winPositionEv = new WindowPositionEvent () {
								CursorPosition = point
							};
							inputResultQueue.Enqueue (new InputResult () {
								EventType = eventType,
								WindowPositionEvent = winPositionEv
							});
						} else {
							return;
						}
						break;
					case 'c': // CSI?1;0c ("VT101 with No Options")
						break;
					default:
						throw new NotImplementedException ();
					}
				}
			}

			inputReady.Set ();
		}

		MouseEvent lastMouseEvent;
		bool isButtonPressed;
		bool isButtonClicked;
		bool isButtonDoubleClicked;
		bool isButtonTripleClicked;
		bool isProcContBtnPressedRuning;
		int buttonPressedCount;
		//bool isButtonReleased;

		void GetMouseEvent (ConsoleKeyInfo [] cki)
		{
			MouseEvent mouseEvent = new MouseEvent ();
			MouseButtonState buttonState = 0;
			Point point = new Point ();
			int buttonCode = 0;
			bool foundButtonCode = false;
			int foundPoint = 0;
			string value = "";
			var kChar = GetKeyCharArray (cki);
			//System.Diagnostics.Debug.WriteLine ($"kChar: {new string (kChar)}");
			for (int i = 0; i < kChar.Length; i++) {
				var c = kChar [i];
				if (c == '<') {
					foundButtonCode = true;
				} else if (foundButtonCode && c != ';') {
					value += c.ToString ();
				} else if (c == ';') {
					if (foundButtonCode) {
						foundButtonCode = false;
						buttonCode = int.Parse (value);
					}
					if (foundPoint == 1) {
						point.X = int.Parse (value) - 1;
					}
					value = "";
					foundPoint++;
				} else if (foundPoint > 0 && c != 'm' && c != 'M') {
					value += c.ToString ();
				} else if (c == 'm' || c == 'M') {
					point.Y = int.Parse (value) + Console.WindowTop - 1;

					//if (c == 'M') {
					//	isButtonPressed = true;
					//} else if (c == 'm') {
					//	isButtonPressed = false;
					//}

					//System.Diagnostics.Debug.WriteLine ($"buttonCode: {buttonCode}");

					switch (buttonCode) {
					case 0:
					case 8:
					case 16:
					case 24:
					case 32:
					case 36:
					case 40:
					case 48:
					case 56:
						buttonState = c == 'M' ? MouseButtonState.Button1Pressed
							: MouseButtonState.Button1Released;
						break;
					case 1:
					case 9:
					case 17:
					case 25:
					case 33:
					case 37:
					case 41:
					case 45:
					case 49:
					case 53:
					case 57:
					case 61:
						buttonState = c == 'M' ? MouseButtonState.Button2Pressed
							: MouseButtonState.Button2Released;
						break;
					case 2:
					case 10:
					case 14:
					case 18:
					case 22:
					case 26:
					case 30:
					case 34:
					case 42:
					case 46:
					case 50:
					case 54:
					case 58:
					case 62:
						buttonState = c == 'M' ? MouseButtonState.Button3Pressed
							: MouseButtonState.Button3Released;
						break;
					case 35:
					case 39:
					case 43:
					case 47:
					case 55:
					case 59:
					case 63:
						buttonState = MouseButtonState.ReportMousePosition;
						break;
					case 64:
						buttonState = MouseButtonState.ButtonWheeledUp;
						break;
					case 65:
						buttonState = MouseButtonState.ButtonWheeledDown;
						break;
					case 68:
					case 72:
					case 80:
						buttonState = MouseButtonState.ButtonWheeledLeft;       // Shift/Ctrl+ButtonWheeledUp
						break;
					case 69:
					case 73:
					case 81:
						buttonState = MouseButtonState.ButtonWheeledRight;      // Shift/Ctrl+ButtonWheeledDown
						break;
					}
					// Modifiers.
					switch (buttonCode) {
					case 8:
					case 9:
					case 10:
					case 43:
						buttonState |= MouseButtonState.ButtonAlt;
						break;
					case 14:
					case 47:
						buttonState |= MouseButtonState.ButtonAlt | MouseButtonState.ButtonShift;
						break;
					case 16:
					case 17:
					case 18:
					case 51:
						buttonState |= MouseButtonState.ButtonCtrl;
						break;
					case 22:
					case 55:
						buttonState |= MouseButtonState.ButtonCtrl | MouseButtonState.ButtonShift;
						break;
					case 24:
					case 25:
					case 26:
					case 59:
						buttonState |= MouseButtonState.ButtonAlt | MouseButtonState.ButtonCtrl;
						break;
					case 30:
					case 63:
						buttonState |= MouseButtonState.ButtonCtrl | MouseButtonState.ButtonShift | MouseButtonState.ButtonAlt;
						break;
					case 32:
					case 33:
					case 34:
						buttonState |= MouseButtonState.ReportMousePosition;
						break;
					case 36:
					case 37:
						buttonState |= MouseButtonState.ReportMousePosition | MouseButtonState.ButtonShift;
						break;
					case 39:
					case 68:
					case 69:
						buttonState |= MouseButtonState.ButtonShift;
						break;
					case 40:
					case 41:
					case 42:
						buttonState |= MouseButtonState.ReportMousePosition | MouseButtonState.ButtonAlt;
						break;
					case 45:
					case 46:
						buttonState |= MouseButtonState.ReportMousePosition | MouseButtonState.ButtonAlt | MouseButtonState.ButtonShift;
						break;
					case 48:
					case 49:
					case 50:
						buttonState |= MouseButtonState.ReportMousePosition | MouseButtonState.ButtonCtrl;
						break;
					case 53:
					case 54:
						buttonState |= MouseButtonState.ReportMousePosition | MouseButtonState.ButtonCtrl | MouseButtonState.ButtonShift;
						break;
					case 56:
					case 57:
					case 58:
						buttonState |= MouseButtonState.ReportMousePosition | MouseButtonState.ButtonCtrl | MouseButtonState.ButtonAlt;
						break;
					case 61:
					case 62:
						buttonState |= MouseButtonState.ReportMousePosition | MouseButtonState.ButtonCtrl | MouseButtonState.ButtonShift | MouseButtonState.ButtonAlt;
						break;
					}
				}
			}
			mouseEvent.Position.X = point.X;
			mouseEvent.Position.Y = point.Y;
			mouseEvent.ButtonState = buttonState;
			//System.Diagnostics.Debug.WriteLine ($"ButtonState: {mouseEvent.ButtonState} X: {mouseEvent.Position.X} Y: {mouseEvent.Position.Y}");

			if (isButtonDoubleClicked) {
				Application.MainLoop.AddIdle (() => {
					Task.Run (async () => await ProcessButtonDoubleClickedAsync ());
					return false;
				});
			}

			if ((buttonState & MouseButtonState.Button1Pressed) != 0
				|| (buttonState & MouseButtonState.Button2Pressed) != 0
				|| (buttonState & MouseButtonState.Button3Pressed) != 0) {

				if ((buttonState & MouseButtonState.ReportMousePosition) == 0) {
					buttonPressedCount++;
				} else {
					buttonPressedCount = 0;
				}
				//System.Diagnostics.Debug.WriteLine ($"buttonPressedCount: {buttonPressedCount}");
				isButtonPressed = true;
			} else {
				isButtonPressed = false;
				buttonPressedCount = 0;
			}

			if (buttonPressedCount == 2 && !isButtonDoubleClicked
				&& (lastMouseEvent.ButtonState == MouseButtonState.Button1Pressed
				|| lastMouseEvent.ButtonState == MouseButtonState.Button2Pressed
				|| lastMouseEvent.ButtonState == MouseButtonState.Button3Pressed)) {

				isButtonDoubleClicked = true;
				ProcessButtonDoubleClicked (mouseEvent);
				inputReady.Set ();
				return;
			} else if (buttonPressedCount == 3 && isButtonDoubleClicked
			       && (lastMouseEvent.ButtonState == MouseButtonState.Button1Pressed
			       || lastMouseEvent.ButtonState == MouseButtonState.Button2Pressed
			       || lastMouseEvent.ButtonState == MouseButtonState.Button3Pressed)) {

				isButtonDoubleClicked = false;
				isButtonTripleClicked = true;
				buttonPressedCount = 0;
				ProcessButtonTripleClicked (mouseEvent);
				lastMouseEvent = mouseEvent;
				inputReady.Set ();
				return;
			}

			//System.Diagnostics.Debug.WriteLine ($"isButtonClicked: {isButtonClicked} isButtonDoubleClicked: {isButtonDoubleClicked} isButtonTripleClicked: {isButtonTripleClicked}");
			if ((isButtonClicked || isButtonDoubleClicked || isButtonTripleClicked)
				&& ((buttonState & MouseButtonState.Button1Released) != 0
				|| (buttonState & MouseButtonState.Button2Released) != 0
				|| (buttonState & MouseButtonState.Button3Released) != 0)) {

				//isButtonClicked = false;
				//isButtonDoubleClicked = false;
				isButtonTripleClicked = false;
				buttonPressedCount = 0;
				return;
			}

			if (isButtonClicked && !isButtonDoubleClicked && lastMouseEvent.Position != default && lastMouseEvent.Position == point
				&& ((buttonState & MouseButtonState.Button1Pressed) != 0
				|| (buttonState & MouseButtonState.Button2Pressed) != 0
				|| (buttonState & MouseButtonState.Button3Pressed) != 0
				|| (buttonState & MouseButtonState.Button1Released) != 0
				|| (buttonState & MouseButtonState.Button2Released) != 0
				|| (buttonState & MouseButtonState.Button3Released) != 0)) {

				isButtonClicked = false;
				isButtonDoubleClicked = true;
				ProcessButtonDoubleClicked (mouseEvent);
				Application.MainLoop.AddIdle (() => {
					Task.Run (async () => {
						await Task.Delay (600);
						isButtonDoubleClicked = false;
					});
					return false;
				});
				inputReady.Set ();
				return;
			}
			if (isButtonDoubleClicked && lastMouseEvent.Position != default && lastMouseEvent.Position == point
				&& ((buttonState & MouseButtonState.Button1Pressed) != 0
				|| (buttonState & MouseButtonState.Button2Pressed) != 0
				|| (buttonState & MouseButtonState.Button3Pressed) != 0
				|| (buttonState & MouseButtonState.Button1Released) != 0
				|| (buttonState & MouseButtonState.Button2Released) != 0
				|| (buttonState & MouseButtonState.Button3Released) != 0)) {

				isButtonDoubleClicked = false;
				isButtonTripleClicked = true;
				ProcessButtonTripleClicked (mouseEvent);
				inputReady.Set ();
				return;
			}

			//if (!isButtonPressed && !isButtonClicked && !isButtonDoubleClicked && !isButtonTripleClicked
			//	&& !isButtonReleased && lastMouseEvent.ButtonState != 0
			//	&& ((buttonState & MouseButtonState.Button1Released) == 0
			//	&& (buttonState & MouseButtonState.Button2Released) == 0
			//	&& (buttonState & MouseButtonState.Button3Released) == 0)) {
			//	ProcessButtonReleased (lastMouseEvent);
			//	inputReady.Set ();
			//	return;
			//}

			inputResultQueue.Enqueue (new InputResult () {
				EventType = EventType.Mouse,
				MouseEvent = mouseEvent
			});

			if (!isButtonClicked && !lastMouseEvent.ButtonState.HasFlag (MouseButtonState.ReportMousePosition)
				&& lastMouseEvent.Position != default && lastMouseEvent.Position == point
				&& ((buttonState & MouseButtonState.Button1Released) != 0
				|| (buttonState & MouseButtonState.Button2Released) != 0
				|| (buttonState & MouseButtonState.Button3Released) != 0)) {
				isButtonClicked = true;
				ProcessButtonClicked (mouseEvent);
				Application.MainLoop.AddIdle (() => {
					Task.Run (async () => {
						await Task.Delay (300);
						isButtonClicked = false;
					});
					return false;
				});
				inputReady.Set ();
				return;
			}

			lastMouseEvent = mouseEvent;
			if (isButtonPressed && !isButtonClicked && !isButtonDoubleClicked && !isButtonTripleClicked && !isProcContBtnPressedRuning) {
				//isButtonReleased = false;
				if ((buttonState & MouseButtonState.ReportMousePosition) != 0) {
					point = new Point ();
				} else {
					point = new Point () {
						X = mouseEvent.Position.X,
						Y = mouseEvent.Position.Y
					};
				}
				if ((buttonState & MouseButtonState.ReportMousePosition) == 0) {
					Application.MainLoop.AddIdle (() => {
						Task.Run (async () => await ProcessContinuousButtonPressedAsync ());
						return false;
					});
				}
			}

			inputReady.Set ();
		}

		void ProcessButtonClicked (MouseEvent mouseEvent)
		{
			var me = new MouseEvent () {
				Position = mouseEvent.Position,
				ButtonState = mouseEvent.ButtonState
			};
			if ((mouseEvent.ButtonState & MouseButtonState.Button1Released) != 0) {
				me.ButtonState &= ~MouseButtonState.Button1Released;
				me.ButtonState |= MouseButtonState.Button1Clicked;
			} else if ((mouseEvent.ButtonState & MouseButtonState.Button2Released) != 0) {
				me.ButtonState &= ~MouseButtonState.Button2Released;
				me.ButtonState |= MouseButtonState.Button2Clicked;
			} else if ((mouseEvent.ButtonState & MouseButtonState.Button3Released) != 0) {
				me.ButtonState &= ~MouseButtonState.Button3Released;
				me.ButtonState |= MouseButtonState.Button3Clicked;
			}
			//isButtonReleased = true;

			inputResultQueue.Enqueue (new InputResult () {
				EventType = EventType.Mouse,
				MouseEvent = me
			});
		}

		async Task ProcessButtonDoubleClickedAsync ()
		{
			await Task.Delay (300);
			isButtonDoubleClicked = false;
			buttonPressedCount = 0;
		}

		void ProcessButtonDoubleClicked (MouseEvent mouseEvent)
		{
			var me = new MouseEvent () {
				Position = mouseEvent.Position,
				ButtonState = mouseEvent.ButtonState
			};
			if ((mouseEvent.ButtonState & MouseButtonState.Button1Pressed) != 0) {
				me.ButtonState &= ~MouseButtonState.Button1Pressed;
				me.ButtonState |= MouseButtonState.Button1DoubleClicked;
			} else if ((mouseEvent.ButtonState & MouseButtonState.Button2Pressed) != 0) {
				me.ButtonState &= ~MouseButtonState.Button2Pressed;
				me.ButtonState |= MouseButtonState.Button2DoubleClicked;
			} else if ((mouseEvent.ButtonState & MouseButtonState.Button3Pressed) != 0) {
				me.ButtonState &= ~MouseButtonState.Button3Pressed;
				me.ButtonState |= MouseButtonState.Button3DoubleClicked;
			}
			//isButtonReleased = true;

			inputResultQueue.Enqueue (new InputResult () {
				EventType = EventType.Mouse,
				MouseEvent = me
			});
		}

		void ProcessButtonTripleClicked (MouseEvent mouseEvent)
		{
			var me = new MouseEvent () {
				Position = mouseEvent.Position,
				ButtonState = mouseEvent.ButtonState
			};
			if ((mouseEvent.ButtonState & MouseButtonState.Button1Pressed) != 0) {
				me.ButtonState &= ~MouseButtonState.Button1Pressed;
				me.ButtonState |= MouseButtonState.Button1TripleClicked;
			} else if ((mouseEvent.ButtonState & MouseButtonState.Button2Pressed) != 0) {
				me.ButtonState &= ~MouseButtonState.Button2Pressed;
				me.ButtonState |= MouseButtonState.Button2TrippleClicked;
			} else if ((mouseEvent.ButtonState & MouseButtonState.Button3Pressed) != 0) {
				me.ButtonState &= ~MouseButtonState.Button3Pressed;
				me.ButtonState |= MouseButtonState.Button3TripleClicked;
			}
			//isButtonReleased = true;

			inputResultQueue.Enqueue (new InputResult () {
				EventType = EventType.Mouse,
				MouseEvent = me
			});
		}

		async Task ProcessContinuousButtonPressedAsync ()
		{
			isProcContBtnPressedRuning = true;
			await Task.Delay (200);
			while (isButtonPressed) {
				await Task.Delay (100);
				var view = Application.WantContinuousButtonPressedView;
				if (view == null) {
					break;
				}
				if (isButtonPressed && (lastMouseEvent.ButtonState & MouseButtonState.ReportMousePosition) == 0) {
					inputResultQueue.Enqueue (new InputResult () {
						EventType = EventType.Mouse,
						MouseEvent = lastMouseEvent
					});
					inputReady.Set ();
				}
			}
			isProcContBtnPressedRuning = false;
			//isButtonPressed = false;
		}

		//void ProcessButtonReleased (MouseEvent mouseEvent)
		//{
		//	var me = new MouseEvent () {
		//		Position = mouseEvent.Position,
		//		ButtonState = mouseEvent.ButtonState
		//	};
		//	if ((mouseEvent.ButtonState & MouseButtonState.Button1Pressed) != 0) {
		//		me.ButtonState &= ~(MouseButtonState.Button1Pressed | MouseButtonState.ReportMousePosition);
		//		me.ButtonState |= MouseButtonState.Button1Released;
		//	} else if ((mouseEvent.ButtonState & MouseButtonState.Button2Pressed) != 0) {
		//		me.ButtonState &= ~(MouseButtonState.Button2Pressed | MouseButtonState.ReportMousePosition);
		//		me.ButtonState |= MouseButtonState.Button2Released;
		//	} else if ((mouseEvent.ButtonState & MouseButtonState.Button3Pressed) != 0) {
		//		me.ButtonState &= ~(MouseButtonState.Button3Pressed | MouseButtonState.ReportMousePosition);
		//		me.ButtonState |= MouseButtonState.Button3Released;
		//	}
		//	isButtonReleased = true;
		//	lastMouseEvent = me;

		//	inputResultQueue.Enqueue (new InputResult () {
		//		EventType = EventType.Mouse,
		//		MouseEvent = me
		//	});
		//}

		ConsoleModifiers GetConsoleModifiers (uint keyChar)
		{
			switch (keyChar) {
			case 50:
				return ConsoleModifiers.Shift;
			case 51:
				return ConsoleModifiers.Alt;
			case 52:
				return ConsoleModifiers.Shift | ConsoleModifiers.Alt;
			case 53:
				return ConsoleModifiers.Control;
			case 54:
				return ConsoleModifiers.Shift | ConsoleModifiers.Control;
			case 55:
				return ConsoleModifiers.Alt | ConsoleModifiers.Control;
			case 56:
				return ConsoleModifiers.Shift | ConsoleModifiers.Alt | ConsoleModifiers.Control;
			default:
				return 0;
			}
		}

		ConsoleKey GetConsoleKey (char keyChar, ref ConsoleModifiers mod, int length)
		{
			ConsoleKey key;
			switch (keyChar) {
			case 'A':
				key = ConsoleKey.UpArrow;
				break;
			case 'B':
				key = ConsoleKey.DownArrow;
				break;
			case 'C':
				key = ConsoleKey.RightArrow;
				break;
			case 'D':
				key = ConsoleKey.LeftArrow;
				break;
			case 'F':
				key = ConsoleKey.End;
				break;
			case 'H':
				key = ConsoleKey.Home;
				break;
			case 'P':
				key = ConsoleKey.F1;
				break;
			case 'Q':
				key = ConsoleKey.F2;
				break;
			case 'R':
				key = ConsoleKey.F3;
				break;
			case 'S':
				key = ConsoleKey.F4;
				break;
			case 'Z':
				key = ConsoleKey.Tab;
				mod |= ConsoleModifiers.Shift;
				break;
			case '0':
				key = ConsoleKey.F9;
				break;
			case '1':
				key = ConsoleKey.F10;
				break;
			case '2':
				key = ConsoleKey.Insert;
				break;
			case '3':
				if (length == 5) {
					key = ConsoleKey.F11;
				} else {
					key = ConsoleKey.Delete;
				}
				break;
			case '4':
				key = ConsoleKey.F12;
				break;
			case '5':
				if (length == 5) {
					key = ConsoleKey.F5;
				} else {
					key = ConsoleKey.PageUp;
				}
				break;
			case '6':
				key = ConsoleKey.PageDown;
				break;
			case '7':
				key = ConsoleKey.F6;
				break;
			case '8':
				key = ConsoleKey.F7;
				break;
			case '9':
				key = ConsoleKey.F8;
				break;
			default:
				key = 0;
				break;
			}

			return key;
		}

		public enum EventType {
			Key = 1,
			Mouse = 2,
			WindowSize = 3,
			WindowPosition = 4
		}

		[Flags]
		public enum MouseButtonState {
			Button1Pressed = 0x1,
			Button1Released = 0x2,
			Button1Clicked = 0x4,
			Button1DoubleClicked = 0x8,
			Button1TripleClicked = 0x10,
			Button2Pressed = 0x20,
			Button2Released = 0x40,
			Button2Clicked = 0x80,
			Button2DoubleClicked = 0x100,
			Button2TrippleClicked = 0x200,
			Button3Pressed = 0x400,
			Button3Released = 0x800,
			Button3Clicked = 0x1000,
			Button3DoubleClicked = 0x2000,
			Button3TripleClicked = 0x4000,
			ButtonWheeledUp = 0x8000,
			ButtonWheeledDown = 0x10000,
			ButtonWheeledLeft = 0x20000,
			ButtonWheeledRight = 0x40000,
			Button4Pressed = 0x80000,
			Button4Released = 0x100000,
			Button4Clicked = 0x200000,
			Button4DoubleClicked = 0x400000,
			Button4TripleClicked = 0x800000,
			ButtonShift = 0x1000000,
			ButtonCtrl = 0x2000000,
			ButtonAlt = 0x4000000,
			ReportMousePosition = 0x8000000,
			AllEvents = Button1Pressed | Button1Released | Button1Clicked | Button1DoubleClicked | Button1TripleClicked | Button2Pressed | Button2Released | Button2Clicked | Button2DoubleClicked | Button2TrippleClicked | Button3Pressed | Button3Released | Button3Clicked | Button3DoubleClicked | Button3TripleClicked | ButtonWheeledUp | ButtonWheeledDown | ButtonWheeledLeft | ButtonWheeledRight | Button4Pressed | Button4Released | Button4Clicked | Button4DoubleClicked | Button4TripleClicked | ReportMousePosition
		}

		public struct MouseEvent {
			public Point Position;
			public MouseButtonState ButtonState;
		}

		public struct WindowSizeEvent {
			public Size Size;
		}

		public struct WindowPositionEvent {
			public int Top;
			public int Left;
			public Point CursorPosition;
		}

		public struct InputResult {
			public EventType EventType;
			public ConsoleKeyInfo ConsoleKeyInfo;
			public MouseEvent MouseEvent;
			public WindowSizeEvent WindowSizeEvent;
			public WindowPositionEvent WindowPositionEvent;
		}
	}

	internal class NetDriver : ConsoleDriver {
		const int COLOR_BLACK = 30;
		const int COLOR_RED = 31;
		const int COLOR_GREEN = 32;
		const int COLOR_YELLOW = 33;
		const int COLOR_BLUE = 34;
		const int COLOR_MAGENTA = 35;
		const int COLOR_CYAN = 36;
		const int COLOR_WHITE = 37;
		const int COLOR_BRIGHT_BLACK = 90;
		const int COLOR_BRIGHT_RED = 91;
		const int COLOR_BRIGHT_GREEN = 92;
		const int COLOR_BRIGHT_YELLOW = 93;
		const int COLOR_BRIGHT_BLUE = 94;
		const int COLOR_BRIGHT_MAGENTA = 95;
		const int COLOR_BRIGHT_CYAN = 96;
		const int COLOR_BRIGHT_WHITE = 97;

		int cols, rows, left, top;

		public override int Cols => cols;
		public override int Rows => rows;
		public override int Left => left;
		public override int Top => top;
		public override bool HeightAsBuffer { get; set; }

		public NetWinVTConsole NetWinConsole { get; }
		public bool IsWinPlatform { get; }
		public override IClipboard Clipboard { get; }
		public override int [,,] Contents => contents;

		int largestWindowHeight;

		public NetDriver ()
		{
			var p = Environment.OSVersion.Platform;
			if (p == PlatformID.Win32NT || p == PlatformID.Win32S || p == PlatformID.Win32Windows) {
				IsWinPlatform = true;
				NetWinConsole = new NetWinVTConsole ();
			}
			//largestWindowHeight = Math.Max (Console.BufferHeight, largestWindowHeight);
			largestWindowHeight = Console.BufferHeight;
			if (IsWinPlatform) {
				Clipboard = new WindowsClipboard ();
			} else if (RuntimeInformation.IsOSPlatform (OSPlatform.OSX)) {
				Clipboard = new MacOSXClipboard ();
			} else {
				if (CursesDriver.Is_WSL_Platform ()) {
					Clipboard = new WSLClipboard ();
				} else {
					Clipboard = new CursesClipboard ();
				}
			}
		}

		// The format is rows, columns and 3 values on the last column: Rune, Attribute and Dirty Flag
		int [,,] contents;
		bool [] dirtyLine;

		static bool sync = false;

		// Current row, and current col, tracked by Move/AddCh only
		int ccol, crow;

		public override void Move (int col, int row)
		{
			ccol = col;
			crow = row;
		}

		public override void AddRune (Rune rune)
		{
			if (contents.Length != Rows * Cols * 3) {
				return;
			}
			rune = MakePrintable (rune);
			var runeWidth = Rune.ColumnWidth (rune);
			var validClip = IsValidContent (ccol, crow, Clip);

			if (validClip) {
				if (runeWidth == 0 && ccol > 0) {
					var r = contents [crow, ccol - 1, 0];
					var s = new string (new char [] { (char)r, (char)rune });
					string sn;
					if (!s.IsNormalized ()) {
						sn = s.Normalize ();
					} else {
						sn = s;
					}
					var c = sn [0];
					contents [crow, ccol - 1, 0] = c;
					contents [crow, ccol - 1, 1] = currentAttribute;
					contents [crow, ccol - 1, 2] = 1;

				} else {
					if (runeWidth < 2 && ccol > 0
						&& Rune.ColumnWidth ((char)contents [crow, ccol - 1, 0]) > 1) {

						contents [crow, ccol - 1, 0] = (int)(uint)' ';

					} else if (runeWidth < 2 && ccol <= Clip.Right - 1
						&& Rune.ColumnWidth ((char)contents [crow, ccol, 0]) > 1) {

<<<<<<< HEAD
				}
				if (runeWidth > 1 && ccol == Clip.Right - 1) {
					contents [crow, ccol, 0] = (int)(uint)' ';
				} else {
					contents [crow, ccol, 0] = (int)(uint)rune;
				}
				contents [crow, ccol, 1] = CurrentAttribute;
				contents [crow, ccol, 2] = 1;
=======
						contents [crow, ccol + 1, 0] = (int)(uint)' ';
						contents [crow, ccol + 1, 2] = 1;

					}
					if (runeWidth > 1 && ccol == Clip.Right - 1) {
						contents [crow, ccol, 0] = (int)(uint)' ';
					} else {
						contents [crow, ccol, 0] = (int)(uint)rune;
					}
					contents [crow, ccol, 1] = currentAttribute;
					contents [crow, ccol, 2] = 1;
>>>>>>> e3b3151d

				}
				dirtyLine [crow] = true;
			}

			if (runeWidth < 0 || runeWidth > 0) {
				ccol++;
			}
			if (runeWidth > 1) {
				if (validClip && ccol < Clip.Right) {
					contents [crow, ccol, 1] = CurrentAttribute;
					contents [crow, ccol, 2] = 0;
				}
				ccol++;
			}

			//if (ccol == Cols) {
			//	ccol = 0;
			//	if (crow + 1 < Rows)
			//		crow++;
			//}
			if (sync) {
				UpdateScreen ();
			}
		}

		public override void AddStr (ustring str)
		{
			foreach (var rune in str)
				AddRune (rune);
		}

		public override void End ()
		{
			if (IsWinPlatform) {
				NetWinConsole.Cleanup ();
			}

			StopReportingMouseMoves ();
			Console.ResetColor ();
			Clear ();
			//Set cursor key to cursor.
			Console.Out.Write ("\x1b[?25h");
			Console.Out.Flush ();
		}

		void Clear ()
		{
			if (Rows > 0) {
				Console.Clear ();
				Console.Out.Write ("\x1b[3J");
				//Console.Out.Write ("\x1b[?25l");
			}
		}

		public override Attribute MakeColor (Color foreground, Color background)
		{
			return MakeColor ((ConsoleColor)foreground, (ConsoleColor)background);
		}

		static Attribute MakeColor (ConsoleColor f, ConsoleColor b)
		{
			// Encode the colors into the int value.
			return new Attribute (
				value: ((((int)f) & 0xffff) << 16) | (((int)b) & 0xffff),
				foreground: (Color)f,
				background: (Color)b
				);
		}

		public override void Init (Action terminalResized)
		{
			TerminalResized = terminalResized;

			//Set cursor key to application.
			Console.Out.Write ("\x1b[?25l");
			Console.Out.Flush ();

			Console.TreatControlCAsInput = true;

			cols = Console.WindowWidth;
			rows = Console.WindowHeight;

			CurrentAttribute = MakeColor (Color.White, Color.Black);
			InitalizeColorSchemes ();

			ResizeScreen ();
			UpdateOffScreen ();

			StartReportingMouseMoves ();


			Clear ();
		}

		public override void ResizeScreen ()
		{
			if (!HeightAsBuffer) {
				if (Console.WindowHeight > 0) {
					// Can raise an exception while is still resizing.
					try {
						// Not supported on Unix.
						if (IsWinPlatform) {
#pragma warning disable CA1416
							Console.CursorTop = 0;
							Console.CursorLeft = 0;
							Console.WindowTop = 0;
							Console.WindowLeft = 0;
							Console.SetBufferSize (Cols, Rows);
#pragma warning restore CA1416
						} else {
							//Console.Out.Write ($"\x1b[8;{Console.WindowHeight};{Console.WindowWidth}t");
							Console.Out.Write ($"\x1b[0;0" +
								$";{Rows};{Cols}w");
						}
					} catch (System.IO.IOException) {
						return;
					} catch (ArgumentOutOfRangeException) {
						return;
					}
				}
			} else {
				if (IsWinPlatform && Console.WindowHeight > 0) {
					// Can raise an exception while is still resizing.
					try {
#pragma warning disable CA1416
						Console.WindowTop = Math.Max (Math.Min (top, Rows - Console.WindowHeight), 0);
#pragma warning restore CA1416
					} catch (Exception) {
						return;
					}
				} else {
					Console.Out.Write ($"\x1b[{top};{Console.WindowLeft}" +
						$";{Rows};{Cols}w");
				}
			}
			Clip = new Rect (0, 0, Cols, Rows);
			Console.Out.Write ("\x1b[3J");
			Console.Out.Flush ();
		}

		public override void UpdateOffScreen ()
		{
			contents = new int [Rows, Cols, 3];
			dirtyLine = new bool [Rows];

			lock (contents) {
				// Can raise an exception while is still resizing.
				try {
					for (int row = 0; row < rows; row++) {
						for (int c = 0; c < cols; c++) {
							contents [row, c, 0] = ' ';
							contents [row, c, 1] = (ushort)Colors.TopLevel.Normal;
							contents [row, c, 2] = 0;
							dirtyLine [row] = true;
						}
					}
				} catch (IndexOutOfRangeException) { }
			}
		}

		public override Attribute MakeAttribute (Color fore, Color back)
		{
			return MakeColor ((ConsoleColor)fore, (ConsoleColor)back);
		}

		public override void Refresh ()
		{
			UpdateScreen ();
			UpdateCursor ();
		}

		int redrawAttr = -1;

		public override void UpdateScreen ()
		{
			if (Console.WindowHeight == 0 || contents.Length != Rows * Cols * 3
				|| (!HeightAsBuffer && Rows != Console.WindowHeight)
				|| (HeightAsBuffer && Rows != largestWindowHeight)) {
				return;
			}

			int top = Top;
			int left = Left;
			int rows = Math.Min (Console.WindowHeight + top, Rows);
			int cols = Cols;
			System.Text.StringBuilder output = new System.Text.StringBuilder ();
			var lastCol = -1;

			Console.CursorVisible = false;
			for (int row = top; row < rows; row++) {
				if (!dirtyLine [row]) {
					continue;
				}
				dirtyLine [row] = false;
				output.Clear ();
				for (int col = left; col < cols; col++) {
					if (Console.WindowHeight > 0 && !SetCursorPosition (col, row)) {
						return;
					}
					lastCol = -1;
					var outputWidth = 0;
					for (; col < cols; col++) {
						if (contents [row, col, 2] == 0) {
							if (output.Length > 0) {
								//Console.CursorLeft = lastCol;
								//Console.CursorTop = row;
								SetVirtualCursorPosition (lastCol, row);
								Console.Write (output);
								output.Clear ();
								lastCol += outputWidth;
								outputWidth = 0;
							} else if (lastCol == -1) {
								lastCol = col;
							}
							if (lastCol + 1 < cols)
								lastCol++;
							continue;
						}

						if (lastCol == -1)
							lastCol = col;

						var attr = contents [row, col, 1];
						if (attr != redrawAttr) {
							output.Append (WriteAttributes (attr));
						}
						outputWidth++;
						var rune = contents [row, col, 0];
						char [] spair;
						if (Rune.DecodeSurrogatePair ((uint)rune, out spair)) {
							output.Append (spair);
						} else {
							output.Append ((char)rune);
						}
						contents [row, col, 2] = 0;
					}
				}
				if (output.Length > 0) {
					//Console.CursorLeft = lastCol;
					//Console.CursorTop = row;
					SetVirtualCursorPosition (lastCol, row);
					Console.Write (output);
				}
			}
		}

		void SetVirtualCursorPosition (int lastCol, int row)
		{
			Console.Out.Write ($"\x1b[{row + 1};{lastCol + 1}H");
			Console.Out.Flush ();
		}

		System.Text.StringBuilder WriteAttributes (int attr)
		{
			const string CSI = "\x1b[";
			int bg = 0;
			int fg = 0;
			System.Text.StringBuilder sb = new System.Text.StringBuilder ();

			redrawAttr = attr;
			IEnumerable<int> values = Enum.GetValues (typeof (ConsoleColor))
			      .OfType<ConsoleColor> ()
			      .Select (s => (int)s);
			if (values.Contains (attr & 0xffff)) {
				bg = MapColors ((ConsoleColor)(attr & 0xffff), false);
			}
			if (values.Contains ((attr >> 16) & 0xffff)) {
				fg = MapColors ((ConsoleColor)((attr >> 16) & 0xffff));
			}
			sb.Append ($"{CSI}{bg};{fg}m");

			return sb;
		}

		int MapColors (ConsoleColor color, bool isForeground = true)
		{
			switch (color) {
			case ConsoleColor.Black:
				return isForeground ? COLOR_BLACK : COLOR_BLACK + 10;
			case ConsoleColor.DarkBlue:
				return isForeground ? COLOR_BLUE : COLOR_BLUE + 10;
			case ConsoleColor.DarkGreen:
				return isForeground ? COLOR_GREEN : COLOR_GREEN + 10;
			case ConsoleColor.DarkCyan:
				return isForeground ? COLOR_CYAN : COLOR_CYAN + 10;
			case ConsoleColor.DarkRed:
				return isForeground ? COLOR_RED : COLOR_RED + 10;
			case ConsoleColor.DarkMagenta:
				return isForeground ? COLOR_MAGENTA : COLOR_MAGENTA + 10;
			case ConsoleColor.DarkYellow:
				return isForeground ? COLOR_YELLOW : COLOR_YELLOW + 10;
			case ConsoleColor.Gray:
				return isForeground ? COLOR_WHITE : COLOR_WHITE + 10;
			case ConsoleColor.DarkGray:
				return isForeground ? COLOR_BRIGHT_BLACK : COLOR_BRIGHT_BLACK + 10;
			case ConsoleColor.Blue:
				return isForeground ? COLOR_BRIGHT_BLUE : COLOR_BRIGHT_BLUE + 10;
			case ConsoleColor.Green:
				return isForeground ? COLOR_BRIGHT_GREEN : COLOR_BRIGHT_GREEN + 10;
			case ConsoleColor.Cyan:
				return isForeground ? COLOR_BRIGHT_CYAN : COLOR_BRIGHT_CYAN + 10;
			case ConsoleColor.Red:
				return isForeground ? COLOR_BRIGHT_RED : COLOR_BRIGHT_RED + 10;
			case ConsoleColor.Magenta:
				return isForeground ? COLOR_BRIGHT_MAGENTA : COLOR_BRIGHT_MAGENTA + 10;
			case ConsoleColor.Yellow:
				return isForeground ? COLOR_BRIGHT_YELLOW : COLOR_BRIGHT_YELLOW + 10;
			case ConsoleColor.White:
				return isForeground ? COLOR_BRIGHT_WHITE : COLOR_BRIGHT_WHITE + 10;
			}
			return 0;
		}

		bool SetCursorPosition (int col, int row)
		{
			// Could happens that the windows is still resizing and the col is bigger than Console.WindowWidth.
			try {
				Console.SetCursorPosition (col, row);
				return true;
			} catch (Exception) {
				return false;
			}
		}

		private CursorVisibility? savedCursorVisibility;

		public override void UpdateCursor ()
		{
			if (!EnsureCursorVisibility ())
				return;

			// Prevents the exception of size changing during resizing.
			try {
				if (ccol >= 0 && ccol < Console.BufferWidth && crow >= 0 && crow < Console.BufferHeight) {
					Console.SetCursorPosition (ccol, crow);
				}
			} catch (System.IO.IOException) {
			} catch (ArgumentOutOfRangeException) {
			}
		}

		public override void StartReportingMouseMoves ()
		{
			Console.Out.Write ("\x1b[?1003h\x1b[?1015h\x1b[?1006h");
			Console.Out.Flush ();
		}

		public override void StopReportingMouseMoves ()
		{
			Console.Out.Write ("\x1b[?1003l\x1b[?1015l\x1b[?1006l");
			Console.Out.Flush ();
		}

		public override void Suspend ()
		{
		}


		public override void SetAttribute (Attribute c)
		{
			base.SetAttribute (c);
		}

		public ConsoleKeyInfo FromVKPacketToKConsoleKeyInfo (ConsoleKeyInfo consoleKeyInfo)
		{
			if (consoleKeyInfo.Key != ConsoleKey.Packet) {
				return consoleKeyInfo;
			}

			var mod = consoleKeyInfo.Modifiers;
			var shift = (mod & ConsoleModifiers.Shift) != 0;
			var alt = (mod & ConsoleModifiers.Alt) != 0;
			var control = (mod & ConsoleModifiers.Control) != 0;

			var keyChar = ConsoleKeyMapping.GetKeyCharFromConsoleKey (consoleKeyInfo.KeyChar, consoleKeyInfo.Modifiers, out uint virtualKey, out _);

			return new ConsoleKeyInfo ((char)keyChar, (ConsoleKey)virtualKey, shift, alt, control);
		}

		Key MapKey (ConsoleKeyInfo keyInfo)
		{
			MapKeyModifiers (keyInfo, (Key)keyInfo.Key);
			switch (keyInfo.Key) {
			case ConsoleKey.Escape:
				return MapKeyModifiers (keyInfo, Key.Esc);
			case ConsoleKey.Tab:
				return keyInfo.Modifiers == ConsoleModifiers.Shift ? Key.BackTab : Key.Tab;
			case ConsoleKey.Home:
				return MapKeyModifiers (keyInfo, Key.Home);
			case ConsoleKey.End:
				return MapKeyModifiers (keyInfo, Key.End);
			case ConsoleKey.LeftArrow:
				return MapKeyModifiers (keyInfo, Key.CursorLeft);
			case ConsoleKey.RightArrow:
				return MapKeyModifiers (keyInfo, Key.CursorRight);
			case ConsoleKey.UpArrow:
				return MapKeyModifiers (keyInfo, Key.CursorUp);
			case ConsoleKey.DownArrow:
				return MapKeyModifiers (keyInfo, Key.CursorDown);
			case ConsoleKey.PageUp:
				return MapKeyModifiers (keyInfo, Key.PageUp);
			case ConsoleKey.PageDown:
				return MapKeyModifiers (keyInfo, Key.PageDown);
			case ConsoleKey.Enter:
				return MapKeyModifiers (keyInfo, Key.Enter);
			case ConsoleKey.Spacebar:
				return MapKeyModifiers (keyInfo, keyInfo.KeyChar == 0 ? Key.Space : (Key)keyInfo.KeyChar);
			case ConsoleKey.Backspace:
				return MapKeyModifiers (keyInfo, Key.Backspace);
			case ConsoleKey.Delete:
				return MapKeyModifiers (keyInfo, Key.DeleteChar);
			case ConsoleKey.Insert:
				return MapKeyModifiers (keyInfo, Key.InsertChar);


			case ConsoleKey.Oem1:
			case ConsoleKey.Oem2:
			case ConsoleKey.Oem3:
			case ConsoleKey.Oem4:
			case ConsoleKey.Oem5:
			case ConsoleKey.Oem6:
			case ConsoleKey.Oem7:
			case ConsoleKey.Oem8:
			case ConsoleKey.Oem102:
			case ConsoleKey.OemPeriod:
			case ConsoleKey.OemComma:
			case ConsoleKey.OemPlus:
			case ConsoleKey.OemMinus:
				return (Key)((uint)keyInfo.KeyChar);
			}

			var key = keyInfo.Key;
			if (key >= ConsoleKey.A && key <= ConsoleKey.Z) {
				var delta = key - ConsoleKey.A;
				if (keyInfo.Modifiers == ConsoleModifiers.Control) {
					return (Key)(((uint)Key.CtrlMask) | ((uint)Key.A + delta));
				}
				if (keyInfo.Modifiers == ConsoleModifiers.Alt) {
					return (Key)(((uint)Key.AltMask) | ((uint)Key.A + delta));
				}
				if ((keyInfo.Modifiers & (ConsoleModifiers.Alt | ConsoleModifiers.Control)) != 0) {
					if (keyInfo.KeyChar == 0 || (keyInfo.KeyChar != 0 && keyInfo.KeyChar >= 1 && keyInfo.KeyChar <= 26)) {
						return MapKeyModifiers (keyInfo, (Key)((uint)Key.A + delta));
					}
				}
				return (Key)((uint)keyInfo.KeyChar);
			}
			if (key >= ConsoleKey.D0 && key <= ConsoleKey.D9) {
				var delta = key - ConsoleKey.D0;
				if (keyInfo.Modifiers == ConsoleModifiers.Alt) {
					return (Key)(((uint)Key.AltMask) | ((uint)Key.D0 + delta));
				}
				if (keyInfo.Modifiers == ConsoleModifiers.Control) {
					return (Key)(((uint)Key.CtrlMask) | ((uint)Key.D0 + delta));
				}
				if ((keyInfo.Modifiers & (ConsoleModifiers.Alt | ConsoleModifiers.Control)) != 0) {
					if (keyInfo.KeyChar == 0 || keyInfo.KeyChar == 30 || keyInfo.KeyChar == ((uint)Key.D0 + delta)) {
						return MapKeyModifiers (keyInfo, (Key)((uint)Key.D0 + delta));
					}
				}
				return (Key)((uint)keyInfo.KeyChar);
			}
			if (key >= ConsoleKey.F1 && key <= ConsoleKey.F12) {
				var delta = key - ConsoleKey.F1;
				if ((keyInfo.Modifiers & (ConsoleModifiers.Shift | ConsoleModifiers.Alt | ConsoleModifiers.Control)) != 0) {
					return MapKeyModifiers (keyInfo, (Key)((uint)Key.F1 + delta));
				}

				return (Key)((uint)Key.F1 + delta);
			}
			if (keyInfo.KeyChar != 0) {
				return MapKeyModifiers (keyInfo, (Key)((uint)keyInfo.KeyChar));
			}

			return (Key)(0xffffffff);
		}

		KeyModifiers keyModifiers;

		Key MapKeyModifiers (ConsoleKeyInfo keyInfo, Key key)
		{
			if (keyModifiers == null) {
				keyModifiers = new KeyModifiers ();
			}
			Key keyMod = new Key ();
			if ((keyInfo.Modifiers & ConsoleModifiers.Shift) != 0) {
				keyMod = Key.ShiftMask;
				keyModifiers.Shift = true;
			}
			if ((keyInfo.Modifiers & ConsoleModifiers.Control) != 0) {
				keyMod |= Key.CtrlMask;
				keyModifiers.Ctrl = true;
			}
			if ((keyInfo.Modifiers & ConsoleModifiers.Alt) != 0) {
				keyMod |= Key.AltMask;
				keyModifiers.Alt = true;
			}

			return keyMod != Key.Null ? keyMod | key : key;
		}

		Action<KeyEvent> keyHandler;
		Action<KeyEvent> keyDownHandler;
		Action<KeyEvent> keyUpHandler;
		Action<MouseEvent> mouseHandler;

		public override void PrepareToRun (MainLoop mainLoop, Action<KeyEvent> keyHandler, Action<KeyEvent> keyDownHandler, Action<KeyEvent> keyUpHandler, Action<MouseEvent> mouseHandler)
		{
			this.keyHandler = keyHandler;
			this.keyDownHandler = keyDownHandler;
			this.keyUpHandler = keyUpHandler;
			this.mouseHandler = mouseHandler;

			var mLoop = mainLoop.Driver as NetMainLoop;

			// Note: Net doesn't support keydown/up events and thus any passed keyDown/UpHandlers will be simulated to be called.
			mLoop.ProcessInput = (e) => ProcessInput (e);
		}

		void ProcessInput (NetEvents.InputResult inputEvent)
		{
			switch (inputEvent.EventType) {
			case NetEvents.EventType.Key:
				ConsoleKeyInfo consoleKeyInfo = inputEvent.ConsoleKeyInfo;
				if (consoleKeyInfo.Key == ConsoleKey.Packet) {
					consoleKeyInfo = FromVKPacketToKConsoleKeyInfo (consoleKeyInfo);
				}
				keyModifiers = new KeyModifiers ();
				var map = MapKey (consoleKeyInfo);
				if (map == (Key)0xffffffff) {
					return;
				}
				if (map == Key.Null) {
					keyDownHandler (new KeyEvent (map, keyModifiers));
					keyUpHandler (new KeyEvent (map, keyModifiers));
				} else {
					keyDownHandler (new KeyEvent (map, keyModifiers));
					keyHandler (new KeyEvent (map, keyModifiers));
					keyUpHandler (new KeyEvent (map, keyModifiers));
				}
				break;
			case NetEvents.EventType.Mouse:
				mouseHandler (ToDriverMouse (inputEvent.MouseEvent));
				break;
			case NetEvents.EventType.WindowSize:
				ChangeWin ();
				break;
			case NetEvents.EventType.WindowPosition:
				var newTop = inputEvent.WindowPositionEvent.Top;
				var newLeft = inputEvent.WindowPositionEvent.Left;
				if (HeightAsBuffer && (top != newTop || left != newLeft)) {
					top = newTop;
					left = newLeft;
					Refresh ();
				}
				break;
			}
		}

		void ChangeWin ()
		{
			const int Min_WindowWidth = 14;
			Size size = new Size ();
			if (!HeightAsBuffer) {
				size = new Size (Math.Max (Min_WindowWidth, Console.WindowWidth),
					Console.WindowHeight);
				top = 0;
				left = 0;
			} else {
				//largestWindowHeight = Math.Max (Console.BufferHeight, largestWindowHeight);
				largestWindowHeight = Console.BufferHeight;
				size = new Size (Console.BufferWidth, largestWindowHeight);
			}
			cols = size.Width;
			rows = size.Height;
			ResizeScreen ();
			UpdateOffScreen ();
			TerminalResized?.Invoke ();
		}

		MouseEvent ToDriverMouse (NetEvents.MouseEvent me)
		{
			//System.Diagnostics.Debug.WriteLine ($"X: {me.Position.X}; Y: {me.Position.Y}; ButtonState: {me.ButtonState}");

			MouseFlags mouseFlag = 0;

			if ((me.ButtonState & NetEvents.MouseButtonState.Button1Pressed) != 0) {
				mouseFlag |= MouseFlags.Button1Pressed;
			}
			if ((me.ButtonState & NetEvents.MouseButtonState.Button1Released) != 0) {
				mouseFlag |= MouseFlags.Button1Released;
			}
			if ((me.ButtonState & NetEvents.MouseButtonState.Button1Clicked) != 0) {
				mouseFlag |= MouseFlags.Button1Clicked;
			}
			if ((me.ButtonState & NetEvents.MouseButtonState.Button1DoubleClicked) != 0) {
				mouseFlag |= MouseFlags.Button1DoubleClicked;
			}
			if ((me.ButtonState & NetEvents.MouseButtonState.Button1TripleClicked) != 0) {
				mouseFlag |= MouseFlags.Button1TripleClicked;
			}
			if ((me.ButtonState & NetEvents.MouseButtonState.Button2Pressed) != 0) {
				mouseFlag |= MouseFlags.Button2Pressed;
			}
			if ((me.ButtonState & NetEvents.MouseButtonState.Button2Released) != 0) {
				mouseFlag |= MouseFlags.Button2Released;
			}
			if ((me.ButtonState & NetEvents.MouseButtonState.Button2Clicked) != 0) {
				mouseFlag |= MouseFlags.Button2Clicked;
			}
			if ((me.ButtonState & NetEvents.MouseButtonState.Button2DoubleClicked) != 0) {
				mouseFlag |= MouseFlags.Button2DoubleClicked;
			}
			if ((me.ButtonState & NetEvents.MouseButtonState.Button2TrippleClicked) != 0) {
				mouseFlag |= MouseFlags.Button2TripleClicked;
			}
			if ((me.ButtonState & NetEvents.MouseButtonState.Button3Pressed) != 0) {
				mouseFlag |= MouseFlags.Button3Pressed;
			}
			if ((me.ButtonState & NetEvents.MouseButtonState.Button3Released) != 0) {
				mouseFlag |= MouseFlags.Button3Released;
			}
			if ((me.ButtonState & NetEvents.MouseButtonState.Button3Clicked) != 0) {
				mouseFlag |= MouseFlags.Button3Clicked;
			}
			if ((me.ButtonState & NetEvents.MouseButtonState.Button3DoubleClicked) != 0) {
				mouseFlag |= MouseFlags.Button3DoubleClicked;
			}
			if ((me.ButtonState & NetEvents.MouseButtonState.Button3TripleClicked) != 0) {
				mouseFlag |= MouseFlags.Button3TripleClicked;
			}
			if ((me.ButtonState & NetEvents.MouseButtonState.ButtonWheeledUp) != 0) {
				mouseFlag |= MouseFlags.WheeledUp;
			}
			if ((me.ButtonState & NetEvents.MouseButtonState.ButtonWheeledDown) != 0) {
				mouseFlag |= MouseFlags.WheeledDown;
			}
			if ((me.ButtonState & NetEvents.MouseButtonState.ButtonWheeledLeft) != 0) {
				mouseFlag |= MouseFlags.WheeledLeft;
			}
			if ((me.ButtonState & NetEvents.MouseButtonState.ButtonWheeledRight) != 0) {
				mouseFlag |= MouseFlags.WheeledRight;
			}
			if ((me.ButtonState & NetEvents.MouseButtonState.Button4Pressed) != 0) {
				mouseFlag |= MouseFlags.Button4Pressed;
			}
			if ((me.ButtonState & NetEvents.MouseButtonState.Button4Released) != 0) {
				mouseFlag |= MouseFlags.Button4Released;
			}
			if ((me.ButtonState & NetEvents.MouseButtonState.Button4Clicked) != 0) {
				mouseFlag |= MouseFlags.Button4Clicked;
			}
			if ((me.ButtonState & NetEvents.MouseButtonState.Button4DoubleClicked) != 0) {
				mouseFlag |= MouseFlags.Button4DoubleClicked;
			}
			if ((me.ButtonState & NetEvents.MouseButtonState.Button4TripleClicked) != 0) {
				mouseFlag |= MouseFlags.Button4TripleClicked;
			}
			if ((me.ButtonState & NetEvents.MouseButtonState.ReportMousePosition) != 0) {
				mouseFlag |= MouseFlags.ReportMousePosition;
			}
			if ((me.ButtonState & NetEvents.MouseButtonState.ButtonShift) != 0) {
				mouseFlag |= MouseFlags.ButtonShift;
			}
			if ((me.ButtonState & NetEvents.MouseButtonState.ButtonCtrl) != 0) {
				mouseFlag |= MouseFlags.ButtonCtrl;
			}
			if ((me.ButtonState & NetEvents.MouseButtonState.ButtonAlt) != 0) {
				mouseFlag |= MouseFlags.ButtonAlt;
			}

			return new MouseEvent () {
				X = me.Position.X,
				Y = me.Position.Y,
				Flags = mouseFlag
			};
		}

		public override Attribute GetAttribute ()
		{
			return CurrentAttribute;
		}

		/// <inheritdoc/>
		public override bool GetCursorVisibility (out CursorVisibility visibility)
		{
			visibility = savedCursorVisibility ?? CursorVisibility.Default;
			return visibility == CursorVisibility.Default;
		}


		/// <inheritdoc/>
		public override bool SetCursorVisibility (CursorVisibility visibility)
		{
			savedCursorVisibility = visibility;
			return Console.CursorVisible = visibility == CursorVisibility.Default;
		}

		/// <inheritdoc/>
		public override bool EnsureCursorVisibility ()
		{
			if (!(ccol >= 0 && crow >= 0 && ccol < Cols && crow < Rows)) {
				GetCursorVisibility (out CursorVisibility cursorVisibility);
				savedCursorVisibility = cursorVisibility;
				SetCursorVisibility (CursorVisibility.Invisible);
				return false;
			}

			SetCursorVisibility (savedCursorVisibility ?? CursorVisibility.Default);
			return savedCursorVisibility == CursorVisibility.Default;
		}

		public override void SendKeys (char keyChar, ConsoleKey key, bool shift, bool alt, bool control)
		{
			NetEvents.InputResult input = new NetEvents.InputResult ();
			input.EventType = NetEvents.EventType.Key;
			input.ConsoleKeyInfo = new ConsoleKeyInfo (keyChar, key, shift, alt, control);

			try {
				ProcessInput (input);
			} catch (OverflowException) { }
		}

		public override bool GetColors (int value, out Color foreground, out Color background)
		{
			bool hasColor = false;
			foreground = default;
			background = default;
			IEnumerable<int> values = Enum.GetValues (typeof (ConsoleColor))
			      .OfType<ConsoleColor> ()
			      .Select (s => (int)s);
			if (values.Contains (value & 0xffff)) {
				hasColor = true;
				background = (Color)(ConsoleColor)(value & 0xffff);
			}
			if (values.Contains ((value >> 16) & 0xffff)) {
				hasColor = true;
				foreground = (Color)(ConsoleColor)((value >> 16) & 0xffff);
			}
			return hasColor;
		}

		#region Unused
		public override void SetColors (ConsoleColor foreground, ConsoleColor background)
		{
		}

		public override void SetColors (short foregroundColorId, short backgroundColorId)
		{
		}

		public override void CookMouse ()
		{
		}

		public override void UncookMouse ()
		{
		}
		#endregion

		//
		// These are for the .NET driver, but running natively on Windows, wont run
		// on the Mono emulation
		//

	}

	/// <summary>
	/// Mainloop intended to be used with the .NET System.Console API, and can
	/// be used on Windows and Unix, it is cross platform but lacks things like
	/// file descriptor monitoring.
	/// </summary>
	/// <remarks>
	/// This implementation is used for NetDriver.
	/// </remarks>
	internal class NetMainLoop : IMainLoopDriver {
		ManualResetEventSlim keyReady = new ManualResetEventSlim (false);
		ManualResetEventSlim waitForProbe = new ManualResetEventSlim (false);
		Queue<NetEvents.InputResult?> inputResult = new Queue<NetEvents.InputResult?> ();
		MainLoop mainLoop;
		CancellationTokenSource tokenSource = new CancellationTokenSource ();
		NetEvents netEvents;

		/// <summary>
		/// Invoked when a Key is pressed.
		/// </summary>
		public Action<NetEvents.InputResult> ProcessInput;

		/// <summary>
		/// Initializes the class with the console driver.
		/// </summary>
		/// <remarks>
		///   Passing a consoleDriver is provided to capture windows resizing.
		/// </remarks>
		/// <param name="consoleDriver">The console driver used by this Net main loop.</param>
		public NetMainLoop (ConsoleDriver consoleDriver = null)
		{
			if (consoleDriver == null) {
				throw new ArgumentNullException ("Console driver instance must be provided.");
			}
			netEvents = new NetEvents (consoleDriver);
		}

		void NetInputHandler ()
		{
			while (true) {
				waitForProbe.Wait ();
				waitForProbe.Reset ();
				if (inputResult.Count == 0) {
					inputResult.Enqueue (netEvents.ReadConsoleInput ());
				}
				try {
					while (inputResult.Peek () == null) {
						inputResult.Dequeue ();
					}
					if (inputResult.Count > 0) {
						keyReady.Set ();
					}
				} catch (InvalidOperationException) { }
			}
		}

		void IMainLoopDriver.Setup (MainLoop mainLoop)
		{
			this.mainLoop = mainLoop;
			Task.Run (NetInputHandler);
		}

		void IMainLoopDriver.Wakeup ()
		{
			keyReady.Set ();
		}

		bool IMainLoopDriver.EventsPending (bool wait)
		{
			waitForProbe.Set ();

			if (CheckTimers (wait, out var waitTimeout)) {
				return true;
			}

			try {
				if (!tokenSource.IsCancellationRequested) {
					keyReady.Wait (waitTimeout, tokenSource.Token);
				}
			} catch (OperationCanceledException) {
				return true;
			} finally {
				keyReady.Reset ();
			}

			if (!tokenSource.IsCancellationRequested) {
				return inputResult.Count > 0 || CheckTimers (wait, out _);
			}

			tokenSource.Dispose ();
			tokenSource = new CancellationTokenSource ();
			return true;
		}

		bool CheckTimers (bool wait, out int waitTimeout)
		{
			long now = DateTime.UtcNow.Ticks;

			if (mainLoop.timeouts.Count > 0) {
				waitTimeout = (int)((mainLoop.timeouts.Keys [0] - now) / TimeSpan.TicksPerMillisecond);
				if (waitTimeout < 0)
					return true;
			} else {
				waitTimeout = -1;
			}

			if (!wait)
				waitTimeout = 0;

			int ic;
			lock (mainLoop.idleHandlers) {
				ic = mainLoop.idleHandlers.Count;
			}

			return ic > 0;
		}

		void IMainLoopDriver.MainIteration ()
		{
			while (inputResult.Count > 0) {
				ProcessInput?.Invoke (inputResult.Dequeue ().Value);
			}
		}
	}
}<|MERGE_RESOLUTION|>--- conflicted
+++ resolved
@@ -1252,7 +1252,7 @@
 					}
 					var c = sn [0];
 					contents [crow, ccol - 1, 0] = c;
-					contents [crow, ccol - 1, 1] = currentAttribute;
+					contents [crow, ccol - 1, 1] = CurrentAttribute;
 					contents [crow, ccol - 1, 2] = 1;
 
 				} else {
@@ -1264,16 +1264,6 @@
 					} else if (runeWidth < 2 && ccol <= Clip.Right - 1
 						&& Rune.ColumnWidth ((char)contents [crow, ccol, 0]) > 1) {
 
-<<<<<<< HEAD
-				}
-				if (runeWidth > 1 && ccol == Clip.Right - 1) {
-					contents [crow, ccol, 0] = (int)(uint)' ';
-				} else {
-					contents [crow, ccol, 0] = (int)(uint)rune;
-				}
-				contents [crow, ccol, 1] = CurrentAttribute;
-				contents [crow, ccol, 2] = 1;
-=======
 						contents [crow, ccol + 1, 0] = (int)(uint)' ';
 						contents [crow, ccol + 1, 2] = 1;
 
@@ -1283,9 +1273,8 @@
 					} else {
 						contents [crow, ccol, 0] = (int)(uint)rune;
 					}
-					contents [crow, ccol, 1] = currentAttribute;
+					contents [crow, ccol, 1] = CurrentAttribute;
 					contents [crow, ccol, 2] = 1;
->>>>>>> e3b3151d
 
 				}
 				dirtyLine [crow] = true;
@@ -1294,6 +1283,7 @@
 			if (runeWidth < 0 || runeWidth > 0) {
 				ccol++;
 			}
+			
 			if (runeWidth > 1) {
 				if (validClip && ccol < Clip.Right) {
 					contents [crow, ccol, 1] = CurrentAttribute;
