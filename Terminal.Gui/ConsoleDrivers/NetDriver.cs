﻿//
// NetDriver.cs: The System.Console-based .NET driver, works on Windows and Unix, but is not particularly efficient.
//
// Authors:
//   Miguel de Icaza (miguel@gnome.org)
//
using System;
using System.Collections.Generic;
using System.Diagnostics;
using System.Linq;
using System.Runtime.InteropServices;
using System.Threading;
using System.Threading.Tasks;
using System.Text;

namespace Terminal.Gui;
internal class NetWinVTConsole {
	IntPtr _inputHandle, _outputHandle, _errorHandle;
	uint _originalInputConsoleMode, _originalOutputConsoleMode, _originalErrorConsoleMode;

	public NetWinVTConsole ()
	{
		_inputHandle = GetStdHandle (STD_INPUT_HANDLE);
		if (!GetConsoleMode (_inputHandle, out uint mode)) {
			throw new ApplicationException ($"Failed to get input console mode, error code: {GetLastError ()}.");
		}
		_originalInputConsoleMode = mode;
		if ((mode & ENABLE_VIRTUAL_TERMINAL_INPUT) < ENABLE_VIRTUAL_TERMINAL_INPUT) {
			mode |= ENABLE_VIRTUAL_TERMINAL_INPUT;
			if (!SetConsoleMode (_inputHandle, mode)) {
				throw new ApplicationException ($"Failed to set input console mode, error code: {GetLastError ()}.");
			}
		}

		_outputHandle = GetStdHandle (STD_OUTPUT_HANDLE);
		if (!GetConsoleMode (_outputHandle, out mode)) {
			throw new ApplicationException ($"Failed to get output console mode, error code: {GetLastError ()}.");
		}
		_originalOutputConsoleMode = mode;
		if ((mode & (ENABLE_VIRTUAL_TERMINAL_PROCESSING | DISABLE_NEWLINE_AUTO_RETURN)) < DISABLE_NEWLINE_AUTO_RETURN) {
			mode |= ENABLE_VIRTUAL_TERMINAL_PROCESSING | DISABLE_NEWLINE_AUTO_RETURN;
			if (!SetConsoleMode (_outputHandle, mode)) {
				throw new ApplicationException ($"Failed to set output console mode, error code: {GetLastError ()}.");
			}
		}

		_errorHandle = GetStdHandle (STD_ERROR_HANDLE);
		if (!GetConsoleMode (_errorHandle, out mode)) {
			throw new ApplicationException ($"Failed to get error console mode, error code: {GetLastError ()}.");
		}
		_originalErrorConsoleMode = mode;
		if ((mode & (DISABLE_NEWLINE_AUTO_RETURN)) < DISABLE_NEWLINE_AUTO_RETURN) {
			mode |= DISABLE_NEWLINE_AUTO_RETURN;
			if (!SetConsoleMode (_errorHandle, mode)) {
				throw new ApplicationException ($"Failed to set error console mode, error code: {GetLastError ()}.");
			}
		}
	}

	public void Cleanup ()
	{
		if (!SetConsoleMode (_inputHandle, _originalInputConsoleMode)) {
			throw new ApplicationException ($"Failed to restore input console mode, error code: {GetLastError ()}.");
		}
		if (!SetConsoleMode (_outputHandle, _originalOutputConsoleMode)) {
			throw new ApplicationException ($"Failed to restore output console mode, error code: {GetLastError ()}.");
		}
		if (!SetConsoleMode (_errorHandle, _originalErrorConsoleMode)) {
			throw new ApplicationException ($"Failed to restore error console mode, error code: {GetLastError ()}.");
		}
	}

	const int STD_INPUT_HANDLE = -10;
	const int STD_OUTPUT_HANDLE = -11;
	const int STD_ERROR_HANDLE = -12;

	// Input modes.
	const uint ENABLE_PROCESSED_INPUT = 1;
	const uint ENABLE_LINE_INPUT = 2;
	const uint ENABLE_ECHO_INPUT = 4;
	const uint ENABLE_WINDOW_INPUT = 8;
	const uint ENABLE_MOUSE_INPUT = 16;
	const uint ENABLE_INSERT_MODE = 32;
	const uint ENABLE_QUICK_EDIT_MODE = 64;
	const uint ENABLE_EXTENDED_FLAGS = 128;
	const uint ENABLE_VIRTUAL_TERMINAL_INPUT = 512;

	// Output modes.
	const uint ENABLE_PROCESSED_OUTPUT = 1;
	const uint ENABLE_WRAP_AT_EOL_OUTPUT = 2;
	const uint ENABLE_VIRTUAL_TERMINAL_PROCESSING = 4;
	const uint DISABLE_NEWLINE_AUTO_RETURN = 8;
	const uint ENABLE_LVB_GRID_WORLDWIDE = 10;

	[DllImport ("kernel32.dll", SetLastError = true)]
	static extern IntPtr GetStdHandle (int nStdHandle);

	[DllImport ("kernel32.dll")]
	static extern bool GetConsoleMode (IntPtr hConsoleHandle, out uint lpMode);

	[DllImport ("kernel32.dll")]
	static extern bool SetConsoleMode (IntPtr hConsoleHandle, uint dwMode);

	[DllImport ("kernel32.dll")]
	static extern uint GetLastError ();
}

internal class NetEvents {
	ManualResetEventSlim _inputReady = new ManualResetEventSlim (false);
	ManualResetEventSlim _waitForStart = new ManualResetEventSlim (false);
	ManualResetEventSlim _winChange = new ManualResetEventSlim (false);
	Queue<InputResult?> _inputResultQueue = new Queue<InputResult?> ();
	ConsoleDriver _consoleDriver;
	volatile ConsoleKeyInfo [] _cki = null;
	volatile static bool _isEscSeq;
	int _lastWindowHeight;
	bool _stopTasks;
#if PROCESS_REQUEST
		bool _neededProcessRequest;
#endif
	public bool IsTerminalWithOptions { get; set; }
	public EscSeqRequests EscSeqRequests { get; } = new EscSeqRequests ();

	public NetEvents (ConsoleDriver consoleDriver)
	{
		_consoleDriver = consoleDriver ?? throw new ArgumentNullException (nameof (consoleDriver));
		Task.Run (ProcessInputResultQueue);
		Task.Run (CheckWindowSizeChange);
	}

	internal void StopTasks ()
	{
		_stopTasks = true;
	}

	public InputResult? ReadConsoleInput ()
	{
		while (true) {
			if (_stopTasks) {
				return null;
			}
			_waitForStart.Set ();
			_winChange.Set ();

			if (_inputResultQueue.Count == 0) {
				_inputReady.Wait ();
				_inputReady.Reset ();
			}
#if PROCESS_REQUEST
				_neededProcessRequest = false;
#endif
			if (_inputResultQueue.Count > 0) {
				return _inputResultQueue.Dequeue ();
			}
		}
	}

	void ProcessInputResultQueue ()
	{
		while (true) {
			_waitForStart.Wait ();
			_waitForStart.Reset ();

			if (_inputResultQueue.Count == 0) {
				ConsoleKey key = 0;
				ConsoleModifiers mod = 0;
				ConsoleKeyInfo newConsoleKeyInfo = default;

				while (true) {
					ConsoleKeyInfo consoleKeyInfo = Console.ReadKey (true);
					if ((consoleKeyInfo.KeyChar == (char)Key.Esc && !_isEscSeq)
					|| (consoleKeyInfo.KeyChar != (char)Key.Esc && _isEscSeq)) {
						if (_cki == null && consoleKeyInfo.KeyChar != (char)Key.Esc && _isEscSeq) {
							_cki = EscSeqUtils.ResizeArray (new ConsoleKeyInfo ((char)Key.Esc, 0,
								false, false, false), _cki);
						}
						_isEscSeq = true;
						newConsoleKeyInfo = consoleKeyInfo;
						_cki = EscSeqUtils.ResizeArray (consoleKeyInfo, _cki);
						if (Console.KeyAvailable) continue;
						ProcessRequestResponse (ref newConsoleKeyInfo, ref key, _cki, ref mod);
						_cki = null;
						_isEscSeq = false;
						break;
					} else if (consoleKeyInfo.KeyChar == (char)Key.Esc && _isEscSeq && _cki != null) {
						ProcessRequestResponse (ref newConsoleKeyInfo, ref key, _cki, ref mod);
						_cki = null;
						break;
					} else {
						_inputResultQueue.Enqueue (new InputResult {
							EventType = EventType.Key,
							ConsoleKeyInfo = EscSeqUtils.MapConsoleKeyInfo (consoleKeyInfo)
						});
						_isEscSeq = false;
						break;
					}
				}
			}

			_inputReady.Set ();
		}
	}

	void CheckWindowSizeChange ()
	{
		void RequestWindowSize ()
		{
			while (true) {
				// HACK: Sleep for 10ms to mitigate high CPU usage (see issue #1502). 10ms was tested to address the problem, but may not be correct.
				Thread.Sleep (10);
				if (_stopTasks) {
					return;
				}
				switch (IsTerminalWithOptions) {
				case false:
					int buffHeight, buffWidth;
					if (((NetDriver)_consoleDriver).IsWinPlatform) {
						buffHeight = Math.Max (Console.BufferHeight, 0);
						buffWidth = Math.Max (Console.BufferWidth, 0);
					} else {
						buffHeight = _consoleDriver.Rows;
						buffWidth = _consoleDriver.Cols;
					}
					if (EnqueueWindowSizeEvent (
						Math.Max (Console.WindowHeight, 0),
						Math.Max (Console.WindowWidth, 0),
						buffHeight,
						buffWidth)) {

						return;
					}
					break;
				case true:
					//Request the size of the text area in characters.
					EscSeqRequests.Add (EscSeqUtils.CSI_ReportTerminalSizeInChars_Terminator);
					Console.Out.Write (EscSeqUtils.CSI_ReportTerminalSizeInChars);
					break;
				}
			}
		}

		while (true) {
			if (_stopTasks) {
				return;
			}
			_winChange.Wait ();
			_winChange.Reset ();
			RequestWindowSize ();
			_inputReady.Set ();
		}
	}

	/// <summary>
	/// Enqueue a window size event if the window size has changed.
	/// </summary>
	/// <param name="winHeight"></param>
	/// <param name="winWidth"></param>
	/// <param name="buffHeight"></param>
	/// <param name="buffWidth"></param>
	/// <returns></returns>
	bool EnqueueWindowSizeEvent (int winHeight, int winWidth, int buffHeight, int buffWidth)
	{
		if (!_consoleDriver.EnableConsoleScrolling) {
			if (winWidth == _consoleDriver.Cols && winHeight == _consoleDriver.Rows) return false;
			var w = Math.Max (winWidth, 0);
			var h = Math.Max (winHeight, 0);
			_inputResultQueue.Enqueue (new InputResult () {
				EventType = EventType.WindowSize,
				WindowSizeEvent = new WindowSizeEvent () {
					Size = new Size (w, h)
				}
			});
			return true;
		} else {
			if (winWidth == _consoleDriver.Cols &&
				winHeight == _lastWindowHeight &&
				buffWidth == _consoleDriver.Cols && buffHeight == _consoleDriver.Rows) return false;
			_lastWindowHeight = Math.Max (winHeight, 0);
			_inputResultQueue.Enqueue (new InputResult () {
				EventType = EventType.WindowSize,
				WindowSizeEvent = new WindowSizeEvent () {
					Size = new Size (winWidth, _lastWindowHeight)
				}
			});
			return true;
		}
	}

	// Process a CSI sequence received by the driver (key pressed, mouse event, or request/response event)
	void ProcessRequestResponse (ref ConsoleKeyInfo newConsoleKeyInfo, ref ConsoleKey key, ConsoleKeyInfo [] cki, ref ConsoleModifiers mod)
	{
		// isMouse is true if it's CSI<, false otherwise
		EscSeqUtils.DecodeEscSeq (EscSeqRequests, ref newConsoleKeyInfo, ref key, cki, ref mod,
			out var c1Control, out var code, out var values, out var terminating,
			out var isMouse, out var mouseFlags,
			out var pos, out var isReq,
			(f, p) => HandleMouseEvent (MapMouseFlags (f), p));

		if (isMouse) {
			foreach (var mf in mouseFlags) {
				HandleMouseEvent (MapMouseFlags (mf), pos);
			}
			return;
		} else if (isReq) {
			HandleRequestResponseEvent (c1Control, code, values, terminating);
			return;
		}
		HandleKeyboardEvent (newConsoleKeyInfo);
	}

	MouseButtonState MapMouseFlags (MouseFlags mouseFlags)
	{
		MouseButtonState mbs = default;
		foreach (var flag in Enum.GetValues (mouseFlags.GetType ())) {
			if (mouseFlags.HasFlag ((MouseFlags)flag)) {
				switch (flag) {
				case MouseFlags.Button1Pressed:
					mbs |= MouseButtonState.Button1Pressed;
					break;
				case MouseFlags.Button1Released:
					mbs |= MouseButtonState.Button1Released;
					break;
				case MouseFlags.Button1Clicked:
					mbs |= MouseButtonState.Button1Clicked;
					break;
				case MouseFlags.Button1DoubleClicked:
					mbs |= MouseButtonState.Button1DoubleClicked;
					break;
				case MouseFlags.Button1TripleClicked:
					mbs |= MouseButtonState.Button1TripleClicked;
					break;
				case MouseFlags.Button2Pressed:
					mbs |= MouseButtonState.Button2Pressed;
					break;
				case MouseFlags.Button2Released:
					mbs |= MouseButtonState.Button2Released;
					break;
				case MouseFlags.Button2Clicked:
					mbs |= MouseButtonState.Button2Clicked;
					break;
				case MouseFlags.Button2DoubleClicked:
					mbs |= MouseButtonState.Button2DoubleClicked;
					break;
				case MouseFlags.Button2TripleClicked:
					mbs |= MouseButtonState.Button2TripleClicked;
					break;
				case MouseFlags.Button3Pressed:
					mbs |= MouseButtonState.Button3Pressed;
					break;
				case MouseFlags.Button3Released:
					mbs |= MouseButtonState.Button3Released;
					break;
				case MouseFlags.Button3Clicked:
					mbs |= MouseButtonState.Button3Clicked;
					break;
				case MouseFlags.Button3DoubleClicked:
					mbs |= MouseButtonState.Button3DoubleClicked;
					break;
				case MouseFlags.Button3TripleClicked:
					mbs |= MouseButtonState.Button3TripleClicked;
					break;
				case MouseFlags.WheeledUp:
					mbs |= MouseButtonState.ButtonWheeledUp;
					break;
				case MouseFlags.WheeledDown:
					mbs |= MouseButtonState.ButtonWheeledDown;
					break;
				case MouseFlags.WheeledLeft:
					mbs |= MouseButtonState.ButtonWheeledLeft;
					break;
				case MouseFlags.WheeledRight:
					mbs |= MouseButtonState.ButtonWheeledRight;
					break;
				case MouseFlags.Button4Pressed:
					mbs |= MouseButtonState.Button4Pressed;
					break;
				case MouseFlags.Button4Released:
					mbs |= MouseButtonState.Button4Released;
					break;
				case MouseFlags.Button4Clicked:
					mbs |= MouseButtonState.Button4Clicked;
					break;
				case MouseFlags.Button4DoubleClicked:
					mbs |= MouseButtonState.Button4DoubleClicked;
					break;
				case MouseFlags.Button4TripleClicked:
					mbs |= MouseButtonState.Button4TripleClicked;
					break;
				case MouseFlags.ButtonShift:
					mbs |= MouseButtonState.ButtonShift;
					break;
				case MouseFlags.ButtonCtrl:
					mbs |= MouseButtonState.ButtonCtrl;
					break;
				case MouseFlags.ButtonAlt:
					mbs |= MouseButtonState.ButtonAlt;
					break;
				case MouseFlags.ReportMousePosition:
					mbs |= MouseButtonState.ReportMousePosition;
					break;
				case MouseFlags.AllEvents:
					mbs |= MouseButtonState.AllEvents;
					break;
				}
			}
		}
		return mbs;
	}

	Point _lastCursorPosition;

	void HandleRequestResponseEvent (string c1Control, string code, string [] values, string terminating)
	{
		switch (terminating) {
		// BUGBUG: I can't find where we send a request for cursor position (ESC[?6n), so I'm not sure if this is needed.
		case EscSeqUtils.CSI_RequestCursorPositionReport_Terminator:
			Point point = new Point {
				X = int.Parse (values [1]) - 1,
				Y = int.Parse (values [0]) - 1
			};
			if (_lastCursorPosition.Y != point.Y) {
				_lastCursorPosition = point;
				var eventType = EventType.WindowPosition;
				var winPositionEv = new WindowPositionEvent () {
					CursorPosition = point
				};
				_inputResultQueue.Enqueue (new InputResult () {
					EventType = eventType,
					WindowPositionEvent = winPositionEv
				});
			} else {
				return;
			}
			break;
		case EscSeqUtils.CSI_ReportDeviceAttributes_Terminator:
			try {
				var parent = EscSeqUtils.GetParentProcess (Process.GetCurrentProcess ());
				if (parent == null) { Debug.WriteLine ("Not supported!"); }
			} catch (Exception ex) {
				Debug.WriteLine (ex.Message);
			}
			if (c1Control == "CSI" && values.Length == 2
				&& values [0] == "1" && values [1] == "0") {
				// Reports CSI?1;0c ("VT101 with No Options")
				IsTerminalWithOptions = false;
			} else {
				IsTerminalWithOptions = true;
			}
			break;
		case EscSeqUtils.CSI_ReportTerminalSizeInChars_Terminator:
			switch (values [0]) {
			case EscSeqUtils.CSI_ReportTerminalSizeInChars_ResponseValue:
				EnqueueWindowSizeEvent (
					Math.Max (int.Parse (values [1]), 0),
					Math.Max (int.Parse (values [2]), 0),
					Math.Max (int.Parse (values [1]), 0),
					Math.Max (int.Parse (values [2]), 0));
				break;
			default:
				EnqueueRequestResponseEvent (c1Control, code, values, terminating);
				break;
			}
			break;
		default:
			EnqueueRequestResponseEvent (c1Control, code, values, terminating);
			break;
		}

		_inputReady.Set ();
	}

	void EnqueueRequestResponseEvent (string c1Control, string code, string [] values, string terminating)
	{
		EventType eventType = EventType.RequestResponse;
		var requestRespEv = new RequestResponseEvent () {
			ResultTuple = (c1Control, code, values, terminating)
		};
		_inputResultQueue.Enqueue (new InputResult () {
			EventType = eventType,
			RequestResponseEvent = requestRespEv
		});
	}

	void HandleMouseEvent (MouseButtonState buttonState, Point pos)
	{
		MouseEvent mouseEvent = new MouseEvent () {
			Position = pos,
			ButtonState = buttonState,
		};

		_inputResultQueue.Enqueue (new InputResult () {
			EventType = EventType.Mouse,
			MouseEvent = mouseEvent
		});

		_inputReady.Set ();
	}

	public enum EventType {
		Key = 1,
		Mouse = 2,
		WindowSize = 3,
		WindowPosition = 4,
		RequestResponse = 5
	}

	[Flags]
	public enum MouseButtonState {
		Button1Pressed = 0x1,
		Button1Released = 0x2,
		Button1Clicked = 0x4,
		Button1DoubleClicked = 0x8,
		Button1TripleClicked = 0x10,
		Button2Pressed = 0x20,
		Button2Released = 0x40,
		Button2Clicked = 0x80,
		Button2DoubleClicked = 0x100,
		Button2TripleClicked = 0x200,
		Button3Pressed = 0x400,
		Button3Released = 0x800,
		Button3Clicked = 0x1000,
		Button3DoubleClicked = 0x2000,
		Button3TripleClicked = 0x4000,
		ButtonWheeledUp = 0x8000,
		ButtonWheeledDown = 0x10000,
		ButtonWheeledLeft = 0x20000,
		ButtonWheeledRight = 0x40000,
		Button4Pressed = 0x80000,
		Button4Released = 0x100000,
		Button4Clicked = 0x200000,
		Button4DoubleClicked = 0x400000,
		Button4TripleClicked = 0x800000,
		ButtonShift = 0x1000000,
		ButtonCtrl = 0x2000000,
		ButtonAlt = 0x4000000,
		ReportMousePosition = 0x8000000,
		AllEvents = -1
	}

<<<<<<< HEAD
				} else {
					if (runeWidth < 2 && ccol > 0
						&& ((Rune)contents [crow, ccol - 1, 0]).GetColumns () > 1) {
=======
	public struct MouseEvent {
		public Point Position;
		public MouseButtonState ButtonState;
	}
>>>>>>> 279deaac

	public struct WindowSizeEvent {
		public Size Size;
	}

<<<<<<< HEAD
					} else if (runeWidth < 2 && ccol <= Clip.Right - 1
						&& ((Rune)contents [crow, ccol, 0]).GetColumns () > 1) {
=======
	public struct WindowPositionEvent {
		public int Top;
		public int Left;
		public Point CursorPosition;
	}
>>>>>>> 279deaac

	public struct RequestResponseEvent {
		public (string c1Control, string code, string [] values, string terminating) ResultTuple;
	}

	public struct InputResult {
		public EventType EventType;
		public ConsoleKeyInfo ConsoleKeyInfo;
		public MouseEvent MouseEvent;
		public WindowSizeEvent WindowSizeEvent;
		public WindowPositionEvent WindowPositionEvent;
		public RequestResponseEvent RequestResponseEvent;
	}

	void HandleKeyboardEvent (ConsoleKeyInfo cki)
	{
		InputResult inputResult = new InputResult {
			EventType = EventType.Key,
			ConsoleKeyInfo = cki
		};

		_inputResultQueue.Enqueue (inputResult);
	}
}

internal class NetDriver : ConsoleDriver {
	const int COLOR_BLACK = 30;
	const int COLOR_RED = 31;
	const int COLOR_GREEN = 32;
	const int COLOR_YELLOW = 33;
	const int COLOR_BLUE = 34;
	const int COLOR_MAGENTA = 35;
	const int COLOR_CYAN = 36;
	const int COLOR_WHITE = 37;
	const int COLOR_BRIGHT_BLACK = 90;
	const int COLOR_BRIGHT_RED = 91;
	const int COLOR_BRIGHT_GREEN = 92;
	const int COLOR_BRIGHT_YELLOW = 93;
	const int COLOR_BRIGHT_BLUE = 94;
	const int COLOR_BRIGHT_MAGENTA = 95;
	const int COLOR_BRIGHT_CYAN = 96;
	const int COLOR_BRIGHT_WHITE = 97;

	public NetWinVTConsole NetWinConsole { get; private set; }
	public bool IsWinPlatform { get; private set; }

	int _largestBufferHeight;

	public NetDriver ()
	{
	}

	bool [] _dirtyLine;

	public override void AddRune (Rune systemRune)
	{
		if (Contents.Length != Rows * Cols * 3) {
			// BUGBUG: Shouldn't this throw an exception? Doing so to see what happens
			throw new InvalidOperationException ("Driver contents are wrong size");
			//return;
		}

		int runeWidth = -1;
		var validLocation = IsValidLocation (Col, Row);
		if (validLocation) {
			var rune = systemRune.MakePrintable ();
			runeWidth = rune.GetColumns ();
			if (runeWidth == 0 && Col > 0) {
				// This is a combining character, and we are not at the beginning of the line.
				var combined = new String (new char [] { (char)Contents [Row, Col - 1, 0], (char)rune.Value });
				var normalized = !combined.IsNormalized () ? combined.Normalize () : combined;
				Contents [Row, Col - 1, 0] = normalized [0];
				Contents [Row, Col - 1, 1] = CurrentAttribute.Value;
				Contents [Row, Col - 1, 2] = 1;
			} else {
				Contents [Row, Col, 1] = CurrentAttribute.Value;
				Contents [Row, Col, 2] = 1;

				if (runeWidth < 2 && Col > 0 && ((Rune)(Contents [Row, Col - 1, 0])).GetColumns () > 1) {
					// This is a single-width character, and we are not at the beginning of the line.
					Contents [Row, Col - 1, 0] = Rune.ReplacementChar.Value;
				} else if (runeWidth < 2 && Col <= Clip.Right - 1 && ((Rune)(Contents [Row, Col, 0])).GetColumns () > 1) {
					// This is a single-width character, and we are not at the end of the line.
					Contents [Row, Col + 1, 0] = Rune.ReplacementChar.Value;
					Contents [Row, Col + 1, 2] = 1;
				}
				if (runeWidth > 1 && Col == Clip.Right - 1) {
					// This is a double-width character, and we are at the end of the line.
					Contents [Row, Col, 0] = Rune.ReplacementChar.Value;
				} else {
					// This is a single-width character, or we are not at the end of the line.
					Contents [Row, Col, 0] = rune.Value;
				}
				_dirtyLine [Row] = true;
			}
		}

		if (runeWidth is < 0 or > 0) {
			Col++;
		}

		if (runeWidth > 1) {
			// This is a double-width character, and we are not at the end of the line.
			if (validLocation && Col < Clip.Right) {
				Contents [Row, Col, 1] = CurrentAttribute.Value;
				Contents [Row, Col, 2] = 0;
			}
			Col++;
		}

	}

	public override void End ()
	{
		_mainLoop._netEvents.StopTasks ();

		if (IsWinPlatform) {
			NetWinConsole.Cleanup ();
		}

		StopReportingMouseMoves ();
		Console.ResetColor ();

		//Disable alternative screen buffer.
		Console.Out.Write (EscSeqUtils.CSI_RestoreCursorAndActivateAltBufferWithBackscroll);

		//Set cursor key to cursor.
		Console.Out.Write (EscSeqUtils.CSI_ShowCursor);

		Console.Out.Close ();
	}

	public override void Init (Action terminalResized)
	{
		var p = Environment.OSVersion.Platform;
		if (p == PlatformID.Win32NT || p == PlatformID.Win32S || p == PlatformID.Win32Windows) {
			IsWinPlatform = true;
			try {
				NetWinConsole = new NetWinVTConsole ();
			} catch (ApplicationException) {
				// Likely running as a unit test, or in a non-interactive session.
			}
		}
		if (IsWinPlatform) {
			Clipboard = new WindowsClipboard ();
		} else if (RuntimeInformation.IsOSPlatform (OSPlatform.OSX)) {
			Clipboard = new MacOSXClipboard ();
		} else {
			if (CursesDriver.Is_WSL_Platform ()) {
				Clipboard = new WSLClipboard ();
			} else {
				Clipboard = new CursesClipboard ();
			}
		}

		TerminalResized = terminalResized;

		if (NetWinConsole != null) {
			//Enable alternative screen buffer.
			Console.Out.Write (EscSeqUtils.CSI_SaveCursorAndActivateAltBufferNoBackscroll);

			//Set cursor key to application.
			Console.Out.Write (EscSeqUtils.CSI_HideCursor);

			Console.TreatControlCAsInput = true;

			if (EnableConsoleScrolling) {
				_largestBufferHeight = Console.BufferHeight;
			} else {
				_largestBufferHeight = Console.WindowHeight;
			}

			Cols = Console.WindowWidth;
			Rows = _largestBufferHeight;
		} else {
			// Simluate
			Cols = 80;
			Rows = 25;
			_largestBufferHeight = Rows;
		}

		ResizeScreen ();
		UpdateOffScreen ();
		CurrentAttribute = MakeColor (Color.White, Color.Black);
		InitializeColorSchemes ();

		StartReportingMouseMoves ();
	}

	public virtual void ResizeScreen ()
	{
		if (NetWinConsole == null) {
			return;
		}

		if (!EnableConsoleScrolling && Console.WindowHeight > 0) {
			// Not supported on Unix.
			if (IsWinPlatform) {
				// Can raise an exception while is still resizing.
				try {
#pragma warning disable CA1416
					Console.CursorTop = 0;
					Console.CursorLeft = 0;
					Console.WindowTop = 0;
					Console.WindowLeft = 0;
					if (Console.WindowHeight > Rows) {
						Console.SetWindowSize (Cols, Rows);
					}
					Console.SetBufferSize (Cols, Rows);
#pragma warning restore CA1416
				} catch (System.IO.IOException) {
					Clip = new Rect (0, 0, Cols, Rows);
				} catch (ArgumentOutOfRangeException) {
					Clip = new Rect (0, 0, Cols, Rows);
				}
			} else {
				Console.Out.Write (EscSeqUtils.CSI_SetTerminalWindowSize (Rows, Cols));
			}
		} else {
			if (IsWinPlatform) {
				if (Console.WindowHeight > 0) {
					// Can raise an exception while is still resizing.
					try {
#pragma warning disable CA1416
						Console.CursorTop = 0;
						Console.CursorLeft = 0;
						if (Console.WindowHeight > Rows) {
							Console.SetWindowSize (Cols, Rows);
						}
						Console.SetBufferSize (Cols, Rows);
#pragma warning restore CA1416
					} catch (System.IO.IOException) {
						Clip = new Rect (0, 0, Cols, Rows);
					} catch (ArgumentOutOfRangeException) {
						Clip = new Rect (0, 0, Cols, Rows);
					}
				}
			} else {
				Console.Out.Write (EscSeqUtils.CSI_SetTerminalWindowSize (Rows, Cols));
			}
		}
		Clip = new Rect (0, 0, Cols, Rows);
	}

	public override void UpdateOffScreen ()
	{
		Contents = new int [Rows, Cols, 3];
		_dirtyLine = new bool [Rows];

		lock (Contents) {
			// Can raise an exception while is still resizing.
			try {
				for (int row = 0; row < Rows; row++) {
					for (int c = 0; c < Cols; c++) {
						Contents [row, c, 0] = ' ';
						Contents [row, c, 1] = new Attribute (Color.White, Color.Black).Value;
						Contents [row, c, 2] = 0;
						_dirtyLine [row] = true;
					}
				}
			} catch (IndexOutOfRangeException) { }
		}
	}

	public override void Refresh ()
	{
		UpdateScreen ();
		UpdateCursor ();
	}

	public override void UpdateScreen ()
	{
		if (_winSizeChanging || Console.WindowHeight < 1 || Contents.Length != Rows * Cols * 3
			|| (!EnableConsoleScrolling && Rows != Console.WindowHeight)
			|| (EnableConsoleScrolling && Rows != _largestBufferHeight)) {
			return;
		}

		var top = 0;
		var left = 0;
		var rows = Rows;
		var cols = Cols;
		System.Text.StringBuilder output = new System.Text.StringBuilder ();
		Attribute redrawAttr = new Attribute ();
		var lastCol = -1;

		//GetCursorVisibility (out CursorVisibility savedVisibitity);
		//SetCursorVisibility (CursorVisibility.Invisible); 

		for (var row = top; row < rows; row++) {
			if (Console.WindowHeight < 1) {
				return;
			}
			if (!_dirtyLine [row]) {
				continue;
			}
			if (!SetCursorPosition (0, row)) {
				return;
			}
			_dirtyLine [row] = false;
			output.Clear ();
			for (var col = left; col < cols; col++) {
				lastCol = -1;
				var outputWidth = 0;
				for (; col < cols; col++) {
					if (Contents [row, col, 2] == 0) {
						if (output.Length > 0) {
							SetCursorPosition (lastCol, row);
							Console.Write (output);
							output.Clear ();
							lastCol += outputWidth;
							outputWidth = 0;
						} else if (lastCol == -1) {
							lastCol = col;
						}
						if (lastCol + 1 < cols)
							lastCol++;
						continue;
					}

					if (lastCol == -1) {
						lastCol = col;
					}

<<<<<<< HEAD
						var attr = contents [row, col, 1];
						if (attr != redrawAttr) {
							redrawAttr = attr;
							output.Append (WriteAttributes (attr));
						}
						outputWidth++;
						var rune = (Rune)contents [row, col, 0];
						output.Append (rune.ToString ());
						if (rune.IsSurrogatePair () && rune.GetColumns () < 2) {
							SetCursorPosition (lastCol, row);
							Console.Write (output);
							output.Clear ();
							lastCol += outputWidth;
							outputWidth = 0;
							Console.CursorLeft--;
						}
						contents [row, col, 2] = 0;
=======
					Attribute attr = new Attribute (Contents [row, col, 1]);
					// Performance: Only send the escape sequence if the attribute has changed.
					if (attr != redrawAttr) {
						redrawAttr = attr;
						output.Append (EscSeqUtils.CSI_SetGraphicsRendition (
							MapColors ((ConsoleColor)attr.Background, false), MapColors ((ConsoleColor)attr.Foreground, true)));
>>>>>>> 279deaac
					}
					outputWidth++;
					var rune = (Rune)Contents [row, col, 0];
					if (rune.Utf16SequenceLength == 1) {
						output.Append (rune);
					} else {
						output.Append (rune.ToString ());
					}
					Contents [row, col, 2] = 0;
				}
			}
			if (output.Length > 0) {
				SetCursorPosition (lastCol, row);
				Console.Write (output);
			}
		}
		SetCursorPosition (0, 0);
		//SetCursorVisibility (savedVisibitity);
	}

	#region Color Handling

	// Cache the list of ConsoleColor values.
	private static readonly HashSet<int> ConsoleColorValues = new HashSet<int> (
		Enum.GetValues (typeof (ConsoleColor)).OfType<ConsoleColor> ().Select (c => (int)c)
	);

	// Dictionary for mapping ConsoleColor values to the values used by System.Net.Console.
	private static Dictionary<ConsoleColor, int> colorMap = new Dictionary<ConsoleColor, int> {
		{ ConsoleColor.Black, COLOR_BLACK },
		{ ConsoleColor.DarkBlue, COLOR_BLUE },
		{ ConsoleColor.DarkGreen, COLOR_GREEN },
		{ ConsoleColor.DarkCyan, COLOR_CYAN },
		{ ConsoleColor.DarkRed, COLOR_RED },
		{ ConsoleColor.DarkMagenta, COLOR_MAGENTA },
		{ ConsoleColor.DarkYellow, COLOR_YELLOW },
		{ ConsoleColor.Gray, COLOR_WHITE },
		{ ConsoleColor.DarkGray, COLOR_BRIGHT_BLACK },
		{ ConsoleColor.Blue, COLOR_BRIGHT_BLUE },
		{ ConsoleColor.Green, COLOR_BRIGHT_GREEN },
		{ ConsoleColor.Cyan, COLOR_BRIGHT_CYAN },
		{ ConsoleColor.Red, COLOR_BRIGHT_RED },
		{ ConsoleColor.Magenta, COLOR_BRIGHT_MAGENTA },
		{ ConsoleColor.Yellow, COLOR_BRIGHT_YELLOW },
		{ ConsoleColor.White, COLOR_BRIGHT_WHITE }
	};

	// Map a ConsoleColor to a platform dependent value.
	int MapColors (ConsoleColor color, bool isForeground = true)
	{
		return colorMap.TryGetValue (color, out var colorValue) ? colorValue + (isForeground ? 0 : 10) : 0;
	}

	/// <remarks>
	/// In the NetDriver, colors are encoded as an int. 
	/// Extracts the foreground and background colors from the encoded value.
	/// Assumes a 4-bit encoded value for both foreground and background colors.
	/// </remarks>
	internal override void GetColors (int value, out Color foreground, out Color background)
	{
		// Assume a 4-bit encoded value for both foreground and background colors.
		foreground = (Color)((value >> 16) & 0xF);
		background = (Color)(value & 0xF);
	}

	/// <remarks>
	/// In the NetDriver, colors are encoded as an int. 
	/// However, the foreground color is stored in the most significant 16 bits, 
	/// and the background color is stored in the least significant 16 bits.
	/// </remarks>
	public override Attribute MakeColor (Color foreground, Color background)
	{
		// Encode the colors into the int value.
		return new Attribute (
			value: ((((int)foreground) & 0xffff) << 16) | (((int)background) & 0xffff),
			foreground: foreground,
			background: background
		);
	}

	#endregion

	#region Cursor Handling
	bool SetCursorPosition (int col, int row)
	{
		if (IsWinPlatform) {
			// Could happens that the windows is still resizing and the col is bigger than Console.WindowWidth.
			try {
				Console.SetCursorPosition (col, row);
				return true;
			} catch (Exception) {
				return false;
			}
		} else {
			// TODO: Explain why + 1 is needed (and why we do this for non-Windows).
			Console.Out.Write (EscSeqUtils.CSI_SetCursorPosition (row + 1, col + 1));
			return true;
		}
	}

	CursorVisibility? _cachedCursorVisibility;

	public override void UpdateCursor ()
	{
		EnsureCursorVisibility ();

		if (Col >= 0 && Col < Cols && Row >= 0 && Row < Rows) {
			SetCursorPosition (Col, Row);
			SetWindowPosition (0, Row);
		}
	}

	public override bool GetCursorVisibility (out CursorVisibility visibility)
	{
		visibility = _cachedCursorVisibility ?? CursorVisibility.Default;
		return visibility == CursorVisibility.Default;
	}

	public override bool SetCursorVisibility (CursorVisibility visibility)
	{
		_cachedCursorVisibility = visibility;
		var isVisible = Console.CursorVisible = visibility == CursorVisibility.Default;
		Console.Out.Write (isVisible ? EscSeqUtils.CSI_ShowCursor : EscSeqUtils.CSI_HideCursor);
		return isVisible;
	}

	public override bool EnsureCursorVisibility ()
	{
		if (!(Col >= 0 && Row >= 0 && Col < Cols && Row < Rows)) {
			GetCursorVisibility (out CursorVisibility cursorVisibility);
			_cachedCursorVisibility = cursorVisibility;
			SetCursorVisibility (CursorVisibility.Invisible);
			return false;
		}

		SetCursorVisibility (_cachedCursorVisibility ?? CursorVisibility.Default);
		return _cachedCursorVisibility == CursorVisibility.Default;
	}
	#endregion

	#region Size and Position Handling

	void SetWindowPosition (int col, int row)
	{
		if (IsWinPlatform && EnableConsoleScrolling) {
			var winTop = Math.Max (Rows - Console.WindowHeight - row, 0);
			winTop = Math.Min (winTop, Rows - Console.WindowHeight + 1);
			winTop = Math.Max (winTop, 0);
			if (winTop != Console.WindowTop) {
				try {
					if (!EnsureBufferSize ()) {
						return;
					}
#pragma warning disable CA1416
					Console.SetWindowPosition (col, winTop);
#pragma warning restore CA1416
				} catch (System.IO.IOException) {

				} catch (System.ArgumentOutOfRangeException) { }
			}
		}
		Top = Console.WindowTop;
		Left = Console.WindowLeft;
	}

	private bool EnsureBufferSize ()
	{
#pragma warning disable CA1416
		if (IsWinPlatform && Console.BufferHeight < Rows) {
			try {
				Console.SetBufferSize (Console.WindowWidth, Rows);
			} catch (Exception) {
				return false;
			}
		}
#pragma warning restore CA1416
		return true;
	}
	#endregion


	public void StartReportingMouseMoves ()
	{
		Console.Out.Write (EscSeqUtils.CSI_EnableMouseEvents);
	}

	public void StopReportingMouseMoves ()
	{
		Console.Out.Write (EscSeqUtils.CSI_DisableMouseEvents);
	}

	ConsoleKeyInfo FromVKPacketToKConsoleKeyInfo (ConsoleKeyInfo consoleKeyInfo)
	{
		if (consoleKeyInfo.Key != ConsoleKey.Packet) {
			return consoleKeyInfo;
		}

		var mod = consoleKeyInfo.Modifiers;
		var shift = (mod & ConsoleModifiers.Shift) != 0;
		var alt = (mod & ConsoleModifiers.Alt) != 0;
		var control = (mod & ConsoleModifiers.Control) != 0;

		var keyChar = ConsoleKeyMapping.GetKeyCharFromConsoleKey (consoleKeyInfo.KeyChar, consoleKeyInfo.Modifiers, out uint virtualKey, out _);

		return new ConsoleKeyInfo ((char)keyChar, (ConsoleKey)virtualKey, shift, alt, control);
	}

	Key MapKey (ConsoleKeyInfo keyInfo)
	{
		MapKeyModifiers (keyInfo, (Key)keyInfo.Key);
		switch (keyInfo.Key) {
		case ConsoleKey.Escape:
			return MapKeyModifiers (keyInfo, Key.Esc);
		case ConsoleKey.Tab:
			return keyInfo.Modifiers == ConsoleModifiers.Shift ? Key.BackTab : Key.Tab;
		case ConsoleKey.Home:
			return MapKeyModifiers (keyInfo, Key.Home);
		case ConsoleKey.End:
			return MapKeyModifiers (keyInfo, Key.End);
		case ConsoleKey.LeftArrow:
			return MapKeyModifiers (keyInfo, Key.CursorLeft);
		case ConsoleKey.RightArrow:
			return MapKeyModifiers (keyInfo, Key.CursorRight);
		case ConsoleKey.UpArrow:
			return MapKeyModifiers (keyInfo, Key.CursorUp);
		case ConsoleKey.DownArrow:
			return MapKeyModifiers (keyInfo, Key.CursorDown);
		case ConsoleKey.PageUp:
			return MapKeyModifiers (keyInfo, Key.PageUp);
		case ConsoleKey.PageDown:
			return MapKeyModifiers (keyInfo, Key.PageDown);
		case ConsoleKey.Enter:
			return MapKeyModifiers (keyInfo, Key.Enter);
		case ConsoleKey.Spacebar:
			return MapKeyModifiers (keyInfo, keyInfo.KeyChar == 0 ? Key.Space : (Key)keyInfo.KeyChar);
		case ConsoleKey.Backspace:
			return MapKeyModifiers (keyInfo, Key.Backspace);
		case ConsoleKey.Delete:
			return MapKeyModifiers (keyInfo, Key.DeleteChar);
		case ConsoleKey.Insert:
			return MapKeyModifiers (keyInfo, Key.InsertChar);

		case ConsoleKey.Oem1:
		case ConsoleKey.Oem2:
		case ConsoleKey.Oem3:
		case ConsoleKey.Oem4:
		case ConsoleKey.Oem5:
		case ConsoleKey.Oem6:
		case ConsoleKey.Oem7:
		case ConsoleKey.Oem8:
		case ConsoleKey.Oem102:
		case ConsoleKey.OemPeriod:
		case ConsoleKey.OemComma:
		case ConsoleKey.OemPlus:
		case ConsoleKey.OemMinus:
			return (Key)((uint)keyInfo.KeyChar);
		}

		var key = keyInfo.Key;
		if (key >= ConsoleKey.A && key <= ConsoleKey.Z) {
			var delta = key - ConsoleKey.A;
			if (keyInfo.Modifiers == ConsoleModifiers.Control) {
				return (Key)(((uint)Key.CtrlMask) | ((uint)Key.A + delta));
			}
			if (keyInfo.Modifiers == ConsoleModifiers.Alt) {
				return (Key)(((uint)Key.AltMask) | ((uint)Key.A + delta));
			}
			if ((keyInfo.Modifiers & (ConsoleModifiers.Alt | ConsoleModifiers.Control)) != 0) {
				if (keyInfo.KeyChar == 0 || (keyInfo.KeyChar != 0 && keyInfo.KeyChar >= 1 && keyInfo.KeyChar <= 26)) {
					return MapKeyModifiers (keyInfo, (Key)((uint)Key.A + delta));
				}
			}
			return (Key)((uint)keyInfo.KeyChar);
		}
		if (key >= ConsoleKey.D0 && key <= ConsoleKey.D9) {
			var delta = key - ConsoleKey.D0;
			if (keyInfo.Modifiers == ConsoleModifiers.Alt) {
				return (Key)(((uint)Key.AltMask) | ((uint)Key.D0 + delta));
			}
			if (keyInfo.Modifiers == ConsoleModifiers.Control) {
				return (Key)(((uint)Key.CtrlMask) | ((uint)Key.D0 + delta));
			}
			if ((keyInfo.Modifiers & (ConsoleModifiers.Alt | ConsoleModifiers.Control)) != 0) {
				if (keyInfo.KeyChar == 0 || keyInfo.KeyChar == 30 || keyInfo.KeyChar == ((uint)Key.D0 + delta)) {
					return MapKeyModifiers (keyInfo, (Key)((uint)Key.D0 + delta));
				}
			}
			return (Key)((uint)keyInfo.KeyChar);
		}
		if (key is >= ConsoleKey.F1 and <= ConsoleKey.F12) {
			var delta = key - ConsoleKey.F1;
			if ((keyInfo.Modifiers & (ConsoleModifiers.Shift | ConsoleModifiers.Alt | ConsoleModifiers.Control)) != 0) {
				return MapKeyModifiers (keyInfo, (Key)((uint)Key.F1 + delta));
			}

			return (Key)((uint)Key.F1 + delta);
		}
		if (keyInfo.KeyChar != 0) {
			return MapKeyModifiers (keyInfo, (Key)((uint)keyInfo.KeyChar));
		}

		return (Key)(0xffffffff);
	}

	KeyModifiers _keyModifiers;

	Key MapKeyModifiers (ConsoleKeyInfo keyInfo, Key key)
	{
		_keyModifiers ??= new KeyModifiers ();
		Key keyMod = new Key ();
		if ((keyInfo.Modifiers & ConsoleModifiers.Shift) != 0) {
			keyMod = Key.ShiftMask;
			_keyModifiers.Shift = true;
		}
		if ((keyInfo.Modifiers & ConsoleModifiers.Control) != 0) {
			keyMod |= Key.CtrlMask;
			_keyModifiers.Ctrl = true;
		}
		if ((keyInfo.Modifiers & ConsoleModifiers.Alt) != 0) {
			keyMod |= Key.AltMask;
			_keyModifiers.Alt = true;
		}

		return keyMod != Key.Null ? keyMod | key : key;
	}

	Action<KeyEvent> _keyHandler;
	Action<KeyEvent> _keyDownHandler;
	Action<KeyEvent> _keyUpHandler;
	Action<MouseEvent> _mouseHandler;
	NetMainLoop _mainLoop;

	public override void PrepareToRun (MainLoop mainLoop, Action<KeyEvent> keyHandler, Action<KeyEvent> keyDownHandler, Action<KeyEvent> keyUpHandler, Action<MouseEvent> mouseHandler)
	{
		_keyHandler = keyHandler;
		_keyDownHandler = keyDownHandler;
		_keyUpHandler = keyUpHandler;
		_mouseHandler = mouseHandler;

		var mLoop = _mainLoop = mainLoop.MainLoopDriver as NetMainLoop;

		// Note: .Net API doesn't support keydown/up events and thus any passed keyDown/UpHandlers will be simulated to be called.
		mLoop.ProcessInput = (e) => ProcessInput (e);

		_mainLoop._netEvents.EscSeqRequests.Add (EscSeqUtils.CSI_ReportDeviceAttributes_Terminator);
		Console.Out.Write (EscSeqUtils.CSI_ReportDeviceAttributes);
	}

	volatile bool _winSizeChanging;

	void ProcessInput (NetEvents.InputResult inputEvent)
	{
		switch (inputEvent.EventType) {
		case NetEvents.EventType.Key:
			ConsoleKeyInfo consoleKeyInfo = inputEvent.ConsoleKeyInfo;
			if (consoleKeyInfo.Key == ConsoleKey.Packet) {
				consoleKeyInfo = FromVKPacketToKConsoleKeyInfo (consoleKeyInfo);
			}
			_keyModifiers = new KeyModifiers ();
			var map = MapKey (consoleKeyInfo);
			if (map == (Key)0xffffffff) {
				return;
			}
			if (map == Key.Null) {
				_keyDownHandler (new KeyEvent (map, _keyModifiers));
				_keyUpHandler (new KeyEvent (map, _keyModifiers));
			} else {
				_keyDownHandler (new KeyEvent (map, _keyModifiers));
				_keyHandler (new KeyEvent (map, _keyModifiers));
				_keyUpHandler (new KeyEvent (map, _keyModifiers));
			}
			break;
		case NetEvents.EventType.Mouse:
			_mouseHandler (ToDriverMouse (inputEvent.MouseEvent));
			break;
		case NetEvents.EventType.WindowSize:
			_winSizeChanging = true;
			if (!EnableConsoleScrolling) {
				_largestBufferHeight = Math.Max (inputEvent.WindowSizeEvent.Size.Height, 0);
			} else {
				_largestBufferHeight = Math.Max (inputEvent.WindowSizeEvent.Size.Height, _largestBufferHeight);
			}
			Top = 0;
			Left = 0;
			Cols = inputEvent.WindowSizeEvent.Size.Width;
			Rows = _largestBufferHeight;
			ResizeScreen ();
			UpdateOffScreen ();
			_winSizeChanging = false;
			TerminalResized?.Invoke ();
			break;
		case NetEvents.EventType.RequestResponse:
			// BUGBUG: What is this for? It does not seem to be used anywhere. 
			// It is also not clear what it does. View.Data is documented as "This property is not used internally"
			Application.Top.Data = inputEvent.RequestResponseEvent.ResultTuple;
			break;
		case NetEvents.EventType.WindowPosition:
			break;
		default:
			throw new ArgumentOutOfRangeException ();
		}
	}

	MouseEvent ToDriverMouse (NetEvents.MouseEvent me)
	{
		//System.Diagnostics.Debug.WriteLine ($"X: {me.Position.X}; Y: {me.Position.Y}; ButtonState: {me.ButtonState}");

		MouseFlags mouseFlag = 0;

		if ((me.ButtonState & NetEvents.MouseButtonState.Button1Pressed) != 0) {
			mouseFlag |= MouseFlags.Button1Pressed;
		}
		if ((me.ButtonState & NetEvents.MouseButtonState.Button1Released) != 0) {
			mouseFlag |= MouseFlags.Button1Released;
		}
		if ((me.ButtonState & NetEvents.MouseButtonState.Button1Clicked) != 0) {
			mouseFlag |= MouseFlags.Button1Clicked;
		}
		if ((me.ButtonState & NetEvents.MouseButtonState.Button1DoubleClicked) != 0) {
			mouseFlag |= MouseFlags.Button1DoubleClicked;
		}
		if ((me.ButtonState & NetEvents.MouseButtonState.Button1TripleClicked) != 0) {
			mouseFlag |= MouseFlags.Button1TripleClicked;
		}
		if ((me.ButtonState & NetEvents.MouseButtonState.Button2Pressed) != 0) {
			mouseFlag |= MouseFlags.Button2Pressed;
		}
		if ((me.ButtonState & NetEvents.MouseButtonState.Button2Released) != 0) {
			mouseFlag |= MouseFlags.Button2Released;
		}
		if ((me.ButtonState & NetEvents.MouseButtonState.Button2Clicked) != 0) {
			mouseFlag |= MouseFlags.Button2Clicked;
		}
		if ((me.ButtonState & NetEvents.MouseButtonState.Button2DoubleClicked) != 0) {
			mouseFlag |= MouseFlags.Button2DoubleClicked;
		}
		if ((me.ButtonState & NetEvents.MouseButtonState.Button2TripleClicked) != 0) {
			mouseFlag |= MouseFlags.Button2TripleClicked;
		}
		if ((me.ButtonState & NetEvents.MouseButtonState.Button3Pressed) != 0) {
			mouseFlag |= MouseFlags.Button3Pressed;
		}
		if ((me.ButtonState & NetEvents.MouseButtonState.Button3Released) != 0) {
			mouseFlag |= MouseFlags.Button3Released;
		}
		if ((me.ButtonState & NetEvents.MouseButtonState.Button3Clicked) != 0) {
			mouseFlag |= MouseFlags.Button3Clicked;
		}
		if ((me.ButtonState & NetEvents.MouseButtonState.Button3DoubleClicked) != 0) {
			mouseFlag |= MouseFlags.Button3DoubleClicked;
		}
		if ((me.ButtonState & NetEvents.MouseButtonState.Button3TripleClicked) != 0) {
			mouseFlag |= MouseFlags.Button3TripleClicked;
		}
		if ((me.ButtonState & NetEvents.MouseButtonState.ButtonWheeledUp) != 0) {
			mouseFlag |= MouseFlags.WheeledUp;
		}
		if ((me.ButtonState & NetEvents.MouseButtonState.ButtonWheeledDown) != 0) {
			mouseFlag |= MouseFlags.WheeledDown;
		}
		if ((me.ButtonState & NetEvents.MouseButtonState.ButtonWheeledLeft) != 0) {
			mouseFlag |= MouseFlags.WheeledLeft;
		}
		if ((me.ButtonState & NetEvents.MouseButtonState.ButtonWheeledRight) != 0) {
			mouseFlag |= MouseFlags.WheeledRight;
		}
		if ((me.ButtonState & NetEvents.MouseButtonState.Button4Pressed) != 0) {
			mouseFlag |= MouseFlags.Button4Pressed;
		}
		if ((me.ButtonState & NetEvents.MouseButtonState.Button4Released) != 0) {
			mouseFlag |= MouseFlags.Button4Released;
		}
		if ((me.ButtonState & NetEvents.MouseButtonState.Button4Clicked) != 0) {
			mouseFlag |= MouseFlags.Button4Clicked;
		}
		if ((me.ButtonState & NetEvents.MouseButtonState.Button4DoubleClicked) != 0) {
			mouseFlag |= MouseFlags.Button4DoubleClicked;
		}
		if ((me.ButtonState & NetEvents.MouseButtonState.Button4TripleClicked) != 0) {
			mouseFlag |= MouseFlags.Button4TripleClicked;
		}
		if ((me.ButtonState & NetEvents.MouseButtonState.ReportMousePosition) != 0) {
			mouseFlag |= MouseFlags.ReportMousePosition;
		}
		if ((me.ButtonState & NetEvents.MouseButtonState.ButtonShift) != 0) {
			mouseFlag |= MouseFlags.ButtonShift;
		}
		if ((me.ButtonState & NetEvents.MouseButtonState.ButtonCtrl) != 0) {
			mouseFlag |= MouseFlags.ButtonCtrl;
		}
		if ((me.ButtonState & NetEvents.MouseButtonState.ButtonAlt) != 0) {
			mouseFlag |= MouseFlags.ButtonAlt;
		}

		return new MouseEvent () {
			X = me.Position.X,
			Y = me.Position.Y,
			Flags = mouseFlag
		};
	}

	public override void SendKeys (char keyChar, ConsoleKey key, bool shift, bool alt, bool control)
	{
		NetEvents.InputResult input = new NetEvents.InputResult {
			EventType = NetEvents.EventType.Key,
			ConsoleKeyInfo = new ConsoleKeyInfo (keyChar, key, shift, alt, control)
		};

		try {
			ProcessInput (input);
		} catch (OverflowException) { }
	}


	#region Not Implemented
	public override void Suspend ()
	{
		throw new NotImplementedException ();
	}
	#endregion

}

/// <summary>
/// Mainloop intended to be used with the .NET System.Console API, and can
/// be used on Windows and Unix, it is cross platform but lacks things like
/// file descriptor monitoring.
/// </summary>
/// <remarks>
/// This implementation is used for NetDriver.
/// </remarks>
internal class NetMainLoop : IMainLoopDriver {
	ManualResetEventSlim _keyReady = new ManualResetEventSlim (false);
	ManualResetEventSlim _waitForProbe = new ManualResetEventSlim (false);
	Queue<NetEvents.InputResult?> _inputResult = new Queue<NetEvents.InputResult?> ();
	MainLoop _mainLoop;
	CancellationTokenSource _tokenSource = new CancellationTokenSource ();
	internal NetEvents _netEvents;

	/// <summary>
	/// Invoked when a Key is pressed.
	/// </summary>
	internal Action<NetEvents.InputResult> ProcessInput;

	/// <summary>
	/// Initializes the class with the console driver.
	/// </summary>
	/// <remarks>
	///   Passing a consoleDriver is provided to capture windows resizing.
	/// </remarks>
	/// <param name="consoleDriver">The console driver used by this Net main loop.</param>
	/// <exception cref="ArgumentNullException"></exception>
	public NetMainLoop (ConsoleDriver consoleDriver = null)
	{
		if (consoleDriver == null) {
			throw new ArgumentNullException (nameof (consoleDriver));
		}
		_netEvents = new NetEvents (consoleDriver);
	}

	void NetInputHandler ()
	{
		while (true) {
			_waitForProbe.Wait ();
			_waitForProbe.Reset ();
			if (_inputResult.Count == 0) {
				_inputResult.Enqueue (_netEvents.ReadConsoleInput ());
			}
			try {
				while (_inputResult.Peek () == null) {
					_inputResult.Dequeue ();
				}
				if (_inputResult.Count > 0) {
					_keyReady.Set ();
				}
			} catch (InvalidOperationException) { }
		}
	}

	void IMainLoopDriver.Setup (MainLoop mainLoop)
	{
		_mainLoop = mainLoop;
		Task.Run (NetInputHandler);
	}

	void IMainLoopDriver.Wakeup ()
	{
		_keyReady.Set ();
	}

	bool IMainLoopDriver.EventsPending (bool wait)
	{
		_waitForProbe.Set ();

		if (CheckTimers (wait, out var waitTimeout)) {
			return true;
		}

		try {
			if (!_tokenSource.IsCancellationRequested) {
				_keyReady.Wait (waitTimeout, _tokenSource.Token);
			}
		} catch (OperationCanceledException) {
			return true;
		} finally {
			_keyReady.Reset ();
		}

		if (!_tokenSource.IsCancellationRequested) {
			return _inputResult.Count > 0 || CheckTimers (wait, out _);
		}

		_tokenSource.Dispose ();
		_tokenSource = new CancellationTokenSource ();
		return true;
	}

	bool CheckTimers (bool wait, out int waitTimeout)
	{
		var now = DateTime.UtcNow.Ticks;

		if (_mainLoop.timeouts.Count > 0) {
			waitTimeout = (int)((_mainLoop.timeouts.Keys [0] - now) / TimeSpan.TicksPerMillisecond);
			if (waitTimeout < 0) {
				return true;
			}
		} else {
			waitTimeout = -1;
		}

		if (!wait) {
			waitTimeout = 0;
		}

		int ic;
		lock (_mainLoop.idleHandlers) {
			ic = _mainLoop.idleHandlers.Count;
		}

		return ic > 0;
	}

	void IMainLoopDriver.Iteration ()
	{
		while (_inputResult.Count > 0) {
			ProcessInput?.Invoke (_inputResult.Dequeue ().Value);
		}
	}
	public void TearDown ()
	{
		//throw new NotImplementedException ();
	}
}<|MERGE_RESOLUTION|>--- conflicted
+++ resolved
@@ -537,31 +537,20 @@
 		AllEvents = -1
 	}
 
-<<<<<<< HEAD
-				} else {
-					if (runeWidth < 2 && ccol > 0
-						&& ((Rune)contents [crow, ccol - 1, 0]).GetColumns () > 1) {
-=======
 	public struct MouseEvent {
 		public Point Position;
 		public MouseButtonState ButtonState;
 	}
->>>>>>> 279deaac
 
 	public struct WindowSizeEvent {
 		public Size Size;
 	}
 
-<<<<<<< HEAD
-					} else if (runeWidth < 2 && ccol <= Clip.Right - 1
-						&& ((Rune)contents [crow, ccol, 0]).GetColumns () > 1) {
-=======
 	public struct WindowPositionEvent {
 		public int Top;
 		public int Left;
 		public Point CursorPosition;
 	}
->>>>>>> 279deaac
 
 	public struct RequestResponseEvent {
 		public (string c1Control, string code, string [] values, string terminating) ResultTuple;
@@ -886,41 +875,26 @@
 						lastCol = col;
 					}
 
-<<<<<<< HEAD
-						var attr = contents [row, col, 1];
-						if (attr != redrawAttr) {
-							redrawAttr = attr;
-							output.Append (WriteAttributes (attr));
-						}
-						outputWidth++;
-						var rune = (Rune)contents [row, col, 0];
-						output.Append (rune.ToString ());
-						if (rune.IsSurrogatePair () && rune.GetColumns () < 2) {
-							SetCursorPosition (lastCol, row);
-							Console.Write (output);
-							output.Clear ();
-							lastCol += outputWidth;
-							outputWidth = 0;
-							Console.CursorLeft--;
-						}
-						contents [row, col, 2] = 0;
-=======
 					Attribute attr = new Attribute (Contents [row, col, 1]);
 					// Performance: Only send the escape sequence if the attribute has changed.
 					if (attr != redrawAttr) {
 						redrawAttr = attr;
 						output.Append (EscSeqUtils.CSI_SetGraphicsRendition (
 							MapColors ((ConsoleColor)attr.Background, false), MapColors ((ConsoleColor)attr.Foreground, true)));
->>>>>>> 279deaac
 					}
 					outputWidth++;
 					var rune = (Rune)Contents [row, col, 0];
-					if (rune.Utf16SequenceLength == 1) {
-						output.Append (rune);
-					} else {
-						output.Append (rune.ToString ());
-					}
-					Contents [row, col, 2] = 0;
+                    output.Append(rune.ToString());
+                    if (rune.IsSurrogatePair() && rune.GetColumns() < 2)
+                    {
+                        SetCursorPosition(lastCol, row);
+                        Console.Write(output);
+                        output.Clear();
+                        lastCol += outputWidth;
+                        outputWidth = 0;
+                        Console.CursorLeft--;
+                    }
+                    Contents[row, col, 2] = 0;
 				}
 			}
 			if (output.Length > 0) {
