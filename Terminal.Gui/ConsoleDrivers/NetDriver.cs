﻿//
// NetDriver.cs: The System.Console-based .NET driver, works on Windows and Unix, but is not particularly efficient.
//
// Authors:
//   Miguel de Icaza (miguel@gnome.org)
//
using System;
using System.Collections.Generic;
using System.Diagnostics;
using System.Linq;
using System.Runtime.InteropServices;
using System.Threading;
using System.Threading.Tasks;
using System.Text;

namespace Terminal.Gui;
internal class NetWinVTConsole {
	IntPtr _inputHandle, _outputHandle, _errorHandle;
	uint _originalInputConsoleMode, _originalOutputConsoleMode, _originalErrorConsoleMode;

	public NetWinVTConsole ()
	{
		_inputHandle = GetStdHandle (STD_INPUT_HANDLE);
		if (!GetConsoleMode (_inputHandle, out uint mode)) {
			throw new ApplicationException ($"Failed to get input console mode, error code: {GetLastError ()}.");
		}
		_originalInputConsoleMode = mode;
		if ((mode & ENABLE_VIRTUAL_TERMINAL_INPUT) < ENABLE_VIRTUAL_TERMINAL_INPUT) {
			mode |= ENABLE_VIRTUAL_TERMINAL_INPUT;
			if (!SetConsoleMode (_inputHandle, mode)) {
				throw new ApplicationException ($"Failed to set input console mode, error code: {GetLastError ()}.");
			}
		}

		_outputHandle = GetStdHandle (STD_OUTPUT_HANDLE);
		if (!GetConsoleMode (_outputHandle, out mode)) {
			throw new ApplicationException ($"Failed to get output console mode, error code: {GetLastError ()}.");
		}
		_originalOutputConsoleMode = mode;
		if ((mode & (ENABLE_VIRTUAL_TERMINAL_PROCESSING | DISABLE_NEWLINE_AUTO_RETURN)) < DISABLE_NEWLINE_AUTO_RETURN) {
			mode |= ENABLE_VIRTUAL_TERMINAL_PROCESSING | DISABLE_NEWLINE_AUTO_RETURN;
			if (!SetConsoleMode (_outputHandle, mode)) {
				throw new ApplicationException ($"Failed to set output console mode, error code: {GetLastError ()}.");
			}
		}

		_errorHandle = GetStdHandle (STD_ERROR_HANDLE);
		if (!GetConsoleMode (_errorHandle, out mode)) {
			throw new ApplicationException ($"Failed to get error console mode, error code: {GetLastError ()}.");
		}
		_originalErrorConsoleMode = mode;
		if ((mode & (DISABLE_NEWLINE_AUTO_RETURN)) < DISABLE_NEWLINE_AUTO_RETURN) {
			mode |= DISABLE_NEWLINE_AUTO_RETURN;
			if (!SetConsoleMode (_errorHandle, mode)) {
				throw new ApplicationException ($"Failed to set error console mode, error code: {GetLastError ()}.");
			}
		}
	}

	public void Cleanup ()
	{
		if (!SetConsoleMode (_inputHandle, _originalInputConsoleMode)) {
			throw new ApplicationException ($"Failed to restore input console mode, error code: {GetLastError ()}.");
		}
		if (!SetConsoleMode (_outputHandle, _originalOutputConsoleMode)) {
			throw new ApplicationException ($"Failed to restore output console mode, error code: {GetLastError ()}.");
		}
		if (!SetConsoleMode (_errorHandle, _originalErrorConsoleMode)) {
			throw new ApplicationException ($"Failed to restore error console mode, error code: {GetLastError ()}.");
		}
	}

	const int STD_INPUT_HANDLE = -10;
	const int STD_OUTPUT_HANDLE = -11;
	const int STD_ERROR_HANDLE = -12;

	// Input modes.
	const uint ENABLE_PROCESSED_INPUT = 1;
	const uint ENABLE_LINE_INPUT = 2;
	const uint ENABLE_ECHO_INPUT = 4;
	const uint ENABLE_WINDOW_INPUT = 8;
	const uint ENABLE_MOUSE_INPUT = 16;
	const uint ENABLE_INSERT_MODE = 32;
	const uint ENABLE_QUICK_EDIT_MODE = 64;
	const uint ENABLE_EXTENDED_FLAGS = 128;
	const uint ENABLE_VIRTUAL_TERMINAL_INPUT = 512;

	// Output modes.
	const uint ENABLE_PROCESSED_OUTPUT = 1;
	const uint ENABLE_WRAP_AT_EOL_OUTPUT = 2;
	const uint ENABLE_VIRTUAL_TERMINAL_PROCESSING = 4;
	const uint DISABLE_NEWLINE_AUTO_RETURN = 8;
	const uint ENABLE_LVB_GRID_WORLDWIDE = 10;

	[DllImport ("kernel32.dll", SetLastError = true)]
	static extern IntPtr GetStdHandle (int nStdHandle);

	[DllImport ("kernel32.dll")]
	static extern bool GetConsoleMode (IntPtr hConsoleHandle, out uint lpMode);

	[DllImport ("kernel32.dll")]
	static extern bool SetConsoleMode (IntPtr hConsoleHandle, uint dwMode);

	[DllImport ("kernel32.dll")]
	static extern uint GetLastError ();
}

internal class NetEvents {
	ManualResetEventSlim _inputReady = new ManualResetEventSlim (false);
	ManualResetEventSlim _waitForStart = new ManualResetEventSlim (false);
	ManualResetEventSlim _winChange = new ManualResetEventSlim (false);
	Queue<InputResult?> _inputResultQueue = new Queue<InputResult?> ();
	ConsoleDriver _consoleDriver;
	volatile ConsoleKeyInfo [] _cki = null;
	volatile static bool _isEscSeq;
<<<<<<< HEAD
	int _lastWindowHeight;
=======
>>>>>>> 0df485a8
	bool _stopTasks;
#if PROCESS_REQUEST
		bool _neededProcessRequest;
#endif
	public EscSeqRequests EscSeqRequests { get; } = new EscSeqRequests ();

	public NetEvents (ConsoleDriver consoleDriver)
	{
		_consoleDriver = consoleDriver ?? throw new ArgumentNullException (nameof (consoleDriver));
		Task.Run (ProcessInputResultQueue);
		Task.Run (CheckWindowSizeChange);
	}

	internal void StopTasks ()
	{
		_stopTasks = true;
	}

	public InputResult? ReadConsoleInput ()
	{
		while (true) {
			if (_stopTasks) {
				return null;
			}
			_waitForStart.Set ();
			_winChange.Set ();

			if (_inputResultQueue.Count == 0) {
				_inputReady.Wait ();
				_inputReady.Reset ();
			}
#if PROCESS_REQUEST
				_neededProcessRequest = false;
#endif
			if (_inputResultQueue.Count > 0) {
				return _inputResultQueue.Dequeue ();
			}
		}
	}

	void ProcessInputResultQueue ()
	{
		while (true) {
			_waitForStart.Wait ();
			_waitForStart.Reset ();

			if (_inputResultQueue.Count == 0) {
				ConsoleKey key = 0;
				ConsoleModifiers mod = 0;
				ConsoleKeyInfo newConsoleKeyInfo = default;

				while (true) {
					ConsoleKeyInfo consoleKeyInfo = Console.ReadKey (true);
					if ((consoleKeyInfo.KeyChar == (char)Key.Esc && !_isEscSeq)
					|| (consoleKeyInfo.KeyChar != (char)Key.Esc && _isEscSeq)) {
						if (_cki == null && consoleKeyInfo.KeyChar != (char)Key.Esc && _isEscSeq) {
							_cki = EscSeqUtils.ResizeArray (new ConsoleKeyInfo ((char)Key.Esc, 0,
<<<<<<< HEAD
								false, false, false), _cki);
=======
							    false, false, false), _cki);
>>>>>>> 0df485a8
						}
						_isEscSeq = true;
						newConsoleKeyInfo = consoleKeyInfo;
						_cki = EscSeqUtils.ResizeArray (consoleKeyInfo, _cki);
						if (Console.KeyAvailable) continue;
						ProcessRequestResponse (ref newConsoleKeyInfo, ref key, _cki, ref mod);
						_cki = null;
						_isEscSeq = false;
						break;
					} else if (consoleKeyInfo.KeyChar == (char)Key.Esc && _isEscSeq && _cki != null) {
						if (_cki != null) {
							ProcessRequestResponse (ref newConsoleKeyInfo, ref key, _cki, ref mod);
							_cki = null;
						}
						break;
					} else {
						_inputResultQueue.Enqueue (new InputResult {
							EventType = EventType.Key,
							ConsoleKeyInfo = EscSeqUtils.MapConsoleKeyInfo (consoleKeyInfo)
						});
						_isEscSeq = false;
						break;
					}
				}
			}

			_inputReady.Set ();
		}
	}

	void CheckWindowSizeChange ()
	{
		void RequestWindowSize ()
		{
			while (true) {
				// Wait for a while then check if screen has changed sizes
				Task.Delay (500).Wait ();
<<<<<<< HEAD

				if (_stopTasks) {
					return;
				}
				int buffHeight, buffWidth;
				if (((NetDriver)_consoleDriver).IsWinPlatform) {
					buffHeight = Math.Max (Console.BufferHeight, 0);
					buffWidth = Math.Max (Console.BufferWidth, 0);
				} else {
					buffHeight = _consoleDriver.Rows;
					buffWidth = _consoleDriver.Cols;
				}
				if (EnqueueWindowSizeEvent (
					Math.Max (Console.WindowHeight, 0),
					Math.Max (Console.WindowWidth, 0),
					buffHeight,
					buffWidth)) {

					return;
				}
			}
		}

		while (true) {
			if (_stopTasks) {
				return;
			}
			_winChange.Wait ();
			_winChange.Reset ();
			RequestWindowSize ();
			_inputReady.Set ();
=======

				if (_stopTasks) {
					return;
				}
				int buffHeight, buffWidth;
				if (((NetDriver)_consoleDriver).IsWinPlatform) {
					buffHeight = Math.Max (Console.BufferHeight, 0);
					buffWidth = Math.Max (Console.BufferWidth, 0);
				} else {
					buffHeight = _consoleDriver.Rows;
					buffWidth = _consoleDriver.Cols;
				}
				if (EnqueueWindowSizeEvent (
				    Math.Max (Console.WindowHeight, 0),
				    Math.Max (Console.WindowWidth, 0),
				    buffHeight,
				    buffWidth)) {

					return;
				}
			}
>>>>>>> 0df485a8
		}
	}

<<<<<<< HEAD
	/// <summary>
	/// Enqueue a window size event if the window size has changed.
	/// </summary>
	/// <param name="winHeight"></param>
	/// <param name="winWidth"></param>
	/// <param name="buffHeight"></param>
	/// <param name="buffWidth"></param>
	/// <returns></returns>
	bool EnqueueWindowSizeEvent (int winHeight, int winWidth, int buffHeight, int buffWidth)
	{
		if (!_consoleDriver.EnableConsoleScrolling) {
			if (winWidth == _consoleDriver.Cols && winHeight == _consoleDriver.Rows) return false;
			var w = Math.Max (winWidth, 0);
			var h = Math.Max (winHeight, 0);
			_inputResultQueue.Enqueue (new InputResult () {
				EventType = EventType.WindowSize,
				WindowSizeEvent = new WindowSizeEvent () {
					Size = new Size (w, h)
				}
			});
			return true;
		} else {
			if (winWidth == _consoleDriver.Cols &&
				winHeight == _lastWindowHeight &&
				buffWidth == _consoleDriver.Cols && buffHeight == _consoleDriver.Rows) return false;
			_lastWindowHeight = Math.Max (winHeight, 0);
			_inputResultQueue.Enqueue (new InputResult () {
				EventType = EventType.WindowSize,
				WindowSizeEvent = new WindowSizeEvent () {
					Size = new Size (winWidth, _lastWindowHeight)
				}
			});
			return true;
		}
	}

	// Process a CSI sequence received by the driver (key pressed, mouse event, or request/response event)
	void ProcessRequestResponse (ref ConsoleKeyInfo newConsoleKeyInfo, ref ConsoleKey key, ConsoleKeyInfo [] cki, ref ConsoleModifiers mod)
	{
		// isMouse is true if it's CSI<, false otherwise
		EscSeqUtils.DecodeEscSeq (EscSeqRequests, ref newConsoleKeyInfo, ref key, cki, ref mod,
			out var c1Control, out var code, out var values, out var terminating,
			out var isMouse, out var mouseFlags,
			out var pos, out var isReq,
			(f, p) => HandleMouseEvent (MapMouseFlags (f), p));

		if (isMouse) {
			foreach (var mf in mouseFlags) {
				HandleMouseEvent (MapMouseFlags (mf), pos);
			}
			return;
		} else if (isReq) {
			HandleRequestResponseEvent (c1Control, code, values, terminating);
			return;
		}
		HandleKeyboardEvent (newConsoleKeyInfo);
	}

	MouseButtonState MapMouseFlags (MouseFlags mouseFlags)
	{
		MouseButtonState mbs = default;
		foreach (var flag in Enum.GetValues (mouseFlags.GetType ())) {
			if (mouseFlags.HasFlag ((MouseFlags)flag)) {
				switch (flag) {
				case MouseFlags.Button1Pressed:
					mbs |= MouseButtonState.Button1Pressed;
					break;
				case MouseFlags.Button1Released:
					mbs |= MouseButtonState.Button1Released;
					break;
				case MouseFlags.Button1Clicked:
					mbs |= MouseButtonState.Button1Clicked;
					break;
				case MouseFlags.Button1DoubleClicked:
					mbs |= MouseButtonState.Button1DoubleClicked;
					break;
				case MouseFlags.Button1TripleClicked:
					mbs |= MouseButtonState.Button1TripleClicked;
					break;
				case MouseFlags.Button2Pressed:
					mbs |= MouseButtonState.Button2Pressed;
					break;
				case MouseFlags.Button2Released:
					mbs |= MouseButtonState.Button2Released;
					break;
				case MouseFlags.Button2Clicked:
					mbs |= MouseButtonState.Button2Clicked;
					break;
				case MouseFlags.Button2DoubleClicked:
					mbs |= MouseButtonState.Button2DoubleClicked;
					break;
				case MouseFlags.Button2TripleClicked:
					mbs |= MouseButtonState.Button2TripleClicked;
					break;
				case MouseFlags.Button3Pressed:
					mbs |= MouseButtonState.Button3Pressed;
					break;
				case MouseFlags.Button3Released:
					mbs |= MouseButtonState.Button3Released;
					break;
				case MouseFlags.Button3Clicked:
					mbs |= MouseButtonState.Button3Clicked;
					break;
				case MouseFlags.Button3DoubleClicked:
					mbs |= MouseButtonState.Button3DoubleClicked;
					break;
				case MouseFlags.Button3TripleClicked:
					mbs |= MouseButtonState.Button3TripleClicked;
					break;
				case MouseFlags.WheeledUp:
					mbs |= MouseButtonState.ButtonWheeledUp;
					break;
				case MouseFlags.WheeledDown:
					mbs |= MouseButtonState.ButtonWheeledDown;
					break;
				case MouseFlags.WheeledLeft:
					mbs |= MouseButtonState.ButtonWheeledLeft;
					break;
				case MouseFlags.WheeledRight:
					mbs |= MouseButtonState.ButtonWheeledRight;
					break;
				case MouseFlags.Button4Pressed:
					mbs |= MouseButtonState.Button4Pressed;
					break;
				case MouseFlags.Button4Released:
					mbs |= MouseButtonState.Button4Released;
					break;
				case MouseFlags.Button4Clicked:
					mbs |= MouseButtonState.Button4Clicked;
					break;
				case MouseFlags.Button4DoubleClicked:
					mbs |= MouseButtonState.Button4DoubleClicked;
					break;
				case MouseFlags.Button4TripleClicked:
					mbs |= MouseButtonState.Button4TripleClicked;
					break;
				case MouseFlags.ButtonShift:
					mbs |= MouseButtonState.ButtonShift;
					break;
				case MouseFlags.ButtonCtrl:
					mbs |= MouseButtonState.ButtonCtrl;
					break;
				case MouseFlags.ButtonAlt:
					mbs |= MouseButtonState.ButtonAlt;
					break;
				case MouseFlags.ReportMousePosition:
					mbs |= MouseButtonState.ReportMousePosition;
					break;
				case MouseFlags.AllEvents:
					mbs |= MouseButtonState.AllEvents;
					break;
				}
			}
		}
		return mbs;
	}

	Point _lastCursorPosition;

	void HandleRequestResponseEvent (string c1Control, string code, string [] values, string terminating)
	{
		switch (terminating) {
		// BUGBUG: I can't find where we send a request for cursor position (ESC[?6n), so I'm not sure if this is needed.
		case EscSeqUtils.CSI_RequestCursorPositionReport_Terminator:
			Point point = new Point {
				X = int.Parse (values [1]) - 1,
				Y = int.Parse (values [0]) - 1
			};
			if (_lastCursorPosition.Y != point.Y) {
				_lastCursorPosition = point;
				var eventType = EventType.WindowPosition;
				var winPositionEv = new WindowPositionEvent () {
					CursorPosition = point
				};
				_inputResultQueue.Enqueue (new InputResult () {
					EventType = eventType,
					WindowPositionEvent = winPositionEv
				});
			} else {
				return;
			}
			break;

		case EscSeqUtils.CSI_ReportTerminalSizeInChars_Terminator:
			switch (values [0]) {
			case EscSeqUtils.CSI_ReportTerminalSizeInChars_ResponseValue:
				EnqueueWindowSizeEvent (
					Math.Max (int.Parse (values [1]), 0),
					Math.Max (int.Parse (values [2]), 0),
					Math.Max (int.Parse (values [1]), 0),
					Math.Max (int.Parse (values [2]), 0));
				break;
			default:
				EnqueueRequestResponseEvent (c1Control, code, values, terminating);
				break;
			}
			break;
		default:
			EnqueueRequestResponseEvent (c1Control, code, values, terminating);
			break;
=======
		while (true) {
			if (_stopTasks) {
				return;
			}
			_winChange.Wait ();
			_winChange.Reset ();
			RequestWindowSize ();
			_inputReady.Set ();
		}
	}

	/// <summary>
	/// Enqueue a window size event if the window size has changed.
	/// </summary>
	/// <param name="winHeight"></param>
	/// <param name="winWidth"></param>
	/// <param name="buffHeight"></param>
	/// <param name="buffWidth"></param>
	/// <returns></returns>
	bool EnqueueWindowSizeEvent (int winHeight, int winWidth, int buffHeight, int buffWidth)
	{
		if (winWidth == _consoleDriver.Cols && winHeight == _consoleDriver.Rows) return false;
		var w = Math.Max (winWidth, 0);
		var h = Math.Max (winHeight, 0);
		_inputResultQueue.Enqueue (new InputResult () {
			EventType = EventType.WindowSize,
			WindowSizeEvent = new WindowSizeEvent () {
				Size = new Size (w, h)
			}
		});
		return true;
	}

	// Process a CSI sequence received by the driver (key pressed, mouse event, or request/response event)
	void ProcessRequestResponse (ref ConsoleKeyInfo newConsoleKeyInfo, ref ConsoleKey key, ConsoleKeyInfo [] cki, ref ConsoleModifiers mod)
	{
		// isMouse is true if it's CSI<, false otherwise
		EscSeqUtils.DecodeEscSeq (EscSeqRequests, ref newConsoleKeyInfo, ref key, cki, ref mod,
		    out var c1Control, out var code, out var values, out var terminating,
		    out var isMouse, out var mouseFlags,
		    out var pos, out var isReq,
		    (f, p) => HandleMouseEvent (MapMouseFlags (f), p));

		if (isMouse) {
			foreach (var mf in mouseFlags) {
				HandleMouseEvent (MapMouseFlags (mf), pos);
			}
			return;
		} else if (isReq) {
			HandleRequestResponseEvent (c1Control, code, values, terminating);
			return;
		}
		HandleKeyboardEvent (newConsoleKeyInfo);
	}

	MouseButtonState MapMouseFlags (MouseFlags mouseFlags)
	{
		MouseButtonState mbs = default;
		foreach (var flag in Enum.GetValues (mouseFlags.GetType ())) {
			if (mouseFlags.HasFlag ((MouseFlags)flag)) {
				switch (flag) {
				case MouseFlags.Button1Pressed:
					mbs |= MouseButtonState.Button1Pressed;
					break;
				case MouseFlags.Button1Released:
					mbs |= MouseButtonState.Button1Released;
					break;
				case MouseFlags.Button1Clicked:
					mbs |= MouseButtonState.Button1Clicked;
					break;
				case MouseFlags.Button1DoubleClicked:
					mbs |= MouseButtonState.Button1DoubleClicked;
					break;
				case MouseFlags.Button1TripleClicked:
					mbs |= MouseButtonState.Button1TripleClicked;
					break;
				case MouseFlags.Button2Pressed:
					mbs |= MouseButtonState.Button2Pressed;
					break;
				case MouseFlags.Button2Released:
					mbs |= MouseButtonState.Button2Released;
					break;
				case MouseFlags.Button2Clicked:
					mbs |= MouseButtonState.Button2Clicked;
					break;
				case MouseFlags.Button2DoubleClicked:
					mbs |= MouseButtonState.Button2DoubleClicked;
					break;
				case MouseFlags.Button2TripleClicked:
					mbs |= MouseButtonState.Button2TripleClicked;
					break;
				case MouseFlags.Button3Pressed:
					mbs |= MouseButtonState.Button3Pressed;
					break;
				case MouseFlags.Button3Released:
					mbs |= MouseButtonState.Button3Released;
					break;
				case MouseFlags.Button3Clicked:
					mbs |= MouseButtonState.Button3Clicked;
					break;
				case MouseFlags.Button3DoubleClicked:
					mbs |= MouseButtonState.Button3DoubleClicked;
					break;
				case MouseFlags.Button3TripleClicked:
					mbs |= MouseButtonState.Button3TripleClicked;
					break;
				case MouseFlags.WheeledUp:
					mbs |= MouseButtonState.ButtonWheeledUp;
					break;
				case MouseFlags.WheeledDown:
					mbs |= MouseButtonState.ButtonWheeledDown;
					break;
				case MouseFlags.WheeledLeft:
					mbs |= MouseButtonState.ButtonWheeledLeft;
					break;
				case MouseFlags.WheeledRight:
					mbs |= MouseButtonState.ButtonWheeledRight;
					break;
				case MouseFlags.Button4Pressed:
					mbs |= MouseButtonState.Button4Pressed;
					break;
				case MouseFlags.Button4Released:
					mbs |= MouseButtonState.Button4Released;
					break;
				case MouseFlags.Button4Clicked:
					mbs |= MouseButtonState.Button4Clicked;
					break;
				case MouseFlags.Button4DoubleClicked:
					mbs |= MouseButtonState.Button4DoubleClicked;
					break;
				case MouseFlags.Button4TripleClicked:
					mbs |= MouseButtonState.Button4TripleClicked;
					break;
				case MouseFlags.ButtonShift:
					mbs |= MouseButtonState.ButtonShift;
					break;
				case MouseFlags.ButtonCtrl:
					mbs |= MouseButtonState.ButtonCtrl;
					break;
				case MouseFlags.ButtonAlt:
					mbs |= MouseButtonState.ButtonAlt;
					break;
				case MouseFlags.ReportMousePosition:
					mbs |= MouseButtonState.ReportMousePosition;
					break;
				case MouseFlags.AllEvents:
					mbs |= MouseButtonState.AllEvents;
					break;
				}
			}
>>>>>>> 0df485a8
		}
		return mbs;
	}

<<<<<<< HEAD
		_inputReady.Set ();
	}

	void EnqueueRequestResponseEvent (string c1Control, string code, string [] values, string terminating)
	{
		EventType eventType = EventType.RequestResponse;
		var requestRespEv = new RequestResponseEvent () {
			ResultTuple = (c1Control, code, values, terminating)
		};
		_inputResultQueue.Enqueue (new InputResult () {
			EventType = eventType,
			RequestResponseEvent = requestRespEv
		});
	}

	void HandleMouseEvent (MouseButtonState buttonState, Point pos)
	{
		MouseEvent mouseEvent = new MouseEvent () {
			Position = pos,
			ButtonState = buttonState,
		};

		_inputResultQueue.Enqueue (new InputResult () {
			EventType = EventType.Mouse,
			MouseEvent = mouseEvent
		});

		_inputReady.Set ();
	}

	public enum EventType {
		Key = 1,
		Mouse = 2,
		WindowSize = 3,
		WindowPosition = 4,
		RequestResponse = 5
	}

	[Flags]
	public enum MouseButtonState {
		Button1Pressed = 0x1,
		Button1Released = 0x2,
		Button1Clicked = 0x4,
		Button1DoubleClicked = 0x8,
		Button1TripleClicked = 0x10,
		Button2Pressed = 0x20,
		Button2Released = 0x40,
		Button2Clicked = 0x80,
		Button2DoubleClicked = 0x100,
		Button2TripleClicked = 0x200,
		Button3Pressed = 0x400,
		Button3Released = 0x800,
		Button3Clicked = 0x1000,
		Button3DoubleClicked = 0x2000,
		Button3TripleClicked = 0x4000,
		ButtonWheeledUp = 0x8000,
		ButtonWheeledDown = 0x10000,
		ButtonWheeledLeft = 0x20000,
		ButtonWheeledRight = 0x40000,
		Button4Pressed = 0x80000,
		Button4Released = 0x100000,
		Button4Clicked = 0x200000,
		Button4DoubleClicked = 0x400000,
		Button4TripleClicked = 0x800000,
		ButtonShift = 0x1000000,
		ButtonCtrl = 0x2000000,
		ButtonAlt = 0x4000000,
		ReportMousePosition = 0x8000000,
		AllEvents = -1
	}

	public struct MouseEvent {
		public Point Position;
		public MouseButtonState ButtonState;
	}

	public struct WindowSizeEvent {
		public Size Size;
	}

	public struct WindowPositionEvent {
		public int Top;
		public int Left;
		public Point CursorPosition;
	}

	public struct RequestResponseEvent {
		public (string c1Control, string code, string [] values, string terminating) ResultTuple;
	}

	public struct InputResult {
		public EventType EventType;
		public ConsoleKeyInfo ConsoleKeyInfo;
		public MouseEvent MouseEvent;
		public WindowSizeEvent WindowSizeEvent;
		public WindowPositionEvent WindowPositionEvent;
		public RequestResponseEvent RequestResponseEvent;
	}

	void HandleKeyboardEvent (ConsoleKeyInfo cki)
	{
		InputResult inputResult = new InputResult {
			EventType = EventType.Key,
			ConsoleKeyInfo = cki
		};

		_inputResultQueue.Enqueue (inputResult);
	}
}

internal class NetDriver : ConsoleDriver {
	const int COLOR_BLACK = 30;
	const int COLOR_RED = 31;
	const int COLOR_GREEN = 32;
	const int COLOR_YELLOW = 33;
	const int COLOR_BLUE = 34;
	const int COLOR_MAGENTA = 35;
	const int COLOR_CYAN = 36;
	const int COLOR_WHITE = 37;
	const int COLOR_BRIGHT_BLACK = 90;
	const int COLOR_BRIGHT_RED = 91;
	const int COLOR_BRIGHT_GREEN = 92;
	const int COLOR_BRIGHT_YELLOW = 93;
	const int COLOR_BRIGHT_BLUE = 94;
	const int COLOR_BRIGHT_MAGENTA = 95;
	const int COLOR_BRIGHT_CYAN = 96;
	const int COLOR_BRIGHT_WHITE = 97;

	public NetWinVTConsole NetWinConsole { get; private set; }
	public bool IsWinPlatform { get; private set; }

	int _largestBufferHeight;

	public NetDriver ()
	{
	}

	public override void End ()
	{
		_mainLoop._netEvents.StopTasks ();

		if (IsWinPlatform) {
			NetWinConsole.Cleanup ();
		}

		StopReportingMouseMoves ();
		Console.ResetColor ();

		//Disable alternative screen buffer.
		Console.Out.Write (EscSeqUtils.CSI_RestoreCursorAndActivateAltBufferWithBackscroll);

		//Set cursor key to cursor.
		Console.Out.Write (EscSeqUtils.CSI_ShowCursor);

		Console.Out.Close ();
	}

	public override void Init (Action terminalResized)
	{
		var p = Environment.OSVersion.Platform;
		if (p == PlatformID.Win32NT || p == PlatformID.Win32S || p == PlatformID.Win32Windows) {
			IsWinPlatform = true;
			try {
				NetWinConsole = new NetWinVTConsole ();
			} catch (ApplicationException) {
				// Likely running as a unit test, or in a non-interactive session.
			}
		}
		if (IsWinPlatform) {
			Clipboard = new WindowsClipboard ();
		} else if (RuntimeInformation.IsOSPlatform (OSPlatform.OSX)) {
			Clipboard = new MacOSXClipboard ();
		} else {
			if (CursesDriver.Is_WSL_Platform ()) {
				Clipboard = new WSLClipboard ();
			} else {
				Clipboard = new CursesClipboard ();
			}
		}

		TerminalResized = terminalResized;

		if (NetWinConsole != null) {
			//Enable alternative screen buffer.
			Console.Out.Write (EscSeqUtils.CSI_SaveCursorAndActivateAltBufferNoBackscroll);

			//Set cursor key to application.
			Console.Out.Write (EscSeqUtils.CSI_HideCursor);
=======
	Point _lastCursorPosition;

	void HandleRequestResponseEvent (string c1Control, string code, string [] values, string terminating)
	{
		switch (terminating) {
		// BUGBUG: I can't find where we send a request for cursor position (ESC[?6n), so I'm not sure if this is needed.
		case EscSeqUtils.CSI_RequestCursorPositionReport_Terminator:
			Point point = new Point {
				X = int.Parse (values [1]) - 1,
				Y = int.Parse (values [0]) - 1
			};
			if (_lastCursorPosition.Y != point.Y) {
				_lastCursorPosition = point;
				var eventType = EventType.WindowPosition;
				var winPositionEv = new WindowPositionEvent () {
					CursorPosition = point
				};
				_inputResultQueue.Enqueue (new InputResult () {
					EventType = eventType,
					WindowPositionEvent = winPositionEv
				});
			} else {
				return;
			}
			break;

		case EscSeqUtils.CSI_ReportTerminalSizeInChars_Terminator:
			switch (values [0]) {
			case EscSeqUtils.CSI_ReportTerminalSizeInChars_ResponseValue:
				EnqueueWindowSizeEvent (
				    Math.Max (int.Parse (values [1]), 0),
				    Math.Max (int.Parse (values [2]), 0),
				    Math.Max (int.Parse (values [1]), 0),
				    Math.Max (int.Parse (values [2]), 0));
				break;
			default:
				EnqueueRequestResponseEvent (c1Control, code, values, terminating);
				break;
			}
			break;
		default:
			EnqueueRequestResponseEvent (c1Control, code, values, terminating);
			break;
		}

		_inputReady.Set ();
	}

	void EnqueueRequestResponseEvent (string c1Control, string code, string [] values, string terminating)
	{
		EventType eventType = EventType.RequestResponse;
		var requestRespEv = new RequestResponseEvent () {
			ResultTuple = (c1Control, code, values, terminating)
		};
		_inputResultQueue.Enqueue (new InputResult () {
			EventType = eventType,
			RequestResponseEvent = requestRespEv
		});
	}

	void HandleMouseEvent (MouseButtonState buttonState, Point pos)
	{
		MouseEvent mouseEvent = new MouseEvent () {
			Position = pos,
			ButtonState = buttonState,
		};

		_inputResultQueue.Enqueue (new InputResult () {
			EventType = EventType.Mouse,
			MouseEvent = mouseEvent
		});

		_inputReady.Set ();
	}

	public enum EventType {
		Key = 1,
		Mouse = 2,
		WindowSize = 3,
		WindowPosition = 4,
		RequestResponse = 5
	}

	[Flags]
	public enum MouseButtonState {
		Button1Pressed = 0x1,
		Button1Released = 0x2,
		Button1Clicked = 0x4,
		Button1DoubleClicked = 0x8,
		Button1TripleClicked = 0x10,
		Button2Pressed = 0x20,
		Button2Released = 0x40,
		Button2Clicked = 0x80,
		Button2DoubleClicked = 0x100,
		Button2TripleClicked = 0x200,
		Button3Pressed = 0x400,
		Button3Released = 0x800,
		Button3Clicked = 0x1000,
		Button3DoubleClicked = 0x2000,
		Button3TripleClicked = 0x4000,
		ButtonWheeledUp = 0x8000,
		ButtonWheeledDown = 0x10000,
		ButtonWheeledLeft = 0x20000,
		ButtonWheeledRight = 0x40000,
		Button4Pressed = 0x80000,
		Button4Released = 0x100000,
		Button4Clicked = 0x200000,
		Button4DoubleClicked = 0x400000,
		Button4TripleClicked = 0x800000,
		ButtonShift = 0x1000000,
		ButtonCtrl = 0x2000000,
		ButtonAlt = 0x4000000,
		ReportMousePosition = 0x8000000,
		AllEvents = -1
	}

	public struct MouseEvent {
		public Point Position;
		public MouseButtonState ButtonState;
	}

	public struct WindowSizeEvent {
		public Size Size;
	}

	public struct WindowPositionEvent {
		public int Top;
		public int Left;
		public Point CursorPosition;
	}

	public struct RequestResponseEvent {
		public (string c1Control, string code, string [] values, string terminating) ResultTuple;
	}

	public struct InputResult {
		public EventType EventType;
		public ConsoleKeyInfo ConsoleKeyInfo;
		public MouseEvent MouseEvent;
		public WindowSizeEvent WindowSizeEvent;
		public WindowPositionEvent WindowPositionEvent;
		public RequestResponseEvent RequestResponseEvent;
	}
>>>>>>> 0df485a8

	void HandleKeyboardEvent (ConsoleKeyInfo cki)
	{
		InputResult inputResult = new InputResult {
			EventType = EventType.Key,
			ConsoleKeyInfo = cki
		};

<<<<<<< HEAD
			if (EnableConsoleScrolling) {
				_largestBufferHeight = Console.BufferHeight;
			} else {
				_largestBufferHeight = Console.WindowHeight;
			}

			Cols = Console.WindowWidth;
			Rows = _largestBufferHeight;
		} else {
			// Simluate
			Cols = 80;
			Rows = 25;
			_largestBufferHeight = Rows;
		}

		ResizeScreen ();
		ClearContents();
		CurrentAttribute = MakeColor (Color.White, Color.Black);
		InitializeColorSchemes ();

		StartReportingMouseMoves ();
	}

	public virtual void ResizeScreen ()
	{
		if (NetWinConsole == null) {
			return;
		}

		if (!EnableConsoleScrolling && Console.WindowHeight > 0) {
			// Not supported on Unix.
			if (IsWinPlatform) {
				// Can raise an exception while is still resizing.
				try {
#pragma warning disable CA1416
					Console.CursorTop = 0;
					Console.CursorLeft = 0;
					Console.WindowTop = 0;
					Console.WindowLeft = 0;
					if (Console.WindowHeight > Rows) {
						Console.SetWindowSize (Cols, Rows);
					}
					Console.SetBufferSize (Cols, Rows);
#pragma warning restore CA1416
				} catch (System.IO.IOException) {
					Clip = new Rect (0, 0, Cols, Rows);
				} catch (ArgumentOutOfRangeException) {
					Clip = new Rect (0, 0, Cols, Rows);
				}
			} else {
				Console.Out.Write (EscSeqUtils.CSI_SetTerminalWindowSize (Rows, Cols));
			}
		} else {
			if (IsWinPlatform) {
				if (Console.WindowHeight > 0) {
					// Can raise an exception while is still resizing.
					try {
#pragma warning disable CA1416
						Console.CursorTop = 0;
						Console.CursorLeft = 0;
						if (Console.WindowHeight > Rows) {
							Console.SetWindowSize (Cols, Rows);
						}
						Console.SetBufferSize (Cols, Rows);
#pragma warning restore CA1416
					} catch (System.IO.IOException) {
						Clip = new Rect (0, 0, Cols, Rows);
					} catch (ArgumentOutOfRangeException) {
						Clip = new Rect (0, 0, Cols, Rows);
					}
				}
			} else {
				Console.Out.Write (EscSeqUtils.CSI_SetTerminalWindowSize (Rows, Cols));
			}
		}
		Clip = new Rect (0, 0, Cols, Rows);
	}

	public override void Refresh ()
	{
		UpdateScreen ();
		UpdateCursor ();
	}

	public override void UpdateScreen ()
	{
		if (_winSizeChanging || Console.WindowHeight < 1 || Contents.Length != Rows * Cols
			|| (!EnableConsoleScrolling && Rows != Console.WindowHeight)
			|| (EnableConsoleScrolling && Rows != _largestBufferHeight)) {
			return;
		}

		var top = 0;
		var left = 0;
		var rows = Rows;
		var cols = Cols;
		System.Text.StringBuilder output = new System.Text.StringBuilder ();
		Attribute redrawAttr = new Attribute ();
		var lastCol = -1;

		//GetCursorVisibility (out CursorVisibility savedVisibitity);
		//SetCursorVisibility (CursorVisibility.Invisible); 

		for (var row = top; row < rows; row++) {
			if (Console.WindowHeight < 1) {
				return;
			}
			if (!_dirtyLines [row]) {
				continue;
			}
			if (!SetCursorPosition (0, row)) {
				return;
			}
			_dirtyLines [row] = false;
			output.Clear ();
			for (var col = left; col < cols; col++) {
				lastCol = -1;
				var outputWidth = 0;
				for (; col < cols; col++) {
					if (!Contents [row, col].IsDirty) {
						if (output.Length > 0) {
							WriteToConsole (output, ref lastCol, row, ref outputWidth);
						} else if (lastCol == -1) {
							lastCol = col;
						}
						if (lastCol + 1 < cols)
							lastCol++;
						continue;
					}

					if (lastCol == -1) {
						lastCol = col;
					}

					Attribute attr = Contents [row, col].Attribute.Value;
					// Performance: Only send the escape sequence if the attribute has changed.
					if (attr != redrawAttr) {
						redrawAttr = attr;
						output.Append (EscSeqUtils.CSI_SetGraphicsRendition (
							MapColors ((ConsoleColor)attr.Background, false), MapColors ((ConsoleColor)attr.Foreground, true)));
					}
					outputWidth++;
					var rune = (Rune)Contents [row, col].Runes [0];
					output.Append (rune.ToString ());
					if (rune.IsSurrogatePair () && rune.GetColumns () < 2) {
						WriteToConsole (output, ref lastCol, row, ref outputWidth);
						Console.CursorLeft--;
					}
					Contents [row, col].IsDirty = false;
				}
			}
			if (output.Length > 0) {
				SetCursorPosition (lastCol, row);
				Console.Write (output);
			}
		}
		SetCursorPosition (0, 0);

		//SetCursorVisibility (savedVisibitity);

		void WriteToConsole (StringBuilder output, ref int lastCol, int row, ref int outputWidth)
		{
			SetCursorPosition (lastCol, row);
			Console.Write (output);
			output.Clear ();
			lastCol += outputWidth;
			outputWidth = 0;
=======
		_inputResultQueue.Enqueue (inputResult);
	}
}

internal class NetDriver : ConsoleDriver {
	const int COLOR_BLACK = 30;
	const int COLOR_RED = 31;
	const int COLOR_GREEN = 32;
	const int COLOR_YELLOW = 33;
	const int COLOR_BLUE = 34;
	const int COLOR_MAGENTA = 35;
	const int COLOR_CYAN = 36;
	const int COLOR_WHITE = 37;
	const int COLOR_BRIGHT_BLACK = 90;
	const int COLOR_BRIGHT_RED = 91;
	const int COLOR_BRIGHT_GREEN = 92;
	const int COLOR_BRIGHT_YELLOW = 93;
	const int COLOR_BRIGHT_BLUE = 94;
	const int COLOR_BRIGHT_MAGENTA = 95;
	const int COLOR_BRIGHT_CYAN = 96;
	const int COLOR_BRIGHT_WHITE = 97;

	public NetWinVTConsole NetWinConsole { get; private set; }
	public bool IsWinPlatform { get; private set; }

	int _largestBufferHeight;

	public NetDriver ()
	{
	}

	public override void End ()
	{
		_mainLoop._netEvents.StopTasks ();

		if (IsWinPlatform) {
			NetWinConsole.Cleanup ();
		}

		StopReportingMouseMoves ();
		Console.ResetColor ();

		//Disable alternative screen buffer.
		Console.Out.Write (EscSeqUtils.CSI_RestoreCursorAndActivateAltBufferWithBackscroll);

		//Set cursor key to cursor.
		Console.Out.Write (EscSeqUtils.CSI_ShowCursor);

		Console.Out.Close ();
	}

	public override void Init (Action terminalResized)
	{
		var p = Environment.OSVersion.Platform;
		if (p == PlatformID.Win32NT || p == PlatformID.Win32S || p == PlatformID.Win32Windows) {
			IsWinPlatform = true;
			try {
				NetWinConsole = new NetWinVTConsole ();
			} catch (ApplicationException) {
				// Likely running as a unit test, or in a non-interactive session.
			}
		}
		if (IsWinPlatform) {
			Clipboard = new WindowsClipboard ();
		} else if (RuntimeInformation.IsOSPlatform (OSPlatform.OSX)) {
			Clipboard = new MacOSXClipboard ();
		} else {
			if (CursesDriver.Is_WSL_Platform ()) {
				Clipboard = new WSLClipboard ();
			} else {
				Clipboard = new CursesClipboard ();
			}
		}

		TerminalResized = terminalResized;

		if (NetWinConsole != null) {
			//Enable alternative screen buffer.
			Console.Out.Write (EscSeqUtils.CSI_SaveCursorAndActivateAltBufferNoBackscroll);

			//Set cursor key to application.
			Console.Out.Write (EscSeqUtils.CSI_HideCursor);

			Console.TreatControlCAsInput = true;

			Cols = Console.WindowWidth;
			Rows = Console.WindowHeight;
		} else {
			// Simluate
			Cols = 80;
			Rows = 25;
			_largestBufferHeight = Rows;
>>>>>>> 0df485a8
		}
	}

<<<<<<< HEAD
	#region Color Handling

	// Cache the list of ConsoleColor values.
	private static readonly HashSet<int> ConsoleColorValues = new HashSet<int> (
		Enum.GetValues (typeof (ConsoleColor)).OfType<ConsoleColor> ().Select (c => (int)c)
	);

	// Dictionary for mapping ConsoleColor values to the values used by System.Net.Console.
	private static Dictionary<ConsoleColor, int> colorMap = new Dictionary<ConsoleColor, int> {
		{ ConsoleColor.Black, COLOR_BLACK },
		{ ConsoleColor.DarkBlue, COLOR_BLUE },
		{ ConsoleColor.DarkGreen, COLOR_GREEN },
		{ ConsoleColor.DarkCyan, COLOR_CYAN },
		{ ConsoleColor.DarkRed, COLOR_RED },
		{ ConsoleColor.DarkMagenta, COLOR_MAGENTA },
		{ ConsoleColor.DarkYellow, COLOR_YELLOW },
		{ ConsoleColor.Gray, COLOR_WHITE },
		{ ConsoleColor.DarkGray, COLOR_BRIGHT_BLACK },
		{ ConsoleColor.Blue, COLOR_BRIGHT_BLUE },
		{ ConsoleColor.Green, COLOR_BRIGHT_GREEN },
		{ ConsoleColor.Cyan, COLOR_BRIGHT_CYAN },
		{ ConsoleColor.Red, COLOR_BRIGHT_RED },
		{ ConsoleColor.Magenta, COLOR_BRIGHT_MAGENTA },
		{ ConsoleColor.Yellow, COLOR_BRIGHT_YELLOW },
		{ ConsoleColor.White, COLOR_BRIGHT_WHITE }
	};

	// Map a ConsoleColor to a platform dependent value.
	int MapColors (ConsoleColor color, bool isForeground = true)
	{
		return colorMap.TryGetValue (color, out var colorValue) ? colorValue + (isForeground ? 0 : 10) : 0;
	}

	/// <remarks>
	/// In the NetDriver, colors are encoded as an int. 
	/// Extracts the foreground and background colors from the encoded value.
	/// Assumes a 4-bit encoded value for both foreground and background colors.
	/// </remarks>
	internal override void GetColors (int value, out Color foreground, out Color background)
	{
		// Assume a 4-bit encoded value for both foreground and background colors.
		foreground = (Color)((value >> 16) & 0xF);
		background = (Color)(value & 0xF);
	}

	/// <remarks>
	/// In the NetDriver, colors are encoded as an int. 
	/// However, the foreground color is stored in the most significant 16 bits, 
	/// and the background color is stored in the least significant 16 bits.
	/// </remarks>
	public override Attribute MakeColor (Color foreground, Color background)
	{
		// Encode the colors into the int value.
		return new Attribute (
			value: ((((int)foreground) & 0xffff) << 16) | (((int)background) & 0xffff),
			foreground: foreground,
			background: background
		);
	}

	#endregion

	#region Cursor Handling
	bool SetCursorPosition (int col, int row)
	{
		//if (IsWinPlatform) {
		// Could happens that the windows is still resizing and the col is bigger than Console.WindowWidth.
		try {
			Console.SetCursorPosition (col, row);
			return true;
		} catch (Exception) {
			return false;
		}
		// BUGBUG: This breaks -usc on WSL; not sure why. But commenting out fixes.
		//} else {
		//	// TODO: Explain why + 1 is needed (and why we do this for non-Windows).
		//	Console.Out.Write (EscSeqUtils.CSI_SetCursorPosition (row + 1, col + 1));
		//	return true;
		//}
	}

	CursorVisibility? _cachedCursorVisibility;

	public override void UpdateCursor ()
	{
		EnsureCursorVisibility ();

		if (Col >= 0 && Col < Cols && Row >= 0 && Row < Rows) {
			SetCursorPosition (Col, Row);
			SetWindowPosition (0, Row);
=======
		ResizeScreen ();
		ClearContents ();
		CurrentAttribute = MakeColor (Color.White, Color.Black);
		InitializeColorSchemes ();

		StartReportingMouseMoves ();
	}

	public virtual void ResizeScreen ()
	{
		if (NetWinConsole == null) {
			return;
>>>>>>> 0df485a8
		}
	}

<<<<<<< HEAD
	public override bool GetCursorVisibility (out CursorVisibility visibility)
	{
		visibility = _cachedCursorVisibility ?? CursorVisibility.Default;
		return visibility == CursorVisibility.Default;
	}

	public override bool SetCursorVisibility (CursorVisibility visibility)
	{
		_cachedCursorVisibility = visibility;
		var isVisible = Console.CursorVisible = visibility == CursorVisibility.Default;
		//Console.Out.Write (isVisible ? EscSeqUtils.CSI_ShowCursor : EscSeqUtils.CSI_HideCursor);
		return isVisible;
	}

	public override bool EnsureCursorVisibility ()
	{
		if (!(Col >= 0 && Row >= 0 && Col < Cols && Row < Rows)) {
			GetCursorVisibility (out CursorVisibility cursorVisibility);
			_cachedCursorVisibility = cursorVisibility;
			SetCursorVisibility (CursorVisibility.Invisible);
			return false;
		}

		SetCursorVisibility (_cachedCursorVisibility ?? CursorVisibility.Default);
		return _cachedCursorVisibility == CursorVisibility.Default;
	}
	#endregion

	#region Size and Position Handling

	void SetWindowPosition (int col, int row)
	{
		if (IsWinPlatform && EnableConsoleScrolling) {
			var winTop = Math.Max (Rows - Console.WindowHeight - row, 0);
			winTop = Math.Min (winTop, Rows - Console.WindowHeight + 1);
			winTop = Math.Max (winTop, 0);
			if (winTop != Console.WindowTop) {
				try {
					if (!EnsureBufferSize ()) {
						return;
					}
#pragma warning disable CA1416
					Console.SetWindowPosition (col, winTop);
#pragma warning restore CA1416
				} catch (System.IO.IOException) {

				} catch (System.ArgumentOutOfRangeException) { }
			}
		}
		Top = Console.WindowTop;
		Left = Console.WindowLeft;
	}

	private bool EnsureBufferSize ()
	{
#pragma warning disable CA1416
		if (IsWinPlatform && Console.BufferHeight < Rows) {
			try {
				Console.SetBufferSize (Console.WindowWidth, Rows);
			} catch (Exception) {
				return false;
			}
=======
		if (Console.WindowHeight > 0) {
			// Not supported on Unix.
			if (IsWinPlatform) {
				// Can raise an exception while is still resizing.
				try {
#pragma warning disable CA1416
					Console.CursorTop = 0;
					Console.CursorLeft = 0;
					Console.WindowTop = 0;
					Console.WindowLeft = 0;
					if (Console.WindowHeight > Rows) {
						Console.SetWindowSize (Cols, Rows);
					}
					Console.SetBufferSize (Cols, Rows);
#pragma warning restore CA1416
				} catch (System.IO.IOException) {
					Clip = new Rect (0, 0, Cols, Rows);
				} catch (ArgumentOutOfRangeException) {
					Clip = new Rect (0, 0, Cols, Rows);
				}
			} else {
				Console.Out.Write (EscSeqUtils.CSI_SetTerminalWindowSize (Rows, Cols));
			}
		}

		Clip = new Rect (0, 0, Cols, Rows);
	}

	public override void Refresh ()
	{
		UpdateScreen ();
		UpdateCursor ();
	}

	public override void UpdateScreen ()
	{
		if (_winSizeChanging || Console.WindowHeight < 1 || Contents.Length != Rows * Cols || Rows != Console.WindowHeight) {
			return;
>>>>>>> 0df485a8
		}
#pragma warning restore CA1416
		return true;
	}
	#endregion

<<<<<<< HEAD

	public void StartReportingMouseMoves ()
	{
		Console.Out.Write (EscSeqUtils.CSI_EnableMouseEvents);
	}

	public void StopReportingMouseMoves ()
	{
		Console.Out.Write (EscSeqUtils.CSI_DisableMouseEvents);
	}

	ConsoleKeyInfo FromVKPacketToKConsoleKeyInfo (ConsoleKeyInfo consoleKeyInfo)
	{
		if (consoleKeyInfo.Key != ConsoleKey.Packet) {
			return consoleKeyInfo;
		}

		var mod = consoleKeyInfo.Modifiers;
		var shift = (mod & ConsoleModifiers.Shift) != 0;
		var alt = (mod & ConsoleModifiers.Alt) != 0;
		var control = (mod & ConsoleModifiers.Control) != 0;

		var keyChar = ConsoleKeyMapping.GetKeyCharFromConsoleKey (consoleKeyInfo.KeyChar, consoleKeyInfo.Modifiers, out uint virtualKey, out _);

		return new ConsoleKeyInfo ((char)keyChar, (ConsoleKey)virtualKey, shift, alt, control);
	}

	Key MapKey (ConsoleKeyInfo keyInfo)
	{
		MapKeyModifiers (keyInfo, (Key)keyInfo.Key);
		switch (keyInfo.Key) {
		case ConsoleKey.Escape:
			return MapKeyModifiers (keyInfo, Key.Esc);
		case ConsoleKey.Tab:
			return keyInfo.Modifiers == ConsoleModifiers.Shift ? Key.BackTab : Key.Tab;
		case ConsoleKey.Home:
			return MapKeyModifiers (keyInfo, Key.Home);
		case ConsoleKey.End:
			return MapKeyModifiers (keyInfo, Key.End);
		case ConsoleKey.LeftArrow:
			return MapKeyModifiers (keyInfo, Key.CursorLeft);
		case ConsoleKey.RightArrow:
			return MapKeyModifiers (keyInfo, Key.CursorRight);
		case ConsoleKey.UpArrow:
			return MapKeyModifiers (keyInfo, Key.CursorUp);
		case ConsoleKey.DownArrow:
			return MapKeyModifiers (keyInfo, Key.CursorDown);
		case ConsoleKey.PageUp:
			return MapKeyModifiers (keyInfo, Key.PageUp);
		case ConsoleKey.PageDown:
			return MapKeyModifiers (keyInfo, Key.PageDown);
		case ConsoleKey.Enter:
			return MapKeyModifiers (keyInfo, Key.Enter);
		case ConsoleKey.Spacebar:
			return MapKeyModifiers (keyInfo, keyInfo.KeyChar == 0 ? Key.Space : (Key)keyInfo.KeyChar);
		case ConsoleKey.Backspace:
			return MapKeyModifiers (keyInfo, Key.Backspace);
		case ConsoleKey.Delete:
			return MapKeyModifiers (keyInfo, Key.DeleteChar);
		case ConsoleKey.Insert:
			return MapKeyModifiers (keyInfo, Key.InsertChar);

		case ConsoleKey.Oem1:
		case ConsoleKey.Oem2:
		case ConsoleKey.Oem3:
		case ConsoleKey.Oem4:
		case ConsoleKey.Oem5:
		case ConsoleKey.Oem6:
		case ConsoleKey.Oem7:
		case ConsoleKey.Oem8:
		case ConsoleKey.Oem102:
		case ConsoleKey.OemPeriod:
		case ConsoleKey.OemComma:
		case ConsoleKey.OemPlus:
		case ConsoleKey.OemMinus:
			return (Key)((uint)keyInfo.KeyChar);
		}

		var key = keyInfo.Key;
		if (key >= ConsoleKey.A && key <= ConsoleKey.Z) {
			var delta = key - ConsoleKey.A;
			if (keyInfo.Modifiers == ConsoleModifiers.Control) {
				return (Key)(((uint)Key.CtrlMask) | ((uint)Key.A + delta));
			}
			if (keyInfo.Modifiers == ConsoleModifiers.Alt) {
				return (Key)(((uint)Key.AltMask) | ((uint)Key.A + delta));
			}
			if ((keyInfo.Modifiers & (ConsoleModifiers.Alt | ConsoleModifiers.Control)) != 0) {
				if (keyInfo.KeyChar == 0 || (keyInfo.KeyChar != 0 && keyInfo.KeyChar >= 1 && keyInfo.KeyChar <= 26)) {
					return MapKeyModifiers (keyInfo, (Key)((uint)Key.A + delta));
				}
			}
			return (Key)((uint)keyInfo.KeyChar);
		}
		if (key >= ConsoleKey.D0 && key <= ConsoleKey.D9) {
			var delta = key - ConsoleKey.D0;
			if (keyInfo.Modifiers == ConsoleModifiers.Alt) {
				return (Key)(((uint)Key.AltMask) | ((uint)Key.D0 + delta));
			}
			if (keyInfo.Modifiers == ConsoleModifiers.Control) {
				return (Key)(((uint)Key.CtrlMask) | ((uint)Key.D0 + delta));
			}
			if ((keyInfo.Modifiers & (ConsoleModifiers.Alt | ConsoleModifiers.Control)) != 0) {
				if (keyInfo.KeyChar == 0 || keyInfo.KeyChar == 30 || keyInfo.KeyChar == ((uint)Key.D0 + delta)) {
					return MapKeyModifiers (keyInfo, (Key)((uint)Key.D0 + delta));
				}
			}
			return (Key)((uint)keyInfo.KeyChar);
		}
		if (key is >= ConsoleKey.F1 and <= ConsoleKey.F12) {
			var delta = key - ConsoleKey.F1;
			if ((keyInfo.Modifiers & (ConsoleModifiers.Shift | ConsoleModifiers.Alt | ConsoleModifiers.Control)) != 0) {
				return MapKeyModifiers (keyInfo, (Key)((uint)Key.F1 + delta));
			}

			return (Key)((uint)Key.F1 + delta);
		}
		if (keyInfo.KeyChar != 0) {
			return MapKeyModifiers (keyInfo, (Key)((uint)keyInfo.KeyChar));
=======
		var top = 0;
		var left = 0;
		var rows = Rows;
		var cols = Cols;
		System.Text.StringBuilder output = new System.Text.StringBuilder ();
		Attribute redrawAttr = new Attribute ();
		var lastCol = -1;

		//GetCursorVisibility (out CursorVisibility savedVisibitity);
		//SetCursorVisibility (CursorVisibility.Invisible); 

		for (var row = top; row < rows; row++) {
			if (Console.WindowHeight < 1) {
				return;
			}
			if (!_dirtyLines [row]) {
				continue;
			}
			if (!SetCursorPosition (0, row)) {
				return;
			}
			_dirtyLines [row] = false;
			output.Clear ();
			for (var col = left; col < cols; col++) {
				lastCol = -1;
				var outputWidth = 0;
				for (; col < cols; col++) {
					if (!Contents [row, col].IsDirty) {
						if (output.Length > 0) {
							WriteToConsole (output, ref lastCol, row, ref outputWidth);
						} else if (lastCol == -1) {
							lastCol = col;
						}
						if (lastCol + 1 < cols)
							lastCol++;
						continue;
					}

					if (lastCol == -1) {
						lastCol = col;
					}

					Attribute attr = Contents [row, col].Attribute.Value;
					// Performance: Only send the escape sequence if the attribute has changed.
					if (attr != redrawAttr) {
						redrawAttr = attr;
						output.Append (EscSeqUtils.CSI_SetGraphicsRendition (
						    MapColors ((ConsoleColor)attr.Background, false), MapColors ((ConsoleColor)attr.Foreground, true)));
					}
					outputWidth++;
					var rune = (Rune)Contents [row, col].Runes [0];
					output.Append (rune.ToString ());
					if (rune.IsSurrogatePair () && rune.GetColumns () < 2) {
						WriteToConsole (output, ref lastCol, row, ref outputWidth);
						Console.CursorLeft--;
					}
					Contents [row, col].IsDirty = false;
				}
			}
			if (output.Length > 0) {
				SetCursorPosition (lastCol, row);
				Console.Write (output);
			}
		}
		SetCursorPosition (0, 0);

		//SetCursorVisibility (savedVisibitity);

		void WriteToConsole (StringBuilder output, ref int lastCol, int row, ref int outputWidth)
		{
			SetCursorPosition (lastCol, row);
			Console.Write (output);
			output.Clear ();
			lastCol += outputWidth;
			outputWidth = 0;
		}
	}

	#region Color Handling

	// Cache the list of ConsoleColor values.
	private static readonly HashSet<int> ConsoleColorValues = new HashSet<int> (
	    Enum.GetValues (typeof (ConsoleColor)).OfType<ConsoleColor> ().Select (c => (int)c)
	);

	// Dictionary for mapping ConsoleColor values to the values used by System.Net.Console.
	private static Dictionary<ConsoleColor, int> colorMap = new Dictionary<ConsoleColor, int> {
	{ ConsoleColor.Black, COLOR_BLACK },
	{ ConsoleColor.DarkBlue, COLOR_BLUE },
	{ ConsoleColor.DarkGreen, COLOR_GREEN },
	{ ConsoleColor.DarkCyan, COLOR_CYAN },
	{ ConsoleColor.DarkRed, COLOR_RED },
	{ ConsoleColor.DarkMagenta, COLOR_MAGENTA },
	{ ConsoleColor.DarkYellow, COLOR_YELLOW },
	{ ConsoleColor.Gray, COLOR_WHITE },
	{ ConsoleColor.DarkGray, COLOR_BRIGHT_BLACK },
	{ ConsoleColor.Blue, COLOR_BRIGHT_BLUE },
	{ ConsoleColor.Green, COLOR_BRIGHT_GREEN },
	{ ConsoleColor.Cyan, COLOR_BRIGHT_CYAN },
	{ ConsoleColor.Red, COLOR_BRIGHT_RED },
	{ ConsoleColor.Magenta, COLOR_BRIGHT_MAGENTA },
	{ ConsoleColor.Yellow, COLOR_BRIGHT_YELLOW },
	{ ConsoleColor.White, COLOR_BRIGHT_WHITE }
    };

	// Map a ConsoleColor to a platform dependent value.
	int MapColors (ConsoleColor color, bool isForeground = true)
	{
		return colorMap.TryGetValue (color, out var colorValue) ? colorValue + (isForeground ? 0 : 10) : 0;
	}

	/// <remarks>
	/// In the NetDriver, colors are encoded as an int. 
	/// Extracts the foreground and background colors from the encoded value.
	/// Assumes a 4-bit encoded value for both foreground and background colors.
	/// </remarks>
	internal override void GetColors (int value, out Color foreground, out Color background)
	{
		// Assume a 4-bit encoded value for both foreground and background colors.
		foreground = (Color)((value >> 16) & 0xF);
		background = (Color)(value & 0xF);
	}

	/// <remarks>
	/// In the NetDriver, colors are encoded as an int. 
	/// However, the foreground color is stored in the most significant 16 bits, 
	/// and the background color is stored in the least significant 16 bits.
	/// </remarks>
	public override Attribute MakeColor (Color foreground, Color background)
	{
		// Encode the colors into the int value.
		return new Attribute (
		    value: ((((int)foreground) & 0xffff) << 16) | (((int)background) & 0xffff),
		    foreground: foreground,
		    background: background
		);
	}

	#endregion

	#region Cursor Handling
	bool SetCursorPosition (int col, int row)
	{
		//if (IsWinPlatform) {
		// Could happens that the windows is still resizing and the col is bigger than Console.WindowWidth.
		try {
			Console.SetCursorPosition (col, row);
			return true;
		} catch (Exception) {
			return false;
		}
		// BUGBUG: This breaks -usc on WSL; not sure why. But commenting out fixes.
		//} else {
		//	// TODO: Explain why + 1 is needed (and why we do this for non-Windows).
		//	Console.Out.Write (EscSeqUtils.CSI_SetCursorPosition (row + 1, col + 1));
		//	return true;
		//}
	}

	CursorVisibility? _cachedCursorVisibility;

	public override void UpdateCursor ()
	{
		EnsureCursorVisibility ();

		if (Col >= 0 && Col < Cols && Row >= 0 && Row < Rows) {
			SetCursorPosition (Col, Row);
			SetWindowPosition (0, Row);
>>>>>>> 0df485a8
		}
	}

<<<<<<< HEAD
		return (Key)(0xffffffff);
	}

	KeyModifiers _keyModifiers;

	Key MapKeyModifiers (ConsoleKeyInfo keyInfo, Key key)
	{
		_keyModifiers ??= new KeyModifiers ();
		Key keyMod = new Key ();
		if ((keyInfo.Modifiers & ConsoleModifiers.Shift) != 0) {
			keyMod = Key.ShiftMask;
			_keyModifiers.Shift = true;
		}
		if ((keyInfo.Modifiers & ConsoleModifiers.Control) != 0) {
			keyMod |= Key.CtrlMask;
			_keyModifiers.Ctrl = true;
		}
		if ((keyInfo.Modifiers & ConsoleModifiers.Alt) != 0) {
			keyMod |= Key.AltMask;
			_keyModifiers.Alt = true;
		}

		return keyMod != Key.Null ? keyMod | key : key;
	}

	Action<KeyEvent> _keyHandler;
	Action<KeyEvent> _keyDownHandler;
	Action<KeyEvent> _keyUpHandler;
	Action<MouseEvent> _mouseHandler;
	NetMainLoop _mainLoop;

	public override void PrepareToRun (MainLoop mainLoop, Action<KeyEvent> keyHandler, Action<KeyEvent> keyDownHandler, Action<KeyEvent> keyUpHandler, Action<MouseEvent> mouseHandler)
	{
		_keyHandler = keyHandler;
		_keyDownHandler = keyDownHandler;
		_keyUpHandler = keyUpHandler;
		_mouseHandler = mouseHandler;

		var mLoop = _mainLoop = mainLoop.MainLoopDriver as NetMainLoop;

		// Note: .Net API doesn't support keydown/up events and thus any passed keyDown/UpHandlers will be simulated to be called.
		mLoop.ProcessInput = (e) => ProcessInput (e);
	}

	volatile bool _winSizeChanging;

	void ProcessInput (NetEvents.InputResult inputEvent)
	{
		switch (inputEvent.EventType) {
		case NetEvents.EventType.Key:
			ConsoleKeyInfo consoleKeyInfo = inputEvent.ConsoleKeyInfo;
			if (consoleKeyInfo.Key == ConsoleKey.Packet) {
				consoleKeyInfo = FromVKPacketToKConsoleKeyInfo (consoleKeyInfo);
			}
			_keyModifiers = new KeyModifiers ();
			var map = MapKey (consoleKeyInfo);
			if (map == (Key)0xffffffff) {
				return;
			}
			if (map == Key.Null) {
				_keyDownHandler (new KeyEvent (map, _keyModifiers));
				_keyUpHandler (new KeyEvent (map, _keyModifiers));
			} else {
				_keyDownHandler (new KeyEvent (map, _keyModifiers));
				_keyHandler (new KeyEvent (map, _keyModifiers));
				_keyUpHandler (new KeyEvent (map, _keyModifiers));
			}
			break;
		case NetEvents.EventType.Mouse:
			_mouseHandler (ToDriverMouse (inputEvent.MouseEvent));
			break;
		case NetEvents.EventType.WindowSize:
			_winSizeChanging = true;
			if (!EnableConsoleScrolling) {
				_largestBufferHeight = Math.Max (inputEvent.WindowSizeEvent.Size.Height, 0);
			} else {
				_largestBufferHeight = Math.Max (inputEvent.WindowSizeEvent.Size.Height, _largestBufferHeight);
			}
			Top = 0;
			Left = 0;
			Cols = inputEvent.WindowSizeEvent.Size.Width;
			Rows = _largestBufferHeight;
			ResizeScreen ();
			ClearContents();
			_winSizeChanging = false;
			TerminalResized?.Invoke ();
			break;
		case NetEvents.EventType.RequestResponse:
			// BUGBUG: What is this for? It does not seem to be used anywhere. 
			// It is also not clear what it does. View.Data is documented as "This property is not used internally"
			Application.Top.Data = inputEvent.RequestResponseEvent.ResultTuple;
			break;
		case NetEvents.EventType.WindowPosition:
			break;
		default:
			throw new ArgumentOutOfRangeException ();
=======
	public override bool GetCursorVisibility (out CursorVisibility visibility)
	{
		visibility = _cachedCursorVisibility ?? CursorVisibility.Default;
		return visibility == CursorVisibility.Default;
	}

	public override bool SetCursorVisibility (CursorVisibility visibility)
	{
		_cachedCursorVisibility = visibility;
		var isVisible = Console.CursorVisible = visibility == CursorVisibility.Default;
		//Console.Out.Write (isVisible ? EscSeqUtils.CSI_ShowCursor : EscSeqUtils.CSI_HideCursor);
		return isVisible;
	}

	public override bool EnsureCursorVisibility ()
	{
		if (!(Col >= 0 && Row >= 0 && Col < Cols && Row < Rows)) {
			GetCursorVisibility (out CursorVisibility cursorVisibility);
			_cachedCursorVisibility = cursorVisibility;
			SetCursorVisibility (CursorVisibility.Invisible);
			return false;
		}

		SetCursorVisibility (_cachedCursorVisibility ?? CursorVisibility.Default);
		return _cachedCursorVisibility == CursorVisibility.Default;
	}
	#endregion

	#region Size and Position Handling

	void SetWindowPosition (int col, int row)
	{
		Top = Console.WindowTop;
		Left = Console.WindowLeft;
	}

	private bool EnsureBufferSize ()
	{
#pragma warning disable CA1416
		if (IsWinPlatform && Console.BufferHeight < Rows) {
			try {
				Console.SetBufferSize (Console.WindowWidth, Rows);
			} catch (Exception) {
				return false;
			}
		}
#pragma warning restore CA1416
		return true;
	}
	#endregion


	public void StartReportingMouseMoves ()
	{
		Console.Out.Write (EscSeqUtils.CSI_EnableMouseEvents);
	}

	public void StopReportingMouseMoves ()
	{
		Console.Out.Write (EscSeqUtils.CSI_DisableMouseEvents);
	}

	ConsoleKeyInfo FromVKPacketToKConsoleKeyInfo (ConsoleKeyInfo consoleKeyInfo)
	{
		if (consoleKeyInfo.Key != ConsoleKey.Packet) {
			return consoleKeyInfo;
>>>>>>> 0df485a8
		}
	}

<<<<<<< HEAD
	MouseEvent ToDriverMouse (NetEvents.MouseEvent me)
	{
		//System.Diagnostics.Debug.WriteLine ($"X: {me.Position.X}; Y: {me.Position.Y}; ButtonState: {me.ButtonState}");

		MouseFlags mouseFlag = 0;

		if ((me.ButtonState & NetEvents.MouseButtonState.Button1Pressed) != 0) {
			mouseFlag |= MouseFlags.Button1Pressed;
		}
		if ((me.ButtonState & NetEvents.MouseButtonState.Button1Released) != 0) {
			mouseFlag |= MouseFlags.Button1Released;
		}
		if ((me.ButtonState & NetEvents.MouseButtonState.Button1Clicked) != 0) {
			mouseFlag |= MouseFlags.Button1Clicked;
		}
		if ((me.ButtonState & NetEvents.MouseButtonState.Button1DoubleClicked) != 0) {
			mouseFlag |= MouseFlags.Button1DoubleClicked;
		}
		if ((me.ButtonState & NetEvents.MouseButtonState.Button1TripleClicked) != 0) {
			mouseFlag |= MouseFlags.Button1TripleClicked;
		}
		if ((me.ButtonState & NetEvents.MouseButtonState.Button2Pressed) != 0) {
			mouseFlag |= MouseFlags.Button2Pressed;
		}
		if ((me.ButtonState & NetEvents.MouseButtonState.Button2Released) != 0) {
			mouseFlag |= MouseFlags.Button2Released;
		}
		if ((me.ButtonState & NetEvents.MouseButtonState.Button2Clicked) != 0) {
			mouseFlag |= MouseFlags.Button2Clicked;
		}
		if ((me.ButtonState & NetEvents.MouseButtonState.Button2DoubleClicked) != 0) {
			mouseFlag |= MouseFlags.Button2DoubleClicked;
		}
=======
		var mod = consoleKeyInfo.Modifiers;
		var shift = (mod & ConsoleModifiers.Shift) != 0;
		var alt = (mod & ConsoleModifiers.Alt) != 0;
		var control = (mod & ConsoleModifiers.Control) != 0;

		var keyChar = ConsoleKeyMapping.GetKeyCharFromConsoleKey (consoleKeyInfo.KeyChar, consoleKeyInfo.Modifiers, out uint virtualKey, out _);

		return new ConsoleKeyInfo ((char)keyChar, (ConsoleKey)virtualKey, shift, alt, control);
	}

	Key MapKey (ConsoleKeyInfo keyInfo)
	{
		MapKeyModifiers (keyInfo, (Key)keyInfo.Key);
		switch (keyInfo.Key) {
		case ConsoleKey.Escape:
			return MapKeyModifiers (keyInfo, Key.Esc);
		case ConsoleKey.Tab:
			return keyInfo.Modifiers == ConsoleModifiers.Shift ? Key.BackTab : Key.Tab;
		case ConsoleKey.Home:
			return MapKeyModifiers (keyInfo, Key.Home);
		case ConsoleKey.End:
			return MapKeyModifiers (keyInfo, Key.End);
		case ConsoleKey.LeftArrow:
			return MapKeyModifiers (keyInfo, Key.CursorLeft);
		case ConsoleKey.RightArrow:
			return MapKeyModifiers (keyInfo, Key.CursorRight);
		case ConsoleKey.UpArrow:
			return MapKeyModifiers (keyInfo, Key.CursorUp);
		case ConsoleKey.DownArrow:
			return MapKeyModifiers (keyInfo, Key.CursorDown);
		case ConsoleKey.PageUp:
			return MapKeyModifiers (keyInfo, Key.PageUp);
		case ConsoleKey.PageDown:
			return MapKeyModifiers (keyInfo, Key.PageDown);
		case ConsoleKey.Enter:
			return MapKeyModifiers (keyInfo, Key.Enter);
		case ConsoleKey.Spacebar:
			return MapKeyModifiers (keyInfo, keyInfo.KeyChar == 0 ? Key.Space : (Key)keyInfo.KeyChar);
		case ConsoleKey.Backspace:
			return MapKeyModifiers (keyInfo, Key.Backspace);
		case ConsoleKey.Delete:
			return MapKeyModifiers (keyInfo, Key.DeleteChar);
		case ConsoleKey.Insert:
			return MapKeyModifiers (keyInfo, Key.InsertChar);

		case ConsoleKey.Oem1:
		case ConsoleKey.Oem2:
		case ConsoleKey.Oem3:
		case ConsoleKey.Oem4:
		case ConsoleKey.Oem5:
		case ConsoleKey.Oem6:
		case ConsoleKey.Oem7:
		case ConsoleKey.Oem8:
		case ConsoleKey.Oem102:
		case ConsoleKey.OemPeriod:
		case ConsoleKey.OemComma:
		case ConsoleKey.OemPlus:
		case ConsoleKey.OemMinus:
			return (Key)((uint)keyInfo.KeyChar);
		}

		var key = keyInfo.Key;
		if (key >= ConsoleKey.A && key <= ConsoleKey.Z) {
			var delta = key - ConsoleKey.A;
			if (keyInfo.Modifiers == ConsoleModifiers.Control) {
				return (Key)(((uint)Key.CtrlMask) | ((uint)Key.A + delta));
			}
			if (keyInfo.Modifiers == ConsoleModifiers.Alt) {
				return (Key)(((uint)Key.AltMask) | ((uint)Key.A + delta));
			}
			if ((keyInfo.Modifiers & (ConsoleModifiers.Alt | ConsoleModifiers.Control)) != 0) {
				if (keyInfo.KeyChar == 0 || (keyInfo.KeyChar != 0 && keyInfo.KeyChar >= 1 && keyInfo.KeyChar <= 26)) {
					return MapKeyModifiers (keyInfo, (Key)((uint)Key.A + delta));
				}
			}
			return (Key)((uint)keyInfo.KeyChar);
		}
		if (key >= ConsoleKey.D0 && key <= ConsoleKey.D9) {
			var delta = key - ConsoleKey.D0;
			if (keyInfo.Modifiers == ConsoleModifiers.Alt) {
				return (Key)(((uint)Key.AltMask) | ((uint)Key.D0 + delta));
			}
			if (keyInfo.Modifiers == ConsoleModifiers.Control) {
				return (Key)(((uint)Key.CtrlMask) | ((uint)Key.D0 + delta));
			}
			if ((keyInfo.Modifiers & (ConsoleModifiers.Alt | ConsoleModifiers.Control)) != 0) {
				if (keyInfo.KeyChar == 0 || keyInfo.KeyChar == 30 || keyInfo.KeyChar == ((uint)Key.D0 + delta)) {
					return MapKeyModifiers (keyInfo, (Key)((uint)Key.D0 + delta));
				}
			}
			return (Key)((uint)keyInfo.KeyChar);
		}
		if (key is >= ConsoleKey.F1 and <= ConsoleKey.F12) {
			var delta = key - ConsoleKey.F1;
			if ((keyInfo.Modifiers & (ConsoleModifiers.Shift | ConsoleModifiers.Alt | ConsoleModifiers.Control)) != 0) {
				return MapKeyModifiers (keyInfo, (Key)((uint)Key.F1 + delta));
			}

			return (Key)((uint)Key.F1 + delta);
		}
		if (keyInfo.KeyChar != 0) {
			return MapKeyModifiers (keyInfo, (Key)((uint)keyInfo.KeyChar));
		}

		return (Key)(0xffffffff);
	}

	KeyModifiers _keyModifiers;

	Key MapKeyModifiers (ConsoleKeyInfo keyInfo, Key key)
	{
		_keyModifiers ??= new KeyModifiers ();
		Key keyMod = new Key ();
		if ((keyInfo.Modifiers & ConsoleModifiers.Shift) != 0) {
			keyMod = Key.ShiftMask;
			_keyModifiers.Shift = true;
		}
		if ((keyInfo.Modifiers & ConsoleModifiers.Control) != 0) {
			keyMod |= Key.CtrlMask;
			_keyModifiers.Ctrl = true;
		}
		if ((keyInfo.Modifiers & ConsoleModifiers.Alt) != 0) {
			keyMod |= Key.AltMask;
			_keyModifiers.Alt = true;
		}

		return keyMod != Key.Null ? keyMod | key : key;
	}

	Action<KeyEvent> _keyHandler;
	Action<KeyEvent> _keyDownHandler;
	Action<KeyEvent> _keyUpHandler;
	Action<MouseEvent> _mouseHandler;
	NetMainLoop _mainLoop;

	public override void PrepareToRun (MainLoop mainLoop, Action<KeyEvent> keyHandler, Action<KeyEvent> keyDownHandler, Action<KeyEvent> keyUpHandler, Action<MouseEvent> mouseHandler)
	{
		_keyHandler = keyHandler;
		_keyDownHandler = keyDownHandler;
		_keyUpHandler = keyUpHandler;
		_mouseHandler = mouseHandler;

		var mLoop = _mainLoop = mainLoop.MainLoopDriver as NetMainLoop;

		// Note: .Net API doesn't support keydown/up events and thus any passed keyDown/UpHandlers will be simulated to be called.
		mLoop.ProcessInput = (e) => ProcessInput (e);
	}

	volatile bool _winSizeChanging;

	void ProcessInput (NetEvents.InputResult inputEvent)
	{
		switch (inputEvent.EventType) {
		case NetEvents.EventType.Key:
			ConsoleKeyInfo consoleKeyInfo = inputEvent.ConsoleKeyInfo;
			if (consoleKeyInfo.Key == ConsoleKey.Packet) {
				consoleKeyInfo = FromVKPacketToKConsoleKeyInfo (consoleKeyInfo);
			}
			_keyModifiers = new KeyModifiers ();
			var map = MapKey (consoleKeyInfo);
			if (map == (Key)0xffffffff) {
				return;
			}
			if (map == Key.Null) {
				_keyDownHandler (new KeyEvent (map, _keyModifiers));
				_keyUpHandler (new KeyEvent (map, _keyModifiers));
			} else {
				_keyDownHandler (new KeyEvent (map, _keyModifiers));
				_keyHandler (new KeyEvent (map, _keyModifiers));
				_keyUpHandler (new KeyEvent (map, _keyModifiers));
			}
			break;
		case NetEvents.EventType.Mouse:
			_mouseHandler (ToDriverMouse (inputEvent.MouseEvent));
			break;
		case NetEvents.EventType.WindowSize:
			_winSizeChanging = true;
			Top = 0;
			Left = 0;
			Cols = inputEvent.WindowSizeEvent.Size.Width;
			Rows = Math.Max (inputEvent.WindowSizeEvent.Size.Height, 0); ;
			ResizeScreen ();
			ClearContents ();
			_winSizeChanging = false;
			TerminalResized?.Invoke ();
			break;
		case NetEvents.EventType.RequestResponse:
			// BUGBUG: What is this for? It does not seem to be used anywhere. 
			// It is also not clear what it does. View.Data is documented as "This property is not used internally"
			Application.Top.Data = inputEvent.RequestResponseEvent.ResultTuple;
			break;
		case NetEvents.EventType.WindowPosition:
			break;
		default:
			throw new ArgumentOutOfRangeException ();
		}
	}

	MouseEvent ToDriverMouse (NetEvents.MouseEvent me)
	{
		//System.Diagnostics.Debug.WriteLine ($"X: {me.Position.X}; Y: {me.Position.Y}; ButtonState: {me.ButtonState}");

		MouseFlags mouseFlag = 0;

		if ((me.ButtonState & NetEvents.MouseButtonState.Button1Pressed) != 0) {
			mouseFlag |= MouseFlags.Button1Pressed;
		}
		if ((me.ButtonState & NetEvents.MouseButtonState.Button1Released) != 0) {
			mouseFlag |= MouseFlags.Button1Released;
		}
		if ((me.ButtonState & NetEvents.MouseButtonState.Button1Clicked) != 0) {
			mouseFlag |= MouseFlags.Button1Clicked;
		}
		if ((me.ButtonState & NetEvents.MouseButtonState.Button1DoubleClicked) != 0) {
			mouseFlag |= MouseFlags.Button1DoubleClicked;
		}
		if ((me.ButtonState & NetEvents.MouseButtonState.Button1TripleClicked) != 0) {
			mouseFlag |= MouseFlags.Button1TripleClicked;
		}
		if ((me.ButtonState & NetEvents.MouseButtonState.Button2Pressed) != 0) {
			mouseFlag |= MouseFlags.Button2Pressed;
		}
		if ((me.ButtonState & NetEvents.MouseButtonState.Button2Released) != 0) {
			mouseFlag |= MouseFlags.Button2Released;
		}
		if ((me.ButtonState & NetEvents.MouseButtonState.Button2Clicked) != 0) {
			mouseFlag |= MouseFlags.Button2Clicked;
		}
		if ((me.ButtonState & NetEvents.MouseButtonState.Button2DoubleClicked) != 0) {
			mouseFlag |= MouseFlags.Button2DoubleClicked;
		}
>>>>>>> 0df485a8
		if ((me.ButtonState & NetEvents.MouseButtonState.Button2TripleClicked) != 0) {
			mouseFlag |= MouseFlags.Button2TripleClicked;
		}
		if ((me.ButtonState & NetEvents.MouseButtonState.Button3Pressed) != 0) {
			mouseFlag |= MouseFlags.Button3Pressed;
		}
		if ((me.ButtonState & NetEvents.MouseButtonState.Button3Released) != 0) {
			mouseFlag |= MouseFlags.Button3Released;
		}
		if ((me.ButtonState & NetEvents.MouseButtonState.Button3Clicked) != 0) {
			mouseFlag |= MouseFlags.Button3Clicked;
		}
		if ((me.ButtonState & NetEvents.MouseButtonState.Button3DoubleClicked) != 0) {
			mouseFlag |= MouseFlags.Button3DoubleClicked;
		}
		if ((me.ButtonState & NetEvents.MouseButtonState.Button3TripleClicked) != 0) {
			mouseFlag |= MouseFlags.Button3TripleClicked;
		}
		if ((me.ButtonState & NetEvents.MouseButtonState.ButtonWheeledUp) != 0) {
			mouseFlag |= MouseFlags.WheeledUp;
		}
		if ((me.ButtonState & NetEvents.MouseButtonState.ButtonWheeledDown) != 0) {
			mouseFlag |= MouseFlags.WheeledDown;
		}
		if ((me.ButtonState & NetEvents.MouseButtonState.ButtonWheeledLeft) != 0) {
			mouseFlag |= MouseFlags.WheeledLeft;
		}
		if ((me.ButtonState & NetEvents.MouseButtonState.ButtonWheeledRight) != 0) {
			mouseFlag |= MouseFlags.WheeledRight;
		}
		if ((me.ButtonState & NetEvents.MouseButtonState.Button4Pressed) != 0) {
			mouseFlag |= MouseFlags.Button4Pressed;
		}
		if ((me.ButtonState & NetEvents.MouseButtonState.Button4Released) != 0) {
			mouseFlag |= MouseFlags.Button4Released;
		}
		if ((me.ButtonState & NetEvents.MouseButtonState.Button4Clicked) != 0) {
			mouseFlag |= MouseFlags.Button4Clicked;
		}
		if ((me.ButtonState & NetEvents.MouseButtonState.Button4DoubleClicked) != 0) {
			mouseFlag |= MouseFlags.Button4DoubleClicked;
		}
		if ((me.ButtonState & NetEvents.MouseButtonState.Button4TripleClicked) != 0) {
			mouseFlag |= MouseFlags.Button4TripleClicked;
		}
		if ((me.ButtonState & NetEvents.MouseButtonState.ReportMousePosition) != 0) {
			mouseFlag |= MouseFlags.ReportMousePosition;
		}
		if ((me.ButtonState & NetEvents.MouseButtonState.ButtonShift) != 0) {
			mouseFlag |= MouseFlags.ButtonShift;
		}
		if ((me.ButtonState & NetEvents.MouseButtonState.ButtonCtrl) != 0) {
			mouseFlag |= MouseFlags.ButtonCtrl;
		}
		if ((me.ButtonState & NetEvents.MouseButtonState.ButtonAlt) != 0) {
			mouseFlag |= MouseFlags.ButtonAlt;
		}

		return new MouseEvent () {
			X = me.Position.X,
			Y = me.Position.Y,
			Flags = mouseFlag
		};
	}

	public override void SendKeys (char keyChar, ConsoleKey key, bool shift, bool alt, bool control)
	{
		NetEvents.InputResult input = new NetEvents.InputResult {
			EventType = NetEvents.EventType.Key,
			ConsoleKeyInfo = new ConsoleKeyInfo (keyChar, key, shift, alt, control)
		};

		try {
			ProcessInput (input);
		} catch (OverflowException) { }
	}


	#region Not Implemented
	public override void Suspend ()
	{
		throw new NotImplementedException ();
	}
	#endregion

}

/// <summary>
/// Mainloop intended to be used with the .NET System.Console API, and can
/// be used on Windows and Unix, it is cross platform but lacks things like
/// file descriptor monitoring.
/// </summary>
/// <remarks>
/// This implementation is used for NetDriver.
/// </remarks>
internal class NetMainLoop : IMainLoopDriver {
	ManualResetEventSlim _keyReady = new ManualResetEventSlim (false);
	ManualResetEventSlim _waitForProbe = new ManualResetEventSlim (false);
	Queue<NetEvents.InputResult?> _inputResult = new Queue<NetEvents.InputResult?> ();
	MainLoop _mainLoop;
	CancellationTokenSource _tokenSource = new CancellationTokenSource ();
	internal NetEvents _netEvents;

	/// <summary>
	/// Invoked when a Key is pressed.
	/// </summary>
	internal Action<NetEvents.InputResult> ProcessInput;

	/// <summary>
	/// Initializes the class with the console driver.
	/// </summary>
	/// <remarks>
	///   Passing a consoleDriver is provided to capture windows resizing.
	/// </remarks>
	/// <param name="consoleDriver">The console driver used by this Net main loop.</param>
	/// <exception cref="ArgumentNullException"></exception>
	public NetMainLoop (ConsoleDriver consoleDriver = null)
	{
		if (consoleDriver == null) {
			throw new ArgumentNullException (nameof (consoleDriver));
		}
		_netEvents = new NetEvents (consoleDriver);
	}

	void NetInputHandler ()
	{
		while (true) {
			_waitForProbe.Wait ();
			_waitForProbe.Reset ();
			if (_inputResult.Count == 0) {
				_inputResult.Enqueue (_netEvents.ReadConsoleInput ());
			}
			try {
				while (_inputResult.Peek () == null) {
					_inputResult.Dequeue ();
				}
				if (_inputResult.Count > 0) {
					_keyReady.Set ();
				}
			} catch (InvalidOperationException) { }
		}
	}

	void IMainLoopDriver.Setup (MainLoop mainLoop)
	{
		_mainLoop = mainLoop;
		Task.Run (NetInputHandler);
	}

	void IMainLoopDriver.Wakeup ()
	{
		_keyReady.Set ();
	}

	bool IMainLoopDriver.EventsPending (bool wait)
	{
		_waitForProbe.Set ();

		if (CheckTimers (wait, out var waitTimeout)) {
			return true;
		}

		try {
			if (!_tokenSource.IsCancellationRequested) {
				_keyReady.Wait (waitTimeout, _tokenSource.Token);
			}
		} catch (OperationCanceledException) {
			return true;
		} finally {
			_keyReady.Reset ();
		}

		if (!_tokenSource.IsCancellationRequested) {
			return _inputResult.Count > 0 || CheckTimers (wait, out _);
		}

		_tokenSource.Dispose ();
		_tokenSource = new CancellationTokenSource ();
		return true;
	}

	bool CheckTimers (bool wait, out int waitTimeout)
	{
		var now = DateTime.UtcNow.Ticks;

		if (_mainLoop.timeouts.Count > 0) {
			waitTimeout = (int)((_mainLoop.timeouts.Keys [0] - now) / TimeSpan.TicksPerMillisecond);
			if (waitTimeout < 0) {
				return true;
			}
		} else {
			waitTimeout = -1;
		}

		if (!wait) {
			waitTimeout = 0;
		}

		int ic;
		lock (_mainLoop.idleHandlers) {
			ic = _mainLoop.idleHandlers.Count;
		}

		return ic > 0;
	}

	void IMainLoopDriver.Iteration ()
	{
		while (_inputResult.Count > 0) {
			ProcessInput?.Invoke (_inputResult.Dequeue ().Value);
		}
	}
	public void TearDown ()
	{
		//throw new NotImplementedException ();
	}
}<|MERGE_RESOLUTION|>--- conflicted
+++ resolved
@@ -113,10 +113,6 @@
 	ConsoleDriver _consoleDriver;
 	volatile ConsoleKeyInfo [] _cki = null;
 	volatile static bool _isEscSeq;
-<<<<<<< HEAD
-	int _lastWindowHeight;
-=======
->>>>>>> 0df485a8
 	bool _stopTasks;
 #if PROCESS_REQUEST
 		bool _neededProcessRequest;
@@ -174,11 +170,7 @@
 					|| (consoleKeyInfo.KeyChar != (char)Key.Esc && _isEscSeq)) {
 						if (_cki == null && consoleKeyInfo.KeyChar != (char)Key.Esc && _isEscSeq) {
 							_cki = EscSeqUtils.ResizeArray (new ConsoleKeyInfo ((char)Key.Esc, 0,
-<<<<<<< HEAD
-								false, false, false), _cki);
-=======
 							    false, false, false), _cki);
->>>>>>> 0df485a8
 						}
 						_isEscSeq = true;
 						newConsoleKeyInfo = consoleKeyInfo;
@@ -216,39 +208,6 @@
 			while (true) {
 				// Wait for a while then check if screen has changed sizes
 				Task.Delay (500).Wait ();
-<<<<<<< HEAD
-
-				if (_stopTasks) {
-					return;
-				}
-				int buffHeight, buffWidth;
-				if (((NetDriver)_consoleDriver).IsWinPlatform) {
-					buffHeight = Math.Max (Console.BufferHeight, 0);
-					buffWidth = Math.Max (Console.BufferWidth, 0);
-				} else {
-					buffHeight = _consoleDriver.Rows;
-					buffWidth = _consoleDriver.Cols;
-				}
-				if (EnqueueWindowSizeEvent (
-					Math.Max (Console.WindowHeight, 0),
-					Math.Max (Console.WindowWidth, 0),
-					buffHeight,
-					buffWidth)) {
-
-					return;
-				}
-			}
-		}
-
-		while (true) {
-			if (_stopTasks) {
-				return;
-			}
-			_winChange.Wait ();
-			_winChange.Reset ();
-			RequestWindowSize ();
-			_inputReady.Set ();
-=======
 
 				if (_stopTasks) {
 					return;
@@ -270,11 +229,19 @@
 					return;
 				}
 			}
->>>>>>> 0df485a8
-		}
-	}
-
-<<<<<<< HEAD
+		}
+
+		while (true) {
+			if (_stopTasks) {
+				return;
+			}
+			_winChange.Wait ();
+			_winChange.Reset ();
+			RequestWindowSize ();
+			_inputReady.Set ();
+		}
+	}
+
 	/// <summary>
 	/// Enqueue a window size event if the window size has changed.
 	/// </summary>
@@ -285,30 +252,16 @@
 	/// <returns></returns>
 	bool EnqueueWindowSizeEvent (int winHeight, int winWidth, int buffHeight, int buffWidth)
 	{
-		if (!_consoleDriver.EnableConsoleScrolling) {
-			if (winWidth == _consoleDriver.Cols && winHeight == _consoleDriver.Rows) return false;
-			var w = Math.Max (winWidth, 0);
-			var h = Math.Max (winHeight, 0);
-			_inputResultQueue.Enqueue (new InputResult () {
-				EventType = EventType.WindowSize,
-				WindowSizeEvent = new WindowSizeEvent () {
-					Size = new Size (w, h)
-				}
-			});
-			return true;
-		} else {
-			if (winWidth == _consoleDriver.Cols &&
-				winHeight == _lastWindowHeight &&
-				buffWidth == _consoleDriver.Cols && buffHeight == _consoleDriver.Rows) return false;
-			_lastWindowHeight = Math.Max (winHeight, 0);
-			_inputResultQueue.Enqueue (new InputResult () {
-				EventType = EventType.WindowSize,
-				WindowSizeEvent = new WindowSizeEvent () {
-					Size = new Size (winWidth, _lastWindowHeight)
-				}
-			});
-			return true;
-		}
+		if (winWidth == _consoleDriver.Cols && winHeight == _consoleDriver.Rows) return false;
+		var w = Math.Max (winWidth, 0);
+		var h = Math.Max (winHeight, 0);
+		_inputResultQueue.Enqueue (new InputResult () {
+			EventType = EventType.WindowSize,
+			WindowSizeEvent = new WindowSizeEvent () {
+				Size = new Size (w, h)
+			}
+		});
+		return true;
 	}
 
 	// Process a CSI sequence received by the driver (key pressed, mouse event, or request/response event)
@@ -316,10 +269,10 @@
 	{
 		// isMouse is true if it's CSI<, false otherwise
 		EscSeqUtils.DecodeEscSeq (EscSeqRequests, ref newConsoleKeyInfo, ref key, cki, ref mod,
-			out var c1Control, out var code, out var values, out var terminating,
-			out var isMouse, out var mouseFlags,
-			out var pos, out var isReq,
-			(f, p) => HandleMouseEvent (MapMouseFlags (f), p));
+		    out var c1Control, out var code, out var values, out var terminating,
+		    out var isMouse, out var mouseFlags,
+		    out var pos, out var isReq,
+		    (f, p) => HandleMouseEvent (MapMouseFlags (f), p));
 
 		if (isMouse) {
 			foreach (var mf in mouseFlags) {
@@ -462,10 +415,10 @@
 			switch (values [0]) {
 			case EscSeqUtils.CSI_ReportTerminalSizeInChars_ResponseValue:
 				EnqueueWindowSizeEvent (
-					Math.Max (int.Parse (values [1]), 0),
-					Math.Max (int.Parse (values [2]), 0),
-					Math.Max (int.Parse (values [1]), 0),
-					Math.Max (int.Parse (values [2]), 0));
+				    Math.Max (int.Parse (values [1]), 0),
+				    Math.Max (int.Parse (values [2]), 0),
+				    Math.Max (int.Parse (values [1]), 0),
+				    Math.Max (int.Parse (values [2]), 0));
 				break;
 			default:
 				EnqueueRequestResponseEvent (c1Control, code, values, terminating);
@@ -475,163 +428,8 @@
 		default:
 			EnqueueRequestResponseEvent (c1Control, code, values, terminating);
 			break;
-=======
-		while (true) {
-			if (_stopTasks) {
-				return;
-			}
-			_winChange.Wait ();
-			_winChange.Reset ();
-			RequestWindowSize ();
-			_inputReady.Set ();
-		}
-	}
-
-	/// <summary>
-	/// Enqueue a window size event if the window size has changed.
-	/// </summary>
-	/// <param name="winHeight"></param>
-	/// <param name="winWidth"></param>
-	/// <param name="buffHeight"></param>
-	/// <param name="buffWidth"></param>
-	/// <returns></returns>
-	bool EnqueueWindowSizeEvent (int winHeight, int winWidth, int buffHeight, int buffWidth)
-	{
-		if (winWidth == _consoleDriver.Cols && winHeight == _consoleDriver.Rows) return false;
-		var w = Math.Max (winWidth, 0);
-		var h = Math.Max (winHeight, 0);
-		_inputResultQueue.Enqueue (new InputResult () {
-			EventType = EventType.WindowSize,
-			WindowSizeEvent = new WindowSizeEvent () {
-				Size = new Size (w, h)
-			}
-		});
-		return true;
-	}
-
-	// Process a CSI sequence received by the driver (key pressed, mouse event, or request/response event)
-	void ProcessRequestResponse (ref ConsoleKeyInfo newConsoleKeyInfo, ref ConsoleKey key, ConsoleKeyInfo [] cki, ref ConsoleModifiers mod)
-	{
-		// isMouse is true if it's CSI<, false otherwise
-		EscSeqUtils.DecodeEscSeq (EscSeqRequests, ref newConsoleKeyInfo, ref key, cki, ref mod,
-		    out var c1Control, out var code, out var values, out var terminating,
-		    out var isMouse, out var mouseFlags,
-		    out var pos, out var isReq,
-		    (f, p) => HandleMouseEvent (MapMouseFlags (f), p));
-
-		if (isMouse) {
-			foreach (var mf in mouseFlags) {
-				HandleMouseEvent (MapMouseFlags (mf), pos);
-			}
-			return;
-		} else if (isReq) {
-			HandleRequestResponseEvent (c1Control, code, values, terminating);
-			return;
-		}
-		HandleKeyboardEvent (newConsoleKeyInfo);
-	}
-
-	MouseButtonState MapMouseFlags (MouseFlags mouseFlags)
-	{
-		MouseButtonState mbs = default;
-		foreach (var flag in Enum.GetValues (mouseFlags.GetType ())) {
-			if (mouseFlags.HasFlag ((MouseFlags)flag)) {
-				switch (flag) {
-				case MouseFlags.Button1Pressed:
-					mbs |= MouseButtonState.Button1Pressed;
-					break;
-				case MouseFlags.Button1Released:
-					mbs |= MouseButtonState.Button1Released;
-					break;
-				case MouseFlags.Button1Clicked:
-					mbs |= MouseButtonState.Button1Clicked;
-					break;
-				case MouseFlags.Button1DoubleClicked:
-					mbs |= MouseButtonState.Button1DoubleClicked;
-					break;
-				case MouseFlags.Button1TripleClicked:
-					mbs |= MouseButtonState.Button1TripleClicked;
-					break;
-				case MouseFlags.Button2Pressed:
-					mbs |= MouseButtonState.Button2Pressed;
-					break;
-				case MouseFlags.Button2Released:
-					mbs |= MouseButtonState.Button2Released;
-					break;
-				case MouseFlags.Button2Clicked:
-					mbs |= MouseButtonState.Button2Clicked;
-					break;
-				case MouseFlags.Button2DoubleClicked:
-					mbs |= MouseButtonState.Button2DoubleClicked;
-					break;
-				case MouseFlags.Button2TripleClicked:
-					mbs |= MouseButtonState.Button2TripleClicked;
-					break;
-				case MouseFlags.Button3Pressed:
-					mbs |= MouseButtonState.Button3Pressed;
-					break;
-				case MouseFlags.Button3Released:
-					mbs |= MouseButtonState.Button3Released;
-					break;
-				case MouseFlags.Button3Clicked:
-					mbs |= MouseButtonState.Button3Clicked;
-					break;
-				case MouseFlags.Button3DoubleClicked:
-					mbs |= MouseButtonState.Button3DoubleClicked;
-					break;
-				case MouseFlags.Button3TripleClicked:
-					mbs |= MouseButtonState.Button3TripleClicked;
-					break;
-				case MouseFlags.WheeledUp:
-					mbs |= MouseButtonState.ButtonWheeledUp;
-					break;
-				case MouseFlags.WheeledDown:
-					mbs |= MouseButtonState.ButtonWheeledDown;
-					break;
-				case MouseFlags.WheeledLeft:
-					mbs |= MouseButtonState.ButtonWheeledLeft;
-					break;
-				case MouseFlags.WheeledRight:
-					mbs |= MouseButtonState.ButtonWheeledRight;
-					break;
-				case MouseFlags.Button4Pressed:
-					mbs |= MouseButtonState.Button4Pressed;
-					break;
-				case MouseFlags.Button4Released:
-					mbs |= MouseButtonState.Button4Released;
-					break;
-				case MouseFlags.Button4Clicked:
-					mbs |= MouseButtonState.Button4Clicked;
-					break;
-				case MouseFlags.Button4DoubleClicked:
-					mbs |= MouseButtonState.Button4DoubleClicked;
-					break;
-				case MouseFlags.Button4TripleClicked:
-					mbs |= MouseButtonState.Button4TripleClicked;
-					break;
-				case MouseFlags.ButtonShift:
-					mbs |= MouseButtonState.ButtonShift;
-					break;
-				case MouseFlags.ButtonCtrl:
-					mbs |= MouseButtonState.ButtonCtrl;
-					break;
-				case MouseFlags.ButtonAlt:
-					mbs |= MouseButtonState.ButtonAlt;
-					break;
-				case MouseFlags.ReportMousePosition:
-					mbs |= MouseButtonState.ReportMousePosition;
-					break;
-				case MouseFlags.AllEvents:
-					mbs |= MouseButtonState.AllEvents;
-					break;
-				}
-			}
->>>>>>> 0df485a8
-		}
-		return mbs;
-	}
-
-<<<<<<< HEAD
+		}
+
 		_inputReady.Set ();
 	}
 
@@ -820,410 +618,6 @@
 
 			//Set cursor key to application.
 			Console.Out.Write (EscSeqUtils.CSI_HideCursor);
-=======
-	Point _lastCursorPosition;
-
-	void HandleRequestResponseEvent (string c1Control, string code, string [] values, string terminating)
-	{
-		switch (terminating) {
-		// BUGBUG: I can't find where we send a request for cursor position (ESC[?6n), so I'm not sure if this is needed.
-		case EscSeqUtils.CSI_RequestCursorPositionReport_Terminator:
-			Point point = new Point {
-				X = int.Parse (values [1]) - 1,
-				Y = int.Parse (values [0]) - 1
-			};
-			if (_lastCursorPosition.Y != point.Y) {
-				_lastCursorPosition = point;
-				var eventType = EventType.WindowPosition;
-				var winPositionEv = new WindowPositionEvent () {
-					CursorPosition = point
-				};
-				_inputResultQueue.Enqueue (new InputResult () {
-					EventType = eventType,
-					WindowPositionEvent = winPositionEv
-				});
-			} else {
-				return;
-			}
-			break;
-
-		case EscSeqUtils.CSI_ReportTerminalSizeInChars_Terminator:
-			switch (values [0]) {
-			case EscSeqUtils.CSI_ReportTerminalSizeInChars_ResponseValue:
-				EnqueueWindowSizeEvent (
-				    Math.Max (int.Parse (values [1]), 0),
-				    Math.Max (int.Parse (values [2]), 0),
-				    Math.Max (int.Parse (values [1]), 0),
-				    Math.Max (int.Parse (values [2]), 0));
-				break;
-			default:
-				EnqueueRequestResponseEvent (c1Control, code, values, terminating);
-				break;
-			}
-			break;
-		default:
-			EnqueueRequestResponseEvent (c1Control, code, values, terminating);
-			break;
-		}
-
-		_inputReady.Set ();
-	}
-
-	void EnqueueRequestResponseEvent (string c1Control, string code, string [] values, string terminating)
-	{
-		EventType eventType = EventType.RequestResponse;
-		var requestRespEv = new RequestResponseEvent () {
-			ResultTuple = (c1Control, code, values, terminating)
-		};
-		_inputResultQueue.Enqueue (new InputResult () {
-			EventType = eventType,
-			RequestResponseEvent = requestRespEv
-		});
-	}
-
-	void HandleMouseEvent (MouseButtonState buttonState, Point pos)
-	{
-		MouseEvent mouseEvent = new MouseEvent () {
-			Position = pos,
-			ButtonState = buttonState,
-		};
-
-		_inputResultQueue.Enqueue (new InputResult () {
-			EventType = EventType.Mouse,
-			MouseEvent = mouseEvent
-		});
-
-		_inputReady.Set ();
-	}
-
-	public enum EventType {
-		Key = 1,
-		Mouse = 2,
-		WindowSize = 3,
-		WindowPosition = 4,
-		RequestResponse = 5
-	}
-
-	[Flags]
-	public enum MouseButtonState {
-		Button1Pressed = 0x1,
-		Button1Released = 0x2,
-		Button1Clicked = 0x4,
-		Button1DoubleClicked = 0x8,
-		Button1TripleClicked = 0x10,
-		Button2Pressed = 0x20,
-		Button2Released = 0x40,
-		Button2Clicked = 0x80,
-		Button2DoubleClicked = 0x100,
-		Button2TripleClicked = 0x200,
-		Button3Pressed = 0x400,
-		Button3Released = 0x800,
-		Button3Clicked = 0x1000,
-		Button3DoubleClicked = 0x2000,
-		Button3TripleClicked = 0x4000,
-		ButtonWheeledUp = 0x8000,
-		ButtonWheeledDown = 0x10000,
-		ButtonWheeledLeft = 0x20000,
-		ButtonWheeledRight = 0x40000,
-		Button4Pressed = 0x80000,
-		Button4Released = 0x100000,
-		Button4Clicked = 0x200000,
-		Button4DoubleClicked = 0x400000,
-		Button4TripleClicked = 0x800000,
-		ButtonShift = 0x1000000,
-		ButtonCtrl = 0x2000000,
-		ButtonAlt = 0x4000000,
-		ReportMousePosition = 0x8000000,
-		AllEvents = -1
-	}
-
-	public struct MouseEvent {
-		public Point Position;
-		public MouseButtonState ButtonState;
-	}
-
-	public struct WindowSizeEvent {
-		public Size Size;
-	}
-
-	public struct WindowPositionEvent {
-		public int Top;
-		public int Left;
-		public Point CursorPosition;
-	}
-
-	public struct RequestResponseEvent {
-		public (string c1Control, string code, string [] values, string terminating) ResultTuple;
-	}
-
-	public struct InputResult {
-		public EventType EventType;
-		public ConsoleKeyInfo ConsoleKeyInfo;
-		public MouseEvent MouseEvent;
-		public WindowSizeEvent WindowSizeEvent;
-		public WindowPositionEvent WindowPositionEvent;
-		public RequestResponseEvent RequestResponseEvent;
-	}
->>>>>>> 0df485a8
-
-	void HandleKeyboardEvent (ConsoleKeyInfo cki)
-	{
-		InputResult inputResult = new InputResult {
-			EventType = EventType.Key,
-			ConsoleKeyInfo = cki
-		};
-
-<<<<<<< HEAD
-			if (EnableConsoleScrolling) {
-				_largestBufferHeight = Console.BufferHeight;
-			} else {
-				_largestBufferHeight = Console.WindowHeight;
-			}
-
-			Cols = Console.WindowWidth;
-			Rows = _largestBufferHeight;
-		} else {
-			// Simluate
-			Cols = 80;
-			Rows = 25;
-			_largestBufferHeight = Rows;
-		}
-
-		ResizeScreen ();
-		ClearContents();
-		CurrentAttribute = MakeColor (Color.White, Color.Black);
-		InitializeColorSchemes ();
-
-		StartReportingMouseMoves ();
-	}
-
-	public virtual void ResizeScreen ()
-	{
-		if (NetWinConsole == null) {
-			return;
-		}
-
-		if (!EnableConsoleScrolling && Console.WindowHeight > 0) {
-			// Not supported on Unix.
-			if (IsWinPlatform) {
-				// Can raise an exception while is still resizing.
-				try {
-#pragma warning disable CA1416
-					Console.CursorTop = 0;
-					Console.CursorLeft = 0;
-					Console.WindowTop = 0;
-					Console.WindowLeft = 0;
-					if (Console.WindowHeight > Rows) {
-						Console.SetWindowSize (Cols, Rows);
-					}
-					Console.SetBufferSize (Cols, Rows);
-#pragma warning restore CA1416
-				} catch (System.IO.IOException) {
-					Clip = new Rect (0, 0, Cols, Rows);
-				} catch (ArgumentOutOfRangeException) {
-					Clip = new Rect (0, 0, Cols, Rows);
-				}
-			} else {
-				Console.Out.Write (EscSeqUtils.CSI_SetTerminalWindowSize (Rows, Cols));
-			}
-		} else {
-			if (IsWinPlatform) {
-				if (Console.WindowHeight > 0) {
-					// Can raise an exception while is still resizing.
-					try {
-#pragma warning disable CA1416
-						Console.CursorTop = 0;
-						Console.CursorLeft = 0;
-						if (Console.WindowHeight > Rows) {
-							Console.SetWindowSize (Cols, Rows);
-						}
-						Console.SetBufferSize (Cols, Rows);
-#pragma warning restore CA1416
-					} catch (System.IO.IOException) {
-						Clip = new Rect (0, 0, Cols, Rows);
-					} catch (ArgumentOutOfRangeException) {
-						Clip = new Rect (0, 0, Cols, Rows);
-					}
-				}
-			} else {
-				Console.Out.Write (EscSeqUtils.CSI_SetTerminalWindowSize (Rows, Cols));
-			}
-		}
-		Clip = new Rect (0, 0, Cols, Rows);
-	}
-
-	public override void Refresh ()
-	{
-		UpdateScreen ();
-		UpdateCursor ();
-	}
-
-	public override void UpdateScreen ()
-	{
-		if (_winSizeChanging || Console.WindowHeight < 1 || Contents.Length != Rows * Cols
-			|| (!EnableConsoleScrolling && Rows != Console.WindowHeight)
-			|| (EnableConsoleScrolling && Rows != _largestBufferHeight)) {
-			return;
-		}
-
-		var top = 0;
-		var left = 0;
-		var rows = Rows;
-		var cols = Cols;
-		System.Text.StringBuilder output = new System.Text.StringBuilder ();
-		Attribute redrawAttr = new Attribute ();
-		var lastCol = -1;
-
-		//GetCursorVisibility (out CursorVisibility savedVisibitity);
-		//SetCursorVisibility (CursorVisibility.Invisible); 
-
-		for (var row = top; row < rows; row++) {
-			if (Console.WindowHeight < 1) {
-				return;
-			}
-			if (!_dirtyLines [row]) {
-				continue;
-			}
-			if (!SetCursorPosition (0, row)) {
-				return;
-			}
-			_dirtyLines [row] = false;
-			output.Clear ();
-			for (var col = left; col < cols; col++) {
-				lastCol = -1;
-				var outputWidth = 0;
-				for (; col < cols; col++) {
-					if (!Contents [row, col].IsDirty) {
-						if (output.Length > 0) {
-							WriteToConsole (output, ref lastCol, row, ref outputWidth);
-						} else if (lastCol == -1) {
-							lastCol = col;
-						}
-						if (lastCol + 1 < cols)
-							lastCol++;
-						continue;
-					}
-
-					if (lastCol == -1) {
-						lastCol = col;
-					}
-
-					Attribute attr = Contents [row, col].Attribute.Value;
-					// Performance: Only send the escape sequence if the attribute has changed.
-					if (attr != redrawAttr) {
-						redrawAttr = attr;
-						output.Append (EscSeqUtils.CSI_SetGraphicsRendition (
-							MapColors ((ConsoleColor)attr.Background, false), MapColors ((ConsoleColor)attr.Foreground, true)));
-					}
-					outputWidth++;
-					var rune = (Rune)Contents [row, col].Runes [0];
-					output.Append (rune.ToString ());
-					if (rune.IsSurrogatePair () && rune.GetColumns () < 2) {
-						WriteToConsole (output, ref lastCol, row, ref outputWidth);
-						Console.CursorLeft--;
-					}
-					Contents [row, col].IsDirty = false;
-				}
-			}
-			if (output.Length > 0) {
-				SetCursorPosition (lastCol, row);
-				Console.Write (output);
-			}
-		}
-		SetCursorPosition (0, 0);
-
-		//SetCursorVisibility (savedVisibitity);
-
-		void WriteToConsole (StringBuilder output, ref int lastCol, int row, ref int outputWidth)
-		{
-			SetCursorPosition (lastCol, row);
-			Console.Write (output);
-			output.Clear ();
-			lastCol += outputWidth;
-			outputWidth = 0;
-=======
-		_inputResultQueue.Enqueue (inputResult);
-	}
-}
-
-internal class NetDriver : ConsoleDriver {
-	const int COLOR_BLACK = 30;
-	const int COLOR_RED = 31;
-	const int COLOR_GREEN = 32;
-	const int COLOR_YELLOW = 33;
-	const int COLOR_BLUE = 34;
-	const int COLOR_MAGENTA = 35;
-	const int COLOR_CYAN = 36;
-	const int COLOR_WHITE = 37;
-	const int COLOR_BRIGHT_BLACK = 90;
-	const int COLOR_BRIGHT_RED = 91;
-	const int COLOR_BRIGHT_GREEN = 92;
-	const int COLOR_BRIGHT_YELLOW = 93;
-	const int COLOR_BRIGHT_BLUE = 94;
-	const int COLOR_BRIGHT_MAGENTA = 95;
-	const int COLOR_BRIGHT_CYAN = 96;
-	const int COLOR_BRIGHT_WHITE = 97;
-
-	public NetWinVTConsole NetWinConsole { get; private set; }
-	public bool IsWinPlatform { get; private set; }
-
-	int _largestBufferHeight;
-
-	public NetDriver ()
-	{
-	}
-
-	public override void End ()
-	{
-		_mainLoop._netEvents.StopTasks ();
-
-		if (IsWinPlatform) {
-			NetWinConsole.Cleanup ();
-		}
-
-		StopReportingMouseMoves ();
-		Console.ResetColor ();
-
-		//Disable alternative screen buffer.
-		Console.Out.Write (EscSeqUtils.CSI_RestoreCursorAndActivateAltBufferWithBackscroll);
-
-		//Set cursor key to cursor.
-		Console.Out.Write (EscSeqUtils.CSI_ShowCursor);
-
-		Console.Out.Close ();
-	}
-
-	public override void Init (Action terminalResized)
-	{
-		var p = Environment.OSVersion.Platform;
-		if (p == PlatformID.Win32NT || p == PlatformID.Win32S || p == PlatformID.Win32Windows) {
-			IsWinPlatform = true;
-			try {
-				NetWinConsole = new NetWinVTConsole ();
-			} catch (ApplicationException) {
-				// Likely running as a unit test, or in a non-interactive session.
-			}
-		}
-		if (IsWinPlatform) {
-			Clipboard = new WindowsClipboard ();
-		} else if (RuntimeInformation.IsOSPlatform (OSPlatform.OSX)) {
-			Clipboard = new MacOSXClipboard ();
-		} else {
-			if (CursesDriver.Is_WSL_Platform ()) {
-				Clipboard = new WSLClipboard ();
-			} else {
-				Clipboard = new CursesClipboard ();
-			}
-		}
-
-		TerminalResized = terminalResized;
-
-		if (NetWinConsole != null) {
-			//Enable alternative screen buffer.
-			Console.Out.Write (EscSeqUtils.CSI_SaveCursorAndActivateAltBufferNoBackscroll);
-
-			//Set cursor key to application.
-			Console.Out.Write (EscSeqUtils.CSI_HideCursor);
 
 			Console.TreatControlCAsInput = true;
 
@@ -1234,102 +628,8 @@
 			Cols = 80;
 			Rows = 25;
 			_largestBufferHeight = Rows;
->>>>>>> 0df485a8
-		}
-	}
-
-<<<<<<< HEAD
-	#region Color Handling
-
-	// Cache the list of ConsoleColor values.
-	private static readonly HashSet<int> ConsoleColorValues = new HashSet<int> (
-		Enum.GetValues (typeof (ConsoleColor)).OfType<ConsoleColor> ().Select (c => (int)c)
-	);
-
-	// Dictionary for mapping ConsoleColor values to the values used by System.Net.Console.
-	private static Dictionary<ConsoleColor, int> colorMap = new Dictionary<ConsoleColor, int> {
-		{ ConsoleColor.Black, COLOR_BLACK },
-		{ ConsoleColor.DarkBlue, COLOR_BLUE },
-		{ ConsoleColor.DarkGreen, COLOR_GREEN },
-		{ ConsoleColor.DarkCyan, COLOR_CYAN },
-		{ ConsoleColor.DarkRed, COLOR_RED },
-		{ ConsoleColor.DarkMagenta, COLOR_MAGENTA },
-		{ ConsoleColor.DarkYellow, COLOR_YELLOW },
-		{ ConsoleColor.Gray, COLOR_WHITE },
-		{ ConsoleColor.DarkGray, COLOR_BRIGHT_BLACK },
-		{ ConsoleColor.Blue, COLOR_BRIGHT_BLUE },
-		{ ConsoleColor.Green, COLOR_BRIGHT_GREEN },
-		{ ConsoleColor.Cyan, COLOR_BRIGHT_CYAN },
-		{ ConsoleColor.Red, COLOR_BRIGHT_RED },
-		{ ConsoleColor.Magenta, COLOR_BRIGHT_MAGENTA },
-		{ ConsoleColor.Yellow, COLOR_BRIGHT_YELLOW },
-		{ ConsoleColor.White, COLOR_BRIGHT_WHITE }
-	};
-
-	// Map a ConsoleColor to a platform dependent value.
-	int MapColors (ConsoleColor color, bool isForeground = true)
-	{
-		return colorMap.TryGetValue (color, out var colorValue) ? colorValue + (isForeground ? 0 : 10) : 0;
-	}
-
-	/// <remarks>
-	/// In the NetDriver, colors are encoded as an int. 
-	/// Extracts the foreground and background colors from the encoded value.
-	/// Assumes a 4-bit encoded value for both foreground and background colors.
-	/// </remarks>
-	internal override void GetColors (int value, out Color foreground, out Color background)
-	{
-		// Assume a 4-bit encoded value for both foreground and background colors.
-		foreground = (Color)((value >> 16) & 0xF);
-		background = (Color)(value & 0xF);
-	}
-
-	/// <remarks>
-	/// In the NetDriver, colors are encoded as an int. 
-	/// However, the foreground color is stored in the most significant 16 bits, 
-	/// and the background color is stored in the least significant 16 bits.
-	/// </remarks>
-	public override Attribute MakeColor (Color foreground, Color background)
-	{
-		// Encode the colors into the int value.
-		return new Attribute (
-			value: ((((int)foreground) & 0xffff) << 16) | (((int)background) & 0xffff),
-			foreground: foreground,
-			background: background
-		);
-	}
-
-	#endregion
-
-	#region Cursor Handling
-	bool SetCursorPosition (int col, int row)
-	{
-		//if (IsWinPlatform) {
-		// Could happens that the windows is still resizing and the col is bigger than Console.WindowWidth.
-		try {
-			Console.SetCursorPosition (col, row);
-			return true;
-		} catch (Exception) {
-			return false;
-		}
-		// BUGBUG: This breaks -usc on WSL; not sure why. But commenting out fixes.
-		//} else {
-		//	// TODO: Explain why + 1 is needed (and why we do this for non-Windows).
-		//	Console.Out.Write (EscSeqUtils.CSI_SetCursorPosition (row + 1, col + 1));
-		//	return true;
-		//}
-	}
-
-	CursorVisibility? _cachedCursorVisibility;
-
-	public override void UpdateCursor ()
-	{
-		EnsureCursorVisibility ();
-
-		if (Col >= 0 && Col < Cols && Row >= 0 && Row < Rows) {
-			SetCursorPosition (Col, Row);
-			SetWindowPosition (0, Row);
-=======
+		}
+
 		ResizeScreen ();
 		ClearContents ();
 		CurrentAttribute = MakeColor (Color.White, Color.Black);
@@ -1342,74 +642,8 @@
 	{
 		if (NetWinConsole == null) {
 			return;
->>>>>>> 0df485a8
-		}
-	}
-
-<<<<<<< HEAD
-	public override bool GetCursorVisibility (out CursorVisibility visibility)
-	{
-		visibility = _cachedCursorVisibility ?? CursorVisibility.Default;
-		return visibility == CursorVisibility.Default;
-	}
-
-	public override bool SetCursorVisibility (CursorVisibility visibility)
-	{
-		_cachedCursorVisibility = visibility;
-		var isVisible = Console.CursorVisible = visibility == CursorVisibility.Default;
-		//Console.Out.Write (isVisible ? EscSeqUtils.CSI_ShowCursor : EscSeqUtils.CSI_HideCursor);
-		return isVisible;
-	}
-
-	public override bool EnsureCursorVisibility ()
-	{
-		if (!(Col >= 0 && Row >= 0 && Col < Cols && Row < Rows)) {
-			GetCursorVisibility (out CursorVisibility cursorVisibility);
-			_cachedCursorVisibility = cursorVisibility;
-			SetCursorVisibility (CursorVisibility.Invisible);
-			return false;
-		}
-
-		SetCursorVisibility (_cachedCursorVisibility ?? CursorVisibility.Default);
-		return _cachedCursorVisibility == CursorVisibility.Default;
-	}
-	#endregion
-
-	#region Size and Position Handling
-
-	void SetWindowPosition (int col, int row)
-	{
-		if (IsWinPlatform && EnableConsoleScrolling) {
-			var winTop = Math.Max (Rows - Console.WindowHeight - row, 0);
-			winTop = Math.Min (winTop, Rows - Console.WindowHeight + 1);
-			winTop = Math.Max (winTop, 0);
-			if (winTop != Console.WindowTop) {
-				try {
-					if (!EnsureBufferSize ()) {
-						return;
-					}
-#pragma warning disable CA1416
-					Console.SetWindowPosition (col, winTop);
-#pragma warning restore CA1416
-				} catch (System.IO.IOException) {
-
-				} catch (System.ArgumentOutOfRangeException) { }
-			}
-		}
-		Top = Console.WindowTop;
-		Left = Console.WindowLeft;
-	}
-
-	private bool EnsureBufferSize ()
-	{
-#pragma warning disable CA1416
-		if (IsWinPlatform && Console.BufferHeight < Rows) {
-			try {
-				Console.SetBufferSize (Console.WindowWidth, Rows);
-			} catch (Exception) {
-				return false;
-			}
-=======
+		}
+
 		if (Console.WindowHeight > 0) {
 			// Not supported on Unix.
 			if (IsWinPlatform) {
@@ -1448,14 +682,230 @@
 	{
 		if (_winSizeChanging || Console.WindowHeight < 1 || Contents.Length != Rows * Cols || Rows != Console.WindowHeight) {
 			return;
->>>>>>> 0df485a8
+		}
+
+		var top = 0;
+		var left = 0;
+		var rows = Rows;
+		var cols = Cols;
+		System.Text.StringBuilder output = new System.Text.StringBuilder ();
+		Attribute redrawAttr = new Attribute ();
+		var lastCol = -1;
+
+		//GetCursorVisibility (out CursorVisibility savedVisibitity);
+		//SetCursorVisibility (CursorVisibility.Invisible); 
+
+		for (var row = top; row < rows; row++) {
+			if (Console.WindowHeight < 1) {
+				return;
+			}
+			if (!_dirtyLines [row]) {
+				continue;
+			}
+			if (!SetCursorPosition (0, row)) {
+				return;
+			}
+			_dirtyLines [row] = false;
+			output.Clear ();
+			for (var col = left; col < cols; col++) {
+				lastCol = -1;
+				var outputWidth = 0;
+				for (; col < cols; col++) {
+					if (!Contents [row, col].IsDirty) {
+						if (output.Length > 0) {
+							WriteToConsole (output, ref lastCol, row, ref outputWidth);
+						} else if (lastCol == -1) {
+							lastCol = col;
+						}
+						if (lastCol + 1 < cols)
+							lastCol++;
+						continue;
+					}
+
+					if (lastCol == -1) {
+						lastCol = col;
+					}
+
+					Attribute attr = Contents [row, col].Attribute.Value;
+					// Performance: Only send the escape sequence if the attribute has changed.
+					if (attr != redrawAttr) {
+						redrawAttr = attr;
+						output.Append (EscSeqUtils.CSI_SetGraphicsRendition (
+						    MapColors ((ConsoleColor)attr.Background, false), MapColors ((ConsoleColor)attr.Foreground, true)));
+					}
+					outputWidth++;
+					var rune = (Rune)Contents [row, col].Runes [0];
+					output.Append (rune.ToString ());
+					if (rune.IsSurrogatePair () && rune.GetColumns () < 2) {
+						WriteToConsole (output, ref lastCol, row, ref outputWidth);
+						Console.CursorLeft--;
+					}
+					Contents [row, col].IsDirty = false;
+				}
+			}
+			if (output.Length > 0) {
+				SetCursorPosition (lastCol, row);
+				Console.Write (output);
+			}
+		}
+		SetCursorPosition (0, 0);
+
+		//SetCursorVisibility (savedVisibitity);
+
+		void WriteToConsole (StringBuilder output, ref int lastCol, int row, ref int outputWidth)
+		{
+			SetCursorPosition (lastCol, row);
+			Console.Write (output);
+			output.Clear ();
+			lastCol += outputWidth;
+			outputWidth = 0;
+		}
+	}
+
+	#region Color Handling
+
+	// Cache the list of ConsoleColor values.
+	private static readonly HashSet<int> ConsoleColorValues = new HashSet<int> (
+	    Enum.GetValues (typeof (ConsoleColor)).OfType<ConsoleColor> ().Select (c => (int)c)
+	);
+
+	// Dictionary for mapping ConsoleColor values to the values used by System.Net.Console.
+	private static Dictionary<ConsoleColor, int> colorMap = new Dictionary<ConsoleColor, int> {
+	{ ConsoleColor.Black, COLOR_BLACK },
+	{ ConsoleColor.DarkBlue, COLOR_BLUE },
+	{ ConsoleColor.DarkGreen, COLOR_GREEN },
+	{ ConsoleColor.DarkCyan, COLOR_CYAN },
+	{ ConsoleColor.DarkRed, COLOR_RED },
+	{ ConsoleColor.DarkMagenta, COLOR_MAGENTA },
+	{ ConsoleColor.DarkYellow, COLOR_YELLOW },
+	{ ConsoleColor.Gray, COLOR_WHITE },
+	{ ConsoleColor.DarkGray, COLOR_BRIGHT_BLACK },
+	{ ConsoleColor.Blue, COLOR_BRIGHT_BLUE },
+	{ ConsoleColor.Green, COLOR_BRIGHT_GREEN },
+	{ ConsoleColor.Cyan, COLOR_BRIGHT_CYAN },
+	{ ConsoleColor.Red, COLOR_BRIGHT_RED },
+	{ ConsoleColor.Magenta, COLOR_BRIGHT_MAGENTA },
+	{ ConsoleColor.Yellow, COLOR_BRIGHT_YELLOW },
+	{ ConsoleColor.White, COLOR_BRIGHT_WHITE }
+    };
+
+	// Map a ConsoleColor to a platform dependent value.
+	int MapColors (ConsoleColor color, bool isForeground = true)
+	{
+		return colorMap.TryGetValue (color, out var colorValue) ? colorValue + (isForeground ? 0 : 10) : 0;
+	}
+
+	/// <remarks>
+	/// In the NetDriver, colors are encoded as an int. 
+	/// Extracts the foreground and background colors from the encoded value.
+	/// Assumes a 4-bit encoded value for both foreground and background colors.
+	/// </remarks>
+	internal override void GetColors (int value, out Color foreground, out Color background)
+	{
+		// Assume a 4-bit encoded value for both foreground and background colors.
+		foreground = (Color)((value >> 16) & 0xF);
+		background = (Color)(value & 0xF);
+	}
+
+	/// <remarks>
+	/// In the NetDriver, colors are encoded as an int. 
+	/// However, the foreground color is stored in the most significant 16 bits, 
+	/// and the background color is stored in the least significant 16 bits.
+	/// </remarks>
+	public override Attribute MakeColor (Color foreground, Color background)
+	{
+		// Encode the colors into the int value.
+		return new Attribute (
+		    value: ((((int)foreground) & 0xffff) << 16) | (((int)background) & 0xffff),
+		    foreground: foreground,
+		    background: background
+		);
+	}
+
+	#endregion
+
+	#region Cursor Handling
+	bool SetCursorPosition (int col, int row)
+	{
+		//if (IsWinPlatform) {
+		// Could happens that the windows is still resizing and the col is bigger than Console.WindowWidth.
+		try {
+			Console.SetCursorPosition (col, row);
+			return true;
+		} catch (Exception) {
+			return false;
+		}
+		// BUGBUG: This breaks -usc on WSL; not sure why. But commenting out fixes.
+		//} else {
+		//	// TODO: Explain why + 1 is needed (and why we do this for non-Windows).
+		//	Console.Out.Write (EscSeqUtils.CSI_SetCursorPosition (row + 1, col + 1));
+		//	return true;
+		//}
+	}
+
+	CursorVisibility? _cachedCursorVisibility;
+
+	public override void UpdateCursor ()
+	{
+		EnsureCursorVisibility ();
+
+		if (Col >= 0 && Col < Cols && Row >= 0 && Row < Rows) {
+			SetCursorPosition (Col, Row);
+			SetWindowPosition (0, Row);
+		}
+	}
+
+	public override bool GetCursorVisibility (out CursorVisibility visibility)
+	{
+		visibility = _cachedCursorVisibility ?? CursorVisibility.Default;
+		return visibility == CursorVisibility.Default;
+	}
+
+	public override bool SetCursorVisibility (CursorVisibility visibility)
+	{
+		_cachedCursorVisibility = visibility;
+		var isVisible = Console.CursorVisible = visibility == CursorVisibility.Default;
+		//Console.Out.Write (isVisible ? EscSeqUtils.CSI_ShowCursor : EscSeqUtils.CSI_HideCursor);
+		return isVisible;
+	}
+
+	public override bool EnsureCursorVisibility ()
+	{
+		if (!(Col >= 0 && Row >= 0 && Col < Cols && Row < Rows)) {
+			GetCursorVisibility (out CursorVisibility cursorVisibility);
+			_cachedCursorVisibility = cursorVisibility;
+			SetCursorVisibility (CursorVisibility.Invisible);
+			return false;
+		}
+
+		SetCursorVisibility (_cachedCursorVisibility ?? CursorVisibility.Default);
+		return _cachedCursorVisibility == CursorVisibility.Default;
+	}
+	#endregion
+
+	#region Size and Position Handling
+
+	void SetWindowPosition (int col, int row)
+	{
+		Top = Console.WindowTop;
+		Left = Console.WindowLeft;
+	}
+
+	private bool EnsureBufferSize ()
+	{
+#pragma warning disable CA1416
+		if (IsWinPlatform && Console.BufferHeight < Rows) {
+			try {
+				Console.SetBufferSize (Console.WindowWidth, Rows);
+			} catch (Exception) {
+				return false;
+			}
 		}
 #pragma warning restore CA1416
 		return true;
 	}
 	#endregion
 
-<<<<<<< HEAD
 
 	public void StartReportingMouseMoves ()
 	{
@@ -1575,484 +1025,6 @@
 		}
 		if (keyInfo.KeyChar != 0) {
 			return MapKeyModifiers (keyInfo, (Key)((uint)keyInfo.KeyChar));
-=======
-		var top = 0;
-		var left = 0;
-		var rows = Rows;
-		var cols = Cols;
-		System.Text.StringBuilder output = new System.Text.StringBuilder ();
-		Attribute redrawAttr = new Attribute ();
-		var lastCol = -1;
-
-		//GetCursorVisibility (out CursorVisibility savedVisibitity);
-		//SetCursorVisibility (CursorVisibility.Invisible); 
-
-		for (var row = top; row < rows; row++) {
-			if (Console.WindowHeight < 1) {
-				return;
-			}
-			if (!_dirtyLines [row]) {
-				continue;
-			}
-			if (!SetCursorPosition (0, row)) {
-				return;
-			}
-			_dirtyLines [row] = false;
-			output.Clear ();
-			for (var col = left; col < cols; col++) {
-				lastCol = -1;
-				var outputWidth = 0;
-				for (; col < cols; col++) {
-					if (!Contents [row, col].IsDirty) {
-						if (output.Length > 0) {
-							WriteToConsole (output, ref lastCol, row, ref outputWidth);
-						} else if (lastCol == -1) {
-							lastCol = col;
-						}
-						if (lastCol + 1 < cols)
-							lastCol++;
-						continue;
-					}
-
-					if (lastCol == -1) {
-						lastCol = col;
-					}
-
-					Attribute attr = Contents [row, col].Attribute.Value;
-					// Performance: Only send the escape sequence if the attribute has changed.
-					if (attr != redrawAttr) {
-						redrawAttr = attr;
-						output.Append (EscSeqUtils.CSI_SetGraphicsRendition (
-						    MapColors ((ConsoleColor)attr.Background, false), MapColors ((ConsoleColor)attr.Foreground, true)));
-					}
-					outputWidth++;
-					var rune = (Rune)Contents [row, col].Runes [0];
-					output.Append (rune.ToString ());
-					if (rune.IsSurrogatePair () && rune.GetColumns () < 2) {
-						WriteToConsole (output, ref lastCol, row, ref outputWidth);
-						Console.CursorLeft--;
-					}
-					Contents [row, col].IsDirty = false;
-				}
-			}
-			if (output.Length > 0) {
-				SetCursorPosition (lastCol, row);
-				Console.Write (output);
-			}
-		}
-		SetCursorPosition (0, 0);
-
-		//SetCursorVisibility (savedVisibitity);
-
-		void WriteToConsole (StringBuilder output, ref int lastCol, int row, ref int outputWidth)
-		{
-			SetCursorPosition (lastCol, row);
-			Console.Write (output);
-			output.Clear ();
-			lastCol += outputWidth;
-			outputWidth = 0;
-		}
-	}
-
-	#region Color Handling
-
-	// Cache the list of ConsoleColor values.
-	private static readonly HashSet<int> ConsoleColorValues = new HashSet<int> (
-	    Enum.GetValues (typeof (ConsoleColor)).OfType<ConsoleColor> ().Select (c => (int)c)
-	);
-
-	// Dictionary for mapping ConsoleColor values to the values used by System.Net.Console.
-	private static Dictionary<ConsoleColor, int> colorMap = new Dictionary<ConsoleColor, int> {
-	{ ConsoleColor.Black, COLOR_BLACK },
-	{ ConsoleColor.DarkBlue, COLOR_BLUE },
-	{ ConsoleColor.DarkGreen, COLOR_GREEN },
-	{ ConsoleColor.DarkCyan, COLOR_CYAN },
-	{ ConsoleColor.DarkRed, COLOR_RED },
-	{ ConsoleColor.DarkMagenta, COLOR_MAGENTA },
-	{ ConsoleColor.DarkYellow, COLOR_YELLOW },
-	{ ConsoleColor.Gray, COLOR_WHITE },
-	{ ConsoleColor.DarkGray, COLOR_BRIGHT_BLACK },
-	{ ConsoleColor.Blue, COLOR_BRIGHT_BLUE },
-	{ ConsoleColor.Green, COLOR_BRIGHT_GREEN },
-	{ ConsoleColor.Cyan, COLOR_BRIGHT_CYAN },
-	{ ConsoleColor.Red, COLOR_BRIGHT_RED },
-	{ ConsoleColor.Magenta, COLOR_BRIGHT_MAGENTA },
-	{ ConsoleColor.Yellow, COLOR_BRIGHT_YELLOW },
-	{ ConsoleColor.White, COLOR_BRIGHT_WHITE }
-    };
-
-	// Map a ConsoleColor to a platform dependent value.
-	int MapColors (ConsoleColor color, bool isForeground = true)
-	{
-		return colorMap.TryGetValue (color, out var colorValue) ? colorValue + (isForeground ? 0 : 10) : 0;
-	}
-
-	/// <remarks>
-	/// In the NetDriver, colors are encoded as an int. 
-	/// Extracts the foreground and background colors from the encoded value.
-	/// Assumes a 4-bit encoded value for both foreground and background colors.
-	/// </remarks>
-	internal override void GetColors (int value, out Color foreground, out Color background)
-	{
-		// Assume a 4-bit encoded value for both foreground and background colors.
-		foreground = (Color)((value >> 16) & 0xF);
-		background = (Color)(value & 0xF);
-	}
-
-	/// <remarks>
-	/// In the NetDriver, colors are encoded as an int. 
-	/// However, the foreground color is stored in the most significant 16 bits, 
-	/// and the background color is stored in the least significant 16 bits.
-	/// </remarks>
-	public override Attribute MakeColor (Color foreground, Color background)
-	{
-		// Encode the colors into the int value.
-		return new Attribute (
-		    value: ((((int)foreground) & 0xffff) << 16) | (((int)background) & 0xffff),
-		    foreground: foreground,
-		    background: background
-		);
-	}
-
-	#endregion
-
-	#region Cursor Handling
-	bool SetCursorPosition (int col, int row)
-	{
-		//if (IsWinPlatform) {
-		// Could happens that the windows is still resizing and the col is bigger than Console.WindowWidth.
-		try {
-			Console.SetCursorPosition (col, row);
-			return true;
-		} catch (Exception) {
-			return false;
-		}
-		// BUGBUG: This breaks -usc on WSL; not sure why. But commenting out fixes.
-		//} else {
-		//	// TODO: Explain why + 1 is needed (and why we do this for non-Windows).
-		//	Console.Out.Write (EscSeqUtils.CSI_SetCursorPosition (row + 1, col + 1));
-		//	return true;
-		//}
-	}
-
-	CursorVisibility? _cachedCursorVisibility;
-
-	public override void UpdateCursor ()
-	{
-		EnsureCursorVisibility ();
-
-		if (Col >= 0 && Col < Cols && Row >= 0 && Row < Rows) {
-			SetCursorPosition (Col, Row);
-			SetWindowPosition (0, Row);
->>>>>>> 0df485a8
-		}
-	}
-
-<<<<<<< HEAD
-		return (Key)(0xffffffff);
-	}
-
-	KeyModifiers _keyModifiers;
-
-	Key MapKeyModifiers (ConsoleKeyInfo keyInfo, Key key)
-	{
-		_keyModifiers ??= new KeyModifiers ();
-		Key keyMod = new Key ();
-		if ((keyInfo.Modifiers & ConsoleModifiers.Shift) != 0) {
-			keyMod = Key.ShiftMask;
-			_keyModifiers.Shift = true;
-		}
-		if ((keyInfo.Modifiers & ConsoleModifiers.Control) != 0) {
-			keyMod |= Key.CtrlMask;
-			_keyModifiers.Ctrl = true;
-		}
-		if ((keyInfo.Modifiers & ConsoleModifiers.Alt) != 0) {
-			keyMod |= Key.AltMask;
-			_keyModifiers.Alt = true;
-		}
-
-		return keyMod != Key.Null ? keyMod | key : key;
-	}
-
-	Action<KeyEvent> _keyHandler;
-	Action<KeyEvent> _keyDownHandler;
-	Action<KeyEvent> _keyUpHandler;
-	Action<MouseEvent> _mouseHandler;
-	NetMainLoop _mainLoop;
-
-	public override void PrepareToRun (MainLoop mainLoop, Action<KeyEvent> keyHandler, Action<KeyEvent> keyDownHandler, Action<KeyEvent> keyUpHandler, Action<MouseEvent> mouseHandler)
-	{
-		_keyHandler = keyHandler;
-		_keyDownHandler = keyDownHandler;
-		_keyUpHandler = keyUpHandler;
-		_mouseHandler = mouseHandler;
-
-		var mLoop = _mainLoop = mainLoop.MainLoopDriver as NetMainLoop;
-
-		// Note: .Net API doesn't support keydown/up events and thus any passed keyDown/UpHandlers will be simulated to be called.
-		mLoop.ProcessInput = (e) => ProcessInput (e);
-	}
-
-	volatile bool _winSizeChanging;
-
-	void ProcessInput (NetEvents.InputResult inputEvent)
-	{
-		switch (inputEvent.EventType) {
-		case NetEvents.EventType.Key:
-			ConsoleKeyInfo consoleKeyInfo = inputEvent.ConsoleKeyInfo;
-			if (consoleKeyInfo.Key == ConsoleKey.Packet) {
-				consoleKeyInfo = FromVKPacketToKConsoleKeyInfo (consoleKeyInfo);
-			}
-			_keyModifiers = new KeyModifiers ();
-			var map = MapKey (consoleKeyInfo);
-			if (map == (Key)0xffffffff) {
-				return;
-			}
-			if (map == Key.Null) {
-				_keyDownHandler (new KeyEvent (map, _keyModifiers));
-				_keyUpHandler (new KeyEvent (map, _keyModifiers));
-			} else {
-				_keyDownHandler (new KeyEvent (map, _keyModifiers));
-				_keyHandler (new KeyEvent (map, _keyModifiers));
-				_keyUpHandler (new KeyEvent (map, _keyModifiers));
-			}
-			break;
-		case NetEvents.EventType.Mouse:
-			_mouseHandler (ToDriverMouse (inputEvent.MouseEvent));
-			break;
-		case NetEvents.EventType.WindowSize:
-			_winSizeChanging = true;
-			if (!EnableConsoleScrolling) {
-				_largestBufferHeight = Math.Max (inputEvent.WindowSizeEvent.Size.Height, 0);
-			} else {
-				_largestBufferHeight = Math.Max (inputEvent.WindowSizeEvent.Size.Height, _largestBufferHeight);
-			}
-			Top = 0;
-			Left = 0;
-			Cols = inputEvent.WindowSizeEvent.Size.Width;
-			Rows = _largestBufferHeight;
-			ResizeScreen ();
-			ClearContents();
-			_winSizeChanging = false;
-			TerminalResized?.Invoke ();
-			break;
-		case NetEvents.EventType.RequestResponse:
-			// BUGBUG: What is this for? It does not seem to be used anywhere. 
-			// It is also not clear what it does. View.Data is documented as "This property is not used internally"
-			Application.Top.Data = inputEvent.RequestResponseEvent.ResultTuple;
-			break;
-		case NetEvents.EventType.WindowPosition:
-			break;
-		default:
-			throw new ArgumentOutOfRangeException ();
-=======
-	public override bool GetCursorVisibility (out CursorVisibility visibility)
-	{
-		visibility = _cachedCursorVisibility ?? CursorVisibility.Default;
-		return visibility == CursorVisibility.Default;
-	}
-
-	public override bool SetCursorVisibility (CursorVisibility visibility)
-	{
-		_cachedCursorVisibility = visibility;
-		var isVisible = Console.CursorVisible = visibility == CursorVisibility.Default;
-		//Console.Out.Write (isVisible ? EscSeqUtils.CSI_ShowCursor : EscSeqUtils.CSI_HideCursor);
-		return isVisible;
-	}
-
-	public override bool EnsureCursorVisibility ()
-	{
-		if (!(Col >= 0 && Row >= 0 && Col < Cols && Row < Rows)) {
-			GetCursorVisibility (out CursorVisibility cursorVisibility);
-			_cachedCursorVisibility = cursorVisibility;
-			SetCursorVisibility (CursorVisibility.Invisible);
-			return false;
-		}
-
-		SetCursorVisibility (_cachedCursorVisibility ?? CursorVisibility.Default);
-		return _cachedCursorVisibility == CursorVisibility.Default;
-	}
-	#endregion
-
-	#region Size and Position Handling
-
-	void SetWindowPosition (int col, int row)
-	{
-		Top = Console.WindowTop;
-		Left = Console.WindowLeft;
-	}
-
-	private bool EnsureBufferSize ()
-	{
-#pragma warning disable CA1416
-		if (IsWinPlatform && Console.BufferHeight < Rows) {
-			try {
-				Console.SetBufferSize (Console.WindowWidth, Rows);
-			} catch (Exception) {
-				return false;
-			}
-		}
-#pragma warning restore CA1416
-		return true;
-	}
-	#endregion
-
-
-	public void StartReportingMouseMoves ()
-	{
-		Console.Out.Write (EscSeqUtils.CSI_EnableMouseEvents);
-	}
-
-	public void StopReportingMouseMoves ()
-	{
-		Console.Out.Write (EscSeqUtils.CSI_DisableMouseEvents);
-	}
-
-	ConsoleKeyInfo FromVKPacketToKConsoleKeyInfo (ConsoleKeyInfo consoleKeyInfo)
-	{
-		if (consoleKeyInfo.Key != ConsoleKey.Packet) {
-			return consoleKeyInfo;
->>>>>>> 0df485a8
-		}
-	}
-
-<<<<<<< HEAD
-	MouseEvent ToDriverMouse (NetEvents.MouseEvent me)
-	{
-		//System.Diagnostics.Debug.WriteLine ($"X: {me.Position.X}; Y: {me.Position.Y}; ButtonState: {me.ButtonState}");
-
-		MouseFlags mouseFlag = 0;
-
-		if ((me.ButtonState & NetEvents.MouseButtonState.Button1Pressed) != 0) {
-			mouseFlag |= MouseFlags.Button1Pressed;
-		}
-		if ((me.ButtonState & NetEvents.MouseButtonState.Button1Released) != 0) {
-			mouseFlag |= MouseFlags.Button1Released;
-		}
-		if ((me.ButtonState & NetEvents.MouseButtonState.Button1Clicked) != 0) {
-			mouseFlag |= MouseFlags.Button1Clicked;
-		}
-		if ((me.ButtonState & NetEvents.MouseButtonState.Button1DoubleClicked) != 0) {
-			mouseFlag |= MouseFlags.Button1DoubleClicked;
-		}
-		if ((me.ButtonState & NetEvents.MouseButtonState.Button1TripleClicked) != 0) {
-			mouseFlag |= MouseFlags.Button1TripleClicked;
-		}
-		if ((me.ButtonState & NetEvents.MouseButtonState.Button2Pressed) != 0) {
-			mouseFlag |= MouseFlags.Button2Pressed;
-		}
-		if ((me.ButtonState & NetEvents.MouseButtonState.Button2Released) != 0) {
-			mouseFlag |= MouseFlags.Button2Released;
-		}
-		if ((me.ButtonState & NetEvents.MouseButtonState.Button2Clicked) != 0) {
-			mouseFlag |= MouseFlags.Button2Clicked;
-		}
-		if ((me.ButtonState & NetEvents.MouseButtonState.Button2DoubleClicked) != 0) {
-			mouseFlag |= MouseFlags.Button2DoubleClicked;
-		}
-=======
-		var mod = consoleKeyInfo.Modifiers;
-		var shift = (mod & ConsoleModifiers.Shift) != 0;
-		var alt = (mod & ConsoleModifiers.Alt) != 0;
-		var control = (mod & ConsoleModifiers.Control) != 0;
-
-		var keyChar = ConsoleKeyMapping.GetKeyCharFromConsoleKey (consoleKeyInfo.KeyChar, consoleKeyInfo.Modifiers, out uint virtualKey, out _);
-
-		return new ConsoleKeyInfo ((char)keyChar, (ConsoleKey)virtualKey, shift, alt, control);
-	}
-
-	Key MapKey (ConsoleKeyInfo keyInfo)
-	{
-		MapKeyModifiers (keyInfo, (Key)keyInfo.Key);
-		switch (keyInfo.Key) {
-		case ConsoleKey.Escape:
-			return MapKeyModifiers (keyInfo, Key.Esc);
-		case ConsoleKey.Tab:
-			return keyInfo.Modifiers == ConsoleModifiers.Shift ? Key.BackTab : Key.Tab;
-		case ConsoleKey.Home:
-			return MapKeyModifiers (keyInfo, Key.Home);
-		case ConsoleKey.End:
-			return MapKeyModifiers (keyInfo, Key.End);
-		case ConsoleKey.LeftArrow:
-			return MapKeyModifiers (keyInfo, Key.CursorLeft);
-		case ConsoleKey.RightArrow:
-			return MapKeyModifiers (keyInfo, Key.CursorRight);
-		case ConsoleKey.UpArrow:
-			return MapKeyModifiers (keyInfo, Key.CursorUp);
-		case ConsoleKey.DownArrow:
-			return MapKeyModifiers (keyInfo, Key.CursorDown);
-		case ConsoleKey.PageUp:
-			return MapKeyModifiers (keyInfo, Key.PageUp);
-		case ConsoleKey.PageDown:
-			return MapKeyModifiers (keyInfo, Key.PageDown);
-		case ConsoleKey.Enter:
-			return MapKeyModifiers (keyInfo, Key.Enter);
-		case ConsoleKey.Spacebar:
-			return MapKeyModifiers (keyInfo, keyInfo.KeyChar == 0 ? Key.Space : (Key)keyInfo.KeyChar);
-		case ConsoleKey.Backspace:
-			return MapKeyModifiers (keyInfo, Key.Backspace);
-		case ConsoleKey.Delete:
-			return MapKeyModifiers (keyInfo, Key.DeleteChar);
-		case ConsoleKey.Insert:
-			return MapKeyModifiers (keyInfo, Key.InsertChar);
-
-		case ConsoleKey.Oem1:
-		case ConsoleKey.Oem2:
-		case ConsoleKey.Oem3:
-		case ConsoleKey.Oem4:
-		case ConsoleKey.Oem5:
-		case ConsoleKey.Oem6:
-		case ConsoleKey.Oem7:
-		case ConsoleKey.Oem8:
-		case ConsoleKey.Oem102:
-		case ConsoleKey.OemPeriod:
-		case ConsoleKey.OemComma:
-		case ConsoleKey.OemPlus:
-		case ConsoleKey.OemMinus:
-			return (Key)((uint)keyInfo.KeyChar);
-		}
-
-		var key = keyInfo.Key;
-		if (key >= ConsoleKey.A && key <= ConsoleKey.Z) {
-			var delta = key - ConsoleKey.A;
-			if (keyInfo.Modifiers == ConsoleModifiers.Control) {
-				return (Key)(((uint)Key.CtrlMask) | ((uint)Key.A + delta));
-			}
-			if (keyInfo.Modifiers == ConsoleModifiers.Alt) {
-				return (Key)(((uint)Key.AltMask) | ((uint)Key.A + delta));
-			}
-			if ((keyInfo.Modifiers & (ConsoleModifiers.Alt | ConsoleModifiers.Control)) != 0) {
-				if (keyInfo.KeyChar == 0 || (keyInfo.KeyChar != 0 && keyInfo.KeyChar >= 1 && keyInfo.KeyChar <= 26)) {
-					return MapKeyModifiers (keyInfo, (Key)((uint)Key.A + delta));
-				}
-			}
-			return (Key)((uint)keyInfo.KeyChar);
-		}
-		if (key >= ConsoleKey.D0 && key <= ConsoleKey.D9) {
-			var delta = key - ConsoleKey.D0;
-			if (keyInfo.Modifiers == ConsoleModifiers.Alt) {
-				return (Key)(((uint)Key.AltMask) | ((uint)Key.D0 + delta));
-			}
-			if (keyInfo.Modifiers == ConsoleModifiers.Control) {
-				return (Key)(((uint)Key.CtrlMask) | ((uint)Key.D0 + delta));
-			}
-			if ((keyInfo.Modifiers & (ConsoleModifiers.Alt | ConsoleModifiers.Control)) != 0) {
-				if (keyInfo.KeyChar == 0 || keyInfo.KeyChar == 30 || keyInfo.KeyChar == ((uint)Key.D0 + delta)) {
-					return MapKeyModifiers (keyInfo, (Key)((uint)Key.D0 + delta));
-				}
-			}
-			return (Key)((uint)keyInfo.KeyChar);
-		}
-		if (key is >= ConsoleKey.F1 and <= ConsoleKey.F12) {
-			var delta = key - ConsoleKey.F1;
-			if ((keyInfo.Modifiers & (ConsoleModifiers.Shift | ConsoleModifiers.Alt | ConsoleModifiers.Control)) != 0) {
-				return MapKeyModifiers (keyInfo, (Key)((uint)Key.F1 + delta));
-			}
-
-			return (Key)((uint)Key.F1 + delta);
-		}
-		if (keyInfo.KeyChar != 0) {
-			return MapKeyModifiers (keyInfo, (Key)((uint)keyInfo.KeyChar));
 		}
 
 		return (Key)(0xffffffff);
@@ -2182,7 +1154,6 @@
 		if ((me.ButtonState & NetEvents.MouseButtonState.Button2DoubleClicked) != 0) {
 			mouseFlag |= MouseFlags.Button2DoubleClicked;
 		}
->>>>>>> 0df485a8
 		if ((me.ButtonState & NetEvents.MouseButtonState.Button2TripleClicked) != 0) {
 			mouseFlag |= MouseFlags.Button2TripleClicked;
 		}
