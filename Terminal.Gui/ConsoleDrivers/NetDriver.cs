--- conflicted
+++ resolved
@@ -1955,14 +1955,6 @@
 			};
 		}
 
-<<<<<<< HEAD
-		public override Attribute GetAttribute ()
-		{
-			return CurrentAttribute;
-		}
-
-=======
->>>>>>> 8e0626de
 		/// <inheritdoc/>
 		public override bool GetCursorVisibility (out CursorVisibility visibility)
 		{
