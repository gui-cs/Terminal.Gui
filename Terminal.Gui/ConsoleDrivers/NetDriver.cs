﻿//
// NetDriver.cs: The System.Console-based .NET driver, works on Windows and Unix, but is not particularly efficient.
//
// Authors:
//   Miguel de Icaza (miguel@gnome.org)
//
using System;
using System.Collections.Generic;
using System.Diagnostics;
using System.Linq;
using System.Runtime.InteropServices;
using System.Threading;
using System.Threading.Tasks;
using NStack;

namespace Terminal.Gui {
	internal class NetWinVTConsole {
		IntPtr InputHandle, OutputHandle, ErrorHandle;
		uint originalInputConsoleMode, originalOutputConsoleMode, originalErrorConsoleMode;

		public NetWinVTConsole ()
		{
			InputHandle = GetStdHandle (STD_INPUT_HANDLE);
			if (!GetConsoleMode (InputHandle, out uint mode)) {
				throw new ApplicationException ($"Failed to get input console mode, error code: {GetLastError ()}.");
			}
			originalInputConsoleMode = mode;
			if ((mode & ENABLE_VIRTUAL_TERMINAL_INPUT) < ENABLE_VIRTUAL_TERMINAL_INPUT) {
				mode |= ENABLE_VIRTUAL_TERMINAL_INPUT;
				if (!SetConsoleMode (InputHandle, mode)) {
					throw new ApplicationException ($"Failed to set input console mode, error code: {GetLastError ()}.");
				}
			}

			OutputHandle = GetStdHandle (STD_OUTPUT_HANDLE);
			if (!GetConsoleMode (OutputHandle, out mode)) {
				throw new ApplicationException ($"Failed to get output console mode, error code: {GetLastError ()}.");
			}
			originalOutputConsoleMode = mode;
			if ((mode & (ENABLE_VIRTUAL_TERMINAL_PROCESSING | DISABLE_NEWLINE_AUTO_RETURN)) < DISABLE_NEWLINE_AUTO_RETURN) {
				mode |= ENABLE_VIRTUAL_TERMINAL_PROCESSING | DISABLE_NEWLINE_AUTO_RETURN;
				if (!SetConsoleMode (OutputHandle, mode)) {
					throw new ApplicationException ($"Failed to set output console mode, error code: {GetLastError ()}.");
				}
			}

			ErrorHandle = GetStdHandle (STD_ERROR_HANDLE);
			if (!GetConsoleMode (ErrorHandle, out mode)) {
				throw new ApplicationException ($"Failed to get error console mode, error code: {GetLastError ()}.");
			}
			originalErrorConsoleMode = mode;
			if ((mode & (DISABLE_NEWLINE_AUTO_RETURN)) < DISABLE_NEWLINE_AUTO_RETURN) {
				mode |= DISABLE_NEWLINE_AUTO_RETURN;
				if (!SetConsoleMode (ErrorHandle, mode)) {
					throw new ApplicationException ($"Failed to set error console mode, error code: {GetLastError ()}.");
				}
			}
		}

		public void Cleanup ()
		{
			if (!SetConsoleMode (InputHandle, originalInputConsoleMode)) {
				throw new ApplicationException ($"Failed to restore input console mode, error code: {GetLastError ()}.");
			}
			if (!SetConsoleMode (OutputHandle, originalOutputConsoleMode)) {
				throw new ApplicationException ($"Failed to restore output console mode, error code: {GetLastError ()}.");
			}
			if (!SetConsoleMode (ErrorHandle, originalErrorConsoleMode)) {
				throw new ApplicationException ($"Failed to restore error console mode, error code: {GetLastError ()}.");
			}
		}

		const int STD_INPUT_HANDLE = -10;
		const int STD_OUTPUT_HANDLE = -11;
		const int STD_ERROR_HANDLE = -12;

		// Input modes.
		const uint ENABLE_PROCESSED_INPUT = 1;
		const uint ENABLE_LINE_INPUT = 2;
		const uint ENABLE_ECHO_INPUT = 4;
		const uint ENABLE_WINDOW_INPUT = 8;
		const uint ENABLE_MOUSE_INPUT = 16;
		const uint ENABLE_INSERT_MODE = 32;
		const uint ENABLE_QUICK_EDIT_MODE = 64;
		const uint ENABLE_EXTENDED_FLAGS = 128;
		const uint ENABLE_VIRTUAL_TERMINAL_INPUT = 512;

		// Output modes.
		const uint ENABLE_PROCESSED_OUTPUT = 1;
		const uint ENABLE_WRAP_AT_EOL_OUTPUT = 2;
		const uint ENABLE_VIRTUAL_TERMINAL_PROCESSING = 4;
		const uint DISABLE_NEWLINE_AUTO_RETURN = 8;
		const uint ENABLE_LVB_GRID_WORLDWIDE = 10;

		[DllImport ("kernel32.dll", SetLastError = true)]
		static extern IntPtr GetStdHandle (int nStdHandle);

		[DllImport ("kernel32.dll")]
		static extern bool GetConsoleMode (IntPtr hConsoleHandle, out uint lpMode);

		[DllImport ("kernel32.dll")]
		static extern bool SetConsoleMode (IntPtr hConsoleHandle, uint dwMode);

		[DllImport ("kernel32.dll")]
		static extern uint GetLastError ();
	}

	internal class NetEvents {
		ManualResetEventSlim inputReady = new ManualResetEventSlim (false);
		ManualResetEventSlim waitForStart = new ManualResetEventSlim (false);
		ManualResetEventSlim winChange = new ManualResetEventSlim (false);
		Queue<InputResult?> inputResultQueue = new Queue<InputResult?> ();
		ConsoleDriver consoleDriver;
		volatile ConsoleKeyInfo [] cki = null;
		static volatile bool isEscSeq;
		int lastWindowHeight;
		bool stopTasks;
#if PROCESS_REQUEST
		bool neededProcessRequest;
#endif
		public bool IsTerminalWithOptions { get; set; }
		public EscSeqReqProc EscSeqReqProc { get; } = new EscSeqReqProc ();

		public NetEvents (ConsoleDriver consoleDriver)
		{
			if (consoleDriver == null) {
				throw new ArgumentNullException ("Console driver instance must be provided.");
			}
			this.consoleDriver = consoleDriver;
			Task.Run (ProcessInputResultQueue);
			Task.Run (CheckWinChange);
		}

		internal void StopTasks ()
		{
			stopTasks = true;
		}

		public InputResult? ReadConsoleInput ()
		{
			while (true) {
				if (stopTasks) {
					return null;
				}
				waitForStart.Set ();
				winChange.Set ();

				if (inputResultQueue.Count == 0) {
					inputReady.Wait ();
					inputReady.Reset ();
				}
#if PROCESS_REQUEST
				neededProcessRequest = false;
#endif
				if (inputResultQueue.Count > 0) {
					return inputResultQueue.Dequeue ();
				}
			}
		}

		void ProcessInputResultQueue ()
		{
			while (true) {
				waitForStart.Wait ();
				waitForStart.Reset ();

				if (inputResultQueue.Count == 0) {
					GetConsoleKey ();
				}

				inputReady.Set ();
			}
		}

		void GetConsoleKey ()
		{
			ConsoleKey key = 0;
			ConsoleModifiers mod = 0;
			ConsoleKeyInfo newConsoleKeyInfo = default;

			while (true) {
				ConsoleKeyInfo consoleKeyInfo = Console.ReadKey (true);
				if ((consoleKeyInfo.KeyChar == (char)Key.Esc && !isEscSeq)
					|| (consoleKeyInfo.KeyChar != (char)Key.Esc && isEscSeq)) {
					if (cki == null && consoleKeyInfo.KeyChar != (char)Key.Esc && isEscSeq) {
						cki = EscSeqUtils.ResizeArray (new ConsoleKeyInfo ((char)Key.Esc, 0,
							false, false, false), cki);
					}
					isEscSeq = true;
					newConsoleKeyInfo = consoleKeyInfo;
					cki = EscSeqUtils.ResizeArray (consoleKeyInfo, cki);
					if (!Console.KeyAvailable) {
						DecodeEscSeq (ref newConsoleKeyInfo, ref key, cki, ref mod);
						cki = null;
						isEscSeq = false;
						break;
					}
				} else if (consoleKeyInfo.KeyChar == (char)Key.Esc && isEscSeq) {
					DecodeEscSeq (ref newConsoleKeyInfo, ref key, cki, ref mod);
					cki = null;
					break;
				} else {
					GetConsoleInputType (consoleKeyInfo);
					break;
				}
			}
		}

		void CheckWinChange ()
		{
			while (true) {
				if (stopTasks) {
					return;
				}
				winChange.Wait ();
				winChange.Reset ();
				WaitWinChange ();
				inputReady.Set ();
			}
		}

		void WaitWinChange ()
		{
			while (true) {
				// HACK: Sleep for 10ms to mitigate high CPU usage (see issue #1502). 10ms was tested to address the problem, but may not be correct.
				Thread.Sleep (10);
				if (stopTasks) {
					return;
				}
				switch (IsTerminalWithOptions) {
				case false:
					int buffHeight, buffWidth;
					if (((NetDriver)consoleDriver).IsWinPlatform) {
						buffHeight = Math.Max (Console.BufferHeight, 0);
						buffWidth = Math.Max (Console.BufferWidth, 0);
					} else {
						buffHeight = consoleDriver.Rows;
						buffWidth = consoleDriver.Cols;
					}
					if (IsWinChanged (
						Math.Max (Console.WindowHeight, 0),
						Math.Max (Console.WindowWidth, 0),
						buffHeight,
						buffWidth)) {

						return;
					}
					break;
				case true:
					//Request the size of the text area in characters.
					EscSeqReqProc.Add ("t");
					Console.Out.Write ("\x1b[18t");
					break;
				}
			}
		}

		bool IsWinChanged (int winHeight, int winWidth, int buffHeight, int buffWidth)
		{
			if (!consoleDriver.EnableConsoleScrolling) {
				if (winWidth != consoleDriver.Cols || winHeight != consoleDriver.Rows) {
					var w = Math.Max (winWidth, 0);
					var h = Math.Max (winHeight, 0);
					GetWindowSizeEvent (new Size (w, h));
					return true;
				}
			} else {
				if (winWidth != consoleDriver.Cols || winHeight != lastWindowHeight
					|| buffWidth != consoleDriver.Cols || buffHeight != consoleDriver.Rows) {

					lastWindowHeight = Math.Max (winHeight, 0);
					GetWindowSizeEvent (new Size (winWidth, lastWindowHeight));
					return true;
				}
			}
			return false;
		}

		void GetWindowSizeEvent (Size size)
		{
			WindowSizeEvent windowSizeEvent = new WindowSizeEvent () {
				Size = size
			};

			inputResultQueue.Enqueue (new InputResult () {
				EventType = EventType.WindowSize,
				WindowSizeEvent = windowSizeEvent
			});
		}

		void GetConsoleInputType (ConsoleKeyInfo consoleKeyInfo)
		{
			InputResult inputResult = new InputResult {
				EventType = EventType.Key
			};
			MouseEvent mouseEvent = new MouseEvent ();
			ConsoleKeyInfo newConsoleKeyInfo = EscSeqUtils.GetConsoleInputKey (consoleKeyInfo);
			if (inputResult.EventType == EventType.Key) {
				inputResult.ConsoleKeyInfo = newConsoleKeyInfo;
			} else {
				inputResult.MouseEvent = mouseEvent;
			}

			inputResultQueue.Enqueue (inputResult);
		}

		void DecodeEscSeq (ref ConsoleKeyInfo newConsoleKeyInfo, ref ConsoleKey key, ConsoleKeyInfo [] cki, ref ConsoleModifiers mod)
		{
			string c1Control, code, terminating;
			string [] values;
			// isKeyMouse is true if it's CSI<, false otherwise
			bool isKeyMouse;
			bool isReq;
			List<MouseFlags> mouseFlags;
			Point pos;
			EscSeqUtils.DecodeEscSeq (EscSeqReqProc, ref newConsoleKeyInfo, ref key, cki, ref mod, out c1Control, out code, out values, out terminating, out isKeyMouse, out mouseFlags, out pos, out isReq, ProcessContinuousButtonPressed);

			if (isKeyMouse) {
				foreach (var mf in mouseFlags) {
					GetMouseEvent (MapMouseFlags (mf), pos);
				}
				return;
			} else if (isReq) {
				GetRequestEvent (c1Control, code, values, terminating);
				return;
			}
			InputResult inputResult = new InputResult {
				EventType = EventType.Key,
				ConsoleKeyInfo = newConsoleKeyInfo
			};

			inputResultQueue.Enqueue (inputResult);
		}

		void ProcessContinuousButtonPressed (MouseFlags mouseFlag, Point pos)
		{
			GetMouseEvent (MapMouseFlags (mouseFlag), pos);
		}

		MouseButtonState MapMouseFlags (MouseFlags mouseFlags)
		{
			MouseButtonState mbs = default;
			foreach (var flag in Enum.GetValues (mouseFlags.GetType ())) {
				if (mouseFlags.HasFlag ((MouseFlags)flag)) {
					switch (flag) {
					case MouseFlags.Button1Pressed:
						mbs |= MouseButtonState.Button1Pressed;
						break;
					case MouseFlags.Button1Released:
						mbs |= MouseButtonState.Button1Released;
						break;
					case MouseFlags.Button1Clicked:
						mbs |= MouseButtonState.Button1Clicked;
						break;
					case MouseFlags.Button1DoubleClicked:
						mbs |= MouseButtonState.Button1DoubleClicked;
						break;
					case MouseFlags.Button1TripleClicked:
						mbs |= MouseButtonState.Button1TripleClicked;
						break;
					case MouseFlags.Button2Pressed:
						mbs |= MouseButtonState.Button2Pressed;
						break;
					case MouseFlags.Button2Released:
						mbs |= MouseButtonState.Button2Released;
						break;
					case MouseFlags.Button2Clicked:
						mbs |= MouseButtonState.Button2Clicked;
						break;
					case MouseFlags.Button2DoubleClicked:
						mbs |= MouseButtonState.Button2DoubleClicked;
						break;
					case MouseFlags.Button2TripleClicked:
						mbs |= MouseButtonState.Button2TripleClicked;
						break;
					case MouseFlags.Button3Pressed:
						mbs |= MouseButtonState.Button3Pressed;
						break;
					case MouseFlags.Button3Released:
						mbs |= MouseButtonState.Button3Released;
						break;
					case MouseFlags.Button3Clicked:
						mbs |= MouseButtonState.Button3Clicked;
						break;
					case MouseFlags.Button3DoubleClicked:
						mbs |= MouseButtonState.Button3DoubleClicked;
						break;
					case MouseFlags.Button3TripleClicked:
						mbs |= MouseButtonState.Button3TripleClicked;
						break;
					case MouseFlags.WheeledUp:
						mbs |= MouseButtonState.ButtonWheeledUp;
						break;
					case MouseFlags.WheeledDown:
						mbs |= MouseButtonState.ButtonWheeledDown;
						break;
					case MouseFlags.WheeledLeft:
						mbs |= MouseButtonState.ButtonWheeledLeft;
						break;
					case MouseFlags.WheeledRight:
						mbs |= MouseButtonState.ButtonWheeledRight;
						break;
					case MouseFlags.Button4Pressed:
						mbs |= MouseButtonState.Button4Pressed;
						break;
					case MouseFlags.Button4Released:
						mbs |= MouseButtonState.Button4Released;
						break;
					case MouseFlags.Button4Clicked:
						mbs |= MouseButtonState.Button4Clicked;
						break;
					case MouseFlags.Button4DoubleClicked:
						mbs |= MouseButtonState.Button4DoubleClicked;
						break;
					case MouseFlags.Button4TripleClicked:
						mbs |= MouseButtonState.Button4TripleClicked;
						break;
					case MouseFlags.ButtonShift:
						mbs |= MouseButtonState.ButtonShift;
						break;
					case MouseFlags.ButtonCtrl:
						mbs |= MouseButtonState.ButtonCtrl;
						break;
					case MouseFlags.ButtonAlt:
						mbs |= MouseButtonState.ButtonAlt;
						break;
					case MouseFlags.ReportMousePosition:
						mbs |= MouseButtonState.ReportMousePosition;
						break;
					case MouseFlags.AllEvents:
						mbs |= MouseButtonState.AllEvents;
						break;
					}
				}
			}
			return mbs;
		}

		Point lastCursorPosition;

		void GetRequestEvent (string c1Control, string code, string [] values, string terminating)
		{
			EventType eventType = new EventType ();
			switch (terminating) {
			case "R": // Reports cursor position as CSI r ; c R
				Point point = new Point {
					X = int.Parse (values [1]) - 1,
					Y = int.Parse (values [0]) - 1
				};
				if (lastCursorPosition.Y != point.Y) {
					lastCursorPosition = point;
					eventType = EventType.WindowPosition;
					var winPositionEv = new WindowPositionEvent () {
						CursorPosition = point
					};
					inputResultQueue.Enqueue (new InputResult () {
						EventType = eventType,
						WindowPositionEvent = winPositionEv
					});
				} else {
					return;
				}
				break;
			case "c":
				try {
					var parent = EscSeqUtils.GetParentProcess (Process.GetCurrentProcess ());
					if (parent == null) { Debug.WriteLine ("Not supported!"); }
				} catch (Exception ex) {
					Debug.WriteLine (ex.Message);
				}

				if (c1Control == "CSI" && values.Length == 2
					&& values [0] == "1" && values [1] == "0") {
					// Reports CSI?1;0c ("VT101 with No Options")
					IsTerminalWithOptions = false;
				} else {
					IsTerminalWithOptions = true;
				}
				break;
			case "t":
				switch (values [0]) {
				case "8":
					IsWinChanged (
						Math.Max (int.Parse (values [1]), 0),
						Math.Max (int.Parse (values [2]), 0),
						Math.Max (int.Parse (values [1]), 0),
						Math.Max (int.Parse (values [2]), 0));
					break;
				default:
					SetRequestedEvent (c1Control, code, values, terminating);
					break;
				}
				break;
			default:
				SetRequestedEvent (c1Control, code, values, terminating);
				break;
			}

			inputReady.Set ();
		}

		void SetRequestedEvent (string c1Control, string code, string [] values, string terminating)
		{
			EventType eventType = EventType.RequestResponse;
			var requestRespEv = new RequestResponseEvent () {
				ResultTuple = (c1Control, code, values, terminating)
			};
			inputResultQueue.Enqueue (new InputResult () {
				EventType = eventType,
				RequestResponseEvent = requestRespEv
			});
		}

		void GetMouseEvent (MouseButtonState buttonState, Point pos)
		{
			MouseEvent mouseEvent = new MouseEvent () {
				Position = pos,
				ButtonState = buttonState,
			};

			inputResultQueue.Enqueue (new InputResult () {
				EventType = EventType.Mouse,
				MouseEvent = mouseEvent
			});

			inputReady.Set ();
		}

		public enum EventType {
			Key = 1,
			Mouse = 2,
			WindowSize = 3,
			WindowPosition = 4,
			RequestResponse = 5
		}

		[Flags]
		public enum MouseButtonState {
			Button1Pressed = 0x1,
			Button1Released = 0x2,
			Button1Clicked = 0x4,
			Button1DoubleClicked = 0x8,
			Button1TripleClicked = 0x10,
			Button2Pressed = 0x20,
			Button2Released = 0x40,
			Button2Clicked = 0x80,
			Button2DoubleClicked = 0x100,
			Button2TripleClicked = 0x200,
			Button3Pressed = 0x400,
			Button3Released = 0x800,
			Button3Clicked = 0x1000,
			Button3DoubleClicked = 0x2000,
			Button3TripleClicked = 0x4000,
			ButtonWheeledUp = 0x8000,
			ButtonWheeledDown = 0x10000,
			ButtonWheeledLeft = 0x20000,
			ButtonWheeledRight = 0x40000,
			Button4Pressed = 0x80000,
			Button4Released = 0x100000,
			Button4Clicked = 0x200000,
			Button4DoubleClicked = 0x400000,
			Button4TripleClicked = 0x800000,
			ButtonShift = 0x1000000,
			ButtonCtrl = 0x2000000,
			ButtonAlt = 0x4000000,
			ReportMousePosition = 0x8000000,
			AllEvents = -1
		}

		public struct MouseEvent {
			public Point Position;
			public MouseButtonState ButtonState;
		}

		public struct WindowSizeEvent {
			public Size Size;
		}

		public struct WindowPositionEvent {
			public int Top;
			public int Left;
			public Point CursorPosition;
		}

		public struct RequestResponseEvent {
			public (string c1Control, string code, string [] values, string terminating) ResultTuple;
		}

		public struct InputResult {
			public EventType EventType;
			public ConsoleKeyInfo ConsoleKeyInfo;
			public MouseEvent MouseEvent;
			public WindowSizeEvent WindowSizeEvent;
			public WindowPositionEvent WindowPositionEvent;
			public RequestResponseEvent RequestResponseEvent;
		}
	}

	internal class NetDriver : ConsoleDriver {
		const int COLOR_BLACK = 30;
		const int COLOR_RED = 31;
		const int COLOR_GREEN = 32;
		const int COLOR_YELLOW = 33;
		const int COLOR_BLUE = 34;
		const int COLOR_MAGENTA = 35;
		const int COLOR_CYAN = 36;
		const int COLOR_WHITE = 37;
		const int COLOR_BRIGHT_BLACK = 90;
		const int COLOR_BRIGHT_RED = 91;
		const int COLOR_BRIGHT_GREEN = 92;
		const int COLOR_BRIGHT_YELLOW = 93;
		const int COLOR_BRIGHT_BLUE = 94;
		const int COLOR_BRIGHT_MAGENTA = 95;
		const int COLOR_BRIGHT_CYAN = 96;
		const int COLOR_BRIGHT_WHITE = 97;

		int cols, rows, left, top;

		public override int Cols => cols;
		public override int Rows => rows;
		public override int Left => left;
		public override int Top => top;
		public override bool EnableConsoleScrolling { get; set; }
		[Obsolete ("This API is deprecated; use EnableConsoleScrolling instead.", false)]
		public override bool HeightAsBuffer {
			get => EnableConsoleScrolling;
			set => EnableConsoleScrolling = value;
		}

		public NetWinVTConsole NetWinConsole { get; }
		public bool IsWinPlatform { get; }
		public override IClipboard Clipboard { get; }
		public override int [,,] Contents => contents;

		int largestBufferHeight;

		public NetDriver ()
		{
			var p = Environment.OSVersion.Platform;
			if (p == PlatformID.Win32NT || p == PlatformID.Win32S || p == PlatformID.Win32Windows) {
				IsWinPlatform = true;
				NetWinConsole = new NetWinVTConsole ();
			}
			if (IsWinPlatform) {
				Clipboard = new WindowsClipboard ();
			} else if (RuntimeInformation.IsOSPlatform (OSPlatform.OSX)) {
				Clipboard = new MacOSXClipboard ();
			} else {
				if (CursesDriver.Is_WSL_Platform ()) {
					Clipboard = new WSLClipboard ();
				} else {
					Clipboard = new CursesClipboard ();
				}
			}
		}

		// The format is rows, columns and 3 values on the last column: Rune, Attribute and Dirty Flag
		int [,,] contents;
		bool [] dirtyLine;

		static bool sync = false;

		// Current row, and current col, tracked by Move/AddCh only
		int ccol, crow;

		public override void Move (int col, int row)
		{
			ccol = col;
			crow = row;
		}

		public override void AddRune (Rune rune)
		{
			if (contents.Length != Rows * Cols * 3) {
				return;
			}
			rune = MakePrintable (rune);
			var runeWidth = Rune.ColumnWidth (rune);
			var validClip = IsValidContent (ccol, crow, Clip);

			if (validClip) {
				if (runeWidth == 0 && ccol > 0) {
					var r = contents [crow, ccol - 1, 0];
					var s = new string (new char [] { (char)r, (char)rune });
					string sn;
					if (!s.IsNormalized ()) {
						sn = s.Normalize ();
					} else {
						sn = s;
					}
					var c = sn [0];
					contents [crow, ccol - 1, 0] = c;
					contents [crow, ccol - 1, 1] = CurrentAttribute;
					contents [crow, ccol - 1, 2] = 1;

				} else {
					if (runeWidth < 2 && ccol > 0
						&& Rune.ColumnWidth ((char)contents [crow, ccol - 1, 0]) > 1) {

						contents [crow, ccol - 1, 0] = (int)(uint)' ';

					} else if (runeWidth < 2 && ccol <= Clip.Right - 1
						&& Rune.ColumnWidth ((char)contents [crow, ccol, 0]) > 1) {

						contents [crow, ccol + 1, 0] = (int)(uint)' ';
						contents [crow, ccol + 1, 2] = 1;

					}
					if (runeWidth > 1 && ccol == Clip.Right - 1) {
						contents [crow, ccol, 0] = (int)(uint)' ';
					} else {
						contents [crow, ccol, 0] = (int)(uint)rune;
					}
					contents [crow, ccol, 1] = CurrentAttribute;
					contents [crow, ccol, 2] = 1;

				}
				dirtyLine [crow] = true;
			}

			if (runeWidth < 0 || runeWidth > 0) {
				ccol++;
			}
<<<<<<< HEAD

=======
			
>>>>>>> 9cfa78a0
			if (runeWidth > 1) {
				if (validClip && ccol < Clip.Right) {
					contents [crow, ccol, 1] = CurrentAttribute;
					contents [crow, ccol, 2] = 0;
				}
				ccol++;
			}

			if (sync) {
				UpdateScreen ();
			}
		}

		public override void AddStr (ustring str)
		{
			foreach (var rune in str)
				AddRune (rune);
		}

		public override void End ()
		{
			mainLoop.netEvents.StopTasks ();

			if (IsWinPlatform) {
				NetWinConsole.Cleanup ();
			}

			StopReportingMouseMoves ();
			Console.ResetColor ();

			//Disable alternative screen buffer.
			Console.Out.Write ("\x1b[?1049l");
			Console.Out.Flush ();

			//Set cursor key to cursor.
			Console.Out.Write ("\x1b[?25h");
			Console.Out.Flush ();

			Console.Out.Close ();
		}

		public override Attribute MakeColor (Color foreground, Color background)
		{
			return MakeColor ((ConsoleColor)foreground, (ConsoleColor)background);
		}

		static Attribute MakeColor (ConsoleColor f, ConsoleColor b)
		{
			// Encode the colors into the int value.
			return new Attribute (
				value: ((((int)f) & 0xffff) << 16) | (((int)b) & 0xffff),
				foreground: (Color)f,
				background: (Color)b
				);
		}

		public override void Init (Action terminalResized)
		{
			TerminalResized = terminalResized;

			//Enable alternative screen buffer.
			Console.Out.Write ("\x1b[?1049h");
			Console.Out.Flush ();

			//Set cursor key to application.
			Console.Out.Write ("\x1b[?25l");
			Console.Out.Flush ();

			Console.TreatControlCAsInput = true;

			if (EnableConsoleScrolling) {
				largestBufferHeight = Console.BufferHeight;
			} else {
				largestBufferHeight = Console.WindowHeight;
			}

			cols = Console.WindowWidth;
			rows = largestBufferHeight;

			CurrentAttribute = MakeColor (Color.White, Color.Black);
			InitalizeColorSchemes ();

			CurrentAttribute = MakeColor (Color.White, Color.Black);
			InitalizeColorSchemes ();

			ResizeScreen ();
			UpdateOffScreen ();

			StartReportingMouseMoves ();
<<<<<<< HEAD
=======


			Clear ();
>>>>>>> 9cfa78a0
		}

		public override void ResizeScreen ()
		{
			if (!EnableConsoleScrolling) {
				if (Console.WindowHeight > 0) {
					// Not supported on Unix.
					if (IsWinPlatform) {
						// Can raise an exception while is still resizing.
						try {
#pragma warning disable CA1416
							Console.CursorTop = 0;
							Console.CursorLeft = 0;
							Console.WindowTop = 0;
							Console.WindowLeft = 0;
							if (Console.WindowHeight > Rows) {
								Console.SetWindowSize (Cols, Rows);
							}
							Console.SetBufferSize (Cols, Rows);
#pragma warning restore CA1416
						} catch (System.IO.IOException) {
							setClip ();
						} catch (ArgumentOutOfRangeException) {
							setClip ();
						}
					} else {
						Console.Out.Write ($"\x1b[8;{Rows};{Cols}t");
					}
				}
			} else {
				if (IsWinPlatform) {
					if (Console.WindowHeight > 0) {
						// Can raise an exception while is still resizing.
						try {
#pragma warning disable CA1416
							Console.CursorTop = 0;
							Console.CursorLeft = 0;
							if (Console.WindowHeight > Rows) {
								Console.SetWindowSize (Cols, Rows);
							}
							Console.SetBufferSize (Cols, Rows);
#pragma warning restore CA1416
						} catch (System.IO.IOException) {
							setClip ();
						} catch (ArgumentOutOfRangeException) {
							setClip ();
						}
					}
				} else {
					Console.Out.Write ($"\x1b[30;{Rows};{Cols}t");
				}
			}
			setClip ();

			void setClip ()
			{
				Clip = new Rect (0, 0, Cols, Rows);
			}
		}

		public override void UpdateOffScreen ()
		{
			contents = new int [Rows, Cols, 3];
			dirtyLine = new bool [Rows];

			lock (contents) {
				// Can raise an exception while is still resizing.
				try {
					for (int row = 0; row < rows; row++) {
						for (int c = 0; c < cols; c++) {
							contents [row, c, 0] = ' ';
							contents [row, c, 1] = (ushort)Colors.TopLevel.Normal;
							contents [row, c, 2] = 0;
							dirtyLine [row] = true;
						}
					}
				} catch (IndexOutOfRangeException) { }
			}
		}

		public override Attribute MakeAttribute (Color fore, Color back)
		{
			return MakeColor ((ConsoleColor)fore, (ConsoleColor)back);
		}

		public override void Refresh ()
		{
			UpdateScreen ();
			UpdateCursor ();
		}

		public override void UpdateScreen ()
		{
			if (winChanging || Console.WindowHeight < 1 || contents.Length != Rows * Cols * 3
				|| (!EnableConsoleScrolling && Rows != Console.WindowHeight)
				|| (EnableConsoleScrolling && Rows != largestBufferHeight)) {
				return;
			}

			int top = 0;
			int left = 0;
			int rows = Rows;
			int cols = Cols;
			System.Text.StringBuilder output = new System.Text.StringBuilder ();
			int redrawAttr = -1;
			var lastCol = -1;

			Console.CursorVisible = false;

			for (int row = top; row < rows; row++) {
				if (Console.WindowHeight < 1) {
					return;
				}
				if (!dirtyLine [row]) {
					continue;
				}
				if (!SetCursorPosition (0, row)) {
					return;
				}
				dirtyLine [row] = false;
				output.Clear ();
				for (int col = left; col < cols; col++) {
					lastCol = -1;
					var outputWidth = 0;
					for (; col < cols; col++) {
						if (contents [row, col, 2] == 0) {
							if (output.Length > 0) {
								SetCursorPosition (lastCol, row);
								Console.Write (output);
								output.Clear ();
								lastCol += outputWidth;
								outputWidth = 0;
							} else if (lastCol == -1) {
								lastCol = col;
							}
							if (lastCol + 1 < cols)
								lastCol++;
							continue;
						}

						if (lastCol == -1)
							lastCol = col;

						var attr = contents [row, col, 1];
						if (attr != redrawAttr) {
							redrawAttr = attr;
							output.Append (WriteAttributes (attr));
						}
						outputWidth++;
						var rune = contents [row, col, 0];
						char [] spair;
						if (Rune.DecodeSurrogatePair ((uint)rune, out spair)) {
							output.Append (spair);
						} else {
							output.Append ((char)rune);
						}
						contents [row, col, 2] = 0;
					}
				}
				if (output.Length > 0) {
					SetCursorPosition (lastCol, row);
					Console.Write (output);
				}
			}
			SetCursorPosition (0, 0);
		}

		void SetVirtualCursorPosition (int col, int row)
		{
			Console.Out.Write ($"\x1b[{row + 1};{col + 1}H");
			Console.Out.Flush ();
		}

		System.Text.StringBuilder WriteAttributes (int attr)
		{
			const string CSI = "\x1b[";
			int bg = 0;
			int fg = 0;
			System.Text.StringBuilder sb = new System.Text.StringBuilder ();

			IEnumerable<int> values = Enum.GetValues (typeof (ConsoleColor))
				  .OfType<ConsoleColor> ()
				  .Select (s => (int)s);
			if (values.Contains (attr & 0xffff)) {
				bg = MapColors ((ConsoleColor)(attr & 0xffff), false);
			}
			if (values.Contains ((attr >> 16) & 0xffff)) {
				fg = MapColors ((ConsoleColor)((attr >> 16) & 0xffff));
			}
			sb.Append ($"{CSI}{bg};{fg}m");

			return sb;
		}

		int MapColors (ConsoleColor color, bool isForeground = true)
		{
			switch (color) {
			case ConsoleColor.Black:
				return isForeground ? COLOR_BLACK : COLOR_BLACK + 10;
			case ConsoleColor.DarkBlue:
				return isForeground ? COLOR_BLUE : COLOR_BLUE + 10;
			case ConsoleColor.DarkGreen:
				return isForeground ? COLOR_GREEN : COLOR_GREEN + 10;
			case ConsoleColor.DarkCyan:
				return isForeground ? COLOR_CYAN : COLOR_CYAN + 10;
			case ConsoleColor.DarkRed:
				return isForeground ? COLOR_RED : COLOR_RED + 10;
			case ConsoleColor.DarkMagenta:
				return isForeground ? COLOR_MAGENTA : COLOR_MAGENTA + 10;
			case ConsoleColor.DarkYellow:
				return isForeground ? COLOR_YELLOW : COLOR_YELLOW + 10;
			case ConsoleColor.Gray:
				return isForeground ? COLOR_WHITE : COLOR_WHITE + 10;
			case ConsoleColor.DarkGray:
				return isForeground ? COLOR_BRIGHT_BLACK : COLOR_BRIGHT_BLACK + 10;
			case ConsoleColor.Blue:
				return isForeground ? COLOR_BRIGHT_BLUE : COLOR_BRIGHT_BLUE + 10;
			case ConsoleColor.Green:
				return isForeground ? COLOR_BRIGHT_GREEN : COLOR_BRIGHT_GREEN + 10;
			case ConsoleColor.Cyan:
				return isForeground ? COLOR_BRIGHT_CYAN : COLOR_BRIGHT_CYAN + 10;
			case ConsoleColor.Red:
				return isForeground ? COLOR_BRIGHT_RED : COLOR_BRIGHT_RED + 10;
			case ConsoleColor.Magenta:
				return isForeground ? COLOR_BRIGHT_MAGENTA : COLOR_BRIGHT_MAGENTA + 10;
			case ConsoleColor.Yellow:
				return isForeground ? COLOR_BRIGHT_YELLOW : COLOR_BRIGHT_YELLOW + 10;
			case ConsoleColor.White:
				return isForeground ? COLOR_BRIGHT_WHITE : COLOR_BRIGHT_WHITE + 10;
			}
			return 0;
		}

		bool SetCursorPosition (int col, int row)
		{
			if (IsWinPlatform) {
				// Could happens that the windows is still resizing and the col is bigger than Console.WindowWidth.
				try {
					Console.SetCursorPosition (col, row);
					return true;
				} catch (Exception) {
					return false;
				}
			} else {
				SetVirtualCursorPosition (col, row);
				return true;
			}
		}

		private void SetWindowPosition (int col, int row)
		{
			if (IsWinPlatform && EnableConsoleScrolling) {
				var winTop = Math.Max (Rows - Console.WindowHeight - row, 0);
				winTop = Math.Min (winTop, Rows - Console.WindowHeight + 1);
				winTop = Math.Max (winTop, 0);
				if (winTop != Console.WindowTop) {
					try {
						if (!EnsureBufferSize ()) {
							return;
						}
#pragma warning disable CA1416
						Console.SetWindowPosition (col, winTop);
#pragma warning restore CA1416
					} catch (System.IO.IOException) {

					} catch (System.ArgumentOutOfRangeException) { }
				}
			}
			top = Console.WindowTop;
			left = Console.WindowLeft;
		}

		private bool EnsureBufferSize ()
		{
#pragma warning disable CA1416
			if (IsWinPlatform && Console.BufferHeight < Rows) {
				try {
					Console.SetBufferSize (Console.WindowWidth, Rows);
				} catch (Exception) {
					return false;
				}
			}
#pragma warning restore CA1416
			return true;
		}

		private CursorVisibility? savedCursorVisibility;

		public override void UpdateCursor ()
		{
			EnsureCursorVisibility ();
			//Debug.WriteLine ($"Before - CursorTop: {Console.CursorTop};CursorLeft: {Console.CursorLeft}");

			if (ccol >= 0 && ccol < Cols && crow >= 0 && crow < Rows) {
				SetCursorPosition (ccol, crow);
				SetWindowPosition (0, crow);
			}
			//Debug.WriteLine ($"WindowTop: {Console.WindowTop};WindowLeft: {Console.WindowLeft}");
			//Debug.WriteLine ($"After - CursorTop: {Console.CursorTop};CursorLeft: {Console.CursorLeft}");
		}

		public override void StartReportingMouseMoves ()
		{
			Console.Out.Write (EscSeqUtils.EnableMouseEvents);
			Console.Out.Flush ();
		}

		public override void StopReportingMouseMoves ()
		{
			Console.Out.Write (EscSeqUtils.DisableMouseEvents);
			Console.Out.Flush ();
		}

		public override void Suspend ()
		{
		}


		public override void SetAttribute (Attribute c)
		{
			base.SetAttribute (c);
		}

		public ConsoleKeyInfo FromVKPacketToKConsoleKeyInfo (ConsoleKeyInfo consoleKeyInfo)
		{
			if (consoleKeyInfo.Key != ConsoleKey.Packet) {
				return consoleKeyInfo;
			}

			var mod = consoleKeyInfo.Modifiers;
			var shift = (mod & ConsoleModifiers.Shift) != 0;
			var alt = (mod & ConsoleModifiers.Alt) != 0;
			var control = (mod & ConsoleModifiers.Control) != 0;

			var keyChar = ConsoleKeyMapping.GetKeyCharFromConsoleKey (consoleKeyInfo.KeyChar, consoleKeyInfo.Modifiers, out uint virtualKey, out _);

			return new ConsoleKeyInfo ((char)keyChar, (ConsoleKey)virtualKey, shift, alt, control);
		}

		Key MapKey (ConsoleKeyInfo keyInfo)
		{
			MapKeyModifiers (keyInfo, (Key)keyInfo.Key);
			switch (keyInfo.Key) {
			case ConsoleKey.Escape:
				return MapKeyModifiers (keyInfo, Key.Esc);
			case ConsoleKey.Tab:
				return keyInfo.Modifiers == ConsoleModifiers.Shift ? Key.BackTab : Key.Tab;
			case ConsoleKey.Home:
				return MapKeyModifiers (keyInfo, Key.Home);
			case ConsoleKey.End:
				return MapKeyModifiers (keyInfo, Key.End);
			case ConsoleKey.LeftArrow:
				return MapKeyModifiers (keyInfo, Key.CursorLeft);
			case ConsoleKey.RightArrow:
				return MapKeyModifiers (keyInfo, Key.CursorRight);
			case ConsoleKey.UpArrow:
				return MapKeyModifiers (keyInfo, Key.CursorUp);
			case ConsoleKey.DownArrow:
				return MapKeyModifiers (keyInfo, Key.CursorDown);
			case ConsoleKey.PageUp:
				return MapKeyModifiers (keyInfo, Key.PageUp);
			case ConsoleKey.PageDown:
				return MapKeyModifiers (keyInfo, Key.PageDown);
			case ConsoleKey.Enter:
				return MapKeyModifiers (keyInfo, Key.Enter);
			case ConsoleKey.Spacebar:
				return MapKeyModifiers (keyInfo, keyInfo.KeyChar == 0 ? Key.Space : (Key)keyInfo.KeyChar);
			case ConsoleKey.Backspace:
				return MapKeyModifiers (keyInfo, Key.Backspace);
			case ConsoleKey.Delete:
				return MapKeyModifiers (keyInfo, Key.DeleteChar);
			case ConsoleKey.Insert:
				return MapKeyModifiers (keyInfo, Key.InsertChar);


			case ConsoleKey.Oem1:
			case ConsoleKey.Oem2:
			case ConsoleKey.Oem3:
			case ConsoleKey.Oem4:
			case ConsoleKey.Oem5:
			case ConsoleKey.Oem6:
			case ConsoleKey.Oem7:
			case ConsoleKey.Oem8:
			case ConsoleKey.Oem102:
			case ConsoleKey.OemPeriod:
			case ConsoleKey.OemComma:
			case ConsoleKey.OemPlus:
			case ConsoleKey.OemMinus:
				return (Key)((uint)keyInfo.KeyChar);
			}

			var key = keyInfo.Key;
			if (key >= ConsoleKey.A && key <= ConsoleKey.Z) {
				var delta = key - ConsoleKey.A;
				if (keyInfo.Modifiers == ConsoleModifiers.Control) {
					return (Key)(((uint)Key.CtrlMask) | ((uint)Key.A + delta));
				}
				if (keyInfo.Modifiers == ConsoleModifiers.Alt) {
					return (Key)(((uint)Key.AltMask) | ((uint)Key.A + delta));
				}
				if ((keyInfo.Modifiers & (ConsoleModifiers.Alt | ConsoleModifiers.Control)) != 0) {
					if (keyInfo.KeyChar == 0 || (keyInfo.KeyChar != 0 && keyInfo.KeyChar >= 1 && keyInfo.KeyChar <= 26)) {
						return MapKeyModifiers (keyInfo, (Key)((uint)Key.A + delta));
					}
				}
				return (Key)((uint)keyInfo.KeyChar);
			}
			if (key >= ConsoleKey.D0 && key <= ConsoleKey.D9) {
				var delta = key - ConsoleKey.D0;
				if (keyInfo.Modifiers == ConsoleModifiers.Alt) {
					return (Key)(((uint)Key.AltMask) | ((uint)Key.D0 + delta));
				}
				if (keyInfo.Modifiers == ConsoleModifiers.Control) {
					return (Key)(((uint)Key.CtrlMask) | ((uint)Key.D0 + delta));
				}
				if ((keyInfo.Modifiers & (ConsoleModifiers.Alt | ConsoleModifiers.Control)) != 0) {
					if (keyInfo.KeyChar == 0 || keyInfo.KeyChar == 30 || keyInfo.KeyChar == ((uint)Key.D0 + delta)) {
						return MapKeyModifiers (keyInfo, (Key)((uint)Key.D0 + delta));
					}
				}
				return (Key)((uint)keyInfo.KeyChar);
			}
			if (key >= ConsoleKey.F1 && key <= ConsoleKey.F12) {
				var delta = key - ConsoleKey.F1;
				if ((keyInfo.Modifiers & (ConsoleModifiers.Shift | ConsoleModifiers.Alt | ConsoleModifiers.Control)) != 0) {
					return MapKeyModifiers (keyInfo, (Key)((uint)Key.F1 + delta));
				}

				return (Key)((uint)Key.F1 + delta);
			}
			if (keyInfo.KeyChar != 0) {
				return MapKeyModifiers (keyInfo, (Key)((uint)keyInfo.KeyChar));
			}

			return (Key)(0xffffffff);
		}

		KeyModifiers keyModifiers;

		Key MapKeyModifiers (ConsoleKeyInfo keyInfo, Key key)
		{
			if (keyModifiers == null) {
				keyModifiers = new KeyModifiers ();
			}
			Key keyMod = new Key ();
			if ((keyInfo.Modifiers & ConsoleModifiers.Shift) != 0) {
				keyMod = Key.ShiftMask;
				keyModifiers.Shift = true;
			}
			if ((keyInfo.Modifiers & ConsoleModifiers.Control) != 0) {
				keyMod |= Key.CtrlMask;
				keyModifiers.Ctrl = true;
			}
			if ((keyInfo.Modifiers & ConsoleModifiers.Alt) != 0) {
				keyMod |= Key.AltMask;
				keyModifiers.Alt = true;
			}

			return keyMod != Key.Null ? keyMod | key : key;
		}

		Action<KeyEvent> keyHandler;
		Action<KeyEvent> keyDownHandler;
		Action<KeyEvent> keyUpHandler;
		Action<MouseEvent> mouseHandler;
		NetMainLoop mainLoop;

		public override void PrepareToRun (MainLoop mainLoop, Action<KeyEvent> keyHandler, Action<KeyEvent> keyDownHandler, Action<KeyEvent> keyUpHandler, Action<MouseEvent> mouseHandler)
		{
			this.keyHandler = keyHandler;
			this.keyDownHandler = keyDownHandler;
			this.keyUpHandler = keyUpHandler;
			this.mouseHandler = mouseHandler;

			var mLoop = this.mainLoop = mainLoop.Driver as NetMainLoop;

			// Note: Net doesn't support keydown/up events and thus any passed keyDown/UpHandlers will be simulated to be called.
			mLoop.ProcessInput = (e) => ProcessInput (e);

			// Check if terminal supports requests
			this.mainLoop.netEvents.EscSeqReqProc.Add ("c");
			Console.Out.Write ("\x1b[0c");
		}

		void ProcessInput (NetEvents.InputResult inputEvent)
		{
			switch (inputEvent.EventType) {
			case NetEvents.EventType.Key:
				ConsoleKeyInfo consoleKeyInfo = inputEvent.ConsoleKeyInfo;
				if (consoleKeyInfo.Key == ConsoleKey.Packet) {
					consoleKeyInfo = FromVKPacketToKConsoleKeyInfo (consoleKeyInfo);
				}
				keyModifiers = new KeyModifiers ();
				var map = MapKey (consoleKeyInfo);
				if (map == (Key)0xffffffff) {
					return;
				}
				if (map == Key.Null) {
					keyDownHandler (new KeyEvent (map, keyModifiers));
					keyUpHandler (new KeyEvent (map, keyModifiers));
				} else {
					keyDownHandler (new KeyEvent (map, keyModifiers));
					keyHandler (new KeyEvent (map, keyModifiers));
					keyUpHandler (new KeyEvent (map, keyModifiers));
				}
				break;
			case NetEvents.EventType.Mouse:
				mouseHandler (ToDriverMouse (inputEvent.MouseEvent));
				break;
			case NetEvents.EventType.WindowSize:
				ChangeWin (inputEvent.WindowSizeEvent.Size);
				break;
			case NetEvents.EventType.RequestResponse:
				Application.Top.Data = inputEvent.RequestResponseEvent.ResultTuple;
				break;
			}
		}

		volatile bool winChanging;

		void ChangeWin (Size size)
		{
			winChanging = true;
			if (!HeightAsBuffer) {
				largestBufferHeight = Math.Max (size.Height, 0);
			} else {
				largestBufferHeight = Math.Max (size.Height, largestBufferHeight);
			}
			top = 0;
			left = 0;
			cols = size.Width;
			rows = largestBufferHeight;
			ResizeScreen ();
			UpdateOffScreen ();
			winChanging = false;
			TerminalResized?.Invoke ();
		}

		MouseEvent ToDriverMouse (NetEvents.MouseEvent me)
		{
			//System.Diagnostics.Debug.WriteLine ($"X: {me.Position.X}; Y: {me.Position.Y}; ButtonState: {me.ButtonState}");

			MouseFlags mouseFlag = 0;

			if ((me.ButtonState & NetEvents.MouseButtonState.Button1Pressed) != 0) {
				mouseFlag |= MouseFlags.Button1Pressed;
			}
			if ((me.ButtonState & NetEvents.MouseButtonState.Button1Released) != 0) {
				mouseFlag |= MouseFlags.Button1Released;
			}
			if ((me.ButtonState & NetEvents.MouseButtonState.Button1Clicked) != 0) {
				mouseFlag |= MouseFlags.Button1Clicked;
			}
			if ((me.ButtonState & NetEvents.MouseButtonState.Button1DoubleClicked) != 0) {
				mouseFlag |= MouseFlags.Button1DoubleClicked;
			}
			if ((me.ButtonState & NetEvents.MouseButtonState.Button1TripleClicked) != 0) {
				mouseFlag |= MouseFlags.Button1TripleClicked;
			}
			if ((me.ButtonState & NetEvents.MouseButtonState.Button2Pressed) != 0) {
				mouseFlag |= MouseFlags.Button2Pressed;
			}
			if ((me.ButtonState & NetEvents.MouseButtonState.Button2Released) != 0) {
				mouseFlag |= MouseFlags.Button2Released;
			}
			if ((me.ButtonState & NetEvents.MouseButtonState.Button2Clicked) != 0) {
				mouseFlag |= MouseFlags.Button2Clicked;
			}
			if ((me.ButtonState & NetEvents.MouseButtonState.Button2DoubleClicked) != 0) {
				mouseFlag |= MouseFlags.Button2DoubleClicked;
			}
			if ((me.ButtonState & NetEvents.MouseButtonState.Button2TripleClicked) != 0) {
				mouseFlag |= MouseFlags.Button2TripleClicked;
			}
			if ((me.ButtonState & NetEvents.MouseButtonState.Button3Pressed) != 0) {
				mouseFlag |= MouseFlags.Button3Pressed;
			}
			if ((me.ButtonState & NetEvents.MouseButtonState.Button3Released) != 0) {
				mouseFlag |= MouseFlags.Button3Released;
			}
			if ((me.ButtonState & NetEvents.MouseButtonState.Button3Clicked) != 0) {
				mouseFlag |= MouseFlags.Button3Clicked;
			}
			if ((me.ButtonState & NetEvents.MouseButtonState.Button3DoubleClicked) != 0) {
				mouseFlag |= MouseFlags.Button3DoubleClicked;
			}
			if ((me.ButtonState & NetEvents.MouseButtonState.Button3TripleClicked) != 0) {
				mouseFlag |= MouseFlags.Button3TripleClicked;
			}
			if ((me.ButtonState & NetEvents.MouseButtonState.ButtonWheeledUp) != 0) {
				mouseFlag |= MouseFlags.WheeledUp;
			}
			if ((me.ButtonState & NetEvents.MouseButtonState.ButtonWheeledDown) != 0) {
				mouseFlag |= MouseFlags.WheeledDown;
			}
			if ((me.ButtonState & NetEvents.MouseButtonState.ButtonWheeledLeft) != 0) {
				mouseFlag |= MouseFlags.WheeledLeft;
			}
			if ((me.ButtonState & NetEvents.MouseButtonState.ButtonWheeledRight) != 0) {
				mouseFlag |= MouseFlags.WheeledRight;
			}
			if ((me.ButtonState & NetEvents.MouseButtonState.Button4Pressed) != 0) {
				mouseFlag |= MouseFlags.Button4Pressed;
			}
			if ((me.ButtonState & NetEvents.MouseButtonState.Button4Released) != 0) {
				mouseFlag |= MouseFlags.Button4Released;
			}
			if ((me.ButtonState & NetEvents.MouseButtonState.Button4Clicked) != 0) {
				mouseFlag |= MouseFlags.Button4Clicked;
			}
			if ((me.ButtonState & NetEvents.MouseButtonState.Button4DoubleClicked) != 0) {
				mouseFlag |= MouseFlags.Button4DoubleClicked;
			}
			if ((me.ButtonState & NetEvents.MouseButtonState.Button4TripleClicked) != 0) {
				mouseFlag |= MouseFlags.Button4TripleClicked;
			}
			if ((me.ButtonState & NetEvents.MouseButtonState.ReportMousePosition) != 0) {
				mouseFlag |= MouseFlags.ReportMousePosition;
			}
			if ((me.ButtonState & NetEvents.MouseButtonState.ButtonShift) != 0) {
				mouseFlag |= MouseFlags.ButtonShift;
			}
			if ((me.ButtonState & NetEvents.MouseButtonState.ButtonCtrl) != 0) {
				mouseFlag |= MouseFlags.ButtonCtrl;
			}
			if ((me.ButtonState & NetEvents.MouseButtonState.ButtonAlt) != 0) {
				mouseFlag |= MouseFlags.ButtonAlt;
			}

			return new MouseEvent () {
				X = me.Position.X,
				Y = me.Position.Y,
				Flags = mouseFlag
			};
		}

		/// <inheritdoc/>
		public override bool GetCursorVisibility (out CursorVisibility visibility)
		{
			visibility = savedCursorVisibility ?? CursorVisibility.Default;
			return visibility == CursorVisibility.Default;
		}


		/// <inheritdoc/>
		public override bool SetCursorVisibility (CursorVisibility visibility)
		{
			savedCursorVisibility = visibility;
			return Console.CursorVisible = visibility == CursorVisibility.Default;
		}

		/// <inheritdoc/>
		public override bool EnsureCursorVisibility ()
		{
			if (!(ccol >= 0 && crow >= 0 && ccol < Cols && crow < Rows)) {
				GetCursorVisibility (out CursorVisibility cursorVisibility);
				savedCursorVisibility = cursorVisibility;
				SetCursorVisibility (CursorVisibility.Invisible);
				return false;
			}

			SetCursorVisibility (savedCursorVisibility ?? CursorVisibility.Default);
			return savedCursorVisibility == CursorVisibility.Default;
		}

		public override void SendKeys (char keyChar, ConsoleKey key, bool shift, bool alt, bool control)
		{
			NetEvents.InputResult input = new NetEvents.InputResult ();
			input.EventType = NetEvents.EventType.Key;
			input.ConsoleKeyInfo = new ConsoleKeyInfo (keyChar, key, shift, alt, control);

			try {
				ProcessInput (input);
			} catch (OverflowException) { }
		}

		public override bool GetColors (int value, out Color foreground, out Color background)
		{
			bool hasColor = false;
			foreground = default;
			background = default;
			IEnumerable<int> values = Enum.GetValues (typeof (ConsoleColor))
				  .OfType<ConsoleColor> ()
				  .Select (s => (int)s);
			if (values.Contains (value & 0xffff)) {
				hasColor = true;
				background = (Color)(ConsoleColor)(value & 0xffff);
			}
			if (values.Contains ((value >> 16) & 0xffff)) {
				hasColor = true;
				foreground = (Color)(ConsoleColor)((value >> 16) & 0xffff);
			}
			return hasColor;
		}

		#region Unused
		public override void SetColors (ConsoleColor foreground, ConsoleColor background)
		{
		}

		public override void SetColors (short foregroundColorId, short backgroundColorId)
		{
		}

		public override void CookMouse ()
		{
		}

		public override void UncookMouse ()
		{
		}
		#endregion

		//
		// These are for the .NET driver, but running natively on Windows, wont run
		// on the Mono emulation
		//

	}

	/// <summary>
	/// Mainloop intended to be used with the .NET System.Console API, and can
	/// be used on Windows and Unix, it is cross platform but lacks things like
	/// file descriptor monitoring.
	/// </summary>
	/// <remarks>
	/// This implementation is used for NetDriver.
	/// </remarks>
	internal class NetMainLoop : IMainLoopDriver {
		ManualResetEventSlim keyReady = new ManualResetEventSlim (false);
		ManualResetEventSlim waitForProbe = new ManualResetEventSlim (false);
		Queue<NetEvents.InputResult?> inputResult = new Queue<NetEvents.InputResult?> ();
		MainLoop mainLoop;
		CancellationTokenSource tokenSource = new CancellationTokenSource ();
		internal NetEvents netEvents;

		/// <summary>
		/// Invoked when a Key is pressed.
		/// </summary>
		public Action<NetEvents.InputResult> ProcessInput;

		/// <summary>
		/// Initializes the class with the console driver.
		/// </summary>
		/// <remarks>
		///   Passing a consoleDriver is provided to capture windows resizing.
		/// </remarks>
		/// <param name="consoleDriver">The console driver used by this Net main loop.</param>
		public NetMainLoop (ConsoleDriver consoleDriver = null)
		{
			if (consoleDriver == null) {
				throw new ArgumentNullException ("Console driver instance must be provided.");
			}
			netEvents = new NetEvents (consoleDriver);
		}

		void NetInputHandler ()
		{
			while (true) {
				waitForProbe.Wait ();
				waitForProbe.Reset ();
				if (inputResult.Count == 0) {
					inputResult.Enqueue (netEvents.ReadConsoleInput ());
				}
				try {
					while (inputResult.Peek () == null) {
						inputResult.Dequeue ();
					}
					if (inputResult.Count > 0) {
						keyReady.Set ();
					}
				} catch (InvalidOperationException) { }
			}
		}

		void IMainLoopDriver.Setup (MainLoop mainLoop)
		{
			this.mainLoop = mainLoop;
			Task.Run (NetInputHandler);
		}

		void IMainLoopDriver.Wakeup ()
		{
			keyReady.Set ();
		}

		bool IMainLoopDriver.EventsPending (bool wait)
		{
			waitForProbe.Set ();

			if (CheckTimers (wait, out var waitTimeout)) {
				return true;
			}

			try {
				if (!tokenSource.IsCancellationRequested) {
					keyReady.Wait (waitTimeout, tokenSource.Token);
				}
			} catch (OperationCanceledException) {
				return true;
			} finally {
				keyReady.Reset ();
			}

			if (!tokenSource.IsCancellationRequested) {
				return inputResult.Count > 0 || CheckTimers (wait, out _);
			}

			tokenSource.Dispose ();
			tokenSource = new CancellationTokenSource ();
			return true;
		}

		bool CheckTimers (bool wait, out int waitTimeout)
		{
			long now = DateTime.UtcNow.Ticks;

			if (mainLoop.timeouts.Count > 0) {
				waitTimeout = (int)((mainLoop.timeouts.Keys [0] - now) / TimeSpan.TicksPerMillisecond);
				if (waitTimeout < 0)
					return true;
			} else {
				waitTimeout = -1;
			}

			if (!wait)
				waitTimeout = 0;

			int ic;
			lock (mainLoop.idleHandlers) {
				ic = mainLoop.idleHandlers.Count;
			}

			return ic > 0;
		}

		void IMainLoopDriver.MainIteration ()
		{
			while (inputResult.Count > 0) {
				ProcessInput?.Invoke (inputResult.Dequeue ().Value);
			}
		}
	}
}<|MERGE_RESOLUTION|>--- conflicted
+++ resolved
@@ -721,11 +721,7 @@
 			if (runeWidth < 0 || runeWidth > 0) {
 				ccol++;
 			}
-<<<<<<< HEAD
-
-=======
-			
->>>>>>> 9cfa78a0
+
 			if (runeWidth > 1) {
 				if (validClip && ccol < Clip.Right) {
 					contents [crow, ccol, 1] = CurrentAttribute;
@@ -815,12 +811,6 @@
 			UpdateOffScreen ();
 
 			StartReportingMouseMoves ();
-<<<<<<< HEAD
-=======
-
-
-			Clear ();
->>>>>>> 9cfa78a0
 		}
 
 		public override void ResizeScreen ()
