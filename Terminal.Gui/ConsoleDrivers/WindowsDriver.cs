//
// WindowsDriver.cs: Windows specific driver
//
using NStack;
using System;
using System.Collections.Generic;
using System.ComponentModel;
using System.Linq;
using System.Runtime.InteropServices;
using System.Threading;
using System.Threading.Tasks;

namespace Terminal.Gui {

	internal class WindowsConsole {
		public const int STD_OUTPUT_HANDLE = -11;
		public const int STD_INPUT_HANDLE = -10;
		public const int STD_ERROR_HANDLE = -12;

		internal IntPtr InputHandle, OutputHandle;
		IntPtr ScreenBuffer;
		readonly uint originalConsoleMode;
		CursorVisibility? initialCursorVisibility = null;
		CursorVisibility? currentCursorVisibility = null;
		CursorVisibility? pendingCursorVisibility = null;

		public WindowsConsole ()
		{
			InputHandle = GetStdHandle (STD_INPUT_HANDLE);
			OutputHandle = GetStdHandle (STD_OUTPUT_HANDLE);
			originalConsoleMode = ConsoleMode;
			var newConsoleMode = originalConsoleMode;
			newConsoleMode |= (uint)(ConsoleModes.EnableMouseInput | ConsoleModes.EnableExtendedFlags);
			newConsoleMode &= ~(uint)ConsoleModes.EnableQuickEditMode;
			newConsoleMode &= ~(uint)ConsoleModes.EnableProcessedInput;
			ConsoleMode = newConsoleMode;
		}

		public CharInfo [] OriginalStdOutChars;

		public bool WriteToConsole (Size size, CharInfo [] charInfoBuffer, Coord coords, SmallRect window)
		{
			if (ScreenBuffer == IntPtr.Zero) {
				ReadFromConsoleOutput (size, coords, ref window);
			}

			return WriteConsoleOutput (ScreenBuffer, charInfoBuffer, coords, new Coord () { X = window.Left, Y = window.Top }, ref window);
		}

		public void ReadFromConsoleOutput (Size size, Coord coords, ref SmallRect window)
		{
			ScreenBuffer = CreateConsoleScreenBuffer (
				DesiredAccess.GenericRead | DesiredAccess.GenericWrite,
				ShareMode.FileShareRead | ShareMode.FileShareWrite,
				IntPtr.Zero,
				1,
				IntPtr.Zero
			);
			if (ScreenBuffer == INVALID_HANDLE_VALUE) {
				var err = Marshal.GetLastWin32Error ();

				if (err != 0)
					throw new System.ComponentModel.Win32Exception (err);
			}

			if (!initialCursorVisibility.HasValue && GetCursorVisibility (out CursorVisibility visibility)) {
				initialCursorVisibility = visibility;
			}

			if (!SetConsoleActiveScreenBuffer (ScreenBuffer)) {
				throw new System.ComponentModel.Win32Exception (Marshal.GetLastWin32Error ());
			}

			OriginalStdOutChars = new CharInfo [size.Height * size.Width];

			if (!ReadConsoleOutput (ScreenBuffer, OriginalStdOutChars, coords, new Coord () { X = 0, Y = 0 }, ref window)) {
				throw new System.ComponentModel.Win32Exception (Marshal.GetLastWin32Error ());
			}
		}

		public bool SetCursorPosition (Coord position)
		{
			return SetConsoleCursorPosition (ScreenBuffer, position);
		}

		public void SetInitialCursorVisibility ()
		{
			if (initialCursorVisibility.HasValue == false && GetCursorVisibility (out CursorVisibility visibility)) {
				initialCursorVisibility = visibility;
			}
		}

		public bool GetCursorVisibility (out CursorVisibility visibility)
		{
			if (ScreenBuffer == IntPtr.Zero) {
				visibility = CursorVisibility.Invisible;
				return false;
			}
			if (!GetConsoleCursorInfo (ScreenBuffer, out ConsoleCursorInfo info)) {
				var err = Marshal.GetLastWin32Error ();
				if (err != 0) {
					throw new System.ComponentModel.Win32Exception (err);
				}
				visibility = Gui.CursorVisibility.Default;

				return false;
			}

			if (!info.bVisible)
				visibility = CursorVisibility.Invisible;
			else if (info.dwSize > 50)
				visibility = CursorVisibility.Box;
			else
				visibility = CursorVisibility.Underline;

			return true;
		}

		public bool EnsureCursorVisibility ()
		{
			if (initialCursorVisibility.HasValue && pendingCursorVisibility.HasValue && SetCursorVisibility (pendingCursorVisibility.Value)) {
				pendingCursorVisibility = null;

				return true;
			}

			return false;
		}

		public void ForceRefreshCursorVisibility ()
		{
			if (currentCursorVisibility.HasValue) {
				pendingCursorVisibility = currentCursorVisibility;
				currentCursorVisibility = null;
			}
		}

		public bool SetCursorVisibility (CursorVisibility visibility)
		{
			if (initialCursorVisibility.HasValue == false) {
				pendingCursorVisibility = visibility;

				return false;
			}

			if (currentCursorVisibility.HasValue == false || currentCursorVisibility.Value != visibility) {
				ConsoleCursorInfo info = new ConsoleCursorInfo {
					dwSize = (uint)visibility & 0x00FF,
					bVisible = ((uint)visibility & 0xFF00) != 0
				};

				if (!SetConsoleCursorInfo (ScreenBuffer, ref info))
					return false;

				currentCursorVisibility = visibility;
			}

			return true;
		}

		public void Cleanup ()
		{
			if (initialCursorVisibility.HasValue) {
				SetCursorVisibility (initialCursorVisibility.Value);
			}

			SetConsoleOutputWindow (out _);

			ConsoleMode = originalConsoleMode;
			//ContinueListeningForConsoleEvents = false;
			if (!SetConsoleActiveScreenBuffer (OutputHandle)) {
				var err = Marshal.GetLastWin32Error ();
				Console.WriteLine ("Error: {0}", err);
			}

			if (ScreenBuffer != IntPtr.Zero)
				CloseHandle (ScreenBuffer);

			ScreenBuffer = IntPtr.Zero;
		}

		internal Size GetConsoleBufferWindow (out Point position)
		{
			if (ScreenBuffer == IntPtr.Zero) {
				position = Point.Empty;
				return Size.Empty;
			}

			var csbi = new CONSOLE_SCREEN_BUFFER_INFOEX ();
			csbi.cbSize = (uint)Marshal.SizeOf (csbi);
			if (!GetConsoleScreenBufferInfoEx (ScreenBuffer, ref csbi)) {
				//throw new System.ComponentModel.Win32Exception (Marshal.GetLastWin32Error ());
				position = Point.Empty;
				return Size.Empty;
			}
			var sz = new Size (csbi.srWindow.Right - csbi.srWindow.Left + 1,
				csbi.srWindow.Bottom - csbi.srWindow.Top + 1);
			position = new Point (csbi.srWindow.Left, csbi.srWindow.Top);

			return sz;
		}

		internal Size GetConsoleOutputWindow (out Point position)
		{
			var csbi = new CONSOLE_SCREEN_BUFFER_INFOEX ();
			csbi.cbSize = (uint)Marshal.SizeOf (csbi);
			if (!GetConsoleScreenBufferInfoEx (OutputHandle, ref csbi)) {
				throw new System.ComponentModel.Win32Exception (Marshal.GetLastWin32Error ());
			}
			var sz = new Size (csbi.srWindow.Right - csbi.srWindow.Left + 1,
				csbi.srWindow.Bottom - csbi.srWindow.Top + 1);
			position = new Point (csbi.srWindow.Left, csbi.srWindow.Top);

			return sz;
		}

		internal Size SetConsoleWindow (short cols, short rows)
		{
			var csbi = new CONSOLE_SCREEN_BUFFER_INFOEX ();
			csbi.cbSize = (uint)Marshal.SizeOf (csbi);
			if (!GetConsoleScreenBufferInfoEx (ScreenBuffer, ref csbi)) {
				throw new System.ComponentModel.Win32Exception (Marshal.GetLastWin32Error ());
			}
			var maxWinSize = GetLargestConsoleWindowSize (ScreenBuffer);
			var newCols = Math.Min (cols, maxWinSize.X);
			var newRows = Math.Min (rows, maxWinSize.Y);
			csbi.dwSize = new Coord (newCols, Math.Max (newRows, (short)1));
			csbi.srWindow = new SmallRect (0, 0, newCols, newRows);
			csbi.dwMaximumWindowSize = new Coord (newCols, newRows);
			if (!SetConsoleScreenBufferInfoEx (ScreenBuffer, ref csbi)) {
				throw new System.ComponentModel.Win32Exception (Marshal.GetLastWin32Error ());
			}
			var winRect = new SmallRect (0, 0, (short)(newCols - 1), (short)Math.Max (newRows - 1, 0));
			if (!SetConsoleWindowInfo (OutputHandle, true, ref winRect)) {
				//throw new System.ComponentModel.Win32Exception (Marshal.GetLastWin32Error ());
				return new Size (cols, rows);
			}
			SetConsoleOutputWindow (csbi);
			return new Size (winRect.Right + 1, newRows - 1 < 0 ? 0 : winRect.Bottom + 1);
		}

		void SetConsoleOutputWindow (CONSOLE_SCREEN_BUFFER_INFOEX csbi)
		{
			if (ScreenBuffer != IntPtr.Zero && !SetConsoleScreenBufferInfoEx (ScreenBuffer, ref csbi)) {
				throw new System.ComponentModel.Win32Exception (Marshal.GetLastWin32Error ());
			}
		}

		internal Size SetConsoleOutputWindow (out Point position)
		{
			if (ScreenBuffer == IntPtr.Zero) {
				position = Point.Empty;
				return Size.Empty;
			}

			var csbi = new CONSOLE_SCREEN_BUFFER_INFOEX ();
			csbi.cbSize = (uint)Marshal.SizeOf (csbi);
			if (!GetConsoleScreenBufferInfoEx (ScreenBuffer, ref csbi)) {
				throw new System.ComponentModel.Win32Exception (Marshal.GetLastWin32Error ());
			}
			var sz = new Size (csbi.srWindow.Right - csbi.srWindow.Left + 1,
				Math.Max (csbi.srWindow.Bottom - csbi.srWindow.Top + 1, 0));
			position = new Point (csbi.srWindow.Left, csbi.srWindow.Top);
			SetConsoleOutputWindow (csbi);
			var winRect = new SmallRect (0, 0, (short)(sz.Width - 1), (short)Math.Max (sz.Height - 1, 0));
			if (!SetConsoleScreenBufferInfoEx (OutputHandle, ref csbi)) {
				throw new System.ComponentModel.Win32Exception (Marshal.GetLastWin32Error ());
			}
			if (!SetConsoleWindowInfo (OutputHandle, true, ref winRect)) {
				throw new System.ComponentModel.Win32Exception (Marshal.GetLastWin32Error ());
			}

			return sz;
		}

		//bool ContinueListeningForConsoleEvents = true;

		public uint ConsoleMode {
			get {
				GetConsoleMode (InputHandle, out uint v);
				return v;
			}
			set {
				SetConsoleMode (InputHandle, value);
			}
		}

		[Flags]
		public enum ConsoleModes : uint {
			EnableProcessedInput = 1,
			EnableMouseInput = 16,
			EnableQuickEditMode = 64,
			EnableExtendedFlags = 128,
		}

		[StructLayout (LayoutKind.Explicit, CharSet = CharSet.Unicode)]
		public struct KeyEventRecord {
			[FieldOffset (0), MarshalAs (UnmanagedType.Bool)]
			public bool bKeyDown;
			[FieldOffset (4), MarshalAs (UnmanagedType.U2)]
			public ushort wRepeatCount;
			[FieldOffset (6), MarshalAs (UnmanagedType.U2)]
			public ushort wVirtualKeyCode;
			[FieldOffset (8), MarshalAs (UnmanagedType.U2)]
			public ushort wVirtualScanCode;
			[FieldOffset (10)]
			public char UnicodeChar;
			[FieldOffset (12), MarshalAs (UnmanagedType.U4)]
			public ControlKeyState dwControlKeyState;
		}

		[Flags]
		public enum ButtonState {
			Button1Pressed = 1,
			Button2Pressed = 4,
			Button3Pressed = 8,
			Button4Pressed = 16,
			RightmostButtonPressed = 2
		}

		[Flags]
		public enum ControlKeyState {
			RightAltPressed = 1,
			LeftAltPressed = 2,
			RightControlPressed = 4,
			LeftControlPressed = 8,
			ShiftPressed = 16,
			NumlockOn = 32,
			ScrolllockOn = 64,
			CapslockOn = 128,
			EnhancedKey = 256
		}

		[Flags]
		public enum EventFlags {
			MouseMoved = 1,
			DoubleClick = 2,
			MouseWheeled = 4,
			MouseHorizontalWheeled = 8
		}

		[StructLayout (LayoutKind.Explicit)]
		public struct MouseEventRecord {
			[FieldOffset (0)]
			public Coord MousePosition;
			[FieldOffset (4)]
			public ButtonState ButtonState;
			[FieldOffset (8)]
			public ControlKeyState ControlKeyState;
			[FieldOffset (12)]
			public EventFlags EventFlags;

			public override string ToString ()
			{
				return $"[Mouse({MousePosition},{ButtonState},{ControlKeyState},{EventFlags}";
			}
		}

		public struct WindowBufferSizeRecord {
			public Coord size;

			public WindowBufferSizeRecord (short x, short y)
			{
				this.size = new Coord (x, y);
			}

			public override string ToString () => $"[WindowBufferSize{size}";
		}

		[StructLayout (LayoutKind.Sequential)]
		public struct MenuEventRecord {
			public uint dwCommandId;
		}

		[StructLayout (LayoutKind.Sequential)]
		public struct FocusEventRecord {
			public uint bSetFocus;
		}

		public enum EventType : ushort {
			Focus = 0x10,
			Key = 0x1,
			Menu = 0x8,
			Mouse = 2,
			WindowBufferSize = 4
		}

		[StructLayout (LayoutKind.Explicit)]
		public struct InputRecord {
			[FieldOffset (0)]
			public EventType EventType;
			[FieldOffset (4)]
			public KeyEventRecord KeyEvent;
			[FieldOffset (4)]
			public MouseEventRecord MouseEvent;
			[FieldOffset (4)]
			public WindowBufferSizeRecord WindowBufferSizeEvent;
			[FieldOffset (4)]
			public MenuEventRecord MenuEvent;
			[FieldOffset (4)]
			public FocusEventRecord FocusEvent;

			public override string ToString ()
			{
				switch (EventType) {
				case EventType.Focus:
					return FocusEvent.ToString ();
				case EventType.Key:
					return KeyEvent.ToString ();
				case EventType.Menu:
					return MenuEvent.ToString ();
				case EventType.Mouse:
					return MouseEvent.ToString ();
				case EventType.WindowBufferSize:
					return WindowBufferSizeEvent.ToString ();
				default:
					return "Unknown event type: " + EventType;
				}
			}
		};

		[Flags]
		enum ShareMode : uint {
			FileShareRead = 1,
			FileShareWrite = 2,
		}

		[Flags]
		enum DesiredAccess : uint {
			GenericRead = 2147483648,
			GenericWrite = 1073741824,
		}

		[StructLayout (LayoutKind.Sequential)]
		public struct ConsoleScreenBufferInfo {
			public Coord dwSize;
			public Coord dwCursorPosition;
			public ushort wAttributes;
			public SmallRect srWindow;
			public Coord dwMaximumWindowSize;
		}

		[StructLayout (LayoutKind.Sequential)]
		public struct Coord {
			public short X;
			public short Y;

			public Coord (short X, short Y)
			{
				this.X = X;
				this.Y = Y;
			}
			public override string ToString () => $"({X},{Y})";
		};

		[StructLayout (LayoutKind.Explicit, CharSet = CharSet.Unicode)]
		public struct CharUnion {
			[FieldOffset (0)] public char UnicodeChar;
			[FieldOffset (0)] public byte AsciiChar;
		}

		[StructLayout (LayoutKind.Explicit, CharSet = CharSet.Unicode)]
		public struct CharInfo {
			[FieldOffset (0)] public CharUnion Char;
			[FieldOffset (2)] public ushort Attributes;
		}

		[StructLayout (LayoutKind.Sequential)]
		public struct SmallRect {
			public short Left;
			public short Top;
			public short Right;
			public short Bottom;

			public SmallRect (short left, short top, short right, short bottom)
			{
				Left = left;
				Top = top;
				Right = right;
				Bottom = bottom;
			}

			public static void MakeEmpty (ref SmallRect rect)
			{
				rect.Left = -1;
			}

			public static void Update (ref SmallRect rect, short col, short row)
			{
				if (rect.Left == -1) {
					//System.Diagnostics.Debugger.Log (0, "debug", $"damager From Empty {col},{row}\n");
					rect.Left = rect.Right = col;
					rect.Bottom = rect.Top = row;
					return;
				}
				if (col >= rect.Left && col <= rect.Right && row >= rect.Top && row <= rect.Bottom)
					return;
				if (col < rect.Left)
					rect.Left = col;
				if (col > rect.Right)
					rect.Right = col;
				if (row < rect.Top)
					rect.Top = row;
				if (row > rect.Bottom)
					rect.Bottom = row;
				//System.Diagnostics.Debugger.Log (0, "debug", $"Expanding {rect.ToString ()}\n");
			}

			public override string ToString ()
			{
				return $"Left={Left},Top={Top},Right={Right},Bottom={Bottom}";
			}
		}

		[StructLayout (LayoutKind.Sequential)]
		public struct ConsoleKeyInfoEx {
			public ConsoleKeyInfo consoleKeyInfo;
			public bool CapsLock;
			public bool NumLock;
			public bool Scrolllock;

			public ConsoleKeyInfoEx (ConsoleKeyInfo consoleKeyInfo, bool capslock, bool numlock, bool scrolllock)
			{
				this.consoleKeyInfo = consoleKeyInfo;
				CapsLock = capslock;
				NumLock = numlock;
				Scrolllock = scrolllock;
			}
		}

		[DllImport ("kernel32.dll", SetLastError = true)]
		static extern IntPtr GetStdHandle (int nStdHandle);

		[DllImport ("kernel32.dll", SetLastError = true)]
		static extern bool CloseHandle (IntPtr handle);

		[DllImport ("kernel32.dll", EntryPoint = "ReadConsoleInputW", CharSet = CharSet.Unicode)]
		public static extern bool ReadConsoleInput (
			IntPtr hConsoleInput,
			IntPtr lpBuffer,
			uint nLength,
			out uint lpNumberOfEventsRead);

		[DllImport ("kernel32.dll", SetLastError = true, CharSet = CharSet.Unicode)]
		static extern bool ReadConsoleOutput (
			IntPtr hConsoleOutput,
			[Out] CharInfo [] lpBuffer,
			Coord dwBufferSize,
			Coord dwBufferCoord,
			ref SmallRect lpReadRegion
		);

		[DllImport ("kernel32.dll", EntryPoint = "WriteConsoleOutput", SetLastError = true, CharSet = CharSet.Unicode)]
		static extern bool WriteConsoleOutput (
			IntPtr hConsoleOutput,
			CharInfo [] lpBuffer,
			Coord dwBufferSize,
			Coord dwBufferCoord,
			ref SmallRect lpWriteRegion
		);

		[DllImport ("kernel32.dll")]
		static extern bool SetConsoleCursorPosition (IntPtr hConsoleOutput, Coord dwCursorPosition);

		[StructLayout (LayoutKind.Sequential)]
		public struct ConsoleCursorInfo {
			public uint dwSize;
			public bool bVisible;
		}

		[DllImport ("kernel32.dll", SetLastError = true)]
		static extern bool SetConsoleCursorInfo (IntPtr hConsoleOutput, [In] ref ConsoleCursorInfo lpConsoleCursorInfo);

		[DllImport ("kernel32.dll", SetLastError = true)]
		static extern bool GetConsoleCursorInfo (IntPtr hConsoleOutput, out ConsoleCursorInfo lpConsoleCursorInfo);

		[DllImport ("kernel32.dll")]
		static extern bool GetConsoleMode (IntPtr hConsoleHandle, out uint lpMode);


		[DllImport ("kernel32.dll")]
		static extern bool SetConsoleMode (IntPtr hConsoleHandle, uint dwMode);

		[DllImport ("kernel32.dll", SetLastError = true)]
		static extern IntPtr CreateConsoleScreenBuffer (
			DesiredAccess dwDesiredAccess,
			ShareMode dwShareMode,
			IntPtr secutiryAttributes,
			uint flags,
			IntPtr screenBufferData
		);

		internal static IntPtr INVALID_HANDLE_VALUE = new IntPtr (-1);

		[DllImport ("kernel32.dll", SetLastError = true)]
		static extern bool SetConsoleActiveScreenBuffer (IntPtr Handle);

		[DllImport ("kernel32.dll", SetLastError = true)]
		static extern bool GetNumberOfConsoleInputEvents (IntPtr handle, out uint lpcNumberOfEvents);
		public uint InputEventCount {
			get {
				GetNumberOfConsoleInputEvents (InputHandle, out uint v);
				return v;
			}
		}

		public InputRecord [] ReadConsoleInput ()
		{
			const int bufferSize = 1;
			var pRecord = Marshal.AllocHGlobal (Marshal.SizeOf<InputRecord> () * bufferSize);
			try {
				ReadConsoleInput (InputHandle, pRecord, bufferSize,
					out var numberEventsRead);

				return numberEventsRead == 0
					? null
					: new [] { Marshal.PtrToStructure<InputRecord> (pRecord) };
			} catch (Exception) {
				return null;
			} finally {
				Marshal.FreeHGlobal (pRecord);
			}
		}

#if false      // Not needed on the constructor. Perhaps could be used on resizing. To study.                                                                                     
		[DllImport ("kernel32.dll", ExactSpelling = true)]
		static extern IntPtr GetConsoleWindow ();

		[DllImport ("user32.dll", CharSet = CharSet.Auto, SetLastError = true)]
		static extern bool ShowWindow (IntPtr hWnd, int nCmdShow);

		public const int HIDE = 0;
		public const int MAXIMIZE = 3;
		public const int MINIMIZE = 6;
		public const int RESTORE = 9;

		internal void ShowWindow (int state)
		{
			IntPtr thisConsole = GetConsoleWindow ();
			ShowWindow (thisConsole, state);
		}
#endif
		// See: https://github.com/gui-cs/Terminal.Gui/issues/357

		[StructLayout (LayoutKind.Sequential)]
		public struct CONSOLE_SCREEN_BUFFER_INFOEX {
			public uint cbSize;
			public Coord dwSize;
			public Coord dwCursorPosition;
			public ushort wAttributes;
			public SmallRect srWindow;
			public Coord dwMaximumWindowSize;
			public ushort wPopupAttributes;
			public bool bFullscreenSupported;

			[MarshalAs (UnmanagedType.ByValArray, SizeConst = 16)]
			public COLORREF [] ColorTable;
		}

		[StructLayout (LayoutKind.Explicit, Size = 4)]
		public struct COLORREF {
			public COLORREF (byte r, byte g, byte b)
			{
				Value = 0;
				R = r;
				G = g;
				B = b;
			}

			public COLORREF (uint value)
			{
				R = 0;
				G = 0;
				B = 0;
				Value = value & 0x00FFFFFF;
			}

			[FieldOffset (0)]
			public byte R;
			[FieldOffset (1)]
			public byte G;
			[FieldOffset (2)]
			public byte B;

			[FieldOffset (0)]
			public uint Value;
		}

		[DllImport ("kernel32.dll", SetLastError = true)]
		static extern bool GetConsoleScreenBufferInfoEx (IntPtr hConsoleOutput, ref CONSOLE_SCREEN_BUFFER_INFOEX csbi);

		[DllImport ("kernel32.dll", SetLastError = true)]
		static extern bool SetConsoleScreenBufferInfoEx (IntPtr hConsoleOutput, ref CONSOLE_SCREEN_BUFFER_INFOEX ConsoleScreenBufferInfo);

		[DllImport ("kernel32.dll", SetLastError = true)]
		static extern bool SetConsoleWindowInfo (
			IntPtr hConsoleOutput,
			bool bAbsolute,
			[In] ref SmallRect lpConsoleWindow);

		[DllImport ("kernel32.dll", SetLastError = true)]
		static extern Coord GetLargestConsoleWindowSize (
			IntPtr hConsoleOutput);
	}

	internal class WindowsDriver : ConsoleDriver {
		static bool sync = false;
		WindowsConsole.CharInfo [] OutputBuffer;
		int cols, rows, left, top;
		WindowsConsole.SmallRect damageRegion;
		IClipboard clipboard;
		int [,,] contents;

		public override int Cols => cols;
		public override int Rows => rows;
		public override int Left => left;
		public override int Top => top;
		public override bool EnableConsoleScrolling { get; set; }
		[Obsolete ("This API is deprecated; use EnableConsoleScrolling instead.", false)]
		public override bool HeightAsBuffer {
			get => EnableConsoleScrolling;
			set => EnableConsoleScrolling = value;
		}
		public override IClipboard Clipboard => clipboard;
		public override int [,,] Contents => contents;

		public WindowsConsole WinConsole { get; private set; }

		Action<KeyEvent> keyHandler;
		Action<KeyEvent> keyDownHandler;
		Action<KeyEvent> keyUpHandler;
		Action<MouseEvent> mouseHandler;

		public WindowsDriver ()
		{
			WinConsole = new WindowsConsole ();
			clipboard = new WindowsClipboard ();
		}

		public override void PrepareToRun (MainLoop mainLoop, Action<KeyEvent> keyHandler, Action<KeyEvent> keyDownHandler, Action<KeyEvent> keyUpHandler, Action<MouseEvent> mouseHandler)
		{
			this.keyHandler = keyHandler;
			this.keyDownHandler = keyDownHandler;
			this.keyUpHandler = keyUpHandler;
			this.mouseHandler = mouseHandler;

			var mLoop = mainLoop.Driver as WindowsMainLoop;

			mLoop.ProcessInput = (e) => ProcessInput (e);

			mLoop.WinChanged = (e) => {
				ChangeWin (e);
			};
		}

		private void ChangeWin (Size e)
		{
			if (!EnableConsoleScrolling) {
				var w = e.Width;
				if (w == cols - 3 && e.Height < rows) {
					w += 3;
				}
				var newSize = WinConsole.SetConsoleWindow (
					(short)Math.Max (w, 16), (short)Math.Max (e.Height, 0));
				left = 0;
				top = 0;
				cols = newSize.Width;
				rows = newSize.Height;
				ResizeScreen ();
				UpdateOffScreen ();
				TerminalResized.Invoke ();
			}
		}

		void ProcessInput (WindowsConsole.InputRecord inputEvent)
		{
			switch (inputEvent.EventType) {
			case WindowsConsole.EventType.Key:
				var fromPacketKey = inputEvent.KeyEvent.wVirtualKeyCode == (uint)ConsoleKey.Packet;
				if (fromPacketKey) {
					inputEvent.KeyEvent = FromVKPacketToKeyEventRecord (inputEvent.KeyEvent);
				}
				var map = MapKey (ToConsoleKeyInfoEx (inputEvent.KeyEvent));
				//var ke = inputEvent.KeyEvent;
				//System.Diagnostics.Debug.WriteLine ($"fromPacketKey: {fromPacketKey}");
				//if (ke.UnicodeChar == '\0') {
				//	System.Diagnostics.Debug.WriteLine ("UnicodeChar: 0'\\0'");
				//} else if (ke.UnicodeChar == 13) {
				//	System.Diagnostics.Debug.WriteLine ("UnicodeChar: 13'\\n'");
				//} else {
				//	System.Diagnostics.Debug.WriteLine ($"UnicodeChar: {(uint)ke.UnicodeChar}'{ke.UnicodeChar}'");
				//}
				//System.Diagnostics.Debug.WriteLine ($"bKeyDown: {ke.bKeyDown}");
				//System.Diagnostics.Debug.WriteLine ($"dwControlKeyState: {ke.dwControlKeyState}");
				//System.Diagnostics.Debug.WriteLine ($"wRepeatCount: {ke.wRepeatCount}");
				//System.Diagnostics.Debug.WriteLine ($"wVirtualKeyCode: {ke.wVirtualKeyCode}");
				//System.Diagnostics.Debug.WriteLine ($"wVirtualScanCode: {ke.wVirtualScanCode}");

				if (map == (Key)0xffffffff) {
					KeyEvent key = new KeyEvent ();

					// Shift = VK_SHIFT = 0x10
					// Ctrl = VK_CONTROL = 0x11
					// Alt = VK_MENU = 0x12

					if (inputEvent.KeyEvent.dwControlKeyState.HasFlag (WindowsConsole.ControlKeyState.CapslockOn)) {
						inputEvent.KeyEvent.dwControlKeyState &= ~WindowsConsole.ControlKeyState.CapslockOn;
					}

					if (inputEvent.KeyEvent.dwControlKeyState.HasFlag (WindowsConsole.ControlKeyState.ScrolllockOn)) {
						inputEvent.KeyEvent.dwControlKeyState &= ~WindowsConsole.ControlKeyState.ScrolllockOn;
					}

					if (inputEvent.KeyEvent.dwControlKeyState.HasFlag (WindowsConsole.ControlKeyState.NumlockOn)) {
						inputEvent.KeyEvent.dwControlKeyState &= ~WindowsConsole.ControlKeyState.NumlockOn;
					}

					switch (inputEvent.KeyEvent.dwControlKeyState) {
					case WindowsConsole.ControlKeyState.RightAltPressed:
					case WindowsConsole.ControlKeyState.RightAltPressed |
						WindowsConsole.ControlKeyState.LeftControlPressed |
						WindowsConsole.ControlKeyState.EnhancedKey:
					case WindowsConsole.ControlKeyState.EnhancedKey:
						key = new KeyEvent (Key.CtrlMask | Key.AltMask, keyModifiers);
						break;
					case WindowsConsole.ControlKeyState.LeftAltPressed:
						key = new KeyEvent (Key.AltMask, keyModifiers);
						break;
					case WindowsConsole.ControlKeyState.RightControlPressed:
					case WindowsConsole.ControlKeyState.LeftControlPressed:
						key = new KeyEvent (Key.CtrlMask, keyModifiers);
						break;
					case WindowsConsole.ControlKeyState.ShiftPressed:
						key = new KeyEvent (Key.ShiftMask, keyModifiers);
						break;
					case WindowsConsole.ControlKeyState.NumlockOn:
						break;
					case WindowsConsole.ControlKeyState.ScrolllockOn:
						break;
					case WindowsConsole.ControlKeyState.CapslockOn:
						break;
					default:
						switch (inputEvent.KeyEvent.wVirtualKeyCode) {
						case 0x10:
							key = new KeyEvent (Key.ShiftMask, keyModifiers);
							break;
						case 0x11:
							key = new KeyEvent (Key.CtrlMask, keyModifiers);
							break;
						case 0x12:
							key = new KeyEvent (Key.AltMask, keyModifiers);
							break;
						default:
							key = new KeyEvent (Key.Unknown, keyModifiers);
							break;
						}
						break;
					}

					if (inputEvent.KeyEvent.bKeyDown)
						keyDownHandler (key);
					else
						keyUpHandler (key);
				} else {
					if (inputEvent.KeyEvent.bKeyDown) {
						// May occurs using SendKeys
						if (keyModifiers == null)
							keyModifiers = new KeyModifiers ();
						// Key Down - Fire KeyDown Event and KeyStroke (ProcessKey) Event
						keyDownHandler (new KeyEvent (map, keyModifiers));
						keyHandler (new KeyEvent (map, keyModifiers));
					} else {
						keyUpHandler (new KeyEvent (map, keyModifiers));
					}
				}
				if (!inputEvent.KeyEvent.bKeyDown && inputEvent.KeyEvent.dwControlKeyState == 0) {
					keyModifiers = null;
				}
				break;

			case WindowsConsole.EventType.Mouse:
				var me = ToDriverMouse (inputEvent.MouseEvent);
				mouseHandler (me);
				if (processButtonClick) {
					mouseHandler (
						new MouseEvent () {
							X = me.X,
							Y = me.Y,
							Flags = ProcessButtonClick (inputEvent.MouseEvent)
						});
				}
				break;

			case WindowsConsole.EventType.WindowBufferSize:
				var winSize = WinConsole.GetConsoleBufferWindow (out Point pos);
				left = pos.X;
				top = pos.Y;
				cols = inputEvent.WindowBufferSizeEvent.size.X;
				if (EnableConsoleScrolling) {
					rows = Math.Max (inputEvent.WindowBufferSizeEvent.size.Y, rows);
				} else {
					rows = inputEvent.WindowBufferSizeEvent.size.Y;
				}
				//System.Diagnostics.Debug.WriteLine ($"{EnableConsoleScrolling},{cols},{rows}");
				ResizeScreen ();
				UpdateOffScreen ();
				TerminalResized?.Invoke ();
				break;

			case WindowsConsole.EventType.Focus:
				break;
			}
		}

		WindowsConsole.ButtonState? lastMouseButtonPressed = null;
		bool isButtonPressed = false;
		bool isButtonReleased = false;
		bool isButtonDoubleClicked = false;
		Point? point;
		Point pointMove;
		//int buttonPressedCount;
		bool isOneFingerDoubleClicked = false;
		bool processButtonClick;

		MouseEvent ToDriverMouse (WindowsConsole.MouseEventRecord mouseEvent)
		{
			MouseFlags mouseFlag = MouseFlags.AllEvents;

			//System.Diagnostics.Debug.WriteLine (
			//	$"X:{mouseEvent.MousePosition.X};Y:{mouseEvent.MousePosition.Y};ButtonState:{mouseEvent.ButtonState};EventFlags:{mouseEvent.EventFlags}");

			if (isButtonDoubleClicked || isOneFingerDoubleClicked) {
				Application.MainLoop.AddIdle (() => {
					Task.Run (async () => await ProcessButtonDoubleClickedAsync ());
					return false;
				});
			}

			// The ButtonState member of the MouseEvent structure has bit corresponding to each mouse button.
			// This will tell when a mouse button is pressed. When the button is released this event will
			// be fired with it's bit set to 0. So when the button is up ButtonState will be 0.
			// To map to the correct driver events we save the last pressed mouse button so we can
			// map to the correct clicked event.
			if ((lastMouseButtonPressed != null || isButtonReleased) && mouseEvent.ButtonState != 0) {
				lastMouseButtonPressed = null;
				//isButtonPressed = false;
				isButtonReleased = false;
			}

			var p = new Point () {
				X = mouseEvent.MousePosition.X,
				Y = mouseEvent.MousePosition.Y
			};

			//if (!isButtonPressed && buttonPressedCount < 2
			//	&& mouseEvent.EventFlags == WindowsConsole.EventFlags.MouseMoved
			//	&& (mouseEvent.ButtonState == WindowsConsole.ButtonState.Button1Pressed
			//	|| mouseEvent.ButtonState == WindowsConsole.ButtonState.Button2Pressed
			//	|| mouseEvent.ButtonState == WindowsConsole.ButtonState.Button3Pressed)) {

			//	lastMouseButtonPressed = mouseEvent.ButtonState;
			//	buttonPressedCount++;
			//} else if (!isButtonPressed && buttonPressedCount > 0 && mouseEvent.ButtonState == 0
			//	&& mouseEvent.EventFlags == 0) {

			//	buttonPressedCount++;
			//}
			//System.Diagnostics.Debug.WriteLine ($"isButtonPressed: {isButtonPressed};buttonPressedCount: {buttonPressedCount};lastMouseButtonPressed: {lastMouseButtonPressed}");
			//System.Diagnostics.Debug.WriteLine ($"isOneFingerDoubleClicked: {isOneFingerDoubleClicked}");

			//if (buttonPressedCount == 1 && lastMouseButtonPressed != null && p == point
			//	&& lastMouseButtonPressed == WindowsConsole.ButtonState.Button1Pressed
			//	|| lastMouseButtonPressed == WindowsConsole.ButtonState.Button2Pressed
			//	|| lastMouseButtonPressed == WindowsConsole.ButtonState.Button3Pressed) {

			//	switch (lastMouseButtonPressed) {
			//	case WindowsConsole.ButtonState.Button1Pressed:
			//		mouseFlag = MouseFlags.Button1DoubleClicked;
			//		break;

			//	case WindowsConsole.ButtonState.Button2Pressed:
			//		mouseFlag = MouseFlags.Button2DoubleClicked;
			//		break;

			//	case WindowsConsole.ButtonState.Button3Pressed:
			//		mouseFlag = MouseFlags.Button3DoubleClicked;
			//		break;
			//	}
			//	isOneFingerDoubleClicked = true;

			//} else if (buttonPressedCount == 3 && lastMouseButtonPressed != null && isOneFingerDoubleClicked && p == point
			//	&& lastMouseButtonPressed == WindowsConsole.ButtonState.Button1Pressed
			//	|| lastMouseButtonPressed == WindowsConsole.ButtonState.Button2Pressed
			//	|| lastMouseButtonPressed == WindowsConsole.ButtonState.Button3Pressed) {

			//	switch (lastMouseButtonPressed) {
			//	case WindowsConsole.ButtonState.Button1Pressed:
			//		mouseFlag = MouseFlags.Button1TripleClicked;
			//		break;

			//	case WindowsConsole.ButtonState.Button2Pressed:
			//		mouseFlag = MouseFlags.Button2TripleClicked;
			//		break;

			//	case WindowsConsole.ButtonState.Button3Pressed:
			//		mouseFlag = MouseFlags.Button3TripleClicked;
			//		break;
			//	}
			//	buttonPressedCount = 0;
			//	lastMouseButtonPressed = null;
			//	isOneFingerDoubleClicked = false;
			//	isButtonReleased = false;

			//}
			if ((mouseEvent.ButtonState != 0 && mouseEvent.EventFlags == 0 && lastMouseButtonPressed == null && !isButtonDoubleClicked) ||
				 (lastMouseButtonPressed == null && mouseEvent.EventFlags.HasFlag (WindowsConsole.EventFlags.MouseMoved) &&
				 mouseEvent.ButtonState != 0 && !isButtonReleased && !isButtonDoubleClicked)) {
				switch (mouseEvent.ButtonState) {
				case WindowsConsole.ButtonState.Button1Pressed:
					mouseFlag = MouseFlags.Button1Pressed;
					break;

				case WindowsConsole.ButtonState.Button2Pressed:
					mouseFlag = MouseFlags.Button2Pressed;
					break;

				case WindowsConsole.ButtonState.RightmostButtonPressed:
					mouseFlag = MouseFlags.Button3Pressed;
					break;
				}

				if (point == null)
					point = p;

				if (mouseEvent.EventFlags == WindowsConsole.EventFlags.MouseMoved) {
					mouseFlag |= MouseFlags.ReportMousePosition;
					isButtonReleased = false;
					processButtonClick = false;
				}
				lastMouseButtonPressed = mouseEvent.ButtonState;
				isButtonPressed = true;

				if ((mouseFlag & MouseFlags.ReportMousePosition) == 0) {
					Application.MainLoop.AddIdle (() => {
						Task.Run (async () => await ProcessContinuousButtonPressedAsync (mouseFlag));
						return false;
					});
				}

			} else if (lastMouseButtonPressed != null && mouseEvent.EventFlags == 0
				&& !isButtonReleased && !isButtonDoubleClicked && !isOneFingerDoubleClicked) {
				switch (lastMouseButtonPressed) {
				case WindowsConsole.ButtonState.Button1Pressed:
					mouseFlag = MouseFlags.Button1Released;
					break;

				case WindowsConsole.ButtonState.Button2Pressed:
					mouseFlag = MouseFlags.Button2Released;
					break;

				case WindowsConsole.ButtonState.RightmostButtonPressed:
					mouseFlag = MouseFlags.Button3Released;
					break;
				}
				isButtonPressed = false;
				isButtonReleased = true;
				if (point != null && (((Point)point).X == mouseEvent.MousePosition.X && ((Point)point).Y == mouseEvent.MousePosition.Y)) {
					processButtonClick = true;
				} else {
					point = null;
				}
			} else if (mouseEvent.EventFlags == WindowsConsole.EventFlags.MouseMoved
				&& !isOneFingerDoubleClicked && isButtonReleased && p == point) {

				mouseFlag = ProcessButtonClick (mouseEvent);

			} else if (mouseEvent.EventFlags.HasFlag (WindowsConsole.EventFlags.DoubleClick)) {
				switch (mouseEvent.ButtonState) {
				case WindowsConsole.ButtonState.Button1Pressed:
					mouseFlag = MouseFlags.Button1DoubleClicked;
					break;

				case WindowsConsole.ButtonState.Button2Pressed:
					mouseFlag = MouseFlags.Button2DoubleClicked;
					break;

				case WindowsConsole.ButtonState.RightmostButtonPressed:
					mouseFlag = MouseFlags.Button3DoubleClicked;
					break;
				}
				isButtonDoubleClicked = true;
			} else if (mouseEvent.EventFlags == 0 && mouseEvent.ButtonState != 0 && isButtonDoubleClicked) {
				switch (mouseEvent.ButtonState) {
				case WindowsConsole.ButtonState.Button1Pressed:
					mouseFlag = MouseFlags.Button1TripleClicked;
					break;

				case WindowsConsole.ButtonState.Button2Pressed:
					mouseFlag = MouseFlags.Button2TripleClicked;
					break;

				case WindowsConsole.ButtonState.RightmostButtonPressed:
					mouseFlag = MouseFlags.Button3TripleClicked;
					break;
				}
				isButtonDoubleClicked = false;
			} else if (mouseEvent.EventFlags == WindowsConsole.EventFlags.MouseWheeled) {
				switch ((int)mouseEvent.ButtonState) {
				case int v when v > 0:
					mouseFlag = MouseFlags.WheeledUp;
					break;

				case int v when v < 0:
					mouseFlag = MouseFlags.WheeledDown;
					break;
				}

			} else if (mouseEvent.EventFlags == WindowsConsole.EventFlags.MouseWheeled &&
				mouseEvent.ControlKeyState == WindowsConsole.ControlKeyState.ShiftPressed) {
				switch ((int)mouseEvent.ButtonState) {
				case int v when v > 0:
					mouseFlag = MouseFlags.WheeledLeft;
					break;

				case int v when v < 0:
					mouseFlag = MouseFlags.WheeledRight;
					break;
				}

			} else if (mouseEvent.EventFlags == WindowsConsole.EventFlags.MouseHorizontalWheeled) {
				switch ((int)mouseEvent.ButtonState) {
				case int v when v < 0:
					mouseFlag = MouseFlags.WheeledLeft;
					break;

				case int v when v > 0:
					mouseFlag = MouseFlags.WheeledRight;
					break;
				}

			} else if (mouseEvent.EventFlags == WindowsConsole.EventFlags.MouseMoved) {
				mouseFlag = MouseFlags.ReportMousePosition;
				if (mouseEvent.MousePosition.X != pointMove.X || mouseEvent.MousePosition.Y != pointMove.Y) {
					pointMove = new Point (mouseEvent.MousePosition.X, mouseEvent.MousePosition.Y);
				}
			} else if (mouseEvent.ButtonState == 0 && mouseEvent.EventFlags == 0) {
				mouseFlag = 0;
			}

			mouseFlag = SetControlKeyStates (mouseEvent, mouseFlag);

			//System.Diagnostics.Debug.WriteLine (
			//	$"point.X:{(point != null ? ((Point)point).X : -1)};point.Y:{(point != null ? ((Point)point).Y : -1)}");

			return new MouseEvent () {
				X = mouseEvent.MousePosition.X,
				Y = mouseEvent.MousePosition.Y,
				Flags = mouseFlag
			};
		}

		MouseFlags ProcessButtonClick (WindowsConsole.MouseEventRecord mouseEvent)
		{
			MouseFlags mouseFlag = 0;
			switch (lastMouseButtonPressed) {
			case WindowsConsole.ButtonState.Button1Pressed:
				mouseFlag = MouseFlags.Button1Clicked;
				break;

			case WindowsConsole.ButtonState.Button2Pressed:
				mouseFlag = MouseFlags.Button2Clicked;
				break;

			case WindowsConsole.ButtonState.RightmostButtonPressed:
				mouseFlag = MouseFlags.Button3Clicked;
				break;
			}
			point = new Point () {
				X = mouseEvent.MousePosition.X,
				Y = mouseEvent.MousePosition.Y
			};
			lastMouseButtonPressed = null;
			isButtonReleased = false;
			processButtonClick = false;
			point = null;
			return mouseFlag;
		}

		async Task ProcessButtonDoubleClickedAsync ()
		{
			await Task.Delay (300);
			isButtonDoubleClicked = false;
			isOneFingerDoubleClicked = false;
			//buttonPressedCount = 0;
		}

		async Task ProcessContinuousButtonPressedAsync (MouseFlags mouseFlag)
		{
			while (isButtonPressed) {
				await Task.Delay (100);
				var me = new MouseEvent () {
					X = pointMove.X,
					Y = pointMove.Y,
					Flags = mouseFlag
				};

				var view = Application.WantContinuousButtonPressedView;
				if (view == null) {
					break;
				}
				if (isButtonPressed && (mouseFlag & MouseFlags.ReportMousePosition) == 0) {
					Application.MainLoop.Invoke (() => mouseHandler (me));
				}
			}
		}

		static MouseFlags SetControlKeyStates (WindowsConsole.MouseEventRecord mouseEvent, MouseFlags mouseFlag)
		{
			if (mouseEvent.ControlKeyState.HasFlag (WindowsConsole.ControlKeyState.RightControlPressed) ||
				mouseEvent.ControlKeyState.HasFlag (WindowsConsole.ControlKeyState.LeftControlPressed))
				mouseFlag |= MouseFlags.ButtonCtrl;

			if (mouseEvent.ControlKeyState.HasFlag (WindowsConsole.ControlKeyState.ShiftPressed))
				mouseFlag |= MouseFlags.ButtonShift;

			if (mouseEvent.ControlKeyState.HasFlag (WindowsConsole.ControlKeyState.RightAltPressed) ||
				 mouseEvent.ControlKeyState.HasFlag (WindowsConsole.ControlKeyState.LeftAltPressed))
				mouseFlag |= MouseFlags.ButtonAlt;
			return mouseFlag;
		}

		KeyModifiers keyModifiers;

		public WindowsConsole.ConsoleKeyInfoEx ToConsoleKeyInfoEx (WindowsConsole.KeyEventRecord keyEvent)
		{
			var state = keyEvent.dwControlKeyState;

			bool shift = (state & WindowsConsole.ControlKeyState.ShiftPressed) != 0;
			bool alt = (state & (WindowsConsole.ControlKeyState.LeftAltPressed | WindowsConsole.ControlKeyState.RightAltPressed)) != 0;
			bool control = (state & (WindowsConsole.ControlKeyState.LeftControlPressed | WindowsConsole.ControlKeyState.RightControlPressed)) != 0;
			bool capslock = (state & (WindowsConsole.ControlKeyState.CapslockOn)) != 0;
			bool numlock = (state & (WindowsConsole.ControlKeyState.NumlockOn)) != 0;
			bool scrolllock = (state & (WindowsConsole.ControlKeyState.ScrolllockOn)) != 0;

			if (keyModifiers == null)
				keyModifiers = new KeyModifiers ();
			if (shift)
				keyModifiers.Shift = shift;
			if (alt)
				keyModifiers.Alt = alt;
			if (control)
				keyModifiers.Ctrl = control;
			if (capslock)
				keyModifiers.Capslock = capslock;
			if (numlock)
				keyModifiers.Numlock = numlock;
			if (scrolllock)
				keyModifiers.Scrolllock = scrolllock;

			var ConsoleKeyInfo = new ConsoleKeyInfo (keyEvent.UnicodeChar, (ConsoleKey)keyEvent.wVirtualKeyCode, shift, alt, control);

			return new WindowsConsole.ConsoleKeyInfoEx (ConsoleKeyInfo, capslock, numlock, scrolllock);
		}

		public WindowsConsole.KeyEventRecord FromVKPacketToKeyEventRecord (WindowsConsole.KeyEventRecord keyEvent)
		{
			if (keyEvent.wVirtualKeyCode != (uint)ConsoleKey.Packet) {
				return keyEvent;
			}

			var mod = new ConsoleModifiers ();
			if (keyEvent.dwControlKeyState.HasFlag (WindowsConsole.ControlKeyState.ShiftPressed)) {
				mod |= ConsoleModifiers.Shift;
			}
			if (keyEvent.dwControlKeyState.HasFlag (WindowsConsole.ControlKeyState.RightAltPressed) ||
				keyEvent.dwControlKeyState.HasFlag (WindowsConsole.ControlKeyState.LeftAltPressed)) {
				mod |= ConsoleModifiers.Alt;
			}
			if (keyEvent.dwControlKeyState.HasFlag (WindowsConsole.ControlKeyState.LeftControlPressed) ||
				keyEvent.dwControlKeyState.HasFlag (WindowsConsole.ControlKeyState.RightControlPressed)) {
				mod |= ConsoleModifiers.Control;
			}
			var keyChar = ConsoleKeyMapping.GetKeyCharFromConsoleKey (keyEvent.UnicodeChar, mod, out uint virtualKey, out uint scanCode);

			return new WindowsConsole.KeyEventRecord {
				UnicodeChar = (char)keyChar,
				bKeyDown = keyEvent.bKeyDown,
				dwControlKeyState = keyEvent.dwControlKeyState,
				wRepeatCount = keyEvent.wRepeatCount,
				wVirtualKeyCode = (ushort)virtualKey,
				wVirtualScanCode = (ushort)scanCode
			};
		}

		public Key MapKey (WindowsConsole.ConsoleKeyInfoEx keyInfoEx)
		{
			var keyInfo = keyInfoEx.consoleKeyInfo;
			switch (keyInfo.Key) {
			case ConsoleKey.Escape:
				return MapKeyModifiers (keyInfo, Key.Esc);
			case ConsoleKey.Tab:
				return keyInfo.Modifiers == ConsoleModifiers.Shift ? Key.BackTab : Key.Tab;
			case ConsoleKey.Clear:
				return MapKeyModifiers (keyInfo, Key.Clear);
			case ConsoleKey.Home:
				return MapKeyModifiers (keyInfo, Key.Home);
			case ConsoleKey.End:
				return MapKeyModifiers (keyInfo, Key.End);
			case ConsoleKey.LeftArrow:
				return MapKeyModifiers (keyInfo, Key.CursorLeft);
			case ConsoleKey.RightArrow:
				return MapKeyModifiers (keyInfo, Key.CursorRight);
			case ConsoleKey.UpArrow:
				return MapKeyModifiers (keyInfo, Key.CursorUp);
			case ConsoleKey.DownArrow:
				return MapKeyModifiers (keyInfo, Key.CursorDown);
			case ConsoleKey.PageUp:
				return MapKeyModifiers (keyInfo, Key.PageUp);
			case ConsoleKey.PageDown:
				return MapKeyModifiers (keyInfo, Key.PageDown);
			case ConsoleKey.Enter:
				return MapKeyModifiers (keyInfo, Key.Enter);
			case ConsoleKey.Spacebar:
				return MapKeyModifiers (keyInfo, keyInfo.KeyChar == 0 ? Key.Space : (Key)keyInfo.KeyChar);
			case ConsoleKey.Backspace:
				return MapKeyModifiers (keyInfo, Key.Backspace);
			case ConsoleKey.Delete:
				return MapKeyModifiers (keyInfo, Key.DeleteChar);
			case ConsoleKey.Insert:
				return MapKeyModifiers (keyInfo, Key.InsertChar);
			case ConsoleKey.PrintScreen:
				return MapKeyModifiers (keyInfo, Key.PrintScreen);

			case ConsoleKey.NumPad0:
				return keyInfoEx.NumLock ? Key.D0 : Key.InsertChar;
			case ConsoleKey.NumPad1:
				return keyInfoEx.NumLock ? Key.D1 : Key.End;
			case ConsoleKey.NumPad2:
				return keyInfoEx.NumLock ? Key.D2 : Key.CursorDown;
			case ConsoleKey.NumPad3:
				return keyInfoEx.NumLock ? Key.D3 : Key.PageDown;
			case ConsoleKey.NumPad4:
				return keyInfoEx.NumLock ? Key.D4 : Key.CursorLeft;
			case ConsoleKey.NumPad5:
				return keyInfoEx.NumLock ? Key.D5 : (Key)((uint)keyInfo.KeyChar);
			case ConsoleKey.NumPad6:
				return keyInfoEx.NumLock ? Key.D6 : Key.CursorRight;
			case ConsoleKey.NumPad7:
				return keyInfoEx.NumLock ? Key.D7 : Key.Home;
			case ConsoleKey.NumPad8:
				return keyInfoEx.NumLock ? Key.D8 : Key.CursorUp;
			case ConsoleKey.NumPad9:
				return keyInfoEx.NumLock ? Key.D9 : Key.PageUp;

			case ConsoleKey.Oem1:
			case ConsoleKey.Oem2:
			case ConsoleKey.Oem3:
			case ConsoleKey.Oem4:
			case ConsoleKey.Oem5:
			case ConsoleKey.Oem6:
			case ConsoleKey.Oem7:
			case ConsoleKey.Oem8:
			case ConsoleKey.Oem102:
			case ConsoleKey.OemPeriod:
			case ConsoleKey.OemComma:
			case ConsoleKey.OemPlus:
			case ConsoleKey.OemMinus:
				if (keyInfo.KeyChar == 0)
					return Key.Unknown;

				return (Key)((uint)keyInfo.KeyChar);
			}

			var key = keyInfo.Key;
			//var alphaBase = ((keyInfo.Modifiers == ConsoleModifiers.Shift) ^ (keyInfoEx.CapsLock)) ? 'A' : 'a';

			if (key >= ConsoleKey.A && key <= ConsoleKey.Z) {
				var delta = key - ConsoleKey.A;
				if (keyInfo.Modifiers == ConsoleModifiers.Control) {
					return (Key)(((uint)Key.CtrlMask) | ((uint)Key.A + delta));
				}
				if (keyInfo.Modifiers == ConsoleModifiers.Alt) {
					return (Key)(((uint)Key.AltMask) | ((uint)Key.A + delta));
				}
				if (keyInfo.Modifiers == (ConsoleModifiers.Shift | ConsoleModifiers.Alt)) {
					return MapKeyModifiers (keyInfo, (Key)((uint)Key.A + delta));
				}
				if ((keyInfo.Modifiers & (ConsoleModifiers.Alt | ConsoleModifiers.Control)) != 0) {
					if (keyInfo.KeyChar == 0 || (keyInfo.KeyChar != 0 && keyInfo.KeyChar >= 1 && keyInfo.KeyChar <= 26)) {
						return MapKeyModifiers (keyInfo, (Key)((uint)Key.A + delta));
					}
				}
				//return (Key)((uint)alphaBase + delta);
				return (Key)((uint)keyInfo.KeyChar);
			}
			if (key >= ConsoleKey.D0 && key <= ConsoleKey.D9) {
				var delta = key - ConsoleKey.D0;
				if (keyInfo.Modifiers == ConsoleModifiers.Alt) {
					return (Key)(((uint)Key.AltMask) | ((uint)Key.D0 + delta));
				}
				if (keyInfo.Modifiers == ConsoleModifiers.Control) {
					return (Key)(((uint)Key.CtrlMask) | ((uint)Key.D0 + delta));
				}
				if (keyInfo.Modifiers == (ConsoleModifiers.Shift | ConsoleModifiers.Alt)) {
					return MapKeyModifiers (keyInfo, (Key)((uint)Key.D0 + delta));
				}
				if ((keyInfo.Modifiers & (ConsoleModifiers.Alt | ConsoleModifiers.Control)) != 0) {
					if (keyInfo.KeyChar == 0 || keyInfo.KeyChar == 30 || keyInfo.KeyChar == ((uint)Key.D0 + delta)) {
						return MapKeyModifiers (keyInfo, (Key)((uint)Key.D0 + delta));
					}
				}
				return (Key)((uint)keyInfo.KeyChar);
			}
			if (key >= ConsoleKey.F1 && key <= ConsoleKey.F12) {
				var delta = key - ConsoleKey.F1;
				if ((keyInfo.Modifiers & (ConsoleModifiers.Shift | ConsoleModifiers.Alt | ConsoleModifiers.Control)) != 0) {
					return MapKeyModifiers (keyInfo, (Key)((uint)Key.F1 + delta));
				}

				return (Key)((uint)Key.F1 + delta);
			}
			if (keyInfo.KeyChar != 0) {
				return MapKeyModifiers (keyInfo, (Key)((uint)keyInfo.KeyChar));
			}

			return (Key)(0xffffffff);
		}

		private Key MapKeyModifiers (ConsoleKeyInfo keyInfo, Key key)
		{
			Key keyMod = new Key ();
			if ((keyInfo.Modifiers & ConsoleModifiers.Shift) != 0)
				keyMod = Key.ShiftMask;
			if ((keyInfo.Modifiers & ConsoleModifiers.Control) != 0)
				keyMod |= Key.CtrlMask;
			if ((keyInfo.Modifiers & ConsoleModifiers.Alt) != 0)
				keyMod |= Key.AltMask;

			return keyMod != Key.Null ? keyMod | key : key;
		}

		public override void Init (Action terminalResized)
		{
			TerminalResized = terminalResized;

			try {
				// Needed for Windows Terminal
				// ESC [ ? 1047 h  Activate xterm alternative buffer (no backscroll)
				// ESC [ ? 1047 l  Restore xterm working buffer (with backscroll)
				// ESC [ ? 1048 h  Save cursor position
				// ESC [ ? 1048 l  Restore cursor position
				// ESC [ ? 1049 h  Save cursor position and activate xterm alternative buffer (no backscroll)
				// ESC [ ? 1049 l  Restore cursor position and restore xterm working buffer (with backscroll)
				// Per Issue #2264 using the alterantive screen buffer is required for Windows Terminal to not 
				// wipe out the backscroll buffer when the application exits.
				Console.Out.Write ("\x1b[?1047h");

				// Console.Out.Flush () is not needed. See https://stackoverflow.com/a/20450486/297526

				var winSize = WinConsole.GetConsoleOutputWindow (out Point pos);
				cols = winSize.Width;
				rows = winSize.Height;
				WindowsConsole.SmallRect.MakeEmpty (ref damageRegion);

				CurrentAttribute = MakeColor (Color.White, Color.Black);
				InitalizeColorSchemes ();

				ResizeScreen ();
				UpdateOffScreen ();
			} catch (Win32Exception e) {
				throw new InvalidOperationException ("The Windows Console output window is not available.", e);
			}
		}

		public override void ResizeScreen ()
		{
			OutputBuffer = new WindowsConsole.CharInfo [Rows * Cols];
			Clip = new Rect (0, 0, Cols, Rows);
			damageRegion = new WindowsConsole.SmallRect () {
				Top = 0,
				Left = 0,
				Bottom = (short)Rows,
				Right = (short)Cols
			};
			WinConsole.ForceRefreshCursorVisibility ();
			if (!EnableConsoleScrolling) {
                // ANSI ESC "[xJ" Clears part of the screen.
                // If n is 0 (or missing), clear from cursor to end of screen.
                // If n is 1, clear from cursor to beginning of the screen.
                // If n is 2, clear entire screen (and moves cursor to upper left on DOS ANSI.SYS).
                // If n is 3, clear entire screen and delete all lines saved in the scrollback buffer
                // DO NOT USE 3J - even with the alternate screen buffer, it clears the entire scrollback buffer
                Console.Out.Write ("\x1b[3J");
			}
		}

		public override void UpdateOffScreen ()
		{
			contents = new int [rows, cols, 3];
			for (int row = 0; row < rows; row++) {
				for (int col = 0; col < cols; col++) {
					int position = row * cols + col;
					OutputBuffer [position].Attributes = (ushort)Colors.TopLevel.Normal;
					OutputBuffer [position].Char.UnicodeChar = ' ';
					contents [row, col, 0] = OutputBuffer [position].Char.UnicodeChar;
					contents [row, col, 1] = OutputBuffer [position].Attributes;
					contents [row, col, 2] = 0;
				}
			}
		}

		int ccol, crow;
		public override void Move (int col, int row)
		{
			ccol = col;
			crow = row;
		}

		int GetOutputBufferPosition ()
		{
			return crow * Cols + ccol;
		}

		public override void AddRune (Rune rune)
		{
			rune = MakePrintable (rune);
			var runeWidth = Rune.ColumnWidth (rune);
			var position = GetOutputBufferPosition ();
			var validClip = IsValidContent (ccol, crow, Clip);

			if (validClip) {
				if (runeWidth == 0 && ccol > 0) {
					var r = contents [crow, ccol - 1, 0];
					var s = new string (new char [] { (char)r, (char)rune });
					string sn;
					if (!s.IsNormalized ()) {
						sn = s.Normalize ();
					} else {
						sn = s;
					}
					var c = sn [0];
					var prevPosition = crow * Cols + (ccol - 1);
					OutputBuffer [prevPosition].Char.UnicodeChar = c;
					contents [crow, ccol - 1, 0] = c;
					OutputBuffer [prevPosition].Attributes = (ushort)CurrentAttribute;
					contents [crow, ccol - 1, 1] = CurrentAttribute;
					contents [crow, ccol - 1, 2] = 1;
					WindowsConsole.SmallRect.Update (ref damageRegion, (short)(ccol - 1), (short)crow);
				} else {
					if (runeWidth < 2 && ccol > 0
						&& Rune.ColumnWidth ((char)contents [crow, ccol - 1, 0]) > 1) {

						var prevPosition = crow * Cols + (ccol - 1);
						OutputBuffer [prevPosition].Char.UnicodeChar = ' ';
						contents [crow, ccol - 1, 0] = (int)(uint)' ';

					} else if (runeWidth < 2 && ccol <= Clip.Right - 1
						&& Rune.ColumnWidth ((char)contents [crow, ccol, 0]) > 1) {

						var prevPosition = GetOutputBufferPosition () + 1;
						OutputBuffer [prevPosition].Char.UnicodeChar = (char)' ';
						contents [crow, ccol + 1, 0] = (int)(uint)' ';

					}
					if (runeWidth > 1 && ccol == Clip.Right - 1) {
						OutputBuffer [position].Char.UnicodeChar = (char)' ';
						contents [crow, ccol, 0] = (int)(uint)' ';
					} else {
						OutputBuffer [position].Char.UnicodeChar = (char)rune;
						contents [crow, ccol, 0] = (int)(uint)rune;
					}
					OutputBuffer [position].Attributes = (ushort)CurrentAttribute;
					contents [crow, ccol, 1] = CurrentAttribute;
					contents [crow, ccol, 2] = 1;
					WindowsConsole.SmallRect.Update (ref damageRegion, (short)ccol, (short)crow);
				}
			}

			if (runeWidth < 0 || runeWidth > 0) {
				ccol++;
			}

			if (runeWidth > 1) {
				if (validClip && ccol < Clip.Right) {
					position = GetOutputBufferPosition ();
					OutputBuffer [position].Attributes = (ushort)CurrentAttribute;
					OutputBuffer [position].Char.UnicodeChar = (char)0x00;
					contents [crow, ccol, 0] = (int)(uint)0x00;
					contents [crow, ccol, 1] = CurrentAttribute;
					contents [crow, ccol, 2] = 0;
				}
				ccol++;
			}

			if (sync) {
				UpdateScreen ();
			}
		}

		public override void AddStr (ustring str)
		{
			foreach (var rune in str)
				AddRune (rune);
		}

		public override void SetAttribute (Attribute c)
		{
			base.SetAttribute (c);
		}

		public override Attribute MakeColor (Color foreground, Color background)
		{
			return MakeColor ((ConsoleColor)foreground, (ConsoleColor)background);
		}

		Attribute MakeColor (ConsoleColor f, ConsoleColor b)
		{
			// Encode the colors into the int value.
			return new Attribute (
				value: ((int)f | (int)b << 4),
				foreground: (Color)f,
				background: (Color)b
			);
		}

		public override Attribute MakeAttribute (Color fore, Color back)
		{
			return MakeColor ((ConsoleColor)fore, (ConsoleColor)back);
		}

		public override void Refresh ()
		{
			UpdateScreen ();

			WinConsole.SetInitialCursorVisibility ();

			UpdateCursor ();
#if false
			var bufferCoords = new WindowsConsole.Coord (){
				X = (short)Clip.Width,
				Y = (short)Clip.Height
			};

			var window = new WindowsConsole.SmallRect (){
				Top = 0,
				Left = 0,
				Right = (short)Clip.Right,
				Bottom = (short)Clip.Bottom
			};

			UpdateCursor();
			WinConsole.WriteToConsole (OutputBuffer, bufferCoords, window);
#endif
		}

		public override void UpdateScreen ()
		{
			if (damageRegion.Left == -1)
				return;

			if (!EnableConsoleScrolling) {
				var windowSize = WinConsole.GetConsoleBufferWindow (out _);
				if (!windowSize.IsEmpty && (windowSize.Width != Cols || windowSize.Height != Rows))
					return;
			}

			var bufferCoords = new WindowsConsole.Coord () {
				X = (short)Clip.Width,
				Y = (short)Clip.Height
			};

			//var window = new WindowsConsole.SmallRect () {
			//	Top = 0,
			//	Left = 0,
			//	Right = (short)Clip.Right,
			//	Bottom = (short)Clip.Bottom
			//};

			WinConsole.WriteToConsole (new Size (Cols, Rows), OutputBuffer, bufferCoords, damageRegion);

			// System.Diagnostics.Debugger.Log (0, "debug", $"Region={damageRegion.Right - damageRegion.Left},{damageRegion.Bottom - damageRegion.Top}\n");
			WindowsConsole.SmallRect.MakeEmpty (ref damageRegion);
		}

		CursorVisibility savedCursorVisibility;

		public override void UpdateCursor ()
		{
			if (ccol < 0 || crow < 0 || ccol > Cols || crow > Rows) {
				GetCursorVisibility (out CursorVisibility cursorVisibility);
				savedCursorVisibility = cursorVisibility;
				SetCursorVisibility (CursorVisibility.Invisible);
				return;
			}

			SetCursorVisibility (savedCursorVisibility);
			var position = new WindowsConsole.Coord () {
				X = (short)ccol,
				Y = (short)crow
			};
			WinConsole.SetCursorPosition (position);
		}

		public override void End ()
		{
			WinConsole.Cleanup ();
			WinConsole = null;

<<<<<<< HEAD
			// Needed for Windows Terminal
			// Clear the alternative screen buffer from the cursor to the
			// end of the screen.
			// Note, [3J causes Windows Terminal to wipe out the entire NON ALTERNATIVE
			// backbuffer! So we need to use [0J instead.
			Console.Out.Write ("\x1b[0J");

			// Disable alternative screen buffer.
			Console.Out.Write ("\x1b[?1047l");

			// Console.Out.Flush () is not needed. See https://stackoverflow.com/a/20450486/297526
		}

=======
>>>>>>> 9cfa78a0
		/// <inheritdoc/>
		public override bool GetCursorVisibility (out CursorVisibility visibility)
		{
			return WinConsole.GetCursorVisibility (out visibility);
		}

		/// <inheritdoc/>
		public override bool SetCursorVisibility (CursorVisibility visibility)
		{
			savedCursorVisibility = visibility;
			return WinConsole.SetCursorVisibility (visibility);
		}

		/// <inheritdoc/>
		public override bool EnsureCursorVisibility ()
		{
			return WinConsole.EnsureCursorVisibility ();
		}

		public override void SendKeys (char keyChar, ConsoleKey key, bool shift, bool alt, bool control)
		{
			WindowsConsole.InputRecord input = new WindowsConsole.InputRecord {
				EventType = WindowsConsole.EventType.Key
			};

			WindowsConsole.KeyEventRecord keyEvent = new WindowsConsole.KeyEventRecord {
				bKeyDown = true
			};
			WindowsConsole.ControlKeyState controlKey = new WindowsConsole.ControlKeyState ();
			if (shift) {
				controlKey |= WindowsConsole.ControlKeyState.ShiftPressed;
				keyEvent.UnicodeChar = '\0';
				keyEvent.wVirtualKeyCode = 16;
			}
			if (alt) {
				controlKey |= WindowsConsole.ControlKeyState.LeftAltPressed;
				controlKey |= WindowsConsole.ControlKeyState.RightAltPressed;
				keyEvent.UnicodeChar = '\0';
				keyEvent.wVirtualKeyCode = 18;
			}
			if (control) {
				controlKey |= WindowsConsole.ControlKeyState.LeftControlPressed;
				controlKey |= WindowsConsole.ControlKeyState.RightControlPressed;
				keyEvent.UnicodeChar = '\0';
				keyEvent.wVirtualKeyCode = 17;
			}
			keyEvent.dwControlKeyState = controlKey;

			input.KeyEvent = keyEvent;

			if (shift || alt || control) {
				ProcessInput (input);
			}

			keyEvent.UnicodeChar = keyChar;
			if ((uint)key < 255) {
				keyEvent.wVirtualKeyCode = (ushort)key;
			} else {
				keyEvent.wVirtualKeyCode = '\0';
			}

			input.KeyEvent = keyEvent;

			try {
				ProcessInput (input);
			} catch (OverflowException) { } finally {
				keyEvent.bKeyDown = false;
				input.KeyEvent = keyEvent;
				ProcessInput (input);
			}
		}

		public override bool GetColors (int value, out Color foreground, out Color background)
		{
			bool hasColor = false;
			foreground = default;
			background = default;
			IEnumerable<int> values = Enum.GetValues (typeof (ConsoleColor))
				.OfType<ConsoleColor> ()
				.Select (s => (int)s);
			if (values.Contains ((value >> 4) & 0xffff)) {
				hasColor = true;
				background = (Color)(ConsoleColor)((value >> 4) & 0xffff);
			}
			if (values.Contains (value - ((int)background << 4))) {
				hasColor = true;
				foreground = (Color)(ConsoleColor)(value - ((int)background << 4));
			}
			return hasColor;
		}

		#region Unused
		public override void SetColors (ConsoleColor foreground, ConsoleColor background)
		{
		}

		public override void SetColors (short foregroundColorId, short backgroundColorId)
		{
		}

		public override void Suspend ()
		{
		}

		public override void StartReportingMouseMoves ()
		{
		}

		public override void StopReportingMouseMoves ()
		{
		}

		public override void UncookMouse ()
		{
		}

		public override void CookMouse ()
		{
		}
		#endregion
	}

	/// <summary>
	/// Mainloop intended to be used with the <see cref="WindowsDriver"/>, and can
	/// only be used on Windows.
	/// </summary>
	/// <remarks>
	/// This implementation is used for WindowsDriver.
	/// </remarks>
	internal class WindowsMainLoop : IMainLoopDriver {
		ManualResetEventSlim eventReady = new ManualResetEventSlim (false);
		ManualResetEventSlim waitForProbe = new ManualResetEventSlim (false);
		ManualResetEventSlim winChange = new ManualResetEventSlim (false);
		MainLoop mainLoop;
		ConsoleDriver consoleDriver;
		WindowsConsole winConsole;
		bool winChanged;
		Size windowSize;
		CancellationTokenSource tokenSource = new CancellationTokenSource ();

		// The records that we keep fetching
		Queue<WindowsConsole.InputRecord []> resultQueue = new Queue<WindowsConsole.InputRecord []> ();

		/// <summary>
		/// Invoked when a Key is pressed or released.
		/// </summary>
		public Action<WindowsConsole.InputRecord> ProcessInput;

		/// <summary>
		/// Invoked when the window is changed.
		/// </summary>
		public Action<Size> WinChanged;

		public WindowsMainLoop (ConsoleDriver consoleDriver = null)
		{
			this.consoleDriver = consoleDriver ?? throw new ArgumentNullException ("Console driver instance must be provided.");
			winConsole = ((WindowsDriver)consoleDriver).WinConsole;
		}

		void IMainLoopDriver.Setup (MainLoop mainLoop)
		{
			this.mainLoop = mainLoop;
			Task.Run (WindowsInputHandler);
			Task.Run (CheckWinChange);
		}

		void WindowsInputHandler ()
		{
			while (true) {
				waitForProbe.Wait ();
				waitForProbe.Reset ();

				if (resultQueue?.Count == 0) {
					resultQueue.Enqueue (winConsole.ReadConsoleInput ());
				}

				eventReady.Set ();
			}
		}

		void CheckWinChange ()
		{
			while (true) {
				winChange.Wait ();
				winChange.Reset ();
				WaitWinChange ();
				winChanged = true;
				eventReady.Set ();
			}
		}

		void WaitWinChange ()
		{
			while (true) {
				Thread.Sleep (100);
				if (!consoleDriver.EnableConsoleScrolling) {
					windowSize = winConsole.GetConsoleBufferWindow (out _);
					//System.Diagnostics.Debug.WriteLine ($"{consoleDriver.EnableConsoleScrolling},{windowSize.Width},{windowSize.Height}");
					if (windowSize != Size.Empty && windowSize.Width != consoleDriver.Cols
						|| windowSize.Height != consoleDriver.Rows) {
						return;
					}
				}
			}
		}

		void IMainLoopDriver.Wakeup ()
		{
			//tokenSource.Cancel ();
			eventReady.Set ();
		}

		bool IMainLoopDriver.EventsPending (bool wait)
		{
			waitForProbe.Set ();
			winChange.Set ();

			if (CheckTimers (wait, out var waitTimeout)) {
				return true;
			}

			try {
				if (!tokenSource.IsCancellationRequested) {
					eventReady.Wait (waitTimeout, tokenSource.Token);
				}
			} catch (OperationCanceledException) {
				return true;
			} finally {
				eventReady.Reset ();
			}

			if (!tokenSource.IsCancellationRequested) {
				return resultQueue.Count > 0 || CheckTimers (wait, out _) || winChanged;
			}

			tokenSource.Dispose ();
			tokenSource = new CancellationTokenSource ();
			return true;
		}

		bool CheckTimers (bool wait, out int waitTimeout)
		{
			long now = DateTime.UtcNow.Ticks;

			if (mainLoop.timeouts.Count > 0) {
				waitTimeout = (int)((mainLoop.timeouts.Keys [0] - now) / TimeSpan.TicksPerMillisecond);
				if (waitTimeout < 0)
					return true;
			} else {
				waitTimeout = -1;
			}

			if (!wait)
				waitTimeout = 0;

			int ic;
			lock (mainLoop.idleHandlers) {
				ic = mainLoop.idleHandlers.Count;
			}

			return ic > 0;
		}

		void IMainLoopDriver.MainIteration ()
		{
			while (resultQueue.Count > 0) {
				var inputRecords = resultQueue.Dequeue ();
				if (inputRecords != null && inputRecords.Length > 0) {
					var inputEvent = inputRecords [0];
					ProcessInput?.Invoke (inputEvent);
				}
			}
			if (winChanged) {
				winChanged = false;
				WinChanged?.Invoke (windowSize);
			}
		}
	}

	class WindowsClipboard : ClipboardBase {
		public WindowsClipboard ()
		{
			IsSupported = IsClipboardFormatAvailable (cfUnicodeText);
		}

		public override bool IsSupported { get; }

		protected override string GetClipboardDataImpl ()
		{
			//if (!IsClipboardFormatAvailable (cfUnicodeText))
			//	return null;

			try {
				if (!OpenClipboard (IntPtr.Zero))
					return null;

				IntPtr handle = GetClipboardData (cfUnicodeText);
				if (handle == IntPtr.Zero)
					return null;

				IntPtr pointer = IntPtr.Zero;

				try {
					pointer = GlobalLock (handle);
					if (pointer == IntPtr.Zero)
						return null;

					int size = GlobalSize (handle);
					byte [] buff = new byte [size];

					Marshal.Copy (pointer, buff, 0, size);

					return System.Text.Encoding.Unicode.GetString (buff)
						.TrimEnd ('\0');
				} finally {
					if (pointer != IntPtr.Zero)
						GlobalUnlock (handle);
				}
			} finally {
				CloseClipboard ();
			}
		}

		protected override void SetClipboardDataImpl (string text)
		{
			OpenClipboard ();

			EmptyClipboard ();
			IntPtr hGlobal = default;
			try {
				var bytes = (text.Length + 1) * 2;
				hGlobal = Marshal.AllocHGlobal (bytes);

				if (hGlobal == default) {
					ThrowWin32 ();
				}

				var target = GlobalLock (hGlobal);

				if (target == default) {
					ThrowWin32 ();
				}

				try {
					Marshal.Copy (text.ToCharArray (), 0, target, text.Length);
				} finally {
					GlobalUnlock (target);
				}

				if (SetClipboardData (cfUnicodeText, hGlobal) == default) {
					ThrowWin32 ();
				}

				hGlobal = default;
			} finally {
				if (hGlobal != default) {
					Marshal.FreeHGlobal (hGlobal);
				}

				CloseClipboard ();
			}
		}

		void OpenClipboard ()
		{
			var num = 10;
			while (true) {
				if (OpenClipboard (default)) {
					break;
				}

				if (--num == 0) {
					ThrowWin32 ();
				}

				Thread.Sleep (100);
			}
		}

		const uint cfUnicodeText = 13;

		void ThrowWin32 ()
		{
			throw new Win32Exception (Marshal.GetLastWin32Error ());
		}

		[DllImport ("User32.dll", SetLastError = true)]
		[return: MarshalAs (UnmanagedType.Bool)]
		static extern bool IsClipboardFormatAvailable (uint format);

		[DllImport ("kernel32.dll", SetLastError = true)]
		static extern int GlobalSize (IntPtr handle);

		[DllImport ("kernel32.dll", SetLastError = true)]
		static extern IntPtr GlobalLock (IntPtr hMem);

		[DllImport ("kernel32.dll", SetLastError = true)]
		[return: MarshalAs (UnmanagedType.Bool)]
		static extern bool GlobalUnlock (IntPtr hMem);

		[DllImport ("user32.dll", SetLastError = true)]
		[return: MarshalAs (UnmanagedType.Bool)]
		static extern bool OpenClipboard (IntPtr hWndNewOwner);

		[DllImport ("user32.dll", SetLastError = true)]
		[return: MarshalAs (UnmanagedType.Bool)]
		static extern bool CloseClipboard ();

		[DllImport ("user32.dll", SetLastError = true)]
		static extern IntPtr SetClipboardData (uint uFormat, IntPtr data);

		[DllImport ("user32.dll")]
		static extern bool EmptyClipboard ();

		[DllImport ("user32.dll", SetLastError = true)]
		static extern IntPtr GetClipboardData (uint uFormat);
	}
}<|MERGE_RESOLUTION|>--- conflicted
+++ resolved
@@ -1465,6 +1465,9 @@
 				CurrentAttribute = MakeColor (Color.White, Color.Black);
 				InitalizeColorSchemes ();
 
+				CurrentAttribute = MakeColor (Color.White, Color.Black);
+				InitalizeColorSchemes ();
+
 				ResizeScreen ();
 				UpdateOffScreen ();
 			} catch (Win32Exception e) {
@@ -1706,7 +1709,6 @@
 			WinConsole.Cleanup ();
 			WinConsole = null;
 
-<<<<<<< HEAD
 			// Needed for Windows Terminal
 			// Clear the alternative screen buffer from the cursor to the
 			// end of the screen.
@@ -1720,8 +1722,6 @@
 			// Console.Out.Flush () is not needed. See https://stackoverflow.com/a/20450486/297526
 		}
 
-=======
->>>>>>> 9cfa78a0
 		/// <inheritdoc/>
 		public override bool GetCursorVisibility (out CursorVisibility visibility)
 		{
