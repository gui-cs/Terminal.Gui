--- conflicted
+++ resolved
@@ -53,23 +53,6 @@
 			ReadFromConsoleOutput (size, coords, ref window);
 		}
 
-<<<<<<< HEAD
-		public WindowsConsole ()
-		{
-			InputHandle = GetStdHandle (STD_INPUT_HANDLE);
-			OutputHandle = GetStdHandle (STD_OUTPUT_HANDLE);
-			originalConsoleMode = ConsoleMode;
-			var newConsoleMode = originalConsoleMode;
-			newConsoleMode |= (uint)(ConsoleModes.EnableMouseInput | ConsoleModes.EnableExtendedFlags);
-			newConsoleMode &= ~(uint)ConsoleModes.EnableQuickEditMode;
-			newConsoleMode &= ~(uint)ConsoleModes.EnableProcessedInput;
-			ConsoleMode = newConsoleMode;
-
-			uint newOutputConsoleMode = OutputConsoleMode;
-			newOutputConsoleMode |= (uint)(OutputConsoleModes.EnableProcessedOutput | OutputConsoleModes.EnableVirtualTerminalProcessing | OutputConsoleModes.DisableNewLineAutoReturn);
-			//newOutputConsoleMode &= ~(uint)(OutputConsoleModes.EnableWrapAtEolOutput);
-			OutputConsoleMode = newOutputConsoleMode;
-=======
 		if (!useTrueColor) {
 			int i = 0;
 			CharInfo [] ci = new CharInfo [charInfoBuffer.Length];
@@ -80,97 +63,15 @@
 				};
 			}
 			return WriteConsoleOutput (_screenBuffer, ci, coords, new Coord () { X = window.Left, Y = window.Top }, ref window);
->>>>>>> 40d1042e
-		}
-
-
-<<<<<<< HEAD
-		public bool SupportTrueColor { get; } = (Environment.OSVersion.Version.Build >= 14931);
-
-		public bool WriteToConsole (Size size, ExtendedCharInfo [] charInfoBuffer, Coord coords, SmallRect window, bool forceUseBasicColor)
-		{
-			if (ScreenBuffer == IntPtr.Zero) {
-				ReadFromConsoleOutput (size, coords, ref window);
-			}
-
-			if (!SupportTrueColor || forceUseBasicColor) {
-				var i = 0;
-				var ci = new CharInfo [charInfoBuffer.Length];
-				foreach (var info in charInfoBuffer) {
-					ci[i++] = new CharInfo () {
-						Char = new CharUnion () { UnicodeChar = info.Char },
-						Attributes = (ushort) info.Attribute
-					};
-				}
-
-				return WriteConsoleOutput (ScreenBuffer, ci, coords, new Coord () { X = window.Left, Y = window.Top }, ref window);
-			}
-
-			return WriteConsoleTrueColorOutput (charInfoBuffer);
-		}
-
-		readonly System.Text.StringBuilder stringBuilder = new System.Text.StringBuilder (256*1024);
-		readonly char [] SafeCursor = new [] { '\x1b', '7', '\x1b', '[', '0', ';', '0', 'H' };
-		readonly char [] RestoreCursor = new [] { '\x1b', '8' };
-		readonly char [] SendTrueColorFg = new [] { '\x1b', '[', '3', '8', ';', '2', ';' };
-		readonly char [] SendTrueColorBg = new [] { ';', '4', '8', ';', '2', ';' };
-		readonly char [] SendColorFg = new [] { '\x1b', '[', '3', '8', ';', '5', ';' };
-		readonly char [] SendColorBg = new [] { ';', '4', '8', ';', '5', ';' };
-
-		private bool WriteConsoleTrueColorOutput(ExtendedCharInfo [] charInfoBuffer)
-		{
-			stringBuilder.Clear ();
-
-			stringBuilder.Append (SafeCursor);
-
-			Attribute? prev = null;
-			foreach (var info in charInfoBuffer) {
-				var attr = info.Attribute;
-
-				if (attr != prev) {
-					prev = attr;
-					
-					// TODO: this is now always true
-					if (attr is Attribute tca && tca.TrueColorForeground != null && tca.TrueColorBackground != null) {
-						stringBuilder.Append (SendTrueColorFg);
-						stringBuilder.Append (tca.TrueColorForeground.Red);
-						stringBuilder.Append (';');
-						stringBuilder.Append (tca.TrueColorForeground.Green);
-						stringBuilder.Append (';');
-						stringBuilder.Append (tca.TrueColorForeground.Blue);
-						stringBuilder.Append (SendTrueColorBg);
-						stringBuilder.Append (tca.TrueColorBackground.Red);
-						stringBuilder.Append (';');
-						stringBuilder.Append (tca.TrueColorBackground.Green);
-						stringBuilder.Append (';');
-						stringBuilder.Append (tca.TrueColorBackground.Blue);
-						stringBuilder.Append ('m');
-					} else {
-						var cc = (int)attr;
-						stringBuilder.Append (SendColorFg);
-						stringBuilder.Append (TrueColor.Code4ToCode8 (cc % 16));
-						stringBuilder.Append (SendColorBg);
-						stringBuilder.Append (TrueColor.Code4ToCode8 (cc / 16));
-						stringBuilder.Append ('m');
-					}
-				}
-
-				stringBuilder.Append (info.Char != '\x1b' ? info.Char : ' ');
-			}
-
-			stringBuilder.Append (RestoreCursor);
-
-			string s = stringBuilder.ToString ();
-			return WriteConsole (ScreenBuffer, s, (uint)(s.Length), out uint _, null);
-		}
-=======
+		}
+
+
 		return WriteConsoleTrueColorOutput (charInfoBuffer);
 	}
 
 	private bool WriteConsoleTrueColorOutput (ExtendedCharInfo [] charInfoBuffer)
 	{
 		_stringBuilder.Clear ();
->>>>>>> 40d1042e
 
 		_stringBuilder.Append (SafeCursor);
 
@@ -433,96 +334,6 @@
 			throw new System.ComponentModel.Win32Exception (Marshal.GetLastWin32Error ());
 		}
 
-<<<<<<< HEAD
-		public uint OutputConsoleMode {
-			get {
-				GetConsoleMode (OutputHandle, out uint v);
-				return v;
-			}
-			set {
-				SetConsoleMode (OutputHandle, value);
-			}
-		}
-
-		[Flags]
-		public enum ConsoleModes : uint {
-			EnableProcessedInput = 1,
-			EnableWindowInput = 8,
-			EnableMouseInput = 16,
-			EnableQuickEditMode = 64,
-			EnableExtendedFlags = 128,
-		}
-
-		[Flags]
-		public enum OutputConsoleModes : uint {
-			EnableProcessedOutput = 1,
-			EnableWrapAtEolOutput = 2,
-			EnableVirtualTerminalProcessing = 4,
-			DisableNewLineAutoReturn = 8,
-		}
-
-		[StructLayout (LayoutKind.Explicit, CharSet = CharSet.Unicode)]
-		public struct KeyEventRecord {
-			[FieldOffset (0), MarshalAs (UnmanagedType.Bool)]
-			public bool bKeyDown;
-			[FieldOffset (4), MarshalAs (UnmanagedType.U2)]
-			public ushort wRepeatCount;
-			[FieldOffset (6), MarshalAs (UnmanagedType.U2)]
-			public ushort wVirtualKeyCode;
-			[FieldOffset (8), MarshalAs (UnmanagedType.U2)]
-			public ushort wVirtualScanCode;
-			[FieldOffset (10)]
-			public char UnicodeChar;
-			[FieldOffset (12), MarshalAs (UnmanagedType.U4)]
-			public ControlKeyState dwControlKeyState;
-		}
-
-		[Flags]
-		public enum ButtonState {
-			Button1Pressed = 1,
-			Button2Pressed = 4,
-			Button3Pressed = 8,
-			Button4Pressed = 16,
-			RightmostButtonPressed = 2
-		}
-
-		[Flags]
-		public enum ControlKeyState {
-			RightAltPressed = 1,
-			LeftAltPressed = 2,
-			RightControlPressed = 4,
-			LeftControlPressed = 8,
-			ShiftPressed = 16,
-			NumlockOn = 32,
-			ScrolllockOn = 64,
-			CapslockOn = 128,
-			EnhancedKey = 256
-		}
-
-		[Flags]
-		public enum EventFlags {
-			MouseMoved = 1,
-			DoubleClick = 2,
-			MouseWheeled = 4,
-			MouseHorizontalWheeled = 8
-		}
-
-		[StructLayout (LayoutKind.Explicit)]
-		public struct MouseEventRecord {
-			[FieldOffset (0)]
-			public Coord MousePosition;
-			[FieldOffset (4)]
-			public ButtonState ButtonState;
-			[FieldOffset (8)]
-			public ControlKeyState ControlKeyState;
-			[FieldOffset (12)]
-			public EventFlags EventFlags;
-
-			public override string ToString ()
-			{
-				return $"[Mouse({MousePosition},{ButtonState},{ControlKeyState},{EventFlags}";
-			}
-=======
 		return sz;
 	}
 
@@ -532,7 +343,6 @@
 		get {
 			GetConsoleMode (_inputHandle, out uint v);
 			return v;
->>>>>>> 40d1042e
 		}
 		set {
 			SetConsoleMode (_inputHandle, value);
@@ -699,25 +509,11 @@
 		public override readonly string ToString () => $"({X},{Y})";
 	};
 
-<<<<<<< HEAD
-		public struct ExtendedCharInfo {
-			public char Char { get; set; }
-			public Attribute Attribute { get; set; }
-		}
-
-		[StructLayout (LayoutKind.Sequential)]
-		public struct SmallRect {
-			public short Left;
-			public short Top;
-			public short Right;
-			public short Bottom;
-=======
 	[StructLayout (LayoutKind.Explicit, CharSet = CharSet.Unicode)]
 	public struct CharUnion {
 		[FieldOffset (0)] public char UnicodeChar;
 		[FieldOffset (0)] public byte AsciiChar;
 	}
->>>>>>> 40d1042e
 
 	[StructLayout (LayoutKind.Explicit, CharSet = CharSet.Unicode)]
 	public struct CharInfo {
@@ -838,25 +634,11 @@
 	[DllImport ("kernel32.dll")]
 	static extern bool SetConsoleCursorPosition (IntPtr hConsoleOutput, Coord dwCursorPosition);
 
-<<<<<<< HEAD
-		[DllImport ("kernel32.dll", EntryPoint = "WriteConsole", SetLastError = true, CharSet = CharSet.Unicode)]
-		static extern bool WriteConsole (
-			IntPtr hConsoleOutput,
-			String lpbufer,
-			UInt32 NumberOfCharsToWriten,
-			out UInt32 lpNumberOfCharsWritten,
-			object lpReserved
-		);
-
-		[DllImport ("kernel32.dll")]
-		static extern bool SetConsoleCursorPosition (IntPtr hConsoleOutput, Coord dwCursorPosition);
-=======
 	[StructLayout (LayoutKind.Sequential)]
 	public struct ConsoleCursorInfo {
 		public uint dwSize;
 		public bool bVisible;
 	}
->>>>>>> 40d1042e
 
 	[DllImport ("kernel32.dll", SetLastError = true)]
 	static extern bool SetConsoleCursorInfo (IntPtr hConsoleOutput, [In] ref ConsoleCursorInfo lpConsoleCursorInfo);
@@ -923,102 +705,6 @@
 			ShowWindow (thisConsole, state);
 		}
 #endif
-<<<<<<< HEAD
-		// See: https://github.com/gui-cs/Terminal.Gui/issues/357
-
-		[StructLayout (LayoutKind.Sequential)]
-		public struct CONSOLE_SCREEN_BUFFER_INFOEX {
-			public uint cbSize;
-			public Coord dwSize;
-			public Coord dwCursorPosition;
-			public ushort wAttributes;
-			public SmallRect srWindow;
-			public Coord dwMaximumWindowSize;
-			public ushort wPopupAttributes;
-			public bool bFullscreenSupported;
-
-			[MarshalAs (UnmanagedType.ByValArray, SizeConst = 16)]
-			public COLORREF [] ColorTable;
-		}
-
-		[StructLayout (LayoutKind.Explicit, Size = 4)]
-		public struct COLORREF {
-			public COLORREF (byte r, byte g, byte b)
-			{
-				Value = 0;
-				R = r;
-				G = g;
-				B = b;
-			}
-
-			public COLORREF (uint value)
-			{
-				R = 0;
-				G = 0;
-				B = 0;
-				Value = value & 0x00FFFFFF;
-			}
-
-			[FieldOffset (0)]
-			public byte R;
-			[FieldOffset (1)]
-			public byte G;
-			[FieldOffset (2)]
-			public byte B;
-
-			[FieldOffset (0)]
-			public uint Value;
-		}
-
-		[DllImport ("kernel32.dll", SetLastError = true)]
-		static extern bool GetConsoleScreenBufferInfoEx (IntPtr hConsoleOutput, ref CONSOLE_SCREEN_BUFFER_INFOEX csbi);
-
-		[DllImport ("kernel32.dll", SetLastError = true)]
-		static extern bool SetConsoleScreenBufferInfoEx (IntPtr hConsoleOutput, ref CONSOLE_SCREEN_BUFFER_INFOEX ConsoleScreenBufferInfo);
-
-		[DllImport ("kernel32.dll", SetLastError = true)]
-		static extern bool SetConsoleWindowInfo (
-			IntPtr hConsoleOutput,
-			bool bAbsolute,
-			[In] ref SmallRect lpConsoleWindow);
-
-		[DllImport ("kernel32.dll", SetLastError = true)]
-		static extern Coord GetLargestConsoleWindowSize (
-			IntPtr hConsoleOutput);
-	}
-
-	internal class WindowsDriver : ConsoleDriver {
-		static bool sync = false;
-		WindowsConsole.ExtendedCharInfo [] OutputBuffer;
-		int cols, rows, left, top;
-		WindowsConsole.SmallRect damageRegion;
-		IClipboard clipboard;
-		int [,,] contents;
-
-		public override int Cols => cols;
-		public override int Rows => rows;
-		public override int Left => left;
-		public override int Top => top;
-		public override bool EnableConsoleScrolling { get; set; }
-		public override IClipboard Clipboard => clipboard;
-		public override int [,,] Contents => contents;
-
-		public override bool SupportsTrueColorOutput => WinConsole.SupportTrueColor;
-
-		public WindowsConsole WinConsole { get; private set; }
-
-		Action<KeyEvent> keyHandler;
-		Action<KeyEvent> keyDownHandler;
-		Action<KeyEvent> keyUpHandler;
-		Action<MouseEvent> mouseHandler;
-
-		public WindowsDriver ()
-		{
-			WinConsole = new WindowsConsole ();
-			clipboard = new WindowsClipboard ();
-			UseTrueColor = true;
-		}
-=======
 	// See: https://github.com/gui-cs/Terminal.Gui/issues/357
 
 	[StructLayout (LayoutKind.Sequential)]
@@ -1035,7 +721,6 @@
 		[MarshalAs (UnmanagedType.ByValArray, SizeConst = 16)]
 		public COLORREF [] ColorTable;
 	}
->>>>>>> 40d1042e
 
 	[StructLayout (LayoutKind.Explicit, Size = 4)]
 	public struct COLORREF {
@@ -1062,17 +747,9 @@
 		[FieldOffset (2)]
 		public byte B;
 
-<<<<<<< HEAD
-			case WindowsConsole.EventType.Focus:
-				keyModifiers = null;
-				break;
-			}
-		}
-=======
 		[FieldOffset (0)]
 		public uint Value;
 	}
->>>>>>> 40d1042e
 
 	[DllImport ("kernel32.dll", SetLastError = true)]
 	static extern bool GetConsoleScreenBufferInfoEx (IntPtr hConsoleOutput, ref CONSOLE_SCREEN_BUFFER_INFOEX csbi);
@@ -1491,17 +1168,6 @@
 		return mouseFlag;
 	}
 
-<<<<<<< HEAD
-		public override void ResizeScreen ()
-		{
-			OutputBuffer = new WindowsConsole.ExtendedCharInfo [Rows * Cols];
-			Clip = new Rect (0, 0, Cols, Rows);
-			damageRegion = new WindowsConsole.SmallRect () {
-				Top = 0,
-				Left = 0,
-				Bottom = (short)Rows,
-				Right = (short)Cols
-=======
 	async Task ProcessButtonDoubleClickedAsync ()
 	{
 		await Task.Delay (300);
@@ -1518,30 +1184,14 @@
 				X = _pointMove.X,
 				Y = _pointMove.Y,
 				Flags = mouseFlag
->>>>>>> 40d1042e
 			};
 
-<<<<<<< HEAD
-		public override void UpdateOffScreen ()
-		{
-			contents = new int [rows, cols, 3];
-			for (int row = 0; row < rows; row++) {
-				for (int col = 0; col < cols; col++) {
-					int position = row * cols + col;
-					OutputBuffer [position].Attribute = Colors.TopLevel.Normal;
-					OutputBuffer [position].Char = ' ';
-					contents [row, col, 0] = OutputBuffer [position].Char;
-					contents [row, col, 1] = OutputBuffer [position].Attribute;
-					contents [row, col, 2] = 0;
-				}
-=======
 			var view = Application.WantContinuousButtonPressedView;
 			if (view == null) {
 				break;
 			}
 			if (_isButtonPressed && (mouseFlag & MouseFlags.ReportMousePosition) == 0) {
 				Application.MainLoop.Invoke (() => _mouseHandler (me));
->>>>>>> 40d1042e
 			}
 		}
 	}
@@ -1564,93 +1214,18 @@
 		return mouseFlag;
 	}
 
-<<<<<<< HEAD
-		public override void AddRune (Rune rune)
-		{
-			if (!IsRuneSupported (rune)) {
-				rune = Rune.ReplacementChar;
-			}
-
-			rune = rune.MakePrintable ();
-			var runeWidth = rune.GetColumns ();
-			var position = GetOutputBufferPosition ();
-			var validClip = IsValidContent (ccol, crow, Clip);
-
-			if (validClip) {
-				if (runeWidth == 0 && ccol > 0) {
-					var r = contents [crow, ccol - 1, 0];
-					var s = new string (new char [] { (char)r, (char)rune.Value });
-					string sn;
-					if (!s.IsNormalized ()) {
-						sn = s.Normalize ();
-					} else {
-						sn = s;
-					}
-					var c = sn [0];
-					var prevPosition = crow * Cols + (ccol - 1);
-					OutputBuffer [prevPosition].Char = c;
-					contents [crow, ccol - 1, 0] = c;
-					OutputBuffer [prevPosition].Attribute = CurrentAttribute;
-					contents [crow, ccol - 1, 1] = CurrentAttribute;
-					contents [crow, ccol - 1, 2] = 1;
-					WindowsConsole.SmallRect.Update (ref damageRegion, (short)(ccol - 1), (short)crow);
-				} else {
-					if (runeWidth < 2 && ccol > 0
-						&& ((Rune)(char)contents [crow, ccol - 1, 0]).GetColumns () > 1) {
-
-						var prevPosition = crow * Cols + (ccol - 1);
-						OutputBuffer [prevPosition].Char = ' ';
-						contents [crow, ccol - 1, 0] = (int)(uint)' ';
-
-					} else if (runeWidth < 2 && ccol <= Clip.Right - 1
-						&& ((Rune)(char)contents [crow, ccol, 0]).GetColumns () > 1) {
-
-						var prevPosition = GetOutputBufferPosition () + 1;
-						OutputBuffer[prevPosition].Char = (char)' ';
-						contents [crow, ccol + 1, 0] = (int)(uint)' ';
-
-					}
-					if (runeWidth > 1 && ccol == Clip.Right - 1) {
-						OutputBuffer[position].Char = (char)' ';
-						contents [crow, ccol, 0] = (int)(uint)' ';
-					} else {
-						OutputBuffer[position].Char = (char)rune.Value;
-						contents [crow, ccol, 0] = (int)(uint)rune.Value;
-					}
-					OutputBuffer [position].Attribute = CurrentAttribute;
-					contents [crow, ccol, 1] = CurrentAttribute;
-					contents [crow, ccol, 2] = 1;
-					WindowsConsole.SmallRect.Update (ref damageRegion, (short)ccol, (short)crow);
-				}
-			}
-=======
 	KeyModifiers _keyModifiers;
->>>>>>> 40d1042e
 
 	public WindowsConsole.ConsoleKeyInfoEx ToConsoleKeyInfoEx (WindowsConsole.KeyEventRecord keyEvent)
 	{
 		var state = keyEvent.dwControlKeyState;
 
-<<<<<<< HEAD
-			if (runeWidth > 1) {
-				if (validClip && ccol < Clip.Right) {
-					position = GetOutputBufferPosition ();
-					OutputBuffer [position].Attribute = CurrentAttribute;
-					OutputBuffer[position].Char = (char)0x00;
-					contents [crow, ccol, 0] = (int)(uint)0x00;
-					contents [crow, ccol, 1] = CurrentAttribute;
-					contents [crow, ccol, 2] = 0;
-				}
-				ccol++;
-			}
-=======
 		var shift = (state & WindowsConsole.ControlKeyState.ShiftPressed) != 0;
 		var alt = (state & (WindowsConsole.ControlKeyState.LeftAltPressed | WindowsConsole.ControlKeyState.RightAltPressed)) != 0;
 		var control = (state & (WindowsConsole.ControlKeyState.LeftControlPressed | WindowsConsole.ControlKeyState.RightControlPressed)) != 0;
 		var capsLock = (state & (WindowsConsole.ControlKeyState.CapslockOn)) != 0;
 		var numLock = (state & (WindowsConsole.ControlKeyState.NumlockOn)) != 0;
 		var scrollLock = (state & (WindowsConsole.ControlKeyState.ScrolllockOn)) != 0;
->>>>>>> 40d1042e
 
 		_keyModifiers ??= new KeyModifiers ();
 		if (shift) {
@@ -1683,11 +1258,6 @@
 			return keyEvent;
 		}
 
-<<<<<<< HEAD
-		public override Attribute MakeColor (TrueColor foreground, TrueColor background)
-		{
-			return new Attribute (foreground, background);
-=======
 		var mod = new ConsoleModifiers ();
 		if (keyEvent.dwControlKeyState.HasFlag (WindowsConsole.ControlKeyState.ShiftPressed)) {
 			mod |= ConsoleModifiers.Shift;
@@ -1699,7 +1269,6 @@
 		if (keyEvent.dwControlKeyState.HasFlag (WindowsConsole.ControlKeyState.LeftControlPressed) ||
 			keyEvent.dwControlKeyState.HasFlag (WindowsConsole.ControlKeyState.RightControlPressed)) {
 			mod |= ConsoleModifiers.Control;
->>>>>>> 40d1042e
 		}
 		var keyChar = ConsoleKeyMapping.GetKeyCharFromConsoleKey (keyEvent.UnicodeChar, mod, out uint virtualKey, out uint scanCode);
 
@@ -1905,15 +1474,11 @@
 				Col++;
 			}
 
-<<<<<<< HEAD
-			WinConsole.WriteToConsole (new Size (Cols, Rows), OutputBuffer, bufferCoords, damageRegion, !UseTrueColor);
-=======
 			//var extraColumns = 0;
 			//ReadOnlySpan<char> remainingInput = rune.ToString ().AsSpan ();
 			//while (!remainingInput.IsEmpty) {
 			//	// Decode
 			//	OperationStatus opStatus = Rune.DecodeFromUtf16 (remainingInput, out Rune result, out int charsConsumed);
->>>>>>> 40d1042e
 
 			//	if (opStatus == OperationStatus.DestinationTooSmall || opStatus == OperationStatus.InvalidData) {
 			//		result = Rune.ReplacementChar;
