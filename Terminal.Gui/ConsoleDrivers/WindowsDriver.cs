--- conflicted
+++ resolved
@@ -1530,8 +1530,8 @@
 					var prevPosition = crow * Cols + (ccol - 1);
 					OutputBuffer [prevPosition].Char.UnicodeChar = c;
 					contents [crow, ccol - 1, 0] = c;
-					OutputBuffer [prevPosition].Attributes = (ushort)currentAttribute;
-					contents [crow, ccol - 1, 1] = currentAttribute;
+					OutputBuffer [prevPosition].Attributes = (ushort)CurrentAttribute;
+					contents [crow, ccol - 1, 1] = CurrentAttribute;
 					contents [crow, ccol - 1, 2] = 1;
 					WindowsConsole.SmallRect.Update (ref damageRegion, (short)(ccol - 1), (short)crow);
 				} else {
@@ -1557,30 +1557,17 @@
 						OutputBuffer [position].Char.UnicodeChar = (char)rune;
 						contents [crow, ccol, 0] = (int)(uint)rune;
 					}
-					OutputBuffer [position].Attributes = (ushort)currentAttribute;
-					contents [crow, ccol, 1] = currentAttribute;
+					OutputBuffer [position].Attributes = (ushort)CurrentAttribute;
+					contents [crow, ccol, 1] = CurrentAttribute;
 					contents [crow, ccol, 2] = 1;
 					WindowsConsole.SmallRect.Update (ref damageRegion, (short)ccol, (short)crow);
 				}
-<<<<<<< HEAD
-				if (runeWidth > 1 && ccol == Clip.Right - 1) {
-					OutputBuffer [position].Char.UnicodeChar = (char)' ';
-					contents [crow, ccol, 0] = (int)(uint)' ';
-				} else {
-					OutputBuffer [position].Char.UnicodeChar = (char)rune;
-					contents [crow, ccol, 0] = (int)(uint)rune;
-				}
-				OutputBuffer [position].Attributes = (ushort)CurrentAttribute;
-				contents [crow, ccol, 1] = CurrentAttribute;
-				contents [crow, ccol, 2] = 1;
-				WindowsConsole.SmallRect.Update (ref damageRegion, (short)ccol, (short)crow);
-=======
->>>>>>> e3b3151d
 			}
 
 			if (runeWidth < 0 || runeWidth > 0) {
 				ccol++;
 			}
+			
 			if (runeWidth > 1) {
 				if (validClip && ccol < Clip.Right) {
 					position = GetOutputBufferPosition ();
@@ -1593,8 +1580,9 @@
 				ccol++;
 			}
 
-			if (sync)
+			if (sync) {
 				UpdateScreen ();
+			}
 		}
 
 		public override void AddStr (ustring str)
