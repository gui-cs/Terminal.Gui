--- conflicted
+++ resolved
@@ -1695,14 +1695,6 @@
 			WinConsole = null;
 		}
 
-<<<<<<< HEAD
-		public override Attribute GetAttribute ()
-		{
-			return CurrentAttribute;
-		}
-
-=======
->>>>>>> 8e0626de
 		/// <inheritdoc/>
 		public override bool GetCursorVisibility (out CursorVisibility visibility)
 		{
