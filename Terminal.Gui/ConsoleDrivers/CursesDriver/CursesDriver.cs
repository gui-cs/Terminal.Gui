--- conflicted
+++ resolved
@@ -751,15 +751,11 @@
 			if (RuntimeInformation.IsOSPlatform (OSPlatform.OSX)) {
 				clipboard = new MacOSXClipboard ();
 			} else {
-<<<<<<< HEAD
-				clipboard = new CursesClipboard ();
-=======
 				if (Is_WSL_Platform ()) {
 					clipboard = new WSLClipboard ();
 				} else {
 					clipboard = new CursesClipboard ();
 				}
->>>>>>> 8f66fc07
 			}
 
 			Curses.raw ();
@@ -1073,28 +1069,6 @@
 		}
 	}
 
-<<<<<<< HEAD
-	class CursesClipboard : IClipboard {
-		public string GetClipboardData ()
-		{
-			var tempFileName = System.IO.Path.GetTempFileName ();
-			try {
-				// BashRunner.Run ($"xsel -o --clipboard > {tempFileName}");
-				BashRunner.Run ($"xclip -o > {tempFileName}");
-				return System.IO.File.ReadAllText (tempFileName);
-			} finally {
-				System.IO.File.Delete (tempFileName);
-			}
-		}
-
-		public void SetClipboardData (string text)
-		{
-			var tempFileName = System.IO.Path.GetTempFileName ();
-			System.IO.File.WriteAllText (tempFileName, text);
-			try {
-				// BashRunner.Run ($"cat {tempFileName} | xsel -i --clipboard");
-				BashRunner.Run ($"cat {tempFileName} | xclip -selection clipboard");
-=======
 	class CursesClipboard : ClipboardBase {
 		public override bool IsSupported => CheckSupport ();
 
@@ -1116,50 +1090,10 @@
 				// BashRunner.Run ($"xsel -o --clipboard > {tempFileName}");
 				BashRunner.Run ($"xclip -selection clipboard -o > {tempFileName}");
 				return System.IO.File.ReadAllText (tempFileName);
->>>>>>> 8f66fc07
 			} finally {
 				System.IO.File.Delete (tempFileName);
 			}
 		}
-<<<<<<< HEAD
-	}
-
-	static class BashRunner {
-		public static string Run (string commandLine)
-		{
-			var errorBuilder = new System.Text.StringBuilder ();
-			var outputBuilder = new System.Text.StringBuilder ();
-			var arguments = $"-c \"{commandLine}\"";
-			using (var process = new System.Diagnostics.Process {
-				StartInfo = new System.Diagnostics.ProcessStartInfo {
-					FileName = "bash",
-					Arguments = arguments,
-					RedirectStandardOutput = true,
-					RedirectStandardError = true,
-					UseShellExecute = false,
-					CreateNoWindow = false,
-				}
-			}) {
-				process.Start ();
-				process.OutputDataReceived += (sender, args) => { outputBuilder.AppendLine (args.Data); };
-				process.BeginOutputReadLine ();
-				process.ErrorDataReceived += (sender, args) => { errorBuilder.AppendLine (args.Data); };
-				process.BeginErrorReadLine ();
-				if (!process.DoubleWaitForExit ()) {
-					var timeoutError = $@"Process timed out. Command line: bash {arguments}.
-						Output: {outputBuilder}
-						Error: {errorBuilder}";
-					throw new Exception (timeoutError);
-				}
-				if (process.ExitCode == 0) {
-					return outputBuilder.ToString ();
-				}
-
-				var error = $@"Could not execute process. Command line: bash {arguments}.
-					Output: {outputBuilder}
-					Error: {errorBuilder}";
-				throw new Exception (error);
-=======
 
 		protected override void SetClipboardDataImpl (string text)
 		{
@@ -1231,7 +1165,6 @@
 					process.WaitForExit ();
 					return inputText;
 				}
->>>>>>> 8f66fc07
 			}
 		}
 
@@ -1243,20 +1176,14 @@
 			}
 			return result;
 		}
-<<<<<<< HEAD
+
+		public static bool FileExists (string value)
+		{
+			return !string.IsNullOrEmpty (value) && !value.Contains ("not found");
+		}
 	}
 
-	class MacOSXClipboard : IClipboard {
-=======
-
-		public static bool FileExists (string value)
-		{
-			return !string.IsNullOrEmpty (value) && !value.Contains ("not found");
-		}
-	}
-
 	class MacOSXClipboard : ClipboardBase {
->>>>>>> 8f66fc07
 		IntPtr nsString = objc_getClass ("NSString");
 		IntPtr nsPasteboard = objc_getClass ("NSPasteboard");
 		IntPtr utfTextType;
@@ -1270,8 +1197,6 @@
 		IntPtr generalPasteboardRegister = sel_registerName ("generalPasteboard");
 		IntPtr clearContentsRegister = sel_registerName ("clearContents");
 
-<<<<<<< HEAD
-=======
 		public override bool IsSupported => CheckSupport ();
 
 		bool CheckSupport ()
@@ -1284,7 +1209,6 @@
 			return BashRunner.FileExists (result);
 		}
 
->>>>>>> 8f66fc07
 		public MacOSXClipboard ()
 		{
 			utfTextType = objc_msgSend (objc_msgSend (nsString, allocRegister), initWithUtf8Register, "public.utf8-plain-text");
@@ -1292,22 +1216,14 @@
 			generalPasteboard = objc_msgSend (nsPasteboard, generalPasteboardRegister);
 		}
 
-<<<<<<< HEAD
-		public string GetClipboardData ()
-=======
 		protected override string GetClipboardDataImpl ()
->>>>>>> 8f66fc07
 		{
 			var ptr = objc_msgSend (generalPasteboard, stringForTypeRegister, nsStringPboardType);
 			var charArray = objc_msgSend (ptr, utf8Register);
 			return Marshal.PtrToStringAnsi (charArray);
 		}
 
-<<<<<<< HEAD
-		public void SetClipboardData (string text)
-=======
 		protected override void SetClipboardDataImpl (string text)
->>>>>>> 8f66fc07
 		{
 			IntPtr str = default;
 			try {
@@ -1339,8 +1255,6 @@
 		[DllImport ("/System/Library/Frameworks/AppKit.framework/AppKit")]
 		static extern IntPtr sel_registerName (string selectorName);
 	}
-<<<<<<< HEAD
-=======
 
 	class WSLClipboard : ClipboardBase {
 		public override bool IsSupported => CheckSupport ();
@@ -1400,5 +1314,4 @@
 			//}
 		}
 	}
->>>>>>> 8f66fc07
 }