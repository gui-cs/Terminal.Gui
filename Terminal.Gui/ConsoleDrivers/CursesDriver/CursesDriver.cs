﻿//
// Driver.cs: Curses-based Driver
//
// Authors:
//   Miguel de Icaza (miguel@gnome.org)
//
using System;
using System.Collections.Generic;
using System.Diagnostics;
using System.Linq;
using System.Runtime.InteropServices;
using System.Threading.Tasks;
using NStack;
using Unix.Terminal;

namespace Terminal.Gui {

	/// <summary>
	/// This is the Curses driver for the gui.cs/Terminal framework.
	/// </summary>
	internal class CursesDriver : ConsoleDriver {
		public override int Cols => Curses.Cols;
		public override int Rows => Curses.Lines;
		public override int Left => 0;
		public override int Top => 0;
		public override bool HeightAsBuffer { get; set; }
		public override IClipboard Clipboard { get => clipboard; }

		CursorVisibility? initialCursorVisibility = null;
		CursorVisibility? currentCursorVisibility = null;
		IClipboard clipboard;
		int [,,] contents;

		public override int [,,] Contents => contents;

		// Current row, and current col, tracked by Move/AddRune only
		int ccol, crow;
		bool needMove;
		public override void Move (int col, int row)
		{
			ccol = col;
			crow = row;

			if (Clip.Contains (col, row)) {
				Curses.move (row, col);
				needMove = false;
			} else {
				Curses.move (Clip.Y, Clip.X);
				needMove = true;
			}
		}

		static bool sync = false;
		public override void AddRune (Rune rune)
		{
			rune = MakePrintable (rune);
			var runeWidth = Rune.ColumnWidth (rune);
			var validClip = IsValidContent (ccol, crow, Clip);

			if (validClip) {
				if (needMove) {
					Curses.move (crow, ccol);
					needMove = false;
				}
				if (runeWidth == 0 && ccol > 0) {
					var r = contents [crow, ccol - 1, 0];
					var s = new string (new char [] { (char)r, (char)rune });
					string sn;
					if (!s.IsNormalized ()) {
						sn = s.Normalize ();
					} else {
						sn = s;
					}
					var c = sn [0];
					Curses.mvaddch (crow, ccol - 1, (int)(uint)c);
					contents [crow, ccol - 1, 0] = c;
					contents [crow, ccol - 1, 1] = CurrentAttribute;
					contents [crow, ccol - 1, 2] = 1;

				} else {
					if (runeWidth < 2 && ccol > 0
						&& Rune.ColumnWidth ((char)contents [crow, ccol - 1, 0]) > 1) {

						var curAtttib = CurrentAttribute;
						Curses.attrset (contents [crow, ccol - 1, 1]);
						Curses.mvaddch (crow, ccol - 1, (int)(uint)' ');
						contents [crow, ccol - 1, 0] = (int)(uint)' ';
						Curses.move (crow, ccol);
						Curses.attrset (curAtttib);

					} else if (runeWidth < 2 && ccol <= Clip.Right - 1
						&& Rune.ColumnWidth ((char)contents [crow, ccol, 0]) > 1) {

						var curAtttib = CurrentAttribute;
						Curses.attrset (contents [crow, ccol + 1, 1]);
						Curses.mvaddch (crow, ccol + 1, (int)(uint)' ');
						contents [crow, ccol + 1, 0] = (int)(uint)' ';
						Curses.move (crow, ccol);
						Curses.attrset (curAtttib);

					}
					if (runeWidth > 1 && ccol == Clip.Right - 1) {
						Curses.addch ((int)(uint)' ');
						contents [crow, ccol, 0] = (int)(uint)' ';
					} else {
						Curses.addch ((int)(uint)rune);
						contents [crow, ccol, 0] = (int)(uint)rune;
					}
					contents [crow, ccol, 1] = CurrentAttribute;
					contents [crow, ccol, 2] = 1;
				}
			} else {
				needMove = true;
			}

			if (runeWidth < 0 || runeWidth > 0) {
				ccol++;
			}
			
			if (runeWidth > 1) {
				if (validClip && ccol < Clip.Right) {
					contents [crow, ccol, 1] = CurrentAttribute;
					contents [crow, ccol, 2] = 0;
				}
				ccol++;
			}

			if (sync) {
				UpdateScreen ();
			}
		}

		public override void AddStr (ustring str)
		{
			// TODO; optimize this to determine if the str fits in the clip region, and if so, use Curses.addstr directly
			foreach (var rune in str)
				AddRune (rune);
		}

		public override void Refresh ()
		{
			Curses.raw ();
			Curses.noecho ();
			Curses.refresh ();
			ProcessWinChange ();
		}

		private void ProcessWinChange ()
		{
			if (Curses.CheckWinChange ()) {
				ResizeScreen ();
				UpdateOffScreen ();
				TerminalResized?.Invoke ();
			}
		}

		public override void UpdateCursor () => Refresh ();

		public override void End ()
		{
			if (reportableMouseEvents.HasFlag (Curses.Event.ReportMousePosition)) {
				StopReportingMouseMoves ();
			}

			SetCursorVisibility (CursorVisibility.Default);

			Curses.endwin ();

			// I'm commenting this because was used in a trying to fix the Linux hanging and forgot to exclude it.
			// Clear and reset entire screen.
			//Console.Out.Write ("\x1b[2J");
			//Console.Out.Flush ();

			// Set top and bottom lines of a window.
			//Console.Out.Write ("\x1b[1;25r");
			//Console.Out.Flush ();

			//Set cursor key to cursor.
			//Console.Out.Write ("\x1b[?1l");
			//Console.Out.Flush ();
		}

		public override void UpdateScreen () => window.redrawwin ();

		public override void SetAttribute (Attribute c)
		{
			base.SetAttribute (c);
			Curses.attrset (CurrentAttribute);
		}

		public Curses.Window window;

		//static short last_color_pair = 16;

		/// <summary>
		/// Creates a curses color from the provided foreground and background colors
		/// </summary>
		/// <param name="foreground">Contains the curses attributes for the foreground (color, plus any attributes)</param>
		/// <param name="background">Contains the curses attributes for the background (color, plus any attributes)</param>
		/// <returns></returns>
		public static Attribute MakeColor (short foreground, short background)
		{
			var v = (short)((int)foreground | background << 4);
			//Curses.InitColorPair (++last_color_pair, foreground, background);
			Curses.InitColorPair (v, foreground, background);
			return new Attribute (
				//value: Curses.ColorPair (last_color_pair),
				value: Curses.ColorPair (v),
				//foreground: (Color)foreground,
				foreground: MapCursesColor (foreground),
				//background: (Color)background);
				background: MapCursesColor (background));
		}

		public override Attribute MakeColor (Color fore, Color back)
		{
			return MakeColor ((short)MapColor (fore), (short)MapColor (back));
		}

		int [,] colorPairs = new int [16, 16];

		public override void SetColors (ConsoleColor foreground, ConsoleColor background)
		{
			// BUGBUG: This code is never called ?? See Issue #2300
			int f = (short)foreground;
			int b = (short)background;
			var v = colorPairs [f, b];
			if ((v & 0x10000) == 0) {
				b &= 0x7;
				bool bold = (f & 0x8) != 0;
				f &= 0x7;

				v = MakeColor ((short)f, (short)b) | (bold ? Curses.A_BOLD : 0);
				colorPairs [(int)foreground, (int)background] = v | 0x1000;
			}
			SetAttribute (v & 0xffff);
		}

		Dictionary<int, int> rawPairs = new Dictionary<int, int> ();
		public override void SetColors (short foreColorId, short backgroundColorId)
		{
			// BUGBUG: This code is never called ?? See Issue #2300
			int key = ((ushort)foreColorId << 16) | (ushort)backgroundColorId;
			if (!rawPairs.TryGetValue (key, out var v)) {
				v = MakeColor (foreColorId, backgroundColorId);
				rawPairs [key] = v;
			}
			SetAttribute (v);
		}

		static Key MapCursesKey (int cursesKey)
		{
			switch (cursesKey) {
			case Curses.KeyF1: return Key.F1;
			case Curses.KeyF2: return Key.F2;
			case Curses.KeyF3: return Key.F3;
			case Curses.KeyF4: return Key.F4;
			case Curses.KeyF5: return Key.F5;
			case Curses.KeyF6: return Key.F6;
			case Curses.KeyF7: return Key.F7;
			case Curses.KeyF8: return Key.F8;
			case Curses.KeyF9: return Key.F9;
			case Curses.KeyF10: return Key.F10;
			case Curses.KeyF11: return Key.F11;
			case Curses.KeyF12: return Key.F12;
			case Curses.KeyUp: return Key.CursorUp;
			case Curses.KeyDown: return Key.CursorDown;
			case Curses.KeyLeft: return Key.CursorLeft;
			case Curses.KeyRight: return Key.CursorRight;
			case Curses.KeyHome: return Key.Home;
			case Curses.KeyEnd: return Key.End;
			case Curses.KeyNPage: return Key.PageDown;
			case Curses.KeyPPage: return Key.PageUp;
			case Curses.KeyDeleteChar: return Key.DeleteChar;
			case Curses.KeyInsertChar: return Key.InsertChar;
			case Curses.KeyTab: return Key.Tab;
			case Curses.KeyBackTab: return Key.BackTab;
			case Curses.KeyBackspace: return Key.Backspace;
			case Curses.ShiftKeyUp: return Key.CursorUp | Key.ShiftMask;
			case Curses.ShiftKeyDown: return Key.CursorDown | Key.ShiftMask;
			case Curses.ShiftKeyLeft: return Key.CursorLeft | Key.ShiftMask;
			case Curses.ShiftKeyRight: return Key.CursorRight | Key.ShiftMask;
			case Curses.ShiftKeyHome: return Key.Home | Key.ShiftMask;
			case Curses.ShiftKeyEnd: return Key.End | Key.ShiftMask;
			case Curses.ShiftKeyNPage: return Key.PageDown | Key.ShiftMask;
			case Curses.ShiftKeyPPage: return Key.PageUp | Key.ShiftMask;
			case Curses.AltKeyUp: return Key.CursorUp | Key.AltMask;
			case Curses.AltKeyDown: return Key.CursorDown | Key.AltMask;
			case Curses.AltKeyLeft: return Key.CursorLeft | Key.AltMask;
			case Curses.AltKeyRight: return Key.CursorRight | Key.AltMask;
			case Curses.AltKeyHome: return Key.Home | Key.AltMask;
			case Curses.AltKeyEnd: return Key.End | Key.AltMask;
			case Curses.AltKeyNPage: return Key.PageDown | Key.AltMask;
			case Curses.AltKeyPPage: return Key.PageUp | Key.AltMask;
			case Curses.CtrlKeyUp: return Key.CursorUp | Key.CtrlMask;
			case Curses.CtrlKeyDown: return Key.CursorDown | Key.CtrlMask;
			case Curses.CtrlKeyLeft: return Key.CursorLeft | Key.CtrlMask;
			case Curses.CtrlKeyRight: return Key.CursorRight | Key.CtrlMask;
			case Curses.CtrlKeyHome: return Key.Home | Key.CtrlMask;
			case Curses.CtrlKeyEnd: return Key.End | Key.CtrlMask;
			case Curses.CtrlKeyNPage: return Key.PageDown | Key.CtrlMask;
			case Curses.CtrlKeyPPage: return Key.PageUp | Key.CtrlMask;
			case Curses.ShiftCtrlKeyUp: return Key.CursorUp | Key.ShiftMask | Key.CtrlMask;
			case Curses.ShiftCtrlKeyDown: return Key.CursorDown | Key.ShiftMask | Key.CtrlMask;
			case Curses.ShiftCtrlKeyLeft: return Key.CursorLeft | Key.ShiftMask | Key.CtrlMask;
			case Curses.ShiftCtrlKeyRight: return Key.CursorRight | Key.ShiftMask | Key.CtrlMask;
			case Curses.ShiftCtrlKeyHome: return Key.Home | Key.ShiftMask | Key.CtrlMask;
			case Curses.ShiftCtrlKeyEnd: return Key.End | Key.ShiftMask | Key.CtrlMask;
			case Curses.ShiftCtrlKeyNPage: return Key.PageDown | Key.ShiftMask | Key.CtrlMask;
			case Curses.ShiftCtrlKeyPPage: return Key.PageUp | Key.ShiftMask | Key.CtrlMask;
			case Curses.ShiftAltKeyUp: return Key.CursorUp | Key.ShiftMask | Key.AltMask;
			case Curses.ShiftAltKeyDown: return Key.CursorDown | Key.ShiftMask | Key.AltMask;
			case Curses.ShiftAltKeyLeft: return Key.CursorLeft | Key.ShiftMask | Key.AltMask;
			case Curses.ShiftAltKeyRight: return Key.CursorRight | Key.ShiftMask | Key.AltMask;
			case Curses.ShiftAltKeyNPage: return Key.PageDown | Key.ShiftMask | Key.AltMask;
			case Curses.ShiftAltKeyPPage: return Key.PageUp | Key.ShiftMask | Key.AltMask;
			case Curses.ShiftAltKeyHome: return Key.Home | Key.ShiftMask | Key.AltMask;
			case Curses.ShiftAltKeyEnd: return Key.End | Key.ShiftMask | Key.AltMask;
			case Curses.AltCtrlKeyNPage: return Key.PageDown | Key.AltMask | Key.CtrlMask;
			case Curses.AltCtrlKeyPPage: return Key.PageUp | Key.AltMask | Key.CtrlMask;
			case Curses.AltCtrlKeyHome: return Key.Home | Key.AltMask | Key.CtrlMask;
			case Curses.AltCtrlKeyEnd: return Key.End | Key.AltMask | Key.CtrlMask;
			default: return Key.Unknown;
			}
		}

		Curses.Event? lastMouseButtonPressed;
		bool isButtonPressed;
		bool cancelButtonClicked;
		bool isReportMousePosition;
		Point point;
		int buttonPressedCount;

		MouseEvent ToDriverMouse (Curses.MouseEvent cev)
		{
			MouseFlags mouseFlag = MouseFlags.AllEvents;

			if (lastMouseButtonPressed != null && cev.ButtonState != Curses.Event.ReportMousePosition) {
				lastMouseButtonPressed = null;
				isButtonPressed = false;
			}

			if (cev.ButtonState == Curses.Event.Button1Pressed
				|| cev.ButtonState == Curses.Event.Button2Pressed
				|| cev.ButtonState == Curses.Event.Button3Pressed) {

				isButtonPressed = true;
				buttonPressedCount++;
			} else {
				buttonPressedCount = 0;
			}
			//System.Diagnostics.Debug.WriteLine ($"buttonPressedCount: {buttonPressedCount}");

			if (buttonPressedCount == 2
				&& (cev.ButtonState == Curses.Event.Button1Pressed
				|| cev.ButtonState == Curses.Event.Button2Pressed
				|| cev.ButtonState == Curses.Event.Button3Pressed)) {

				switch (cev.ButtonState) {
				case Curses.Event.Button1Pressed:
					mouseFlag = MouseFlags.Button1DoubleClicked;
					break;

				case Curses.Event.Button2Pressed:
					mouseFlag = MouseFlags.Button2DoubleClicked;
					break;

				case Curses.Event.Button3Pressed:
					mouseFlag = MouseFlags.Button3DoubleClicked;
					break;
				}
				cancelButtonClicked = true;

			} else if (buttonPressedCount == 3
			       && (cev.ButtonState == Curses.Event.Button1Pressed
			       || cev.ButtonState == Curses.Event.Button2Pressed
			       || cev.ButtonState == Curses.Event.Button3Pressed)) {

				switch (cev.ButtonState) {
				case Curses.Event.Button1Pressed:
					mouseFlag = MouseFlags.Button1TripleClicked;
					break;

				case Curses.Event.Button2Pressed:
					mouseFlag = MouseFlags.Button2TripleClicked;
					break;

				case Curses.Event.Button3Pressed:
					mouseFlag = MouseFlags.Button3TripleClicked;
					break;
				}
				buttonPressedCount = 0;

			} else if ((cev.ButtonState == Curses.Event.Button1Clicked || cev.ButtonState == Curses.Event.Button2Clicked ||
			       cev.ButtonState == Curses.Event.Button3Clicked) &&
			       lastMouseButtonPressed == null) {

				isButtonPressed = false;
				mouseFlag = ProcessButtonClickedEvent (cev);

			} else if (((cev.ButtonState == Curses.Event.Button1Pressed || cev.ButtonState == Curses.Event.Button2Pressed ||
				cev.ButtonState == Curses.Event.Button3Pressed) && lastMouseButtonPressed == null) ||
				isButtonPressed && lastMouseButtonPressed != null && cev.ButtonState == Curses.Event.ReportMousePosition) {

				mouseFlag = MapCursesButton (cev.ButtonState);
				if (cev.ButtonState != Curses.Event.ReportMousePosition)
					lastMouseButtonPressed = cev.ButtonState;
				isButtonPressed = true;
				isReportMousePosition = false;

				if (cev.ButtonState == Curses.Event.ReportMousePosition) {
					mouseFlag = MapCursesButton ((Curses.Event)lastMouseButtonPressed) | MouseFlags.ReportMousePosition;
					cancelButtonClicked = true;
				}
				point = new Point () {
					X = cev.X,
					Y = cev.Y
				};

				if ((mouseFlag & MouseFlags.ReportMousePosition) == 0) {
					Application.MainLoop.AddIdle (() => {
						Task.Run (async () => await ProcessContinuousButtonPressedAsync (mouseFlag));
						return false;
					});
				}


			} else if ((cev.ButtonState == Curses.Event.Button1Released || cev.ButtonState == Curses.Event.Button2Released ||
				cev.ButtonState == Curses.Event.Button3Released)) {

				mouseFlag = ProcessButtonReleasedEvent (cev);
				isButtonPressed = false;

			} else if (cev.ButtonState == Curses.Event.ButtonWheeledUp) {

				mouseFlag = MouseFlags.WheeledUp;

			} else if (cev.ButtonState == Curses.Event.ButtonWheeledDown) {

				mouseFlag = MouseFlags.WheeledDown;

			} else if ((cev.ButtonState & (Curses.Event.ButtonWheeledUp & Curses.Event.ButtonShift)) != 0) {

				mouseFlag = MouseFlags.WheeledLeft;

			} else if ((cev.ButtonState & (Curses.Event.ButtonWheeledDown & Curses.Event.ButtonShift)) != 0) {

				mouseFlag = MouseFlags.WheeledRight;

			} else if (cev.ButtonState == Curses.Event.ReportMousePosition) {
				if (cev.X != point.X || cev.Y != point.Y) {
					mouseFlag = MouseFlags.ReportMousePosition;
					isReportMousePosition = true;
					point = new Point ();
				} else {
					mouseFlag = 0;
				}

			} else {
				mouseFlag = 0;
				var eFlags = cev.ButtonState;
				foreach (Enum value in Enum.GetValues (eFlags.GetType ())) {
					if (eFlags.HasFlag (value)) {
						mouseFlag |= MapCursesButton ((Curses.Event)value);
					}
				}
			}

			mouseFlag = SetControlKeyStates (cev, mouseFlag);

			return new MouseEvent () {
				X = cev.X,
				Y = cev.Y,
				//Flags = MapCursesButton (cev.ButtonState)
				Flags = mouseFlag
			};
		}

		MouseFlags ProcessButtonClickedEvent (Curses.MouseEvent cev)
		{
			lastMouseButtonPressed = cev.ButtonState;
			var mf = GetButtonState (cev, true);
			mouseHandler (ProcessButtonState (cev, mf));
			if (lastMouseButtonPressed != null && lastMouseButtonPressed == cev.ButtonState) {
				mf = GetButtonState (cev, false);
				mouseHandler (ProcessButtonState (cev, mf));
				if (lastMouseButtonPressed != null && lastMouseButtonPressed == cev.ButtonState) {
					mf = MapCursesButton (cev.ButtonState);
				}
			}
			lastMouseButtonPressed = null;
			isButtonPressed = false;
			return mf;
		}

		MouseFlags ProcessButtonReleasedEvent (Curses.MouseEvent cev)
		{
			var mf = MapCursesButton (cev.ButtonState);
			if (!cancelButtonClicked && lastMouseButtonPressed == null && !isReportMousePosition) {
				mouseHandler (ProcessButtonState (cev, mf));
				mf = GetButtonState (cev);
			} else if (isReportMousePosition) {
				mf = MouseFlags.ReportMousePosition;
			}
			cancelButtonClicked = false;
			return mf;
		}

		async Task ProcessContinuousButtonPressedAsync (MouseFlags mouseFlag)
		{
			while (isButtonPressed) {
				await Task.Delay (100);
				var me = new MouseEvent () {
					X = point.X,
					Y = point.Y,
					Flags = mouseFlag
				};

				var view = Application.WantContinuousButtonPressedView;
				if (view == null)
					break;
				if (isButtonPressed && lastMouseButtonPressed != null && (mouseFlag & MouseFlags.ReportMousePosition) == 0) {
					Application.MainLoop.Invoke (() => mouseHandler (me));
				}
			}
		}

		MouseFlags GetButtonState (Curses.MouseEvent cev, bool pressed = false)
		{
			MouseFlags mf = default;
			switch (cev.ButtonState) {
			case Curses.Event.Button1Clicked:
				if (pressed)
					mf = MouseFlags.Button1Pressed;
				else
					mf = MouseFlags.Button1Released;
				break;

			case Curses.Event.Button2Clicked:
				if (pressed)
					mf = MouseFlags.Button2Pressed;
				else
					mf = MouseFlags.Button2Released;
				break;

			case Curses.Event.Button3Clicked:
				if (pressed)
					mf = MouseFlags.Button3Pressed;
				else
					mf = MouseFlags.Button3Released;
				break;

			case Curses.Event.Button1Released:
				mf = MouseFlags.Button1Clicked;
				break;

			case Curses.Event.Button2Released:
				mf = MouseFlags.Button2Clicked;
				break;

			case Curses.Event.Button3Released:
				mf = MouseFlags.Button3Clicked;
				break;

			}
			return mf;
		}

		MouseEvent ProcessButtonState (Curses.MouseEvent cev, MouseFlags mf)
		{
			return new MouseEvent () {
				X = cev.X,
				Y = cev.Y,
				Flags = mf
			};
		}

		MouseFlags MapCursesButton (Curses.Event cursesButton)
		{
			switch (cursesButton) {
			case Curses.Event.Button1Pressed: return MouseFlags.Button1Pressed;
			case Curses.Event.Button1Released: return MouseFlags.Button1Released;
			case Curses.Event.Button1Clicked: return MouseFlags.Button1Clicked;
			case Curses.Event.Button1DoubleClicked: return MouseFlags.Button1DoubleClicked;
			case Curses.Event.Button1TripleClicked: return MouseFlags.Button1TripleClicked;
			case Curses.Event.Button2Pressed: return MouseFlags.Button2Pressed;
			case Curses.Event.Button2Released: return MouseFlags.Button2Released;
			case Curses.Event.Button2Clicked: return MouseFlags.Button2Clicked;
			case Curses.Event.Button2DoubleClicked: return MouseFlags.Button2DoubleClicked;
			case Curses.Event.Button2TrippleClicked: return MouseFlags.Button2TripleClicked;
			case Curses.Event.Button3Pressed: return MouseFlags.Button3Pressed;
			case Curses.Event.Button3Released: return MouseFlags.Button3Released;
			case Curses.Event.Button3Clicked: return MouseFlags.Button3Clicked;
			case Curses.Event.Button3DoubleClicked: return MouseFlags.Button3DoubleClicked;
			case Curses.Event.Button3TripleClicked: return MouseFlags.Button3TripleClicked;
			case Curses.Event.ButtonWheeledUp: return MouseFlags.WheeledUp;
			case Curses.Event.ButtonWheeledDown: return MouseFlags.WheeledDown;
			case Curses.Event.Button4Pressed: return MouseFlags.Button4Pressed;
			case Curses.Event.Button4Released: return MouseFlags.Button4Released;
			case Curses.Event.Button4Clicked: return MouseFlags.Button4Clicked;
			case Curses.Event.Button4DoubleClicked: return MouseFlags.Button4DoubleClicked;
			case Curses.Event.Button4TripleClicked: return MouseFlags.Button4TripleClicked;
			case Curses.Event.ButtonShift: return MouseFlags.ButtonShift;
			case Curses.Event.ButtonCtrl: return MouseFlags.ButtonCtrl;
			case Curses.Event.ButtonAlt: return MouseFlags.ButtonAlt;
			case Curses.Event.ReportMousePosition: return MouseFlags.ReportMousePosition;
			case Curses.Event.AllEvents: return MouseFlags.AllEvents;
			default: return 0;
			}
		}

		static MouseFlags SetControlKeyStates (Curses.MouseEvent cev, MouseFlags mouseFlag)
		{
			if ((cev.ButtonState & Curses.Event.ButtonCtrl) != 0 && (mouseFlag & MouseFlags.ButtonCtrl) == 0)
				mouseFlag |= MouseFlags.ButtonCtrl;

			if ((cev.ButtonState & Curses.Event.ButtonShift) != 0 && (mouseFlag & MouseFlags.ButtonShift) == 0)
				mouseFlag |= MouseFlags.ButtonShift;

			if ((cev.ButtonState & Curses.Event.ButtonAlt) != 0 && (mouseFlag & MouseFlags.ButtonAlt) == 0)
				mouseFlag |= MouseFlags.ButtonAlt;
			return mouseFlag;
		}


		KeyModifiers keyModifiers;

		KeyModifiers MapKeyModifiers (Key key)
		{
			if (keyModifiers == null)
				keyModifiers = new KeyModifiers ();

			if (!keyModifiers.Shift && (key & Key.ShiftMask) != 0)
				keyModifiers.Shift = true;
			if (!keyModifiers.Alt && (key & Key.AltMask) != 0)
				keyModifiers.Alt = true;
			if (!keyModifiers.Ctrl && (key & Key.CtrlMask) != 0)
				keyModifiers.Ctrl = true;

			return keyModifiers;
		}

		void ProcessInput ()
		{
			int wch;
			var code = Curses.get_wch (out wch);
			//System.Diagnostics.Debug.WriteLine ($"code: {code}; wch: {wch}");
			if (code == Curses.ERR)
				return;

			keyModifiers = new KeyModifiers ();
			Key k = Key.Null;

			if (code == Curses.KEY_CODE_YES) {
				if (wch == Curses.KeyResize) {
					ProcessWinChange ();
				}
				if (wch == Curses.KeyMouse) {
					Curses.getmouse (out Curses.MouseEvent ev);
					//System.Diagnostics.Debug.WriteLine ($"ButtonState: {ev.ButtonState}; ID: {ev.ID}; X: {ev.X}; Y: {ev.Y}; Z: {ev.Z}");
					mouseHandler (ToDriverMouse (ev));
					return;
				}
				k = MapCursesKey (wch);
				if (wch >= 277 && wch <= 288) { // Shift+(F1 - F12)
					wch -= 12;
					k = Key.ShiftMask | MapCursesKey (wch);
				} else if (wch >= 289 && wch <= 300) { // Ctrl+(F1 - F12)
					wch -= 24;
					k = Key.CtrlMask | MapCursesKey (wch);
				} else if (wch >= 301 && wch <= 312) { // Ctrl+Shift+(F1 - F12)
					wch -= 36;
					k = Key.CtrlMask | Key.ShiftMask | MapCursesKey (wch);
				} else if (wch >= 313 && wch <= 324) { // Alt+(F1 - F12)
					wch -= 48;
					k = Key.AltMask | MapCursesKey (wch);
				} else if (wch >= 325 && wch <= 327) { // Shift+Alt+(F1 - F3)
					wch -= 60;
					k = Key.ShiftMask | Key.AltMask | MapCursesKey (wch);
				}
				keyDownHandler (new KeyEvent (k, MapKeyModifiers (k)));
				keyHandler (new KeyEvent (k, MapKeyModifiers (k)));
				keyUpHandler (new KeyEvent (k, MapKeyModifiers (k)));
				return;
			}

			// Special handling for ESC, we want to try to catch ESC+letter to simulate alt-letter as well as Alt-Fkey
			if (wch == 27) {
				Curses.timeout (10);

				code = Curses.get_wch (out int wch2);

				if (code == Curses.KEY_CODE_YES) {
					k = Key.AltMask | MapCursesKey (wch);
				}
				if (code == 0) {
					KeyEvent key;

					// The ESC-number handling, debatable.
					// Simulates the AltMask itself by pressing Alt + Space.
					if (wch2 == (int)Key.Space) {
						k = Key.AltMask;
					} else if (wch2 - (int)Key.Space >= (uint)Key.A && wch2 - (int)Key.Space <= (uint)Key.Z) {
						k = (Key)((uint)Key.AltMask + (wch2 - (int)Key.Space));
					} else if (wch2 >= (uint)Key.A - 64 && wch2 <= (uint)Key.Z - 64) {
						k = (Key)((uint)(Key.AltMask | Key.CtrlMask) + (wch2 + 64));
					} else if (wch2 >= (uint)Key.D0 && wch2 <= (uint)Key.D9) {
						k = (Key)((uint)Key.AltMask + (uint)Key.D0 + (wch2 - (uint)Key.D0));
					} else if (wch2 == 27) {
						k = (Key)wch2;
					} else if (wch2 == Curses.KEY_CODE_SEQ) {
						int [] c = null;
						while (code == 0) {
							code = Curses.get_wch (out wch2);
							if (wch2 > 0) {
								Array.Resize (ref c, c == null ? 1 : c.Length + 1);
								c [c.Length - 1] = wch2;
							}
						}
						if (c [0] == 49 && c [1] == 59 && c [2] == 55 && c [3] >= 80 && c [3] <= 83) { // Ctrl+Alt+(F1 - F4)
							wch2 = c [3] + 185;
							k = Key.CtrlMask | Key.AltMask | MapCursesKey (wch2);
						} else if (c [0] == 49 && c [2] == 59 && c [3] == 55 && c [4] == 126 && c [1] >= 53 && c [1] <= 57) { // Ctrl+Alt+(F5 - F8)
							wch2 = c [1] == 53 ? c [1] + 216 : c [1] + 215;
							k = Key.CtrlMask | Key.AltMask | MapCursesKey (wch2);
						} else if (c [0] == 50 && c [2] == 59 && c [3] == 55 && c [4] == 126 && c [1] >= 48 && c [1] <= 52) { // Ctrl+Alt+(F9 - F12)
							wch2 = c [1] < 51 ? c [1] + 225 : c [1] + 224;
							k = Key.CtrlMask | Key.AltMask | MapCursesKey (wch2);
						} else if (c [0] == 49 && c [1] == 59 && c [2] == 56 && c [3] >= 80 && c [3] <= 83) { // Ctrl+Shift+Alt+(F1 - F4)
							wch2 = c [3] + 185;
							k = Key.CtrlMask | Key.ShiftMask | Key.AltMask | MapCursesKey (wch2);
						} else if (c [0] == 49 && c [2] == 59 && c [3] == 56 && c [4] == 126 && c [1] >= 53 && c [1] <= 57) { // Ctrl+Shift+Alt+(F5 - F8)
							wch2 = c [1] == 53 ? c [1] + 216 : c [1] + 215;
							k = Key.CtrlMask | Key.ShiftMask | Key.AltMask | MapCursesKey (wch2);
						} else if (c [0] == 50 && c [2] == 59 && c [3] == 56 && c [4] == 126 && c [1] >= 48 && c [1] <= 52) {  // Ctrl+Shift+Alt+(F9 - F12)
							wch2 = c [1] < 51 ? c [1] + 225 : c [1] + 224;
							k = Key.CtrlMask | Key.ShiftMask | Key.AltMask | MapCursesKey (wch2);
						} else if (c [0] == 49 && c [1] == 59 && c [2] == 52 && c [3] == 83) {  // Shift+Alt+(F4)
							wch2 = 268;
							k = Key.ShiftMask | Key.AltMask | MapCursesKey (wch2);
						} else if (c [0] == 49 && c [2] == 59 && c [3] == 52 && c [4] == 126 && c [1] >= 53 && c [1] <= 57) {  // Shift+Alt+(F5 - F8)
							wch2 = c [1] < 55 ? c [1] + 216 : c [1] + 215;
							k = Key.ShiftMask | Key.AltMask | MapCursesKey (wch2);
						} else if (c [0] == 50 && c [2] == 59 && c [3] == 52 && c [4] == 126 && c [1] >= 48 && c [1] <= 52) {  // Shift+Alt+(F9 - F12)
							wch2 = c [1] < 51 ? c [1] + 225 : c [1] + 224;
							k = Key.ShiftMask | Key.AltMask | MapCursesKey (wch2);
						} else if (c [0] == 54 && c [1] == 59 && c [2] == 56 && c [3] == 126) {  // Shift+Ctrl+Alt+KeyNPage
							k = Key.ShiftMask | Key.CtrlMask | Key.AltMask | Key.PageDown;
						} else if (c [0] == 53 && c [1] == 59 && c [2] == 56 && c [3] == 126) {  // Shift+Ctrl+Alt+KeyPPage
							k = Key.ShiftMask | Key.CtrlMask | Key.AltMask | Key.PageUp;
						} else if (c [0] == 49 && c [1] == 59 && c [2] == 56 && c [3] == 72) {  // Shift+Ctrl+Alt+KeyHome
							k = Key.ShiftMask | Key.CtrlMask | Key.AltMask | Key.Home;
						} else if (c [0] == 49 && c [1] == 59 && c [2] == 56 && c [3] == 70) {  // Shift+Ctrl+Alt+KeyEnd
							k = Key.ShiftMask | Key.CtrlMask | Key.AltMask | Key.End;
						} else {
							k = MapCursesKey (wch2);
						}
					} else {
						// Unfortunately there are no way to differentiate Ctrl+Alt+alfa and Ctrl+Shift+Alt+alfa.
						if (((Key)wch2 & Key.CtrlMask) != 0) {
							keyModifiers.Ctrl = true;
						}
						if (wch2 == 0) {
							k = Key.CtrlMask | Key.AltMask | Key.Space;
						} else if (wch >= (uint)Key.A && wch <= (uint)Key.Z) {
							keyModifiers.Shift = true;
							keyModifiers.Alt = true;
						} else if (wch2 < 256) {
							k = (Key)wch2;
							keyModifiers.Alt = true;
						} else {
							k = (Key)((uint)(Key.AltMask | Key.CtrlMask) + wch2);
						}
					}
					key = new KeyEvent (k, MapKeyModifiers (k));
					keyDownHandler (key);
					keyHandler (key);
				} else {
					k = Key.Esc;
					keyHandler (new KeyEvent (k, MapKeyModifiers (k)));
				}
			} else if (wch == Curses.KeyTab) {
				k = MapCursesKey (wch);
				keyDownHandler (new KeyEvent (k, MapKeyModifiers (k)));
				keyHandler (new KeyEvent (k, MapKeyModifiers (k)));
			} else {
				// Unfortunately there are no way to differentiate Ctrl+alfa and Ctrl+Shift+alfa.
				k = (Key)wch;
				if (wch == 0) {
					k = Key.CtrlMask | Key.Space;
				} else if (wch >= (uint)Key.A - 64 && wch <= (uint)Key.Z - 64) {
					if ((Key)(wch + 64) != Key.J) {
						k = Key.CtrlMask | (Key)(wch + 64);
					}
				} else if (wch >= (uint)Key.A && wch <= (uint)Key.Z) {
					keyModifiers.Shift = true;
				}
				keyDownHandler (new KeyEvent (k, MapKeyModifiers (k)));
				keyHandler (new KeyEvent (k, MapKeyModifiers (k)));
				keyUpHandler (new KeyEvent (k, MapKeyModifiers (k)));
			}
			// Cause OnKeyUp and OnKeyPressed. Note that the special handling for ESC above 
			// will not impact KeyUp.
			// This is causing ESC firing even if another keystroke was handled.
			//if (wch == Curses.KeyTab) {
			//	keyUpHandler (new KeyEvent (MapCursesKey (wch), keyModifiers));
			//} else {
			//	keyUpHandler (new KeyEvent ((Key)wch, keyModifiers));
			//}
		}

		Action<KeyEvent> keyHandler;
		Action<KeyEvent> keyDownHandler;
		Action<KeyEvent> keyUpHandler;
		Action<MouseEvent> mouseHandler;

		public override void PrepareToRun (MainLoop mainLoop, Action<KeyEvent> keyHandler, Action<KeyEvent> keyDownHandler, Action<KeyEvent> keyUpHandler, Action<MouseEvent> mouseHandler)
		{
			// Note: Curses doesn't support keydown/up events and thus any passed keyDown/UpHandlers will never be called
			Curses.timeout (0);
			this.keyHandler = keyHandler;
			this.keyDownHandler = keyDownHandler;
			this.keyUpHandler = keyUpHandler;
			this.mouseHandler = mouseHandler;

			var mLoop = mainLoop.Driver as UnixMainLoop;

			mLoop.AddWatch (0, UnixMainLoop.Condition.PollIn, x => {
				ProcessInput ();
				return true;
			});

			mLoop.WinChanged += () => {
				ProcessWinChange ();
			};
		}

		Curses.Event oldMouseEvents, reportableMouseEvents;
		public override void Init (Action terminalResized)
		{
			if (window != null)
				return;

			try {
				//Set cursor key to application.
				//Console.Out.Write ("\x1b[?1h");
				//Console.Out.Flush ();

				window = Curses.initscr ();
				Curses.set_escdelay (10);
			} catch (Exception e) {
				throw new Exception ($"Curses failed to initialize, the exception is: {e.Message}");
			}

			// Ensures that all procedures are performed at some previous closing.
			Curses.doupdate ();

			// 
			// We are setting Invisible as default so we could ignore XTerm DECSUSR setting
			//
			switch (Curses.curs_set (0)) {
			case 0:
				currentCursorVisibility = initialCursorVisibility = CursorVisibility.Invisible;
				break;

			case 1:
				currentCursorVisibility = initialCursorVisibility = CursorVisibility.Underline;
				Curses.curs_set (1);
				break;

			case 2:
				currentCursorVisibility = initialCursorVisibility = CursorVisibility.Box;
				Curses.curs_set (2);
				break;

			default:
				currentCursorVisibility = initialCursorVisibility = null;
				break;
			}

			if (RuntimeInformation.IsOSPlatform (OSPlatform.OSX)) {
				clipboard = new MacOSXClipboard ();
			} else {
				if (Is_WSL_Platform ()) {
					clipboard = new WSLClipboard ();
				} else {
					clipboard = new CursesClipboard ();
				}
			}

			Curses.raw ();
			Curses.noecho ();

			Curses.Window.Standard.keypad (true);
			reportableMouseEvents = Curses.mousemask (Curses.Event.AllEvents | Curses.Event.ReportMousePosition, out oldMouseEvents);
			TerminalResized = terminalResized;
			if (reportableMouseEvents.HasFlag (Curses.Event.ReportMousePosition))
				StartReportingMouseMoves ();

			CurrentAttribute = MakeColor (Color.White, Color.Black);

			if (Curses.HasColors) {
				Curses.StartColor ();
				Curses.UseDefaultColors ();

				InitalizeColorSchemes ();
			} else {
				InitalizeColorSchemes (false);

				// BUGBUG: This is a hack to make the colors work on the Mac?
				// The new Theme support overwrites these colors, so this is not needed?
				Colors.TopLevel.Normal = Curses.COLOR_GREEN;
				Colors.TopLevel.Focus = Curses.COLOR_WHITE;
				Colors.TopLevel.HotNormal = Curses.COLOR_YELLOW;
				Colors.TopLevel.HotFocus = Curses.COLOR_YELLOW;
				Colors.TopLevel.Disabled = Curses.A_BOLD | Curses.COLOR_GRAY;
				Colors.Base.Normal = Curses.A_NORMAL;
				Colors.Base.Focus = Curses.A_REVERSE;
				Colors.Base.HotNormal = Curses.A_BOLD;
				Colors.Base.HotFocus = Curses.A_BOLD | Curses.A_REVERSE;
				Colors.Base.Disabled = Curses.A_BOLD | Curses.COLOR_GRAY;
				Colors.Menu.Normal = Curses.A_REVERSE;
				Colors.Menu.Focus = Curses.A_NORMAL;
				Colors.Menu.HotNormal = Curses.A_BOLD;
				Colors.Menu.HotFocus = Curses.A_NORMAL;
				Colors.Menu.Disabled = Curses.A_BOLD | Curses.COLOR_GRAY;
				Colors.Dialog.Normal = Curses.A_REVERSE;
				Colors.Dialog.Focus = Curses.A_NORMAL;
				Colors.Dialog.HotNormal = Curses.A_BOLD;
				Colors.Dialog.HotFocus = Curses.A_NORMAL;
				Colors.Dialog.Disabled = Curses.A_BOLD | Curses.COLOR_GRAY;
				Colors.Error.Normal = Curses.A_BOLD;
				Colors.Error.Focus = Curses.A_BOLD | Curses.A_REVERSE;
				Colors.Error.HotNormal = Curses.A_BOLD | Curses.A_REVERSE;
				Colors.Error.HotFocus = Curses.A_REVERSE;
				Colors.Error.Disabled = Curses.A_BOLD | Curses.COLOR_GRAY;
			}

			ResizeScreen ();
			UpdateOffScreen ();

		}

		public override void ResizeScreen ()
		{
			Clip = new Rect (0, 0, Cols, Rows);
			Console.Out.Write ("\x1b[3J");
			Console.Out.Flush ();
		}

		public override void UpdateOffScreen ()
		{
			contents = new int [Rows, Cols, 3];
			for (int row = 0; row < Rows; row++) {
				for (int col = 0; col < Cols; col++) {
					//Curses.move (row, col);
					//Curses.attrset (Colors.TopLevel.Normal);
					//Curses.addch ((int)(uint)' ');
					contents [row, col, 0] = ' ';
					contents [row, col, 1] = Colors.TopLevel.Normal;
					contents [row, col, 2] = 0;
				}
			}
		}

		public static bool Is_WSL_Platform ()
		{
			// xclip does not work on WSL, so we need to use the Windows clipboard vis Powershell
			//if (new CursesClipboard ().IsSupported) {
			//	// If xclip is installed on Linux under WSL, this will return true.
			//	return false;
			//}
			var (exitCode, result) = ClipboardProcessRunner.Bash ("uname -a", waitForOutput: true);
			if (exitCode == 0 && result.Contains ("microsoft") && result.Contains ("WSL")) {
				return true;
			}
			return false;
		}

		static int MapColor (Color color)
		{
			switch (color) {
			case Color.Black:
				return Curses.COLOR_BLACK;
			case Color.Blue:
				return Curses.COLOR_BLUE;
			case Color.Green:
				return Curses.COLOR_GREEN;
			case Color.Cyan:
				return Curses.COLOR_CYAN;
			case Color.Red:
				return Curses.COLOR_RED;
			case Color.Magenta:
				return Curses.COLOR_MAGENTA;
			case Color.Brown:
				return Curses.COLOR_YELLOW;
			case Color.Gray:
				return Curses.COLOR_WHITE;
			case Color.DarkGray:
				//return Curses.COLOR_BLACK | Curses.A_BOLD;
				return Curses.COLOR_GRAY;
			case Color.BrightBlue:
				return Curses.COLOR_BLUE | Curses.A_BOLD | Curses.COLOR_GRAY;
			case Color.BrightGreen:
				return Curses.COLOR_GREEN | Curses.A_BOLD | Curses.COLOR_GRAY;
			case Color.BrightCyan:
				return Curses.COLOR_CYAN | Curses.A_BOLD | Curses.COLOR_GRAY;
			case Color.BrightRed:
				return Curses.COLOR_RED | Curses.A_BOLD | Curses.COLOR_GRAY;
			case Color.BrightMagenta:
				return Curses.COLOR_MAGENTA | Curses.A_BOLD | Curses.COLOR_GRAY;
			case Color.BrightYellow:
				return Curses.COLOR_YELLOW | Curses.A_BOLD | Curses.COLOR_GRAY;
			case Color.White:
				return Curses.COLOR_WHITE | Curses.A_BOLD | Curses.COLOR_GRAY;
			case Color.Invalid:
				return Curses.COLOR_BLACK; 
			}
			throw new ArgumentException ("Invalid color code");
		}

		static Color MapCursesColor (int color)
		{
			switch (color) {
			case Curses.COLOR_BLACK:
				return Color.Black;
			case Curses.COLOR_BLUE:
				return Color.Blue;
			case Curses.COLOR_GREEN:
				return Color.Green;
			case Curses.COLOR_CYAN:
				return Color.Cyan;
			case Curses.COLOR_RED:
				return Color.Red;
			case Curses.COLOR_MAGENTA:
				return Color.Magenta;
			case Curses.COLOR_YELLOW:
				return Color.Brown;
			case Curses.COLOR_WHITE:
				return Color.Gray;
			case Curses.COLOR_GRAY:
				return Color.DarkGray;
			case Curses.COLOR_BLUE | Curses.COLOR_GRAY:
				return Color.BrightBlue;
			case Curses.COLOR_GREEN | Curses.COLOR_GRAY:
				return Color.BrightGreen;
			case Curses.COLOR_CYAN | Curses.COLOR_GRAY:
				return Color.BrightCyan;
			case Curses.COLOR_RED | Curses.COLOR_GRAY:
				return Color.BrightRed;
			case Curses.COLOR_MAGENTA | Curses.COLOR_GRAY:
				return Color.BrightMagenta;
			case Curses.COLOR_YELLOW | Curses.COLOR_GRAY:
				return Color.BrightYellow;
			case Curses.COLOR_WHITE | Curses.COLOR_GRAY:
				return Color.White;
			}
			throw new ArgumentException ("Invalid curses color code");
		}

		public override Attribute MakeAttribute (Color fore, Color back)
		{
			var f = MapColor (fore);
			//return MakeColor ((short)(f & 0xffff), (short)MapColor (back)) | ((f & Curses.A_BOLD) != 0 ? Curses.A_BOLD : 0);
			return MakeColor ((short)(f & 0xffff), (short)MapColor (back));
		}

		public override void Suspend ()
		{
			if (reportableMouseEvents.HasFlag (Curses.Event.ReportMousePosition))
				StopReportingMouseMoves ();
			Platform.Suspend ();
			Curses.Window.Standard.redrawwin ();
			Curses.refresh ();
			if (reportableMouseEvents.HasFlag (Curses.Event.ReportMousePosition))
				StartReportingMouseMoves ();
		}

		public override void StartReportingMouseMoves ()
		{
			Console.Out.Write ("\x1b[?1003h");
			Console.Out.Flush ();
		}

		public override void StopReportingMouseMoves ()
		{
			Console.Out.Write ("\x1b[?1003l");
			Console.Out.Flush ();
		}

		//int lastMouseInterval;
		//bool mouseGrabbed;

		public override void UncookMouse ()
		{
			//if (mouseGrabbed)
			//	return;
			//lastMouseInterval = Curses.mouseinterval (0);
			//mouseGrabbed = true;
		}

		public override void CookMouse ()
		{
			//mouseGrabbed = false;
			//Curses.mouseinterval (lastMouseInterval);
		}

<<<<<<< HEAD
		public override Attribute GetAttribute ()
		{
			return CurrentAttribute;
		}

=======
>>>>>>> 8e0626de
		/// <inheritdoc/>
		public override bool GetCursorVisibility (out CursorVisibility visibility)
		{
			visibility = CursorVisibility.Invisible;

			if (!currentCursorVisibility.HasValue)
				return false;

			visibility = currentCursorVisibility.Value;

			return true;
		}

		/// <inheritdoc/>
		public override bool SetCursorVisibility (CursorVisibility visibility)
		{
			if (initialCursorVisibility.HasValue == false)
				return false;

			Curses.curs_set (((int)visibility >> 16) & 0x000000FF);

			if (visibility != CursorVisibility.Invisible) {
				Console.Out.Write ("\x1b[{0} q", ((int)visibility >> 24) & 0xFF);
				Console.Out.Flush ();
			}

			currentCursorVisibility = visibility;

			return true;
		}

		/// <inheritdoc/>
		public override bool EnsureCursorVisibility ()
		{
			return false;
		}

		public override void SendKeys (char keyChar, ConsoleKey consoleKey, bool shift, bool alt, bool control)
		{
			Key key;

			if (consoleKey == ConsoleKey.Packet) {
				ConsoleModifiers mod = new ConsoleModifiers ();
				if (shift) {
					mod |= ConsoleModifiers.Shift;
				}
				if (alt) {
					mod |= ConsoleModifiers.Alt;
				}
				if (control) {
					mod |= ConsoleModifiers.Control;
				}
				var kchar = ConsoleKeyMapping.GetKeyCharFromConsoleKey (keyChar, mod, out uint ckey, out _);
				key = ConsoleKeyMapping.MapConsoleKeyToKey ((ConsoleKey)ckey, out bool mappable);
				if (mappable) {
					key = (Key)kchar;
				}
			} else {
				key = (Key)keyChar;
			}

			KeyModifiers km = new KeyModifiers ();
			if (shift) {
				if (keyChar == 0) {
					key |= Key.ShiftMask;
				}
				km.Shift = shift;
			}
			if (alt) {
				key |= Key.AltMask;
				km.Alt = alt;
			}
			if (control) {
				key |= Key.CtrlMask;
				km.Ctrl = control;
			}
			keyDownHandler (new KeyEvent (key, km));
			keyHandler (new KeyEvent (key, km));
			keyUpHandler (new KeyEvent (key, km));
		}

		public override bool GetColors (int value, out Color foreground, out Color background)
		{
			bool hasColor = false;
			foreground = default;
			background = default;
			int back = -1;
			IEnumerable<int> values = Enum.GetValues (typeof (ConsoleColor))
			      .OfType<ConsoleColor> ()
			      .Select (s => (int)s);
			if (values.Contains ((value >> 12) & 0xffff)) {
				hasColor = true;
				back = (value >> 12) & 0xffff;
				background = MapCursesColor (back);
			}
			if (values.Contains ((value - (back << 12)) >> 8)) {
				hasColor = true;
				foreground = MapCursesColor ((value - (back << 12)) >> 8);
			}
			return hasColor;
		}
	}

	internal static class Platform {
		[DllImport ("libc")]
		static extern int uname (IntPtr buf);

		[DllImport ("libc")]
		static extern int killpg (int pgrp, int pid);

		static int suspendSignal;

		static int GetSuspendSignal ()
		{
			if (suspendSignal != 0)
				return suspendSignal;

			IntPtr buf = Marshal.AllocHGlobal (8192);
			if (uname (buf) != 0) {
				Marshal.FreeHGlobal (buf);
				suspendSignal = -1;
				return suspendSignal;
			}
			try {
				switch (Marshal.PtrToStringAnsi (buf)) {
				case "Darwin":
				case "DragonFly":
				case "FreeBSD":
				case "NetBSD":
				case "OpenBSD":
					suspendSignal = 18;
					break;
				case "Linux":
					// TODO: should fetch the machine name and
					// if it is MIPS return 24
					suspendSignal = 20;
					break;
				case "Solaris":
					suspendSignal = 24;
					break;
				default:
					suspendSignal = -1;
					break;
				}
				return suspendSignal;
			} finally {
				Marshal.FreeHGlobal (buf);
			}
		}

		/// <summary>
		/// Suspends the process by sending SIGTSTP to itself
		/// </summary>
		/// <returns>The suspend.</returns>
		static public bool Suspend ()
		{
			int signal = GetSuspendSignal ();
			if (signal == -1)
				return false;
			killpg (0, signal);
			return true;
		}
	}

	/// <summary>
	///  A clipboard implementation for Linux.
	///  This implementation uses the xclip command to access the clipboard.
	/// </summary>	
	/// <remarks>
	/// If xclip is not installed, this implementation will not work.
	/// </remarks>
	class CursesClipboard : ClipboardBase {
		public CursesClipboard ()
		{
			IsSupported = CheckSupport ();
		}

		string xclipPath = string.Empty;
		public override bool IsSupported { get; }

		bool CheckSupport ()
		{
			try {
				var (exitCode, result) = ClipboardProcessRunner.Bash ("which xclip", waitForOutput: true);
				if (exitCode == 0 && result.FileExists ()) {
					xclipPath = result;
					return true;
				}
			} catch (Exception) {
				// Permissions issue.
			}
			return false;
		}

		protected override string GetClipboardDataImpl ()
		{
			var tempFileName = System.IO.Path.GetTempFileName ();
			var xclipargs = "-selection clipboard -o";

			try {
				var (exitCode, result) = ClipboardProcessRunner.Bash ($"{xclipPath} {xclipargs} > {tempFileName}", waitForOutput: false);
				if (exitCode == 0) {
					if (Application.Driver is CursesDriver) {
						Curses.raw ();
						Curses.noecho ();
					}
					return System.IO.File.ReadAllText (tempFileName);
				}
			} catch (Exception e) {
				throw new NotSupportedException ($"\"{xclipPath} {xclipargs}\" failed.", e);
			} finally {
				System.IO.File.Delete (tempFileName);
			}
			return string.Empty;
		}

		protected override void SetClipboardDataImpl (string text)
		{
			var xclipargs = "-selection clipboard -i";
			try {
				var (exitCode, _) = ClipboardProcessRunner.Bash ($"{xclipPath} {xclipargs}", text, waitForOutput: false);
				if (exitCode == 0 && Application.Driver is CursesDriver) {
					Curses.raw ();
					Curses.noecho ();
				}
			} catch (Exception e) {
				throw new NotSupportedException ($"\"{xclipPath} {xclipargs} < {text}\" failed", e);
			}
		}
	}

	/// <summary>
	///  A clipboard implementation for MacOSX. 
	///  This implementation uses the Mac clipboard API (via P/Invoke) to copy/paste.
	///  The existance of the Mac pbcopy and pbpaste commands 
	///  is used to determine if copy/paste is supported.
	/// </summary>	
	class MacOSXClipboard : ClipboardBase {
		IntPtr nsString = objc_getClass ("NSString");
		IntPtr nsPasteboard = objc_getClass ("NSPasteboard");
		IntPtr utfTextType;
		IntPtr generalPasteboard;
		IntPtr initWithUtf8Register = sel_registerName ("initWithUTF8String:");
		IntPtr allocRegister = sel_registerName ("alloc");
		IntPtr setStringRegister = sel_registerName ("setString:forType:");
		IntPtr stringForTypeRegister = sel_registerName ("stringForType:");
		IntPtr utf8Register = sel_registerName ("UTF8String");
		IntPtr nsStringPboardType;
		IntPtr generalPasteboardRegister = sel_registerName ("generalPasteboard");
		IntPtr clearContentsRegister = sel_registerName ("clearContents");

		public MacOSXClipboard ()
		{
			utfTextType = objc_msgSend (objc_msgSend (nsString, allocRegister), initWithUtf8Register, "public.utf8-plain-text");
			nsStringPboardType = objc_msgSend (objc_msgSend (nsString, allocRegister), initWithUtf8Register, "NSStringPboardType");
			generalPasteboard = objc_msgSend (nsPasteboard, generalPasteboardRegister);
			IsSupported = CheckSupport ();
		}

		public override bool IsSupported { get; }

		bool CheckSupport ()
		{
			var (exitCode, result) = ClipboardProcessRunner.Bash ("which pbcopy", waitForOutput: true);
			if (exitCode != 0 || !result.FileExists ()) {
				return false;
			}
			(exitCode, result) = ClipboardProcessRunner.Bash ("which pbpaste", waitForOutput: true);
			return exitCode == 0 && result.FileExists ();
		}

		protected override string GetClipboardDataImpl ()
		{
			var ptr = objc_msgSend (generalPasteboard, stringForTypeRegister, nsStringPboardType);
			var charArray = objc_msgSend (ptr, utf8Register);
			return Marshal.PtrToStringAnsi (charArray);
		}

		protected override void SetClipboardDataImpl (string text)
		{
			IntPtr str = default;
			try {
				str = objc_msgSend (objc_msgSend (nsString, allocRegister), initWithUtf8Register, text);
				objc_msgSend (generalPasteboard, clearContentsRegister);
				objc_msgSend (generalPasteboard, setStringRegister, str, utfTextType);
			} finally {
				if (str != default) {
					objc_msgSend (str, sel_registerName ("release"));
				}
			}
		}

		[DllImport ("/System/Library/Frameworks/AppKit.framework/AppKit")]
		static extern IntPtr objc_getClass (string className);

		[DllImport ("/System/Library/Frameworks/AppKit.framework/AppKit")]
		static extern IntPtr objc_msgSend (IntPtr receiver, IntPtr selector);

		[DllImport ("/System/Library/Frameworks/AppKit.framework/AppKit")]
		static extern IntPtr objc_msgSend (IntPtr receiver, IntPtr selector, string arg1);

		[DllImport ("/System/Library/Frameworks/AppKit.framework/AppKit")]
		static extern IntPtr objc_msgSend (IntPtr receiver, IntPtr selector, IntPtr arg1);

		[DllImport ("/System/Library/Frameworks/AppKit.framework/AppKit")]
		static extern IntPtr objc_msgSend (IntPtr receiver, IntPtr selector, IntPtr arg1, IntPtr arg2);

		[DllImport ("/System/Library/Frameworks/AppKit.framework/AppKit")]
		static extern IntPtr sel_registerName (string selectorName);
	}

	/// <summary>
	///  A clipboard implementation for Linux, when running under WSL. 
	///  This implementation uses the Windows clipboard to store the data, and uses Windows'
	///  powershell.exe (launched via WSL interop services) to set/get the Windows
	///  clipboard. 
	/// </summary>
	class WSLClipboard : ClipboardBase {
		bool isSupported = false;
		public WSLClipboard ()
		{
			isSupported = CheckSupport ();
		}

		public override bool IsSupported {
			get {
				return isSupported = CheckSupport ();
			}
		}

		private static string powershellPath = string.Empty;

		bool CheckSupport ()
		{
			if (string.IsNullOrEmpty (powershellPath)) {
				// Specify pwsh.exe (not pwsh) to ensure we get the Windows version (invoked via WSL)
				var (exitCode, result) = ClipboardProcessRunner.Bash ("which pwsh.exe", waitForOutput: true);
				if (exitCode > 0) {
					(exitCode, result) = ClipboardProcessRunner.Bash ("which powershell.exe", waitForOutput: true);
				}

				if (exitCode == 0) {
					powershellPath = result;
				}
			}
			return !string.IsNullOrEmpty (powershellPath);
		}

		protected override string GetClipboardDataImpl ()
		{
			if (!IsSupported) {
				return string.Empty;
			}

			var (exitCode, output) = ClipboardProcessRunner.Process (powershellPath, "-noprofile -command \"Get-Clipboard\"");
			if (exitCode == 0) {
				if (Application.Driver is CursesDriver) {
					Curses.raw ();
					Curses.noecho ();
				}

				if (output.EndsWith ("\r\n")) {
					output = output.Substring (0, output.Length - 2);
				}
				return output;
			}
			return string.Empty;
		}

		protected override void SetClipboardDataImpl (string text)
		{
			if (!IsSupported) {
				return;
			}

			var (exitCode, output) = ClipboardProcessRunner.Process (powershellPath, $"-noprofile -command \"Set-Clipboard -Value \\\"{text}\\\"\"");
			if (exitCode == 0) {
				if (Application.Driver is CursesDriver) {
					Curses.raw ();
					Curses.noecho ();
				}
			}
		}
	}
}<|MERGE_RESOLUTION|>--- conflicted
+++ resolved
@@ -1105,14 +1105,6 @@
 			//Curses.mouseinterval (lastMouseInterval);
 		}
 
-<<<<<<< HEAD
-		public override Attribute GetAttribute ()
-		{
-			return CurrentAttribute;
-		}
-
-=======
->>>>>>> 8e0626de
 		/// <inheritdoc/>
 		public override bool GetCursorVisibility (out CursorVisibility visibility)
 		{
