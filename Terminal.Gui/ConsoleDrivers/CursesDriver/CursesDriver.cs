﻿//
// Driver.cs: Curses-based Driver
//
using System;
using System.Collections.Generic;
using System.ComponentModel.Design.Serialization;
using System.Linq;
using System.Runtime.InteropServices;
using System.Threading.Tasks;
<<<<<<< HEAD
using Rune = System.Text.Rune;
=======
using System.Text;
>>>>>>> a6b05b83
using Unix.Terminal;
using System.Buffers;

namespace Terminal.Gui;

/// <summary>
/// This is the Curses driver for the gui.cs/Terminal framework.
/// </summary>
internal class CursesDriver : ConsoleDriver {
	public override int Cols => Curses.Cols;
	public override int Rows => Curses.Lines;

	CursorVisibility? _initialCursorVisibility = null;
	CursorVisibility? _currentCursorVisibility = null;

	// If true, Move set Col and Row to an invalid location
	bool _atValidLocation;

	public override void Move (int col, int row)
	{
		base.Move (col, row);

		if (IsValidLocation (col, row)) {
			Curses.move (row, col);
			_atValidLocation = true;
		} else {
			// Not a valid location (outside screen or clip region)
			// Move within the clip region, then AddRune will actually move to Col, Row
			Curses.move (Clip.Y, Clip.X);
			_atValidLocation = false;
		}
	}

<<<<<<< HEAD
	public override void AddRune (System.Rune systemRune)
	{
		var rune = new Rune(systemRune).MakePrintable ();
		var runeWidth = rune.GetColumnWidth ();
		var validLocation = IsValidLocation (Col, Row);

		if (validLocation) {
			if (!_atValidLocation) {
				// Move was called with an invalid location.
				// Since then, the clip changed, and now we are at a valid location.
				Curses.move (Row, Col);
				_atValidLocation = false;
			}
			if (runeWidth == 0 && Col > 0) {
				// This is a combining character, and we are not at the beginning of the line.
				var combined = new String (new char [] { (char)Contents [Row, Col - 1, 0], (char)rune.Value });
				var normalized = !combined.IsNormalized () ? combined.Normalize () : combined;
				Contents [Row, Col - 1, 0] = normalized [0];
				Contents [Row, Col - 1, 1] = CurrentAttribute;
				Contents [Row, Col - 1, 2] = 1;
				Curses.attrset (Contents [Row, Col - 1, 1]);
				Curses.mvaddch (Row, Col - 1, normalized [0]);
			} else {
				Contents [Row, Col, 1] = CurrentAttribute;
				Contents [Row, Col, 2] = 1;

				if (runeWidth < 2 && Col > 0 && ((Rune)(Contents [Row, Col - 1, 0])).GetColumnWidth() > 1) {
					// This is a single-width character, and we are not at the beginning of the line.
					var curAttr = CurrentAttribute;
					Curses.attrset (Contents [Row, Col - 1, 1]);
					Curses.mvaddch (Row, Col - 1, Rune.ReplacementChar.Value);
					Contents [Row, Col - 1, 0] = Rune.ReplacementChar.Value;
					Curses.move (Row, Col);
					Curses.attrset (curAttr);

				} else if (runeWidth < 2 && Col <= Clip.Right - 1 && ((Rune)(Contents [Row, Col, 0])).GetColumnWidth() > 1) {
					// This is a single-width character, and we are not at the end of the line.
					var curAttr = CurrentAttribute;
					Curses.attrset (Contents [Row, Col + 1, 1]);
					Curses.mvaddch (Row, Col + 1, Rune.ReplacementChar.Value);
					Contents [Row, Col + 1, 0] = Rune.ReplacementChar.Value;
					Curses.move (Row, Col);
					Curses.attrset (curAttr);
=======
		static bool sync = false;

		public override bool IsRuneSupported (Rune rune)
		{
			// See Issue #2615 - CursesDriver is broken with non-BMP characters
			return base.IsRuneSupported (rune) && rune.IsBmp;
		}

		public override void AddRune (Rune rune)
		{
			if (!IsRuneSupported (rune)) {
				rune = Rune.ReplacementChar;
			}

			rune = rune.MakePrintable ();
			var runeWidth = rune.GetColumns ();
			var validClip = IsValidContent (ccol, crow, Clip);

			if (validClip) {
				if (needMove) {
					Curses.move (crow, ccol);
					needMove = false;
				}
				if (runeWidth == 0 && ccol > 0) {
					var r = contents [crow, ccol - 1, 0];
					var s = new string (new char [] { (char)r, (char)rune.Value });
					string sn;
					if (!s.IsNormalized ()) {
						sn = s.Normalize ();
					} else {
						sn = s;
					}
					var c = sn [0];
					Curses.mvaddch (crow, ccol - 1, (int)(uint)c);
					contents [crow, ccol - 1, 0] = c;
					contents [crow, ccol - 1, 1] = CurrentAttribute;
					contents [crow, ccol - 1, 2] = 1;
>>>>>>> a6b05b83

				}
				if (runeWidth > 1 && Col == Clip.Right - 1) {
					// This is a double-width character, and we are at the end of the line.
					Curses.addch (Rune.ReplacementChar.Value);
					Contents [Row, Col, 0] = Rune.ReplacementChar.Value;
				} else {
<<<<<<< HEAD
					// This is a single-width character, or we are not at the end of the line.
=======
					if (runeWidth < 2 && ccol > 0
						&& ((Rune)(char)contents [crow, ccol - 1, 0]).GetColumns () > 1) {

						var curAtttib = CurrentAttribute;
						Curses.attrset (contents [crow, ccol - 1, 1]);
						Curses.mvaddch (crow, ccol - 1, (int)(uint)' ');
						contents [crow, ccol - 1, 0] = (int)(uint)' ';
						Curses.move (crow, ccol);
						Curses.attrset (curAtttib);

					} else if (runeWidth < 2 && ccol <= Clip.Right - 1
						&& ((Rune)(char)contents [crow, ccol, 0]).GetColumns () > 1) {

						var curAtttib = CurrentAttribute;
						Curses.attrset (contents [crow, ccol + 1, 1]);
						Curses.mvaddch (crow, ccol + 1, (int)(uint)' ');
						contents [crow, ccol + 1, 0] = (int)(uint)' ';
						Curses.move (crow, ccol);
						Curses.attrset (curAtttib);
>>>>>>> a6b05b83

					var curAttr = CurrentAttribute;
					Curses.attrset (Contents [Row, Col, 1]);

					if (rune.IsBmp) {
						Contents [Row, Col, 0] = rune.Value;
						Curses.addch (Contents [Row, Col, 0]);
					} else {
<<<<<<< HEAD
						var column = Col;
						ReadOnlySpan<char> remainingInput = rune.ToString ().AsSpan ();
						while (!remainingInput.IsEmpty) {
							// Decode
							OperationStatus opStatus = Rune.DecodeFromUtf16 (remainingInput, out Rune result, out int charsConsumed);

							if (opStatus != OperationStatus.Done) {
								result = Rune.ReplacementChar;
							}
							Contents [Row, column, 0] = result.Value;
							Contents [Row, column, 1] = CurrentAttribute;
							
							Curses.attrset (Contents [Row, column, 1]);
							// BUGBUG: workaround curses not supporting non BMP? #
							Curses.mvaddch (Row, column, Rune.ReplacementChar.Value);
							//Curses.mvaddch (Row, column, Contents [Row, column, 0]);

							// Slice and loop again
							remainingInput = remainingInput.Slice (charsConsumed);
							column++;
						}
						Curses.move (Row, Col);
=======
						Curses.addch ((int)(uint)rune.Value);
						contents [crow, ccol, 0] = (int)(uint)rune.Value;
>>>>>>> a6b05b83
					}
					Curses.attrset (curAttr);
				}
			}
		} else {
			_atValidLocation = false;
		}

		if (runeWidth is < 0 or > 0) {
			Col++;
		}

		if (runeWidth > 1) {
			// This is a double-width character, and we are not at the end of the line.
			if (validLocation && Col < Clip.Right) {
				Contents [Row, Col, 1] = CurrentAttribute;
				Contents [Row, Col, 2] = 0;

				//if (rune.IsBmp) {
				//	// BUGBUG: workaround #2610
				//	Contents [Row, Col, 0] = (char)0x00;
				//	Curses.addch (Contents [Row, Col, 0]);
				//}
			}
			Col++;
		}
	}

<<<<<<< HEAD
	public override void Refresh ()
	{
		Curses.raw ();
		Curses.noecho ();
		Curses.refresh ();
		ProcessWinChange ();
	}
=======
		public override void AddStr (string str)
		{
			// TODO; optimize this to determine if the str fits in the clip region, and if so, use Curses.addstr directly
			foreach (var rune in str.EnumerateRunes ())
				AddRune (rune);
		}
>>>>>>> a6b05b83

	private void ProcessWinChange ()
	{
		if (Curses.CheckWinChange ()) {
			ResizeScreen ();
			UpdateOffScreen ();
			TerminalResized?.Invoke ();
		}
	}

	public override void UpdateCursor () => Refresh ();

	public override void End ()
	{
		StopReportingMouseMoves ();
		SetCursorVisibility (CursorVisibility.Default);

		Curses.endwin ();
	}

	public override void UpdateScreen () => _window.redrawwin ();

	public Curses.Window _window;

	/// <summary>
	/// Creates a curses color from the provided foreground and background colors
	/// </summary>
	/// <param name="foreground">Contains the curses attributes for the foreground (color, plus any attributes)</param>
	/// <param name="background">Contains the curses attributes for the background (color, plus any attributes)</param>
	/// <returns></returns>
	static Attribute MakeColor (short foreground, short background)
	{
		var v = (short)((int)foreground | background << 4);
		//Curses.InitColorPair (++last_color_pair, foreground, background);
		Curses.InitColorPair (v, foreground, background);
		return new Attribute (
			//value: Curses.ColorPair (last_color_pair),
			value: Curses.ColorPair (v),
			//foreground: (Color)foreground,
			foreground: MapCursesColor (foreground),
			//background: (Color)background);
			background: MapCursesColor (background));
	}

	public override Attribute MakeColor (Color fore, Color back)
	{
		return MakeColor ((short)MapColor (fore), (short)MapColor (back));
	}

	static Key MapCursesKey (int cursesKey)
	{
		switch (cursesKey) {
		case Curses.KeyF1: return Key.F1;
		case Curses.KeyF2: return Key.F2;
		case Curses.KeyF3: return Key.F3;
		case Curses.KeyF4: return Key.F4;
		case Curses.KeyF5: return Key.F5;
		case Curses.KeyF6: return Key.F6;
		case Curses.KeyF7: return Key.F7;
		case Curses.KeyF8: return Key.F8;
		case Curses.KeyF9: return Key.F9;
		case Curses.KeyF10: return Key.F10;
		case Curses.KeyF11: return Key.F11;
		case Curses.KeyF12: return Key.F12;
		case Curses.KeyUp: return Key.CursorUp;
		case Curses.KeyDown: return Key.CursorDown;
		case Curses.KeyLeft: return Key.CursorLeft;
		case Curses.KeyRight: return Key.CursorRight;
		case Curses.KeyHome: return Key.Home;
		case Curses.KeyEnd: return Key.End;
		case Curses.KeyNPage: return Key.PageDown;
		case Curses.KeyPPage: return Key.PageUp;
		case Curses.KeyDeleteChar: return Key.DeleteChar;
		case Curses.KeyInsertChar: return Key.InsertChar;
		case Curses.KeyTab: return Key.Tab;
		case Curses.KeyBackTab: return Key.BackTab;
		case Curses.KeyBackspace: return Key.Backspace;
		case Curses.ShiftKeyUp: return Key.CursorUp | Key.ShiftMask;
		case Curses.ShiftKeyDown: return Key.CursorDown | Key.ShiftMask;
		case Curses.ShiftKeyLeft: return Key.CursorLeft | Key.ShiftMask;
		case Curses.ShiftKeyRight: return Key.CursorRight | Key.ShiftMask;
		case Curses.ShiftKeyHome: return Key.Home | Key.ShiftMask;
		case Curses.ShiftKeyEnd: return Key.End | Key.ShiftMask;
		case Curses.ShiftKeyNPage: return Key.PageDown | Key.ShiftMask;
		case Curses.ShiftKeyPPage: return Key.PageUp | Key.ShiftMask;
		case Curses.AltKeyUp: return Key.CursorUp | Key.AltMask;
		case Curses.AltKeyDown: return Key.CursorDown | Key.AltMask;
		case Curses.AltKeyLeft: return Key.CursorLeft | Key.AltMask;
		case Curses.AltKeyRight: return Key.CursorRight | Key.AltMask;
		case Curses.AltKeyHome: return Key.Home | Key.AltMask;
		case Curses.AltKeyEnd: return Key.End | Key.AltMask;
		case Curses.AltKeyNPage: return Key.PageDown | Key.AltMask;
		case Curses.AltKeyPPage: return Key.PageUp | Key.AltMask;
		case Curses.CtrlKeyUp: return Key.CursorUp | Key.CtrlMask;
		case Curses.CtrlKeyDown: return Key.CursorDown | Key.CtrlMask;
		case Curses.CtrlKeyLeft: return Key.CursorLeft | Key.CtrlMask;
		case Curses.CtrlKeyRight: return Key.CursorRight | Key.CtrlMask;
		case Curses.CtrlKeyHome: return Key.Home | Key.CtrlMask;
		case Curses.CtrlKeyEnd: return Key.End | Key.CtrlMask;
		case Curses.CtrlKeyNPage: return Key.PageDown | Key.CtrlMask;
		case Curses.CtrlKeyPPage: return Key.PageUp | Key.CtrlMask;
		case Curses.ShiftCtrlKeyUp: return Key.CursorUp | Key.ShiftMask | Key.CtrlMask;
		case Curses.ShiftCtrlKeyDown: return Key.CursorDown | Key.ShiftMask | Key.CtrlMask;
		case Curses.ShiftCtrlKeyLeft: return Key.CursorLeft | Key.ShiftMask | Key.CtrlMask;
		case Curses.ShiftCtrlKeyRight: return Key.CursorRight | Key.ShiftMask | Key.CtrlMask;
		case Curses.ShiftCtrlKeyHome: return Key.Home | Key.ShiftMask | Key.CtrlMask;
		case Curses.ShiftCtrlKeyEnd: return Key.End | Key.ShiftMask | Key.CtrlMask;
		case Curses.ShiftCtrlKeyNPage: return Key.PageDown | Key.ShiftMask | Key.CtrlMask;
		case Curses.ShiftCtrlKeyPPage: return Key.PageUp | Key.ShiftMask | Key.CtrlMask;
		case Curses.ShiftAltKeyUp: return Key.CursorUp | Key.ShiftMask | Key.AltMask;
		case Curses.ShiftAltKeyDown: return Key.CursorDown | Key.ShiftMask | Key.AltMask;
		case Curses.ShiftAltKeyLeft: return Key.CursorLeft | Key.ShiftMask | Key.AltMask;
		case Curses.ShiftAltKeyRight: return Key.CursorRight | Key.ShiftMask | Key.AltMask;
		case Curses.ShiftAltKeyNPage: return Key.PageDown | Key.ShiftMask | Key.AltMask;
		case Curses.ShiftAltKeyPPage: return Key.PageUp | Key.ShiftMask | Key.AltMask;
		case Curses.ShiftAltKeyHome: return Key.Home | Key.ShiftMask | Key.AltMask;
		case Curses.ShiftAltKeyEnd: return Key.End | Key.ShiftMask | Key.AltMask;
		case Curses.AltCtrlKeyNPage: return Key.PageDown | Key.AltMask | Key.CtrlMask;
		case Curses.AltCtrlKeyPPage: return Key.PageUp | Key.AltMask | Key.CtrlMask;
		case Curses.AltCtrlKeyHome: return Key.Home | Key.AltMask | Key.CtrlMask;
		case Curses.AltCtrlKeyEnd: return Key.End | Key.AltMask | Key.CtrlMask;
		default: return Key.Unknown;
		}
	}

	KeyModifiers _keyModifiers;

	KeyModifiers MapKeyModifiers (Key key)
	{
		if (_keyModifiers == null) {
			_keyModifiers = new KeyModifiers ();
		}

		if (!_keyModifiers.Shift && (key & Key.ShiftMask) != 0) {
			_keyModifiers.Shift = true;
		}
		if (!_keyModifiers.Alt && (key & Key.AltMask) != 0) {
			_keyModifiers.Alt = true;
		}
		if (!_keyModifiers.Ctrl && (key & Key.CtrlMask) != 0) {
			_keyModifiers.Ctrl = true;
		}

		return _keyModifiers;
	}

	void ProcessInput ()
	{
		int wch;
		var code = Curses.get_wch (out wch);
		//System.Diagnostics.Debug.WriteLine ($"code: {code}; wch: {wch}");
		if (code == Curses.ERR) {
			return;
		}

		_keyModifiers = new KeyModifiers ();
		Key k = Key.Null;

		if (code == Curses.KEY_CODE_YES) {
			if (wch == Curses.KeyResize) {
				ProcessWinChange ();
			}
			if (wch == Curses.KeyMouse) {
				int wch2 = wch;

				while (wch2 == Curses.KeyMouse) {
					KeyEvent key = null;
					ConsoleKeyInfo [] cki = new ConsoleKeyInfo [] {
							new ConsoleKeyInfo ((char)Key.Esc, 0, false, false, false),
							new ConsoleKeyInfo ('[', 0, false, false, false),
							new ConsoleKeyInfo ('<', 0, false, false, false)
						};
					code = 0;
					GetEscSeq (ref code, ref k, ref wch2, ref key, ref cki);
				}
				return;
			}
			k = MapCursesKey (wch);
			if (wch >= 277 && wch <= 288) {
				// Shift+(F1 - F12)
				wch -= 12;
				k = Key.ShiftMask | MapCursesKey (wch);
			} else if (wch >= 289 && wch <= 300) {
				// Ctrl+(F1 - F12)
				wch -= 24;
				k = Key.CtrlMask | MapCursesKey (wch);
			} else if (wch >= 301 && wch <= 312) {
				// Ctrl+Shift+(F1 - F12)
				wch -= 36;
				k = Key.CtrlMask | Key.ShiftMask | MapCursesKey (wch);
			} else if (wch >= 313 && wch <= 324) {
				// Alt+(F1 - F12)
				wch -= 48;
				k = Key.AltMask | MapCursesKey (wch);
			} else if (wch >= 325 && wch <= 327) {
				// Shift+Alt+(F1 - F3)
				wch -= 60;
				k = Key.ShiftMask | Key.AltMask | MapCursesKey (wch);
			}
			_keyDownHandler (new KeyEvent (k, MapKeyModifiers (k)));
			_keyHandler (new KeyEvent (k, MapKeyModifiers (k)));
			_keyUpHandler (new KeyEvent (k, MapKeyModifiers (k)));
			return;
		}

		// Special handling for ESC, we want to try to catch ESC+letter to simulate alt-letter as well as Alt-Fkey
		if (wch == 27) {
			Curses.timeout (10);

			code = Curses.get_wch (out int wch2);

			if (code == Curses.KEY_CODE_YES) {
				k = Key.AltMask | MapCursesKey (wch);
			}
			if (code == 0) {
				KeyEvent key = null;

				// The ESC-number handling, debatable.
				// Simulates the AltMask itself by pressing Alt + Space.
				if (wch2 == (int)Key.Space) {
					k = Key.AltMask;
				} else if (wch2 - (int)Key.Space >= (uint)Key.A && wch2 - (int)Key.Space <= (uint)Key.Z) {
					k = (Key)((uint)Key.AltMask + (wch2 - (int)Key.Space));
				} else if (wch2 >= (uint)Key.A - 64 && wch2 <= (uint)Key.Z - 64) {
					k = (Key)((uint)(Key.AltMask | Key.CtrlMask) + (wch2 + 64));
				} else if (wch2 >= (uint)Key.D0 && wch2 <= (uint)Key.D9) {
					k = (Key)((uint)Key.AltMask + (uint)Key.D0 + (wch2 - (uint)Key.D0));
				} else if (wch2 == Curses.KeyCSI) {
					ConsoleKeyInfo [] cki = new ConsoleKeyInfo [] {
							new ConsoleKeyInfo ((char)Key.Esc, 0, false, false, false),
							new ConsoleKeyInfo ('[', 0, false, false, false)
						};
					GetEscSeq (ref code, ref k, ref wch2, ref key, ref cki);
					return;
				} else {
					// Unfortunately there are no way to differentiate Ctrl+Alt+alfa and Ctrl+Shift+Alt+alfa.
					if (((Key)wch2 & Key.CtrlMask) != 0) {
						_keyModifiers.Ctrl = true;
					}
					if (wch2 == 0) {
						k = Key.CtrlMask | Key.AltMask | Key.Space;
					} else if (wch >= (uint)Key.A && wch <= (uint)Key.Z) {
						_keyModifiers.Shift = true;
						_keyModifiers.Alt = true;
					} else if (wch2 < 256) {
						k = (Key)wch2;
						_keyModifiers.Alt = true;
					} else {
						k = (Key)((uint)(Key.AltMask | Key.CtrlMask) + wch2);
					}
				}
				key = new KeyEvent (k, MapKeyModifiers (k));
				_keyDownHandler (key);
				_keyHandler (key);
			} else {
				k = Key.Esc;
				_keyHandler (new KeyEvent (k, MapKeyModifiers (k)));
			}
		} else if (wch == Curses.KeyTab) {
			k = MapCursesKey (wch);
			_keyDownHandler (new KeyEvent (k, MapKeyModifiers (k)));
			_keyHandler (new KeyEvent (k, MapKeyModifiers (k)));
		} else {
			// Unfortunately there are no way to differentiate Ctrl+alfa and Ctrl+Shift+alfa.
			k = (Key)wch;
			if (wch == 0) {
				k = Key.CtrlMask | Key.Space;
			} else if (wch >= (uint)Key.A - 64 && wch <= (uint)Key.Z - 64) {
				if ((Key)(wch + 64) != Key.J) {
					k = Key.CtrlMask | (Key)(wch + 64);
				}
			} else if (wch >= (uint)Key.A && wch <= (uint)Key.Z) {
				_keyModifiers.Shift = true;
			}
			_keyDownHandler (new KeyEvent (k, MapKeyModifiers (k)));
			_keyHandler (new KeyEvent (k, MapKeyModifiers (k)));
			_keyUpHandler (new KeyEvent (k, MapKeyModifiers (k)));
		}
		// Cause OnKeyUp and OnKeyPressed. Note that the special handling for ESC above 
		// will not impact KeyUp.
		// This is causing ESC firing even if another keystroke was handled.
		//if (wch == Curses.KeyTab) {
		//	keyUpHandler (new KeyEvent (MapCursesKey (wch), keyModifiers));
		//} else {
		//	keyUpHandler (new KeyEvent ((Key)wch, keyModifiers));
		//}
	}

	void GetEscSeq (ref int code, ref Key k, ref int wch2, ref KeyEvent key, ref ConsoleKeyInfo [] cki)
	{
		ConsoleKey ck = 0;
		ConsoleModifiers mod = 0;
		while (code == 0) {
			code = Curses.get_wch (out wch2);
			var consoleKeyInfo = new ConsoleKeyInfo ((char)wch2, 0, false, false, false);
			if (wch2 == 0 || wch2 == 27 || wch2 == Curses.KeyMouse) {
				EscSeqUtils.DecodeEscSeq (null, ref consoleKeyInfo, ref ck, cki, ref mod, out _, out _, out _, out _, out bool isKeyMouse, out List<MouseFlags> mouseFlags, out Point pos, out _, ProcessContinuousButtonPressed);
				if (isKeyMouse) {
					foreach (var mf in mouseFlags) {
						ProcessMouseEvent (mf, pos);
					}
					cki = null;
					if (wch2 == 27) {
						cki = EscSeqUtils.ResizeArray (new ConsoleKeyInfo ((char)Key.Esc, 0,
							false, false, false), cki);
					}
				} else {
					k = ConsoleKeyMapping.MapConsoleKeyToKey (consoleKeyInfo.Key, out _);
					k = ConsoleKeyMapping.MapKeyModifiers (consoleKeyInfo, k);
					key = new KeyEvent (k, MapKeyModifiers (k));
					_keyDownHandler (key);
					_keyHandler (key);
				}
			} else {
				cki = EscSeqUtils.ResizeArray (consoleKeyInfo, cki);
			}
		}
	}

	void ProcessMouseEvent (MouseFlags mouseFlag, Point pos)
	{
		var me = new MouseEvent () {
			Flags = mouseFlag,
			X = pos.X,
			Y = pos.Y
		};
		_mouseHandler (me);
	}

	void ProcessContinuousButtonPressed (MouseFlags mouseFlag, Point pos)
	{
		ProcessMouseEvent (mouseFlag, pos);
	}

	Action<KeyEvent> _keyHandler;
	Action<KeyEvent> _keyDownHandler;
	Action<KeyEvent> _keyUpHandler;
	Action<MouseEvent> _mouseHandler;

	public override void PrepareToRun (MainLoop mainLoop, Action<KeyEvent> keyHandler, Action<KeyEvent> keyDownHandler, Action<KeyEvent> keyUpHandler, Action<MouseEvent> mouseHandler)
	{
		// Note: Curses doesn't support keydown/up events and thus any passed keyDown/UpHandlers will never be called
		Curses.timeout (0);
		this._keyHandler = keyHandler;
		this._keyDownHandler = keyDownHandler;
		this._keyUpHandler = keyUpHandler;
		this._mouseHandler = mouseHandler;

		var mLoop = mainLoop.Driver as UnixMainLoop;

		mLoop.AddWatch (0, UnixMainLoop.Condition.PollIn, x => {
			ProcessInput ();
			return true;
		});

		mLoop.WinChanged += () => {
			ProcessWinChange ();
		};
	}

	public override void Init (Action terminalResized)
	{
		if (_window != null) {
			return;
		}

		try {
			_window = Curses.initscr ();
			Curses.set_escdelay (10);
		} catch (Exception e) {
			throw new Exception ($"Curses failed to initialize, the exception is: {e.Message}");
		}

		// Ensures that all procedures are performed at some previous closing.
		Curses.doupdate ();

		// 
		// We are setting Invisible as default so we could ignore XTerm DECSUSR setting
		//
		switch (Curses.curs_set (0)) {
		case 0:
			_currentCursorVisibility = _initialCursorVisibility = CursorVisibility.Invisible;
			break;

		case 1:
			_currentCursorVisibility = _initialCursorVisibility = CursorVisibility.Underline;
			Curses.curs_set (1);
			break;

		case 2:
			_currentCursorVisibility = _initialCursorVisibility = CursorVisibility.Box;
			Curses.curs_set (2);
			break;

		default:
			_currentCursorVisibility = _initialCursorVisibility = null;
			break;
		}

		if (RuntimeInformation.IsOSPlatform (OSPlatform.OSX)) {
			Clipboard = new MacOSXClipboard ();
		} else {
			if (Is_WSL_Platform ()) {
				Clipboard = new WSLClipboard ();
			} else {
				Clipboard = new CursesClipboard ();
			}
		}

		Curses.raw ();
		Curses.noecho ();

		Curses.Window.Standard.keypad (true);
		TerminalResized = terminalResized;
		StartReportingMouseMoves ();

		CurrentAttribute = MakeColor (Color.White, Color.Black);

		if (Curses.HasColors) {
			Curses.StartColor ();
			Curses.UseDefaultColors ();

			InitializeColorSchemes ();
		} else {
			throw new InvalidOperationException ("V2 - This should never happen. File an Issue if it does.");
			//InitializeColorSchemes (false);

			//// BUGBUG: This is a hack to make the colors work on the Mac?
			//// The new Theme support overwrites these colors, so this is not needed?
			//Colors.TopLevel.Normal = Curses.COLOR_GREEN;
			//Colors.TopLevel.Focus = Curses.COLOR_WHITE;
			//Colors.TopLevel.HotNormal = Curses.COLOR_YELLOW;
			//Colors.TopLevel.HotFocus = Curses.COLOR_YELLOW;
			//Colors.TopLevel.Disabled = Curses.A_BOLD | Curses.COLOR_GRAY;
			//Colors.Base.Normal = Curses.A_NORMAL;
			//Colors.Base.Focus = Curses.A_REVERSE;
			//Colors.Base.HotNormal = Curses.A_BOLD;
			//Colors.Base.HotFocus = Curses.A_BOLD | Curses.A_REVERSE;
			//Colors.Base.Disabled = Curses.A_BOLD | Curses.COLOR_GRAY;
			//Colors.Menu.Normal = Curses.A_REVERSE;
			//Colors.Menu.Focus = Curses.A_NORMAL;
			//Colors.Menu.HotNormal = Curses.A_BOLD;
			//Colors.Menu.HotFocus = Curses.A_NORMAL;
			//Colors.Menu.Disabled = Curses.A_BOLD | Curses.COLOR_GRAY;
			//Colors.Dialog.Normal = Curses.A_REVERSE;
			//Colors.Dialog.Focus = Curses.A_NORMAL;
			//Colors.Dialog.HotNormal = Curses.A_BOLD;
			//Colors.Dialog.HotFocus = Curses.A_NORMAL;
			//Colors.Dialog.Disabled = Curses.A_BOLD | Curses.COLOR_GRAY;
			//Colors.Error.Normal = Curses.A_BOLD;
			//Colors.Error.Focus = Curses.A_BOLD | Curses.A_REVERSE;
			//Colors.Error.HotNormal = Curses.A_BOLD | Curses.A_REVERSE;
			//Colors.Error.HotFocus = Curses.A_REVERSE;
			//Colors.Error.Disabled = Curses.A_BOLD | Curses.COLOR_GRAY;
		}

		ResizeScreen ();
		UpdateOffScreen ();

	}

	public virtual void ResizeScreen ()
	{
		Clip = new Rect (0, 0, Cols, Rows);
		Curses.refresh ();
	}

	public override void UpdateOffScreen ()
	{
		Contents = new int [Rows, Cols, 3];
		for (int row = 0; row < Rows; row++) {
			for (int col = 0; col < Cols; col++) {
				Contents [row, col, 0] = ' ';
				Contents [row, col, 1] = Colors.TopLevel.Normal;
				Contents [row, col, 2] = 0;
			}
		}
	}

	public static bool Is_WSL_Platform ()
	{
		// xclip does not work on WSL, so we need to use the Windows clipboard vis Powershell
		//if (new CursesClipboard ().IsSupported) {
		//	// If xclip is installed on Linux under WSL, this will return true.
		//	return false;
		//}
		var (exitCode, result) = ClipboardProcessRunner.Bash ("uname -a", waitForOutput: true);
		if (exitCode == 0 && result.Contains ("microsoft") && result.Contains ("WSL")) {
			return true;
		}
		return false;
	}

	static int MapColor (Color color)
	{
		switch (color) {
		case Color.Black:
			return Curses.COLOR_BLACK;
		case Color.Blue:
			return Curses.COLOR_BLUE;
		case Color.Green:
			return Curses.COLOR_GREEN;
		case Color.Cyan:
			return Curses.COLOR_CYAN;
		case Color.Red:
			return Curses.COLOR_RED;
		case Color.Magenta:
			return Curses.COLOR_MAGENTA;
		case Color.Brown:
			return Curses.COLOR_YELLOW;
		case Color.Gray:
			return Curses.COLOR_WHITE;
		case Color.DarkGray:
			//return Curses.COLOR_BLACK | Curses.A_BOLD;
			return Curses.COLOR_GRAY;
		case Color.BrightBlue:
			return Curses.COLOR_BLUE | Curses.A_BOLD | Curses.COLOR_GRAY;
		case Color.BrightGreen:
			return Curses.COLOR_GREEN | Curses.A_BOLD | Curses.COLOR_GRAY;
		case Color.BrightCyan:
			return Curses.COLOR_CYAN | Curses.A_BOLD | Curses.COLOR_GRAY;
		case Color.BrightRed:
			return Curses.COLOR_RED | Curses.A_BOLD | Curses.COLOR_GRAY;
		case Color.BrightMagenta:
			return Curses.COLOR_MAGENTA | Curses.A_BOLD | Curses.COLOR_GRAY;
		case Color.BrightYellow:
			return Curses.COLOR_YELLOW | Curses.A_BOLD | Curses.COLOR_GRAY;
		case Color.White:
			return Curses.COLOR_WHITE | Curses.A_BOLD | Curses.COLOR_GRAY;
		}
		throw new ArgumentException ("Invalid color code");
	}

	static Color MapCursesColor (int color)
	{
		switch (color) {
		case Curses.COLOR_BLACK:
			return Color.Black;
		case Curses.COLOR_BLUE:
			return Color.Blue;
		case Curses.COLOR_GREEN:
			return Color.Green;
		case Curses.COLOR_CYAN:
			return Color.Cyan;
		case Curses.COLOR_RED:
			return Color.Red;
		case Curses.COLOR_MAGENTA:
			return Color.Magenta;
		case Curses.COLOR_YELLOW:
			return Color.Brown;
		case Curses.COLOR_WHITE:
			return Color.Gray;
		case Curses.COLOR_GRAY:
			return Color.DarkGray;
		case Curses.COLOR_BLUE | Curses.COLOR_GRAY:
			return Color.BrightBlue;
		case Curses.COLOR_GREEN | Curses.COLOR_GRAY:
			return Color.BrightGreen;
		case Curses.COLOR_CYAN | Curses.COLOR_GRAY:
			return Color.BrightCyan;
		case Curses.COLOR_RED | Curses.COLOR_GRAY:
			return Color.BrightRed;
		case Curses.COLOR_MAGENTA | Curses.COLOR_GRAY:
			return Color.BrightMagenta;
		case Curses.COLOR_YELLOW | Curses.COLOR_GRAY:
			return Color.BrightYellow;
		case Curses.COLOR_WHITE | Curses.COLOR_GRAY:
			return Color.White;
		}
		throw new ArgumentException ("Invalid curses color code");
	}

	public override Attribute MakeAttribute (Color fore, Color back)
	{
		return MakeColor ((short)(MapColor (fore) & 0xffff), (short)MapColor (back));
	}

	public override void Suspend ()
	{
		StopReportingMouseMoves ();
		Platform.Suspend ();
		Curses.Window.Standard.redrawwin ();
		Curses.refresh ();
		StartReportingMouseMoves ();
	}

	public void StartReportingMouseMoves ()
	{
		Console.Out.Write (EscSeqUtils.EnableMouseEvents);
	}

	public void StopReportingMouseMoves ()
	{
		Console.Out.Write (EscSeqUtils.DisableMouseEvents);
	}

	/// <inheritdoc/>
	public override bool GetCursorVisibility (out CursorVisibility visibility)
	{
		visibility = CursorVisibility.Invisible;

		if (!_currentCursorVisibility.HasValue)
			return false;

		visibility = _currentCursorVisibility.Value;

		return true;
	}

	/// <inheritdoc/>
	public override bool SetCursorVisibility (CursorVisibility visibility)
	{
		if (_initialCursorVisibility.HasValue == false) {
			return false;
		}

		Curses.curs_set (((int)visibility >> 16) & 0x000000FF);

		if (visibility != CursorVisibility.Invisible) {
			Console.Out.Write ("\x1b[{0} q", ((int)visibility >> 24) & 0xFF);
		}

		_currentCursorVisibility = visibility;

		return true;
	}

	/// <inheritdoc/>
	public override bool EnsureCursorVisibility ()
	{
		return false;
	}

	public override void SendKeys (char keyChar, ConsoleKey consoleKey, bool shift, bool alt, bool control)
	{
		Key key;

		if (consoleKey == ConsoleKey.Packet) {
			ConsoleModifiers mod = new ConsoleModifiers ();
			if (shift) {
				mod |= ConsoleModifiers.Shift;
			}
			if (alt) {
				mod |= ConsoleModifiers.Alt;
			}
			if (control) {
				mod |= ConsoleModifiers.Control;
			}
			var kchar = ConsoleKeyMapping.GetKeyCharFromConsoleKey (keyChar, mod, out uint ckey, out _);
			key = ConsoleKeyMapping.MapConsoleKeyToKey ((ConsoleKey)ckey, out bool mappable);
			if (mappable) {
				key = (Key)kchar;
			}
		} else {
			key = (Key)keyChar;
		}

		KeyModifiers km = new KeyModifiers ();
		if (shift) {
			if (keyChar == 0) {
				key |= Key.ShiftMask;
			}
			km.Shift = shift;
		}
		if (alt) {
			key |= Key.AltMask;
			km.Alt = alt;
		}
		if (control) {
			key |= Key.CtrlMask;
			km.Ctrl = control;
		}
		_keyDownHandler (new KeyEvent (key, km));
		_keyHandler (new KeyEvent (key, km));
		_keyUpHandler (new KeyEvent (key, km));
	}

	public override bool GetColors (int value, out Color foreground, out Color background)
	{
		bool hasColor = false;
		foreground = default;
		background = default;
		int back = -1;
		IEnumerable<int> values = Enum.GetValues (typeof (ConsoleColor))
			.OfType<ConsoleColor> ()
			.Select (s => (int)s);
		if (values.Contains ((value >> 12) & 0xffff)) {
			hasColor = true;
			back = (value >> 12) & 0xffff;
			background = MapCursesColor (back);
		}
		if (values.Contains ((value - (back << 12)) >> 8)) {
			hasColor = true;
			foreground = MapCursesColor ((value - (back << 12)) >> 8);
		}
		return hasColor;
	}
}

internal static class Platform {
	[DllImport ("libc")]
	static extern int uname (IntPtr buf);

	[DllImport ("libc")]
	static extern int killpg (int pgrp, int pid);

	static int _suspendSignal;

	static int GetSuspendSignal ()
	{
		if (_suspendSignal != 0) {
			return _suspendSignal;
		}

		IntPtr buf = Marshal.AllocHGlobal (8192);
		if (uname (buf) != 0) {
			Marshal.FreeHGlobal (buf);
			_suspendSignal = -1;
			return _suspendSignal;
		}
		try {
			switch (Marshal.PtrToStringAnsi (buf)) {
			case "Darwin":
			case "DragonFly":
			case "FreeBSD":
			case "NetBSD":
			case "OpenBSD":
				_suspendSignal = 18;
				break;
			case "Linux":
				// TODO: should fetch the machine name and
				// if it is MIPS return 24
				_suspendSignal = 20;
				break;
			case "Solaris":
				_suspendSignal = 24;
				break;
			default:
				_suspendSignal = -1;
				break;
			}
			return _suspendSignal;
		} finally {
			Marshal.FreeHGlobal (buf);
		}
	}

	/// <summary>
	/// Suspends the process by sending SIGTSTP to itself
	/// </summary>
	/// <returns>The suspend.</returns>
	static public bool Suspend ()
	{
		int signal = GetSuspendSignal ();
		if (signal == -1) {
			return false;
		}
		killpg (0, signal);
		return true;
	}
}<|MERGE_RESOLUTION|>--- conflicted
+++ resolved
@@ -7,11 +7,7 @@
 using System.Linq;
 using System.Runtime.InteropServices;
 using System.Threading.Tasks;
-<<<<<<< HEAD
-using Rune = System.Text.Rune;
-=======
 using System.Text;
->>>>>>> a6b05b83
 using Unix.Terminal;
 using System.Buffers;
 
@@ -45,11 +41,20 @@
 		}
 	}
 
-<<<<<<< HEAD
-	public override void AddRune (System.Rune systemRune)
-	{
-		var rune = new Rune(systemRune).MakePrintable ();
-		var runeWidth = rune.GetColumnWidth ();
+	public override bool IsRuneSupported (Rune rune)
+	{
+		// See Issue #2615 - CursesDriver is broken with non-BMP characters
+		return base.IsRuneSupported (rune) && rune.IsBmp;
+	}
+
+	public override void AddRune (Rune systemRune)
+	{
+		if (!IsRuneSupported (systemRune)) {
+			systemRune = Rune.ReplacementChar;
+		}
+
+		var rune = systemRune.MakePrintable ();
+		var runeWidth = rune.GetColumns ();
 		var validLocation = IsValidLocation (Col, Row);
 
 		if (validLocation) {
@@ -72,7 +77,7 @@
 				Contents [Row, Col, 1] = CurrentAttribute;
 				Contents [Row, Col, 2] = 1;
 
-				if (runeWidth < 2 && Col > 0 && ((Rune)(Contents [Row, Col - 1, 0])).GetColumnWidth() > 1) {
+				if (runeWidth < 2 && Col > 0 && ((Rune)(Contents [Row, Col - 1, 0])).GetColumns () > 1) {
 					// This is a single-width character, and we are not at the beginning of the line.
 					var curAttr = CurrentAttribute;
 					Curses.attrset (Contents [Row, Col - 1, 1]);
@@ -81,7 +86,7 @@
 					Curses.move (Row, Col);
 					Curses.attrset (curAttr);
 
-				} else if (runeWidth < 2 && Col <= Clip.Right - 1 && ((Rune)(Contents [Row, Col, 0])).GetColumnWidth() > 1) {
+				} else if (runeWidth < 2 && Col <= Clip.Right - 1 && ((Rune)(Contents [Row, Col, 0])).GetColumns () > 1) {
 					// This is a single-width character, and we are not at the end of the line.
 					var curAttr = CurrentAttribute;
 					Curses.attrset (Contents [Row, Col + 1, 1]);
@@ -89,45 +94,6 @@
 					Contents [Row, Col + 1, 0] = Rune.ReplacementChar.Value;
 					Curses.move (Row, Col);
 					Curses.attrset (curAttr);
-=======
-		static bool sync = false;
-
-		public override bool IsRuneSupported (Rune rune)
-		{
-			// See Issue #2615 - CursesDriver is broken with non-BMP characters
-			return base.IsRuneSupported (rune) && rune.IsBmp;
-		}
-
-		public override void AddRune (Rune rune)
-		{
-			if (!IsRuneSupported (rune)) {
-				rune = Rune.ReplacementChar;
-			}
-
-			rune = rune.MakePrintable ();
-			var runeWidth = rune.GetColumns ();
-			var validClip = IsValidContent (ccol, crow, Clip);
-
-			if (validClip) {
-				if (needMove) {
-					Curses.move (crow, ccol);
-					needMove = false;
-				}
-				if (runeWidth == 0 && ccol > 0) {
-					var r = contents [crow, ccol - 1, 0];
-					var s = new string (new char [] { (char)r, (char)rune.Value });
-					string sn;
-					if (!s.IsNormalized ()) {
-						sn = s.Normalize ();
-					} else {
-						sn = s;
-					}
-					var c = sn [0];
-					Curses.mvaddch (crow, ccol - 1, (int)(uint)c);
-					contents [crow, ccol - 1, 0] = c;
-					contents [crow, ccol - 1, 1] = CurrentAttribute;
-					contents [crow, ccol - 1, 2] = 1;
->>>>>>> a6b05b83
 
 				}
 				if (runeWidth > 1 && Col == Clip.Right - 1) {
@@ -135,29 +101,7 @@
 					Curses.addch (Rune.ReplacementChar.Value);
 					Contents [Row, Col, 0] = Rune.ReplacementChar.Value;
 				} else {
-<<<<<<< HEAD
 					// This is a single-width character, or we are not at the end of the line.
-=======
-					if (runeWidth < 2 && ccol > 0
-						&& ((Rune)(char)contents [crow, ccol - 1, 0]).GetColumns () > 1) {
-
-						var curAtttib = CurrentAttribute;
-						Curses.attrset (contents [crow, ccol - 1, 1]);
-						Curses.mvaddch (crow, ccol - 1, (int)(uint)' ');
-						contents [crow, ccol - 1, 0] = (int)(uint)' ';
-						Curses.move (crow, ccol);
-						Curses.attrset (curAtttib);
-
-					} else if (runeWidth < 2 && ccol <= Clip.Right - 1
-						&& ((Rune)(char)contents [crow, ccol, 0]).GetColumns () > 1) {
-
-						var curAtttib = CurrentAttribute;
-						Curses.attrset (contents [crow, ccol + 1, 1]);
-						Curses.mvaddch (crow, ccol + 1, (int)(uint)' ');
-						contents [crow, ccol + 1, 0] = (int)(uint)' ';
-						Curses.move (crow, ccol);
-						Curses.attrset (curAtttib);
->>>>>>> a6b05b83
 
 					var curAttr = CurrentAttribute;
 					Curses.attrset (Contents [Row, Col, 1]);
@@ -166,7 +110,6 @@
 						Contents [Row, Col, 0] = rune.Value;
 						Curses.addch (Contents [Row, Col, 0]);
 					} else {
-<<<<<<< HEAD
 						var column = Col;
 						ReadOnlySpan<char> remainingInput = rune.ToString ().AsSpan ();
 						while (!remainingInput.IsEmpty) {
@@ -178,7 +121,7 @@
 							}
 							Contents [Row, column, 0] = result.Value;
 							Contents [Row, column, 1] = CurrentAttribute;
-							
+
 							Curses.attrset (Contents [Row, column, 1]);
 							// BUGBUG: workaround curses not supporting non BMP? #
 							Curses.mvaddch (Row, column, Rune.ReplacementChar.Value);
@@ -189,10 +132,6 @@
 							column++;
 						}
 						Curses.move (Row, Col);
-=======
-						Curses.addch ((int)(uint)rune.Value);
-						contents [crow, ccol, 0] = (int)(uint)rune.Value;
->>>>>>> a6b05b83
 					}
 					Curses.attrset (curAttr);
 				}
@@ -221,7 +160,6 @@
 		}
 	}
 
-<<<<<<< HEAD
 	public override void Refresh ()
 	{
 		Curses.raw ();
@@ -229,14 +167,6 @@
 		Curses.refresh ();
 		ProcessWinChange ();
 	}
-=======
-		public override void AddStr (string str)
-		{
-			// TODO; optimize this to determine if the str fits in the clip region, and if so, use Curses.addstr directly
-			foreach (var rune in str.EnumerateRunes ())
-				AddRune (rune);
-		}
->>>>>>> a6b05b83
 
 	private void ProcessWinChange ()
 	{
