--- conflicted
+++ resolved
@@ -88,11 +88,7 @@
 	/// and the background color is stored in the least significant 4 bits.
 	/// The Terminal.GUi Color values are converted to curses color encoding before being encoded.
 	/// </remarks>
-<<<<<<< HEAD
-	private Attribute MakeColor (ColorNames foregroundName, ColorNames backgroundName)
-=======
 	private Attribute MakeColor (ColorName foregroundName, ColorName backgroundName)
->>>>>>> faff1ecd
 	{
 		if (!RunningUnitTests) {
 			return MakeColor (ColorNameToCursesColorNumber (foregroundName), ColorNameToCursesColorNumber (backgroundName));
@@ -123,42 +119,6 @@
 		}
 	}
 
-<<<<<<< HEAD
-	static short ColorNameToCursesColorNumber (ColorNames color)
-	{
-		switch (color) {
-		case ColorNames.Black:
-			return Curses.COLOR_BLACK;
-		case ColorNames.Blue:
-			return Curses.COLOR_BLUE;
-		case ColorNames.Green:
-			return Curses.COLOR_GREEN;
-		case ColorNames.Cyan:
-			return Curses.COLOR_CYAN;
-		case ColorNames.Red:
-			return Curses.COLOR_RED;
-		case ColorNames.Magenta:
-			return Curses.COLOR_MAGENTA;
-		case ColorNames.Yellow:
-			return Curses.COLOR_YELLOW;
-		case ColorNames.Gray:
-			return Curses.COLOR_WHITE;
-		case ColorNames.DarkGray:
-			return Curses.COLOR_GRAY;
-		case ColorNames.BrightBlue:
-			return Curses.COLOR_BLUE | Curses.COLOR_GRAY;
-		case ColorNames.BrightGreen:
-			return Curses.COLOR_GREEN | Curses.COLOR_GRAY;
-		case ColorNames.BrightCyan:
-			return Curses.COLOR_CYAN | Curses.COLOR_GRAY;
-		case ColorNames.BrightRed:
-			return Curses.COLOR_RED | Curses.COLOR_GRAY;
-		case ColorNames.BrightMagenta:
-			return Curses.COLOR_MAGENTA | Curses.COLOR_GRAY;
-		case ColorNames.BrightYellow:
-			return Curses.COLOR_YELLOW | Curses.COLOR_GRAY;
-		case ColorNames.White:
-=======
 	static short ColorNameToCursesColorNumber (ColorName color)
 	{
 		switch (color) {
@@ -193,49 +153,11 @@
 		case ColorName.BrightYellow:
 			return Curses.COLOR_YELLOW | Curses.COLOR_GRAY;
 		case ColorName.White:
->>>>>>> faff1ecd
 			return Curses.COLOR_WHITE | Curses.COLOR_GRAY;
 		}
 		throw new ArgumentException ("Invalid color code");
 	}
 
-<<<<<<< HEAD
-	static ColorNames CursesColorNumberToColorName (short color)
-	{
-		switch (color) {
-		case Curses.COLOR_BLACK:
-			return ColorNames.Black;
-		case Curses.COLOR_BLUE:
-			return ColorNames.Blue;
-		case Curses.COLOR_GREEN:
-			return ColorNames.Green;
-		case Curses.COLOR_CYAN:
-			return ColorNames.Cyan;
-		case Curses.COLOR_RED:
-			return ColorNames.Red;
-		case Curses.COLOR_MAGENTA:
-			return ColorNames.Magenta;
-		case Curses.COLOR_YELLOW:
-			return ColorNames.Yellow;
-		case Curses.COLOR_WHITE:
-			return ColorNames.Gray;
-		case Curses.COLOR_GRAY:
-			return ColorNames.DarkGray;
-		case Curses.COLOR_BLUE | Curses.COLOR_GRAY:
-			return ColorNames.BrightBlue;
-		case Curses.COLOR_GREEN | Curses.COLOR_GRAY:
-			return ColorNames.BrightGreen;
-		case Curses.COLOR_CYAN | Curses.COLOR_GRAY:
-			return ColorNames.BrightCyan;
-		case Curses.COLOR_RED | Curses.COLOR_GRAY:
-			return ColorNames.BrightRed;
-		case Curses.COLOR_MAGENTA | Curses.COLOR_GRAY:
-			return ColorNames.BrightMagenta;
-		case Curses.COLOR_YELLOW | Curses.COLOR_GRAY:
-			return ColorNames.BrightYellow;
-		case Curses.COLOR_WHITE | Curses.COLOR_GRAY:
-			return ColorNames.White;
-=======
 	static ColorName CursesColorNumberToColorName (short color)
 	{
 		switch (color) {
@@ -271,7 +193,6 @@
 			return ColorName.BrightYellow;
 		case Curses.COLOR_WHITE | Curses.COLOR_GRAY:
 			return ColorName.White;
->>>>>>> faff1ecd
 		}
 		throw new ArgumentException ("Invalid curses color code");
 	}
@@ -754,11 +675,7 @@
 			Curses.UseDefaultColors ();
 		}
 
-<<<<<<< HEAD
-		CurrentAttribute = MakeColor (ColorNames.White, ColorNames.Black);
-=======
 		CurrentAttribute = MakeColor (ColorName.White, ColorName.Black);
->>>>>>> faff1ecd
 
 		TerminalResized = terminalResized;
 
