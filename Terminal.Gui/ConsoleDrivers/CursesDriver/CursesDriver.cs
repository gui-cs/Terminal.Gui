﻿//
// Driver.cs: Curses-based Driver
//
// Authors:
//   Miguel de Icaza (miguel@gnome.org)
//
using System;
using System.Collections.Generic;
using System.Diagnostics;
using System.Linq;
using System.Runtime.InteropServices;
using System.Threading.Tasks;
using NStack;
using Unix.Terminal;

namespace Terminal.Gui {

	/// <summary>
	/// This is the Curses driver for the gui.cs/Terminal framework.
	/// </summary>
	internal class CursesDriver : ConsoleDriver {
		public override int Cols => Curses.Cols;
		public override int Rows => Curses.Lines;
		public override int Left => 0;
		public override int Top => 0;
		public override bool HeightAsBuffer { get; set; }
		public override IClipboard Clipboard { get => clipboard; }

		CursorVisibility? initialCursorVisibility = null;
		CursorVisibility? currentCursorVisibility = null;
		IClipboard clipboard;
		int [,,] contents;

		public override int [,,] Contents => contents;

		// Current row, and current col, tracked by Move/AddRune only
		int ccol, crow;
		bool needMove;
		public override void Move (int col, int row)
		{
			ccol = col;
			crow = row;

			if (Clip.Contains (col, row)) {
				Curses.move (row, col);
				needMove = false;
			} else {
				Curses.move (Clip.Y, Clip.X);
				needMove = true;
			}
		}

		static bool sync = false;
		public override void AddRune (Rune rune)
		{
			rune = MakePrintable (rune);
			var runeWidth = Rune.ColumnWidth (rune);
			var validClip = IsValidContent (ccol, crow, Clip);

			if (validClip) {
				if (needMove) {
					Curses.move (crow, ccol);
					needMove = false;
				}
<<<<<<< HEAD
				if (runeWidth < 2 && ccol > 0
					&& Rune.ColumnWidth ((char)contents [crow, ccol - 1, 0]) > 1) {

					var curAtttib = CurrentAttribute;
					Curses.attrset (contents [crow, ccol - 1, 1]);
					Curses.mvaddch (crow, ccol - 1, (int)(uint)' ');
					contents [crow, ccol - 1, 0] = (int)(uint)' ';
					Curses.move (crow, ccol);
					Curses.attrset (curAtttib);

				} else if (runeWidth < 2 && ccol <= Clip.Right - 1
					&& Rune.ColumnWidth ((char)contents [crow, ccol, 0]) > 1) {

					var curAtttib = CurrentAttribute;
					Curses.attrset (contents [crow, ccol + 1, 1]);
					Curses.mvaddch (crow, ccol + 1, (int)(uint)' ');
					contents [crow, ccol + 1, 0] = (int)(uint)' ';
					Curses.move (crow, ccol);
					Curses.attrset (curAtttib);
=======
				if (runeWidth == 0 && ccol > 0) {
					var r = contents [crow, ccol - 1, 0];
					var s = new string (new char [] { (char)r, (char)rune });
					string sn;
					if (!s.IsNormalized ()) {
						sn = s.Normalize ();
					} else {
						sn = s;
					}
					var c = sn [0];
					Curses.mvaddch (crow, ccol - 1, (int)(uint)c);
					contents [crow, ccol - 1, 0] = c;
					contents [crow, ccol - 1, 1] = currentAttribute;
					contents [crow, ccol - 1, 2] = 1;
>>>>>>> e3b3151d

				} else {
					if (runeWidth < 2 && ccol > 0
						&& Rune.ColumnWidth ((char)contents [crow, ccol - 1, 0]) > 1) {

						var curAtttib = currentAttribute;
						Curses.attrset (contents [crow, ccol - 1, 1]);
						Curses.mvaddch (crow, ccol - 1, (int)(uint)' ');
						contents [crow, ccol - 1, 0] = (int)(uint)' ';
						Curses.move (crow, ccol);
						Curses.attrset (curAtttib);

					} else if (runeWidth < 2 && ccol <= Clip.Right - 1
						&& Rune.ColumnWidth ((char)contents [crow, ccol, 0]) > 1) {

						var curAtttib = currentAttribute;
						Curses.attrset (contents [crow, ccol + 1, 1]);
						Curses.mvaddch (crow, ccol + 1, (int)(uint)' ');
						contents [crow, ccol + 1, 0] = (int)(uint)' ';
						Curses.move (crow, ccol);
						Curses.attrset (curAtttib);

					}
					if (runeWidth > 1 && ccol == Clip.Right - 1) {
						Curses.addch ((int)(uint)' ');
						contents [crow, ccol, 0] = (int)(uint)' ';
					} else {
						Curses.addch ((int)(uint)rune);
						contents [crow, ccol, 0] = (int)(uint)rune;
					}
					contents [crow, ccol, 1] = currentAttribute;
					contents [crow, ccol, 2] = 1;
				}
<<<<<<< HEAD
				contents [crow, ccol, 1] = CurrentAttribute;
				contents [crow, ccol, 2] = 1;
=======
>>>>>>> e3b3151d
			} else
				needMove = true;

			if (runeWidth < 0 || runeWidth > 0) {
				ccol++;
			}
			if (runeWidth > 1) {
				if (validClip && ccol < Clip.Right) {
					contents [crow, ccol, 1] = CurrentAttribute;
					contents [crow, ccol, 2] = 0;
				}
				ccol++;
			}

			if (sync)
				UpdateScreen ();
		}

		public override void AddStr (ustring str)
		{
			// TODO; optimize this to determine if the str fits in the clip region, and if so, use Curses.addstr directly
			foreach (var rune in str)
				AddRune (rune);
		}

		public override void Refresh ()
		{
			Curses.raw ();
			Curses.noecho ();
			Curses.refresh ();
			ProcessWinChange ();
		}

		private void ProcessWinChange ()
		{
			if (Curses.CheckWinChange ()) {
				ResizeScreen ();
				UpdateOffScreen ();
				TerminalResized?.Invoke ();
			}
		}

		public override void UpdateCursor () => Refresh ();

		public override void End ()
		{
			if (reportableMouseEvents.HasFlag (Curses.Event.ReportMousePosition)) {
				StopReportingMouseMoves ();
			}

			SetCursorVisibility (CursorVisibility.Default);

			Curses.endwin ();

			// I'm commenting this because was used in a trying to fix the Linux hanging and forgot to exclude it.
			// Clear and reset entire screen.
			//Console.Out.Write ("\x1b[2J");
			//Console.Out.Flush ();

			// Set top and bottom lines of a window.
			//Console.Out.Write ("\x1b[1;25r");
			//Console.Out.Flush ();

			//Set cursor key to cursor.
			//Console.Out.Write ("\x1b[?1l");
			//Console.Out.Flush ();
		}

		public override void UpdateScreen () => window.redrawwin ();

		public override void SetAttribute (Attribute c)
		{
			base.SetAttribute (c);
			Curses.attrset (CurrentAttribute);
		}

		public Curses.Window window;

		//static short last_color_pair = 16;

		/// <summary>
		/// Creates a curses color from the provided foreground and background colors
		/// </summary>
		/// <param name="foreground">Contains the curses attributes for the foreground (color, plus any attributes)</param>
		/// <param name="background">Contains the curses attributes for the background (color, plus any attributes)</param>
		/// <returns></returns>
		public static Attribute MakeColor (short foreground, short background)
		{
			var v = (short)((int)foreground | background << 4);
			//Curses.InitColorPair (++last_color_pair, foreground, background);
			Curses.InitColorPair (v, foreground, background);
			return new Attribute (
				//value: Curses.ColorPair (last_color_pair),
				value: Curses.ColorPair (v),
				//foreground: (Color)foreground,
				foreground: MapCursesColor (foreground),
				//background: (Color)background);
				background: MapCursesColor (background));
		}

		public override Attribute MakeColor (Color fore, Color back)
		{
			return MakeColor ((short)MapColor (fore), (short)MapColor (back));
		}

		int [,] colorPairs = new int [16, 16];

		public override void SetColors (ConsoleColor foreground, ConsoleColor background)
		{
			// BUGBUG: This code is never called ?? See Issue #2300
			int f = (short)foreground;
			int b = (short)background;
			var v = colorPairs [f, b];
			if ((v & 0x10000) == 0) {
				b &= 0x7;
				bool bold = (f & 0x8) != 0;
				f &= 0x7;

				v = MakeColor ((short)f, (short)b) | (bold ? Curses.A_BOLD : 0);
				colorPairs [(int)foreground, (int)background] = v | 0x1000;
			}
			SetAttribute (v & 0xffff);
		}

		Dictionary<int, int> rawPairs = new Dictionary<int, int> ();
		public override void SetColors (short foreColorId, short backgroundColorId)
		{
			// BUGBUG: This code is never called ?? See Issue #2300
			int key = ((ushort)foreColorId << 16) | (ushort)backgroundColorId;
			if (!rawPairs.TryGetValue (key, out var v)) {
				v = MakeColor (foreColorId, backgroundColorId);
				rawPairs [key] = v;
			}
			SetAttribute (v);
		}

		static Key MapCursesKey (int cursesKey)
		{
			switch (cursesKey) {
			case Curses.KeyF1: return Key.F1;
			case Curses.KeyF2: return Key.F2;
			case Curses.KeyF3: return Key.F3;
			case Curses.KeyF4: return Key.F4;
			case Curses.KeyF5: return Key.F5;
			case Curses.KeyF6: return Key.F6;
			case Curses.KeyF7: return Key.F7;
			case Curses.KeyF8: return Key.F8;
			case Curses.KeyF9: return Key.F9;
			case Curses.KeyF10: return Key.F10;
			case Curses.KeyF11: return Key.F11;
			case Curses.KeyF12: return Key.F12;
			case Curses.KeyUp: return Key.CursorUp;
			case Curses.KeyDown: return Key.CursorDown;
			case Curses.KeyLeft: return Key.CursorLeft;
			case Curses.KeyRight: return Key.CursorRight;
			case Curses.KeyHome: return Key.Home;
			case Curses.KeyEnd: return Key.End;
			case Curses.KeyNPage: return Key.PageDown;
			case Curses.KeyPPage: return Key.PageUp;
			case Curses.KeyDeleteChar: return Key.DeleteChar;
			case Curses.KeyInsertChar: return Key.InsertChar;
			case Curses.KeyTab: return Key.Tab;
			case Curses.KeyBackTab: return Key.BackTab;
			case Curses.KeyBackspace: return Key.Backspace;
			case Curses.ShiftKeyUp: return Key.CursorUp | Key.ShiftMask;
			case Curses.ShiftKeyDown: return Key.CursorDown | Key.ShiftMask;
			case Curses.ShiftKeyLeft: return Key.CursorLeft | Key.ShiftMask;
			case Curses.ShiftKeyRight: return Key.CursorRight | Key.ShiftMask;
			case Curses.ShiftKeyHome: return Key.Home | Key.ShiftMask;
			case Curses.ShiftKeyEnd: return Key.End | Key.ShiftMask;
			case Curses.ShiftKeyNPage: return Key.PageDown | Key.ShiftMask;
			case Curses.ShiftKeyPPage: return Key.PageUp | Key.ShiftMask;
			case Curses.AltKeyUp: return Key.CursorUp | Key.AltMask;
			case Curses.AltKeyDown: return Key.CursorDown | Key.AltMask;
			case Curses.AltKeyLeft: return Key.CursorLeft | Key.AltMask;
			case Curses.AltKeyRight: return Key.CursorRight | Key.AltMask;
			case Curses.AltKeyHome: return Key.Home | Key.AltMask;
			case Curses.AltKeyEnd: return Key.End | Key.AltMask;
			case Curses.AltKeyNPage: return Key.PageDown | Key.AltMask;
			case Curses.AltKeyPPage: return Key.PageUp | Key.AltMask;
			case Curses.CtrlKeyUp: return Key.CursorUp | Key.CtrlMask;
			case Curses.CtrlKeyDown: return Key.CursorDown | Key.CtrlMask;
			case Curses.CtrlKeyLeft: return Key.CursorLeft | Key.CtrlMask;
			case Curses.CtrlKeyRight: return Key.CursorRight | Key.CtrlMask;
			case Curses.CtrlKeyHome: return Key.Home | Key.CtrlMask;
			case Curses.CtrlKeyEnd: return Key.End | Key.CtrlMask;
			case Curses.CtrlKeyNPage: return Key.PageDown | Key.CtrlMask;
			case Curses.CtrlKeyPPage: return Key.PageUp | Key.CtrlMask;
			case Curses.ShiftCtrlKeyUp: return Key.CursorUp | Key.ShiftMask | Key.CtrlMask;
			case Curses.ShiftCtrlKeyDown: return Key.CursorDown | Key.ShiftMask | Key.CtrlMask;
			case Curses.ShiftCtrlKeyLeft: return Key.CursorLeft | Key.ShiftMask | Key.CtrlMask;
			case Curses.ShiftCtrlKeyRight: return Key.CursorRight | Key.ShiftMask | Key.CtrlMask;
			case Curses.ShiftCtrlKeyHome: return Key.Home | Key.ShiftMask | Key.CtrlMask;
			case Curses.ShiftCtrlKeyEnd: return Key.End | Key.ShiftMask | Key.CtrlMask;
			case Curses.ShiftCtrlKeyNPage: return Key.PageDown | Key.ShiftMask | Key.CtrlMask;
			case Curses.ShiftCtrlKeyPPage: return Key.PageUp | Key.ShiftMask | Key.CtrlMask;
			case Curses.ShiftAltKeyUp: return Key.CursorUp | Key.ShiftMask | Key.AltMask;
			case Curses.ShiftAltKeyDown: return Key.CursorDown | Key.ShiftMask | Key.AltMask;
			case Curses.ShiftAltKeyLeft: return Key.CursorLeft | Key.ShiftMask | Key.AltMask;
			case Curses.ShiftAltKeyRight: return Key.CursorRight | Key.ShiftMask | Key.AltMask;
			case Curses.ShiftAltKeyNPage: return Key.PageDown | Key.ShiftMask | Key.AltMask;
			case Curses.ShiftAltKeyPPage: return Key.PageUp | Key.ShiftMask | Key.AltMask;
			case Curses.ShiftAltKeyHome: return Key.Home | Key.ShiftMask | Key.AltMask;
			case Curses.ShiftAltKeyEnd: return Key.End | Key.ShiftMask | Key.AltMask;
			case Curses.AltCtrlKeyNPage: return Key.PageDown | Key.AltMask | Key.CtrlMask;
			case Curses.AltCtrlKeyPPage: return Key.PageUp | Key.AltMask | Key.CtrlMask;
			case Curses.AltCtrlKeyHome: return Key.Home | Key.AltMask | Key.CtrlMask;
			case Curses.AltCtrlKeyEnd: return Key.End | Key.AltMask | Key.CtrlMask;
			default: return Key.Unknown;
			}
		}

		Curses.Event? lastMouseButtonPressed;
		bool isButtonPressed;
		bool cancelButtonClicked;
		bool isReportMousePosition;
		Point point;
		int buttonPressedCount;

		MouseEvent ToDriverMouse (Curses.MouseEvent cev)
		{
			MouseFlags mouseFlag = MouseFlags.AllEvents;

			if (lastMouseButtonPressed != null && cev.ButtonState != Curses.Event.ReportMousePosition) {
				lastMouseButtonPressed = null;
				isButtonPressed = false;
			}

			if (cev.ButtonState == Curses.Event.Button1Pressed
				|| cev.ButtonState == Curses.Event.Button2Pressed
				|| cev.ButtonState == Curses.Event.Button3Pressed) {

				isButtonPressed = true;
				buttonPressedCount++;
			} else {
				buttonPressedCount = 0;
			}
			//System.Diagnostics.Debug.WriteLine ($"buttonPressedCount: {buttonPressedCount}");

			if (buttonPressedCount == 2
				&& (cev.ButtonState == Curses.Event.Button1Pressed
				|| cev.ButtonState == Curses.Event.Button2Pressed
				|| cev.ButtonState == Curses.Event.Button3Pressed)) {

				switch (cev.ButtonState) {
				case Curses.Event.Button1Pressed:
					mouseFlag = MouseFlags.Button1DoubleClicked;
					break;

				case Curses.Event.Button2Pressed:
					mouseFlag = MouseFlags.Button2DoubleClicked;
					break;

				case Curses.Event.Button3Pressed:
					mouseFlag = MouseFlags.Button3DoubleClicked;
					break;
				}
				cancelButtonClicked = true;

			} else if (buttonPressedCount == 3
			       && (cev.ButtonState == Curses.Event.Button1Pressed
			       || cev.ButtonState == Curses.Event.Button2Pressed
			       || cev.ButtonState == Curses.Event.Button3Pressed)) {

				switch (cev.ButtonState) {
				case Curses.Event.Button1Pressed:
					mouseFlag = MouseFlags.Button1TripleClicked;
					break;

				case Curses.Event.Button2Pressed:
					mouseFlag = MouseFlags.Button2TripleClicked;
					break;

				case Curses.Event.Button3Pressed:
					mouseFlag = MouseFlags.Button3TripleClicked;
					break;
				}
				buttonPressedCount = 0;

			} else if ((cev.ButtonState == Curses.Event.Button1Clicked || cev.ButtonState == Curses.Event.Button2Clicked ||
			       cev.ButtonState == Curses.Event.Button3Clicked) &&
			       lastMouseButtonPressed == null) {

				isButtonPressed = false;
				mouseFlag = ProcessButtonClickedEvent (cev);

			} else if (((cev.ButtonState == Curses.Event.Button1Pressed || cev.ButtonState == Curses.Event.Button2Pressed ||
				cev.ButtonState == Curses.Event.Button3Pressed) && lastMouseButtonPressed == null) ||
				isButtonPressed && lastMouseButtonPressed != null && cev.ButtonState == Curses.Event.ReportMousePosition) {

				mouseFlag = MapCursesButton (cev.ButtonState);
				if (cev.ButtonState != Curses.Event.ReportMousePosition)
					lastMouseButtonPressed = cev.ButtonState;
				isButtonPressed = true;
				isReportMousePosition = false;

				if (cev.ButtonState == Curses.Event.ReportMousePosition) {
					mouseFlag = MapCursesButton ((Curses.Event)lastMouseButtonPressed) | MouseFlags.ReportMousePosition;
					cancelButtonClicked = true;
				}
				point = new Point () {
					X = cev.X,
					Y = cev.Y
				};

				if ((mouseFlag & MouseFlags.ReportMousePosition) == 0) {
					Application.MainLoop.AddIdle (() => {
						Task.Run (async () => await ProcessContinuousButtonPressedAsync (mouseFlag));
						return false;
					});
				}


			} else if ((cev.ButtonState == Curses.Event.Button1Released || cev.ButtonState == Curses.Event.Button2Released ||
				cev.ButtonState == Curses.Event.Button3Released)) {

				mouseFlag = ProcessButtonReleasedEvent (cev);
				isButtonPressed = false;

			} else if (cev.ButtonState == Curses.Event.ButtonWheeledUp) {

				mouseFlag = MouseFlags.WheeledUp;

			} else if (cev.ButtonState == Curses.Event.ButtonWheeledDown) {

				mouseFlag = MouseFlags.WheeledDown;

			} else if ((cev.ButtonState & (Curses.Event.ButtonWheeledUp & Curses.Event.ButtonShift)) != 0) {

				mouseFlag = MouseFlags.WheeledLeft;

			} else if ((cev.ButtonState & (Curses.Event.ButtonWheeledDown & Curses.Event.ButtonShift)) != 0) {

				mouseFlag = MouseFlags.WheeledRight;

			} else if (cev.ButtonState == Curses.Event.ReportMousePosition) {
				if (cev.X != point.X || cev.Y != point.Y) {
					mouseFlag = MouseFlags.ReportMousePosition;
					isReportMousePosition = true;
					point = new Point ();
				} else {
					mouseFlag = 0;
				}

			} else {
				mouseFlag = 0;
				var eFlags = cev.ButtonState;
				foreach (Enum value in Enum.GetValues (eFlags.GetType ())) {
					if (eFlags.HasFlag (value)) {
						mouseFlag |= MapCursesButton ((Curses.Event)value);
					}
				}
			}

			mouseFlag = SetControlKeyStates (cev, mouseFlag);

			return new MouseEvent () {
				X = cev.X,
				Y = cev.Y,
				//Flags = MapCursesButton (cev.ButtonState)
				Flags = mouseFlag
			};
		}

		MouseFlags ProcessButtonClickedEvent (Curses.MouseEvent cev)
		{
			lastMouseButtonPressed = cev.ButtonState;
			var mf = GetButtonState (cev, true);
			mouseHandler (ProcessButtonState (cev, mf));
			if (lastMouseButtonPressed != null && lastMouseButtonPressed == cev.ButtonState) {
				mf = GetButtonState (cev, false);
				mouseHandler (ProcessButtonState (cev, mf));
				if (lastMouseButtonPressed != null && lastMouseButtonPressed == cev.ButtonState) {
					mf = MapCursesButton (cev.ButtonState);
				}
			}
			lastMouseButtonPressed = null;
			isButtonPressed = false;
			return mf;
		}

		MouseFlags ProcessButtonReleasedEvent (Curses.MouseEvent cev)
		{
			var mf = MapCursesButton (cev.ButtonState);
			if (!cancelButtonClicked && lastMouseButtonPressed == null && !isReportMousePosition) {
				mouseHandler (ProcessButtonState (cev, mf));
				mf = GetButtonState (cev);
			} else if (isReportMousePosition) {
				mf = MouseFlags.ReportMousePosition;
			}
			cancelButtonClicked = false;
			return mf;
		}

		async Task ProcessContinuousButtonPressedAsync (MouseFlags mouseFlag)
		{
			while (isButtonPressed) {
				await Task.Delay (100);
				var me = new MouseEvent () {
					X = point.X,
					Y = point.Y,
					Flags = mouseFlag
				};

				var view = Application.WantContinuousButtonPressedView;
				if (view == null)
					break;
				if (isButtonPressed && lastMouseButtonPressed != null && (mouseFlag & MouseFlags.ReportMousePosition) == 0) {
					Application.MainLoop.Invoke (() => mouseHandler (me));
				}
			}
		}

		MouseFlags GetButtonState (Curses.MouseEvent cev, bool pressed = false)
		{
			MouseFlags mf = default;
			switch (cev.ButtonState) {
			case Curses.Event.Button1Clicked:
				if (pressed)
					mf = MouseFlags.Button1Pressed;
				else
					mf = MouseFlags.Button1Released;
				break;

			case Curses.Event.Button2Clicked:
				if (pressed)
					mf = MouseFlags.Button2Pressed;
				else
					mf = MouseFlags.Button2Released;
				break;

			case Curses.Event.Button3Clicked:
				if (pressed)
					mf = MouseFlags.Button3Pressed;
				else
					mf = MouseFlags.Button3Released;
				break;

			case Curses.Event.Button1Released:
				mf = MouseFlags.Button1Clicked;
				break;

			case Curses.Event.Button2Released:
				mf = MouseFlags.Button2Clicked;
				break;

			case Curses.Event.Button3Released:
				mf = MouseFlags.Button3Clicked;
				break;

			}
			return mf;
		}

		MouseEvent ProcessButtonState (Curses.MouseEvent cev, MouseFlags mf)
		{
			return new MouseEvent () {
				X = cev.X,
				Y = cev.Y,
				Flags = mf
			};
		}

		MouseFlags MapCursesButton (Curses.Event cursesButton)
		{
			switch (cursesButton) {
			case Curses.Event.Button1Pressed: return MouseFlags.Button1Pressed;
			case Curses.Event.Button1Released: return MouseFlags.Button1Released;
			case Curses.Event.Button1Clicked: return MouseFlags.Button1Clicked;
			case Curses.Event.Button1DoubleClicked: return MouseFlags.Button1DoubleClicked;
			case Curses.Event.Button1TripleClicked: return MouseFlags.Button1TripleClicked;
			case Curses.Event.Button2Pressed: return MouseFlags.Button2Pressed;
			case Curses.Event.Button2Released: return MouseFlags.Button2Released;
			case Curses.Event.Button2Clicked: return MouseFlags.Button2Clicked;
			case Curses.Event.Button2DoubleClicked: return MouseFlags.Button2DoubleClicked;
			case Curses.Event.Button2TrippleClicked: return MouseFlags.Button2TripleClicked;
			case Curses.Event.Button3Pressed: return MouseFlags.Button3Pressed;
			case Curses.Event.Button3Released: return MouseFlags.Button3Released;
			case Curses.Event.Button3Clicked: return MouseFlags.Button3Clicked;
			case Curses.Event.Button3DoubleClicked: return MouseFlags.Button3DoubleClicked;
			case Curses.Event.Button3TripleClicked: return MouseFlags.Button3TripleClicked;
			case Curses.Event.ButtonWheeledUp: return MouseFlags.WheeledUp;
			case Curses.Event.ButtonWheeledDown: return MouseFlags.WheeledDown;
			case Curses.Event.Button4Pressed: return MouseFlags.Button4Pressed;
			case Curses.Event.Button4Released: return MouseFlags.Button4Released;
			case Curses.Event.Button4Clicked: return MouseFlags.Button4Clicked;
			case Curses.Event.Button4DoubleClicked: return MouseFlags.Button4DoubleClicked;
			case Curses.Event.Button4TripleClicked: return MouseFlags.Button4TripleClicked;
			case Curses.Event.ButtonShift: return MouseFlags.ButtonShift;
			case Curses.Event.ButtonCtrl: return MouseFlags.ButtonCtrl;
			case Curses.Event.ButtonAlt: return MouseFlags.ButtonAlt;
			case Curses.Event.ReportMousePosition: return MouseFlags.ReportMousePosition;
			case Curses.Event.AllEvents: return MouseFlags.AllEvents;
			default: return 0;
			}
		}

		static MouseFlags SetControlKeyStates (Curses.MouseEvent cev, MouseFlags mouseFlag)
		{
			if ((cev.ButtonState & Curses.Event.ButtonCtrl) != 0 && (mouseFlag & MouseFlags.ButtonCtrl) == 0)
				mouseFlag |= MouseFlags.ButtonCtrl;

			if ((cev.ButtonState & Curses.Event.ButtonShift) != 0 && (mouseFlag & MouseFlags.ButtonShift) == 0)
				mouseFlag |= MouseFlags.ButtonShift;

			if ((cev.ButtonState & Curses.Event.ButtonAlt) != 0 && (mouseFlag & MouseFlags.ButtonAlt) == 0)
				mouseFlag |= MouseFlags.ButtonAlt;
			return mouseFlag;
		}


		KeyModifiers keyModifiers;

		KeyModifiers MapKeyModifiers (Key key)
		{
			if (keyModifiers == null)
				keyModifiers = new KeyModifiers ();

			if (!keyModifiers.Shift && (key & Key.ShiftMask) != 0)
				keyModifiers.Shift = true;
			if (!keyModifiers.Alt && (key & Key.AltMask) != 0)
				keyModifiers.Alt = true;
			if (!keyModifiers.Ctrl && (key & Key.CtrlMask) != 0)
				keyModifiers.Ctrl = true;

			return keyModifiers;
		}

		void ProcessInput ()
		{
			int wch;
			var code = Curses.get_wch (out wch);
			//System.Diagnostics.Debug.WriteLine ($"code: {code}; wch: {wch}");
			if (code == Curses.ERR)
				return;

			keyModifiers = new KeyModifiers ();
			Key k = Key.Null;

			if (code == Curses.KEY_CODE_YES) {
				if (wch == Curses.KeyResize) {
					ProcessWinChange ();
				}
				if (wch == Curses.KeyMouse) {
					Curses.getmouse (out Curses.MouseEvent ev);
					//System.Diagnostics.Debug.WriteLine ($"ButtonState: {ev.ButtonState}; ID: {ev.ID}; X: {ev.X}; Y: {ev.Y}; Z: {ev.Z}");
					mouseHandler (ToDriverMouse (ev));
					return;
				}
				k = MapCursesKey (wch);
				if (wch >= 277 && wch <= 288) { // Shift+(F1 - F12)
					wch -= 12;
					k = Key.ShiftMask | MapCursesKey (wch);
				} else if (wch >= 289 && wch <= 300) { // Ctrl+(F1 - F12)
					wch -= 24;
					k = Key.CtrlMask | MapCursesKey (wch);
				} else if (wch >= 301 && wch <= 312) { // Ctrl+Shift+(F1 - F12)
					wch -= 36;
					k = Key.CtrlMask | Key.ShiftMask | MapCursesKey (wch);
				} else if (wch >= 313 && wch <= 324) { // Alt+(F1 - F12)
					wch -= 48;
					k = Key.AltMask | MapCursesKey (wch);
				} else if (wch >= 325 && wch <= 327) { // Shift+Alt+(F1 - F3)
					wch -= 60;
					k = Key.ShiftMask | Key.AltMask | MapCursesKey (wch);
				}
				keyDownHandler (new KeyEvent (k, MapKeyModifiers (k)));
				keyHandler (new KeyEvent (k, MapKeyModifiers (k)));
				keyUpHandler (new KeyEvent (k, MapKeyModifiers (k)));
				return;
			}

			// Special handling for ESC, we want to try to catch ESC+letter to simulate alt-letter as well as Alt-Fkey
			if (wch == 27) {
				Curses.timeout (10);

				code = Curses.get_wch (out int wch2);

				if (code == Curses.KEY_CODE_YES) {
					k = Key.AltMask | MapCursesKey (wch);
				}
				if (code == 0) {
					KeyEvent key;

					// The ESC-number handling, debatable.
					// Simulates the AltMask itself by pressing Alt + Space.
					if (wch2 == (int)Key.Space) {
						k = Key.AltMask;
					} else if (wch2 - (int)Key.Space >= (uint)Key.A && wch2 - (int)Key.Space <= (uint)Key.Z) {
						k = (Key)((uint)Key.AltMask + (wch2 - (int)Key.Space));
					} else if (wch2 >= (uint)Key.A - 64 && wch2 <= (uint)Key.Z - 64) {
						k = (Key)((uint)(Key.AltMask | Key.CtrlMask) + (wch2 + 64));
					} else if (wch2 >= (uint)Key.D0 && wch2 <= (uint)Key.D9) {
						k = (Key)((uint)Key.AltMask + (uint)Key.D0 + (wch2 - (uint)Key.D0));
					} else if (wch2 == 27) {
						k = (Key)wch2;
					} else if (wch2 == Curses.KEY_CODE_SEQ) {
						int [] c = null;
						while (code == 0) {
							code = Curses.get_wch (out wch2);
							if (wch2 > 0) {
								Array.Resize (ref c, c == null ? 1 : c.Length + 1);
								c [c.Length - 1] = wch2;
							}
						}
						if (c [0] == 49 && c [1] == 59 && c [2] == 55 && c [3] >= 80 && c [3] <= 83) { // Ctrl+Alt+(F1 - F4)
							wch2 = c [3] + 185;
							k = Key.CtrlMask | Key.AltMask | MapCursesKey (wch2);
						} else if (c [0] == 49 && c [2] == 59 && c [3] == 55 && c [4] == 126 && c [1] >= 53 && c [1] <= 57) { // Ctrl+Alt+(F5 - F8)
							wch2 = c [1] == 53 ? c [1] + 216 : c [1] + 215;
							k = Key.CtrlMask | Key.AltMask | MapCursesKey (wch2);
						} else if (c [0] == 50 && c [2] == 59 && c [3] == 55 && c [4] == 126 && c [1] >= 48 && c [1] <= 52) { // Ctrl+Alt+(F9 - F12)
							wch2 = c [1] < 51 ? c [1] + 225 : c [1] + 224;
							k = Key.CtrlMask | Key.AltMask | MapCursesKey (wch2);
						} else if (c [0] == 49 && c [1] == 59 && c [2] == 56 && c [3] >= 80 && c [3] <= 83) { // Ctrl+Shift+Alt+(F1 - F4)
							wch2 = c [3] + 185;
							k = Key.CtrlMask | Key.ShiftMask | Key.AltMask | MapCursesKey (wch2);
						} else if (c [0] == 49 && c [2] == 59 && c [3] == 56 && c [4] == 126 && c [1] >= 53 && c [1] <= 57) { // Ctrl+Shift+Alt+(F5 - F8)
							wch2 = c [1] == 53 ? c [1] + 216 : c [1] + 215;
							k = Key.CtrlMask | Key.ShiftMask | Key.AltMask | MapCursesKey (wch2);
						} else if (c [0] == 50 && c [2] == 59 && c [3] == 56 && c [4] == 126 && c [1] >= 48 && c [1] <= 52) {  // Ctrl+Shift+Alt+(F9 - F12)
							wch2 = c [1] < 51 ? c [1] + 225 : c [1] + 224;
							k = Key.CtrlMask | Key.ShiftMask | Key.AltMask | MapCursesKey (wch2);
						} else if (c [0] == 49 && c [1] == 59 && c [2] == 52 && c [3] == 83) {  // Shift+Alt+(F4)
							wch2 = 268;
							k = Key.ShiftMask | Key.AltMask | MapCursesKey (wch2);
						} else if (c [0] == 49 && c [2] == 59 && c [3] == 52 && c [4] == 126 && c [1] >= 53 && c [1] <= 57) {  // Shift+Alt+(F5 - F8)
							wch2 = c [1] < 55 ? c [1] + 216 : c [1] + 215;
							k = Key.ShiftMask | Key.AltMask | MapCursesKey (wch2);
						} else if (c [0] == 50 && c [2] == 59 && c [3] == 52 && c [4] == 126 && c [1] >= 48 && c [1] <= 52) {  // Shift+Alt+(F9 - F12)
							wch2 = c [1] < 51 ? c [1] + 225 : c [1] + 224;
							k = Key.ShiftMask | Key.AltMask | MapCursesKey (wch2);
						} else if (c [0] == 54 && c [1] == 59 && c [2] == 56 && c [3] == 126) {  // Shift+Ctrl+Alt+KeyNPage
							k = Key.ShiftMask | Key.CtrlMask | Key.AltMask | Key.PageDown;
						} else if (c [0] == 53 && c [1] == 59 && c [2] == 56 && c [3] == 126) {  // Shift+Ctrl+Alt+KeyPPage
							k = Key.ShiftMask | Key.CtrlMask | Key.AltMask | Key.PageUp;
						} else if (c [0] == 49 && c [1] == 59 && c [2] == 56 && c [3] == 72) {  // Shift+Ctrl+Alt+KeyHome
							k = Key.ShiftMask | Key.CtrlMask | Key.AltMask | Key.Home;
						} else if (c [0] == 49 && c [1] == 59 && c [2] == 56 && c [3] == 70) {  // Shift+Ctrl+Alt+KeyEnd
							k = Key.ShiftMask | Key.CtrlMask | Key.AltMask | Key.End;
						} else {
							k = MapCursesKey (wch2);
						}
					} else {
						// Unfortunately there are no way to differentiate Ctrl+Alt+alfa and Ctrl+Shift+Alt+alfa.
						if (((Key)wch2 & Key.CtrlMask) != 0) {
							keyModifiers.Ctrl = true;
						}
						if (wch2 == 0) {
							k = Key.CtrlMask | Key.AltMask | Key.Space;
						} else if (wch >= (uint)Key.A && wch <= (uint)Key.Z) {
							keyModifiers.Shift = true;
							keyModifiers.Alt = true;
						} else if (wch2 < 256) {
							k = (Key)wch2;
							keyModifiers.Alt = true;
						} else {
							k = (Key)((uint)(Key.AltMask | Key.CtrlMask) + wch2);
						}
					}
					key = new KeyEvent (k, MapKeyModifiers (k));
					keyDownHandler (key);
					keyHandler (key);
				} else {
					k = Key.Esc;
					keyHandler (new KeyEvent (k, MapKeyModifiers (k)));
				}
			} else if (wch == Curses.KeyTab) {
				k = MapCursesKey (wch);
				keyDownHandler (new KeyEvent (k, MapKeyModifiers (k)));
				keyHandler (new KeyEvent (k, MapKeyModifiers (k)));
			} else {
				// Unfortunately there are no way to differentiate Ctrl+alfa and Ctrl+Shift+alfa.
				k = (Key)wch;
				if (wch == 0) {
					k = Key.CtrlMask | Key.Space;
				} else if (wch >= (uint)Key.A - 64 && wch <= (uint)Key.Z - 64) {
					if ((Key)(wch + 64) != Key.J) {
						k = Key.CtrlMask | (Key)(wch + 64);
					}
				} else if (wch >= (uint)Key.A && wch <= (uint)Key.Z) {
					keyModifiers.Shift = true;
				}
				keyDownHandler (new KeyEvent (k, MapKeyModifiers (k)));
				keyHandler (new KeyEvent (k, MapKeyModifiers (k)));
				keyUpHandler (new KeyEvent (k, MapKeyModifiers (k)));
			}
			// Cause OnKeyUp and OnKeyPressed. Note that the special handling for ESC above 
			// will not impact KeyUp.
			// This is causing ESC firing even if another keystroke was handled.
			//if (wch == Curses.KeyTab) {
			//	keyUpHandler (new KeyEvent (MapCursesKey (wch), keyModifiers));
			//} else {
			//	keyUpHandler (new KeyEvent ((Key)wch, keyModifiers));
			//}
		}

		Action<KeyEvent> keyHandler;
		Action<KeyEvent> keyDownHandler;
		Action<KeyEvent> keyUpHandler;
		Action<MouseEvent> mouseHandler;

		public override void PrepareToRun (MainLoop mainLoop, Action<KeyEvent> keyHandler, Action<KeyEvent> keyDownHandler, Action<KeyEvent> keyUpHandler, Action<MouseEvent> mouseHandler)
		{
			// Note: Curses doesn't support keydown/up events and thus any passed keyDown/UpHandlers will never be called
			Curses.timeout (0);
			this.keyHandler = keyHandler;
			this.keyDownHandler = keyDownHandler;
			this.keyUpHandler = keyUpHandler;
			this.mouseHandler = mouseHandler;

			var mLoop = mainLoop.Driver as UnixMainLoop;

			mLoop.AddWatch (0, UnixMainLoop.Condition.PollIn, x => {
				ProcessInput ();
				return true;
			});

			mLoop.WinChanged += () => {
				ProcessWinChange ();
			};
		}

		Curses.Event oldMouseEvents, reportableMouseEvents;
		public override void Init (Action terminalResized)
		{
			if (window != null)
				return;

			try {
				//Set cursor key to application.
				//Console.Out.Write ("\x1b[?1h");
				//Console.Out.Flush ();

				window = Curses.initscr ();
				Curses.set_escdelay (10);
			} catch (Exception e) {
				throw new Exception ($"Curses failed to initialize, the exception is: {e.Message}");
			}

			// Ensures that all procedures are performed at some previous closing.
			Curses.doupdate ();

			// 
			// We are setting Invisible as default so we could ignore XTerm DECSUSR setting
			//
			switch (Curses.curs_set (0)) {
			case 0:
				currentCursorVisibility = initialCursorVisibility = CursorVisibility.Invisible;
				break;

			case 1:
				currentCursorVisibility = initialCursorVisibility = CursorVisibility.Underline;
				Curses.curs_set (1);
				break;

			case 2:
				currentCursorVisibility = initialCursorVisibility = CursorVisibility.Box;
				Curses.curs_set (2);
				break;

			default:
				currentCursorVisibility = initialCursorVisibility = null;
				break;
			}

			if (RuntimeInformation.IsOSPlatform (OSPlatform.OSX)) {
				clipboard = new MacOSXClipboard ();
			} else {
				if (Is_WSL_Platform ()) {
					clipboard = new WSLClipboard ();
				} else {
					clipboard = new CursesClipboard ();
				}
			}

			Curses.raw ();
			Curses.noecho ();

			Curses.Window.Standard.keypad (true);
			reportableMouseEvents = Curses.mousemask (Curses.Event.AllEvents | Curses.Event.ReportMousePosition, out oldMouseEvents);
			TerminalResized = terminalResized;
			if (reportableMouseEvents.HasFlag (Curses.Event.ReportMousePosition))
				StartReportingMouseMoves ();

			CurrentAttribute = MakeColor (Color.White, Color.Black);

			if (Curses.HasColors) {
				Curses.StartColor ();
				Curses.UseDefaultColors ();

				InitalizeColorSchemes ();
			} else {
				InitalizeColorSchemes (false);

				// BUGBUG: This is a hack to make the colors work on the Mac?
				// The new Theme support overwrites these colors, so this is not needed?
				Colors.TopLevel.Normal = Curses.COLOR_GREEN;
				Colors.TopLevel.Focus = Curses.COLOR_WHITE;
				Colors.TopLevel.HotNormal = Curses.COLOR_YELLOW;
				Colors.TopLevel.HotFocus = Curses.COLOR_YELLOW;
				Colors.TopLevel.Disabled = Curses.A_BOLD | Curses.COLOR_GRAY;
				Colors.Base.Normal = Curses.A_NORMAL;
				Colors.Base.Focus = Curses.A_REVERSE;
				Colors.Base.HotNormal = Curses.A_BOLD;
				Colors.Base.HotFocus = Curses.A_BOLD | Curses.A_REVERSE;
				Colors.Base.Disabled = Curses.A_BOLD | Curses.COLOR_GRAY;
				Colors.Menu.Normal = Curses.A_REVERSE;
				Colors.Menu.Focus = Curses.A_NORMAL;
				Colors.Menu.HotNormal = Curses.A_BOLD;
				Colors.Menu.HotFocus = Curses.A_NORMAL;
				Colors.Menu.Disabled = Curses.A_BOLD | Curses.COLOR_GRAY;
				Colors.Dialog.Normal = Curses.A_REVERSE;
				Colors.Dialog.Focus = Curses.A_NORMAL;
				Colors.Dialog.HotNormal = Curses.A_BOLD;
				Colors.Dialog.HotFocus = Curses.A_NORMAL;
				Colors.Dialog.Disabled = Curses.A_BOLD | Curses.COLOR_GRAY;
				Colors.Error.Normal = Curses.A_BOLD;
				Colors.Error.Focus = Curses.A_BOLD | Curses.A_REVERSE;
				Colors.Error.HotNormal = Curses.A_BOLD | Curses.A_REVERSE;
				Colors.Error.HotFocus = Curses.A_REVERSE;
				Colors.Error.Disabled = Curses.A_BOLD | Curses.COLOR_GRAY;
			}

			ResizeScreen ();
			UpdateOffScreen ();

		}

		public override void ResizeScreen ()
		{
			Clip = new Rect (0, 0, Cols, Rows);
			Console.Out.Write ("\x1b[3J");
			Console.Out.Flush ();
		}

		public override void UpdateOffScreen ()
		{
			contents = new int [Rows, Cols, 3];
			for (int row = 0; row < Rows; row++) {
				for (int col = 0; col < Cols; col++) {
					//Curses.move (row, col);
					//Curses.attrset (Colors.TopLevel.Normal);
					//Curses.addch ((int)(uint)' ');
					contents [row, col, 0] = ' ';
					contents [row, col, 1] = Colors.TopLevel.Normal;
					contents [row, col, 2] = 0;
				}
			}
		}

		public static bool Is_WSL_Platform ()
		{
			// xclip does not work on WSL, so we need to use the Windows clipboard vis Powershell
			//if (new CursesClipboard ().IsSupported) {
			//	// If xclip is installed on Linux under WSL, this will return true.
			//	return false;
			//}
			var (exitCode, result) = ClipboardProcessRunner.Bash ("uname -a", waitForOutput: true);
			if (exitCode == 0 && result.Contains ("microsoft") && result.Contains ("WSL")) {
				return true;
			}
			return false;
		}

		static int MapColor (Color color)
		{
			switch (color) {
			case Color.Black:
				return Curses.COLOR_BLACK;
			case Color.Blue:
				return Curses.COLOR_BLUE;
			case Color.Green:
				return Curses.COLOR_GREEN;
			case Color.Cyan:
				return Curses.COLOR_CYAN;
			case Color.Red:
				return Curses.COLOR_RED;
			case Color.Magenta:
				return Curses.COLOR_MAGENTA;
			case Color.Brown:
				return Curses.COLOR_YELLOW;
			case Color.Gray:
				return Curses.COLOR_WHITE;
			case Color.DarkGray:
				//return Curses.COLOR_BLACK | Curses.A_BOLD;
				return Curses.COLOR_GRAY;
			case Color.BrightBlue:
				return Curses.COLOR_BLUE | Curses.A_BOLD | Curses.COLOR_GRAY;
			case Color.BrightGreen:
				return Curses.COLOR_GREEN | Curses.A_BOLD | Curses.COLOR_GRAY;
			case Color.BrightCyan:
				return Curses.COLOR_CYAN | Curses.A_BOLD | Curses.COLOR_GRAY;
			case Color.BrightRed:
				return Curses.COLOR_RED | Curses.A_BOLD | Curses.COLOR_GRAY;
			case Color.BrightMagenta:
				return Curses.COLOR_MAGENTA | Curses.A_BOLD | Curses.COLOR_GRAY;
			case Color.BrightYellow:
				return Curses.COLOR_YELLOW | Curses.A_BOLD | Curses.COLOR_GRAY;
			case Color.White:
				return Curses.COLOR_WHITE | Curses.A_BOLD | Curses.COLOR_GRAY;
			case Color.Invalid:
				return Curses.COLOR_BLACK; 
			}
			throw new ArgumentException ("Invalid color code");
		}

		static Color MapCursesColor (int color)
		{
			switch (color) {
			case Curses.COLOR_BLACK:
				return Color.Black;
			case Curses.COLOR_BLUE:
				return Color.Blue;
			case Curses.COLOR_GREEN:
				return Color.Green;
			case Curses.COLOR_CYAN:
				return Color.Cyan;
			case Curses.COLOR_RED:
				return Color.Red;
			case Curses.COLOR_MAGENTA:
				return Color.Magenta;
			case Curses.COLOR_YELLOW:
				return Color.Brown;
			case Curses.COLOR_WHITE:
				return Color.Gray;
			case Curses.COLOR_GRAY:
				return Color.DarkGray;
			case Curses.COLOR_BLUE | Curses.COLOR_GRAY:
				return Color.BrightBlue;
			case Curses.COLOR_GREEN | Curses.COLOR_GRAY:
				return Color.BrightGreen;
			case Curses.COLOR_CYAN | Curses.COLOR_GRAY:
				return Color.BrightCyan;
			case Curses.COLOR_RED | Curses.COLOR_GRAY:
				return Color.BrightRed;
			case Curses.COLOR_MAGENTA | Curses.COLOR_GRAY:
				return Color.BrightMagenta;
			case Curses.COLOR_YELLOW | Curses.COLOR_GRAY:
				return Color.BrightYellow;
			case Curses.COLOR_WHITE | Curses.COLOR_GRAY:
				return Color.White;
			}
			throw new ArgumentException ("Invalid curses color code");
		}

		public override Attribute MakeAttribute (Color fore, Color back)
		{
			var f = MapColor (fore);
			//return MakeColor ((short)(f & 0xffff), (short)MapColor (back)) | ((f & Curses.A_BOLD) != 0 ? Curses.A_BOLD : 0);
			return MakeColor ((short)(f & 0xffff), (short)MapColor (back));
		}

		public override void Suspend ()
		{
			if (reportableMouseEvents.HasFlag (Curses.Event.ReportMousePosition))
				StopReportingMouseMoves ();
			Platform.Suspend ();
			Curses.Window.Standard.redrawwin ();
			Curses.refresh ();
			if (reportableMouseEvents.HasFlag (Curses.Event.ReportMousePosition))
				StartReportingMouseMoves ();
		}

		public override void StartReportingMouseMoves ()
		{
			Console.Out.Write ("\x1b[?1003h");
			Console.Out.Flush ();
		}

		public override void StopReportingMouseMoves ()
		{
			Console.Out.Write ("\x1b[?1003l");
			Console.Out.Flush ();
		}

		//int lastMouseInterval;
		//bool mouseGrabbed;

		public override void UncookMouse ()
		{
			//if (mouseGrabbed)
			//	return;
			//lastMouseInterval = Curses.mouseinterval (0);
			//mouseGrabbed = true;
		}

		public override void CookMouse ()
		{
			//mouseGrabbed = false;
			//Curses.mouseinterval (lastMouseInterval);
		}

		public override Attribute GetAttribute ()
		{
			return CurrentAttribute;
		}

		/// <inheritdoc/>
		public override bool GetCursorVisibility (out CursorVisibility visibility)
		{
			visibility = CursorVisibility.Invisible;

			if (!currentCursorVisibility.HasValue)
				return false;

			visibility = currentCursorVisibility.Value;

			return true;
		}

		/// <inheritdoc/>
		public override bool SetCursorVisibility (CursorVisibility visibility)
		{
			if (initialCursorVisibility.HasValue == false)
				return false;

			Curses.curs_set (((int)visibility >> 16) & 0x000000FF);

			if (visibility != CursorVisibility.Invisible) {
				Console.Out.Write ("\x1b[{0} q", ((int)visibility >> 24) & 0xFF);
				Console.Out.Flush ();
			}

			currentCursorVisibility = visibility;

			return true;
		}

		/// <inheritdoc/>
		public override bool EnsureCursorVisibility ()
		{
			return false;
		}

		public override void SendKeys (char keyChar, ConsoleKey consoleKey, bool shift, bool alt, bool control)
		{
			Key key;

			if (consoleKey == ConsoleKey.Packet) {
				ConsoleModifiers mod = new ConsoleModifiers ();
				if (shift) {
					mod |= ConsoleModifiers.Shift;
				}
				if (alt) {
					mod |= ConsoleModifiers.Alt;
				}
				if (control) {
					mod |= ConsoleModifiers.Control;
				}
				var kchar = ConsoleKeyMapping.GetKeyCharFromConsoleKey (keyChar, mod, out uint ckey, out _);
				key = ConsoleKeyMapping.MapConsoleKeyToKey ((ConsoleKey)ckey, out bool mappable);
				if (mappable) {
					key = (Key)kchar;
				}
			} else {
				key = (Key)keyChar;
			}

			KeyModifiers km = new KeyModifiers ();
			if (shift) {
				if (keyChar == 0) {
					key |= Key.ShiftMask;
				}
				km.Shift = shift;
			}
			if (alt) {
				key |= Key.AltMask;
				km.Alt = alt;
			}
			if (control) {
				key |= Key.CtrlMask;
				km.Ctrl = control;
			}
			keyDownHandler (new KeyEvent (key, km));
			keyHandler (new KeyEvent (key, km));
			keyUpHandler (new KeyEvent (key, km));
		}

		public override bool GetColors (int value, out Color foreground, out Color background)
		{
			bool hasColor = false;
			foreground = default;
			background = default;
			int back = -1;
			IEnumerable<int> values = Enum.GetValues (typeof (ConsoleColor))
			      .OfType<ConsoleColor> ()
			      .Select (s => (int)s);
			if (values.Contains ((value >> 12) & 0xffff)) {
				hasColor = true;
				back = (value >> 12) & 0xffff;
				background = MapCursesColor (back);
			}
			if (values.Contains ((value - (back << 12)) >> 8)) {
				hasColor = true;
				foreground = MapCursesColor ((value - (back << 12)) >> 8);
			}
			return hasColor;
		}
	}

	internal static class Platform {
		[DllImport ("libc")]
		static extern int uname (IntPtr buf);

		[DllImport ("libc")]
		static extern int killpg (int pgrp, int pid);

		static int suspendSignal;

		static int GetSuspendSignal ()
		{
			if (suspendSignal != 0)
				return suspendSignal;

			IntPtr buf = Marshal.AllocHGlobal (8192);
			if (uname (buf) != 0) {
				Marshal.FreeHGlobal (buf);
				suspendSignal = -1;
				return suspendSignal;
			}
			try {
				switch (Marshal.PtrToStringAnsi (buf)) {
				case "Darwin":
				case "DragonFly":
				case "FreeBSD":
				case "NetBSD":
				case "OpenBSD":
					suspendSignal = 18;
					break;
				case "Linux":
					// TODO: should fetch the machine name and
					// if it is MIPS return 24
					suspendSignal = 20;
					break;
				case "Solaris":
					suspendSignal = 24;
					break;
				default:
					suspendSignal = -1;
					break;
				}
				return suspendSignal;
			} finally {
				Marshal.FreeHGlobal (buf);
			}
		}

		/// <summary>
		/// Suspends the process by sending SIGTSTP to itself
		/// </summary>
		/// <returns>The suspend.</returns>
		static public bool Suspend ()
		{
			int signal = GetSuspendSignal ();
			if (signal == -1)
				return false;
			killpg (0, signal);
			return true;
		}
	}

	/// <summary>
	///  A clipboard implementation for Linux.
	///  This implementation uses the xclip command to access the clipboard.
	/// </summary>	
	/// <remarks>
	/// If xclip is not installed, this implementation will not work.
	/// </remarks>
	class CursesClipboard : ClipboardBase {
		public CursesClipboard ()
		{
			IsSupported = CheckSupport ();
		}

		string xclipPath = string.Empty;
		public override bool IsSupported { get; }

		bool CheckSupport ()
		{
			try {
				var (exitCode, result) = ClipboardProcessRunner.Bash ("which xclip", waitForOutput: true);
				if (exitCode == 0 && result.FileExists ()) {
					xclipPath = result;
					return true;
				}
			} catch (Exception) {
				// Permissions issue.
			}
			return false;
		}

		protected override string GetClipboardDataImpl ()
		{
			var tempFileName = System.IO.Path.GetTempFileName ();
			var xclipargs = "-selection clipboard -o";

			try {
				var (exitCode, result) = ClipboardProcessRunner.Bash ($"{xclipPath} {xclipargs} > {tempFileName}", waitForOutput: false);
				if (exitCode == 0) {
					if (Application.Driver is CursesDriver) {
						Curses.raw ();
						Curses.noecho ();
					}
					return System.IO.File.ReadAllText (tempFileName);
				}
			} catch (Exception e) {
				throw new NotSupportedException ($"\"{xclipPath} {xclipargs}\" failed.", e);
			} finally {
				System.IO.File.Delete (tempFileName);
			}
			return string.Empty;
		}

		protected override void SetClipboardDataImpl (string text)
		{
			var xclipargs = "-selection clipboard -i";
			try {
				var (exitCode, _) = ClipboardProcessRunner.Bash ($"{xclipPath} {xclipargs}", text, waitForOutput: false);
				if (exitCode == 0 && Application.Driver is CursesDriver) {
					Curses.raw ();
					Curses.noecho ();
				}
			} catch (Exception e) {
				throw new NotSupportedException ($"\"{xclipPath} {xclipargs} < {text}\" failed", e);
			}
		}
	}

	/// <summary>
	///  A clipboard implementation for MacOSX. 
	///  This implementation uses the Mac clipboard API (via P/Invoke) to copy/paste.
	///  The existance of the Mac pbcopy and pbpaste commands 
	///  is used to determine if copy/paste is supported.
	/// </summary>	
	class MacOSXClipboard : ClipboardBase {
		IntPtr nsString = objc_getClass ("NSString");
		IntPtr nsPasteboard = objc_getClass ("NSPasteboard");
		IntPtr utfTextType;
		IntPtr generalPasteboard;
		IntPtr initWithUtf8Register = sel_registerName ("initWithUTF8String:");
		IntPtr allocRegister = sel_registerName ("alloc");
		IntPtr setStringRegister = sel_registerName ("setString:forType:");
		IntPtr stringForTypeRegister = sel_registerName ("stringForType:");
		IntPtr utf8Register = sel_registerName ("UTF8String");
		IntPtr nsStringPboardType;
		IntPtr generalPasteboardRegister = sel_registerName ("generalPasteboard");
		IntPtr clearContentsRegister = sel_registerName ("clearContents");

		public MacOSXClipboard ()
		{
			utfTextType = objc_msgSend (objc_msgSend (nsString, allocRegister), initWithUtf8Register, "public.utf8-plain-text");
			nsStringPboardType = objc_msgSend (objc_msgSend (nsString, allocRegister), initWithUtf8Register, "NSStringPboardType");
			generalPasteboard = objc_msgSend (nsPasteboard, generalPasteboardRegister);
			IsSupported = CheckSupport ();
		}

		public override bool IsSupported { get; }

		bool CheckSupport ()
		{
			var (exitCode, result) = ClipboardProcessRunner.Bash ("which pbcopy", waitForOutput: true);
			if (exitCode != 0 || !result.FileExists ()) {
				return false;
			}
			(exitCode, result) = ClipboardProcessRunner.Bash ("which pbpaste", waitForOutput: true);
			return exitCode == 0 && result.FileExists ();
		}

		protected override string GetClipboardDataImpl ()
		{
			var ptr = objc_msgSend (generalPasteboard, stringForTypeRegister, nsStringPboardType);
			var charArray = objc_msgSend (ptr, utf8Register);
			return Marshal.PtrToStringAnsi (charArray);
		}

		protected override void SetClipboardDataImpl (string text)
		{
			IntPtr str = default;
			try {
				str = objc_msgSend (objc_msgSend (nsString, allocRegister), initWithUtf8Register, text);
				objc_msgSend (generalPasteboard, clearContentsRegister);
				objc_msgSend (generalPasteboard, setStringRegister, str, utfTextType);
			} finally {
				if (str != default) {
					objc_msgSend (str, sel_registerName ("release"));
				}
			}
		}

		[DllImport ("/System/Library/Frameworks/AppKit.framework/AppKit")]
		static extern IntPtr objc_getClass (string className);

		[DllImport ("/System/Library/Frameworks/AppKit.framework/AppKit")]
		static extern IntPtr objc_msgSend (IntPtr receiver, IntPtr selector);

		[DllImport ("/System/Library/Frameworks/AppKit.framework/AppKit")]
		static extern IntPtr objc_msgSend (IntPtr receiver, IntPtr selector, string arg1);

		[DllImport ("/System/Library/Frameworks/AppKit.framework/AppKit")]
		static extern IntPtr objc_msgSend (IntPtr receiver, IntPtr selector, IntPtr arg1);

		[DllImport ("/System/Library/Frameworks/AppKit.framework/AppKit")]
		static extern IntPtr objc_msgSend (IntPtr receiver, IntPtr selector, IntPtr arg1, IntPtr arg2);

		[DllImport ("/System/Library/Frameworks/AppKit.framework/AppKit")]
		static extern IntPtr sel_registerName (string selectorName);
	}

	/// <summary>
	///  A clipboard implementation for Linux, when running under WSL. 
	///  This implementation uses the Windows clipboard to store the data, and uses Windows'
	///  powershell.exe (launched via WSL interop services) to set/get the Windows
	///  clipboard. 
	/// </summary>
	class WSLClipboard : ClipboardBase {
		bool isSupported = false;
		public WSLClipboard ()
		{
			isSupported = CheckSupport ();
		}

		public override bool IsSupported {
			get {
				return isSupported = CheckSupport ();
			}
		}

		private static string powershellPath = string.Empty;

		bool CheckSupport ()
		{
			if (string.IsNullOrEmpty (powershellPath)) {
				// Specify pwsh.exe (not pwsh) to ensure we get the Windows version (invoked via WSL)
				var (exitCode, result) = ClipboardProcessRunner.Bash ("which pwsh.exe", waitForOutput: true);
				if (exitCode > 0) {
					(exitCode, result) = ClipboardProcessRunner.Bash ("which powershell.exe", waitForOutput: true);
				}

				if (exitCode == 0) {
					powershellPath = result;
				}
			}
			return !string.IsNullOrEmpty (powershellPath);
		}

		protected override string GetClipboardDataImpl ()
		{
			if (!IsSupported) {
				return string.Empty;
			}

			var (exitCode, output) = ClipboardProcessRunner.Process (powershellPath, "-noprofile -command \"Get-Clipboard\"");
			if (exitCode == 0) {
				if (Application.Driver is CursesDriver) {
					Curses.raw ();
					Curses.noecho ();
				}

				if (output.EndsWith ("\r\n")) {
					output = output.Substring (0, output.Length - 2);
				}
				return output;
			}
			return string.Empty;
		}

		protected override void SetClipboardDataImpl (string text)
		{
			if (!IsSupported) {
				return;
			}

			var (exitCode, output) = ClipboardProcessRunner.Process (powershellPath, $"-noprofile -command \"Set-Clipboard -Value \\\"{text}\\\"\"");
			if (exitCode == 0) {
				if (Application.Driver is CursesDriver) {
					Curses.raw ();
					Curses.noecho ();
				}
			}
		}
	}
}<|MERGE_RESOLUTION|>--- conflicted
+++ resolved
@@ -62,27 +62,6 @@
 					Curses.move (crow, ccol);
 					needMove = false;
 				}
-<<<<<<< HEAD
-				if (runeWidth < 2 && ccol > 0
-					&& Rune.ColumnWidth ((char)contents [crow, ccol - 1, 0]) > 1) {
-
-					var curAtttib = CurrentAttribute;
-					Curses.attrset (contents [crow, ccol - 1, 1]);
-					Curses.mvaddch (crow, ccol - 1, (int)(uint)' ');
-					contents [crow, ccol - 1, 0] = (int)(uint)' ';
-					Curses.move (crow, ccol);
-					Curses.attrset (curAtttib);
-
-				} else if (runeWidth < 2 && ccol <= Clip.Right - 1
-					&& Rune.ColumnWidth ((char)contents [crow, ccol, 0]) > 1) {
-
-					var curAtttib = CurrentAttribute;
-					Curses.attrset (contents [crow, ccol + 1, 1]);
-					Curses.mvaddch (crow, ccol + 1, (int)(uint)' ');
-					contents [crow, ccol + 1, 0] = (int)(uint)' ';
-					Curses.move (crow, ccol);
-					Curses.attrset (curAtttib);
-=======
 				if (runeWidth == 0 && ccol > 0) {
 					var r = contents [crow, ccol - 1, 0];
 					var s = new string (new char [] { (char)r, (char)rune });
@@ -95,15 +74,14 @@
 					var c = sn [0];
 					Curses.mvaddch (crow, ccol - 1, (int)(uint)c);
 					contents [crow, ccol - 1, 0] = c;
-					contents [crow, ccol - 1, 1] = currentAttribute;
+					contents [crow, ccol - 1, 1] = CurrentAttribute;
 					contents [crow, ccol - 1, 2] = 1;
->>>>>>> e3b3151d
 
 				} else {
 					if (runeWidth < 2 && ccol > 0
 						&& Rune.ColumnWidth ((char)contents [crow, ccol - 1, 0]) > 1) {
 
-						var curAtttib = currentAttribute;
+						var curAtttib = CurrentAttribute;
 						Curses.attrset (contents [crow, ccol - 1, 1]);
 						Curses.mvaddch (crow, ccol - 1, (int)(uint)' ');
 						contents [crow, ccol - 1, 0] = (int)(uint)' ';
@@ -113,7 +91,7 @@
 					} else if (runeWidth < 2 && ccol <= Clip.Right - 1
 						&& Rune.ColumnWidth ((char)contents [crow, ccol, 0]) > 1) {
 
-						var curAtttib = currentAttribute;
+						var curAtttib = CurrentAttribute;
 						Curses.attrset (contents [crow, ccol + 1, 1]);
 						Curses.mvaddch (crow, ccol + 1, (int)(uint)' ');
 						contents [crow, ccol + 1, 0] = (int)(uint)' ';
@@ -128,20 +106,17 @@
 						Curses.addch ((int)(uint)rune);
 						contents [crow, ccol, 0] = (int)(uint)rune;
 					}
-					contents [crow, ccol, 1] = currentAttribute;
+					contents [crow, ccol, 1] = CurrentAttribute;
 					contents [crow, ccol, 2] = 1;
 				}
-<<<<<<< HEAD
-				contents [crow, ccol, 1] = CurrentAttribute;
-				contents [crow, ccol, 2] = 1;
-=======
->>>>>>> e3b3151d
-			} else
+			} else {
 				needMove = true;
+			}
 
 			if (runeWidth < 0 || runeWidth > 0) {
 				ccol++;
 			}
+			
 			if (runeWidth > 1) {
 				if (validClip && ccol < Clip.Right) {
 					contents [crow, ccol, 1] = CurrentAttribute;
@@ -150,8 +125,9 @@
 				ccol++;
 			}
 
-			if (sync)
+			if (sync) {
 				UpdateScreen ();
+			}
 		}
 
 		public override void AddStr (ustring str)
