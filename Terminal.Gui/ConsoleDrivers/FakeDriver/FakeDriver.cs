﻿//
// FakeDriver.cs: A fake ConsoleDriver for unit tests. 
//
using System;
using System.Diagnostics;
using System.Runtime.InteropServices;
using System.Text;

// Alias Console to MockConsole so we don't accidentally use Console
using Console = Terminal.Gui.FakeConsole;

namespace Terminal.Gui;
/// <summary>
/// Implements a mock ConsoleDriver for unit testing
/// </summary>
public class FakeDriver : ConsoleDriver {
#pragma warning disable CS1591 // Missing XML comment for publicly visible type or member

	public class Behaviors {

		public bool UseFakeClipboard { get; internal set; }
		public bool FakeClipboardAlwaysThrowsNotSupportedException { get; internal set; }
		public bool FakeClipboardIsSupportedAlwaysFalse { get; internal set; }

		public Behaviors (bool useFakeClipboard = false, bool fakeClipboardAlwaysThrowsNotSupportedException = false, bool fakeClipboardIsSupportedAlwaysTrue = false)
		{
			UseFakeClipboard = useFakeClipboard;
			FakeClipboardAlwaysThrowsNotSupportedException = fakeClipboardAlwaysThrowsNotSupportedException;
			FakeClipboardIsSupportedAlwaysFalse = fakeClipboardIsSupportedAlwaysTrue;

			// double check usage is correct
			Debug.Assert (useFakeClipboard == false && fakeClipboardAlwaysThrowsNotSupportedException == false);
			Debug.Assert (useFakeClipboard == false && fakeClipboardIsSupportedAlwaysTrue == false);
		}
	}

	public static FakeDriver.Behaviors FakeBehaviors = new Behaviors ();

	public override bool SupportsTrueColor => false;

	public FakeDriver ()
	{
		if (FakeBehaviors.UseFakeClipboard) {
			Clipboard = new FakeClipboard (FakeBehaviors.FakeClipboardAlwaysThrowsNotSupportedException, FakeBehaviors.FakeClipboardIsSupportedAlwaysFalse);
		} else {
			if (RuntimeInformation.IsOSPlatform (OSPlatform.Windows)) {
				Clipboard = new WindowsClipboard ();
			} else if (RuntimeInformation.IsOSPlatform (OSPlatform.OSX)) {
				Clipboard = new MacOSXClipboard ();
			} else {
				if (CursesDriver.Is_WSL_Platform ()) {
					Clipboard = new WSLClipboard ();
				} else {
					Clipboard = new CursesClipboard ();
				}
			}
		}
	}

	public override void End ()
	{
		FakeConsole.ResetColor ();
		FakeConsole.Clear ();
	}

	public override void Init (Action terminalResized)
	{
		FakeConsole.MockKeyPresses.Clear ();

		TerminalResized = terminalResized;

		Cols = FakeConsole.WindowWidth = FakeConsole.BufferWidth = FakeConsole.WIDTH;
		Rows = FakeConsole.WindowHeight = FakeConsole.BufferHeight = FakeConsole.HEIGHT;
		FakeConsole.Clear ();
		ResizeScreen ();
<<<<<<< HEAD
		// Call InitializeColorSchemes before UpdateOffScreen as it references Colors
		CurrentAttribute = new Attribute (Color.White, Color.Black);
		//InitializeColorSchemes ();
=======
		CurrentAttribute = new Attribute (Color.White, Color.Black);
>>>>>>> faff1ecd
		ClearContents ();
	}


	public override void UpdateScreen ()
	{
		var savedRow = FakeConsole.CursorTop;
		var savedCol = FakeConsole.CursorLeft;
		var savedCursorVisible = FakeConsole.CursorVisible;

		var top = 0;
		var left = 0;
		var rows = Rows;
		var cols = Cols;
		System.Text.StringBuilder output = new System.Text.StringBuilder ();
		Attribute redrawAttr = new Attribute ();
		var lastCol = -1;

		for (var row = top; row < rows; row++) {
			if (!_dirtyLines [row]) {
				continue;
			}

			FakeConsole.CursorTop = row;
			FakeConsole.CursorLeft = 0;

			_dirtyLines [row] = false;
			output.Clear ();
			for (var col = left; col < cols; col++) {
				lastCol = -1;
				var outputWidth = 0;
				for (; col < cols; col++) {
					if (!Contents [row, col].IsDirty) {
						if (output.Length > 0) {
							WriteToConsole (output, ref lastCol, row, ref outputWidth);
						} else if (lastCol == -1) {
							lastCol = col;
						}
						if (lastCol + 1 < cols)
							lastCol++;
						continue;
					}

					if (lastCol == -1) {
						lastCol = col;
					}

					Attribute attr = Contents [row, col].Attribute.Value;
					// Performance: Only send the escape sequence if the attribute has changed.
					if (attr != redrawAttr) {
						redrawAttr = attr;
						FakeConsole.ForegroundColor = (ConsoleColor)attr.Foreground.ColorName;
						FakeConsole.BackgroundColor = (ConsoleColor)attr.Background.ColorName;
					}
					outputWidth++;
					var rune = (Rune)Contents [row, col].Runes [0];
					output.Append (rune.ToString ());
					if (rune.IsSurrogatePair () && rune.GetColumns () < 2) {
						WriteToConsole (output, ref lastCol, row, ref outputWidth);
						FakeConsole.CursorLeft--;
					}
					Contents [row, col].IsDirty = false;
				}
			}
			if (output.Length > 0) {
				FakeConsole.CursorTop = row;
				FakeConsole.CursorLeft = lastCol;

				foreach (var c in output.ToString ()) {
					FakeConsole.Write (c);
				}
			}
		}
		FakeConsole.CursorTop = 0;
		FakeConsole.CursorLeft = 0;

		//SetCursorVisibility (savedVisibitity);

		void WriteToConsole (StringBuilder output, ref int lastCol, int row, ref int outputWidth)
		{
			FakeConsole.CursorTop = row;
			FakeConsole.CursorLeft = lastCol;
			foreach (var c in output.ToString ()) {
				FakeConsole.Write (c);
			}

			output.Clear ();
			lastCol += outputWidth;
			outputWidth = 0;
		}

		FakeConsole.CursorTop = savedRow;
		FakeConsole.CursorLeft = savedCol;
		FakeConsole.CursorVisible = savedCursorVisible;
	}

	public override void Refresh ()
	{
		UpdateScreen ();
		UpdateCursor ();
	}

	#region Color Handling

	///// <remarks>
	///// In the FakeDriver, colors are encoded as an int; same as NetDriver
	///// However, the foreground color is stored in the most significant 16 bits, 
	///// and the background color is stored in the least significant 16 bits.
	///// </remarks>
	//public override Attribute MakeColor (Color foreground, Color background)
	//{
	//	// Encode the colors into the int value.
	//	return new Attribute (
	//		platformColor: 0,//((((int)foreground.ColorName) & 0xffff) << 16) | (((int)background.ColorName) & 0xffff),
	//		foreground: foreground,
	//		background: background
	//	);
	//}

	#endregion

	public ConsoleKeyInfo FromVKPacketToKConsoleKeyInfo (ConsoleKeyInfo consoleKeyInfo)
	{
		if (consoleKeyInfo.Key != ConsoleKey.Packet) {
			return consoleKeyInfo;
		}

		var mod = consoleKeyInfo.Modifiers;
		var shift = (mod & ConsoleModifiers.Shift) != 0;
		var alt = (mod & ConsoleModifiers.Alt) != 0;
		var control = (mod & ConsoleModifiers.Control) != 0;

		var keyChar = ConsoleKeyMapping.GetKeyCharFromConsoleKey (consoleKeyInfo.KeyChar, consoleKeyInfo.Modifiers, out uint virtualKey, out _);

		return new ConsoleKeyInfo ((char)keyChar, (ConsoleKey)virtualKey, shift, alt, control);
	}

	Key MapKey (ConsoleKeyInfo keyInfo)
	{
		switch (keyInfo.Key) {
		case ConsoleKey.Escape:
			return MapKeyModifiers (keyInfo, Key.Esc);
		case ConsoleKey.Tab:
			return keyInfo.Modifiers == ConsoleModifiers.Shift ? Key.BackTab : Key.Tab;
		case ConsoleKey.Clear:
			return MapKeyModifiers (keyInfo, Key.Clear);
		case ConsoleKey.Home:
			return MapKeyModifiers (keyInfo, Key.Home);
		case ConsoleKey.End:
			return MapKeyModifiers (keyInfo, Key.End);
		case ConsoleKey.LeftArrow:
			return MapKeyModifiers (keyInfo, Key.CursorLeft);
		case ConsoleKey.RightArrow:
			return MapKeyModifiers (keyInfo, Key.CursorRight);
		case ConsoleKey.UpArrow:
			return MapKeyModifiers (keyInfo, Key.CursorUp);
		case ConsoleKey.DownArrow:
			return MapKeyModifiers (keyInfo, Key.CursorDown);
		case ConsoleKey.PageUp:
			return MapKeyModifiers (keyInfo, Key.PageUp);
		case ConsoleKey.PageDown:
			return MapKeyModifiers (keyInfo, Key.PageDown);
		case ConsoleKey.Enter:
			return MapKeyModifiers (keyInfo, Key.Enter);
		case ConsoleKey.Spacebar:
			return MapKeyModifiers (keyInfo, keyInfo.KeyChar == 0 ? Key.Space : (Key)keyInfo.KeyChar);
		case ConsoleKey.Backspace:
			return MapKeyModifiers (keyInfo, Key.Backspace);
		case ConsoleKey.Delete:
			return MapKeyModifiers (keyInfo, Key.DeleteChar);
		case ConsoleKey.Insert:
			return MapKeyModifiers (keyInfo, Key.InsertChar);
		case ConsoleKey.PrintScreen:
			return MapKeyModifiers (keyInfo, Key.PrintScreen);

		case ConsoleKey.Oem1:
		case ConsoleKey.Oem2:
		case ConsoleKey.Oem3:
		case ConsoleKey.Oem4:
		case ConsoleKey.Oem5:
		case ConsoleKey.Oem6:
		case ConsoleKey.Oem7:
		case ConsoleKey.Oem8:
		case ConsoleKey.Oem102:
		case ConsoleKey.OemPeriod:
		case ConsoleKey.OemComma:
		case ConsoleKey.OemPlus:
		case ConsoleKey.OemMinus:
			if (keyInfo.KeyChar == 0) {
				return Key.Unknown;
			}

			return (Key)((uint)keyInfo.KeyChar);
		}

		var key = keyInfo.Key;
		if (key >= ConsoleKey.A && key <= ConsoleKey.Z) {
			var delta = key - ConsoleKey.A;
			if (keyInfo.Modifiers == ConsoleModifiers.Control) {
				return (Key)(((uint)Key.CtrlMask) | ((uint)Key.A + delta));
			}
			if (keyInfo.Modifiers == ConsoleModifiers.Alt) {
				return (Key)(((uint)Key.AltMask) | ((uint)Key.A + delta));
			}
			if (keyInfo.Modifiers == (ConsoleModifiers.Shift | ConsoleModifiers.Alt)) {
				return MapKeyModifiers (keyInfo, (Key)((uint)Key.A + delta));
			}
			if ((keyInfo.Modifiers & (ConsoleModifiers.Alt | ConsoleModifiers.Control)) != 0) {
				if (keyInfo.KeyChar == 0) {
					return (Key)(((uint)Key.AltMask | (uint)Key.CtrlMask) | ((uint)Key.A + delta));
				} else {
					return (Key)((uint)keyInfo.KeyChar);
				}
			}
			return (Key)((uint)keyInfo.KeyChar);
		}
		if (key >= ConsoleKey.D0 && key <= ConsoleKey.D9) {
			var delta = key - ConsoleKey.D0;
			if (keyInfo.Modifiers == ConsoleModifiers.Alt) {
				return (Key)(((uint)Key.AltMask) | ((uint)Key.D0 + delta));
			}
			if (keyInfo.Modifiers == ConsoleModifiers.Control) {
				return (Key)(((uint)Key.CtrlMask) | ((uint)Key.D0 + delta));
			}
			if (keyInfo.Modifiers == (ConsoleModifiers.Shift | ConsoleModifiers.Alt)) {
				return MapKeyModifiers (keyInfo, (Key)((uint)Key.D0 + delta));
			}
			if ((keyInfo.Modifiers & (ConsoleModifiers.Alt | ConsoleModifiers.Control)) != 0) {
				if (keyInfo.KeyChar == 0 || keyInfo.KeyChar == 30) {
					return MapKeyModifiers (keyInfo, (Key)((uint)Key.D0 + delta));
				}
			}
			return (Key)((uint)keyInfo.KeyChar);
		}
		if (key >= ConsoleKey.F1 && key <= ConsoleKey.F12) {
			var delta = key - ConsoleKey.F1;
			if ((keyInfo.Modifiers & (ConsoleModifiers.Shift | ConsoleModifiers.Alt | ConsoleModifiers.Control)) != 0) {
				return MapKeyModifiers (keyInfo, (Key)((uint)Key.F1 + delta));
			}

			return (Key)((uint)Key.F1 + delta);
		}
		if (keyInfo.KeyChar != 0) {
			return MapKeyModifiers (keyInfo, (Key)((uint)keyInfo.KeyChar));
		}

		return (Key)(0xffffffff);
	}

	KeyModifiers keyModifiers;

	private Key MapKeyModifiers (ConsoleKeyInfo keyInfo, Key key)
	{
		Key keyMod = new Key ();
		if ((keyInfo.Modifiers & ConsoleModifiers.Shift) != 0) {
			keyMod = Key.ShiftMask;
		}
		if ((keyInfo.Modifiers & ConsoleModifiers.Control) != 0) {
			keyMod |= Key.CtrlMask;
		}
		if ((keyInfo.Modifiers & ConsoleModifiers.Alt) != 0) {
			keyMod |= Key.AltMask;
		}

		return keyMod != Key.Null ? keyMod | key : key;
	}

	Action<KeyEvent> _keyDownHandler;
	Action<KeyEvent> _keyHandler;
	Action<KeyEvent> _keyUpHandler;
	private CursorVisibility _savedCursorVisibility;

	public override void PrepareToRun (MainLoop mainLoop, Action<KeyEvent> keyHandler, Action<KeyEvent> keyDownHandler, Action<KeyEvent> keyUpHandler, Action<MouseEvent> mouseHandler)
	{
		_keyDownHandler = keyDownHandler;
		_keyHandler = keyHandler;
		_keyUpHandler = keyUpHandler;

		// Note: Net doesn't support keydown/up events and thus any passed keyDown/UpHandlers will never be called
		(mainLoop.MainLoopDriver as FakeMainLoop).KeyPressed += (consoleKey) => ProcessInput (consoleKey);
	}

	void ProcessInput (ConsoleKeyInfo consoleKey)
	{
		if (consoleKey.Key == ConsoleKey.Packet) {
			consoleKey = FromVKPacketToKConsoleKeyInfo (consoleKey);
		}
		keyModifiers = new KeyModifiers ();
		if (consoleKey.Modifiers.HasFlag (ConsoleModifiers.Shift)) {
			keyModifiers.Shift = true;
		}
		if (consoleKey.Modifiers.HasFlag (ConsoleModifiers.Alt)) {
			keyModifiers.Alt = true;
		}
		if (consoleKey.Modifiers.HasFlag (ConsoleModifiers.Control)) {
			keyModifiers.Ctrl = true;
		}
		var map = MapKey (consoleKey);
		if (map == (Key)0xffffffff) {
			if ((consoleKey.Modifiers & (ConsoleModifiers.Shift | ConsoleModifiers.Alt | ConsoleModifiers.Control)) != 0) {
				_keyDownHandler (new KeyEvent (map, keyModifiers));
				_keyUpHandler (new KeyEvent (map, keyModifiers));
			}
			return;
		}

		_keyDownHandler (new KeyEvent (map, keyModifiers));
		_keyHandler (new KeyEvent (map, keyModifiers));
		_keyUpHandler (new KeyEvent (map, keyModifiers));
	}

	/// <inheritdoc/>
	public override bool GetCursorVisibility (out CursorVisibility visibility)
	{
		visibility = FakeConsole.CursorVisible
			? CursorVisibility.Default
			: CursorVisibility.Invisible;

		return FakeConsole.CursorVisible;
	}

	/// <inheritdoc/>
	public override bool SetCursorVisibility (CursorVisibility visibility)
	{
		_savedCursorVisibility = visibility;
		return FakeConsole.CursorVisible = visibility == CursorVisibility.Default;
	}

	/// <inheritdoc/>
	public override bool EnsureCursorVisibility ()
	{
		if (!(Col >= 0 && Row >= 0 && Col < Cols && Row < Rows)) {
			GetCursorVisibility (out CursorVisibility cursorVisibility);
			_savedCursorVisibility = cursorVisibility;
			SetCursorVisibility (CursorVisibility.Invisible);
			return false;
		}

		SetCursorVisibility (_savedCursorVisibility);
		return FakeConsole.CursorVisible;
	}

	public override void SendKeys (char keyChar, ConsoleKey key, bool shift, bool alt, bool control)
	{
		ProcessInput (new ConsoleKeyInfo (keyChar, key, shift, alt, control));
	}

	public void SetBufferSize (int width, int height)
	{
		FakeConsole.SetBufferSize (width, height);
		Cols = width;
		Rows = height;
		SetWindowSize (width, height);
		ProcessResize ();
	}

	public void SetWindowSize (int width, int height)
	{
		FakeConsole.SetWindowSize (width, height);
		if (width != Cols || height != Rows) {
			SetBufferSize (width, height);
			Cols = width;
			Rows = height;
		}
		ProcessResize ();
	}

	public void SetWindowPosition (int left, int top)
	{
		if (Left > 0 || Top > 0) {
			Left = 0;
			Top = 0;
		}
		FakeConsole.SetWindowPosition (Left, Top);
	}

	void ProcessResize ()
	{
		ResizeScreen ();
		ClearContents ();
		TerminalResized?.Invoke ();
	}

	public virtual void ResizeScreen ()
	{
		if (FakeConsole.WindowHeight > 0) {
			// Can raise an exception while is still resizing.
			try {
				FakeConsole.CursorTop = 0;
				FakeConsole.CursorLeft = 0;
				FakeConsole.WindowTop = 0;
				FakeConsole.WindowLeft = 0;
			} catch (System.IO.IOException) {
				return;
			} catch (ArgumentOutOfRangeException) {
				return;
			}
		}

		Clip = new Rect (0, 0, Cols, Rows);
	}

	public override void UpdateCursor ()
	{
		if (!EnsureCursorVisibility ()) {
			return;
		}

		// Prevents the exception of size changing during resizing.
		try {
			// BUGBUG: Why is this using BufferWidth/Height and now Cols/Rows?
			if (Col >= 0 && Col < FakeConsole.BufferWidth && Row >= 0 && Row < FakeConsole.BufferHeight) {
				FakeConsole.SetCursorPosition (Col, Row);
			}
		} catch (System.IO.IOException) {
		} catch (ArgumentOutOfRangeException) {
		}
	}

	#region Not Implemented
	public override void Suspend ()
	{
		throw new NotImplementedException ();
	}
	#endregion

	public class FakeClipboard : ClipboardBase {
		public Exception FakeException = null;

		string _contents = string.Empty;

		bool _isSupportedAlwaysFalse = false;

		public override bool IsSupported => !_isSupportedAlwaysFalse;

		public FakeClipboard (bool fakeClipboardThrowsNotSupportedException = false, bool isSupportedAlwaysFalse = false)
		{
			_isSupportedAlwaysFalse = isSupportedAlwaysFalse;
			if (fakeClipboardThrowsNotSupportedException) {
				FakeException = new NotSupportedException ("Fake clipboard exception");
			}
		}

		protected override string GetClipboardDataImpl ()
		{
			if (FakeException != null) {
				throw FakeException;
			}
			return _contents;
		}

		protected override void SetClipboardDataImpl (string text)
		{
			if (text == null) {
				throw new ArgumentNullException (nameof (text));
			}
			if (FakeException != null) {
				throw FakeException;
			}
			_contents = text;
		}
	}

#pragma warning restore CS1591 // Missing XML comment for publicly visible type or member
}<|MERGE_RESOLUTION|>--- conflicted
+++ resolved
@@ -73,13 +73,7 @@
 		Rows = FakeConsole.WindowHeight = FakeConsole.BufferHeight = FakeConsole.HEIGHT;
 		FakeConsole.Clear ();
 		ResizeScreen ();
-<<<<<<< HEAD
-		// Call InitializeColorSchemes before UpdateOffScreen as it references Colors
 		CurrentAttribute = new Attribute (Color.White, Color.Black);
-		//InitializeColorSchemes ();
-=======
-		CurrentAttribute = new Attribute (Color.White, Color.Black);
->>>>>>> faff1ecd
 		ClearContents ();
 	}
 
