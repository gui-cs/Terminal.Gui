--- conflicted
+++ resolved
@@ -494,14 +494,6 @@
 			keyUpHandler (new KeyEvent (map, keyModifiers));
 		}
 
-<<<<<<< HEAD
-		public override Attribute GetAttribute ()
-		{
-			return CurrentAttribute;
-		}
-
-=======
->>>>>>> 8e0626de
 		/// <inheritdoc/>
 		public override bool GetCursorVisibility (out CursorVisibility visibility)
 		{
