﻿//
// FakeDriver.cs: A fake ConsoleDriver for unit tests. 
//
// Authors:
//   Charlie Kindel (github.com/tig)
//
using System;
using System.Collections.Generic;
using System.Linq;
using System.Runtime.InteropServices;
using System.Threading;
using NStack;
// Alias Console to MockConsole so we don't accidentally use Console
using Console = Terminal.Gui.FakeConsole;

namespace Terminal.Gui {
	/// <summary>
	/// Implements a mock ConsoleDriver for unit testing
	/// </summary>
	public class FakeDriver : ConsoleDriver {
#pragma warning disable CS1591 // Missing XML comment for publicly visible type or member
		int cols, rows, left, top;
		public override int Cols => cols;
		public override int Rows => rows;
		// Only handling left here because not all terminals has a horizontal scroll bar.
		public override int Left => 0;
		public override int Top => 0;
		public override bool HeightAsBuffer { get; set; }
		public override IClipboard Clipboard { get; }

		// The format is rows, columns and 3 values on the last column: Rune, Attribute and Dirty Flag
		int [,,] contents;
		bool [] dirtyLine;

		/// <summary>
		/// Assists with testing, the format is rows, columns and 3 values on the last column: Rune, Attribute and Dirty Flag
		/// </summary>
		public override int [,,] Contents => contents;

		//void UpdateOffscreen ()
		//{
		//	int cols = Cols;
		//	int rows = Rows;

		//	contents = new int [rows, cols, 3];
		//	for (int r = 0; r < rows; r++) {
		//		for (int c = 0; c < cols; c++) {
		//			contents [r, c, 0] = ' ';
		//			contents [r, c, 1] = MakeColor (ConsoleColor.Gray, ConsoleColor.Black);
		//			contents [r, c, 2] = 0;
		//		}
		//	}
		//	dirtyLine = new bool [rows];
		//	for (int row = 0; row < rows; row++)
		//		dirtyLine [row] = true;
		//}

		static bool sync = false;

		public FakeDriver ()
		{
			if (RuntimeInformation.IsOSPlatform (OSPlatform.Windows)) {
				Clipboard = new WindowsClipboard ();
			} else if (RuntimeInformation.IsOSPlatform (OSPlatform.OSX)) {
				Clipboard = new MacOSXClipboard ();
			} else {
				if (CursesDriver.Is_WSL_Platform ()) {
					Clipboard = new WSLClipboard ();
				} else {
					Clipboard = new CursesClipboard ();
				}
			}
		}

		bool needMove;
		// Current row, and current col, tracked by Move/AddCh only
		int ccol, crow;
		public override void Move (int col, int row)
		{
			ccol = col;
			crow = row;

			if (Clip.Contains (col, row)) {
				FakeConsole.CursorTop = row;
				FakeConsole.CursorLeft = col;
				needMove = false;
			} else {
				FakeConsole.CursorTop = Clip.Y;
				FakeConsole.CursorLeft = Clip.X;
				needMove = true;
			}
		}

		public override void AddRune (Rune rune)
		{
			rune = MakePrintable (rune);
			var runeWidth = Rune.ColumnWidth (rune);
			var validClip = IsValidContent (ccol, crow, Clip);

			if (validClip) {
				if (needMove) {
					//MockConsole.CursorLeft = ccol;
					//MockConsole.CursorTop = crow;
					needMove = false;
				}
				if (runeWidth < 2 && ccol > 0
					&& Rune.ColumnWidth ((char)contents [crow, ccol - 1, 0]) > 1) {

					contents [crow, ccol - 1, 0] = (int)(uint)' ';

				} else if (runeWidth < 2 && ccol <= Clip.Right - 1
					&& Rune.ColumnWidth ((char)contents [crow, ccol, 0]) > 1) {

					contents [crow, ccol + 1, 0] = (int)(uint)' ';
					contents [crow, ccol + 1, 2] = 1;

				}
				if (runeWidth > 1 && ccol == Clip.Right - 1) {
					contents [crow, ccol, 0] = (int)(uint)' ';
				} else {
					contents [crow, ccol, 0] = (int)(uint)rune;
				}
				contents [crow, ccol, 1] = currentAttribute;
				contents [crow, ccol, 2] = 1;

				dirtyLine [crow] = true;
			} else
				needMove = true;

			ccol++;
			if (runeWidth > 1) {
				if (validClip && ccol < Clip.Right) {
					contents [crow, ccol, 1] = currentAttribute;
					contents [crow, ccol, 2] = 0;
				}
				ccol++;
			}

			//if (ccol == Cols) {
			//	ccol = 0;
			//	if (crow + 1 < Rows)
			//		crow++;
			//}
			if (sync)
				UpdateScreen ();
		}

		public override void AddStr (ustring str)
		{
			foreach (var rune in str)
				AddRune (rune);
		}

		public override void End ()
		{
			FakeConsole.ResetColor ();
			FakeConsole.Clear ();
		}

		public override Attribute MakeColor (Color foreground, Color background)
		{
			return MakeColor ((ConsoleColor)foreground, (ConsoleColor)background);
		}

		static Attribute MakeColor (ConsoleColor f, ConsoleColor b)
		{
			// Encode the colors into the int value.
			return new Attribute (
				value: ((((int)f) & 0xffff) << 16) | (((int)b) & 0xffff),
				foreground: (Color)f,
				background: (Color)b
				);
		}

		public override void Init (Action terminalResized)
		{
			TerminalResized = terminalResized;

			cols = FakeConsole.WindowWidth = FakeConsole.BufferWidth = FakeConsole.WIDTH;
			rows = FakeConsole.WindowHeight = FakeConsole.BufferHeight = FakeConsole.HEIGHT;
			FakeConsole.Clear ();
			ResizeScreen ();
			UpdateOffScreen ();

			CreateColors ();

			//MockConsole.Clear ();
		}

		public override Attribute MakeAttribute (Color fore, Color back)
		{
			return MakeColor ((ConsoleColor)fore, (ConsoleColor)back);
		}

		int redrawColor = -1;
		void SetColor (int color)
		{
			redrawColor = color;
			IEnumerable<int> values = Enum.GetValues (typeof (ConsoleColor))
			      .OfType<ConsoleColor> ()
			      .Select (s => (int)s);
			if (values.Contains (color & 0xffff)) {
				FakeConsole.BackgroundColor = (ConsoleColor)(color & 0xffff);
			}
			if (values.Contains ((color >> 16) & 0xffff)) {
				FakeConsole.ForegroundColor = (ConsoleColor)((color >> 16) & 0xffff);
			}
		}

		public override void UpdateScreen ()
		{
			int top = Top;
			int left = Left;
			int rows = Math.Min (FakeConsole.WindowHeight + top, Rows);
			int cols = Cols;

			var savedRow = FakeConsole.CursorTop;
			var savedCol = FakeConsole.CursorLeft;
			var savedCursorVisible = FakeConsole.CursorVisible;
			for (int row = top; row < rows; row++) {
				if (!dirtyLine [row])
					continue;
				dirtyLine [row] = false;
				for (int col = left; col < cols; col++) {
					FakeConsole.CursorTop = row;
					FakeConsole.CursorLeft = col;
					for (; col < cols; col++) {
						if (contents [row, col, 2] == 0) {
							FakeConsole.CursorLeft++;
							continue;
						}

						var color = contents [row, col, 1];
						if (color != redrawColor)
							SetColor (color);

						FakeConsole.Write ((char)contents [row, col, 0]);
						contents [row, col, 2] = 0;
					}
				}
			}
			FakeConsole.CursorTop = savedRow;
			FakeConsole.CursorLeft = savedCol;
			FakeConsole.CursorVisible = savedCursorVisible;
		}

		public override void Refresh ()
		{
			UpdateScreen ();
			UpdateCursor ();
		}

		Attribute currentAttribute;
		public override void SetAttribute (Attribute c)
		{
			currentAttribute = c;
		}

		Key MapKey (ConsoleKeyInfo keyInfo)
		{
			switch (keyInfo.Key) {
			case ConsoleKey.Escape:
				return MapKeyModifiers (keyInfo, Key.Esc);
			case ConsoleKey.Tab:
				return keyInfo.Modifiers == ConsoleModifiers.Shift ? Key.BackTab : Key.Tab;
			case ConsoleKey.Home:
				return MapKeyModifiers (keyInfo, Key.Home);
			case ConsoleKey.End:
				return MapKeyModifiers (keyInfo, Key.End);
			case ConsoleKey.LeftArrow:
				return MapKeyModifiers (keyInfo, Key.CursorLeft);
			case ConsoleKey.RightArrow:
				return MapKeyModifiers (keyInfo, Key.CursorRight);
			case ConsoleKey.UpArrow:
				return MapKeyModifiers (keyInfo, Key.CursorUp);
			case ConsoleKey.DownArrow:
				return MapKeyModifiers (keyInfo, Key.CursorDown);
			case ConsoleKey.PageUp:
				return MapKeyModifiers (keyInfo, Key.PageUp);
			case ConsoleKey.PageDown:
				return MapKeyModifiers (keyInfo, Key.PageDown);
			case ConsoleKey.Enter:
				return MapKeyModifiers (keyInfo, Key.Enter);
			case ConsoleKey.Spacebar:
				return MapKeyModifiers (keyInfo, keyInfo.KeyChar == 0 ? Key.Space : (Key)keyInfo.KeyChar);
			case ConsoleKey.Backspace:
				return MapKeyModifiers (keyInfo, Key.Backspace);
			case ConsoleKey.Delete:
				return MapKeyModifiers (keyInfo, Key.DeleteChar);
			case ConsoleKey.Insert:
				return MapKeyModifiers (keyInfo, Key.InsertChar);

			case ConsoleKey.Oem1:
			case ConsoleKey.Oem2:
			case ConsoleKey.Oem3:
			case ConsoleKey.Oem4:
			case ConsoleKey.Oem5:
			case ConsoleKey.Oem6:
			case ConsoleKey.Oem7:
			case ConsoleKey.Oem8:
			case ConsoleKey.Oem102:
			case ConsoleKey.OemPeriod:
			case ConsoleKey.OemComma:
			case ConsoleKey.OemPlus:
			case ConsoleKey.OemMinus:
				if (keyInfo.KeyChar == 0)
					return Key.Unknown;

				return (Key)((uint)keyInfo.KeyChar);
			}

			var key = keyInfo.Key;
			if (key >= ConsoleKey.A && key <= ConsoleKey.Z) {
				var delta = key - ConsoleKey.A;
				if (keyInfo.Modifiers == ConsoleModifiers.Control) {
					return (Key)(((uint)Key.CtrlMask) | ((uint)Key.A + delta));
				}
				if (keyInfo.Modifiers == ConsoleModifiers.Alt) {
					return (Key)(((uint)Key.AltMask) | ((uint)Key.A + delta));
				}
				if ((keyInfo.Modifiers & (ConsoleModifiers.Alt | ConsoleModifiers.Control)) != 0) {
					if (keyInfo.KeyChar == 0) {
						return (Key)(((uint)Key.AltMask | (uint)Key.CtrlMask) | ((uint)Key.A + delta));
					} else {
						return (Key)((uint)keyInfo.KeyChar);
					}
				}
				return (Key)((uint)keyInfo.KeyChar);
			}
			if (key >= ConsoleKey.D0 && key <= ConsoleKey.D9) {
				var delta = key - ConsoleKey.D0;
				if (keyInfo.Modifiers == ConsoleModifiers.Alt) {
					return (Key)(((uint)Key.AltMask) | ((uint)Key.D0 + delta));
				}
				if (keyInfo.Modifiers == ConsoleModifiers.Control) {
					return (Key)(((uint)Key.CtrlMask) | ((uint)Key.D0 + delta));
				}
				if (keyInfo.KeyChar == 0 || keyInfo.KeyChar == 30) {
					return MapKeyModifiers (keyInfo, (Key)((uint)Key.D0 + delta));
				}
				return (Key)((uint)keyInfo.KeyChar);
			}
			if (key >= ConsoleKey.F1 && key <= ConsoleKey.F12) {
				var delta = key - ConsoleKey.F1;
				if ((keyInfo.Modifiers & (ConsoleModifiers.Shift | ConsoleModifiers.Alt | ConsoleModifiers.Control)) != 0) {
					return MapKeyModifiers (keyInfo, (Key)((uint)Key.F1 + delta));
				}

				return (Key)((uint)Key.F1 + delta);
			}
			if (keyInfo.KeyChar != 0) {
				return MapKeyModifiers (keyInfo, (Key)((uint)keyInfo.KeyChar));
			}

			return (Key)(0xffffffff);
		}

		KeyModifiers keyModifiers;

		private Key MapKeyModifiers (ConsoleKeyInfo keyInfo, Key key)
		{
			Key keyMod = new Key ();
			if (CanShiftBeAdded (keyInfo))
				keyMod = Key.ShiftMask;
			if ((keyInfo.Modifiers & ConsoleModifiers.Control) != 0)
				keyMod |= Key.CtrlMask;
			if ((keyInfo.Modifiers & ConsoleModifiers.Alt) != 0)
				keyMod |= Key.AltMask;

			return keyMod != Key.Null ? keyMod | key : key;
		}

<<<<<<< HEAD
		private bool CanShiftBeAdded (ConsoleKeyInfo keyInfo)
		{
			if ((keyInfo.Modifiers & ConsoleModifiers.Shift) == 0) {
				return false;
			}
			if (keyInfo.Key == ConsoleKey.Packet) {
				var ckiChar = keyInfo.KeyChar;
				if (char.IsLetterOrDigit (ckiChar) || char.IsSymbol (ckiChar) || char.IsPunctuation (ckiChar)) {
					return false;
				}
			}
			return true;
		}

=======
		Action<KeyEvent> keyDownHandler;
>>>>>>> 237682d3
		Action<KeyEvent> keyHandler;
		Action<KeyEvent> keyUpHandler;
		private CursorVisibility savedCursorVisibility;

		public override void PrepareToRun (MainLoop mainLoop, Action<KeyEvent> keyHandler, Action<KeyEvent> keyDownHandler, Action<KeyEvent> keyUpHandler, Action<MouseEvent> mouseHandler)
		{
			this.keyDownHandler = keyDownHandler;
			this.keyHandler = keyHandler;
			this.keyUpHandler = keyUpHandler;

			// Note: Net doesn't support keydown/up events and thus any passed keyDown/UpHandlers will never be called
			(mainLoop.Driver as FakeMainLoop).KeyPressed += (consoleKey) => ProcessInput (consoleKey);
		}

		void ProcessInput (ConsoleKeyInfo consoleKey)
		{
			keyModifiers = new KeyModifiers ();
			if (consoleKey.Modifiers.HasFlag (ConsoleModifiers.Shift)) {
				keyModifiers.Shift = true;
			}
			if (consoleKey.Modifiers.HasFlag (ConsoleModifiers.Alt)) {
				keyModifiers.Alt = true;
			}
			if (consoleKey.Modifiers.HasFlag (ConsoleModifiers.Control)) {
				keyModifiers.Ctrl = true;
			}
			var map = MapKey (consoleKey);
			if (map == (Key)0xffffffff) {
				if ((consoleKey.Modifiers & (ConsoleModifiers.Shift | ConsoleModifiers.Alt | ConsoleModifiers.Control)) != 0) {
					keyDownHandler (new KeyEvent (map, keyModifiers));
					keyUpHandler (new KeyEvent (map, keyModifiers));
				}
				return;
			}

			keyDownHandler (new KeyEvent (map, keyModifiers));
			keyHandler (new KeyEvent (map, keyModifiers));
			keyUpHandler (new KeyEvent (map, keyModifiers));
		}

		public override Attribute GetAttribute ()
		{
			return currentAttribute;
		}

		/// <inheritdoc/>
		public override bool GetCursorVisibility (out CursorVisibility visibility)
		{
			visibility = FakeConsole.CursorVisible
				? CursorVisibility.Default
				: CursorVisibility.Invisible;

			return FakeConsole.CursorVisible;
		}

		/// <inheritdoc/>
		public override bool SetCursorVisibility (CursorVisibility visibility)
		{
			savedCursorVisibility = visibility;
			return FakeConsole.CursorVisible = visibility == CursorVisibility.Default;
		}

		/// <inheritdoc/>
		public override bool EnsureCursorVisibility ()
		{
			if (!(ccol >= 0 && crow >= 0 && ccol < Cols && crow < Rows)) {
				GetCursorVisibility (out CursorVisibility cursorVisibility);
				savedCursorVisibility = cursorVisibility;
				SetCursorVisibility (CursorVisibility.Invisible);
				return false;
			}

			SetCursorVisibility (savedCursorVisibility);
			return FakeConsole.CursorVisible;
		}

		public override void SendKeys (char keyChar, ConsoleKey key, bool shift, bool alt, bool control)
		{
			ProcessInput (new ConsoleKeyInfo (keyChar, key, shift, alt, control));
		}

		public void SetBufferSize (int width, int height)
		{
			FakeConsole.SetBufferSize (width, height);
			cols = width;
			rows = height;
			if (!HeightAsBuffer) {
				SetWindowSize (width, height);
			}
			ProcessResize ();
		}

		public void SetWindowSize (int width, int height)
		{
			FakeConsole.SetWindowSize (width, height);
			if (!HeightAsBuffer) {
				if (width != cols || height != rows) {
					SetBufferSize (width, height);
					cols = width;
					rows = height;
				}
			}
			ProcessResize ();
		}

		public void SetWindowPosition (int left, int top)
		{
			if (HeightAsBuffer) {
				this.left = Math.Max (Math.Min (left, Cols - FakeConsole.WindowWidth), 0);
				this.top = Math.Max (Math.Min (top, Rows - FakeConsole.WindowHeight), 0);
			} else if (this.left > 0 || this.top > 0) {
				this.left = 0;
				this.top = 0;
			}
			FakeConsole.SetWindowPosition (this.left, this.top);
		}

		void ProcessResize ()
		{
			ResizeScreen ();
			UpdateOffScreen ();
			TerminalResized?.Invoke ();
		}

		public override void ResizeScreen ()
		{
			if (!HeightAsBuffer) {
				if (FakeConsole.WindowHeight > 0) {
					// Can raise an exception while is still resizing.
					try {
#pragma warning disable CA1416
						FakeConsole.CursorTop = 0;
						FakeConsole.CursorLeft = 0;
						FakeConsole.WindowTop = 0;
						FakeConsole.WindowLeft = 0;
#pragma warning restore CA1416
					} catch (System.IO.IOException) {
						return;
					} catch (ArgumentOutOfRangeException) {
						return;
					}
				}
			} else {
				try {
#pragma warning disable CA1416
					FakeConsole.WindowLeft = Math.Max (Math.Min (left, Cols - FakeConsole.WindowWidth), 0);
					FakeConsole.WindowTop = Math.Max (Math.Min (top, Rows - FakeConsole.WindowHeight), 0);
#pragma warning restore CA1416
				} catch (Exception) {
					return;
				}
			}

			Clip = new Rect (0, 0, Cols, Rows);
		}

		public override void UpdateOffScreen ()
		{
			contents = new int [Rows, Cols, 3];
			dirtyLine = new bool [Rows];

			// Can raise an exception while is still resizing.
			try {
				for (int row = 0; row < rows; row++) {
					for (int c = 0; c < cols; c++) {
						contents [row, c, 0] = ' ';
						contents [row, c, 1] = (ushort)Colors.TopLevel.Normal;
						contents [row, c, 2] = 0;
						dirtyLine [row] = true;
					}
				}
			} catch (IndexOutOfRangeException) { }
		}

		public override bool GetColors (int value, out Color foreground, out Color background)
		{
			bool hasColor = false;
			foreground = default;
			background = default;
			IEnumerable<int> values = Enum.GetValues (typeof (ConsoleColor))
			      .OfType<ConsoleColor> ()
			      .Select (s => (int)s);
			if (values.Contains (value & 0xffff)) {
				hasColor = true;
				background = (Color)(ConsoleColor)(value & 0xffff);
			}
			if (values.Contains ((value >> 16) & 0xffff)) {
				hasColor = true;
				foreground = (Color)(ConsoleColor)((value >> 16) & 0xffff);
			}
			return hasColor;
		}

		#region Unused
		public override void UpdateCursor ()
		{
			if (!EnsureCursorVisibility ())
				return;

			// Prevents the exception of size changing during resizing.
			try {
				if (ccol >= 0 && ccol < FakeConsole.BufferWidth && crow >= 0 && crow < FakeConsole.BufferHeight) {
					FakeConsole.SetCursorPosition (ccol, crow);
				}
			} catch (System.IO.IOException) {
			} catch (ArgumentOutOfRangeException) {
			}
		}

		public override void StartReportingMouseMoves ()
		{
		}

		public override void StopReportingMouseMoves ()
		{
		}

		public override void Suspend ()
		{
		}

		public override void SetColors (ConsoleColor foreground, ConsoleColor background)
		{
		}

		public override void SetColors (short foregroundColorId, short backgroundColorId)
		{
			throw new NotImplementedException ();
		}

		public override void CookMouse ()
		{
		}

		public override void UncookMouse ()
		{
		}

		#endregion
#pragma warning restore CS1591 // Missing XML comment for publicly visible type or member
	}
}<|MERGE_RESOLUTION|>--- conflicted
+++ resolved
@@ -370,7 +370,6 @@
 			return keyMod != Key.Null ? keyMod | key : key;
 		}
 
-<<<<<<< HEAD
 		private bool CanShiftBeAdded (ConsoleKeyInfo keyInfo)
 		{
 			if ((keyInfo.Modifiers & ConsoleModifiers.Shift) == 0) {
@@ -385,9 +384,7 @@
 			return true;
 		}
 
-=======
 		Action<KeyEvent> keyDownHandler;
->>>>>>> 237682d3
 		Action<KeyEvent> keyHandler;
 		Action<KeyEvent> keyUpHandler;
 		private CursorVisibility savedCursorVisibility;
