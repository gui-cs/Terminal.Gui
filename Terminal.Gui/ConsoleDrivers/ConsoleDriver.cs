--- conflicted
+++ resolved
@@ -175,16 +175,7 @@
 				// Normalize to Form C (Canonical Composition)
 				string normalized = combined.Normalize (NormalizationForm.FormC);
 
-<<<<<<< HEAD
-				List<Rune> runes = new List<Rune> ();
-
-				foreach (var c in normalized) {
-					runes.Add((Rune) c);
-				}
-				Contents [Row, Col - 1].Runes = runes;
-=======
 				Contents [Row, Col - 1].Rune = (Rune)normalized [0]; ;
->>>>>>> 21e8a70c
 				Contents [Row, Col - 1].Attribute = CurrentAttribute;
 				Contents [Row, Col - 1].IsDirty = true;
 			} else {
