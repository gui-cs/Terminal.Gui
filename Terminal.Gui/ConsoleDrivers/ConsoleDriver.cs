//
// ConsoleDriver.cs: Base class for Terminal.Gui ConsoleDriver implementations.
//
using System.Text;
using System;
using System.Collections.Generic;
using System.Diagnostics;
using static Terminal.Gui.ColorScheme;
using System.Linq;
using System.Data;

namespace Terminal.Gui;

/// <summary>
/// Base class for Terminal.Gui ConsoleDriver implementations.
/// </summary>
/// <remarks>
/// There are currently four implementations:
/// - <see cref="CursesDriver"/> (for Unix and Mac)
/// - <see cref="WindowsDriver"/>
/// - <see cref="NetDriver"/> that uses the .NET Console API
/// - <see cref="FakeConsole"/> for unit testing.
/// </remarks>
public abstract class ConsoleDriver {
	/// <summary>
	/// Set this to true in any unit tests that attempt to test drivers other than FakeDriver.
	/// <code>
	///  public ColorTests ()
	///  {
	///    ConsoleDriver.RunningUnitTests = true;
	///  }
	/// </code>
	/// </summary>
	internal static bool RunningUnitTests { get; set; }

	#region Setup & Teardown

	/// <summary>
	/// Initializes the driver
	/// </summary>
	/// <returns>Returns an instance of <see cref="MainLoop"/> using the <see cref="IMainLoopDriver"/> for the driver.</returns>
	internal abstract MainLoop Init ();

	/// <summary>
	/// Ends the execution of the console driver.
	/// </summary>
	internal abstract void End ();

	#endregion

	/// <summary>
	/// The event fired when the terminal is resized.
	/// </summary>
	public event EventHandler<SizeChangedEventArgs> SizeChanged;

	/// <summary>
	/// Called when the terminal size changes. Fires the <see cref="SizeChanged"/> event.
	/// </summary>
	/// <param name="args"></param>
	public void OnSizeChanged (SizeChangedEventArgs args) => SizeChanged?.Invoke (this, args);

	/// <summary>
	/// The number of columns visible in the terminal.
	/// </summary>
	public virtual int Cols { get; internal set; }

	/// <summary>
	/// The number of rows visible in the terminal.
	/// </summary>
	public virtual int Rows { get; internal set; }

	/// <summary>
	/// The leftmost column in the terminal.
	/// </summary>
	public virtual int Left { get; internal set; } = 0;

	/// <summary>
	/// The topmost row in the terminal.
	/// </summary>
	public virtual int Top { get; internal set; } = 0;

	/// <summary>
	/// Get the operating system clipboard.
	/// </summary>
	public IClipboard Clipboard { get; internal set; }

	/// <summary>
	/// The contents of the application output. The driver outputs this buffer to the terminal when <see cref="UpdateScreen"/>
	/// is called.
	/// <remarks>
	/// The format of the array is rows, columns, and 3 values on the last column: Rune, Attribute and Dirty Flag
	/// </remarks>
	/// </summary>
	//public int [,,] Contents { get; internal set; }

	///// <summary>
	///// The contents of the application output. The driver outputs this buffer to the terminal when <see cref="UpdateScreen"/>
	///// is called.
	///// <remarks>
	///// The format of the array is rows, columns. The first index is the row, the second index is the column.
	///// </remarks>
	///// </summary>
	public Cell [,] Contents { get; internal set; }

	/// <summary>
	/// Gets the column last set by <see cref="Move"/>. <see cref="Col"/> and <see cref="Row"/>
	/// are used by <see cref="AddRune(Rune)"/> and <see cref="AddStr"/> to determine where to add content.
	/// </summary>
	public int Col { get; internal set; }

	/// <summary>
	/// Gets the row last set by <see cref="Move"/>. <see cref="Col"/> and <see cref="Row"/>
	/// are used by <see cref="AddRune(Rune)"/> and <see cref="AddStr"/> to determine where to add content.
	/// </summary>
	public int Row { get; internal set; }

	/// <summary>
	/// Updates <see cref="Col"/> and <see cref="Row"/> to the specified column and row in <see cref="Contents"/>.
	/// Used by <see cref="AddRune(Rune)"/> and <see cref="AddStr"/> to determine where to add content.
	/// </summary>
	/// <remarks>
	/// <para>
	/// This does not move the cursor on the screen, it only updates the internal state of the driver.
	/// </para>
	/// <para>
	/// If <paramref name="col"/> or <paramref name="row"/> are negative or beyond  <see cref="Cols"/> and <see cref="Rows"/>,
	/// the method still sets those properties.
	/// </para>
	/// </remarks>
	/// <param name="col">Column to move to.</param>
	/// <param name="row">Row to move to.</param>
	public virtual void Move (int col, int row)
	{
		Col = col;
		Row = row;
	}

	/// <summary>
	/// Tests if the specified rune is supported by the driver.
	/// </summary>
	/// <param name="rune"></param>
	/// <returns><see langword="true"/> if the rune can be properly presented; <see langword="false"/> if the driver
	/// does not support displaying this rune.</returns>
	public virtual bool IsRuneSupported (Rune rune)
	{
		return Rune.IsValid (rune.Value);
	}

	/// <summary>
	/// Adds the specified rune to the display at the current cursor position. 
	/// </summary>
	/// <remarks>
	/// <para>
	/// When the method returns, <see cref="Col"/> will be incremented by the number of columns <paramref name="rune"/> required,
	/// even if the new column value is outside of the <see cref="Clip"/> or screen dimensions defined by <see cref="Cols"/>.
	/// </para>
	/// <para>
	/// If <paramref name="rune"/> requires more than one column, and <see cref="Col"/> plus the number of columns needed
	/// exceeds the <see cref="Clip"/> or screen dimensions, the default Unicode replacement character (U+FFFD) will be added instead.
	/// </para>
	/// </remarks>
	/// <param name="rune">Rune to add.</param>
	public void AddRune (Rune rune)
	{
		int runeWidth = -1;
		var validLocation = IsValidLocation (Col, Row);
		if (validLocation) {
			rune = rune.MakePrintable ();
			runeWidth = rune.GetColumns ();
			if (runeWidth == 0 && rune.IsCombiningMark ()) {
<<<<<<< HEAD
				// AtlasEngine does not support NON-NORMALIZED combining marks in a way
				// compatible with the driver architecture. Any CMs (except in the first col)
				// are correctly combined with the base char, but are ALSO treated as 1 column
				// width codepoints E.g. `echo "[e`u{0301}`u{0301}]"` will output `[é  ]`.
				// 
				// Until this is addressed (see Issue #), we do our best by 
				// a) Attempting to normalize any CM with the base char to it's left
				// b) Ignoring any CMs that don't normalize
=======
>>>>>>> aa8b9525
				if (Col > 0) {
					if (Contents [Row, Col - 1].CombiningMarks.Count > 0) {
						// Just add this mark to the list
						Contents [Row, Col - 1].CombiningMarks.Add (rune);
<<<<<<< HEAD
						// Ignore. Don't move to next column (let the driver figure out what to do).
=======
						// Don't move to next column (let the driver figure out what to do).
>>>>>>> aa8b9525
					} else {
						// Attempt to normalize the cell to our left combined with this mark
						string combined = Contents [Row, Col - 1].Rune + rune.ToString ();

						// Normalize to Form C (Canonical Composition)
						string normalized = combined.Normalize (NormalizationForm.FormC);
						if (normalized.Length == 1) {
							// It normalized! We can just set the Cell to the left with the
							// normalized codepoint 
							Contents [Row, Col - 1].Rune = (Rune)normalized [0];
<<<<<<< HEAD
							// Ignore. Don't move to next column because we're already there
						} else {
							// It didn't normalize. Add it to the Cell to left's CM list
							Contents [Row, Col - 1].CombiningMarks.Add (rune);
							// Ignore. Don't move to next column (let the driver figure out what to do).
=======
							// Don't move to next column because we're already there
						} else {
							// It didn't normalize. Add it to the Cell to left's CM list
							Contents [Row, Col - 1].CombiningMarks.Add (rune);
							// Don't move to next column (let the driver figure out what to do).
>>>>>>> aa8b9525
						}
					}
					Contents [Row, Col - 1].Attribute = CurrentAttribute;
					Contents [Row, Col - 1].IsDirty = true;
				} else {
					// Most drivers will render a combining mark at col 0 as the mark
					Contents [Row, Col].Rune = rune;
					Contents [Row, Col].Attribute = CurrentAttribute;
					Contents [Row, Col].IsDirty = true;
					Col++;
				}
			} else {
				Contents [Row, Col].Attribute = CurrentAttribute;
				Contents [Row, Col].IsDirty = true;

				if (Col > 0) {
					// Check if cell to left has a wide glyph
					if (Contents [Row, Col - 1].Rune.GetColumns () > 1) {
						// Invalidate cell to left
						Contents [Row, Col - 1].Rune = Rune.ReplacementChar;
						Contents [Row, Col - 1].IsDirty = true;
					}
				}


				if (runeWidth < 1) {
					Contents [Row, Col].Rune = Rune.ReplacementChar;

				} else if (runeWidth == 1) {
					Contents [Row, Col].Rune = rune;
					if (Col < Clip.Right - 1) {
						Contents [Row, Col + 1].IsDirty = true;
					}
				} else if (runeWidth == 2) {
					if (Col == Clip.Right - 1) {
						// We're at the right edge of the clip, so we can't display a wide character.
						// TODO: Figure out if it is better to show a replacement character or ' '
						Contents [Row, Col].Rune = Rune.ReplacementChar;
					} else {
						Contents [Row, Col].Rune = rune;
						if (Col < Clip.Right - 1) {
							// Invalidate cell to right so that it doesn't get drawn
							// TODO: Figure out if it is better to show a replacement character or ' '
							Contents [Row, Col + 1].Rune = Rune.ReplacementChar;
							Contents [Row, Col + 1].IsDirty = true;
						}
					}
				} else {
					// This is a non-spacing character, so we don't need to do anything
					Contents [Row, Col].Rune = (Rune)' ';
					Contents [Row, Col].IsDirty = false;
				}
				_dirtyLines [Row] = true;
			}
		}

		if (runeWidth is < 0 or > 0) {
			Col++;
		}

		if (runeWidth > 1) {
			Debug.Assert (runeWidth <= 2);
			if (validLocation && Col < Clip.Right) {
				// This is a double-width character, and we are not at the end of the line.
				// Col now points to the second column of the character. Ensure it doesn't
				// Get rendered.
				Contents [Row, Col].IsDirty = false;
				Contents [Row, Col].Attribute = CurrentAttribute;

				// TODO: Determine if we should wipe this out (for now now)
				//Contents [Row, Col].Rune = (Rune)' ';
			}
			Col++;
		}
	}

	/// <summary>
	/// Adds the specified <see langword="char"/> to the display at the current cursor position. This method
	/// is a convenience method that calls <see cref="AddRune(Rune)"/> with the <see cref="Rune"/> constructor.
	/// </summary>
	/// <param name="c">Character to add.</param>
	public void AddRune (char c) => AddRune (new Rune (c));

	/// <summary>
	/// Adds the <paramref name="str"/> to the display at the cursor position.
	/// </summary>
	/// <remarks>
	/// <para>
	/// When the method returns, <see cref="Col"/> will be incremented by the number of columns <paramref name="str"/> required,
	/// unless the new column value is outside of the <see cref="Clip"/> or screen dimensions defined by <see cref="Cols"/>.
	/// </para>
	/// <para>
	/// If <paramref name="str"/> requires more columns than are available, the output will be clipped.
	/// </para>
	/// </remarks>
	/// <param name="str">String.</param>
	public void AddStr (string str)
	{
		var runes = str.EnumerateRunes ().ToList ();
		for (var i = 0; i < runes.Count; i++) {
			//if (runes [i].IsCombiningMark()) {

			//	// Attempt to normalize
			//	string combined = runes [i-1] + runes [i].ToString();

			//	// Normalize to Form C (Canonical Composition)
			//	string normalized = combined.Normalize (NormalizationForm.FormC);

			//	runes [i-]
			//}
			AddRune (runes [i]);
		}
	}

	Rect _clip;

	/// <summary>
	/// Tests whether the specified coordinate are valid for drawing. 
	/// </summary>
	/// <param name="col">The column.</param>
	/// <param name="row">The row.</param>
	/// <returns><see langword="false"/> if the coordinate is outside of the
	/// screen bounds or outside of <see cref="Clip"/>. <see langword="true"/> otherwise.</returns>
	public bool IsValidLocation (int col, int row) =>
		col >= 0 && row >= 0 &&
		col < Cols && row < Rows &&
		Clip.Contains (col, row);

	/// <summary>
	/// Gets or sets the clip rectangle that <see cref="AddRune(Rune)"/> and <see cref="AddStr(string)"/> are 
	/// subject to.
	/// </summary>
	/// <value>The rectangle describing the bounds of <see cref="Clip"/>.</value>
	public Rect Clip {
		get => _clip;
		set => _clip = value;
	}

	/// <summary>
	/// Updates the screen to reflect all the changes that have been done to the display buffer
	/// </summary>
	public abstract void Refresh ();

	/// <summary>
	/// Sets the position of the terminal cursor to <see cref="Col"/> and <see cref="Row"/>.
	/// </summary>
	public abstract void UpdateCursor ();

	/// <summary>
	/// Gets the terminal cursor visibility.
	/// </summary>
	/// <param name="visibility">The current <see cref="CursorVisibility"/></param>
	/// <returns><see langword="true"/> upon success</returns>
	public abstract bool GetCursorVisibility (out CursorVisibility visibility);

	/// <summary>
	/// Sets the terminal cursor visibility.
	/// </summary>
	/// <param name="visibility">The wished <see cref="CursorVisibility"/></param>
	/// <returns><see langword="true"/> upon success</returns>
	public abstract bool SetCursorVisibility (CursorVisibility visibility);

	/// <summary>
	/// Determines if the terminal cursor should be visible or not and sets it accordingly.
	/// </summary>
	/// <returns><see langword="true"/> upon success</returns>
	public abstract bool EnsureCursorVisibility ();

	// As performance is a concern, we keep track of the dirty lines and only refresh those.
	// This is in addition to the dirty flag on each cell.
	internal bool [] _dirtyLines;

	/// <summary>
	/// Clears the <see cref="Contents"/> of the driver.
	/// </summary>
	public void ClearContents ()
	{
		// TODO: This method is really "Clear Contents" now and should not be abstract (or virtual)
		Contents = new Cell [Rows, Cols];
		Clip = new Rect (0, 0, Cols, Rows);
		_dirtyLines = new bool [Rows];

		lock (Contents) {
			// Can raise an exception while is still resizing.
			try {
				for (var row = 0; row < Rows; row++) {
					for (var c = 0; c < Cols; c++) {
						Contents [row, c] = new Cell () {
							Rune = (Rune)' ',
							Attribute = new Attribute (Color.White, Color.Black),
							IsDirty = true
						};
						_dirtyLines [row] = true;
					}
				}
			} catch (IndexOutOfRangeException) { }
		}
	}

	/// <summary>
	/// Redraws the physical screen with the contents that have been queued up via any of the printing commands.
	/// </summary>
	public abstract void UpdateScreen ();

	#region Color Handling

	/// <summary>
	/// Gets whether the <see cref="ConsoleDriver"/> supports TrueColor output.
	/// </summary>
	public virtual bool SupportsTrueColor { get => true; }

	/// <summary>
	/// Gets or sets whether the <see cref="ConsoleDriver"/> should use 16 colors instead of the default TrueColors. See <see cref="Application.Force16Colors"/>
	/// to change this setting via <see cref="ConfigurationManager"/>.
	/// </summary>
	/// <remarks>
	/// <para>
	/// Will be forced to <see langword="true"/> if <see cref="ConsoleDriver.SupportsTrueColor"/> is  <see langword="false"/>, indicating
	/// that the <see cref="ConsoleDriver"/> cannot support TrueColor.
	/// </para>
	/// </remarks>
	internal virtual bool Force16Colors {
		get => Application.Force16Colors || !SupportsTrueColor;
		set => Application.Force16Colors = (value || !SupportsTrueColor);
	}

	Attribute _currentAttribute;

	/// <summary>
	/// The <see cref="Attribute"/> that will be used for the next <see cref="AddRune(Rune)"/> or <see cref="AddStr"/> call.
	/// </summary>
	public Attribute CurrentAttribute {
		get => _currentAttribute;
		set {
			if (Application.Driver != null) {
				_currentAttribute = new Attribute (value.Foreground, value.Background);
				return;
			}

			_currentAttribute = value;
		}
	}

	/// <summary>
	/// Selects the specified attribute as the attribute to use for future calls to AddRune and AddString.
	/// </summary>
	/// <remarks>
	/// Implementations should call <c>base.SetAttribute(c)</c>.
	/// </remarks>
	/// <param name="c">C.</param>
	public Attribute SetAttribute (Attribute c)
	{
		var prevAttribute = CurrentAttribute;
		CurrentAttribute = c;
		return prevAttribute;
	}

	/// <summary>
	/// Gets the current <see cref="Attribute"/>.
	/// </summary>
	/// <returns>The current attribute.</returns>
	public Attribute GetAttribute () => CurrentAttribute;

	// TODO: This is only overridden by CursesDriver. Once CursesDriver supports 24-bit color, this virtual method can be
	// removed (and Attribute can lose the platformColor property).
	/// <summary>
	/// Makes an <see cref="Attribute"/>.
	/// </summary>
	/// <param name="foreground">The foreground color.</param>
	/// <param name="background">The background color.</param>
	/// <returns>The attribute for the foreground and background colors.</returns>
	public virtual Attribute MakeColor (Color foreground, Color background)
	{
		// Encode the colors into the int value.
		return new Attribute (
			platformColor: 0, // only used by cursesdriver!
			foreground: foreground,
			background: background
		);
	}


	#endregion

	#region Mouse and Keyboard

	/// <summary>
	/// Event fired after a key has been pressed and released.
	/// </summary>
	public event EventHandler<KeyEventEventArgs> KeyPressed;

	/// <summary>
	/// Called after a key has been pressed and released. Fires the <see cref="KeyPressed"/> event.
	/// </summary>
	/// <param name="a"></param>
	public void OnKeyPressed (KeyEventEventArgs a) => KeyPressed?.Invoke (this, a);

	/// <summary>
	/// Event fired when a key is released.
	/// </summary>
	public event EventHandler<KeyEventEventArgs> KeyUp;

	/// <summary>
	/// Called when a key is released. Fires the <see cref="KeyUp"/> event.
	/// </summary>
	/// <param name="a"></param>
	public void OnKeyUp (KeyEventEventArgs a) => KeyUp?.Invoke (this, a);

	/// <summary>
	/// Event fired when a key is pressed.
	/// </summary>
	public event EventHandler<KeyEventEventArgs> KeyDown;

	/// <summary>
	/// Called when a key is pressed. Fires the <see cref="KeyDown"/> event.
	/// </summary>
	/// <param name="a"></param>
	public void OnKeyDown (KeyEventEventArgs a) => KeyDown?.Invoke (this, a);

	/// <summary>
	/// Event fired when a mouse event occurs.
	/// </summary>
	public event EventHandler<MouseEventEventArgs> MouseEvent;

	/// <summary>
	/// Called when a mouse event occurs. Fires the <see cref="MouseEvent"/> event.
	/// </summary>
	/// <param name="a"></param>
	public void OnMouseEvent (MouseEventEventArgs a) => MouseEvent?.Invoke (this, a);

	/// <summary>
	/// Simulates a key press.
	/// </summary>
	/// <param name="keyChar">The key character.</param>
	/// <param name="key">The key.</param>
	/// <param name="shift">If <see langword="true"/> simulates the Shift key being pressed.</param>
	/// <param name="alt">If <see langword="true"/> simulates the Alt key being pressed.</param>
	/// <param name="ctrl">If <see langword="true"/> simulates the Ctrl key being pressed.</param>
	public abstract void SendKeys (char keyChar, ConsoleKey key, bool shift, bool alt, bool ctrl);

	#endregion

	/// <summary>
	/// Enables diagnostic functions
	/// </summary>
	[Flags]
	public enum DiagnosticFlags : uint {
		/// <summary>
		/// All diagnostics off
		/// </summary>
		Off = 0b_0000_0000,
		/// <summary>
		/// When enabled, <see cref="Frame.OnDrawFrames"/> will draw a 
		/// ruler in the frame for any side with a padding value greater than 0.
		/// </summary>
		FrameRuler = 0b_0000_0001,
		/// <summary>
		/// When enabled, <see cref="Frame.OnDrawFrames"/> will draw a 
		/// 'L', 'R', 'T', and 'B' when clearing <see cref="Thickness"/>'s instead of ' '.
		/// </summary>
		FramePadding = 0b_0000_0010,
	}

	/// <summary>
	/// Set flags to enable/disable <see cref="ConsoleDriver"/> diagnostics.
	/// </summary>
	public static DiagnosticFlags Diagnostics { get; set; }

	/// <summary>
	/// Suspends the application (e.g. on Linux via SIGTSTP) and upon resume, resets the console driver.
	/// </summary>
	/// <remarks>This is only implemented in <see cref="CursesDriver"/>.</remarks>
	public abstract void Suspend ();

	// TODO: Move FillRect to ./Drawing	
	/// <summary>
	/// Fills the specified rectangle with the specified rune.
	/// </summary>
	/// <param name="rect"></param>
	/// <param name="rune"></param>
	public void FillRect (Rect rect, Rune rune = default)
	{
		for (var r = rect.Y; r < rect.Y + rect.Height; r++) {
			for (var c = rect.X; c < rect.X + rect.Width; c++) {
				Application.Driver.Move (c, r);
				Application.Driver.AddRune (rune == default ? new Rune (' ') : rune);
			}
		}
	}

	/// <summary>
	/// Fills the specified rectangle with the specified <see langword="char"/>. This method
	/// is a convenience method that calls <see cref="FillRect(Rect, Rune)"/>.
	/// </summary>
	/// <param name="rect"></param>
	/// <param name="c"></param>
	public void FillRect (Rect rect, char c) => FillRect (rect, new Rune (c));

	/// <summary>
	/// Returns the name of the driver and relevant library version information.
	/// </summary>
	/// <returns></returns>
	public virtual string GetVersionInfo () => GetType ().Name;
}


/// <summary>
/// Terminal Cursor Visibility settings.
/// </summary>
/// <remarks>
/// Hex value are set as 0xAABBCCDD where :
///
///     AA stand for the TERMINFO DECSUSR parameter value to be used under Linux and MacOS
///     BB stand for the NCurses curs_set parameter value to be used under Linux and MacOS
///     CC stand for the CONSOLE_CURSOR_INFO.bVisible parameter value to be used under Windows
///     DD stand for the CONSOLE_CURSOR_INFO.dwSize parameter value to be used under Windows
///</remarks>
public enum CursorVisibility {
	/// <summary>
	///	Cursor caret has default
	/// </summary>
	/// <remarks>Works under Xterm-like terminal otherwise this is equivalent to <see ref="Underscore"/>. This default directly depends of the XTerm user configuration settings so it could be Block, I-Beam, Underline with possible blinking.</remarks>
	Default = 0x00010119,

	/// <summary>
	///	Cursor caret is hidden
	/// </summary>
	Invisible = 0x03000019,

	/// <summary>
	///	Cursor caret is normally shown as a blinking underline bar _
	/// </summary>
	Underline = 0x03010119,

	/// <summary>
	///	Cursor caret is normally shown as a underline bar _
	/// </summary>
	/// <remarks>Under Windows, this is equivalent to <see ref="UnderscoreBlinking"/></remarks>
	UnderlineFix = 0x04010119,

	/// <summary>
	///	Cursor caret is displayed a blinking vertical bar |
	/// </summary>
	/// <remarks>Works under Xterm-like terminal otherwise this is equivalent to <see ref="Underscore"/></remarks>
	Vertical = 0x05010119,

	/// <summary>
	///	Cursor caret is displayed a blinking vertical bar |
	/// </summary>
	/// <remarks>Works under Xterm-like terminal otherwise this is equivalent to <see ref="Underscore"/></remarks>
	VerticalFix = 0x06010119,

	/// <summary>
	///	Cursor caret is displayed as a blinking block ▉
	/// </summary>
	Box = 0x01020164,

	/// <summary>
	///	Cursor caret is displayed a block ▉
	/// </summary>
	/// <remarks>Works under Xterm-like terminal otherwise this is equivalent to <see ref="Block"/></remarks>
	BoxFix = 0x02020164,
}<|MERGE_RESOLUTION|>--- conflicted
+++ resolved
@@ -6,6 +6,8 @@
 using System.Collections.Generic;
 using System.Diagnostics;
 using static Terminal.Gui.ColorScheme;
+using System.Linq;
+using System.Data;
 using System.Linq;
 using System.Data;
 
@@ -168,7 +170,6 @@
 			rune = rune.MakePrintable ();
 			runeWidth = rune.GetColumns ();
 			if (runeWidth == 0 && rune.IsCombiningMark ()) {
-<<<<<<< HEAD
 				// AtlasEngine does not support NON-NORMALIZED combining marks in a way
 				// compatible with the driver architecture. Any CMs (except in the first col)
 				// are correctly combined with the base char, but are ALSO treated as 1 column
@@ -177,17 +178,11 @@
 				// Until this is addressed (see Issue #), we do our best by 
 				// a) Attempting to normalize any CM with the base char to it's left
 				// b) Ignoring any CMs that don't normalize
-=======
->>>>>>> aa8b9525
 				if (Col > 0) {
 					if (Contents [Row, Col - 1].CombiningMarks.Count > 0) {
 						// Just add this mark to the list
 						Contents [Row, Col - 1].CombiningMarks.Add (rune);
-<<<<<<< HEAD
 						// Ignore. Don't move to next column (let the driver figure out what to do).
-=======
-						// Don't move to next column (let the driver figure out what to do).
->>>>>>> aa8b9525
 					} else {
 						// Attempt to normalize the cell to our left combined with this mark
 						string combined = Contents [Row, Col - 1].Rune + rune.ToString ();
@@ -198,19 +193,11 @@
 							// It normalized! We can just set the Cell to the left with the
 							// normalized codepoint 
 							Contents [Row, Col - 1].Rune = (Rune)normalized [0];
-<<<<<<< HEAD
 							// Ignore. Don't move to next column because we're already there
 						} else {
 							// It didn't normalize. Add it to the Cell to left's CM list
 							Contents [Row, Col - 1].CombiningMarks.Add (rune);
 							// Ignore. Don't move to next column (let the driver figure out what to do).
-=======
-							// Don't move to next column because we're already there
-						} else {
-							// It didn't normalize. Add it to the Cell to left's CM list
-							Contents [Row, Col - 1].CombiningMarks.Add (rune);
-							// Don't move to next column (let the driver figure out what to do).
->>>>>>> aa8b9525
 						}
 					}
 					Contents [Row, Col - 1].Attribute = CurrentAttribute;
@@ -530,6 +517,7 @@
 	/// <param name="a"></param>
 	public void OnKeyDown (KeyEventEventArgs a) => KeyDown?.Invoke (this, a);
 
+
 	/// <summary>
 	/// Event fired when a mouse event occurs.
 	/// </summary>
