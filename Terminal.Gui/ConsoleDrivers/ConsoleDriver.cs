﻿//
// ConsoleDriver.cs: Base class for Terminal.Gui ConsoleDriver implementations.
//
using NStack;
using System;
using System.Collections.Generic;
using System.ComponentModel;
using System.Diagnostics;
using System.Linq;
using System.Runtime.CompilerServices;
using System.Text.Json.Serialization;
using System.Threading.Tasks;
using Terminal.Gui;
using static Terminal.Gui.ConfigurationManager;

namespace Terminal.Gui {
	/// <summary>
	/// Colors that can be used to set the foreground and background colors in console applications.
	/// </summary>
	/// <remarks>
	/// The <see cref="Attribute.HasValidColors"/> value indicates either no-color has been set or the color is invalid.
	/// </remarks>
	[JsonConverter (typeof (ColorJsonConverter))]
	public enum Color {
		/// <summary>
		/// The black color.
		/// </summary>
		Black,
		/// <summary>
		/// The blue color.
		/// </summary>
		Blue,
		/// <summary>
		/// The green color.
		/// </summary>
		Green,
		/// <summary>
		/// The cyan color.
		/// </summary>
		Cyan,
		/// <summary>
		/// The red color.
		/// </summary>
		Red,
		/// <summary>
		/// The magenta color.
		/// </summary>
		Magenta,
		/// <summary>
		/// The brown color.
		/// </summary>
		Brown,
		/// <summary>
		/// The gray color.
		/// </summary>
		Gray,
		/// <summary>
		/// The dark gray color.
		/// </summary>
		DarkGray,
		/// <summary>
		/// The bright bBlue color.
		/// </summary>
		BrightBlue,
		/// <summary>
		/// The bright green color.
		/// </summary>
		BrightGreen,
		/// <summary>
		/// The bright cyan color.
		/// </summary>
		BrightCyan,
		/// <summary>
		/// The bright red color.
		/// </summary>
		BrightRed,
		/// <summary>
		/// The bright magenta color.
		/// </summary>
		BrightMagenta,
		/// <summary>
		/// The bright yellow color.
		/// </summary>
		BrightYellow,
		/// <summary>
		/// The White color.
		/// </summary>
		White
	}

	/// <summary>
	/// Indicates the RGB for true colors.
	/// </summary>
	public class TrueColor {
		/// <summary>
		/// Red color component.
		/// </summary>
		public int Red { get; }
		/// <summary>
		/// Green color component.
		/// </summary>
		public int Green { get; }
		/// <summary>
		/// Blue color component.
		/// </summary>
		public int Blue { get; }

		/// <summary>
		/// Initializes a new instance of the <see cref="TrueColor"/> struct.
		/// </summary>
		/// <param name="red"></param>
		/// <param name="green"></param>
		/// <param name="blue"></param>
		public TrueColor (int red, int green, int blue)
		{
			Red = red;
			Green = green;
			Blue = blue;
		}

		/// <summary>
		/// Converts true color to console color.
		/// </summary>
		/// <returns></returns>
		public Color ToConsoleColor ()
		{
			var trueColorMap = new Dictionary<TrueColor, Color> () {
				{ new TrueColor (0,0,0),Color.Black},
				{ new TrueColor (0, 0, 0x80),Color.Blue},
				{ new TrueColor (0, 0x80, 0),Color.Green},
				{ new TrueColor (0, 0x80, 0x80),Color.Cyan},
				{ new TrueColor (0x80, 0, 0),Color.Red},
				{ new TrueColor (0x80, 0, 0x80),Color.Magenta},
				{ new TrueColor (0xC1, 0x9C, 0x00),Color.Brown},  // TODO confirm this
				{ new TrueColor (0xC0, 0xC0, 0xC0),Color.Gray},
				{ new TrueColor (0x80, 0x80, 0x80),Color.DarkGray},
				{ new TrueColor (0, 0, 0xFF),Color.BrightBlue},
				{ new TrueColor (0, 0xFF, 0),Color.BrightGreen},
				{ new TrueColor (0, 0xFF, 0xFF),Color.BrightCyan},
				{ new TrueColor (0xFF, 0, 0),Color.BrightRed},
				{ new TrueColor (0xFF, 0, 0xFF),Color.BrightMagenta },
				{ new TrueColor (0xFF, 0xFF, 0),Color.BrightYellow},
				{ new TrueColor (0xFF, 0xFF, 0xFF),Color.White},
				};
			// Iterate over all colors in the map
			var distances = trueColorMap.Select (
							k => Tuple.Create (
								// the candidate we are considering matching against (RGB)
								k.Key,

								CalculateDistance (k.Key, this)
							));

			// get the closest
			var match = distances.OrderBy (t => t.Item2).First ();
			return trueColorMap [match.Item1];
		}

		private float CalculateDistance (TrueColor color1, TrueColor color2)
		{
			// use RGB distance
			return
				Math.Abs (color1.Red - color2.Red) +
				Math.Abs (color1.Green - color2.Green) +
				Math.Abs (color1.Blue - color2.Blue);
		}
	}

	/// <summary>
	/// Attributes are used as elements that contain both a foreground and a background or platform specific features.
	/// </summary>
	/// <remarks>
	///   <see cref="Attribute"/>s are needed to map colors to terminal capabilities that might lack colors. 
	///   They encode both the foreground and the background color and are used in the <see cref="ColorScheme"/>
	///   class to define color schemes that can be used in an application.
	/// </remarks>
	[JsonConverter (typeof (AttributeJsonConverter))]
	public struct Attribute {
		/// <summary>
		/// The <see cref="ConsoleDriver"/>-specific color attribute value. If <see cref="Initialized"/> is <see langword="false"/> 
		/// the value of this property is invalid (typically because the Attribute was created before a driver was loaded)
		/// and the attribute should be re-made (see <see cref="Make(Color, Color)"/>) before it is used.
		/// </summary>
		[JsonIgnore (Condition = JsonIgnoreCondition.Always)]
		public int Value { get; }

		/// <summary>
		/// The foreground color.
		/// </summary>
		[JsonConverter (typeof (ColorJsonConverter))]
		public Color Foreground { get; }

		/// <summary>
		/// The background color.
		/// </summary>
		[JsonConverter (typeof (ColorJsonConverter))]
		public Color Background { get; }

		/// <summary>
		/// Initializes a new instance of the <see cref="Attribute"/> struct with only the value passed to
		///   and trying to get the colors if defined.
		/// </summary>
		/// <param name="value">Value.</param>
		public Attribute (int value)
		{
			Color foreground = default;
			Color background = default;

			Initialized = false;
			if (Application.Driver != null) {
				Application.Driver.GetColors (value, out foreground, out background);
				Initialized = true;
			}
			Value = value;
			Foreground = foreground;
			Background = background;
		}

		/// <summary>
		/// Initializes a new instance of the <see cref="Attribute"/> struct.
		/// </summary>
		/// <param name="value">Value.</param>
		/// <param name="foreground">Foreground</param>
		/// <param name="background">Background</param>
		public Attribute (int value, Color foreground, Color background)
		{
			Value = value;
			Foreground = foreground;
			Background = background;
			Initialized = true;
		}

		/// <summary>
		/// Initializes a new instance of the <see cref="Attribute"/> struct.
		/// </summary>
		/// <param name="foreground">Foreground</param>
		/// <param name="background">Background</param>
		public Attribute (Color foreground = new Color (), Color background = new Color ())
		{
			var make = Make (foreground, background);
			Initialized = make.Initialized;
			Value = make.Value;
			Foreground = foreground;
			Background = background;
		}

		/// <summary>
		/// Initializes a new instance of the <see cref="Attribute"/> struct
		///  with the same colors for the foreground and background.
		/// </summary>
		/// <param name="color">The color.</param>
		public Attribute (Color color) : this (color, color) { }

		/// <summary>
		/// Implicit conversion from an <see cref="Attribute"/> to the underlying, driver-specific, Int32 representation
		/// of the color.
		/// </summary>
		/// <returns>The driver-specific color value stored in the attribute.</returns>
		/// <param name="c">The attribute to convert</param>
		public static implicit operator int (Attribute c)
		{
			if (!c.Initialized) throw new InvalidOperationException ("Attribute: Attributes must be initialized by a driver before use.");
			return c.Value;
		}

		/// <summary>
		/// Implicitly convert an driver-specific color value into an <see cref="Attribute"/>
		/// </summary>
		/// <returns>An attribute with the specified driver-specific color value.</returns>
		/// <param name="v">value</param>
		public static implicit operator Attribute (int v) => new Attribute (v);

		/// <summary>
		/// Creates an <see cref="Attribute"/> from the specified foreground and background colors.
		/// </summary>
		/// <remarks>
		/// If a <see cref="ConsoleDriver"/> has not been loaded (<c>Application.Driver == null</c>) this
		/// method will return an attribute with <see cref="Initialized"/> set to  <see langword="false"/>.
		/// </remarks>
		/// <returns>The new attribute.</returns>
		/// <param name="foreground">Foreground color to use.</param>
		/// <param name="background">Background color to use.</param>
		public static Attribute Make (Color foreground, Color background)
		{
			if (Application.Driver == null) {
				// Create the attribute, but show it's not been initialized
				return new Attribute (-1, foreground, background) {
					Initialized = false
				};
			}
			return Application.Driver.MakeAttribute (foreground, background);
		}

		/// <summary>
		/// Gets the current <see cref="Attribute"/> from the driver.
		/// </summary>
		/// <returns>The current attribute.</returns>
		public static Attribute Get ()
		{
			if (Application.Driver == null)
				throw new InvalidOperationException ("The Application has not been initialized");
			return Application.Driver.GetAttribute ();
		}

		/// <summary>
		/// If <see langword="true"/> the attribute has been initialized by a <see cref="ConsoleDriver"/> and 
		/// thus has <see cref="Value"/> that is valid for that driver. If <see langword="false"/> the <see cref="Foreground"/>
		/// and <see cref="Background"/> colors may have been set '-1' but
		/// the attribute has not been mapped to a <see cref="ConsoleDriver"/> specific color value.
		/// </summary>
		/// <remarks>
		/// Attributes that have not been initialized must eventually be initialized before being passed to a driver.
		/// </remarks>
		[JsonIgnore]
		public bool Initialized { get; internal set; }

		/// <summary>
		/// Returns <see langword="true"/> if the Attribute is valid (both foreground and background have valid color values).
		/// </summary>
		/// <returns></returns>
		[JsonIgnore]
		public bool HasValidColors { get => (int)Foreground > -1 && (int)Background > -1; }
	}

	/// <summary>
	/// Defines the color <see cref="Attribute"/>s for common visible elements in a <see cref="View"/>. 
	/// Containers such as <see cref="Window"/> and <see cref="FrameView"/> use <see cref="ColorScheme"/> to determine
	/// the colors used by sub-views.
	/// </summary>
	/// <remarks>
	/// See also: <see cref="Colors.ColorSchemes"/>.
	/// </remarks>
	[JsonConverter (typeof (ColorSchemeJsonConverter))]
	public class ColorScheme : IEquatable<ColorScheme> {
		Attribute _normal = new Attribute (Color.White, Color.Black);
		Attribute _focus = new Attribute (Color.White, Color.Black);
		Attribute _hotNormal = new Attribute (Color.White, Color.Black);
		Attribute _hotFocus = new Attribute (Color.White, Color.Black);
		Attribute _disabled = new Attribute (Color.White, Color.Black);

		/// <summary>
		/// Used by <see cref="Colors.SetColorScheme(ColorScheme, string)"/> and <see cref="Colors.GetColorScheme(string)"/> to track which ColorScheme 
		/// is being accessed.
		/// </summary>
		internal string schemeBeingSet = "";

		/// <summary>
		/// Creates a new instance.
		/// </summary>
		public ColorScheme() { }

		/// <summary>
		/// Creates a new instance, initialized with the values from <paramref name="scheme"/>.
		/// </summary>
		/// <param name="scheme">The scheme to initlize the new instance with.</param>
		public ColorScheme (ColorScheme scheme) : base()
		{
			if (scheme != null) {
				_normal = scheme.Normal;
				_focus = scheme.Focus;
				_hotNormal = scheme.HotNormal;
				_disabled = scheme.Disabled;
				_hotFocus = scheme.HotFocus;
			}
		}

		/// <summary>
		/// The foreground and background color for text when the view is not focused, hot, or disabled.
		/// </summary>
		public Attribute Normal {
			get { return _normal; }
			set {
				if (!value.HasValidColors) {
					return;
				}
				_normal = value;
			}
		}

		/// <summary>
		/// The foreground and background color for text when the view has the focus.
		/// </summary>
		public Attribute Focus {
			get { return _focus; }
			set {
				if (!value.HasValidColors) {
					return;
				}
				_focus = value;
			}
		}

		/// <summary>
		/// The foreground and background color for text when the view is highlighted (hot).
		/// </summary>
		public Attribute HotNormal {
			get { return _hotNormal; }
			set {
				if (!value.HasValidColors) {
					return;
				}
				_hotNormal = value;
			}
		}

		/// <summary>
		/// The foreground and background color for text when the view is highlighted (hot) and has focus.
		/// </summary>
		public Attribute HotFocus {
			get { return _hotFocus; }
			set {
				if (!value.HasValidColors) {
					return;
				}
				_hotFocus = value;
			}
		}

		/// <summary>
		/// The default foreground and background color for text, when the view is disabled.
		/// </summary>
		public Attribute Disabled {
			get { return _disabled; }
			set {
				if (!value.HasValidColors) {
					return;
				}
				_disabled = value;
			}
		}

		/// <summary>
		/// Compares two <see cref="ColorScheme"/> objects for equality.
		/// </summary>
		/// <param name="obj"></param>
		/// <returns>true if the two objects are equal</returns>
		public override bool Equals (object obj)
		{
			return Equals (obj as ColorScheme);
		}

		/// <summary>
		/// Compares two <see cref="ColorScheme"/> objects for equality.
		/// </summary>
		/// <param name="other"></param>
		/// <returns>true if the two objects are equal</returns>
		public bool Equals (ColorScheme other)
		{
			return other != null &&
			       EqualityComparer<Attribute>.Default.Equals (_normal, other._normal) &&
			       EqualityComparer<Attribute>.Default.Equals (_focus, other._focus) &&
			       EqualityComparer<Attribute>.Default.Equals (_hotNormal, other._hotNormal) &&
			       EqualityComparer<Attribute>.Default.Equals (_hotFocus, other._hotFocus) &&
			       EqualityComparer<Attribute>.Default.Equals (_disabled, other._disabled);
		}

		/// <summary>
		/// Returns a hashcode for this instance.
		/// </summary>
		/// <returns>hashcode for this instance</returns>
		public override int GetHashCode ()
		{
			int hashCode = -1242460230;
			hashCode = hashCode * -1521134295 + _normal.GetHashCode ();
			hashCode = hashCode * -1521134295 + _focus.GetHashCode ();
			hashCode = hashCode * -1521134295 + _hotNormal.GetHashCode ();
			hashCode = hashCode * -1521134295 + _hotFocus.GetHashCode ();
			hashCode = hashCode * -1521134295 + _disabled.GetHashCode ();
			return hashCode;
		}

		/// <summary>
		/// Compares two <see cref="ColorScheme"/> objects for equality.
		/// </summary>
		/// <param name="left"></param>
		/// <param name="right"></param>
		/// <returns><c>true</c> if the two objects are equivalent</returns>
		public static bool operator == (ColorScheme left, ColorScheme right)
		{
			return EqualityComparer<ColorScheme>.Default.Equals (left, right);
		}

		/// <summary>
		/// Compares two <see cref="ColorScheme"/> objects for inequality.
		/// </summary>
		/// <param name="left"></param>
		/// <param name="right"></param>
		/// <returns><c>true</c> if the two objects are not equivalent</returns>
		public static bool operator != (ColorScheme left, ColorScheme right)
		{
			return !(left == right);
		}

		internal void Initialize ()
		{
			// If the new scheme was created before a driver was loaded, we need to re-make
			// the attributes
			if (!_normal.Initialized) {
				_normal = new Attribute (_normal.Foreground, _normal.Background);
			}
			if (!_focus.Initialized) {
				_focus = new Attribute (_focus.Foreground, _focus.Background);
			}
			if (!_hotNormal.Initialized) {
				_hotNormal = new Attribute (_hotNormal.Foreground, _hotNormal.Background);
			}
			if (!_hotFocus.Initialized) {
				_hotFocus = new Attribute (_hotFocus.Foreground, _hotFocus.Background);
			}
			if (!_disabled.Initialized) {
				_disabled = new Attribute (_disabled.Foreground, _disabled.Background);
			}
		}
	}

	/// <summary>
	/// The default <see cref="ColorScheme"/>s for the application.
	/// </summary>
	/// <remarks>
	/// This property can be set in a Theme to change the default <see cref="Colors"/> for the application.
	/// </remarks>
	public static class Colors {
		private class SchemeNameComparerIgnoreCase : IEqualityComparer<string> {
			public bool Equals (string x, string y)
			{
				if (x != null && y != null) {
					return string.Equals (x, y, StringComparison.InvariantCultureIgnoreCase);
				}
				return false;
			}

			public int GetHashCode (string obj)
			{
				return obj.ToLowerInvariant ().GetHashCode ();
			}
		}

		static Colors ()
		{
			ColorSchemes = Create ();
		}

		/// <summary>
		/// Creates a new dictionary of new <see cref="ColorScheme"/> objects.
		/// </summary>
		public static Dictionary<string, ColorScheme> Create ()
		{
			// Use reflection to dynamically create the default set of ColorSchemes from the list defined 
			// by the class. 
			return typeof (Colors).GetProperties ()
				.Where (p => p.PropertyType == typeof (ColorScheme))
				.Select (p => new KeyValuePair<string, ColorScheme> (p.Name, new ColorScheme ()))
				.ToDictionary (t => t.Key, t => t.Value, comparer: new SchemeNameComparerIgnoreCase ());
		}

		/// <summary>
		/// The application Toplevel color scheme, for the default Toplevel views.
		/// </summary>
		/// <remarks>
		/// <para>
		///	This API will be deprecated in the future. Use <see cref="Colors.ColorSchemes"/> instead (e.g. <c>edit.ColorScheme = Colors.ColorSchemes["TopLevel"];</c>
		/// </para>
		/// </remarks>
		public static ColorScheme TopLevel { get => GetColorScheme (); set => SetColorScheme (value); }

		/// <summary>
		/// The base color scheme, for the default Toplevel views.
		/// </summary>
		/// <remarks>
		/// <para>
		///	This API will be deprecated in the future. Use <see cref="Colors.ColorSchemes"/> instead (e.g. <c>edit.ColorScheme = Colors.ColorSchemes["Base"];</c>
		/// </para>
		/// </remarks>
		public static ColorScheme Base { get => GetColorScheme (); set => SetColorScheme (value); }

		/// <summary>
		/// The dialog color scheme, for standard popup dialog boxes
		/// </summary>
		/// <remarks>
		/// <para>
		///	This API will be deprecated in the future. Use <see cref="Colors.ColorSchemes"/> instead (e.g. <c>edit.ColorScheme = Colors.ColorSchemes["Dialog"];</c>
		/// </para>
		/// </remarks>
		public static ColorScheme Dialog { get => GetColorScheme (); set => SetColorScheme (value); }

		/// <summary>
		/// The menu bar color
		/// </summary>
		/// <remarks>
		/// <para>
		///	This API will be deprecated in the future. Use <see cref="Colors.ColorSchemes"/> instead (e.g. <c>edit.ColorScheme = Colors.ColorSchemes["Menu"];</c>
		/// </para>
		/// </remarks>
		public static ColorScheme Menu { get => GetColorScheme (); set => SetColorScheme (value); }

		/// <summary>
		/// The color scheme for showing errors.
		/// </summary>
		/// <remarks>
		/// <para>
		///	This API will be deprecated in the future. Use <see cref="Colors.ColorSchemes"/> instead (e.g. <c>edit.ColorScheme = Colors.ColorSchemes["Error"];</c>
		/// </para>
		/// </remarks>
		public static ColorScheme Error { get => GetColorScheme (); set => SetColorScheme (value); }

		static ColorScheme GetColorScheme ([CallerMemberName] string schemeBeingSet = null)
		{
			return ColorSchemes [schemeBeingSet];
		}

		static void SetColorScheme (ColorScheme colorScheme, [CallerMemberName] string schemeBeingSet = null)
		{
			ColorSchemes [schemeBeingSet] = colorScheme;
			colorScheme.schemeBeingSet = schemeBeingSet;
		}

		/// <summary>
		/// Provides the defined <see cref="ColorScheme"/>s.
		/// </summary>
		[SerializableConfigurationProperty (Scope = typeof(ThemeScope), OmitClassName = true)]
		[JsonConverter(typeof(DictionaryJsonConverter<ColorScheme>))]
		public static Dictionary<string, ColorScheme> ColorSchemes { get; private set; }
	}

	/// <summary>
	/// Cursors Visibility that are displayed
	/// </summary>
	// 
	// Hexa value are set as 0xAABBCCDD where :
	//
	//     AA stand for the TERMINFO DECSUSR parameter value to be used under Linux & MacOS
	//     BB stand for the NCurses curs_set parameter value to be used under Linux & MacOS
	//     CC stand for the CONSOLE_CURSOR_INFO.bVisible parameter value to be used under Windows
	//     DD stand for the CONSOLE_CURSOR_INFO.dwSize parameter value to be used under Windows
	//
	public enum CursorVisibility {
		/// <summary>
		///	Cursor caret has default
		/// </summary>
		/// <remarks>Works under Xterm-like terminal otherwise this is equivalent to <see ref="Underscore"/>. This default directly depends of the XTerm user configuration settings so it could be Block, I-Beam, Underline with possible blinking.</remarks>
		Default = 0x00010119,

		/// <summary>
		///	Cursor caret is hidden
		/// </summary>
		Invisible = 0x03000019,

		/// <summary>
		///	Cursor caret is normally shown as a blinking underline bar _
		/// </summary>
		Underline = 0x03010119,

		/// <summary>
		///	Cursor caret is normally shown as a underline bar _
		/// </summary>
		/// <remarks>Under Windows, this is equivalent to <see ref="UnderscoreBlinking"/></remarks>
		UnderlineFix = 0x04010119,

		/// <summary>
		///	Cursor caret is displayed a blinking vertical bar |
		/// </summary>
		/// <remarks>Works under Xterm-like terminal otherwise this is equivalent to <see ref="Underscore"/></remarks>
		Vertical = 0x05010119,

		/// <summary>
		///	Cursor caret is displayed a blinking vertical bar |
		/// </summary>
		/// <remarks>Works under Xterm-like terminal otherwise this is equivalent to <see ref="Underscore"/></remarks>
		VerticalFix = 0x06010119,

		/// <summary>
		///	Cursor caret is displayed as a blinking block ▉
		/// </summary>
		Box = 0x01020164,

		/// <summary>
		///	Cursor caret is displayed a block ▉
		/// </summary>
		/// <remarks>Works under Xterm-like terminal otherwise this is equivalent to <see ref="Block"/></remarks>
		BoxFix = 0x02020164,
	}
	
	/// <summary>
	/// ConsoleDriver is an abstract class that defines the requirements for a console driver.  
	/// There are currently three implementations: <see cref="CursesDriver"/> (for Unix and Mac), <see cref="WindowsDriver"/>, and <see cref="NetDriver"/> that uses the .NET Console API.
	/// </summary>
	public abstract class ConsoleDriver {
		/// <summary>
		/// The handler fired when the terminal is resized.
		/// </summary>
		protected Action TerminalResized;

		/// <summary>
		/// The current number of columns in the terminal.
		/// </summary>
		public abstract int Cols { get; }

		/// <summary>
		/// The current number of rows in the terminal.
		/// </summary>
		public abstract int Rows { get; }

		/// <summary>
		/// The current left in the terminal.
		/// </summary>
		public abstract int Left { get; }

		/// <summary>
		/// The current top in the terminal.
		/// </summary>
		public abstract int Top { get; }

		/// <summary>
		/// Get the operation system clipboard.
		/// </summary>
		public abstract IClipboard Clipboard { get; }

		/// <summary>
		/// <para>
		/// If <see langword="false"/> (the default) the height of the Terminal.Gui application (<see cref="Rows"/>) 
		/// tracks to the height of the visible console view when the console is resized. In this case 
		/// scrolling in the console will be disabled and all <see cref="Rows"/> will remain visible.
		/// </para>
		/// <para>
		/// If <see langword="true"/> then height of the Terminal.Gui application <see cref="Rows"/> only tracks 
		/// the height of the visible console view when the console is made larger (the application will only grow in height, never shrink). 
		/// In this case console scrolling is enabled and the contents (<see cref="Rows"/> high) will scroll
		/// as the console scrolls. 
		/// </para>
		/// </summary>
		/// <remarks>
		/// NOTE: This functionaliy is currently broken on Windows Terminal.
		/// </remarks>
		public abstract bool EnableConsoleScrolling { get; set; }

		/// <summary>
		/// The format is rows, columns and 3 values on the last column: Rune, Attribute and Dirty Flag
		/// </summary>
		public virtual int [,,] Contents { get; }

		/// <summary>
		/// Initializes the driver
		/// </summary>
		/// <param name="terminalResized">Method to invoke when the terminal is resized.</param>
		public abstract void Init (Action terminalResized);
		/// <summary>
		/// Moves the cursor to the specified column and row.
		/// </summary>
		/// <param name="col">Column to move the cursor to.</param>
		/// <param name="row">Row to move the cursor to.</param>
		public abstract void Move (int col, int row);

		/// <summary>
		/// Adds the specified rune to the display at the current cursor position.
		/// </summary>
		/// <param name="rune">Rune to add.</param>
		public abstract void AddRune (Rune rune);

		/// <summary>
		/// Ensures a Rune is not a control character and can be displayed by translating characters below 0x20
		/// to equivalent, printable, Unicode chars.
		/// </summary>
		/// <param name="c">Rune to translate</param>
		/// <returns></returns>
		public static Rune MakePrintable (Rune c)
		{
			if (c <= 0x1F || (c >= 0X7F && c <= 0x9F)) {
				// ASCII (C0) control characters.
				// C1 control characters (https://www.aivosto.com/articles/control-characters.html#c1)
				return new Rune (c + 0x2400);
			}

			return c;
		}

		/// <summary>
		/// Ensures that the column and line are in a valid range from the size of the driver.
		/// </summary>
		/// <param name="col">The column.</param>
		/// <param name="row">The row.</param>
		/// <param name="clip">The clip.</param>
		/// <returns><c>true</c>if it's a valid range,<c>false</c>otherwise.</returns>
		public bool IsValidContent (int col, int row, Rect clip) =>
			col >= 0 && row >= 0 && col < Cols && row < Rows && clip.Contains (col, row);

		/// <summary>
		/// Adds the <paramref name="str"/> to the display at the cursor position.
		/// </summary>
		/// <param name="str">String.</param>
		public abstract void AddStr (ustring str);

		/// <summary>
		/// Prepare the driver and set the key and mouse events handlers.
		/// </summary>
		/// <param name="mainLoop">The main loop.</param>
		/// <param name="keyHandler">The handler for ProcessKey</param>
		/// <param name="keyDownHandler">The handler for key down events</param>
		/// <param name="keyUpHandler">The handler for key up events</param>
		/// <param name="mouseHandler">The handler for mouse events</param>
		public abstract void PrepareToRun (MainLoop mainLoop, Action<KeyEvent> keyHandler, Action<KeyEvent> keyDownHandler, Action<KeyEvent> keyUpHandler, Action<MouseEvent> mouseHandler);

		/// <summary>
		/// Updates the screen to reflect all the changes that have been done to the display buffer
		/// </summary>
		public abstract void Refresh ();

		/// <summary>
		/// Updates the location of the cursor position
		/// </summary>
		public abstract void UpdateCursor ();

		/// <summary>
		/// Retreive the cursor caret visibility
		/// </summary>
		/// <param name="visibility">The current <see cref="CursorVisibility"/></param>
		/// <returns>true upon success</returns>
		public abstract bool GetCursorVisibility (out CursorVisibility visibility);

		/// <summary>
		/// Change the cursor caret visibility
		/// </summary>
		/// <param name="visibility">The wished <see cref="CursorVisibility"/></param>
		/// <returns>true upon success</returns>
		public abstract bool SetCursorVisibility (CursorVisibility visibility);

		/// <summary>
		/// Ensure the cursor visibility
		/// </summary>
		/// <returns>true upon success</returns>
		public abstract bool EnsureCursorVisibility ();

		/// <summary>
		/// Ends the execution of the console driver.
		/// </summary>
		public abstract void End ();

		/// <summary>
		/// Resizes the clip area when the screen is resized.
		/// </summary>
		public abstract void ResizeScreen ();

		/// <summary>
		/// Reset and recreate the contents and the driver buffer.
		/// </summary>
		public abstract void UpdateOffScreen ();

		/// <summary>
		/// Redraws the physical screen with the contents that have been queued up via any of the printing commands.
		/// </summary>
		public abstract void UpdateScreen ();

		/// <summary>
		/// The current attribute the driver is using. 
		/// </summary>
		public virtual Attribute CurrentAttribute {
			get => currentAttribute;
			set {
				if (!value.Initialized && value.HasValidColors && Application.Driver != null) {
					CurrentAttribute = Application.Driver.MakeAttribute (value.Foreground, value.Background);
					return;
				}
				if (!value.Initialized) Debug.WriteLine ("ConsoleDriver.CurrentAttribute: Attributes must be initialized before use.");

				currentAttribute = value;
			}
		}

		/// <summary>
		/// Selects the specified attribute as the attribute to use for future calls to AddRune and AddString.
		/// </summary>
		/// <remarks>
		/// Implementations should call <c>base.SetAttribute(c)</c>.
		/// </remarks>
		/// <param name="c">C.</param>
		public virtual void SetAttribute (Attribute c)
		{
			CurrentAttribute = c;
		}

		/// <summary>
		/// Set Colors from limit sets of colors. Not implemented by any driver: See Issue #2300.
		/// </summary>
		/// <param name="foreground">Foreground.</param>
		/// <param name="background">Background.</param>
		public abstract void SetColors (ConsoleColor foreground, ConsoleColor background);

		// Advanced uses - set colors to any pre-set pairs, you would need to init_color
		// that independently with the R, G, B values.
		/// <summary>
		/// Advanced uses - set colors to any pre-set pairs, you would need to init_color
		/// that independently with the R, G, B values. Not implemented by any driver: See Issue #2300.
		/// </summary>
		/// <param name="foregroundColorId">Foreground color identifier.</param>
		/// <param name="backgroundColorId">Background color identifier.</param>
		public abstract void SetColors (short foregroundColorId, short backgroundColorId);

		/// <summary>
		/// Gets the foreground and background colors based on the value.
		/// </summary>
		/// <param name="value">The value.</param>
		/// <param name="foreground">The foreground.</param>
		/// <param name="background">The background.</param>
		/// <returns></returns>
		public abstract bool GetColors (int value, out Color foreground, out Color background);

		/// <summary>
		/// Allows sending keys without typing on a keyboard.
		/// </summary>
		/// <param name="keyChar">The character key.</param>
		/// <param name="key">The key.</param>
		/// <param name="shift">If shift key is sending.</param>
		/// <param name="alt">If alt key is sending.</param>
		/// <param name="control">If control key is sending.</param>
		public abstract void SendKeys (char keyChar, ConsoleKey key, bool shift, bool alt, bool control);

		/// <summary>
		/// Set the handler when the terminal is resized.
		/// </summary>
		/// <param name="terminalResized"></param>
		public void SetTerminalResized (Action terminalResized)
		{
			TerminalResized = terminalResized;
		}

		/// <summary>
		/// Fills the specified rectangle with the specified rune.
		/// </summary>
		/// <param name="rect"></param>
		/// <param name="rune"></param>
		public virtual void FillRect (Rect rect, System.Rune rune = default)
		{
			for (var r = rect.Y; r < rect.Y + rect.Height; r++) {
				for (var c = rect.X; c < rect.X + rect.Width; c++) {
					Application.Driver.Move (c, r);
					Application.Driver.AddRune (rune == default ? ' ' : rune);
				}
			}
		}

		/// <summary>
		/// Enables diagnostic functions
		/// </summary>
		[Flags]
		public enum DiagnosticFlags : uint {
			/// <summary>
			/// All diagnostics off
			/// </summary>
			Off = 0b_0000_0000,
			/// <summary>
			/// When enabled, <see cref="Frame.OnDrawFrames"/> will draw a 
			/// ruler in the frame for any side with a padding value greater than 0.
			/// </summary>
			FrameRuler = 0b_0000_0001,
			/// <summary>
			/// When enabled, <see cref="Frame.OnDrawFrames"/> will draw a 
			/// 'L', 'R', 'T', and 'B' when clearing <see cref="Thickness"/>'s instead of ' '.
			/// </summary>
			FramePadding = 0b_0000_0010,
		}

		/// <summary>
		/// Set flags to enable/disable <see cref="ConsoleDriver"/> diagnostics.
		/// </summary>
		public static DiagnosticFlags Diagnostics { get; set; }

		/// <summary>
		/// Suspend the application, typically needs to save the state, suspend the app and upon return, reset the console driver.
		/// </summary>
		public abstract void Suspend ();

		Rect clip;

		/// <summary>
		/// Controls the current clipping region that AddRune/AddStr is subject to.
		/// </summary>
		/// <value>The clip.</value>
		public Rect Clip {
			get => clip;
			set => this.clip = value;
		}

		/// <summary>
		/// Start of mouse moves.
		/// </summary>
		public abstract void StartReportingMouseMoves ();

		/// <summary>
		/// Stop reporting mouses moves.
		/// </summary>
		public abstract void StopReportingMouseMoves ();

		/// <summary>
		/// Disables the cooked event processing from the mouse driver. 
		/// At startup, it is assumed mouse events are cooked. Not implemented by any driver: See Issue #2300.
		/// </summary>
		public abstract void UncookMouse ();

		/// <summary>
		/// Enables the cooked event processing from the mouse driver. Not implemented by any driver: See Issue #2300.
		/// </summary>
		public abstract void CookMouse ();

<<<<<<< HEAD
		/// <summary>
		/// Horizontal line character.
		/// </summary>
		public Rune HLine = '\u2500';

		/// <summary>
		/// Vertical line character.
		/// </summary>
		public Rune VLine = '\u2502';

		/// <summary>
		/// Stipple pattern
		/// </summary>
		public Rune Stipple = '\u2591';

		/// <summary>
		/// Diamond character
		/// </summary>
		public Rune Diamond = '\u25ca';

		/// <summary>
		/// Upper left corner
		/// </summary>
		public Rune ULCorner = '\u250C';

		/// <summary>
		/// Lower left corner
		/// </summary>
		public Rune LLCorner = '\u2514';

		/// <summary>
		/// Upper right corner
		/// </summary>
		public Rune URCorner = '\u2510';

		/// <summary>
		/// Lower right corner
		/// </summary>
		public Rune LRCorner = '\u2518';

		/// <summary>
		/// Left tee
		/// </summary>
		public Rune LeftTee = '\u251c';

		/// <summary>
		/// Right tee
		/// </summary>
		public Rune RightTee = '\u2524';

		/// <summary>
		/// Top tee
		/// </summary>
		public Rune TopTee = '\u252c';

		/// <summary>
		/// The bottom tee.
		/// </summary>
		public Rune BottomTee = '\u2534';

		/// <summary>
		/// The crosshair.
		/// </summary>
		public Rune Crosshair = '\u253c';

		/// <summary>
		/// Checkmark.
		/// </summary>
		public Rune Checked = '\u221a';

		/// <summary>
		/// Un-checked checkmark.
		/// </summary>
		public Rune UnChecked = '\u2574';

		/// <summary>
		/// Null-checked checkmark.
		/// </summary>
		public Rune NullChecked = '\u2370';

		/// <summary>
		/// Selected mark.
		/// </summary>
		public Rune Selected = '\u25cf';

		/// <summary>
		/// Un-selected selected mark.
		/// </summary>
		public Rune UnSelected = '\u25cc';

		/// <summary>
		/// Right Arrow.
		/// </summary>
		public Rune RightArrow = '\u25ba';

		/// <summary>
		/// Left Arrow.
		/// </summary>
		public Rune LeftArrow = '\u25c4';

		/// <summary>
		/// Down Arrow.
		/// </summary>
		public Rune DownArrow = '\u25bc';

		/// <summary>
		/// Up Arrow.
		/// </summary>
		public Rune UpArrow = '\u25b2';

		/// <summary>
		/// Up Down Arrow.
		/// </summary>
		public Rune UpDownArrow = '\u2195';

		/// <summary>
		/// Up Down Arrow.
		/// </summary>
		public Rune LeftRightArrow = '\u2194';

		/// <summary>
		/// Right Double Arrow.
		/// </summary>
		public Rune DoubleRightArrow = '\u21d2';

		/// <summary>
		/// Left Double Arrow.
		/// </summary>
		public Rune DoubleLeftArrow = '\u21d0';

		/// <summary>
		/// Down Double Arrow.
		/// </summary>
		public Rune DoubleDownArrow = '\u21d3';

		/// <summary>
		/// Up Double Arrow.
		/// </summary>
		public Rune DoubleUpArrow = '\u21d1';

		/// <summary>
		/// Up Down Double Arrow.
		/// </summary>
		public Rune DoubleUpDownArrow = '\u21d5';

		/// <summary>
		/// Left Right Double Arrow.
		/// </summary>
		public Rune DoubleLeftRightArrow = '\u21d4';

		/// <summary>
		/// Right Dashed Arrow.
		/// </summary>
		public Rune DashedRightArrow = '\u21e2';

		/// <summary>
		/// Left Dashed Arrow.
		/// </summary>
		public Rune DashedLeftArrow = '\u21e0';

		/// <summary>
		/// Down Dashed Arrow.
		/// </summary>
		public Rune DashedDownArrow = '\u21e3';

		/// <summary>
		/// Up Dashed Arrow.
		/// </summary>
		public Rune DashedUpArrow = '\u21e1';

		/// <summary>
		/// Left indicator for default action (e.g. for <see cref="Button"/>).
		/// </summary>
		public Rune LeftDefaultIndicator = '\u25e6';

		/// <summary>
		/// Right indicator for default action (e.g. for <see cref="Button"/>).
		/// </summary>
		public Rune RightDefaultIndicator = '\u25e6';

		/// <summary>
		/// Left frame/bracket (e.g. '[' for <see cref="Button"/>).
		/// </summary>
		public Rune LeftBracket = '[';

		/// <summary>
		/// Right frame/bracket (e.g. ']' for <see cref="Button"/>).
		/// </summary>
		public Rune RightBracket = ']';

		/// <summary>
		/// Blocks Segment indicator for meter views (e.g. <see cref="ProgressBar"/>.
		/// </summary>
		public Rune BlocksMeterSegment = '\u258c';

		/// <summary>
		/// Continuous Segment indicator for meter views (e.g. <see cref="ProgressBar"/>.
		/// </summary>
		public Rune ContinuousMeterSegment = '\u2588';

		/// <summary>
		/// Horizontal double line character.
		/// </summary>
		public Rune HDbLine = '\u2550';

		/// <summary>
		/// Vertical double line character.
		/// </summary>
		public Rune VDbLine = '\u2551';

		/// <summary>
		/// Upper left double corner
		/// </summary>
		public Rune ULDbCorner = '\u2554';

		/// <summary>
		/// Lower left double corner
		/// </summary>
		public Rune LLDbCorner = '\u255a';

		/// <summary>
		/// Upper right double corner
		/// </summary>
		public Rune URDbCorner = '\u2557';

		/// <summary>
		/// Lower right double corner
		/// </summary>
		public Rune LRDbCorner = '\u255d';

		/// <summary>
		/// Upper left rounded corner
		/// </summary>
		public Rune ULRCorner = '\u256d';

		/// <summary>
		/// Lower left rounded corner
		/// </summary>
		public Rune LLRCorner = '\u2570';

		/// <summary>
		/// Upper right rounded corner
		/// </summary>
		public Rune URRCorner = '\u256e';

		/// <summary>
		/// Lower right rounded corner
		/// </summary>
		public Rune LRRCorner = '\u256f';

		/// <summary>
		/// Horizontal double dashed line character.
		/// </summary>
		public Rune HDsLine = '\u254c';

		/// <summary>
		/// Vertical triple dashed line character.
		/// </summary>
		public Rune VDsLine = '\u2506';

		/// <summary>
		/// Horizontal triple dashed line character.
		/// </summary>
		public Rune HDtLine = '\u2504';

		/// <summary>
		/// Horizontal quadruple dashed line character.
		/// </summary>
		public Rune HD4Line = '\u2508';

		/// <summary>
		/// Vertical double dashed line character.
		/// </summary>
		public Rune VD2Line = '\u254e';

		/// <summary>
		/// Vertical quadruple dashed line character.
		/// </summary>
		public Rune VDtLine = '\u250a';

		/// <summary>
		/// Horizontal heavy line character.
		/// </summary>
		public Rune HThLine = '\u2501';

		/// <summary>
		/// Vertical heavy line character.
		/// </summary>
		public Rune VThLine = '\u2503';

		/// <summary>
		/// Upper left heavy corner
		/// </summary>
		public Rune ULThCorner = '\u250f';

		/// <summary>
		/// Lower left heavy corner
		/// </summary>
		public Rune LLThCorner = '\u2517';

		/// <summary>
		/// Upper right heavy corner
		/// </summary>
		public Rune URThCorner = '\u2513';

		/// <summary>
		/// Lower right heavy corner
		/// </summary>
		public Rune LRThCorner = '\u251b';

		/// <summary>
		/// Horizontal heavy double dashed line character.
		/// </summary>
		public Rune HThDsLine = '\u254d';

		/// <summary>
		/// Vertical heavy triple dashed line character.
		/// </summary>
		public Rune VThDsLine = '\u2507';

		/// <summary>
		/// Horizontal heavy triple dashed line character.
		/// </summary>
		public Rune HThDtLine = '\u2505';

		/// <summary>
		/// Horizontal heavy quadruple dashed line character.
		/// </summary>
		public Rune HThD4Line = '\u2509';

		/// <summary>
		/// Vertical heavy double dashed line character.
		/// </summary>
		public Rune VThD2Line = '\u254f';

		/// <summary>
		/// Vertical heavy quadruple dashed line character.
		/// </summary>
		public Rune VThDtLine = '\u250b';

		/// <summary>
		/// The left half line.
		/// </summary>
		public Rune HalfLeftLine = '\u2574';

		/// <summary>
		/// The up half line.
		/// </summary>
		public Rune HalfTopLine = '\u2575';

		/// <summary>
		/// The right half line.
		/// </summary>
		public Rune HalfRightLine = '\u2576';

		/// <summary>
		/// The down half line.
		/// </summary>
		public Rune HalfBottomLine = '\u2577';

		/// <summary>
		/// The heavy left half line.
		/// </summary>
		public Rune ThHalfLeftLine = '\u2578';

		/// <summary>
		/// The heavy up half line.
		/// </summary>
		public Rune ThHalfTopLine = '\u2579';

		/// <summary>
		/// The heavy right half line.
		/// </summary>
		public Rune ThHalfRightLine = '\u257a';

		/// <summary>
		/// The heavy light down half line.
		/// </summary>
		public Rune ThHalfBottomLine = '\u257b';

		/// <summary>
		/// The light left and heavy right line.
		/// </summary>
		public Rune ThRightSideLine = '\u257c';

		/// <summary>
		/// The light up and heavy down line.
		/// </summary>
		public Rune ThBottomSideLine = '\u257d';

		/// <summary>
		/// The heavy left and light right line.
		/// </summary>
		public Rune ThLeftSideLine = '\u257e';

		/// <summary>
		/// The heavy up and light down line.
		/// </summary>
		public Rune ThTopSideLine = '\u257f';

=======
>>>>>>> 440c5298
		private Attribute currentAttribute;

		/// <summary>
		/// Make the attribute for the foreground and background colors.
		/// </summary>
		/// <param name="fore">Foreground.</param>
		/// <param name="back">Background.</param>
		/// <returns></returns>
		public abstract Attribute MakeAttribute (Color fore, Color back);

		/// <summary>
		/// Gets the current <see cref="Attribute"/>.
		/// </summary>
		/// <returns>The current attribute.</returns>
		public Attribute GetAttribute () => CurrentAttribute;

		/// <summary>
		/// Make the <see cref="Colors"/> for the <see cref="ColorScheme"/>.
		/// </summary>
		/// <param name="foreground">The foreground color.</param>
		/// <param name="background">The background color.</param>
		/// <returns>The attribute for the foreground and background colors.</returns>
		public abstract Attribute MakeColor (Color foreground, Color background);

		/// <summary>
		/// Ensures all <see cref="Attribute"/>s in <see cref="Colors.ColorSchemes"/> are correctly 
		/// initialized by the driver.
		/// </summary>
		/// <remarks>
		/// This method was previsouly named CreateColors. It was reanmed to InitalizeColorSchemes when
		/// <see cref="ConfigurationManager"/> was enabled.
		/// </remarks>
		/// <param name="supportsColors">Flag indicating if colors are supported (not used).</param>
		public void InitalizeColorSchemes (bool supportsColors = true)
		{
			// Ensure all Attributes are initialized by the driver
			foreach (var s in Colors.ColorSchemes) {
				s.Value.Initialize ();
			}

			if (!supportsColors) {
				return;
			}

		}

		internal void SetAttribute (object attribute)
		{
			throw new NotImplementedException ();
		}
	}

	/// <summary>
	/// Helper class for console drivers to invoke shell commands to interact with the clipboard.
	/// Used primarily by CursesDriver, but also used in Unit tests which is why it is in
	/// ConsoleDriver.cs.
	/// </summary>
	internal static class ClipboardProcessRunner {
		public static (int exitCode, string result) Bash (string commandLine, string inputText = "", bool waitForOutput = false)
		{
			var arguments = $"-c \"{commandLine}\"";
			var (exitCode, result) = Process ("bash", arguments, inputText, waitForOutput);

			return (exitCode, result.TrimEnd ());
		}

		public static (int exitCode, string result) Process (string cmd, string arguments, string input = null, bool waitForOutput = true)
		{
			var output = string.Empty;

			using (Process process = new Process {
				StartInfo = new ProcessStartInfo {
					FileName = cmd,
					Arguments = arguments,
					RedirectStandardOutput = true,
					RedirectStandardError = true,
					RedirectStandardInput = true,
					UseShellExecute = false,
					CreateNoWindow = true,
				}
			}) {
				var eventHandled = new TaskCompletionSource<bool> ();
				process.Start ();
				if (!string.IsNullOrEmpty (input)) {
					process.StandardInput.Write (input);
					process.StandardInput.Close ();
				}

				if (!process.WaitForExit (5000)) {
					var timeoutError = $@"Process timed out. Command line: {process.StartInfo.FileName} {process.StartInfo.Arguments}.";
					throw new TimeoutException (timeoutError);
				}

				if (waitForOutput && process.StandardOutput.Peek () != -1) {
					output = process.StandardOutput.ReadToEnd ();
				}

				if (process.ExitCode > 0) {
					output = $@"Process failed to run. Command line: {cmd} {arguments}.
										Output: {output}
										Error: {process.StandardError.ReadToEnd ()}";
				}

				return (process.ExitCode, output);
			}
		}

		public static bool DoubleWaitForExit (this System.Diagnostics.Process process)
		{
			var result = process.WaitForExit (500);
			if (result) {
				process.WaitForExit ();
			}
			return result;
		}

		public static bool FileExists (this string value)
		{
			return !string.IsNullOrEmpty (value) && !value.Contains ("not found");
		}
	}
}<|MERGE_RESOLUTION|>--- conflicted
+++ resolved
@@ -1000,409 +1000,6 @@
 		/// </summary>
 		public abstract void CookMouse ();
 
-<<<<<<< HEAD
-		/// <summary>
-		/// Horizontal line character.
-		/// </summary>
-		public Rune HLine = '\u2500';
-
-		/// <summary>
-		/// Vertical line character.
-		/// </summary>
-		public Rune VLine = '\u2502';
-
-		/// <summary>
-		/// Stipple pattern
-		/// </summary>
-		public Rune Stipple = '\u2591';
-
-		/// <summary>
-		/// Diamond character
-		/// </summary>
-		public Rune Diamond = '\u25ca';
-
-		/// <summary>
-		/// Upper left corner
-		/// </summary>
-		public Rune ULCorner = '\u250C';
-
-		/// <summary>
-		/// Lower left corner
-		/// </summary>
-		public Rune LLCorner = '\u2514';
-
-		/// <summary>
-		/// Upper right corner
-		/// </summary>
-		public Rune URCorner = '\u2510';
-
-		/// <summary>
-		/// Lower right corner
-		/// </summary>
-		public Rune LRCorner = '\u2518';
-
-		/// <summary>
-		/// Left tee
-		/// </summary>
-		public Rune LeftTee = '\u251c';
-
-		/// <summary>
-		/// Right tee
-		/// </summary>
-		public Rune RightTee = '\u2524';
-
-		/// <summary>
-		/// Top tee
-		/// </summary>
-		public Rune TopTee = '\u252c';
-
-		/// <summary>
-		/// The bottom tee.
-		/// </summary>
-		public Rune BottomTee = '\u2534';
-
-		/// <summary>
-		/// The crosshair.
-		/// </summary>
-		public Rune Crosshair = '\u253c';
-
-		/// <summary>
-		/// Checkmark.
-		/// </summary>
-		public Rune Checked = '\u221a';
-
-		/// <summary>
-		/// Un-checked checkmark.
-		/// </summary>
-		public Rune UnChecked = '\u2574';
-
-		/// <summary>
-		/// Null-checked checkmark.
-		/// </summary>
-		public Rune NullChecked = '\u2370';
-
-		/// <summary>
-		/// Selected mark.
-		/// </summary>
-		public Rune Selected = '\u25cf';
-
-		/// <summary>
-		/// Un-selected selected mark.
-		/// </summary>
-		public Rune UnSelected = '\u25cc';
-
-		/// <summary>
-		/// Right Arrow.
-		/// </summary>
-		public Rune RightArrow = '\u25ba';
-
-		/// <summary>
-		/// Left Arrow.
-		/// </summary>
-		public Rune LeftArrow = '\u25c4';
-
-		/// <summary>
-		/// Down Arrow.
-		/// </summary>
-		public Rune DownArrow = '\u25bc';
-
-		/// <summary>
-		/// Up Arrow.
-		/// </summary>
-		public Rune UpArrow = '\u25b2';
-
-		/// <summary>
-		/// Up Down Arrow.
-		/// </summary>
-		public Rune UpDownArrow = '\u2195';
-
-		/// <summary>
-		/// Up Down Arrow.
-		/// </summary>
-		public Rune LeftRightArrow = '\u2194';
-
-		/// <summary>
-		/// Right Double Arrow.
-		/// </summary>
-		public Rune DoubleRightArrow = '\u21d2';
-
-		/// <summary>
-		/// Left Double Arrow.
-		/// </summary>
-		public Rune DoubleLeftArrow = '\u21d0';
-
-		/// <summary>
-		/// Down Double Arrow.
-		/// </summary>
-		public Rune DoubleDownArrow = '\u21d3';
-
-		/// <summary>
-		/// Up Double Arrow.
-		/// </summary>
-		public Rune DoubleUpArrow = '\u21d1';
-
-		/// <summary>
-		/// Up Down Double Arrow.
-		/// </summary>
-		public Rune DoubleUpDownArrow = '\u21d5';
-
-		/// <summary>
-		/// Left Right Double Arrow.
-		/// </summary>
-		public Rune DoubleLeftRightArrow = '\u21d4';
-
-		/// <summary>
-		/// Right Dashed Arrow.
-		/// </summary>
-		public Rune DashedRightArrow = '\u21e2';
-
-		/// <summary>
-		/// Left Dashed Arrow.
-		/// </summary>
-		public Rune DashedLeftArrow = '\u21e0';
-
-		/// <summary>
-		/// Down Dashed Arrow.
-		/// </summary>
-		public Rune DashedDownArrow = '\u21e3';
-
-		/// <summary>
-		/// Up Dashed Arrow.
-		/// </summary>
-		public Rune DashedUpArrow = '\u21e1';
-
-		/// <summary>
-		/// Left indicator for default action (e.g. for <see cref="Button"/>).
-		/// </summary>
-		public Rune LeftDefaultIndicator = '\u25e6';
-
-		/// <summary>
-		/// Right indicator for default action (e.g. for <see cref="Button"/>).
-		/// </summary>
-		public Rune RightDefaultIndicator = '\u25e6';
-
-		/// <summary>
-		/// Left frame/bracket (e.g. '[' for <see cref="Button"/>).
-		/// </summary>
-		public Rune LeftBracket = '[';
-
-		/// <summary>
-		/// Right frame/bracket (e.g. ']' for <see cref="Button"/>).
-		/// </summary>
-		public Rune RightBracket = ']';
-
-		/// <summary>
-		/// Blocks Segment indicator for meter views (e.g. <see cref="ProgressBar"/>.
-		/// </summary>
-		public Rune BlocksMeterSegment = '\u258c';
-
-		/// <summary>
-		/// Continuous Segment indicator for meter views (e.g. <see cref="ProgressBar"/>.
-		/// </summary>
-		public Rune ContinuousMeterSegment = '\u2588';
-
-		/// <summary>
-		/// Horizontal double line character.
-		/// </summary>
-		public Rune HDbLine = '\u2550';
-
-		/// <summary>
-		/// Vertical double line character.
-		/// </summary>
-		public Rune VDbLine = '\u2551';
-
-		/// <summary>
-		/// Upper left double corner
-		/// </summary>
-		public Rune ULDbCorner = '\u2554';
-
-		/// <summary>
-		/// Lower left double corner
-		/// </summary>
-		public Rune LLDbCorner = '\u255a';
-
-		/// <summary>
-		/// Upper right double corner
-		/// </summary>
-		public Rune URDbCorner = '\u2557';
-
-		/// <summary>
-		/// Lower right double corner
-		/// </summary>
-		public Rune LRDbCorner = '\u255d';
-
-		/// <summary>
-		/// Upper left rounded corner
-		/// </summary>
-		public Rune ULRCorner = '\u256d';
-
-		/// <summary>
-		/// Lower left rounded corner
-		/// </summary>
-		public Rune LLRCorner = '\u2570';
-
-		/// <summary>
-		/// Upper right rounded corner
-		/// </summary>
-		public Rune URRCorner = '\u256e';
-
-		/// <summary>
-		/// Lower right rounded corner
-		/// </summary>
-		public Rune LRRCorner = '\u256f';
-
-		/// <summary>
-		/// Horizontal double dashed line character.
-		/// </summary>
-		public Rune HDsLine = '\u254c';
-
-		/// <summary>
-		/// Vertical triple dashed line character.
-		/// </summary>
-		public Rune VDsLine = '\u2506';
-
-		/// <summary>
-		/// Horizontal triple dashed line character.
-		/// </summary>
-		public Rune HDtLine = '\u2504';
-
-		/// <summary>
-		/// Horizontal quadruple dashed line character.
-		/// </summary>
-		public Rune HD4Line = '\u2508';
-
-		/// <summary>
-		/// Vertical double dashed line character.
-		/// </summary>
-		public Rune VD2Line = '\u254e';
-
-		/// <summary>
-		/// Vertical quadruple dashed line character.
-		/// </summary>
-		public Rune VDtLine = '\u250a';
-
-		/// <summary>
-		/// Horizontal heavy line character.
-		/// </summary>
-		public Rune HThLine = '\u2501';
-
-		/// <summary>
-		/// Vertical heavy line character.
-		/// </summary>
-		public Rune VThLine = '\u2503';
-
-		/// <summary>
-		/// Upper left heavy corner
-		/// </summary>
-		public Rune ULThCorner = '\u250f';
-
-		/// <summary>
-		/// Lower left heavy corner
-		/// </summary>
-		public Rune LLThCorner = '\u2517';
-
-		/// <summary>
-		/// Upper right heavy corner
-		/// </summary>
-		public Rune URThCorner = '\u2513';
-
-		/// <summary>
-		/// Lower right heavy corner
-		/// </summary>
-		public Rune LRThCorner = '\u251b';
-
-		/// <summary>
-		/// Horizontal heavy double dashed line character.
-		/// </summary>
-		public Rune HThDsLine = '\u254d';
-
-		/// <summary>
-		/// Vertical heavy triple dashed line character.
-		/// </summary>
-		public Rune VThDsLine = '\u2507';
-
-		/// <summary>
-		/// Horizontal heavy triple dashed line character.
-		/// </summary>
-		public Rune HThDtLine = '\u2505';
-
-		/// <summary>
-		/// Horizontal heavy quadruple dashed line character.
-		/// </summary>
-		public Rune HThD4Line = '\u2509';
-
-		/// <summary>
-		/// Vertical heavy double dashed line character.
-		/// </summary>
-		public Rune VThD2Line = '\u254f';
-
-		/// <summary>
-		/// Vertical heavy quadruple dashed line character.
-		/// </summary>
-		public Rune VThDtLine = '\u250b';
-
-		/// <summary>
-		/// The left half line.
-		/// </summary>
-		public Rune HalfLeftLine = '\u2574';
-
-		/// <summary>
-		/// The up half line.
-		/// </summary>
-		public Rune HalfTopLine = '\u2575';
-
-		/// <summary>
-		/// The right half line.
-		/// </summary>
-		public Rune HalfRightLine = '\u2576';
-
-		/// <summary>
-		/// The down half line.
-		/// </summary>
-		public Rune HalfBottomLine = '\u2577';
-
-		/// <summary>
-		/// The heavy left half line.
-		/// </summary>
-		public Rune ThHalfLeftLine = '\u2578';
-
-		/// <summary>
-		/// The heavy up half line.
-		/// </summary>
-		public Rune ThHalfTopLine = '\u2579';
-
-		/// <summary>
-		/// The heavy right half line.
-		/// </summary>
-		public Rune ThHalfRightLine = '\u257a';
-
-		/// <summary>
-		/// The heavy light down half line.
-		/// </summary>
-		public Rune ThHalfBottomLine = '\u257b';
-
-		/// <summary>
-		/// The light left and heavy right line.
-		/// </summary>
-		public Rune ThRightSideLine = '\u257c';
-
-		/// <summary>
-		/// The light up and heavy down line.
-		/// </summary>
-		public Rune ThBottomSideLine = '\u257d';
-
-		/// <summary>
-		/// The heavy left and light right line.
-		/// </summary>
-		public Rune ThLeftSideLine = '\u257e';
-
-		/// <summary>
-		/// The heavy up and light down line.
-		/// </summary>
-		public Rune ThTopSideLine = '\u257f';
-
-=======
->>>>>>> 440c5298
 		private Attribute currentAttribute;
 
 		/// <summary>
