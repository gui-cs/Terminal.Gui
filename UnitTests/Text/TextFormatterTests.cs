﻿using System;
using System.Collections.Generic;
using System.Linq;
using System.Text;
using Xunit;
using Xunit.Abstractions;
// Alias Console to MockConsole so we don't accidentally use Console
using Console = Terminal.Gui.FakeConsole;

namespace Terminal.Gui.TextTests;

public class TextFormatterTests {
	readonly ITestOutputHelper _output;

<<<<<<< HEAD
		[Fact]
		public void Basic_Usage ()
		{
			var testText = "test";
			var expectedSize = new Size (4, 1);
			var testBounds = new Rect (0, 0, 100, 1);
			var tf = new TextFormatter ();

			tf.Text = testText;
			// Direction wasn't set yet and need to be set first
			Assert.Equal (TextDirection.LeftRight_TopBottom, tf.Direction);
			Assert.Equal (expectedSize, tf.Size);
			tf.Direction = TextDirection.LeftRight_TopBottom;
			expectedSize = new Size (testText.Length, 1);
			Assert.Equal (testText, tf.Text);
			Assert.Equal (TextAlignment.Left, tf.Alignment);
			Assert.Equal (expectedSize, tf.Size);
			tf.Draw (testBounds, new Attribute (), new Attribute ());
			Assert.Equal (expectedSize, tf.Size);
			Assert.NotEmpty (tf.Lines);

			tf.Alignment = TextAlignment.Right;
			expectedSize = new Size (testText.Length, 1);
			Assert.Equal (testText, tf.Text);
			Assert.Equal (TextAlignment.Right, tf.Alignment);
			Assert.Equal (expectedSize, tf.Size);
			tf.Draw (testBounds, new Attribute (), new Attribute ());
			Assert.Equal (expectedSize, tf.Size);
			Assert.NotEmpty (tf.Lines);

			tf.Alignment = TextAlignment.Right;
			expectedSize = new Size (testText.Length * 2, 1);
			tf.Size = expectedSize;
			Assert.Equal (testText, tf.Text);
			Assert.Equal (TextAlignment.Right, tf.Alignment);
			Assert.Equal (expectedSize, tf.Size);
			tf.Draw (testBounds, new Attribute (), new Attribute ());
			Assert.Equal (expectedSize, tf.Size);
			Assert.NotEmpty (tf.Lines);

			tf.Alignment = TextAlignment.Centered;
			expectedSize = new Size (testText.Length * 2, 1);
			tf.Size = expectedSize;
			Assert.Equal (testText, tf.Text);
			Assert.Equal (TextAlignment.Centered, tf.Alignment);
			Assert.Equal (expectedSize, tf.Size);
			tf.Draw (testBounds, new Attribute (), new Attribute ());
			Assert.Equal (expectedSize, tf.Size);
			Assert.NotEmpty (tf.Lines);
		}
=======
	public TextFormatterTests (ITestOutputHelper output) => _output = output;
>>>>>>> d54461fc

	public static IEnumerable<object []> CMGlyphs =>
		new List<object []> {
			new object [] { $"{CM.Glyphs.LeftBracket} Say Hello 你 {CM.Glyphs.RightBracket}", 16, 15 }
		};

	public static IEnumerable<object []> FormatEnvironmentNewLine =>
		new List<object []> {
			new object [] { $"Line1{Environment.NewLine}Line2{Environment.NewLine}Line3{Environment.NewLine}", 60, new [] { "Line1", "Line2", "Line3" } }
		};

	public static IEnumerable<object []> SplitEnvironmentNewLine =>
		new List<object []> {
			new object [] { $"First Line 界{Environment.NewLine}Second Line 界{Environment.NewLine}Third Line 界", new [] { "First Line 界", "Second Line 界", "Third Line 界" } },
			new object [] {
				$"First Line 界{Environment.NewLine}Second Line 界{Environment.NewLine}Third Line 界{Environment.NewLine}", new [] { "First Line 界", "Second Line 界", "Third Line 界", "" }
			}
		};

	[Fact]
	public void Basic_Usage ()
	{
		var testText = "test";
		var expectedSize = new Size ();
		var testBounds = new Rect (0, 0, 100, 1);
		var tf = new TextFormatter ();

		tf.Text = testText;
		expectedSize = new Size (testText.Length, 1);
		Assert.Equal (testText, tf.Text);
		Assert.Equal (TextAlignment.Left, tf.Alignment);
		Assert.Equal (expectedSize, tf.Size);
		tf.Draw (testBounds, new Attribute (), new Attribute ());
		Assert.Equal (expectedSize, tf.Size);
		Assert.NotEmpty (tf.Lines);

		tf.Alignment = TextAlignment.Right;
		expectedSize = new Size (testText.Length, 1);
		Assert.Equal (testText, tf.Text);
		Assert.Equal (TextAlignment.Right, tf.Alignment);
		Assert.Equal (expectedSize, tf.Size);
		tf.Draw (testBounds, new Attribute (), new Attribute ());
		Assert.Equal (expectedSize, tf.Size);
		Assert.NotEmpty (tf.Lines);

		tf.Alignment = TextAlignment.Right;
		expectedSize = new Size (testText.Length * 2, 1);
		tf.Size = expectedSize;
		Assert.Equal (testText, tf.Text);
		Assert.Equal (TextAlignment.Right, tf.Alignment);
		Assert.Equal (expectedSize, tf.Size);
		tf.Draw (testBounds, new Attribute (), new Attribute ());
		Assert.Equal (expectedSize, tf.Size);
		Assert.NotEmpty (tf.Lines);

		tf.Alignment = TextAlignment.Centered;
		expectedSize = new Size (testText.Length * 2, 1);
		tf.Size = expectedSize;
		Assert.Equal (testText, tf.Text);
		Assert.Equal (TextAlignment.Centered, tf.Alignment);
		Assert.Equal (expectedSize, tf.Size);
		tf.Draw (testBounds, new Attribute (), new Attribute ());
		Assert.Equal (expectedSize, tf.Size);
		Assert.NotEmpty (tf.Lines);
	}

	[Theory]
	[InlineData (TextDirection.LeftRight_TopBottom, false)]
	[InlineData (TextDirection.LeftRight_TopBottom, true)]
	[InlineData (TextDirection.TopBottom_LeftRight, false)]
	[InlineData (TextDirection.TopBottom_LeftRight, true)]
	public void TestSize_TextChange (TextDirection textDirection, bool autoSize)
	{
		var tf = new TextFormatter { Direction = textDirection, Text = "你", AutoSize = autoSize };
		Assert.Equal (2, tf.Size.Width);
		Assert.Equal (1, tf.Size.Height);
		tf.Text = "你你";
		if (autoSize) {
			if (textDirection == TextDirection.LeftRight_TopBottom) {
				Assert.Equal (4, tf.Size.Width);
				Assert.Equal (1, tf.Size.Height);
			} else {
				Assert.Equal (2, tf.Size.Width);
				Assert.Equal (2, tf.Size.Height);
			}
		} else {
			Assert.Equal (2, tf.Size.Width);
			Assert.Equal (1, tf.Size.Height);
		}
	}

	[Theory]
	[InlineData (TextDirection.LeftRight_TopBottom)]
	[InlineData (TextDirection.TopBottom_LeftRight)]
	public void TestSize_AutoSizeChange (TextDirection textDirection)
	{
		var tf = new TextFormatter { Direction = textDirection, Text = "你你" };
		if (textDirection == TextDirection.LeftRight_TopBottom) {
			Assert.Equal (4, tf.Size.Width);
			Assert.Equal (1, tf.Size.Height);
		} else {
			Assert.Equal (2, tf.Size.Width);
			Assert.Equal (2, tf.Size.Height);
		}
		Assert.False (tf.AutoSize);

		tf.Size = new Size (1, 1);
		Assert.Equal (1, tf.Size.Width);
		Assert.Equal (1, tf.Size.Height);
		tf.AutoSize = true;
		if (textDirection == TextDirection.LeftRight_TopBottom) {
			Assert.Equal (4, tf.Size.Width);
			Assert.Equal (1, tf.Size.Height);
		} else {
			Assert.Equal (2, tf.Size.Width);
			Assert.Equal (2, tf.Size.Height);
		}
	}

	[Theory]
	[InlineData (TextDirection.LeftRight_TopBottom, false)]
	[InlineData (TextDirection.LeftRight_TopBottom, true)]
	[InlineData (TextDirection.TopBottom_LeftRight, false)]
	[InlineData (TextDirection.TopBottom_LeftRight, true)]
	public void TestSize_SizeChange_AutoSize_True_Or_False (TextDirection textDirection, bool autoSize)
	{
		var tf = new TextFormatter { Direction = textDirection, Text = "你你", AutoSize = autoSize };
		if (textDirection == TextDirection.LeftRight_TopBottom) {
			Assert.Equal (4, tf.Size.Width);
			Assert.Equal (1, tf.Size.Height);
		} else {
			Assert.Equal (2, tf.Size.Width);
			Assert.Equal (2, tf.Size.Height);
		}

		tf.Size = new Size (1, 1);
		if (autoSize) {
			if (textDirection == TextDirection.LeftRight_TopBottom) {
				Assert.Equal (4, tf.Size.Width);
				Assert.Equal (1, tf.Size.Height);
			} else {
				Assert.Equal (2, tf.Size.Width);
				Assert.Equal (2, tf.Size.Height);
			}
		} else {
			Assert.Equal (1, tf.Size.Width);
			Assert.Equal (1, tf.Size.Height);
		}
	}

	[Theory]
	[InlineData (TextAlignment.Left, false)]
	[InlineData (TextAlignment.Centered, true)]
	[InlineData (TextAlignment.Right, false)]
	[InlineData (TextAlignment.Justified, true)]
	public void TestSize_SizeChange_AutoSize_True_Or_False_Horizontal (TextAlignment textAlignment, bool autoSize)
	{
		var tf = new TextFormatter { Direction = TextDirection.LeftRight_TopBottom, Text = "你你", Alignment = textAlignment, AutoSize = autoSize };
		Assert.Equal (4, tf.Size.Width);
		Assert.Equal (1, tf.Size.Height);

		tf.Size = new Size (1, 1);
		if (autoSize && textAlignment != TextAlignment.Justified) {
			Assert.Equal (4, tf.Size.Width);
			Assert.Equal (1, tf.Size.Height);
		} else {
			Assert.Equal (1, tf.Size.Width);
			Assert.Equal (1, tf.Size.Height);
		}
	}

	[Theory]
	[InlineData (VerticalTextAlignment.Top, false)]
	[InlineData (VerticalTextAlignment.Middle, true)]
	[InlineData (VerticalTextAlignment.Bottom, false)]
	[InlineData (VerticalTextAlignment.Justified, true)]
	public void TestSize_SizeChange_AutoSize_True_Or_False_Vertical (VerticalTextAlignment textAlignment, bool autoSize)
	{
		var tf = new TextFormatter { Direction = TextDirection.TopBottom_LeftRight, Text = "你你", VerticalAlignment = textAlignment, AutoSize = autoSize };
		Assert.Equal (2, tf.Size.Width);
		Assert.Equal (2, tf.Size.Height);

		tf.Size = new Size (1, 1);
		if (autoSize && textAlignment != VerticalTextAlignment.Justified) {
			Assert.Equal (2, tf.Size.Width);
			Assert.Equal (2, tf.Size.Height);
		} else {
			Assert.Equal (1, tf.Size.Width);
			Assert.Equal (1, tf.Size.Height);
		}
	}

<<<<<<< HEAD
		[Theory]
		[InlineData (TextAlignment.Left, false)]
		[InlineData (TextAlignment.Centered, true)]
		[InlineData (TextAlignment.Right, false)]
		[InlineData (TextAlignment.Justified, true)]
		public void TestSize_DirectionChange_AutoSize_True_Or_False_Horizontal (TextAlignment textAlignment, bool autoSize)
		{
			var tf = new TextFormatter () { Direction = TextDirection.LeftRight_TopBottom, Text = "你你", Alignment = textAlignment, AutoSize = autoSize };
			Assert.Equal (4, tf.Size.Width);
			Assert.Equal (1, tf.Size.Height);

			tf.Direction = TextDirection.TopBottom_LeftRight;
			if (autoSize && textAlignment != TextAlignment.Justified) {
				Assert.Equal (2, tf.Size.Width);
				Assert.Equal (2, tf.Size.Height);
			} else {
				Assert.Equal (4, tf.Size.Width);
				Assert.Equal (1, tf.Size.Height);
			}
		}

		[Theory]
		[InlineData (VerticalTextAlignment.Top, false)]
		[InlineData (VerticalTextAlignment.Middle, true)]
		[InlineData (VerticalTextAlignment.Bottom, false)]
		[InlineData (VerticalTextAlignment.Justified, true)]
		public void TestSize_DirectionChange_AutoSize_True_Or_False_Vertical (VerticalTextAlignment textAlignment, bool autoSize)
		{
			var tf = new TextFormatter () { Direction = TextDirection.TopBottom_LeftRight, Text = "你你", VerticalAlignment = textAlignment, AutoSize = autoSize };
			Assert.Equal (2, tf.Size.Width);
			Assert.Equal (2, tf.Size.Height);

			tf.Direction = TextDirection.LeftRight_TopBottom;
			if (autoSize && textAlignment != VerticalTextAlignment.Justified) {
				Assert.Equal (4, tf.Size.Width);
				Assert.Equal (1, tf.Size.Height);
			} else {
				Assert.Equal (2, tf.Size.Width);
				Assert.Equal (2, tf.Size.Height);
			}
		}

		[Fact]
		public void NeedsFormat_Sets ()
		{
			var testText = "test";
			var testBounds = new Rect (0, 0, 100, 1);
			var tf = new TextFormatter ();

			tf.Text = "test";
			Assert.True (tf.NeedsFormat); // get_Lines causes a Format
			Assert.NotEmpty (tf.Lines);
			Assert.False (tf.NeedsFormat); // get_Lines causes a Format
			Assert.Equal (testText, tf.Text);
			tf.Draw (testBounds, new Attribute (), new Attribute ());
			Assert.False (tf.NeedsFormat);

			tf.Size = new Size (1, 1);
			Assert.True (tf.NeedsFormat);
			Assert.NotEmpty (tf.Lines);
			Assert.False (tf.NeedsFormat); // get_Lines causes a Format

			tf.Alignment = TextAlignment.Centered;
			Assert.True (tf.NeedsFormat);
			Assert.NotEmpty (tf.Lines);
			Assert.False (tf.NeedsFormat); // get_Lines causes a Format
=======
	[Theory]
	[InlineData (TextAlignment.Left, false)]
	[InlineData (TextAlignment.Centered, true)]
	[InlineData (TextAlignment.Right, false)]
	[InlineData (TextAlignment.Justified, true)]
	public void TestSize_DirectionChange_AutoSize_True_Or_False_Horizontal (TextAlignment textAlignment, bool autoSize)
	{
		var tf = new TextFormatter { Direction = TextDirection.LeftRight_TopBottom, Text = "你你", Alignment = textAlignment, AutoSize = autoSize };
		Assert.Equal (4, tf.Size.Width);
		Assert.Equal (1, tf.Size.Height);

		tf.Direction = TextDirection.TopBottom_LeftRight;
		if (autoSize && textAlignment != TextAlignment.Justified) {
			Assert.Equal (2, tf.Size.Width);
			Assert.Equal (2, tf.Size.Height);
		} else {
			Assert.Equal (4, tf.Size.Width);
			Assert.Equal (1, tf.Size.Height);
>>>>>>> d54461fc
		}
	}

	[Theory]
	[InlineData (VerticalTextAlignment.Top, false)]
	[InlineData (VerticalTextAlignment.Middle, true)]
	[InlineData (VerticalTextAlignment.Bottom, false)]
	[InlineData (VerticalTextAlignment.Justified, true)]
	public void TestSize_DirectionChange_AutoSize_True_Or_False_Vertical (VerticalTextAlignment textAlignment, bool autoSize)
	{
		var tf = new TextFormatter { Direction = TextDirection.TopBottom_LeftRight, Text = "你你", VerticalAlignment = textAlignment, AutoSize = autoSize };
		Assert.Equal (2, tf.Size.Width);
		Assert.Equal (2, tf.Size.Height);

		tf.Direction = TextDirection.LeftRight_TopBottom;
		if (autoSize && textAlignment != VerticalTextAlignment.Justified) {
			Assert.Equal (4, tf.Size.Width);
			Assert.Equal (1, tf.Size.Height);
		} else {
			Assert.Equal (2, tf.Size.Width);
			Assert.Equal (2, tf.Size.Height);
		}
	}

	[Fact]
	public void NeedsFormat_Sets ()
	{
		var testText = "test";
		var testBounds = new Rect (0, 0, 100, 1);
		var tf = new TextFormatter ();

		tf.Text = "test";
		Assert.True (tf.NeedsFormat); // get_Lines causes a Format
		Assert.NotEmpty (tf.Lines);
		Assert.False (tf.NeedsFormat); // get_Lines causes a Format
		Assert.Equal (testText, tf.Text);
		tf.Draw (testBounds, new Attribute (), new Attribute ());
		Assert.False (tf.NeedsFormat);

		tf.Size = new Size (1, 1);
		Assert.True (tf.NeedsFormat);
		Assert.NotEmpty (tf.Lines);
		Assert.False (tf.NeedsFormat); // get_Lines causes a Format

		tf.Alignment = TextAlignment.Centered;
		Assert.True (tf.NeedsFormat);
		Assert.NotEmpty (tf.Lines);
		Assert.False (tf.NeedsFormat); // get_Lines causes a Format
	}

	[Theory]
	[InlineData (null)]
	[InlineData ("")]
	[InlineData ("no hotkey")]
	[InlineData ("No hotkey, Upper Case")]
	[InlineData ("Non-english: Сохранить")]
	public void FindHotKey_Invalid_ReturnsFalse (string text)
	{
		var hotKeySpecifier = (Rune)'_';
		var supportFirstUpperCase = false;
		var hotPos = 0;
		Key hotKey = KeyCode.Null;
		var result = false;

		result = TextFormatter.FindHotKey (text, hotKeySpecifier, supportFirstUpperCase, out hotPos, out hotKey);
		Assert.False (result);
		Assert.Equal (-1, hotPos);
		Assert.Equal (KeyCode.Null, hotKey);
	}

	[Theory]
	[InlineData ("_K Before", true, 0, (KeyCode)'K')]
	[InlineData ("a_K Second", true, 1, (KeyCode)'K')]
	[InlineData ("Last _K", true, 5, (KeyCode)'K')]
	[InlineData ("After K_", false, -1, KeyCode.Null)]
	[InlineData ("Multiple _K and _R", true, 9, (KeyCode)'K')]
	[InlineData ("Non-english: _Кдать", true, 13, (KeyCode)'К')]       // Cryllic K (К)
	[InlineData ("_K Before", true, 0, (KeyCode)'K', true)] // Turn on FirstUpperCase and verify same results
	[InlineData ("a_K Second", true, 1, (KeyCode)'K', true)]
	[InlineData ("Last _K", true, 5, (KeyCode)'K', true)]
	[InlineData ("After K_", false, -1, KeyCode.Null, true)]
	[InlineData ("Multiple _K and _R", true, 9, (KeyCode)'K', true)]
	[InlineData ("Non-english: _Кдать", true, 13, (KeyCode)'К', true)] // Cryllic K (К)
	public void FindHotKey_AlphaUpperCase_Succeeds (string text, bool expectedResult, int expectedHotPos, KeyCode expectedKey, bool supportFirstUpperCase = false)
	{
		var hotKeySpecifier = (Rune)'_';

		var result = TextFormatter.FindHotKey (text, hotKeySpecifier, supportFirstUpperCase, out var hotPos, out var hotKey);
		if (expectedResult) {
			Assert.True (result);
		} else {
			Assert.False (result);
		}
		Assert.Equal (expectedResult, result);
		Assert.Equal (expectedHotPos, hotPos);
		Assert.Equal (expectedKey, hotKey);
	}

	[Theory]
	[InlineData ("_k Before", true, 0, (KeyCode)'K')] // lower case should return uppercase Hotkey
	[InlineData ("a_k Second", true, 1, (KeyCode)'K')]
	[InlineData ("Last _k", true, 5, (KeyCode)'K')]
	[InlineData ("After k_", false, -1, KeyCode.Null)]
	[InlineData ("Multiple _k and _R", true, 9, (KeyCode)'K')]
	[InlineData ("Non-english: _кдать", true, 13, (KeyCode)'к')]       // Lower case Cryllic K (к)
	[InlineData ("_k Before", true, 0, (KeyCode)'K', true)] // Turn on FirstUpperCase and verify same results
	[InlineData ("a_k Second", true, 1, (KeyCode)'K', true)]
	[InlineData ("Last _k", true, 5, (KeyCode)'K', true)]
	[InlineData ("After k_", false, -1, KeyCode.Null, true)]
	[InlineData ("Multiple _k and _r", true, 9, (KeyCode)'K', true)]
	[InlineData ("Non-english: _кдать", true, 13, (KeyCode)'к', true)] // Cryllic K (К)
	public void FindHotKey_AlphaLowerCase_Succeeds (string text, bool expectedResult, int expectedHotPos, KeyCode expectedKey, bool supportFirstUpperCase = false)
	{
		var hotKeySpecifier = (Rune)'_';

		var result = TextFormatter.FindHotKey (text, hotKeySpecifier, supportFirstUpperCase, out var hotPos, out var hotKey);
		if (expectedResult) {
			Assert.True (result);
		} else {
			Assert.False (result);
		}
		Assert.Equal (expectedResult, result);
		Assert.Equal (expectedHotPos, hotPos);
		Assert.Equal (expectedKey, hotKey);
	}

	[Theory]
	[InlineData ("_1 Before", true, 0, (KeyCode)'1')] // Digits 
	[InlineData ("a_1 Second", true, 1, (KeyCode)'1')]
	[InlineData ("Last _1", true, 5, (KeyCode)'1')]
	[InlineData ("After 1_", false, -1, KeyCode.Null)]
	[InlineData ("Multiple _1 and _2", true, 9, (KeyCode)'1')]
	[InlineData ("_1 Before", true, 0, (KeyCode)'1', true)] // Turn on FirstUpperCase and verify same results
	[InlineData ("a_1 Second", true, 1, (KeyCode)'1', true)]
	[InlineData ("Last _1", true, 5, (KeyCode)'1', true)]
	[InlineData ("After 1_", false, -1, KeyCode.Null, true)]
	[InlineData ("Multiple _1 and _2", true, 9, (KeyCode)'1', true)]
	public void FindHotKey_Numeric_Succeeds (string text, bool expectedResult, int expectedHotPos, KeyCode expectedKey, bool supportFirstUpperCase = false)
	{
		var hotKeySpecifier = (Rune)'_';

		var result = TextFormatter.FindHotKey (text, hotKeySpecifier, supportFirstUpperCase, out var hotPos, out var hotKey);
		if (expectedResult) {
			Assert.True (result);
		} else {
			Assert.False (result);
		}
		Assert.Equal (expectedResult, result);
		Assert.Equal (expectedHotPos, hotPos);
		Assert.Equal (expectedKey, hotKey);
	}

	[Theory]
	[InlineData ("K Before", true, 0, (KeyCode)'K')]
	[InlineData ("aK Second", true, 1, (KeyCode)'K')]
	[InlineData ("last K", true, 5, (KeyCode)'K')]
	[InlineData ("multiple K and R", true, 9, (KeyCode)'K')]
	[InlineData ("non-english: Кдать", true, 13, (KeyCode)'К')] // Cryllic K (К)
	public void FindHotKey_Legacy_FirstUpperCase_Succeeds (string text, bool expectedResult, int expectedHotPos, KeyCode expectedKey)
	{
		var supportFirstUpperCase = true;

		var hotKeySpecifier = (Rune)0;

		var result = TextFormatter.FindHotKey (text, hotKeySpecifier, supportFirstUpperCase, out var hotPos, out var hotKey);
		if (expectedResult) {
			Assert.True (result);
		} else {
			Assert.False (result);
		}
		Assert.Equal (expectedResult, result);
		Assert.Equal (expectedHotPos, hotPos);
		Assert.Equal (expectedKey, hotKey);
	}

	[Theory]
	[InlineData ("_\"k before", true, (KeyCode)'"')] // BUGBUG: Not sure why this fails. " is a normal char
	[InlineData ("\"_k before", true, KeyCode.K)]
	[InlineData ("_`~!@#$%^&*()-_=+[{]}\\|;:'\",<.>/?", true, (KeyCode)'`')]
	[InlineData ("`_~!@#$%^&*()-_=+[{]}\\|;:'\",<.>/?", true, (KeyCode)'~')]
	[InlineData ("`~!@#$%^&*()-__=+[{]}\\|;:'\",<.>/?", true, (KeyCode)'=')] // BUGBUG: Not sure why this fails. Ignore the first and consider the second
	[InlineData ("_ ~  s  gui.cs   master ↑10", true, (KeyCode)'')] // ~IsLetterOrDigit + Unicode
	[InlineData (" ~  s  gui.cs  _ master ↑10", true, (KeyCode)'')] // ~IsLetterOrDigit + Unicode
	[InlineData ("non-english: _кдать", true, (KeyCode)'к')] // Lower case Cryllic K (к)
	public void FindHotKey_Symbols_Returns_Symbol (string text, bool found, KeyCode expected)
	{
		var hotKeySpecifier = (Rune)'_';

		var result = TextFormatter.FindHotKey (text, hotKeySpecifier, false, out var _, out var hotKey);
		Assert.Equal (found, result);
		Assert.Equal (expected, hotKey);
	}

	[Theory]
	[InlineData ("\"k before")]
	[InlineData ("ak second")]
	[InlineData ("last k")]
	[InlineData ("multiple k and r")]
	[InlineData ("12345")]
	[InlineData ("`~!@#$%^&*()-_=+[{]}\\|;:'\",<.>/?")] // punctuation
	[InlineData (" ~  s  gui.cs   master ↑10")]    // ~IsLetterOrDigit + Unicode
	[InlineData ("non-english: кдать")]                 // Lower case Cryllic K (к)
	public void FindHotKey_Legacy_FirstUpperCase_NotFound_Returns_False (string text)
	{
		var supportFirstUpperCase = true;

		var hotKeySpecifier = (Rune)0;

		var result = TextFormatter.FindHotKey (text, hotKeySpecifier, supportFirstUpperCase, out var hotPos, out var hotKey);
		Assert.False (result);
		Assert.Equal (-1, hotPos);
		Assert.Equal (KeyCode.Null, hotKey);
	}

	[Theory]
	[InlineData (null)]
	[InlineData ("")]
	[InlineData ("a")]
	public void RemoveHotKeySpecifier_InValid_ReturnsOriginal (string text)
	{
		var hotKeySpecifier = (Rune)'_';

		if (text == null) {
			Assert.Null (TextFormatter.RemoveHotKeySpecifier (text, 0, hotKeySpecifier));
			Assert.Null (TextFormatter.RemoveHotKeySpecifier (text, -1, hotKeySpecifier));
			Assert.Null (TextFormatter.RemoveHotKeySpecifier (text, 100, hotKeySpecifier));
		} else {
			Assert.Equal (text, TextFormatter.RemoveHotKeySpecifier (text, 0, hotKeySpecifier));
			Assert.Equal (text, TextFormatter.RemoveHotKeySpecifier (text, -1, hotKeySpecifier));
			Assert.Equal (text, TextFormatter.RemoveHotKeySpecifier (text, 100, hotKeySpecifier));
		}
	}

	[Theory]
	[InlineData ("_K Before", 0, "K Before")]
	[InlineData ("a_K Second", 1, "aK Second")]
	[InlineData ("Last _K", 5, "Last K")]
	[InlineData ("After K_", 7, "After K")]
	[InlineData ("Multiple _K and _R", 9, "Multiple K and _R")]
	[InlineData ("Non-english: _Кдать", 13, "Non-english: Кдать")]
	public void RemoveHotKeySpecifier_Valid_ReturnsStripped (string text, int hotPos, string expectedText)
	{
		var hotKeySpecifier = (Rune)'_';

		Assert.Equal (expectedText, TextFormatter.RemoveHotKeySpecifier (text, hotPos, hotKeySpecifier));
	}

	[Theory]
	[InlineData ("all lower case", 0)]
	[InlineData ("K Before", 0)]
	[InlineData ("aK Second", 1)]
	[InlineData ("Last K", 5)]
	[InlineData ("fter K", 7)]
	[InlineData ("Multiple K and R", 9)]
	[InlineData ("Non-english: Кдать", 13)]
	public void RemoveHotKeySpecifier_Valid_Legacy_ReturnsOriginal (string text, int hotPos)
	{
		var hotKeySpecifier = (Rune)'_';

		Assert.Equal (text, TextFormatter.RemoveHotKeySpecifier (text, hotPos, hotKeySpecifier));
	}

	[Theory]
	[InlineData (null)]
	[InlineData ("")]
	public void CalcRect_Invalid_Returns_Empty (string text)
	{
		Assert.Equal (Rect.Empty, TextFormatter.CalcRect (0, 0, text));
		Assert.Equal (new Rect (new Point (1, 2), Size.Empty), TextFormatter.CalcRect (1, 2, text));
		Assert.Equal (new Rect (new Point (-1, -2), Size.Empty), TextFormatter.CalcRect (-1, -2, text));
	}

	[Theory]
	[InlineData ("test")]
	[InlineData (" ~  s  gui.cs   master ↑10")]
	public void CalcRect_SingleLine_Returns_1High (string text)
	{
		Assert.Equal (new Rect (0, 0, text.GetRuneCount (), 1), TextFormatter.CalcRect (0, 0, text));
		Assert.Equal (new Rect (0, 0, text.GetColumns (), 1), TextFormatter.CalcRect (0, 0, text));
	}

	[Theory]
	[InlineData ("line1\nline2", 5, 2)]
	[InlineData ("\nline2", 5, 2)]
	[InlineData ("\n\n", 0, 3)]
	[InlineData ("\n\n\n", 0, 4)]
	[InlineData ("line1\nline2\nline3long!", 10, 3)]
	[InlineData ("line1\nline2\n\n", 5, 4)]
	[InlineData ("line1\r\nline2", 5, 2)]
	[InlineData (" ~  s  gui.cs   master ↑10\n", 31, 2)]
	[InlineData ("\n ~  s  gui.cs   master ↑10", 31, 2)]
	[InlineData (" ~  s  gui.cs   master\n↑10", 27, 2)]
	public void CalcRect_MultiLine_Returns_nHigh (string text, int expectedWidth, int expectedLines)
	{
		Assert.Equal (new Rect (0, 0, expectedWidth, expectedLines), TextFormatter.CalcRect (0, 0, text));
		var lines = text.Split (text.Contains (Environment.NewLine) ? Environment.NewLine : "\n");
		var maxWidth = lines.Max (s => s.GetColumns ());
		var lineWider = 0;
		for (var i = 0; i < lines.Length; i++) {
			var w = lines [i].GetColumns ();
			if (w == maxWidth) {
				lineWider = i;
			}
		}
		Assert.Equal (new Rect (0, 0, maxWidth, expectedLines), TextFormatter.CalcRect (0, 0, text));
		Assert.Equal (new Rect (0, 0, lines [lineWider].ToRuneList ().Sum (r => Math.Max (r.GetColumns (), 0)), expectedLines), TextFormatter.CalcRect (0, 0, text));
	}

	[Theory]
	[InlineData ("")]
	[InlineData (null)]
	[InlineData ("test")]
	public void ClipAndJustify_Invalid_Returns_Original (string text)
	{
		var expected = string.IsNullOrEmpty (text) ? text : "";
		Assert.Equal (expected, TextFormatter.ClipAndJustify (text, 0, TextAlignment.Left));
		Assert.Equal (expected, TextFormatter.ClipAndJustify (text, 0, TextAlignment.Left));
		Assert.Throws<ArgumentOutOfRangeException> (() => TextFormatter.ClipAndJustify (text, -1, TextAlignment.Left));
	}

	[Theory]
	[InlineData ("test", "", 0)]
	[InlineData ("test", "te", 2)]
	[InlineData ("test", "test", int.MaxValue)]
	[InlineData ("A sentence has words.", "A sentence has words.", 22)]           // should fit
	[InlineData ("A sentence has words.", "A sentence has words.", 21)]           // should fit
	[InlineData ("A sentence has words.", "A sentence has words.", int.MaxValue)] // should fit
	[InlineData ("A sentence has words.", "A sentence has words", 20)]           // Should not fit
	[InlineData ("A sentence has words.", "A sentence", 10)]           // Should not fit
	[InlineData ("A\tsentence\thas\twords.", "A sentence has words.", int.MaxValue)]
	[InlineData ("A\tsentence\thas\twords.", "A sentence", 10)]
	[InlineData ("line1\nline2\nline3long!", "line1\nline2\nline3long!", int.MaxValue)]
	[InlineData ("line1\nline2\nline3long!", "line1\nline", 10)]
	[InlineData (" ~  s  gui.cs   master ↑10", " ~  s  ", 10)] // Unicode
	[InlineData ("Ð ÑÐ", "Ð ÑÐ", 5)]  // should fit
	[InlineData ("Ð ÑÐ", "Ð ÑÐ", 4)]  // should fit
	[InlineData ("Ð ÑÐ", "Ð Ñ", 3)]  // Should not fit
	public void ClipAndJustify_Valid_Left (string text, string justifiedText, int maxWidth)
	{
		var align = TextAlignment.Left;
		var textDirection = TextDirection.LeftRight_BottomTop;
		var tabWidth = 1;

		Assert.Equal (justifiedText, TextFormatter.ClipAndJustify (text, maxWidth, align, textDirection, tabWidth));
		var expectedClippedWidth = Math.Min (justifiedText.GetRuneCount (), maxWidth);
		Assert.Equal (justifiedText, TextFormatter.ClipAndJustify (text, maxWidth, align, textDirection, tabWidth));
		Assert.True (justifiedText.GetRuneCount () <= maxWidth);
		Assert.True (justifiedText.GetColumns () <= maxWidth);
		Assert.Equal (expectedClippedWidth, justifiedText.GetRuneCount ());
		Assert.Equal (expectedClippedWidth, justifiedText.ToRuneList ().Sum (r => Math.Max (r.GetColumns (), 1)));
		Assert.True (expectedClippedWidth <= maxWidth);
		Assert.Equal (StringExtensions.ToString (justifiedText.ToRunes () [..expectedClippedWidth]), justifiedText);
	}

	[Theory]
	[InlineData ("test", "", 0)]
	[InlineData ("test", "te", 2)]
	[InlineData ("test", "test", int.MaxValue)]
	[InlineData ("A sentence has words.", "A sentence has words.", 22)]           // should fit
	[InlineData ("A sentence has words.", "A sentence has words.", 21)]           // should fit
	[InlineData ("A sentence has words.", "A sentence has words.", int.MaxValue)] // should fit
	[InlineData ("A sentence has words.", "A sentence has words", 20)]           // Should not fit
	[InlineData ("A sentence has words.", "A sentence", 10)]           // Should not fit
	[InlineData ("A\tsentence\thas\twords.", "A sentence has words.", int.MaxValue)]
	[InlineData ("A\tsentence\thas\twords.", "A sentence", 10)]
	[InlineData ("line1\nline2\nline3long!", "line1\nline2\nline3long!", int.MaxValue)]
	[InlineData ("line1\nline2\nline3long!", "line1\nline", 10)]
	[InlineData (" ~  s  gui.cs   master ↑10", " ~  s  ", 10)] // Unicode
	[InlineData ("Ð ÑÐ", "Ð ÑÐ", 5)]  // should fit
	[InlineData ("Ð ÑÐ", "Ð ÑÐ", 4)]  // should fit
	[InlineData ("Ð ÑÐ", "Ð Ñ", 3)]  // Should not fit
	public void ClipAndJustify_Valid_Right (string text, string justifiedText, int maxWidth)
	{
		var align = TextAlignment.Right;
		var textDirection = TextDirection.LeftRight_BottomTop;
		var tabWidth = 1;

		Assert.Equal (justifiedText, TextFormatter.ClipAndJustify (text, maxWidth, align, textDirection, tabWidth));
		var expectedClippedWidth = Math.Min (justifiedText.GetRuneCount (), maxWidth);
		Assert.Equal (justifiedText, TextFormatter.ClipAndJustify (text, maxWidth, align, textDirection, tabWidth));
		Assert.True (justifiedText.GetRuneCount () <= maxWidth);
		Assert.True (justifiedText.GetColumns () <= maxWidth);
		Assert.Equal (expectedClippedWidth, justifiedText.GetRuneCount ());
		Assert.Equal (expectedClippedWidth, justifiedText.ToRuneList ().Sum (r => Math.Max (r.GetColumns (), 1)));
		Assert.True (expectedClippedWidth <= maxWidth);
		Assert.Equal (StringExtensions.ToString (justifiedText.ToRunes () [..expectedClippedWidth]), justifiedText);
	}

	[Theory]
	[InlineData ("test", "", 0)]
	[InlineData ("test", "te", 2)]
	[InlineData ("test", "test", int.MaxValue)]
	[InlineData ("A sentence has words.", "A sentence has words.", 22)]           // should fit
	[InlineData ("A sentence has words.", "A sentence has words.", 21)]           // should fit
	[InlineData ("A sentence has words.", "A sentence has words.", int.MaxValue)] // should fit
	[InlineData ("A sentence has words.", "A sentence has words", 20)]           // Should not fit
	[InlineData ("A sentence has words.", "A sentence", 10)]           // Should not fit
	[InlineData ("A\tsentence\thas\twords.", "A sentence has words.", int.MaxValue)]
	[InlineData ("A\tsentence\thas\twords.", "A sentence", 10)]
	[InlineData ("line1\nline2\nline3long!", "line1\nline2\nline3long!", int.MaxValue)]
	[InlineData ("line1\nline2\nline3long!", "line1\nline", 10)]
	[InlineData (" ~  s  gui.cs   master ↑10", " ~  s  ", 10)] // Unicode
	[InlineData ("Ð ÑÐ", "Ð ÑÐ", 5)]  // should fit
	[InlineData ("Ð ÑÐ", "Ð ÑÐ", 4)]  // should fit
	[InlineData ("Ð ÑÐ", "Ð Ñ", 3)]  // Should not fit
	public void ClipAndJustify_Valid_Centered (string text, string justifiedText, int maxWidth)
	{
		var align = TextAlignment.Centered;
		var textDirection = TextDirection.LeftRight_TopBottom;
		var tabWidth = 1;

		Assert.Equal (justifiedText, TextFormatter.ClipAndJustify (text, maxWidth, align, textDirection, tabWidth));
		var expectedClippedWidth = Math.Min (justifiedText.GetRuneCount (), maxWidth);
		Assert.Equal (justifiedText, TextFormatter.ClipAndJustify (text, maxWidth, align, textDirection, tabWidth));
		Assert.True (justifiedText.GetRuneCount () <= maxWidth);
		Assert.True (justifiedText.GetColumns () <= maxWidth);
		Assert.Equal (expectedClippedWidth, justifiedText.GetRuneCount ());
		Assert.Equal (expectedClippedWidth, justifiedText.ToRuneList ().Sum (r => Math.Max (r.GetColumns (), 1)));
		Assert.True (expectedClippedWidth <= maxWidth);
		Assert.Equal (StringExtensions.ToString (justifiedText.ToRunes () [..expectedClippedWidth]), justifiedText);
	}

	[Theory]
	[InlineData ("test", "", 0)]
	[InlineData ("test", "te", 2)]
	[InlineData ("test", "test", int.MaxValue)] // This doesn't throw because it only create a word with length 1
	[InlineData ("A sentence has words.", "A  sentence has words.", 22)]           // should fit
	[InlineData ("A sentence has words.", "A sentence has words.", 21)]           // should fit
	[InlineData ("A sentence has words.",
		"A                                                                                                                                                                 sentence                                                                                                                                                                 has                                                                                                                                                                words.",
		500)]                                                      // should fit
	[InlineData ("A sentence has words.", "A sentence has words", 20)] // Should not fit
	[InlineData ("A sentence has words.", "A sentence", 10)] // Should not fit
								 // Now throw System.OutOfMemoryException. See https://stackoverflow.com/questions/20672920/maxcapacity-of-stringbuilder
								 //[InlineData ("A\tsentence\thas\twords.", "A sentence has words.", int.MaxValue)]
	[InlineData ("A\tsentence\thas\twords.", "A sentence", 10)]
	[InlineData ("line1\nline2\nline3long!", "line1\nline2\nline3long!", int.MaxValue)] // This doesn't throw because it only create a line with length 1
	[InlineData ("line1\nline2\nline3long!", "line1\nline", 10)]
	[InlineData (" ~  s  gui.cs   master ↑10", " ~  s  ", 10)] // Unicode
	[InlineData ("Ð ÑÐ", "Ð  ÑÐ", 5)]  // should fit
	[InlineData ("Ð ÑÐ", "Ð ÑÐ", 4)]  // should fit
	[InlineData ("Ð ÑÐ", "Ð Ñ", 3)]  // Should not fit
	public void ClipAndJustify_Valid_Justified (string text, string justifiedText, int maxWidth)
	{
		var align = TextAlignment.Justified;
		var textDirection = TextDirection.LeftRight_TopBottom;
		var tabWidth = 1;

		Assert.Equal (justifiedText, TextFormatter.ClipAndJustify (text, maxWidth, align, textDirection, tabWidth));
		var expectedClippedWidth = Math.Min (justifiedText.GetRuneCount (), maxWidth);
		Assert.Equal (justifiedText, TextFormatter.ClipAndJustify (text, maxWidth, align, textDirection, tabWidth));
		Assert.True (justifiedText.GetRuneCount () <= maxWidth);
		Assert.True (justifiedText.GetColumns () <= maxWidth);
		Assert.Equal (expectedClippedWidth, justifiedText.GetRuneCount ());
		Assert.Equal (expectedClippedWidth, justifiedText.ToRuneList ().Sum (r => Math.Max (r.GetColumns (), 1)));
		Assert.True (expectedClippedWidth <= maxWidth);
		Assert.Equal (StringExtensions.ToString (justifiedText.ToRunes () [..expectedClippedWidth]), justifiedText);

		// see Justify_ tests below
	}

	[Theory]
	[InlineData ("")]
	[InlineData (null)]
	[InlineData ("test")]
	public void Justify_Invalid (string text)
	{
		Assert.Equal (text, TextFormatter.Justify (text, 0));
		Assert.Equal (text, TextFormatter.Justify (text, 0));
		Assert.Throws<ArgumentOutOfRangeException> (() => TextFormatter.Justify (text, -1));
	}

	[Theory]
	[InlineData ("word")]        // Even # of chars
	[InlineData ("word.")]       // Odd # of chars
	[InlineData ("Ð¿ÑÐ¸Ð²ÐµÑ")]  // Unicode (even #)
	[InlineData ("Ð¿ÑÐ¸Ð²ÐµÑ.")] // Unicode (odd # of chars)
	public void Justify_SingleWord (string text)
	{
		var justifiedText = text;
		var fillChar = '+';

		var width = text.GetRuneCount ();
		Assert.Equal (justifiedText, TextFormatter.Justify (text, width, fillChar));
		width = text.GetRuneCount () + 1;
		Assert.Equal (justifiedText, TextFormatter.Justify (text, width, fillChar));
		width = text.GetRuneCount () + 2;
		Assert.Equal (justifiedText, TextFormatter.Justify (text, width, fillChar));
		width = text.GetRuneCount () + 10;
		Assert.Equal (justifiedText, TextFormatter.Justify (text, width, fillChar));
		width = text.GetRuneCount () + 11;
		Assert.Equal (justifiedText, TextFormatter.Justify (text, width, fillChar));
	}

	[Theory]
	// Even # of spaces
	//            0123456789
	[InlineData ("012 456 89", "012 456 89", 10, 0, "+", true)]
	[InlineData ("012 456 89", "012++456+89", 11, 1)]
	[InlineData ("012 456 89", "012 456 89", 12, 2, "++", true)]
	[InlineData ("012 456 89", "012+++456++89", 13, 3)]
	[InlineData ("012 456 89", "012 456 89", 14, 4, "+++", true)]
	[InlineData ("012 456 89", "012++++456+++89", 15, 5)]
	[InlineData ("012 456 89", "012 456 89", 16, 6, "++++", true)]
	[InlineData ("012 456 89", "012 456 89", 30, 20, "+++++++++++", true)]
	[InlineData ("012 456 89", "012+++++++++++++456++++++++++++89", 33, 23)]
	// Odd # of spaces
	//            01234567890123
	[InlineData ("012 456 89 end", "012 456 89 end", 14, 0, "+", true)]
	[InlineData ("012 456 89 end", "012++456+89+end", 15, 1)]
	[InlineData ("012 456 89 end", "012++456++89+end", 16, 2)]
	[InlineData ("012 456 89 end", "012 456 89 end", 17, 3, "++", true)]
	[InlineData ("012 456 89 end", "012+++456++89++end", 18, 4)]
	[InlineData ("012 456 89 end", "012+++456+++89++end", 19, 5)]
	[InlineData ("012 456 89 end", "012 456 89 end", 20, 6, "+++", true)]
	[InlineData ("012 456 89 end", "012++++++++456++++++++89+++++++end", 34, 20)]
	[InlineData ("012 456 89 end", "012+++++++++456+++++++++89++++++++end", 37, 23)]
	// Unicode
	// Even # of chars
	//            0123456789
	[InlineData ("Ð¿ÑÐ Ð²Ð Ñ", "Ð¿ÑÐ Ð²Ð Ñ", 10, 0, "+", true)]
	[InlineData ("Ð¿ÑÐ Ð²Ð Ñ", "Ð¿ÑÐ++Ð²Ð+Ñ", 11, 1)]
	[InlineData ("Ð¿ÑÐ Ð²Ð Ñ", "Ð¿ÑÐ Ð²Ð Ñ", 12, 2, "++", true)]
	[InlineData ("Ð¿ÑÐ Ð²Ð Ñ", "Ð¿ÑÐ+++Ð²Ð++Ñ", 13, 3)]
	[InlineData ("Ð¿ÑÐ Ð²Ð Ñ", "Ð¿ÑÐ Ð²Ð Ñ", 14, 4, "+++", true)]
	[InlineData ("Ð¿ÑÐ Ð²Ð Ñ", "Ð¿ÑÐ++++Ð²Ð+++Ñ", 15, 5)]
	[InlineData ("Ð¿ÑÐ Ð²Ð Ñ", "Ð¿ÑÐ Ð²Ð Ñ", 16, 6, "++++", true)]
	[InlineData ("Ð¿ÑÐ Ð²Ð Ñ", "Ð¿ÑÐ Ð²Ð Ñ", 30, 20, "+++++++++++", true)]
	[InlineData ("Ð¿ÑÐ Ð²Ð Ñ", "Ð¿ÑÐ+++++++++++++Ð²Ð++++++++++++Ñ", 33, 23)]
	// Unicode
	// Odd # of chars
	//            0123456789
	[InlineData ("Ð ÑÐ Ð²Ð Ñ", "Ð ÑÐ Ð²Ð Ñ", 10, 0, "+", true)]
	[InlineData ("Ð ÑÐ Ð²Ð Ñ", "Ð++ÑÐ+Ð²Ð+Ñ", 11, 1)]
	[InlineData ("Ð ÑÐ Ð²Ð Ñ", "Ð++ÑÐ++Ð²Ð+Ñ", 12, 2)]
	[InlineData ("Ð ÑÐ Ð²Ð Ñ", "Ð ÑÐ Ð²Ð Ñ", 13, 3, "++", true)]
	[InlineData ("Ð ÑÐ Ð²Ð Ñ", "Ð+++ÑÐ++Ð²Ð++Ñ", 14, 4)]
	[InlineData ("Ð ÑÐ Ð²Ð Ñ", "Ð+++ÑÐ+++Ð²Ð++Ñ", 15, 5)]
	[InlineData ("Ð ÑÐ Ð²Ð Ñ", "Ð ÑÐ Ð²Ð Ñ", 16, 6, "+++", true)]
	[InlineData ("Ð ÑÐ Ð²Ð Ñ", "Ð++++++++ÑÐ++++++++Ð²Ð+++++++Ñ", 30, 20)]
	[InlineData ("Ð ÑÐ Ð²Ð Ñ", "Ð+++++++++ÑÐ+++++++++Ð²Ð++++++++Ñ", 33, 23)]
	public void Justify_Sentence (string text, string justifiedText, int forceToWidth, int widthOffset, string replaceWith = null, bool replace = false)
	{
		var fillChar = '+';

		Assert.Equal (forceToWidth, text.GetRuneCount () + widthOffset);
		if (replace) {
			justifiedText = text.Replace (" ", replaceWith);
		}
		Assert.Equal (justifiedText, TextFormatter.Justify (text, forceToWidth, fillChar));
		Assert.True (Math.Abs (forceToWidth - justifiedText.GetRuneCount ()) < text.Count (s => s == ' '));
		Assert.True (Math.Abs (forceToWidth - justifiedText.GetColumns ()) < text.Count (s => s == ' '));
	}

	[Fact]
	public void WordWrap_Invalid ()
	{
		var text = string.Empty;
		var width = 0;

		Assert.Empty (TextFormatter.WordWrapText (null, width));
		Assert.Empty (TextFormatter.WordWrapText (text, width));
		Assert.Throws<ArgumentOutOfRangeException> (() => TextFormatter.WordWrapText (text, -1));
	}

	[Fact]
	public void WordWrap_BigWidth ()
	{
		List<string> wrappedLines;

		var text = "Constantinople";
		wrappedLines = TextFormatter.WordWrapText (text, 100);
		Assert.True (wrappedLines.Count == 1);
		Assert.Equal ("Constantinople", wrappedLines [0]);
	}

	[Theory]
	[InlineData ("Constantinople", 14, 0, new [] { "Constantinople" })]
	[InlineData ("Constantinople", 12, -2, new [] { "Constantinop", "le" })]
	[InlineData ("Constantinople", 9, -5, new [] { "Constanti", "nople" })]
	[InlineData ("Constantinople", 7, -7, new [] { "Constan", "tinople" })]
	[InlineData ("Constantinople", 5, -9, new [] { "Const", "antin", "ople" })]
	[InlineData ("Constantinople", 4, -10, new [] { "Cons", "tant", "inop", "le" })]
	[InlineData ("Constantinople", 1, -13, new [] { "C", "o", "n", "s", "t", "a", "n", "t", "i", "n", "o", "p", "l", "e" })]
	public void WordWrap_SingleWordLine (string text, int maxWidth, int widthOffset, IEnumerable<string> resultLines)
	{
		List<string> wrappedLines;

		Assert.Equal (maxWidth, text.GetRuneCount () + widthOffset);
		var expectedClippedWidth = Math.Min (text.GetRuneCount (), maxWidth);
		wrappedLines = TextFormatter.WordWrapText (text, maxWidth);
		Assert.Equal (wrappedLines.Count, resultLines.Count ());
		Assert.True (expectedClippedWidth >= (wrappedLines.Count > 0 ? wrappedLines.Max (l => l.GetRuneCount ()) : 0));
		Assert.True (expectedClippedWidth >= (wrappedLines.Count > 0 ? wrappedLines.Max (l => l.GetColumns ()) : 0));
		Assert.Equal (resultLines, wrappedLines);
	}

	[Theory]
	[InlineData ("กขฃคฅฆงจฉชซฌญฎฏฐฑฒณดตถทธนบปผฝพฟภมยรฤลฦวศษสหฬอฮฯะัาำ", 51, 0, new [] { "กขฃคฅฆงจฉชซฌญฎฏฐฑฒณดตถทธนบปผฝพฟภมยรฤลฦวศษสหฬอฮฯะัาำ" })]
	[InlineData ("กขฃคฅฆงจฉชซฌญฎฏฐฑฒณดตถทธนบปผฝพฟภมยรฤลฦวศษสหฬอฮฯะัาำ", 50, -1, new [] { "กขฃคฅฆงจฉชซฌญฎฏฐฑฒณดตถทธนบปผฝพฟภมยรฤลฦวศษสหฬอฮฯะัาำ" })]
	[InlineData ("กขฃคฅฆงจฉชซฌญฎฏฐฑฒณดตถทธนบปผฝพฟภมยรฤลฦวศษสหฬอฮฯะัาำ", 46, -5, new [] { "กขฃคฅฆงจฉชซฌญฎฏฐฑฒณดตถทธนบปผฝพฟภมยรฤลฦวศษสหฬอฮ", "ฯะัาำ" })]
	[InlineData ("กขฃคฅฆงจฉชซฌญฎฏฐฑฒณดตถทธนบปผฝพฟภมยรฤลฦวศษสหฬอฮฯะัาำ", 26, -25, new [] { "กขฃคฅฆงจฉชซฌญฎฏฐฑฒณดตถทธนบ", "ปผฝพฟภมยรฤลฦวศษสหฬอฮฯะัาำ" })]
	[InlineData ("กขฃคฅฆงจฉชซฌญฎฏฐฑฒณดตถทธนบปผฝพฟภมยรฤลฦวศษสหฬอฮฯะัาำ", 17, -34, new [] { "กขฃคฅฆงจฉชซฌญฎฏฐฑ", "ฒณดตถทธนบปผฝพฟภมย", "รฤลฦวศษสหฬอฮฯะัาำ" })]
	[InlineData ("กขฃคฅฆงจฉชซฌญฎฏฐฑฒณดตถทธนบปผฝพฟภมยรฤลฦวศษสหฬอฮฯะัาำ", 13, -38, new [] { "กขฃคฅฆงจฉชซฌญ", "ฎฏฐฑฒณดตถทธนบ", "ปผฝพฟภมยรฤลฦว", "ศษสหฬอฮฯะัาำ" })]
	[InlineData ("กขฃคฅฆงจฉชซฌญฎฏฐฑฒณดตถทธนบปผฝพฟภมยรฤลฦวศษสหฬอฮฯะัาำ", 1, -50,
		new [] {
			"ก", "ข", "ฃ", "ค", "ฅ", "ฆ", "ง", "จ", "ฉ", "ช", "ซ", "ฌ", "ญ", "ฎ", "ฏ", "ฐ", "ฑ", "ฒ", "ณ", "ด", "ต", "ถ", "ท", "ธ", "น", "บ", "ป", "ผ", "ฝ", "พ", "ฟ", "ภ", "ม", "ย", "ร",
			"ฤ", "ล", "ฦ", "ว", "ศ", "ษ", "ส", "ห", "ฬ", "อ", "ฮ", "ฯ", "ะั", "า", "ำ"
		})]
	public void WordWrap_Unicode_SingleWordLine (string text, int maxWidth, int widthOffset, IEnumerable<string> resultLines)
	{
		List<string> wrappedLines;

		var zeroWidth = text.EnumerateRunes ().Where (r => r.GetColumns () == 0);
		Assert.Single (zeroWidth);
		Assert.Equal ('ั', zeroWidth.ElementAt (0).Value);
		Assert.Equal (maxWidth, text.GetRuneCount () + widthOffset);
		var expectedClippedWidth = Math.Min (text.GetRuneCount (), maxWidth);
		wrappedLines = TextFormatter.WordWrapText (text, maxWidth);
		Assert.Equal (wrappedLines.Count, resultLines.Count ());
		Assert.True (expectedClippedWidth >= (wrappedLines.Count > 0 ? wrappedLines.Max (l => l.GetRuneCount () + zeroWidth.Count () - 1 + widthOffset) : 0));
		Assert.True (expectedClippedWidth >= (wrappedLines.Count > 0 ? wrappedLines.Max (l => l.GetColumns ()) : 0));
		Assert.Equal (resultLines, wrappedLines);
	}

	[Theory]
	[InlineData ("This\u00A0is\u00A0a\u00A0sentence.", 19, 0, new [] { "This\u00A0is\u00A0a\u00A0sentence." })]
	[InlineData ("This\u00A0is\u00A0a\u00A0sentence.", 18, -1, new [] { "This\u00A0is\u00A0a\u00A0sentence", "." })]
	[InlineData ("This\u00A0is\u00A0a\u00A0sentence.", 17, -2, new [] { "This\u00A0is\u00A0a\u00A0sentenc", "e." })]
	[InlineData ("This\u00A0is\u00A0a\u00A0sentence.", 14, -5, new [] { "This\u00A0is\u00A0a\u00A0sent", "ence." })]
	[InlineData ("This\u00A0is\u00A0a\u00A0sentence.", 10, -9, new [] { "This\u00A0is\u00A0a\u00A0", "sentence." })]
	[InlineData ("This\u00A0is\u00A0a\u00A0sentence.", 7, -12, new [] { "This\u00A0is", "\u00A0a\u00A0sent", "ence." })]
	[InlineData ("This\u00A0is\u00A0a\u00A0sentence.", 5, -14, new [] { "This\u00A0", "is\u00A0a\u00A0", "sente", "nce." })]
	[InlineData ("This\u00A0is\u00A0a\u00A0sentence.", 1, -18, new [] { "T", "h", "i", "s", "\u00A0", "i", "s", "\u00A0", "a", "\u00A0", "s", "e", "n", "t", "e", "n", "c", "e", "." })]
	public void WordWrap_Unicode_LineWithNonBreakingSpace (string text, int maxWidth, int widthOffset, IEnumerable<string> resultLines)
	{
		List<string> wrappedLines;

		Assert.Equal (maxWidth, text.GetRuneCount () + widthOffset);
		var expectedClippedWidth = Math.Min (text.GetRuneCount (), maxWidth);
		wrappedLines = TextFormatter.WordWrapText (text, maxWidth);
		Assert.Equal (wrappedLines.Count, resultLines.Count ());
		Assert.True (expectedClippedWidth >= (wrappedLines.Count > 0 ? wrappedLines.Max (l => l.GetRuneCount ()) : 0));
		Assert.True (expectedClippedWidth >= (wrappedLines.Count > 0 ? wrappedLines.Max (l => l.GetColumns ()) : 0));
		Assert.Equal (resultLines, wrappedLines);
	}

	[Theory]
	[InlineData ("This\u00A0is\n\u00A0a\u00A0sentence.", 20, 0, new [] { "This\u00A0is\u00A0a\u00A0sentence." })]
	[InlineData ("This\u00A0is\n\u00A0a\u00A0sentence.", 19, -1, new [] { "This\u00A0is\u00A0a\u00A0sentence." })]
	[InlineData ("\u00A0\u00A0\u00A0\u00A0\u00A0test\u00A0sentence.", 19, 0, new [] { "\u00A0\u00A0\u00A0\u00A0\u00A0test\u00A0sentence." })]
	public void WordWrap_Unicode_2LinesWithNonBreakingSpace (string text, int maxWidth, int widthOffset, IEnumerable<string> resultLines)
	{
		List<string> wrappedLines;

		Assert.Equal (maxWidth, text.GetRuneCount () + widthOffset);
		var expectedClippedWidth = Math.Min (text.GetRuneCount (), maxWidth);
		wrappedLines = TextFormatter.WordWrapText (text, maxWidth);
		Assert.Equal (wrappedLines.Count, resultLines.Count ());
		Assert.True (expectedClippedWidth >= (wrappedLines.Count > 0 ? wrappedLines.Max (l => l.GetRuneCount ()) : 0));
		Assert.True (expectedClippedWidth >= (wrappedLines.Count > 0 ? wrappedLines.Max (l => l.GetColumns ()) : 0));
		Assert.Equal (resultLines, wrappedLines);
	}

	[Theory]
	[InlineData ("A sentence has words.", 21, 0, new [] { "A sentence has words." })]
	[InlineData ("A sentence has words.", 20, -1, new [] { "A sentence has", "words." })]
	[InlineData ("A sentence has words.", 15, -6, new [] { "A sentence has", "words." })]
	[InlineData ("A sentence has words.", 14, -7, new [] { "A sentence has", "words." })]
	[InlineData ("A sentence has words.", 13, -8, new [] { "A sentence", "has words." })]
	// Unicode 
	[InlineData ("A Unicode sentence (Ð¿ÑÐ¸Ð²ÐµÑ) has words.", 42, 0, new [] { "A Unicode sentence (Ð¿ÑÐ¸Ð²ÐµÑ) has words." })]
	[InlineData ("A Unicode sentence (Ð¿ÑÐ¸Ð²ÐµÑ) has words.", 41, -1, new [] { "A Unicode sentence (Ð¿ÑÐ¸Ð²ÐµÑ) has", "words." })]
	[InlineData ("A Unicode sentence (Ð¿ÑÐ¸Ð²ÐµÑ) has words.", 36, -6, new [] { "A Unicode sentence (Ð¿ÑÐ¸Ð²ÐµÑ) has", "words." })]
	[InlineData ("A Unicode sentence (Ð¿ÑÐ¸Ð²ÐµÑ) has words.", 35, -7, new [] { "A Unicode sentence (Ð¿ÑÐ¸Ð²ÐµÑ) has", "words." })]
	[InlineData ("A Unicode sentence (Ð¿ÑÐ¸Ð²ÐµÑ) has words.", 34, -8, new [] { "A Unicode sentence (Ð¿ÑÐ¸Ð²ÐµÑ)", "has words." })]
	[InlineData ("A Unicode sentence (Ð¿ÑÐ¸Ð²ÐµÑ) has words.", 25, -17, new [] { "A Unicode sentence", "(Ð¿ÑÐ¸Ð²ÐµÑ) has words." })]
	public void WordWrap_NoNewLines_Default (string text, int maxWidth, int widthOffset, IEnumerable<string> resultLines)
	{
		// Calls WordWrapText (text, width) and thus preserveTrailingSpaces defaults to false
		List<string> wrappedLines;

		Assert.Equal (maxWidth, text.GetRuneCount () + widthOffset);
		var expectedClippedWidth = Math.Min (text.GetRuneCount (), maxWidth);
		wrappedLines = TextFormatter.WordWrapText (text, maxWidth);
		Assert.Equal (wrappedLines.Count, resultLines.Count ());
		Assert.True (expectedClippedWidth >= (wrappedLines.Count > 0 ? wrappedLines.Max (l => l.GetRuneCount ()) : 0));
		Assert.True (expectedClippedWidth >= (wrappedLines.Count > 0 ? wrappedLines.Max (l => l.GetColumns ()) : 0));
		Assert.Equal (resultLines, wrappedLines);
	}

	/// <summary>
	/// WordWrap strips CRLF
	/// </summary>
	[Theory]
	[InlineData ("A sentence has words.\nA paragraph has lines.", 44, 0, new [] { "A sentence has words.A paragraph has lines." })]
	[InlineData ("A sentence has words.\nA paragraph has lines.", 43, -1, new [] { "A sentence has words.A paragraph has lines." })]
	[InlineData ("A sentence has words.\nA paragraph has lines.", 38, -6, new [] { "A sentence has words.A paragraph has", "lines." })]
	[InlineData ("A sentence has words.\nA paragraph has lines.", 34, -10, new [] { "A sentence has words.A paragraph", "has lines." })]
	[InlineData ("A sentence has words.\nA paragraph has lines.", 27, -17, new [] { "A sentence has words.A", "paragraph has lines." })]
	// Unicode 
	[InlineData ("A Unicode sentence (Ð¿ÑÐ¸Ð²ÐµÑ) has words.\nA Unicode Пункт has Линии.", 69, 0, new [] { "A Unicode sentence (Ð¿ÑÐ¸Ð²ÐµÑ) has words.A Unicode Пункт has Линии." })]
	[InlineData ("A Unicode sentence (Ð¿ÑÐ¸Ð²ÐµÑ) has words.\nA Unicode Пункт has Линии.", 68, -1, new [] { "A Unicode sentence (Ð¿ÑÐ¸Ð²ÐµÑ) has words.A Unicode Пункт has Линии." })]
	[InlineData ("A Unicode sentence (Ð¿ÑÐ¸Ð²ÐµÑ) has words.\nA Unicode Пункт has Линии.", 63, -6, new [] { "A Unicode sentence (Ð¿ÑÐ¸Ð²ÐµÑ) has words.A Unicode Пункт has", "Линии." })]
	[InlineData ("A Unicode sentence (Ð¿ÑÐ¸Ð²ÐµÑ) has words.\nA Unicode Пункт has Линии.", 59, -10, new [] { "A Unicode sentence (Ð¿ÑÐ¸Ð²ÐµÑ) has words.A Unicode Пункт", "has Линии." })]
	[InlineData ("A Unicode sentence (Ð¿ÑÐ¸Ð²ÐµÑ) has words.\nA Unicode Пункт has Линии.", 52, -17, new [] { "A Unicode sentence (Ð¿ÑÐ¸Ð²ÐµÑ) has words.A Unicode", "Пункт has Линии." })]
	public void WordWrap_WithNewLines (string text, int maxWidth, int widthOffset, IEnumerable<string> resultLines)
	{
		List<string> wrappedLines;

		Assert.Equal (maxWidth, text.GetRuneCount () + widthOffset);
		var expectedClippedWidth = Math.Min (text.GetRuneCount (), maxWidth);
		wrappedLines = TextFormatter.WordWrapText (text, maxWidth);
		Assert.Equal (wrappedLines.Count, resultLines.Count ());
		Assert.True (expectedClippedWidth >= (wrappedLines.Count > 0 ? wrappedLines.Max (l => l.GetRuneCount ()) : 0));
		Assert.True (expectedClippedWidth >= (wrappedLines.Count > 0 ? wrappedLines.Max (l => l.GetColumns ()) : 0));
		Assert.Equal (resultLines, wrappedLines);
	}

	[Theory]
	[InlineData ("A sentence has words.", 3, -18, new [] { "A", "sen", "ten", "ce", "has", "wor", "ds." })]
	[InlineData ("A sentence has words.", 2, -19, new [] { "A", "se", "nt", "en", "ce", "ha", "s", "wo", "rd", "s." })]
	[InlineData ("A sentence has words.", 1, -20, new [] { "A", "s", "e", "n", "t", "e", "n", "c", "e", "h", "a", "s", "w", "o", "r", "d", "s", "." })]
	public void WordWrap_Narrow_Default (string text, int maxWidth, int widthOffset, IEnumerable<string> resultLines)
	{
		// Calls WordWrapText (text, width) and thus preserveTrailingSpaces defaults to false
		List<string> wrappedLines;

		Assert.Equal (maxWidth, text.GetRuneCount () + widthOffset);
		var expectedClippedWidth = Math.Min (text.GetRuneCount (), maxWidth);
		wrappedLines = TextFormatter.WordWrapText (text, maxWidth);
		Assert.Equal (wrappedLines.Count, resultLines.Count ());
		Assert.True (expectedClippedWidth >= (wrappedLines.Count > 0 ? wrappedLines.Max (l => l.GetRuneCount ()) : 0));
		Assert.True (expectedClippedWidth >= (wrappedLines.Count > 0 ? wrappedLines.Max (l => l.GetColumns ()) : 0));
		Assert.Equal (resultLines, wrappedLines);
	}

	[Theory]
	[InlineData ("A sentence has words.", 14, -7, new [] { "A sentence ", "has words." })]
	[InlineData ("A sentence has words.", 8, -13, new [] { "A ", "sentence", " has ", "words." })]
	[InlineData ("A sentence has words.", 6, -15, new [] { "A ", "senten", "ce ", "has ", "words." })]
	[InlineData ("A sentence has words.", 3, -18, new [] { "A ", "sen", "ten", "ce ", "has", " ", "wor", "ds." })]
	[InlineData ("A sentence has words.", 2, -19, new [] { "A ", "se", "nt", "en", "ce", " ", "ha", "s ", "wo", "rd", "s." })]
	[InlineData ("A sentence has words.", 1, -20, new [] { "A", " ", "s", "e", "n", "t", "e", "n", "c", "e", " ", "h", "a", "s", " ", "w", "o", "r", "d", "s", "." })]
	public void WordWrap_PreserveTrailingSpaces_True (string text, int maxWidth, int widthOffset, IEnumerable<string> resultLines)
	{
		List<string> wrappedLines;

		Assert.Equal (maxWidth, text.GetRuneCount () + widthOffset);
		var expectedClippedWidth = Math.Min (text.GetRuneCount (), maxWidth);
		wrappedLines = TextFormatter.WordWrapText (text, maxWidth, true);
		Assert.Equal (wrappedLines.Count, resultLines.Count ());
		Assert.True (expectedClippedWidth >= (wrappedLines.Count > 0 ? wrappedLines.Max (l => l.GetRuneCount ()) : 0));
		Assert.True (expectedClippedWidth >= (wrappedLines.Count > 0 ? wrappedLines.Max (l => l.GetColumns ()) : 0));
		Assert.Equal (resultLines, wrappedLines);
	}

	[Theory]
	[InlineData ("文に は言葉 があり ます。", 14, 0, new [] { "文に は言葉 ", "があり ます。" })]
	[InlineData ("文に は言葉 があり ます。", 3, -11, new [] { "文", "に ", "は", "言", "葉 ", "が", "あ", "り ", "ま", "す", "。" })]
	[InlineData ("文に は言葉 があり ます。", 2, -12, new [] { "文", "に", " ", "は", "言", "葉", " ", "が", "あ", "り", " ", "ま", "す", "。" })]
	[InlineData ("文に は言葉 があり ます。", 1, -13, new string [] { })]
	public void WordWrap_PreserveTrailingSpaces_True_Wide_Runes (string text, int maxWidth, int widthOffset, IEnumerable<string> resultLines)
	{
		List<string> wrappedLines;

		Assert.Equal (maxWidth, text.GetRuneCount () + widthOffset);
		var expectedClippedWidth = Math.Min (text.GetRuneCount (), maxWidth);
		wrappedLines = TextFormatter.WordWrapText (text, maxWidth, true);
		Assert.Equal (wrappedLines.Count, resultLines.Count ());
		Assert.True (expectedClippedWidth >= (wrappedLines.Count > 0 ? wrappedLines.Max (l => l.GetRuneCount ()) : 0));
		Assert.True (expectedClippedWidth >= (wrappedLines.Count > 0 ? wrappedLines.Max (l => l.GetColumns ()) : 0));
		Assert.Equal (resultLines, wrappedLines);
	}

	[Theory]
	[InlineData ("文に は言葉 があり ます。", 14, 0, new [] { "文に は言葉", "があり ます。" })]
	[InlineData ("文に は言葉 があり ます。", 3, -11, new [] { "文", "に", "は", "言", "葉", "が", "あ", "り", "ま", "す", "。" })]
	[InlineData ("文に は言葉 があり ます。", 2, -12, new [] { "文", "に", "は", "言", "葉", "が", "あ", "り", "ま", "す", "。" })]
	[InlineData ("文に は言葉 があり ます。", 1, -13, new [] { " ", " ", " " })] // Just Spaces; should result in a single space for each line
	public void WordWrap_PreserveTrailingSpaces_False_Wide_Runes (string text, int maxWidth, int widthOffset, IEnumerable<string> resultLines)
	{
		List<string> wrappedLines;

		Assert.Equal (maxWidth, text.GetRuneCount () + widthOffset);
		var expectedClippedWidth = Math.Min (text.GetRuneCount (), maxWidth);
		wrappedLines = TextFormatter.WordWrapText (text, maxWidth);
		Assert.Equal (wrappedLines.Count, resultLines.Count ());
		Assert.True (expectedClippedWidth >= (wrappedLines.Count > 0 ? wrappedLines.Max (l => l.GetRuneCount ()) : 0));
		Assert.True (expectedClippedWidth >= (wrappedLines.Count > 0 ? wrappedLines.Max (l => l.GetColumns ()) : 0));
		Assert.Equal (resultLines, wrappedLines);
	}

	[Theory]
	[InlineData ("A sentence has words. ", 3, new [] { "A ", "sen", "ten", "ce ", "has", " ", "wor", "ds.", " " })]
	[InlineData ("A   sentence          has  words.  ", 3, new [] { "A  ", " ", "sen", "ten", "ce ", "   ", "   ", "   ", "has", "  ", "wor", "ds.", "  " })]
	public void WordWrap_PreserveTrailingSpaces_True_With_Simple_Runes_Width_3 (string text, int width, IEnumerable<string> resultLines)
	{
		var wrappedLines = TextFormatter.WordWrapText (text, width, true);
		Assert.Equal (wrappedLines.Count, resultLines.Count ());
		Assert.Equal (resultLines, wrappedLines);
		var breakLines = "";
		foreach (var line in wrappedLines) {
			breakLines += $"{line}{Environment.NewLine}";
		}
		var expected = string.Empty;
		foreach (var line in resultLines) {
			expected += $"{line}{Environment.NewLine}";
		}
		Assert.Equal (expected, breakLines);

		// Double space Complex example - this is how VS 2022 does it
		//text = "A  sentence      has words.  ";
		//breakLines = "";
		//wrappedLines = TextFormatter.WordWrapText (text, width, preserveTrailingSpaces: true);
		//foreach (var line in wrappedLines) {
		//	breakLines += $"{line}{Environment.NewLine}";
		//}
		//expected = "A  " + Environment.NewLine +
		//	" se" + Environment.NewLine +
		//	" nt" + Environment.NewLine +
		//	" en" + Environment.NewLine +
		//	" ce" + Environment.NewLine +
		//	"  " + Environment.NewLine +
		//	"  " + Environment.NewLine +
		//	"  " + Environment.NewLine +
		//	" ha" + Environment.NewLine +
		//	" s " + Environment.NewLine +
		//	" wo" + Environment.NewLine +
		//	" rd" + Environment.NewLine +
		//	" s." + Environment.NewLine;
		//Assert.Equal (expected, breakLines);
	}

	[Theory]
	[InlineData (null, 1, new string [] { })] // null input
	[InlineData ("", 1, new string [] { })] // Empty input
	[InlineData ("1 34", 1, new [] { "1", "3", "4" })] // Single Spaces
	[InlineData ("1", 1, new [] { "1" })] // Short input
	[InlineData ("12", 1, new [] { "1", "2" })]
	[InlineData ("123", 1, new [] { "1", "2", "3" })]
	[InlineData ("123456", 1, new [] { "1", "2", "3", "4", "5", "6" })] // No spaces
	[InlineData (" ", 1, new [] { " " })] // Just Spaces; should result in a single space
	[InlineData ("  ", 1, new [] { " " })]
	[InlineData ("   ", 1, new [] { " ", " " })]
	[InlineData ("    ", 1, new [] { " ", " " })]
	[InlineData ("12 456", 1, new [] { "1", "2", "4", "5", "6" })] // Single Spaces
	[InlineData (" 2 456", 1, new [] { " ", "2", "4", "5", "6" })] // Leading spaces should be preserved.
	[InlineData (" 2 456 8", 1, new [] { " ", "2", "4", "5", "6", "8" })]
	[InlineData ("A sentence has words. ", 1, new [] { "A", "s", "e", "n", "t", "e", "n", "c", "e", "h", "a", "s", "w", "o", "r", "d", "s", "." })] // Complex example
	[InlineData ("12  567", 1, new [] { "1", "2", " ", "5", "6", "7" })] // Double Spaces
	[InlineData ("  3 567", 1, new [] { " ", "3", "5", "6", "7" })] // Double Leading spaces should be preserved.
	[InlineData ("  3  678  1", 1, new [] { " ", "3", " ", "6", "7", "8", " ", "1" })]
	[InlineData ("1  456", 1, new [] { "1", " ", "4", "5", "6" })]
	[InlineData ("A  sentence   has words.  ", 1,
		new [] { "A", " ", "s", "e", "n", "t", "e", "n", "c", "e", " ", "h", "a", "s", "w", "o", "r", "d", "s", ".", " " })] // Double space Complex example
	public void WordWrap_PreserveTrailingSpaces_False_With_Simple_Runes_Width_1 (string text, int width, IEnumerable<string> resultLines)
	{
		var wrappedLines = TextFormatter.WordWrapText (text, width);
		Assert.Equal (wrappedLines.Count, resultLines.Count ());
		Assert.Equal (resultLines, wrappedLines);
		var breakLines = "";
		foreach (var line in wrappedLines) {
			breakLines += $"{line}{Environment.NewLine}";
		}
		var expected = string.Empty;
		foreach (var line in resultLines) {
			expected += $"{line}{Environment.NewLine}";
		}
		Assert.Equal (expected, breakLines);
	}

	[Theory]
	[InlineData (null, 3, new string [] { })] // null input
	[InlineData ("", 3, new string [] { })] // Empty input
	[InlineData ("1", 3, new [] { "1" })]    // Short input
	[InlineData ("12", 3, new [] { "12" })]
	[InlineData ("123", 3, new [] { "123" })]
	[InlineData ("123456", 3, new [] { "123", "456" })]      // No spaces
	[InlineData ("1234567", 3, new [] { "123", "456", "7" })] // No spaces
	[InlineData (" ", 3, new [] { " " })]               // Just Spaces; should result in a single space
	[InlineData ("  ", 3, new [] { "  " })]
	[InlineData ("   ", 3, new [] { "   " })]
	[InlineData ("    ", 3, new [] { "   " })]
	[InlineData ("12 456", 3, new [] { "12", "456" })] // Single Spaces
	[InlineData (" 2 456", 3, new [] { " 2", "456" })] // Leading spaces should be preserved.
	[InlineData (" 2 456 8", 3, new [] { " 2", "456", "8" })]
	[InlineData ("A sentence has words. ", 3, new [] { "A", "sen", "ten", "ce", "has", "wor", "ds." })] // Complex example
	[InlineData ("12  567", 3, new [] { "12 ", "567" })]                                 // Double Spaces
	[InlineData ("  3 567", 3, new [] { "  3", "567" })]                                 // Double Leading spaces should be preserved.
	[InlineData ("  3  678  1", 3, new [] { "  3", " 67", "8 ", "1" })]
	[InlineData ("1  456", 3, new [] { "1 ", "456" })]
	[InlineData ("A  sentence      has words.  ", 3, new [] { "A ", "sen", "ten", "ce ", "   ", "has", "wor", "ds.", " " })] // Double space Complex example
	public void WordWrap_PreserveTrailingSpaces_False_With_Simple_Runes_Width_3 (string text, int width, IEnumerable<string> resultLines)
	{
		var wrappedLines = TextFormatter.WordWrapText (text, width);
		Assert.Equal (wrappedLines.Count, resultLines.Count ());
		Assert.Equal (resultLines, wrappedLines);
		var breakLines = "";
		foreach (var line in wrappedLines) {
			breakLines += $"{line}{Environment.NewLine}";
		}
		var expected = string.Empty;
		foreach (var line in resultLines) {
			expected += $"{line}{Environment.NewLine}";
		}
		Assert.Equal (expected, breakLines);
	}

	[Theory]
	[InlineData (null, 50, new string [] { })] // null input
	[InlineData ("", 50, new string [] { })] // Empty input
	[InlineData ("1", 50, new [] { "1" })]    // Short input
	[InlineData ("12", 50, new [] { "12" })]
	[InlineData ("123", 50, new [] { "123" })]
	[InlineData ("123456", 50, new [] { "123456" })]  // No spaces
	[InlineData ("1234567", 50, new [] { "1234567" })] // No spaces
	[InlineData (" ", 50, new [] { " " })]       // Just Spaces; should result in a single space
	[InlineData ("  ", 50, new [] { "  " })]
	[InlineData ("   ", 50, new [] { "   " })]
	[InlineData ("12 456", 50, new [] { "12 456" })] // Single Spaces
	[InlineData (" 2 456", 50, new [] { " 2 456" })] // Leading spaces should be preserved.
	[InlineData (" 2 456 8", 50, new [] { " 2 456 8" })]
	[InlineData ("A sentence has words. ", 50, new [] { "A sentence has words. " })] // Complex example
	[InlineData ("12  567", 50, new [] { "12  567" })]                // Double Spaces
	[InlineData ("  3 567", 50, new [] { "  3 567" })]                // Double Leading spaces should be preserved.
	[InlineData ("  3  678  1", 50, new [] { "  3  678  1" })]
	[InlineData ("1  456", 50, new [] { "1  456" })]
	[InlineData ("A  sentence      has words.  ", 50, new [] { "A  sentence      has words.  " })] // Double space Complex example
	public void WordWrap_PreserveTrailingSpaces_False_With_Simple_Runes_Width_50 (string text, int width, IEnumerable<string> resultLines)
	{
		var wrappedLines = TextFormatter.WordWrapText (text, width);
		Assert.Equal (wrappedLines.Count, resultLines.Count ());
		Assert.Equal (resultLines, wrappedLines);
		var breakLines = "";
		foreach (var line in wrappedLines) {
			breakLines += $"{line}{Environment.NewLine}";
		}
		var expected = string.Empty;
		foreach (var line in resultLines) {
			expected += $"{line}{Environment.NewLine}";
		}
		Assert.Equal (expected, breakLines);
	}

	[Theory]
	[InlineData ("A sentence\t\t\t has words.", 14, -10, new [] { "A sentence\t", "\t\t has ", "words." })]
	[InlineData ("A sentence\t\t\t has words.", 8, -16, new [] { "A ", "sentence", "\t\t", "\t ", "has ", "words." })]
	[InlineData ("A sentence\t\t\t has words.", 3, -21, new [] { "A ", "sen", "ten", "ce", "\t", "\t", "\t", " ", "has", " ", "wor", "ds." })]
	[InlineData ("A sentence\t\t\t has words.", 2, -22, new [] { "A ", "se", "nt", "en", "ce", "\t", "\t", "\t", " ", "ha", "s ", "wo", "rd", "s." })]
	[InlineData ("A sentence\t\t\t has words.", 1, -23, new [] { "A", " ", "s", "e", "n", "t", "e", "n", "c", "e", "\t", "\t", "\t", " ", "h", "a", "s", " ", "w", "o", "r", "d", "s", "." })]
	public void WordWrap_PreserveTrailingSpaces_True_With_Tab (string text, int maxWidth, int widthOffset, IEnumerable<string> resultLines, int tabWidth = 4)
	{
		List<string> wrappedLines;

		Assert.Equal (maxWidth, text.GetRuneCount () + widthOffset);
		var expectedClippedWidth = Math.Min (text.GetRuneCount (), maxWidth);
		wrappedLines = TextFormatter.WordWrapText (text, maxWidth, true, tabWidth);
		Assert.Equal (wrappedLines.Count, resultLines.Count ());
		Assert.True (expectedClippedWidth >= (wrappedLines.Count > 0 ? wrappedLines.Max (l => l.GetRuneCount ()) : 0));
		Assert.True (expectedClippedWidth >= (wrappedLines.Count > 0 ? wrappedLines.Max (l => l.GetColumns ()) : 0));
		Assert.Equal (resultLines, wrappedLines);
	}

	[Theory]
	[InlineData ("これが最初の行です。 こんにちは世界。 これが2行目です。", 29, 0, new [] { "これが最初の行です。", "こんにちは世界。", "これが2行目です。" })]
	public void WordWrap_PreserveTrailingSpaces_False_Unicode_Wide_Runes (string text, int maxWidth, int widthOffset, IEnumerable<string> resultLines)
	{
		List<string> wrappedLines;

		Assert.Equal (maxWidth, text.GetRuneCount () + widthOffset);
		var expectedClippedWidth = Math.Min (text.GetRuneCount (), maxWidth);
		wrappedLines = TextFormatter.WordWrapText (text, maxWidth);
		Assert.Equal (wrappedLines.Count, resultLines.Count ());
		Assert.True (expectedClippedWidth >= (wrappedLines.Count > 0 ? wrappedLines.Max (l => l.GetRuneCount ()) : 0));
		Assert.True (expectedClippedWidth >= (wrappedLines.Count > 0 ? wrappedLines.Max (l => l.GetColumns ()) : 0));
		Assert.Equal (resultLines, wrappedLines);
	}

	[Theory]
	[InlineData ("test", 0, 't', "test")]
	[InlineData ("test", 1, 'e', "test")]
	[InlineData ("Ok", 0, 'O', "Ok")]
	[InlineData ("[◦ Ok ◦]", 3, 'O', "[◦ Ok ◦]")]
	[InlineData ("^k", 0, '^', "^k")]
	public void ReplaceHotKeyWithTag (string text, int hotPos, uint tag, string expected)
	{
		var tf = new TextFormatter ();
		var runes = text.ToRuneList ();
		Rune rune;
		if (Rune.TryGetRuneAt (text, hotPos, out rune)) {
			Assert.Equal (rune, (Rune)tag);

		}
		var result = tf.ReplaceHotKeyWithTag (text, hotPos);
		Assert.Equal (result, expected);
		Assert.Equal ((Rune)tag, result.ToRunes () [hotPos]);
		Assert.Equal (text.GetRuneCount (), runes.Count);
		Assert.Equal (text, StringExtensions.ToString (runes));
	}

	[Theory]
	[InlineData ("", -1, TextAlignment.Left, false, 0)]
	[InlineData (null, 0, TextAlignment.Left, false, 1)]
	[InlineData (null, 0, TextAlignment.Left, true, 1)]
	[InlineData ("", 0, TextAlignment.Left, false, 1)]
	[InlineData ("", 0, TextAlignment.Left, true, 1)]
	public void Reformat_Invalid (string text, int maxWidth, TextAlignment textAlignment, bool wrap, int linesCount)
	{
		if (maxWidth < 0) {
			Assert.Throws<ArgumentOutOfRangeException> (() => TextFormatter.Format (text, maxWidth, textAlignment, wrap));
		} else {
			var list = TextFormatter.Format (text, maxWidth, textAlignment, wrap);
			Assert.NotEmpty (list);
			Assert.True (list.Count == linesCount);
			Assert.Equal (string.Empty, list [0]);
		}
	}

	[Theory]
	[InlineData ("", 0, 0, TextAlignment.Left, false, 1, true)]
	[InlineData ("", 1, 1, TextAlignment.Left, false, 1, true)]
	[InlineData ("A sentence has words.", 0, -21, TextAlignment.Left, false, 1, true)]
	[InlineData ("A sentence has words.", 1, -20, TextAlignment.Left, false, 1, false)]
	[InlineData ("A sentence has words.", 5, -16, TextAlignment.Left, false, 1, false)]
	[InlineData ("A sentence has words.", 20, -1, TextAlignment.Left, false, 1, false)]
	// no clip
	[InlineData ("A sentence has words.", 21, 0, TextAlignment.Left, false, 1, false)]
	[InlineData ("A sentence has words.", 22, 1, TextAlignment.Left, false, 1, false)]
	public void Reformat_NoWordrap_SingleLine (string text, int maxWidth, int widthOffset, TextAlignment textAlignment, bool wrap, int linesCount, bool stringEmpty)
	{
		Assert.Equal (maxWidth, text.GetRuneCount () + widthOffset);
		var expectedClippedWidth = Math.Min (text.GetRuneCount (), maxWidth);
		var list = TextFormatter.Format (text, maxWidth, textAlignment, wrap);
		Assert.NotEmpty (list);
		Assert.True (list.Count == linesCount);
		if (stringEmpty) {
			Assert.Equal (string.Empty, list [0]);
		} else {
			Assert.NotEqual (string.Empty, list [0]);
		}
		Assert.Equal (StringExtensions.ToString (text.ToRunes () [..expectedClippedWidth]), list [0]);
	}

	[Theory]
	[InlineData ("A sentence has words.\nLine 2.", 0, -29, TextAlignment.Left, false, 1, true)]
	[InlineData ("A sentence has words.\nLine 2.", 1, -28, TextAlignment.Left, false, 1, false)]
	[InlineData ("A sentence has words.\nLine 2.", 5, -24, TextAlignment.Left, false, 1, false)]
	[InlineData ("A sentence has words.\nLine 2.", 28, -1, TextAlignment.Left, false, 1, false)]
	// no clip
	[InlineData ("A sentence has words.\nLine 2.", 29, 0, TextAlignment.Left, false, 1, false)]
	[InlineData ("A sentence has words.\nLine 2.", 30, 1, TextAlignment.Left, false, 1, false)]
	[InlineData ("A sentence has words.\r\nLine 2.", 0, -30, TextAlignment.Left, false, 1, true)]
	[InlineData ("A sentence has words.\r\nLine 2.", 1, -29, TextAlignment.Left, false, 1, false)]
	[InlineData ("A sentence has words.\r\nLine 2.", 5, -25, TextAlignment.Left, false, 1, false)]
	[InlineData ("A sentence has words.\r\nLine 2.", 29, -1, TextAlignment.Left, false, 1, false, 1)]
	[InlineData ("A sentence has words.\r\nLine 2.", 30, 0, TextAlignment.Left, false, 1, false)]
	[InlineData ("A sentence has words.\r\nLine 2.", 31, 1, TextAlignment.Left, false, 1, false)]
	public void Reformat_NoWordrap_NewLines_MultiLine_False (string text,
								 int maxWidth,
								 int widthOffset,
								 TextAlignment textAlignment,
								 bool wrap,
								 int linesCount,
								 bool stringEmpty,
								 int clipWidthOffset = 0)
	{
		Assert.Equal (maxWidth, text.GetRuneCount () + widthOffset);
		var expectedClippedWidth = Math.Min (text.GetRuneCount (), maxWidth) + clipWidthOffset;
		var list = TextFormatter.Format (text, maxWidth, textAlignment, wrap);
		Assert.NotEmpty (list);
		Assert.True (list.Count == linesCount);
		if (stringEmpty) {
			Assert.Equal (string.Empty, list [0]);
		} else {
			Assert.NotEqual (string.Empty, list [0]);
		}
		if (text.Contains ("\r\n") && maxWidth > 0) {
			Assert.Equal (StringExtensions.ToString (text.ToRunes () [..expectedClippedWidth]).Replace ("\r\n", " "), list [0]);
		} else if (text.Contains ('\n') && maxWidth > 0) {
			Assert.Equal (StringExtensions.ToString (text.ToRunes () [..expectedClippedWidth]).Replace ("\n", " "), list [0]);
		} else {
			Assert.Equal (StringExtensions.ToString (text.ToRunes () [..expectedClippedWidth]), list [0]);
		}
	}

	[Theory]
	[InlineData ("A sentence has words.\nLine 2.", 0, -29, TextAlignment.Left, false, 1, true, new [] { "" })]
	[InlineData ("A sentence has words.\nLine 2.", 1, -28, TextAlignment.Left, false, 2, false, new [] { "A", "L" })]
	[InlineData ("A sentence has words.\nLine 2.", 5, -24, TextAlignment.Left, false, 2, false, new [] { "A sen", "Line " })]
	[InlineData ("A sentence has words.\nLine 2.", 28, -1, TextAlignment.Left, false, 2, false, new [] { "A sentence has words.", "Line 2." })]
	//// no clip
	[InlineData ("A sentence has words.\nLine 2.", 29, 0, TextAlignment.Left, false, 2, false, new [] { "A sentence has words.", "Line 2." })]
	[InlineData ("A sentence has words.\nLine 2.", 30, 1, TextAlignment.Left, false, 2, false, new [] { "A sentence has words.", "Line 2." })]
	[InlineData ("A sentence has words.\r\nLine 2.", 0, -30, TextAlignment.Left, false, 1, true, new [] { "" })]
	[InlineData ("A sentence has words.\r\nLine 2.", 1, -29, TextAlignment.Left, false, 2, false, new [] { "A", "L" })]
	[InlineData ("A sentence has words.\r\nLine 2.", 5, -25, TextAlignment.Left, false, 2, false, new [] { "A sen", "Line " })]
	[InlineData ("A sentence has words.\r\nLine 2.", 29, -1, TextAlignment.Left, false, 2, false, new [] { "A sentence has words.", "Line 2." })]
	[InlineData ("A sentence has words.\r\nLine 2.", 30, 0, TextAlignment.Left, false, 2, false, new [] { "A sentence has words.", "Line 2." })]
	[InlineData ("A sentence has words.\r\nLine 2.", 31, 1, TextAlignment.Left, false, 2, false, new [] { "A sentence has words.", "Line 2." })]
	public void Reformat_NoWordrap_NewLines_MultiLine_True (string text,
								int maxWidth,
								int widthOffset,
								TextAlignment textAlignment,
								bool wrap,
								int linesCount,
								bool stringEmpty,
								IEnumerable<string> resultLines)
	{
		Assert.Equal (maxWidth, text.GetRuneCount () + widthOffset);
		var list = TextFormatter.Format (text, maxWidth, textAlignment, wrap, false, 0, TextDirection.LeftRight_TopBottom, true);
		Assert.NotEmpty (list);
		Assert.True (list.Count == linesCount);
		if (stringEmpty) {
			Assert.Equal (string.Empty, list [0]);
		} else {
			Assert.NotEqual (string.Empty, list [0]);
		}

		Assert.Equal (list, resultLines);
	}

	[Theory]
	[InlineData ("A sentence has words.\nLine 2.", 0, -29, TextAlignment.Left, false, 1, true, new [] { "" })]
	[InlineData ("A sentence has words.\nLine 2.", 1, -28, TextAlignment.Left, false, 2, false, new [] { "A", "L" })]
	[InlineData ("A sentence has words.\nLine 2.", 5, -24, TextAlignment.Left, false, 2, false, new [] { "A sen", "Line " })]
	[InlineData ("A sentence has words.\nLine 2.", 28, -1, TextAlignment.Left, false, 2, false, new [] { "A sentence has words.", "Line 2." })]
	//// no clip
	[InlineData ("A sentence has words.\nLine 2.", 29, 0, TextAlignment.Left, false, 2, false, new [] { "A sentence has words.", "Line 2." })]
	[InlineData ("A sentence has words.\nLine 2.", 30, 1, TextAlignment.Left, false, 2, false, new [] { "A sentence has words.", "Line 2." })]
	[InlineData ("A sentence has words.\r\nLine 2.", 0, -30, TextAlignment.Left, false, 1, true, new [] { "" })]
	[InlineData ("A sentence has words.\r\nLine 2.", 1, -29, TextAlignment.Left, false, 2, false, new [] { "A", "L" })]
	[InlineData ("A sentence has words.\r\nLine 2.", 5, -25, TextAlignment.Left, false, 2, false, new [] { "A sen", "Line " })]
	[InlineData ("A sentence has words.\r\nLine 2.", 29, -1, TextAlignment.Left, false, 2, false, new [] { "A sentence has words.", "Line 2." })]
	[InlineData ("A sentence has words.\r\nLine 2.", 30, 0, TextAlignment.Left, false, 2, false, new [] { "A sentence has words.", "Line 2." })]
	[InlineData ("A sentence has words.\r\nLine 2.", 31, 1, TextAlignment.Left, false, 2, false, new [] { "A sentence has words.", "Line 2." })]
	public void Reformat_NoWordrap_NewLines_MultiLine_True_Vertical (string text,
									 int maxWidth,
									 int widthOffset,
									 TextAlignment textAlignment,
									 bool wrap,
									 int linesCount,
									 bool stringEmpty,
									 IEnumerable<string> resultLines)
	{
		Assert.Equal (maxWidth, text.GetRuneCount () + widthOffset);
		var list = TextFormatter.Format (text, maxWidth, textAlignment, wrap, false, 0, TextDirection.TopBottom_LeftRight, true);
		Assert.NotEmpty (list);
		Assert.True (list.Count == linesCount);
		if (stringEmpty) {
			Assert.Equal (string.Empty, list [0]);
		} else {
			Assert.NotEqual (string.Empty, list [0]);
		}

		Assert.Equal (list, resultLines);
	}

	[Theory]
	// Even # of spaces
	//            0123456789
	[InlineData ("012 456 89", 0, -10, TextAlignment.Left, true, true, true, new [] { "" })]
	[InlineData ("012 456 89", 1, -9, TextAlignment.Left, true, true, false, new [] { "0", "1", "2", " ", "4", "5", "6", " ", "8", "9" }, "01245689")]
	[InlineData ("012 456 89", 5, -5, TextAlignment.Left, true, true, false, new [] { "012 ", "456 ", "89" })]
	[InlineData ("012 456 89", 9, -1, TextAlignment.Left, true, true, false, new [] { "012 456 ", "89" })]
	// no clip
	[InlineData ("012 456 89", 10, 0, TextAlignment.Left, true, true, false, new [] { "012 456 89" })]
	[InlineData ("012 456 89", 11, 1, TextAlignment.Left, true, true, false, new [] { "012 456 89" })]
	// Odd # of spaces
	//            01234567890123
	[InlineData ("012 456 89 end", 13, -1, TextAlignment.Left, true, true, false, new [] { "012 456 89 ", "end" })]
	// no clip
	[InlineData ("012 456 89 end", 14, 0, TextAlignment.Left, true, true, false, new [] { "012 456 89 end" })]
	[InlineData ("012 456 89 end", 15, 1, TextAlignment.Left, true, true, false, new [] { "012 456 89 end" })]
	public void Reformat_Wrap_Spaces_No_NewLines (string text,
						      int maxWidth,
						      int widthOffset,
						      TextAlignment textAlignment,
						      bool wrap,
						      bool preserveTrailingSpaces,
						      bool stringEmpty,
						      IEnumerable<string> resultLines,
						      string noSpaceText = "")
	{
		Assert.Equal (maxWidth, text.GetRuneCount () + widthOffset);
		var expectedClippedWidth = Math.Min (text.GetRuneCount (), maxWidth);
		var list = TextFormatter.Format (text, maxWidth, textAlignment, wrap, preserveTrailingSpaces);
		Assert.NotEmpty (list);
		Assert.True (list.Count == resultLines.Count ());
		if (stringEmpty) {
			Assert.Equal (string.Empty, list [0]);
		} else {
			Assert.NotEqual (string.Empty, list [0]);
		}
		Assert.Equal (resultLines, list);

		if (maxWidth > 0) {
			// remove whitespace chars
			if (maxWidth < 5) {
				expectedClippedWidth = text.GetRuneCount () - text.Sum (r => r == ' ' ? 1 : 0);
			} else {
				expectedClippedWidth = Math.Min (text.GetRuneCount (), maxWidth - text.Sum (r => r == ' ' ? 1 : 0));
			}
			list = TextFormatter.Format (text, maxWidth, TextAlignment.Left, wrap);
			if (maxWidth == 1) {
				Assert.Equal (expectedClippedWidth, list.Count);
				Assert.Equal (noSpaceText, string.Concat (list.ToArray ()));
			}
			if (maxWidth > 1 && maxWidth < 10) {
				Assert.Equal (StringExtensions.ToString (text.ToRunes () [..expectedClippedWidth]), list [0]);
			}
		}
	}

	[Theory]
	// Unicode
	// Even # of chars
	//       0123456789
	[InlineData ("\u2660Ð¿ÑÐ Ð²Ð Ñ", 10, -1, TextAlignment.Left, true, false, new [] { "\u2660Ð¿ÑÐ Ð²Ð", "Ñ" })]
	// no clip
	[InlineData ("\u2660Ð¿ÑÐ Ð²Ð Ñ", 11, 0, TextAlignment.Left, true, false, new [] { "\u2660Ð¿ÑÐ Ð²Ð Ñ" })]
	[InlineData ("\u2660Ð¿ÑÐ Ð²Ð Ñ", 12, 1, TextAlignment.Left, true, false, new [] { "\u2660Ð¿ÑÐ Ð²Ð Ñ" })]
	// Unicode
	// Odd # of chars
	//            0123456789
	[InlineData ("\u2660 ÑÐ Ð²Ð Ñ", 9, -1, TextAlignment.Left, true, false, new [] { "\u2660 ÑÐ Ð²Ð", "Ñ" })]
	// no clip
	[InlineData ("\u2660 ÑÐ Ð²Ð Ñ", 10, 0, TextAlignment.Left, true, false, new [] { "\u2660 ÑÐ Ð²Ð Ñ" })]
	[InlineData ("\u2660 ÑÐ Ð²Ð Ñ", 11, 1, TextAlignment.Left, true, false, new [] { "\u2660 ÑÐ Ð²Ð Ñ" })]
	public void Reformat_Unicode_Wrap_Spaces_No_NewLines (string text,
							      int maxWidth,
							      int widthOffset,
							      TextAlignment textAlignment,
							      bool wrap,
							      bool preserveTrailingSpaces,
							      IEnumerable<string> resultLines)
	{
		Assert.Equal (maxWidth, text.GetRuneCount () + widthOffset);
		var list = TextFormatter.Format (text, maxWidth, textAlignment, wrap, preserveTrailingSpaces);
		Assert.Equal (list.Count, resultLines.Count ());
		Assert.Equal (resultLines, list);
	}

	[Theory]
	// Unicode
	[InlineData ("\u2460\u2461\u2462\n\u2460\u2461\u2462\u2463\u2464", 8, -1, TextAlignment.Left, true, false, new [] { "\u2460\u2461\u2462", "\u2460\u2461\u2462\u2463\u2464" })]
	// no clip
	[InlineData ("\u2460\u2461\u2462\n\u2460\u2461\u2462\u2463\u2464", 9, 0, TextAlignment.Left, true, false, new [] { "\u2460\u2461\u2462", "\u2460\u2461\u2462\u2463\u2464" })]
	[InlineData ("\u2460\u2461\u2462\n\u2460\u2461\u2462\u2463\u2464", 10, 1, TextAlignment.Left, true, false, new [] { "\u2460\u2461\u2462", "\u2460\u2461\u2462\u2463\u2464" })]
	public void Reformat_Unicode_Wrap_Spaces_NewLines (string text,
							   int maxWidth,
							   int widthOffset,
							   TextAlignment textAlignment,
							   bool wrap,
							   bool preserveTrailingSpaces,
							   IEnumerable<string> resultLines)
	{
		Assert.Equal (maxWidth, text.GetRuneCount () + widthOffset);
		var list = TextFormatter.Format (text, maxWidth, textAlignment, wrap, preserveTrailingSpaces);
		Assert.Equal (list.Count, resultLines.Count ());
		Assert.Equal (resultLines, list);
	}

	[Theory]
	[InlineData (" A sentence has words. \n This is the second Line - 2. ", 4, -50, TextAlignment.Left, true, false,
		new [] { " A", "sent", "ence", "has", "word", "s. ", " Thi", "s is", "the", "seco", "nd", "Line", "- 2." }, " Asentencehaswords.  This isthesecondLine- 2.")]
	[InlineData (" A sentence has words. \n This is the second Line - 2. ", 4, -50, TextAlignment.Left, true, true,
		new [] { " A ", "sent", "ence", " ", "has ", "word", "s. ", " ", "This", " is ", "the ", "seco", "nd ", "Line", " - ", "2. " },
		" A sentence has words.  This is the second Line - 2. ")]
	public void Format_WordWrap_PreserveTrailingSpaces (string text,
							    int maxWidth,
							    int widthOffset,
							    TextAlignment textAlignment,
							    bool wrap,
							    bool preserveTrailingSpaces,
							    IEnumerable<string> resultLines,
							    string expectedWrappedText)
	{
		Assert.Equal (maxWidth, text.GetRuneCount () + widthOffset);
		var list = TextFormatter.Format (text, maxWidth, textAlignment, wrap, preserveTrailingSpaces);
		Assert.Equal (list.Count, resultLines.Count ());
		Assert.Equal (resultLines, list);
		var wrappedText = string.Empty;
		foreach (var txt in list) {
			wrappedText += txt;
		}
		Assert.Equal (expectedWrappedText, wrappedText);
	}

	[Fact]
	public void Format_Dont_Throw_ArgumentException_With_WordWrap_As_False_And_Keep_End_Spaces_As_True ()
	{
		var exception = Record.Exception (() => TextFormatter.Format ("Some text", 4, TextAlignment.Left, false, true));
		Assert.Null (exception);
	}

	[Theory]
	[InlineData ("Hello world, how are you today? Pretty neat!", 44, 80, "Hello      world,      how      are      you      today?      Pretty      neat!")]
	public void Format_Justified_Always_Returns_Text_Width_Equal_To_Passed_Width_Horizontal (string text, int runeCount, int maxWidth, string justifiedText)
	{
		Assert.Equal (runeCount, text.GetRuneCount ());

		var fmtText = string.Empty;
		for (var i = text.GetRuneCount (); i < maxWidth; i++) {
			fmtText = TextFormatter.Format (text, i, TextAlignment.Justified, false, true) [0];
			Assert.Equal (i, fmtText.GetRuneCount ());
			var c = fmtText [^1];
			Assert.True (text.EndsWith (c));
		}
		Assert.Equal (justifiedText, fmtText);
	}

	[Theory]
	[InlineData ("Hello world, how are you today? Pretty neat!", 44, 80, "Hello      world,      how      are      you      today?      Pretty      neat!")]
	public void Format_Justified_Always_Returns_Text_Width_Equal_To_Passed_Width_Vertical (string text, int runeCount, int maxWidth, string justifiedText)
	{
		Assert.Equal (runeCount, text.GetRuneCount ());

		var fmtText = string.Empty;
		for (var i = text.GetRuneCount (); i < maxWidth; i++) {
			fmtText = TextFormatter.Format (text, i, TextAlignment.Justified, false, true, 0, TextDirection.TopBottom_LeftRight) [0];
			Assert.Equal (i, fmtText.GetRuneCount ());
			var c = fmtText [^1];
			Assert.True (text.EndsWith (c));
		}
		Assert.Equal (justifiedText, fmtText);
	}

	[Theory]
	[InlineData ("fff", 6, "fff   ")]
	[InlineData ("Hello World", 16, "Hello World     ")]
	public void TestClipOrPad_ShortWord (string text, int fillPad, string expectedText) =>
		// word is short but we want it to fill # so it should be padded
		Assert.Equal (expectedText, TextFormatter.ClipOrPad (text, fillPad));

	[Theory]
	[InlineData ("123456789", 3, "123")]
	[InlineData ("Hello World", 8, "Hello Wo")]
	public void TestClipOrPad_LongWord (string text, int fillPad, string expectedText) =>
		// word is long but we want it to fill # space only
		Assert.Equal (expectedText, TextFormatter.ClipOrPad (text, fillPad));

	[Fact]
	public void Internal_Tests ()
	{
		var tf = new TextFormatter ();
		Assert.Equal (KeyCode.Null, tf.HotKey);
		tf.HotKey = KeyCode.CtrlMask | KeyCode.Q;
		Assert.Equal (KeyCode.CtrlMask | KeyCode.Q, tf.HotKey);
	}

	[Theory]
	[InlineData ("Hello World", 11)]
	[InlineData ("こんにちは世界", 14)]
	public void GetColumns_Simple_And_Wide_Runes (string text, int width) => Assert.Equal (width, text.GetColumns ());

	[Theory]
	[InlineData ("Hello World", 11, 6, 1, 1)]
	[InlineData ("こんにちは 世界", 15, 6, 1, 2)]
	public void GetSumMaxCharWidth_Simple_And_Wide_Runes (string text, int width, int index, int length, int indexWidth)
	{
		Assert.Equal (width, TextFormatter.GetSumMaxCharWidth (text));
		Assert.Equal (indexWidth, TextFormatter.GetSumMaxCharWidth (text, index, length));
	}

	[Theory]
	[InlineData (new [] { "Hello", "World" }, 2, 1, 1, 1)]
	[InlineData (new [] { "こんにちは", "世界" }, 4, 1, 1, 2)]
	public void GetSumMaxCharWidth_List_Simple_And_Wide_Runes (IEnumerable<string> text, int width, int index, int length, int indexWidth)
	{
		Assert.Equal (width, TextFormatter.GetSumMaxCharWidth (text.ToList ()));
		Assert.Equal (indexWidth, TextFormatter.GetSumMaxCharWidth (text.ToList (), index, length));
	}

	[Theory]
	[InlineData ("test", 3, 3)]
	[InlineData ("test", 4, 4)]
	[InlineData ("test", 10, 4)]
	public void GetLengthThatFits_Runelist (string text, int columns, int expectedLength)
	{
		var runes = text.ToRuneList ();

		Assert.Equal (expectedLength, TextFormatter.GetLengthThatFits (runes, columns));
	}

	[Theory]
	[InlineData ("test", 3, 3)]
	[InlineData ("test", 4, 4)]
	[InlineData ("test", 10, 4)]
	[InlineData ("test", 1, 1)]
	[InlineData ("test", 0, 0)]
	[InlineData ("test", -1, 0)]
	[InlineData (null, -1, 0)]
	[InlineData ("", -1, 0)]
	public void GetLengthThatFits_String (string text, int columns, int expectedLength) => Assert.Equal (expectedLength, TextFormatter.GetLengthThatFits (text, columns));

	[Theory]
	[InlineData ("Hello World", 6, 6)]
	[InlineData ("こんにちは 世界", 6, 3)]
	public void GetLengthThatFits_Simple_And_Wide_Runes (string text, int columns, int expectedLength) => Assert.Equal (expectedLength, TextFormatter.GetLengthThatFits (text, columns));

	[Theory]
	[InlineData ("Hello World", 6, 6)]
	[InlineData ("こんにちは 世界", 6, 3)]
	[MemberData (nameof (CMGlyphs))]
	public void GetLengthThatFits_List_Simple_And_Wide_Runes (string text, int columns, int expectedLength)
	{
		var runes = text.ToRuneList ();
		Assert.Equal (expectedLength, TextFormatter.GetLengthThatFits (runes, columns));
	}

	[Theory]
	[InlineData ("Truncate", 3, "Tru")]
	[InlineData ("デモエムポンズ", 3, "デ")]
	public void Format_Truncate_Simple_And_Wide_Runes (string text, int width, string expected)
	{
		var list = TextFormatter.Format (text, width, false, false);
		Assert.Equal (expected, list [^1]);
	}

	[Theory]
	[MemberData (nameof (FormatEnvironmentNewLine))]
	public void Format_With_PreserveTrailingSpaces_And_Without_PreserveTrailingSpaces (string text, int width, IEnumerable<string> expected)
	{
		var preserveTrailingSpaces = false;
		var formated = TextFormatter.Format (text, width, false, true, preserveTrailingSpaces);
		Assert.Equal (expected, formated);

		preserveTrailingSpaces = true;
		formated = TextFormatter.Format (text, width, false, true, preserveTrailingSpaces);
		Assert.Equal (expected, formated);
	}

	[Theory]
	[MemberData (nameof (SplitEnvironmentNewLine))]
	public void SplitNewLine_Ending__With_Or_Without_NewLine_Probably_CRLF (string text, IEnumerable<string> expected)
	{
		var splited = TextFormatter.SplitNewLine (text);
		Assert.Equal (expected, splited);
	}

	[Theory]
	[InlineData ("First Line 界\nSecond Line 界\nThird Line 界", new [] { "First Line 界", "Second Line 界", "Third Line 界" })]
	public void SplitNewLine_Ending_Without_NewLine_Only_LF (string text, IEnumerable<string> expected)
	{
		var splited = TextFormatter.SplitNewLine (text);
		Assert.Equal (expected, splited);
	}

	[Theory]
	[InlineData ("First Line 界\nSecond Line 界\nThird Line 界\n", new [] { "First Line 界", "Second Line 界", "Third Line 界", "" })]
	public void SplitNewLine_Ending_With_NewLine_Only_LF (string text, IEnumerable<string> expected)
	{
		var splited = TextFormatter.SplitNewLine (text);
		Assert.Equal (expected, splited);
	}

	[Theory]
	[InlineData ("Single Line 界", 14)]
	[InlineData ("First Line 界\nSecond Line 界\nThird Line 界\n", 14)]
	public void MaxWidthLine_With_And_Without_Newlines (string text, int expected) => Assert.Equal (expected, TextFormatter.MaxWidthLine (text));

	[Theory]
	[InlineData ("New Test 你", 10, 10, 20320, 20320, 9, "你")]
	[InlineData ("New Test \U0001d539", 10, 11, 120121, 55349, 9, "𝔹")]
	public void String_Array_Is_Not_Always_Equal_ToRunes_Array (string text, int runesLength, int stringLength, int runeValue, int stringValue, int index, string expected)
	{
		var usToRunes = text.ToRunes ();
		Assert.Equal (runesLength, usToRunes.Length);
		Assert.Equal (stringLength, text.Length);
		Assert.Equal (runeValue, usToRunes [index].Value);
		Assert.Equal (stringValue, text [index]);
		Assert.Equal (expected, usToRunes [index].ToString ());
		if (char.IsHighSurrogate (text [index])) {
			// Rune array length isn't equal to string array
			Assert.Equal (expected, new string (new [] { text [index], text [index + 1] }));
		} else {
			// Rune array length is equal to string array
			Assert.Equal (expected, text [index].ToString ());
		}
	}

	[Fact]
	public void GetLengthThatFits_With_Combining_Runes ()
	{
		var text = "Les Mise\u0328\u0301rables";
		Assert.Equal (16, TextFormatter.GetLengthThatFits (text, 14));
	}

	[Fact]
	public void GetMaxColsForWidth_With_Combining_Runes ()
	{
		var text = new List<string> { "Les Mis", "e\u0328\u0301", "rables" };
		Assert.Equal (1, TextFormatter.GetMaxColsForWidth (text, 1));
	}

	[Fact]
	public void GetSumMaxCharWidth_With_Combining_Runes ()
	{
		var text = "Les Mise\u0328\u0301rables";
		Assert.Equal (1, TextFormatter.GetSumMaxCharWidth (text, 1, 1));
	}

	[Fact]
	public void GetSumMaxCharWidth_List_With_Combining_Runes ()
	{
		var text = new List<string> { "Les Mis", "e\u0328\u0301", "rables" };
		Assert.Equal (1, TextFormatter.GetSumMaxCharWidth (text, 1, 1));
	}

	[Theory]
	[InlineData (14, 1, TextDirection.LeftRight_TopBottom)]
	[InlineData (1, 14, TextDirection.TopBottom_LeftRight)]
	public void CalcRect_With_Combining_Runes (int width, int height, TextDirection textDirection)
	{
		var text = "Les Mise\u0328\u0301rables";
		Assert.Equal (new Rect (0, 0, width, height), TextFormatter.CalcRect (0, 0, text, textDirection));
	}

	[Theory]
	[InlineData (14, 1, TextDirection.LeftRight_TopBottom, "Les Misęrables")]
	[InlineData (1, 14, TextDirection.TopBottom_LeftRight, "L\ne\ns\n \nM\ni\ns\nę\nr\na\nb\nl\ne\ns")]
	[InlineData (4, 4, TextDirection.TopBottom_LeftRight, @"
LMre
eias
ssb 
 ęl ")]
	public void Draw_With_Combining_Runes (int width, int height, TextDirection textDirection, string expected)
	{
		var driver = new FakeDriver ();
		driver.Init ();

		var text = "Les Mise\u0328\u0301rables";

		var tf = new TextFormatter ();
		tf.Direction = textDirection;
		tf.Text = text;

		Assert.True (tf.WordWrap);
		if (textDirection == TextDirection.LeftRight_TopBottom) {
			Assert.Equal (new Size (width, height), tf.Size);
		} else {
			Assert.Equal (new Size (1, text.GetColumns ()), tf.Size);
			tf.Size = new Size (width, height);
		}
		tf.Draw (new Rect (0, 0, width, height), new Attribute (ColorName.White, ColorName.Black), new Attribute (ColorName.Blue, ColorName.Black), default, true, driver);
		TestHelpers.AssertDriverContentsWithFrameAre (expected, _output, driver);

		driver.End ();
	}

	[Theory]
	[InlineData (17, 1, TextDirection.LeftRight_TopBottom, 4, "This is a     Tab")]
	[InlineData (1, 17, TextDirection.TopBottom_LeftRight, 4, "T\nh\ni\ns\n \ni\ns\n \na\n \n \n \n \n \nT\na\nb")]
	[InlineData (13, 1, TextDirection.LeftRight_TopBottom, 0, "This is a Tab")]
	[InlineData (1, 13, TextDirection.TopBottom_LeftRight, 0, "T\nh\ni\ns\n \ni\ns\n \na\n \nT\na\nb")]
	public void TabWith_PreserveTrailingSpaces_False (int width, int height, TextDirection textDirection, int tabWidth, string expected)
	{
		var driver = new FakeDriver ();
		driver.Init ();

		var text = "This is a \tTab";
		var tf = new TextFormatter ();
		tf.Direction = textDirection;
		tf.TabWidth = tabWidth;
		tf.Text = text;

		Assert.True (tf.WordWrap);
		Assert.False (tf.PreserveTrailingSpaces);
		Assert.Equal (new Size (width, height), tf.Size);
		tf.Draw (new Rect (0, 0, width, height), new Attribute (ColorName.White, ColorName.Black), new Attribute (ColorName.Blue, ColorName.Black), default, true, driver);
		TestHelpers.AssertDriverContentsWithFrameAre (expected, _output, driver);

		driver.End ();
	}

	[Theory]
	[InlineData (17, 1, TextDirection.LeftRight_TopBottom, 4, "This is a     Tab")]
	[InlineData (1, 17, TextDirection.TopBottom_LeftRight, 4, "T\nh\ni\ns\n \ni\ns\n \na\n \n \n \n \n \nT\na\nb")]
	[InlineData (13, 1, TextDirection.LeftRight_TopBottom, 0, "This is a Tab")]
	[InlineData (1, 13, TextDirection.TopBottom_LeftRight, 0, "T\nh\ni\ns\n \ni\ns\n \na\n \nT\na\nb")]
	public void TabWith_PreserveTrailingSpaces_True (int width, int height, TextDirection textDirection, int tabWidth, string expected)
	{
		var driver = new FakeDriver ();
		driver.Init ();

		var text = "This is a \tTab";
		var tf = new TextFormatter ();
		tf.Direction = textDirection;
		tf.TabWidth = tabWidth;
		tf.PreserveTrailingSpaces = true;
		tf.Text = text;

		Assert.True (tf.WordWrap);
		Assert.Equal (new Size (width, height), tf.Size);
		tf.Draw (new Rect (0, 0, width, height), new Attribute (ColorName.White, ColorName.Black), new Attribute (ColorName.Blue, ColorName.Black), default, true, driver);
		TestHelpers.AssertDriverContentsWithFrameAre (expected, _output, driver);

		driver.End ();
	}

	[Theory]
	[InlineData (17, 1, TextDirection.LeftRight_TopBottom, 4, "This is a     Tab")]
	[InlineData (1, 17, TextDirection.TopBottom_LeftRight, 4, "T\nh\ni\ns\n \ni\ns\n \na\n \n \n \n \n \nT\na\nb")]
	[InlineData (13, 1, TextDirection.LeftRight_TopBottom, 0, "This is a Tab")]
	[InlineData (1, 13, TextDirection.TopBottom_LeftRight, 0, "T\nh\ni\ns\n \ni\ns\n \na\n \nT\na\nb")]
	public void TabWith_WordWrap_True (int width, int height, TextDirection textDirection, int tabWidth, string expected)
	{
		var driver = new FakeDriver ();
		driver.Init ();

		var text = "This is a \tTab";
		var tf = new TextFormatter ();
		tf.Direction = textDirection;
		tf.TabWidth = tabWidth;
		tf.WordWrap = true;
		tf.Text = text;

		Assert.False (tf.PreserveTrailingSpaces);
		Assert.Equal (new Size (width, height), tf.Size);
		tf.Draw (new Rect (0, 0, width, height), new Attribute (ColorName.White, ColorName.Black), new Attribute (ColorName.Blue, ColorName.Black), default, true, driver);
		TestHelpers.AssertDriverContentsWithFrameAre (expected, _output, driver);

		driver.End ();
	}
}<|MERGE_RESOLUTION|>--- conflicted
+++ resolved
@@ -12,60 +12,7 @@
 public class TextFormatterTests {
 	readonly ITestOutputHelper _output;
 
-<<<<<<< HEAD
-		[Fact]
-		public void Basic_Usage ()
-		{
-			var testText = "test";
-			var expectedSize = new Size (4, 1);
-			var testBounds = new Rect (0, 0, 100, 1);
-			var tf = new TextFormatter ();
-
-			tf.Text = testText;
-			// Direction wasn't set yet and need to be set first
-			Assert.Equal (TextDirection.LeftRight_TopBottom, tf.Direction);
-			Assert.Equal (expectedSize, tf.Size);
-			tf.Direction = TextDirection.LeftRight_TopBottom;
-			expectedSize = new Size (testText.Length, 1);
-			Assert.Equal (testText, tf.Text);
-			Assert.Equal (TextAlignment.Left, tf.Alignment);
-			Assert.Equal (expectedSize, tf.Size);
-			tf.Draw (testBounds, new Attribute (), new Attribute ());
-			Assert.Equal (expectedSize, tf.Size);
-			Assert.NotEmpty (tf.Lines);
-
-			tf.Alignment = TextAlignment.Right;
-			expectedSize = new Size (testText.Length, 1);
-			Assert.Equal (testText, tf.Text);
-			Assert.Equal (TextAlignment.Right, tf.Alignment);
-			Assert.Equal (expectedSize, tf.Size);
-			tf.Draw (testBounds, new Attribute (), new Attribute ());
-			Assert.Equal (expectedSize, tf.Size);
-			Assert.NotEmpty (tf.Lines);
-
-			tf.Alignment = TextAlignment.Right;
-			expectedSize = new Size (testText.Length * 2, 1);
-			tf.Size = expectedSize;
-			Assert.Equal (testText, tf.Text);
-			Assert.Equal (TextAlignment.Right, tf.Alignment);
-			Assert.Equal (expectedSize, tf.Size);
-			tf.Draw (testBounds, new Attribute (), new Attribute ());
-			Assert.Equal (expectedSize, tf.Size);
-			Assert.NotEmpty (tf.Lines);
-
-			tf.Alignment = TextAlignment.Centered;
-			expectedSize = new Size (testText.Length * 2, 1);
-			tf.Size = expectedSize;
-			Assert.Equal (testText, tf.Text);
-			Assert.Equal (TextAlignment.Centered, tf.Alignment);
-			Assert.Equal (expectedSize, tf.Size);
-			tf.Draw (testBounds, new Attribute (), new Attribute ());
-			Assert.Equal (expectedSize, tf.Size);
-			Assert.NotEmpty (tf.Lines);
-		}
-=======
 	public TextFormatterTests (ITestOutputHelper output) => _output = output;
->>>>>>> d54461fc
 
 	public static IEnumerable<object []> CMGlyphs =>
 		new List<object []> {
@@ -258,74 +205,6 @@
 		}
 	}
 
-<<<<<<< HEAD
-		[Theory]
-		[InlineData (TextAlignment.Left, false)]
-		[InlineData (TextAlignment.Centered, true)]
-		[InlineData (TextAlignment.Right, false)]
-		[InlineData (TextAlignment.Justified, true)]
-		public void TestSize_DirectionChange_AutoSize_True_Or_False_Horizontal (TextAlignment textAlignment, bool autoSize)
-		{
-			var tf = new TextFormatter () { Direction = TextDirection.LeftRight_TopBottom, Text = "你你", Alignment = textAlignment, AutoSize = autoSize };
-			Assert.Equal (4, tf.Size.Width);
-			Assert.Equal (1, tf.Size.Height);
-
-			tf.Direction = TextDirection.TopBottom_LeftRight;
-			if (autoSize && textAlignment != TextAlignment.Justified) {
-				Assert.Equal (2, tf.Size.Width);
-				Assert.Equal (2, tf.Size.Height);
-			} else {
-				Assert.Equal (4, tf.Size.Width);
-				Assert.Equal (1, tf.Size.Height);
-			}
-		}
-
-		[Theory]
-		[InlineData (VerticalTextAlignment.Top, false)]
-		[InlineData (VerticalTextAlignment.Middle, true)]
-		[InlineData (VerticalTextAlignment.Bottom, false)]
-		[InlineData (VerticalTextAlignment.Justified, true)]
-		public void TestSize_DirectionChange_AutoSize_True_Or_False_Vertical (VerticalTextAlignment textAlignment, bool autoSize)
-		{
-			var tf = new TextFormatter () { Direction = TextDirection.TopBottom_LeftRight, Text = "你你", VerticalAlignment = textAlignment, AutoSize = autoSize };
-			Assert.Equal (2, tf.Size.Width);
-			Assert.Equal (2, tf.Size.Height);
-
-			tf.Direction = TextDirection.LeftRight_TopBottom;
-			if (autoSize && textAlignment != VerticalTextAlignment.Justified) {
-				Assert.Equal (4, tf.Size.Width);
-				Assert.Equal (1, tf.Size.Height);
-			} else {
-				Assert.Equal (2, tf.Size.Width);
-				Assert.Equal (2, tf.Size.Height);
-			}
-		}
-
-		[Fact]
-		public void NeedsFormat_Sets ()
-		{
-			var testText = "test";
-			var testBounds = new Rect (0, 0, 100, 1);
-			var tf = new TextFormatter ();
-
-			tf.Text = "test";
-			Assert.True (tf.NeedsFormat); // get_Lines causes a Format
-			Assert.NotEmpty (tf.Lines);
-			Assert.False (tf.NeedsFormat); // get_Lines causes a Format
-			Assert.Equal (testText, tf.Text);
-			tf.Draw (testBounds, new Attribute (), new Attribute ());
-			Assert.False (tf.NeedsFormat);
-
-			tf.Size = new Size (1, 1);
-			Assert.True (tf.NeedsFormat);
-			Assert.NotEmpty (tf.Lines);
-			Assert.False (tf.NeedsFormat); // get_Lines causes a Format
-
-			tf.Alignment = TextAlignment.Centered;
-			Assert.True (tf.NeedsFormat);
-			Assert.NotEmpty (tf.Lines);
-			Assert.False (tf.NeedsFormat); // get_Lines causes a Format
-=======
 	[Theory]
 	[InlineData (TextAlignment.Left, false)]
 	[InlineData (TextAlignment.Centered, true)]
@@ -344,7 +223,6 @@
 		} else {
 			Assert.Equal (4, tf.Size.Width);
 			Assert.Equal (1, tf.Size.Height);
->>>>>>> d54461fc
 		}
 	}
 
