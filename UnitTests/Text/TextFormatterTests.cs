--- conflicted
+++ resolved
@@ -100,2739 +100,6 @@
 			Assert.False (tf.NeedsFormat); // get_Lines causes a Format
 		}
 
-<<<<<<< HEAD
-		[Fact]
-		public void FindHotKey_Invalid_ReturnsFalse ()
-		{
-			var text = string.Empty;
-			Rune hotKeySpecifier = (Rune)'_';
-			bool supportFirstUpperCase = false;
-			int hotPos = 0;
-			Key hotKey = Key.Unknown;
-			bool result = false;
-
-			text = null;
-			result = TextFormatter.FindHotKey (text, hotKeySpecifier, supportFirstUpperCase, out hotPos, out hotKey);
-			Assert.False (result);
-			Assert.Equal (-1, hotPos);
-			Assert.Equal (Key.Unknown, hotKey);
-
-			text = "";
-			result = TextFormatter.FindHotKey (text, hotKeySpecifier, supportFirstUpperCase, out hotPos, out hotKey);
-			Assert.False (result);
-			Assert.Equal (-1, hotPos);
-			Assert.Equal (Key.Unknown, hotKey);
-
-			text = "no hotkey";
-			result = TextFormatter.FindHotKey (text, hotKeySpecifier, supportFirstUpperCase, out hotPos, out hotKey);
-			Assert.False (result);
-			Assert.Equal (-1, hotPos);
-			Assert.Equal (Key.Unknown, hotKey);
-
-			text = "No hotkey, Upper Case";
-			result = TextFormatter.FindHotKey (text, hotKeySpecifier, supportFirstUpperCase, out hotPos, out hotKey);
-			Assert.False (result);
-			Assert.Equal (-1, hotPos);
-			Assert.Equal (Key.Unknown, hotKey);
-
-			text = "Non-english: Сохранить";
-			result = TextFormatter.FindHotKey (text, hotKeySpecifier, supportFirstUpperCase, out hotPos, out hotKey);
-			Assert.False (result);
-			Assert.Equal (-1, hotPos);
-			Assert.Equal (Key.Unknown, hotKey);
-		}
-
-		[Fact]
-		public void FindHotKey_AlphaUpperCase_Succeeds ()
-		{
-			var text = string.Empty;
-			Rune hotKeySpecifier = (Rune)'_';
-			bool supportFirstUpperCase = false;
-			int hotPos = 0;
-			Key hotKey = Key.Unknown;
-			bool result = false;
-
-			text = "_K Before";
-			result = TextFormatter.FindHotKey (text, hotKeySpecifier, supportFirstUpperCase, out hotPos, out hotKey);
-			Assert.True (result);
-			Assert.Equal (0, hotPos);
-			Assert.Equal ((Key)'K', hotKey);
-
-			text = "a_K Second";
-			result = TextFormatter.FindHotKey (text, hotKeySpecifier, supportFirstUpperCase, out hotPos, out hotKey);
-			Assert.True (result);
-			Assert.Equal (1, hotPos);
-			Assert.Equal ((Key)'K', hotKey);
-
-			text = "Last _K";
-			result = TextFormatter.FindHotKey (text, hotKeySpecifier, supportFirstUpperCase, out hotPos, out hotKey);
-			Assert.True (result);
-			Assert.Equal (5, hotPos);
-			Assert.Equal ((Key)'K', hotKey);
-
-			text = "After K_";
-			result = TextFormatter.FindHotKey (text, hotKeySpecifier, supportFirstUpperCase, out hotPos, out hotKey);
-			Assert.False (result);
-			Assert.Equal (-1, hotPos);
-			Assert.Equal (Key.Unknown, hotKey);
-
-			text = "Multiple _K and _R";
-			result = TextFormatter.FindHotKey (text, hotKeySpecifier, supportFirstUpperCase, out hotPos, out hotKey);
-			Assert.True (result);
-			Assert.Equal (9, hotPos);
-			Assert.Equal ((Key)'K', hotKey);
-
-			// Cryllic K (К)
-			text = "Non-english: _Кдать";
-			result = TextFormatter.FindHotKey (text, hotKeySpecifier, supportFirstUpperCase, out hotPos, out hotKey);
-			Assert.True (result);
-			Assert.Equal (13, hotPos);
-			Assert.Equal ((Key)'К', hotKey);
-
-			// Turn on FirstUpperCase and verify same results
-			supportFirstUpperCase = true;
-			text = "_K Before";
-			result = TextFormatter.FindHotKey (text, hotKeySpecifier, supportFirstUpperCase, out hotPos, out hotKey);
-			Assert.True (result);
-			Assert.Equal (0, hotPos);
-			Assert.Equal ((Key)'K', hotKey);
-
-			text = "a_K Second";
-			result = TextFormatter.FindHotKey (text, hotKeySpecifier, supportFirstUpperCase, out hotPos, out hotKey);
-			Assert.True (result);
-			Assert.Equal (1, hotPos);
-			Assert.Equal ((Key)'K', hotKey);
-
-			text = "Last _K";
-			result = TextFormatter.FindHotKey (text, hotKeySpecifier, supportFirstUpperCase, out hotPos, out hotKey);
-			Assert.True (result);
-			Assert.Equal (5, hotPos);
-			Assert.Equal ((Key)'K', hotKey);
-
-			text = "After K_";
-			result = TextFormatter.FindHotKey (text, hotKeySpecifier, supportFirstUpperCase, out hotPos, out hotKey);
-			Assert.False (result);
-			Assert.Equal (-1, hotPos);
-			Assert.Equal (Key.Unknown, hotKey);
-
-			text = "Multiple _K and _R";
-			result = TextFormatter.FindHotKey (text, hotKeySpecifier, supportFirstUpperCase, out hotPos, out hotKey);
-			Assert.True (result);
-			Assert.Equal (9, hotPos);
-			Assert.Equal ((Key)'K', hotKey);
-
-			// Cryllic K (К)
-			text = "Non-english: _Кдать";
-			result = TextFormatter.FindHotKey (text, hotKeySpecifier, supportFirstUpperCase, out hotPos, out hotKey);
-			Assert.True (result);
-			Assert.Equal (13, hotPos);
-			Assert.Equal ((Key)'К', hotKey);
-		}
-		[Fact]
-		public void FindHotKey_AlphaLowerCase_Succeeds ()
-		{
-			var text = string.Empty;
-			Rune hotKeySpecifier = (Rune)'_';
-			bool supportFirstUpperCase = false;
-			int hotPos = 0;
-			Key hotKey = Key.Unknown;
-			bool result = false;
-
-			// lower case should return uppercase Hotkey
-			text = "_k Before";
-			result = TextFormatter.FindHotKey (text, hotKeySpecifier, supportFirstUpperCase, out hotPos, out hotKey);
-			Assert.True (result);
-			Assert.Equal (0, hotPos);
-			Assert.Equal ((Key)'K', hotKey);
-
-			text = "a_k Second";
-			result = TextFormatter.FindHotKey (text, hotKeySpecifier, supportFirstUpperCase, out hotPos, out hotKey);
-			Assert.True (result);
-			Assert.Equal (1, hotPos);
-			Assert.Equal ((Key)'K', hotKey);
-
-			text = "Last _k";
-			result = TextFormatter.FindHotKey (text, hotKeySpecifier, supportFirstUpperCase, out hotPos, out hotKey);
-			Assert.True (result);
-			Assert.Equal (5, hotPos);
-			Assert.Equal ((Key)'K', hotKey);
-
-			text = "After k_";
-			result = TextFormatter.FindHotKey (text, hotKeySpecifier, supportFirstUpperCase, out hotPos, out hotKey);
-			Assert.False (result);
-			Assert.Equal (-1, hotPos);
-			Assert.Equal (Key.Unknown, hotKey);
-
-			text = "Multiple _k and _R";
-			result = TextFormatter.FindHotKey (text, hotKeySpecifier, supportFirstUpperCase, out hotPos, out hotKey);
-			Assert.True (result);
-			Assert.Equal (9, hotPos);
-			Assert.Equal ((Key)'K', hotKey);
-
-			// Lower case Cryllic K (к)
-			text = "Non-english: _кдать";
-			result = TextFormatter.FindHotKey (text, hotKeySpecifier, supportFirstUpperCase, out hotPos, out hotKey);
-			Assert.True (result);
-			Assert.Equal (13, hotPos);
-			Assert.Equal ((Key)'К', hotKey);
-
-			// Turn on FirstUpperCase and verify same results
-			supportFirstUpperCase = true;
-			text = "_k Before";
-			result = TextFormatter.FindHotKey (text, hotKeySpecifier, supportFirstUpperCase, out hotPos, out hotKey);
-			Assert.True (result);
-			Assert.Equal (0, hotPos);
-			Assert.Equal ((Key)'K', hotKey);
-
-			text = "a_k Second";
-			result = TextFormatter.FindHotKey (text, hotKeySpecifier, supportFirstUpperCase, out hotPos, out hotKey);
-			Assert.True (result);
-			Assert.Equal (1, hotPos);
-			Assert.Equal ((Key)'K', hotKey);
-
-			text = "Last _k";
-			result = TextFormatter.FindHotKey (text, hotKeySpecifier, supportFirstUpperCase, out hotPos, out hotKey);
-			Assert.True (result);
-			Assert.Equal (5, hotPos);
-			Assert.Equal ((Key)'K', hotKey);
-
-			text = "After k_";
-			result = TextFormatter.FindHotKey (text, hotKeySpecifier, supportFirstUpperCase, out hotPos, out hotKey);
-			Assert.False (result);
-			Assert.Equal (-1, hotPos);
-			Assert.Equal (Key.Unknown, hotKey);
-
-			text = "Multiple _k and _R";
-			result = TextFormatter.FindHotKey (text, hotKeySpecifier, supportFirstUpperCase, out hotPos, out hotKey);
-			Assert.True (result);
-			Assert.Equal (9, hotPos);
-			Assert.Equal ((Key)'K', hotKey);
-
-			// Lower case Cryllic K (к)
-			text = "Non-english: _кдать";
-			result = TextFormatter.FindHotKey (text, hotKeySpecifier, supportFirstUpperCase, out hotPos, out hotKey);
-			Assert.True (result);
-			Assert.Equal (13, hotPos);
-			Assert.Equal ((Key)'К', hotKey);
-		}
-
-		[Fact]
-		public void FindHotKey_Numeric_Succeeds ()
-		{
-			var text = string.Empty;
-			Rune hotKeySpecifier = (Rune)'_';
-			bool supportFirstUpperCase = false;
-			int hotPos = 0;
-			Key hotKey = Key.Unknown;
-			bool result = false;
-			// Digits 
-			text = "_1 Before";
-			result = TextFormatter.FindHotKey (text, hotKeySpecifier, supportFirstUpperCase, out hotPos, out hotKey);
-			Assert.True (result);
-			Assert.Equal (0, hotPos);
-			Assert.Equal ((Key)'1', hotKey);
-
-			text = "a_1 Second";
-			result = TextFormatter.FindHotKey (text, hotKeySpecifier, supportFirstUpperCase, out hotPos, out hotKey);
-			Assert.True (result);
-			Assert.Equal (1, hotPos);
-			Assert.Equal ((Key)'1', hotKey);
-
-			text = "Last _1";
-			result = TextFormatter.FindHotKey (text, hotKeySpecifier, supportFirstUpperCase, out hotPos, out hotKey);
-			Assert.True (result);
-			Assert.Equal (5, hotPos);
-			Assert.Equal ((Key)'1', hotKey);
-
-			text = "After 1_";
-			result = TextFormatter.FindHotKey (text, hotKeySpecifier, supportFirstUpperCase, out hotPos, out hotKey);
-			Assert.False (result);
-			Assert.Equal (-1, hotPos);
-			Assert.Equal (Key.Unknown, hotKey);
-
-			text = "Multiple _1 and _2";
-			result = TextFormatter.FindHotKey (text, hotKeySpecifier, supportFirstUpperCase, out hotPos, out hotKey);
-			Assert.True (result);
-			Assert.Equal (9, hotPos);
-			Assert.Equal ((Key)'1', hotKey);
-
-			// Turn on FirstUpperCase and verify same results
-			supportFirstUpperCase = true;
-			text = "_1 Before";
-			result = TextFormatter.FindHotKey (text, hotKeySpecifier, supportFirstUpperCase, out hotPos, out hotKey);
-			Assert.True (result);
-			Assert.Equal (0, hotPos);
-			Assert.Equal ((Key)'1', hotKey);
-
-			text = "a_1 Second";
-			result = TextFormatter.FindHotKey (text, hotKeySpecifier, supportFirstUpperCase, out hotPos, out hotKey);
-			Assert.True (result);
-			Assert.Equal (1, hotPos);
-			Assert.Equal ((Key)'1', hotKey);
-
-			text = "Last _1";
-			result = TextFormatter.FindHotKey (text, hotKeySpecifier, supportFirstUpperCase, out hotPos, out hotKey);
-			Assert.True (result);
-			Assert.Equal (5, hotPos);
-			Assert.Equal ((Key)'1', hotKey);
-
-			text = "After 1_";
-			result = TextFormatter.FindHotKey (text, hotKeySpecifier, supportFirstUpperCase, out hotPos, out hotKey);
-			Assert.False (result);
-			Assert.Equal (-1, hotPos);
-			Assert.Equal (Key.Unknown, hotKey);
-
-			text = "Multiple _1 and _2";
-			result = TextFormatter.FindHotKey (text, hotKeySpecifier, supportFirstUpperCase, out hotPos, out hotKey);
-			Assert.True (result);
-			Assert.Equal (9, hotPos);
-			Assert.Equal ((Key)'1', hotKey);
-		}
-
-		[Fact]
-		public void FindHotKey_Legacy_FirstUpperCase_Succeeds ()
-		{
-			bool supportFirstUpperCase = true;
-
-			var text = string.Empty;
-			var hotKeySpecifier = (Rune)0;
-			int hotPos = 0;
-			Key hotKey = Key.Unknown;
-			bool result = false;
-
-			text = "K Before";
-			result = TextFormatter.FindHotKey (text, hotKeySpecifier, supportFirstUpperCase, out hotPos, out hotKey);
-			Assert.True (result);
-			Assert.Equal (0, hotPos);
-			Assert.Equal ((Key)'K', hotKey);
-
-			text = "aK Second";
-			result = TextFormatter.FindHotKey (text, hotKeySpecifier, supportFirstUpperCase, out hotPos, out hotKey);
-			Assert.True (result);
-			Assert.Equal (1, hotPos);
-			Assert.Equal ((Key)'K', hotKey);
-
-			text = "last K";
-			result = TextFormatter.FindHotKey (text, hotKeySpecifier, supportFirstUpperCase, out hotPos, out hotKey);
-			Assert.True (result);
-			Assert.Equal (5, hotPos);
-			Assert.Equal ((Key)'K', hotKey);
-
-			text = "multiple K and R";
-			result = TextFormatter.FindHotKey (text, hotKeySpecifier, supportFirstUpperCase, out hotPos, out hotKey);
-			Assert.True (result);
-			Assert.Equal (9, hotPos);
-			Assert.Equal ((Key)'K', hotKey);
-
-			// Cryllic K (К)
-			text = "non-english: Кдать";
-			result = TextFormatter.FindHotKey (text, hotKeySpecifier, supportFirstUpperCase, out hotPos, out hotKey);
-			Assert.True (result);
-			Assert.Equal (13, hotPos);
-			Assert.Equal ((Key)'К', hotKey);
-		}
-
-		[Fact]
-		public void FindHotKey_Legacy_FirstUpperCase_NotFound_Returns_False ()
-		{
-			bool supportFirstUpperCase = true;
-
-			var text = string.Empty;
-			var hotKeySpecifier = (Rune)0;
-			int hotPos = 0;
-			Key hotKey = Key.Unknown;
-			bool result = false;
-
-			text = "k before";
-			result = TextFormatter.FindHotKey (text, hotKeySpecifier, supportFirstUpperCase, out hotPos, out hotKey);
-			Assert.False (result);
-			Assert.Equal (-1, hotPos);
-			Assert.Equal (Key.Unknown, hotKey);
-
-			text = "ak second";
-			result = TextFormatter.FindHotKey (text, hotKeySpecifier, supportFirstUpperCase, out hotPos, out hotKey);
-			Assert.False (result);
-			Assert.Equal (-1, hotPos);
-			Assert.Equal (Key.Unknown, hotKey);
-
-			text = "last k";
-			result = TextFormatter.FindHotKey (text, hotKeySpecifier, supportFirstUpperCase, out hotPos, out hotKey);
-			Assert.False (result);
-			Assert.Equal (-1, hotPos);
-			Assert.Equal (Key.Unknown, hotKey);
-
-			text = "multiple k and r";
-			result = TextFormatter.FindHotKey (text, hotKeySpecifier, supportFirstUpperCase, out hotPos, out hotKey);
-			Assert.False (result);
-			Assert.Equal (-1, hotPos);
-			Assert.Equal (Key.Unknown, hotKey);
-
-			text = "12345";
-			result = TextFormatter.FindHotKey (text, hotKeySpecifier, supportFirstUpperCase, out hotPos, out hotKey);
-			Assert.False (result);
-			Assert.Equal (-1, hotPos);
-			Assert.Equal (Key.Unknown, hotKey);
-
-			// punctuation
-			text = "`~!@#$%^&*()-_=+[{]}\\|;:'\",<.>/?";
-			result = TextFormatter.FindHotKey (text, hotKeySpecifier, supportFirstUpperCase, out hotPos, out hotKey);
-			Assert.False (result);
-			Assert.Equal (-1, hotPos);
-			Assert.Equal (Key.Unknown, hotKey);
-
-			// ~IsLetterOrDigit + Unicode
-			text = " ~  s  gui.cs   master ↑10";
-			result = TextFormatter.FindHotKey (text, hotKeySpecifier, supportFirstUpperCase, out hotPos, out hotKey);
-			Assert.False (result);
-			Assert.Equal (-1, hotPos);
-			Assert.Equal (Key.Unknown, hotKey);
-
-			// Lower case Cryllic K (к)
-			text = "non-english: кдать";
-			result = TextFormatter.FindHotKey (text, hotKeySpecifier, supportFirstUpperCase, out hotPos, out hotKey);
-			Assert.False (result);
-			Assert.Equal (-1, hotPos);
-			Assert.Equal (Key.Unknown, hotKey);
-		}
-
-		static string testHotKeyAtStart = "_K Before";
-		static string testHotKeyAtSecondPos = "a_K Second";
-		static string testHotKeyAtLastPos = "Last _K";
-		static string testHotKeyAfterLastChar = "After K_";
-		static string testMultiHotKeys = "Multiple _K and _R";
-		static string testNonEnglish = "Non-english: _Кдать";
-
-		[Fact]
-		public void RemoveHotKeySpecifier_InValid_ReturnsOriginal ()
-		{
-			Rune hotKeySpecifier = (Rune)'_';
-
-			Assert.Null (TextFormatter.RemoveHotKeySpecifier (null, 0, hotKeySpecifier));
-			Assert.Equal ("", TextFormatter.RemoveHotKeySpecifier ("", 0, hotKeySpecifier));
-			Assert.Equal ("", TextFormatter.RemoveHotKeySpecifier ("", -1, hotKeySpecifier));
-			Assert.Equal ("", TextFormatter.RemoveHotKeySpecifier ("", 100, hotKeySpecifier));
-
-			Assert.Equal ("a", TextFormatter.RemoveHotKeySpecifier ("a", -1, hotKeySpecifier));
-			Assert.Equal ("a", TextFormatter.RemoveHotKeySpecifier ("a", 100, hotKeySpecifier));
-		}
-
-		[Fact]
-		public void RemoveHotKeySpecifier_Valid_ReturnsStripped ()
-		{
-			Rune hotKeySpecifier = (Rune)'_';
-
-			Assert.Equal ("K Before", TextFormatter.RemoveHotKeySpecifier ("_K Before", 0, hotKeySpecifier));
-			Assert.Equal ("aK Second", TextFormatter.RemoveHotKeySpecifier ("a_K Second", 1, hotKeySpecifier));
-			Assert.Equal ("Last K", TextFormatter.RemoveHotKeySpecifier ("Last _K", 5, hotKeySpecifier));
-			Assert.Equal ("After K", TextFormatter.RemoveHotKeySpecifier ("After K_", 7, hotKeySpecifier));
-			Assert.Equal ("Multiple K and _R", TextFormatter.RemoveHotKeySpecifier ("Multiple _K and _R", 9, hotKeySpecifier));
-			Assert.Equal ("Non-english: Кдать", TextFormatter.RemoveHotKeySpecifier ("Non-english: _Кдать", 13, hotKeySpecifier));
-		}
-
-		[Fact]
-		public void RemoveHotKeySpecifier_Valid_Legacy_ReturnsOriginal ()
-		{
-			Rune hotKeySpecifier = (Rune)'_';
-
-			Assert.Equal ("all lower case", TextFormatter.RemoveHotKeySpecifier ("all lower case", 0, hotKeySpecifier));
-			Assert.Equal ("K Before", TextFormatter.RemoveHotKeySpecifier ("K Before", 0, hotKeySpecifier));
-			Assert.Equal ("aK Second", TextFormatter.RemoveHotKeySpecifier ("aK Second", 1, hotKeySpecifier));
-			Assert.Equal ("Last K", TextFormatter.RemoveHotKeySpecifier ("Last K", 5, hotKeySpecifier));
-			Assert.Equal ("After K", TextFormatter.RemoveHotKeySpecifier ("After K", 7, hotKeySpecifier));
-			Assert.Equal ("Multiple K and R", TextFormatter.RemoveHotKeySpecifier ("Multiple K and R", 9, hotKeySpecifier));
-			Assert.Equal ("Non-english: Кдать", TextFormatter.RemoveHotKeySpecifier ("Non-english: Кдать", 13, hotKeySpecifier));
-		}
-
-		[Fact]
-		public void CalcRect_Invalid_Returns_Empty ()
-		{
-			Assert.Equal (Rect.Empty, TextFormatter.CalcRect (0, 0, null));
-			Assert.Equal (Rect.Empty, TextFormatter.CalcRect (0, 0, ""));
-			Assert.Equal (new Rect (new Point (1, 2), Size.Empty), TextFormatter.CalcRect (1, 2, ""));
-			Assert.Equal (new Rect (new Point (-1, -2), Size.Empty), TextFormatter.CalcRect (-1, -2, ""));
-		}
-
-		[Fact]
-		public void CalcRect_SingleLine_Returns_1High ()
-		{
-			var text = string.Empty;
-
-			text = "test";
-			Assert.Equal (new Rect (0, 0, text.GetRuneCount (), 1), TextFormatter.CalcRect (0, 0, text));
-			Assert.Equal (new Rect (0, 0, text.GetColumns (), 1), TextFormatter.CalcRect (0, 0, text));
-
-			text = " ~  s  gui.cs   master ↑10";
-			Assert.Equal (new Rect (0, 0, text.GetRuneCount (), 1), TextFormatter.CalcRect (0, 0, text));
-			Assert.Equal (new Rect (0, 0, text.GetColumns (), 1), TextFormatter.CalcRect (0, 0, text));
-		}
-
-		[Fact]
-		public void CalcRect_MultiLine_Returns_nHigh ()
-		{
-			var text = string.Empty;
-			var lines = 0;
-
-			text = "line1\nline2";
-			lines = 2;
-			Assert.Equal (new Rect (0, 0, 5, lines), TextFormatter.CalcRect (0, 0, text));
-
-			text = "\nline2";
-			lines = 2;
-			Assert.Equal (new Rect (0, 0, 5, lines), TextFormatter.CalcRect (0, 0, text));
-
-			text = "\n\n";
-			lines = 3;
-			Assert.Equal (new Rect (0, 0, 0, lines), TextFormatter.CalcRect (0, 0, text));
-
-			text = "\n\n\n";
-			lines = 4;
-			Assert.Equal (new Rect (0, 0, 0, lines), TextFormatter.CalcRect (0, 0, text));
-
-			text = "line1\nline2\nline3long!";
-			lines = 3;
-			Assert.Equal (new Rect (0, 0, 10, lines), TextFormatter.CalcRect (0, 0, text));
-
-			text = "line1\nline2\n\n";
-			lines = 4;
-			Assert.Equal (new Rect (0, 0, 5, lines), TextFormatter.CalcRect (0, 0, text));
-
-			text = "line1\r\nline2";
-			lines = 2;
-			Assert.Equal (new Rect (0, 0, 5, lines), TextFormatter.CalcRect (0, 0, text));
-
-			text = " ~  s  gui.cs   master ↑10\n";
-			lines = 2;
-			Assert.Equal (new Rect (0, 0, text.GetRuneCount () - 1, lines), TextFormatter.CalcRect (0, 0, text));
-			Assert.Equal (new Rect (0, 0, text.ToRuneList ().Sum (r => Math.Max (r.GetColumns (), 0)), lines), TextFormatter.CalcRect (0, 0, text));
-
-			text = "\n ~  s  gui.cs   master ↑10";
-			lines = 2;
-			Assert.Equal (new Rect (0, 0, text.GetRuneCount () - 1, lines), TextFormatter.CalcRect (0, 0, text));
-			Assert.Equal (new Rect (0, 0, text.ToRuneList ().Sum (r => Math.Max (r.GetColumns (), 0)), lines), TextFormatter.CalcRect (0, 0, text));
-
-			text = " ~  s  gui.cs   master\n↑10";
-			lines = 2;
-			Assert.Equal (new Rect (0, 0, " ~  s  gui.cs   master\n".GetRuneCount () - 1, lines), TextFormatter.CalcRect (0, 0, text));
-			Assert.Equal (new Rect (0, 0, " ~  s  gui.cs   master\n".ToRuneList ().Sum (r => Math.Max (r.GetColumns (), 0)), lines), TextFormatter.CalcRect (0, 0, text));
-		}
-
-		[Fact]
-		public void ClipAndJustify_Invalid_Returns_Original ()
-		{
-			var text = string.Empty;
-
-			Assert.Equal (text, TextFormatter.ClipAndJustify (text, 0, TextAlignment.Left));
-
-			text = null;
-			Assert.Equal (text, TextFormatter.ClipAndJustify (text, 0, TextAlignment.Left));
-
-			text = "test";
-			Assert.Throws<ArgumentOutOfRangeException> (() => TextFormatter.ClipAndJustify (text, -1, TextAlignment.Left));
-		}
-
-		[Fact]
-		public void ClipAndJustify_Valid_Left ()
-		{
-			var align = TextAlignment.Left;
-
-			var text = string.Empty;
-			var justifiedText = string.Empty;
-			int maxWidth = 0;
-			int expectedClippedWidth = 0;
-
-			text = "test";
-			maxWidth = 0;
-			Assert.Equal (string.Empty, justifiedText = TextFormatter.ClipAndJustify (text, maxWidth, align));
-
-			text = "test";
-			maxWidth = 2;
-			Assert.Equal (StringExtensions.ToString (text.ToRunes () [0..maxWidth]), justifiedText = TextFormatter.ClipAndJustify (text, maxWidth, align));
-
-			text = "test";
-			maxWidth = int.MaxValue;
-			Assert.Equal (text, justifiedText = TextFormatter.ClipAndJustify (text, maxWidth, align));
-			Assert.True (justifiedText.GetRuneCount () <= maxWidth);
-			Assert.True (justifiedText.GetColumns () <= maxWidth);
-
-			text = "A sentence has words.";
-			// should fit
-			maxWidth = text.GetRuneCount () + 1;
-			expectedClippedWidth = Math.Min (text.GetRuneCount (), maxWidth);
-			justifiedText = TextFormatter.ClipAndJustify (text, maxWidth, align);
-			Assert.Equal (expectedClippedWidth, justifiedText.GetRuneCount ());
-			Assert.Equal (expectedClippedWidth, justifiedText.GetColumns ());
-			Assert.True (expectedClippedWidth <= maxWidth);
-			Assert.Equal (StringExtensions.ToString (text.ToRunes () [0..expectedClippedWidth]), justifiedText);
-
-			// Should fit.
-			maxWidth = text.GetRuneCount () + 0;
-			expectedClippedWidth = Math.Min (text.GetRuneCount (), maxWidth);
-			justifiedText = TextFormatter.ClipAndJustify (text, maxWidth, align);
-			Assert.Equal (expectedClippedWidth, justifiedText.GetRuneCount ());
-			Assert.Equal (expectedClippedWidth, justifiedText.GetColumns ());
-			Assert.True (expectedClippedWidth <= maxWidth);
-			Assert.Equal (StringExtensions.ToString (text.ToRunes () [0..expectedClippedWidth]), justifiedText);
-
-			// Should fit.
-			maxWidth = int.MaxValue;
-			expectedClippedWidth = Math.Min (text.GetRuneCount (), maxWidth);
-			justifiedText = TextFormatter.ClipAndJustify (text, maxWidth, align);
-			Assert.Equal (expectedClippedWidth, justifiedText.GetRuneCount ());
-			Assert.Equal (expectedClippedWidth, justifiedText.GetColumns ());
-			Assert.True (expectedClippedWidth <= maxWidth);
-			Assert.Equal (StringExtensions.ToString (text.ToRunes () [0..expectedClippedWidth]), justifiedText);
-
-			// Should not fit
-			maxWidth = text.GetRuneCount () - 1;
-			expectedClippedWidth = Math.Min (text.GetRuneCount (), maxWidth);
-			justifiedText = TextFormatter.ClipAndJustify (text, maxWidth, align);
-			Assert.Equal (expectedClippedWidth, justifiedText.GetRuneCount ());
-			Assert.Equal (expectedClippedWidth, justifiedText.GetColumns ());
-			Assert.True (expectedClippedWidth <= maxWidth);
-			Assert.Equal (StringExtensions.ToString (text.ToRunes () [0..expectedClippedWidth]), justifiedText);
-
-			// Should not fit
-			maxWidth = 10;
-			expectedClippedWidth = Math.Min (text.GetRuneCount (), maxWidth);
-			justifiedText = TextFormatter.ClipAndJustify (text, maxWidth, align);
-			Assert.Equal (expectedClippedWidth, justifiedText.GetRuneCount ());
-			Assert.Equal (expectedClippedWidth, justifiedText.GetColumns ());
-			Assert.True (expectedClippedWidth <= maxWidth);
-			Assert.Equal (StringExtensions.ToString (text.ToRunes () [0..expectedClippedWidth]), justifiedText);
-
-			text = "A\tsentence\thas\twords.";
-			maxWidth = int.MaxValue;
-			expectedClippedWidth = Math.Min (text.GetRuneCount (), maxWidth);
-			justifiedText = TextFormatter.ClipAndJustify (text, maxWidth, align);
-			Assert.Equal (expectedClippedWidth, justifiedText.GetRuneCount ());
-			Assert.Equal (expectedClippedWidth, justifiedText.ToRuneList ().Sum (r => Math.Max (r.GetColumns (), 1)));
-			Assert.True (expectedClippedWidth <= maxWidth);
-			Assert.Equal (StringExtensions.ToString (text.ToRunes () [0..expectedClippedWidth]), justifiedText);
-
-			text = "A\tsentence\thas\twords.";
-			maxWidth = 10;
-			expectedClippedWidth = Math.Min (text.GetRuneCount (), maxWidth);
-			justifiedText = TextFormatter.ClipAndJustify (text, maxWidth, align);
-			Assert.Equal (expectedClippedWidth, justifiedText.GetRuneCount ());
-			Assert.Equal (expectedClippedWidth, justifiedText.ToRuneList ().Sum (r => Math.Max (r.GetColumns (), 1)));
-			Assert.True (expectedClippedWidth <= maxWidth);
-			Assert.Equal (StringExtensions.ToString (text.ToRunes () [0..expectedClippedWidth]), justifiedText);
-
-			text = "line1\nline2\nline3long!";
-			maxWidth = int.MaxValue;
-			expectedClippedWidth = Math.Min (text.GetRuneCount (), maxWidth);
-			justifiedText = TextFormatter.ClipAndJustify (text, maxWidth, align);
-			Assert.Equal (expectedClippedWidth, justifiedText.GetRuneCount ());
-			Assert.Equal (expectedClippedWidth, justifiedText.ToRuneList ().Sum (r => Math.Max (r.GetColumns (), 1)));
-			Assert.True (expectedClippedWidth <= maxWidth);
-			Assert.Equal (StringExtensions.ToString (text.ToRunes () [0..expectedClippedWidth]), justifiedText);
-
-			text = "line1\nline2\nline3long!";
-			maxWidth = 10;
-			expectedClippedWidth = Math.Min (text.GetRuneCount (), maxWidth);
-			justifiedText = TextFormatter.ClipAndJustify (text, maxWidth, align);
-			Assert.Equal (expectedClippedWidth, justifiedText.GetRuneCount ());
-			Assert.Equal (expectedClippedWidth, justifiedText.ToRuneList ().Sum (r => Math.Max (r.GetColumns (), 1)));
-			Assert.True (expectedClippedWidth <= maxWidth);
-			Assert.Equal (StringExtensions.ToString (text.ToRunes () [0..expectedClippedWidth]), justifiedText);
-
-			// Unicode
-			text = " ~  s  gui.cs   master ↑10";
-			maxWidth = 10;
-			expectedClippedWidth = Math.Min (text.GetRuneCount (), maxWidth);
-			justifiedText = TextFormatter.ClipAndJustify (text, maxWidth, align);
-			Assert.Equal (expectedClippedWidth, justifiedText.GetRuneCount ());
-			Assert.Equal (expectedClippedWidth, justifiedText.GetColumns ());
-			Assert.True (expectedClippedWidth <= maxWidth);
-			Assert.Equal (StringExtensions.ToString (text.ToRunes () [0..expectedClippedWidth]), justifiedText);
-
-			// should fit
-			text = "Ð ÑÐ";
-			maxWidth = text.GetRuneCount () + 1;
-			expectedClippedWidth = Math.Min (text.GetRuneCount (), maxWidth);
-			justifiedText = TextFormatter.ClipAndJustify (text, maxWidth, align);
-			Assert.Equal (expectedClippedWidth, justifiedText.GetRuneCount ());
-			Assert.Equal (expectedClippedWidth, justifiedText.GetColumns ());
-			Assert.True (expectedClippedWidth <= maxWidth);
-			Assert.Equal (StringExtensions.ToString (text.ToRunes () [0..expectedClippedWidth]), justifiedText);
-
-			// Should fit.
-			maxWidth = text.GetRuneCount () + 0;
-			expectedClippedWidth = Math.Min (text.GetRuneCount (), maxWidth);
-			justifiedText = TextFormatter.ClipAndJustify (text, maxWidth, align);
-			Assert.Equal (expectedClippedWidth, justifiedText.GetRuneCount ());
-			Assert.Equal (expectedClippedWidth, justifiedText.GetColumns ());
-			Assert.True (expectedClippedWidth <= maxWidth);
-			Assert.Equal (StringExtensions.ToString (text.ToRunes () [0..expectedClippedWidth]), justifiedText);
-
-			// Should not fit
-			maxWidth = text.GetRuneCount () - 1;
-			expectedClippedWidth = Math.Min (text.GetRuneCount (), maxWidth);
-			justifiedText = TextFormatter.ClipAndJustify (text, maxWidth, align);
-			Assert.Equal (expectedClippedWidth, justifiedText.GetRuneCount ());
-			Assert.Equal (expectedClippedWidth, justifiedText.GetColumns ());
-			Assert.True (expectedClippedWidth <= maxWidth);
-			Assert.Equal (StringExtensions.ToString (text.ToRunes () [0..expectedClippedWidth]), justifiedText);
-		}
-
-		[Fact]
-		public void ClipAndJustify_Valid_Right ()
-		{
-			var align = TextAlignment.Right;
-
-			var text = string.Empty;
-			var justifiedText = string.Empty;
-			int maxWidth = 0;
-			int expectedClippedWidth = 0;
-
-			text = "test";
-			maxWidth = 0;
-			Assert.Equal (string.Empty, justifiedText = TextFormatter.ClipAndJustify (text, maxWidth, align));
-
-			text = "test";
-			maxWidth = 2;
-			Assert.Equal (StringExtensions.ToString (text.ToRunes () [0..maxWidth]), justifiedText = TextFormatter.ClipAndJustify (text, maxWidth, align));
-
-			text = "test";
-			maxWidth = int.MaxValue;
-			Assert.Equal (text, justifiedText = TextFormatter.ClipAndJustify (text, maxWidth, align));
-			Assert.True (justifiedText.GetRuneCount () <= maxWidth);
-			Assert.True (justifiedText.GetColumns () <= maxWidth);
-
-			text = "A sentence has words.";
-			// should fit
-			maxWidth = text.GetRuneCount () + 1;
-			expectedClippedWidth = Math.Min (text.GetRuneCount (), maxWidth);
-			justifiedText = TextFormatter.ClipAndJustify (text, maxWidth, align);
-			Assert.Equal (expectedClippedWidth, justifiedText.GetRuneCount ());
-			Assert.Equal (expectedClippedWidth, justifiedText.GetColumns ());
-			Assert.True (expectedClippedWidth <= maxWidth);
-			Assert.Equal (StringExtensions.ToString (text.ToRunes () [0..expectedClippedWidth]), justifiedText);
-
-			// Should fit.
-			maxWidth = text.GetRuneCount () + 0;
-			expectedClippedWidth = Math.Min (text.GetRuneCount (), maxWidth);
-			justifiedText = TextFormatter.ClipAndJustify (text, maxWidth, align);
-			Assert.Equal (expectedClippedWidth, justifiedText.GetRuneCount ());
-			Assert.Equal (expectedClippedWidth, justifiedText.GetColumns ());
-			Assert.True (expectedClippedWidth <= maxWidth);
-			Assert.Equal (StringExtensions.ToString (text.ToRunes () [0..expectedClippedWidth]), justifiedText);
-
-			// Should fit.
-			maxWidth = int.MaxValue;
-			expectedClippedWidth = Math.Min (text.GetRuneCount (), maxWidth);
-			justifiedText = TextFormatter.ClipAndJustify (text, maxWidth, align);
-			Assert.Equal (expectedClippedWidth, justifiedText.GetRuneCount ());
-			Assert.Equal (expectedClippedWidth, justifiedText.GetColumns ());
-			Assert.True (expectedClippedWidth <= maxWidth);
-			Assert.Equal (StringExtensions.ToString (text.ToRunes () [0..expectedClippedWidth]), justifiedText);
-
-			// Should not fit
-			maxWidth = text.GetRuneCount () - 1;
-			expectedClippedWidth = Math.Min (text.GetRuneCount (), maxWidth);
-			justifiedText = TextFormatter.ClipAndJustify (text, maxWidth, align);
-			Assert.Equal (expectedClippedWidth, justifiedText.GetRuneCount ());
-			Assert.Equal (expectedClippedWidth, justifiedText.GetColumns ());
-			Assert.True (expectedClippedWidth <= maxWidth);
-			Assert.Equal (StringExtensions.ToString (text.ToRunes () [0..expectedClippedWidth]), justifiedText);
-
-			// Should not fit
-			maxWidth = 10;
-			expectedClippedWidth = Math.Min (text.GetRuneCount (), maxWidth);
-			justifiedText = TextFormatter.ClipAndJustify (text, maxWidth, align);
-			Assert.Equal (expectedClippedWidth, justifiedText.GetRuneCount ());
-			Assert.Equal (expectedClippedWidth, justifiedText.GetColumns ());
-			Assert.True (expectedClippedWidth <= maxWidth);
-			Assert.Equal (StringExtensions.ToString (text.ToRunes () [0..expectedClippedWidth]), justifiedText);
-
-			text = "A\tsentence\thas\twords.";
-			maxWidth = int.MaxValue;
-			expectedClippedWidth = Math.Min (text.GetRuneCount (), maxWidth);
-			justifiedText = TextFormatter.ClipAndJustify (text, maxWidth, align);
-			Assert.Equal (expectedClippedWidth, justifiedText.GetRuneCount ());
-			Assert.Equal (expectedClippedWidth, justifiedText.ToRuneList ().Sum (r => Math.Max (r.GetColumns (), 1)));
-			Assert.True (expectedClippedWidth <= maxWidth);
-			Assert.Equal (StringExtensions.ToString (text.ToRunes () [0..expectedClippedWidth]), justifiedText);
-
-			text = "A\tsentence\thas\twords.";
-			maxWidth = 10;
-			expectedClippedWidth = Math.Min (text.GetRuneCount (), maxWidth);
-			justifiedText = TextFormatter.ClipAndJustify (text, maxWidth, align);
-			Assert.Equal (expectedClippedWidth, justifiedText.GetRuneCount ());
-			Assert.Equal (expectedClippedWidth, justifiedText.ToRuneList ().Sum (r => Math.Max (r.GetColumns (), 1)));
-			Assert.True (expectedClippedWidth <= maxWidth);
-			Assert.Equal (StringExtensions.ToString (text.ToRunes () [0..expectedClippedWidth]), justifiedText);
-
-			text = "line1\nline2\nline3long!";
-			maxWidth = int.MaxValue;
-			expectedClippedWidth = Math.Min (text.GetRuneCount (), maxWidth);
-			justifiedText = TextFormatter.ClipAndJustify (text, maxWidth, align);
-			Assert.Equal (expectedClippedWidth, justifiedText.GetRuneCount ());
-			Assert.Equal (expectedClippedWidth, justifiedText.ToRuneList ().Sum (r => Math.Max (r.GetColumns (), 1)));
-			Assert.True (expectedClippedWidth <= maxWidth);
-			Assert.Equal (StringExtensions.ToString (text.ToRunes () [0..expectedClippedWidth]), justifiedText);
-
-			text = "line1\nline2\nline3long!";
-			maxWidth = 10;
-			expectedClippedWidth = Math.Min (text.GetRuneCount (), maxWidth);
-			justifiedText = TextFormatter.ClipAndJustify (text, maxWidth, align);
-			Assert.Equal (expectedClippedWidth, justifiedText.GetRuneCount ());
-			Assert.Equal (expectedClippedWidth, justifiedText.ToRuneList ().Sum (r => Math.Max (r.GetColumns (), 1)));
-			Assert.True (expectedClippedWidth <= maxWidth);
-			Assert.Equal (StringExtensions.ToString (text.ToRunes () [0..expectedClippedWidth]), justifiedText);
-
-			// Unicode
-			text = " ~  s  gui.cs   master ↑10";
-			maxWidth = 10;
-			expectedClippedWidth = Math.Min (text.GetRuneCount (), maxWidth);
-			justifiedText = TextFormatter.ClipAndJustify (text, maxWidth, align);
-			Assert.Equal (expectedClippedWidth, justifiedText.GetRuneCount ());
-			Assert.Equal (expectedClippedWidth, justifiedText.GetColumns ());
-			Assert.True (expectedClippedWidth <= maxWidth);
-			Assert.Equal (StringExtensions.ToString (text.ToRunes () [0..expectedClippedWidth]), justifiedText);
-
-			// should fit
-			text = "Ð ÑÐ";
-			maxWidth = text.GetRuneCount () + 1;
-			expectedClippedWidth = Math.Min (text.GetRuneCount (), maxWidth);
-			justifiedText = TextFormatter.ClipAndJustify (text, maxWidth, align);
-			Assert.Equal (expectedClippedWidth, justifiedText.GetRuneCount ());
-			Assert.Equal (expectedClippedWidth, justifiedText.GetColumns ());
-			Assert.True (expectedClippedWidth <= maxWidth);
-			Assert.Equal (StringExtensions.ToString (text.ToRunes () [0..expectedClippedWidth]), justifiedText);
-
-			// Should fit.
-			maxWidth = text.GetRuneCount () + 0;
-			expectedClippedWidth = Math.Min (text.GetRuneCount (), maxWidth);
-			justifiedText = TextFormatter.ClipAndJustify (text, maxWidth, align);
-			Assert.Equal (expectedClippedWidth, justifiedText.GetRuneCount ());
-			Assert.Equal (expectedClippedWidth, justifiedText.GetColumns ());
-			Assert.True (expectedClippedWidth <= maxWidth);
-			Assert.Equal (StringExtensions.ToString (text.ToRunes () [0..expectedClippedWidth]), justifiedText);
-
-			// Should not fit
-			maxWidth = text.GetRuneCount () - 1;
-			expectedClippedWidth = Math.Min (text.GetRuneCount (), maxWidth);
-			justifiedText = TextFormatter.ClipAndJustify (text, maxWidth, align);
-			Assert.Equal (expectedClippedWidth, justifiedText.GetRuneCount ());
-			Assert.Equal (expectedClippedWidth, justifiedText.GetColumns ());
-			Assert.True (expectedClippedWidth <= maxWidth);
-			Assert.Equal (StringExtensions.ToString (text.ToRunes () [0..expectedClippedWidth]), justifiedText);
-		}
-
-		[Fact]
-		public void ClipAndJustify_Valid_Centered ()
-		{
-			var align = TextAlignment.Centered;
-
-			var text = string.Empty;
-			var justifiedText = string.Empty;
-			int maxWidth = 0;
-			int expectedClippedWidth = 0;
-
-			text = "test";
-			maxWidth = 0;
-			Assert.Equal (string.Empty, justifiedText = TextFormatter.ClipAndJustify (text, maxWidth, align));
-
-			text = "test";
-			maxWidth = 2;
-			Assert.Equal (StringExtensions.ToString (text.ToRunes () [0..maxWidth]), justifiedText = TextFormatter.ClipAndJustify (text, maxWidth, align));
-
-			text = "test";
-			maxWidth = int.MaxValue;
-			Assert.Equal (text, justifiedText = TextFormatter.ClipAndJustify (text, maxWidth, align));
-			Assert.True (justifiedText.GetRuneCount () <= maxWidth);
-			Assert.True (justifiedText.GetColumns () <= maxWidth);
-
-			text = "A sentence has words.";
-			// should fit
-			maxWidth = text.GetRuneCount () + 1;
-			expectedClippedWidth = Math.Min (text.GetRuneCount (), maxWidth);
-			justifiedText = TextFormatter.ClipAndJustify (text, maxWidth, align);
-			Assert.Equal (expectedClippedWidth, justifiedText.GetRuneCount ());
-			Assert.Equal (expectedClippedWidth, justifiedText.GetColumns ());
-			Assert.True (expectedClippedWidth <= maxWidth);
-			Assert.Equal (StringExtensions.ToString (text.ToRunes () [0..expectedClippedWidth]), justifiedText);
-
-			// Should fit.
-			maxWidth = text.GetRuneCount () + 0;
-			expectedClippedWidth = Math.Min (text.GetRuneCount (), maxWidth);
-			justifiedText = TextFormatter.ClipAndJustify (text, maxWidth, align);
-			Assert.Equal (expectedClippedWidth, justifiedText.GetRuneCount ());
-			Assert.Equal (expectedClippedWidth, justifiedText.GetColumns ());
-			Assert.True (expectedClippedWidth <= maxWidth);
-			Assert.Equal (StringExtensions.ToString (text.ToRunes () [0..expectedClippedWidth]), justifiedText);
-
-			// Should fit.
-			maxWidth = int.MaxValue;
-			expectedClippedWidth = Math.Min (text.GetRuneCount (), maxWidth);
-			justifiedText = TextFormatter.ClipAndJustify (text, maxWidth, align);
-			Assert.Equal (expectedClippedWidth, justifiedText.GetRuneCount ());
-			Assert.Equal (expectedClippedWidth, justifiedText.GetColumns ());
-			Assert.True (expectedClippedWidth <= maxWidth);
-			Assert.Equal (StringExtensions.ToString (text.ToRunes () [0..expectedClippedWidth]), justifiedText);
-
-			// Should not fit
-			maxWidth = text.GetRuneCount () - 1;
-			expectedClippedWidth = Math.Min (text.GetRuneCount (), maxWidth);
-			justifiedText = TextFormatter.ClipAndJustify (text, maxWidth, align);
-			Assert.Equal (expectedClippedWidth, justifiedText.GetRuneCount ());
-			Assert.Equal (expectedClippedWidth, justifiedText.GetColumns ());
-			Assert.True (expectedClippedWidth <= maxWidth);
-			Assert.Equal (StringExtensions.ToString (text.ToRunes () [0..expectedClippedWidth]), justifiedText);
-
-			// Should not fit
-			maxWidth = 10;
-			expectedClippedWidth = Math.Min (text.GetRuneCount (), maxWidth);
-			justifiedText = TextFormatter.ClipAndJustify (text, maxWidth, align);
-			Assert.Equal (expectedClippedWidth, justifiedText.GetRuneCount ());
-			Assert.Equal (expectedClippedWidth, justifiedText.GetColumns ());
-			Assert.True (expectedClippedWidth <= maxWidth);
-			Assert.Equal (StringExtensions.ToString (text.ToRunes () [0..expectedClippedWidth]), justifiedText);
-
-			text = "A\tsentence\thas\twords.";
-			maxWidth = int.MaxValue;
-			expectedClippedWidth = Math.Min (text.GetRuneCount (), maxWidth);
-			justifiedText = TextFormatter.ClipAndJustify (text, maxWidth, align);
-			Assert.Equal (expectedClippedWidth, justifiedText.GetRuneCount ());
-			Assert.Equal (expectedClippedWidth, justifiedText.ToRuneList ().Sum (r => Math.Max (r.GetColumns (), 1)));
-			Assert.True (expectedClippedWidth <= maxWidth);
-			Assert.Equal (StringExtensions.ToString (text.ToRunes () [0..expectedClippedWidth]), justifiedText);
-
-			text = "A\tsentence\thas\twords.";
-			maxWidth = 10;
-			expectedClippedWidth = Math.Min (text.GetRuneCount (), maxWidth);
-			justifiedText = TextFormatter.ClipAndJustify (text, maxWidth, align);
-			Assert.Equal (expectedClippedWidth, justifiedText.GetRuneCount ());
-			Assert.Equal (expectedClippedWidth, justifiedText.ToRuneList ().Sum (r => Math.Max (r.GetColumns (), 1)));
-			Assert.True (expectedClippedWidth <= maxWidth);
-			Assert.Equal (StringExtensions.ToString (text.ToRunes () [0..expectedClippedWidth]), justifiedText);
-
-			text = "line1\nline2\nline3long!";
-			maxWidth = int.MaxValue;
-			expectedClippedWidth = Math.Min (text.GetRuneCount (), maxWidth);
-			justifiedText = TextFormatter.ClipAndJustify (text, maxWidth, align);
-			Assert.Equal (expectedClippedWidth, justifiedText.GetRuneCount ());
-			Assert.Equal (expectedClippedWidth, justifiedText.ToRuneList ().Sum (r => Math.Max (r.GetColumns (), 1)));
-			Assert.True (expectedClippedWidth <= maxWidth);
-			Assert.Equal (StringExtensions.ToString (text.ToRunes () [0..expectedClippedWidth]), justifiedText);
-
-			text = "line1\nline2\nline3long!";
-			maxWidth = 10;
-			expectedClippedWidth = Math.Min (text.GetRuneCount (), maxWidth);
-			justifiedText = TextFormatter.ClipAndJustify (text, maxWidth, align);
-			Assert.Equal (expectedClippedWidth, justifiedText.GetRuneCount ());
-			Assert.Equal (expectedClippedWidth, justifiedText.ToRuneList ().Sum (r => Math.Max (r.GetColumns (), 1)));
-			Assert.True (expectedClippedWidth <= maxWidth);
-			Assert.Equal (StringExtensions.ToString (text.ToRunes () [0..expectedClippedWidth]), justifiedText);
-
-			// Unicode
-			text = " ~  s  gui.cs   master ↑10";
-			maxWidth = 10;
-			expectedClippedWidth = Math.Min (text.GetRuneCount (), maxWidth);
-			justifiedText = TextFormatter.ClipAndJustify (text, maxWidth, align);
-			Assert.Equal (expectedClippedWidth, justifiedText.GetRuneCount ());
-			Assert.Equal (expectedClippedWidth, justifiedText.GetColumns ());
-			Assert.True (expectedClippedWidth <= maxWidth);
-			Assert.Equal (StringExtensions.ToString (text.ToRunes () [0..expectedClippedWidth]), justifiedText);
-
-			// should fit
-			text = "Ð ÑÐ";
-			maxWidth = text.GetRuneCount () + 1;
-			expectedClippedWidth = Math.Min (text.GetRuneCount (), maxWidth);
-			justifiedText = TextFormatter.ClipAndJustify (text, maxWidth, align);
-			Assert.Equal (expectedClippedWidth, justifiedText.GetRuneCount ());
-			Assert.Equal (expectedClippedWidth, justifiedText.GetColumns ());
-			Assert.True (expectedClippedWidth <= maxWidth);
-			Assert.Equal (StringExtensions.ToString (text.ToRunes () [0..expectedClippedWidth]), justifiedText);
-
-			// Should fit.
-			maxWidth = text.GetRuneCount () + 0;
-			expectedClippedWidth = Math.Min (text.GetRuneCount (), maxWidth);
-			justifiedText = TextFormatter.ClipAndJustify (text, maxWidth, align);
-			Assert.Equal (expectedClippedWidth, justifiedText.GetRuneCount ());
-			Assert.Equal (expectedClippedWidth, justifiedText.GetColumns ());
-			Assert.True (expectedClippedWidth <= maxWidth);
-			Assert.Equal (StringExtensions.ToString (text.ToRunes () [0..expectedClippedWidth]), justifiedText);
-
-			// Should not fit
-			maxWidth = text.GetRuneCount () - 1;
-			expectedClippedWidth = Math.Min (text.GetRuneCount (), maxWidth);
-			justifiedText = TextFormatter.ClipAndJustify (text, maxWidth, align);
-			Assert.Equal (expectedClippedWidth, justifiedText.GetRuneCount ());
-			Assert.Equal (expectedClippedWidth, justifiedText.GetColumns ());
-			Assert.True (expectedClippedWidth <= maxWidth);
-			Assert.Equal (StringExtensions.ToString (text.ToRunes () [0..expectedClippedWidth]), justifiedText);
-		}
-
-		[Fact]
-		public void ClipAndJustify_Valid_Justified ()
-		{
-			var align = TextAlignment.Justified;
-
-			var text = string.Empty;
-			var justifiedText = string.Empty;
-			int maxWidth = 0;
-			int expectedClippedWidth = 0;
-
-			text = "test";
-			maxWidth = 0;
-			Assert.Equal (string.Empty, justifiedText = TextFormatter.ClipAndJustify (text, maxWidth, align));
-
-			text = "test";
-			maxWidth = 2;
-			Assert.Equal (StringExtensions.ToString (text.ToRunes () [0..maxWidth]), justifiedText = TextFormatter.ClipAndJustify (text, maxWidth, align));
-
-			text = "test";
-			maxWidth = int.MaxValue;
-			Assert.Equal (text, justifiedText = TextFormatter.ClipAndJustify (text, maxWidth, align));
-			Assert.True (justifiedText.GetRuneCount () <= maxWidth);
-
-			text = "A sentence has words.";
-			// should fit
-			maxWidth = text.GetRuneCount () + 1;
-			expectedClippedWidth = Math.Max (text.GetRuneCount (), maxWidth);
-			justifiedText = TextFormatter.ClipAndJustify (text, maxWidth, align);
-			Assert.Equal (expectedClippedWidth, justifiedText.GetRuneCount ());
-			Assert.True (expectedClippedWidth <= maxWidth);
-			Assert.Throws<ArgumentOutOfRangeException> (() => StringExtensions.ToString (text.ToRunes () [0..expectedClippedWidth]));
-
-			// Should fit.
-			maxWidth = text.GetRuneCount () + 0;
-			expectedClippedWidth = Math.Min (text.GetRuneCount (), maxWidth);
-			justifiedText = TextFormatter.ClipAndJustify (text, maxWidth, align);
-			//Assert.Equal (expectedClippedWidth, justifiedText.RuneCount ());
-			Assert.True (expectedClippedWidth <= maxWidth);
-			Assert.Equal (StringExtensions.ToString (text.ToRunes () [0..expectedClippedWidth]), justifiedText);
-
-			// Should fit.
-			maxWidth = 500;
-			expectedClippedWidth = Math.Min (text.GetRuneCount (), maxWidth);
-			justifiedText = TextFormatter.ClipAndJustify (text, maxWidth, align);
-			//Assert.Equal (expectedClippedWidth, justifiedText.RuneCount ());
-			Assert.True (expectedClippedWidth <= maxWidth);
-			//Assert.Equal (StringExtensions.Make (text.ToRunes () [0..expectedClippedWidth]), justifiedText);
-
-			// Should not fit
-			maxWidth = text.GetRuneCount () - 1;
-			expectedClippedWidth = Math.Min (text.GetRuneCount (), maxWidth);
-			justifiedText = TextFormatter.ClipAndJustify (text, maxWidth, align);
-			//Assert.Equal (expectedClippedWidth, justifiedText.RuneCount ());
-			Assert.True (expectedClippedWidth <= maxWidth);
-			Assert.Equal (StringExtensions.ToString (text.ToRunes () [0..expectedClippedWidth]), justifiedText);
-
-			// Should not fit
-			maxWidth = 10;
-			expectedClippedWidth = Math.Min (text.GetRuneCount (), maxWidth);
-			justifiedText = TextFormatter.ClipAndJustify (text, maxWidth, align);
-			//Assert.Equal (expectedClippedWidth, justifiedText.RuneCount ());
-			Assert.True (expectedClippedWidth <= maxWidth);
-			Assert.Equal (StringExtensions.ToString (text.ToRunes () [0..expectedClippedWidth]), justifiedText);
-
-			text = "A\tsentence\thas\twords.";
-			maxWidth = int.MaxValue;
-			expectedClippedWidth = Math.Min (text.GetRuneCount (), maxWidth);
-			justifiedText = TextFormatter.ClipAndJustify (text, maxWidth, align);
-			//Assert.Equal (expectedClippedWidth, justifiedText.RuneCount ());
-			Assert.True (expectedClippedWidth <= maxWidth);
-			Assert.Equal (StringExtensions.ToString (text.ToRunes () [0..expectedClippedWidth]), justifiedText);
-
-			text = "A\tsentence\thas\twords.";
-			maxWidth = 10;
-			expectedClippedWidth = Math.Min (text.GetRuneCount (), maxWidth);
-			justifiedText = TextFormatter.ClipAndJustify (text, maxWidth, align);
-			Assert.Equal (expectedClippedWidth, justifiedText.GetRuneCount ());
-			Assert.Equal (expectedClippedWidth, justifiedText.ToRuneList ().Sum (r => Math.Max (r.GetColumns (), 1)));
-			Assert.True (expectedClippedWidth <= maxWidth);
-			Assert.Equal (StringExtensions.ToString (text.ToRunes () [0..expectedClippedWidth]), justifiedText);
-
-			text = "line1\nline2\nline3long!";
-			maxWidth = int.MaxValue;
-			expectedClippedWidth = Math.Min (text.GetRuneCount (), maxWidth);
-			justifiedText = TextFormatter.ClipAndJustify (text, maxWidth, align);
-			Assert.Equal (expectedClippedWidth, justifiedText.GetRuneCount ());
-			Assert.Equal (expectedClippedWidth, justifiedText.ToRuneList ().Sum (r => Math.Max (r.GetColumns (), 1)));
-			Assert.True (expectedClippedWidth <= maxWidth);
-			Assert.Equal (StringExtensions.ToString (text.ToRunes () [0..expectedClippedWidth]), justifiedText);
-
-			text = "line1\nline2\nline3long!";
-			maxWidth = 10;
-			expectedClippedWidth = Math.Min (text.GetRuneCount (), maxWidth);
-			justifiedText = TextFormatter.ClipAndJustify (text, maxWidth, align);
-			Assert.Equal (expectedClippedWidth, justifiedText.GetRuneCount ());
-			Assert.Equal (expectedClippedWidth, justifiedText.ToRuneList ().Sum (r => Math.Max (r.GetColumns (), 1)));
-			Assert.True (expectedClippedWidth <= maxWidth);
-			Assert.Equal (StringExtensions.ToString (text.ToRunes () [0..expectedClippedWidth]), justifiedText);
-
-			// Unicode
-			text = " ~  s  gui.cs   master ↑10";
-			maxWidth = 10;
-			expectedClippedWidth = Math.Min (text.GetRuneCount (), maxWidth);
-			justifiedText = TextFormatter.ClipAndJustify (text, maxWidth, align);
-			Assert.Equal (expectedClippedWidth, justifiedText.GetRuneCount ());
-			Assert.Equal (expectedClippedWidth, justifiedText.GetColumns ());
-			Assert.True (expectedClippedWidth <= maxWidth);
-			Assert.Equal (StringExtensions.ToString (text.ToRunes () [0..expectedClippedWidth]), justifiedText);
-
-			// should fit
-			text = "Ð ÑÐ";
-			maxWidth = text.GetRuneCount () + 1;
-			expectedClippedWidth = Math.Min (text.GetRuneCount (), maxWidth);
-			justifiedText = TextFormatter.ClipAndJustify (text, maxWidth, align);
-			//Assert.Equal (expectedClippedWidth, justifiedText.RuneCount ());
-			Assert.True (expectedClippedWidth <= maxWidth);
-			//Assert.Equal (StringExtensions.Make (text.ToRunes () [0..expectedClippedWidth]), justifiedText);
-
-			// Should fit.
-			maxWidth = text.GetRuneCount () + 0;
-			expectedClippedWidth = Math.Min (text.GetRuneCount (), maxWidth);
-			justifiedText = TextFormatter.ClipAndJustify (text, maxWidth, align);
-			Assert.Equal (expectedClippedWidth, justifiedText.GetRuneCount ());
-			Assert.Equal (expectedClippedWidth, justifiedText.GetColumns ());
-			Assert.True (expectedClippedWidth <= maxWidth);
-			Assert.Equal (StringExtensions.ToString (text.ToRunes () [0..expectedClippedWidth]), justifiedText);
-
-			// Should not fit
-			maxWidth = text.GetRuneCount () - 1;
-			expectedClippedWidth = Math.Min (text.GetRuneCount (), maxWidth);
-			justifiedText = TextFormatter.ClipAndJustify (text, maxWidth, align);
-			Assert.Equal (expectedClippedWidth, justifiedText.GetRuneCount ());
-			Assert.Equal (expectedClippedWidth, justifiedText.GetColumns ());
-			Assert.True (expectedClippedWidth <= maxWidth);
-			Assert.Equal (StringExtensions.ToString (text.ToRunes () [0..expectedClippedWidth]), justifiedText);
-
-			// see Justify_ tests below
-		}
-
-		[Fact]
-		public void Justify_Invalid ()
-		{
-			var text = string.Empty;
-			Assert.Equal (text, TextFormatter.Justify (text, 0));
-
-			text = null;
-			Assert.Equal (text, TextFormatter.Justify (text, 0));
-
-			text = "test";
-			Assert.Throws<ArgumentOutOfRangeException> (() => TextFormatter.Justify (text, -1));
-		}
-
-		[Fact]
-		public void Justify_SingleWord ()
-		{
-			var text = string.Empty;
-			var justifiedText = string.Empty;
-			int width = 0;
-			char fillChar = '+';
-
-			// Even # of chars
-			text = "word";
-			justifiedText = text;
-
-			width = text.GetRuneCount ();
-			Assert.Equal (justifiedText, TextFormatter.Justify (text, width, fillChar));
-			width = text.GetRuneCount () + 1;
-			Assert.Equal (justifiedText, TextFormatter.Justify (text, width, fillChar));
-			width = text.GetRuneCount () + 2;
-			Assert.Equal (justifiedText, TextFormatter.Justify (text, width, fillChar));
-			width = text.GetRuneCount () + 10;
-			Assert.Equal (justifiedText, TextFormatter.Justify (text, width, fillChar));
-			width = text.GetRuneCount () + 11;
-			Assert.Equal (justifiedText, TextFormatter.Justify (text, width, fillChar));
-
-			// Odd # of chars
-			text = "word.";
-			justifiedText = text;
-
-			width = text.GetRuneCount ();
-			Assert.Equal (justifiedText, TextFormatter.Justify (text, width, fillChar));
-			width = text.GetRuneCount () + 1;
-			Assert.Equal (justifiedText, TextFormatter.Justify (text, width, fillChar));
-			width = text.GetRuneCount () + 2;
-			Assert.Equal (justifiedText, TextFormatter.Justify (text, width, fillChar));
-			width = text.GetRuneCount () + 10;
-			Assert.Equal (justifiedText, TextFormatter.Justify (text, width, fillChar));
-			width = text.GetRuneCount () + 11;
-			Assert.Equal (justifiedText, TextFormatter.Justify (text, width, fillChar));
-
-			// Unicode (even #)
-			text = "Ð¿ÑÐ¸Ð²ÐµÑ";
-			justifiedText = text;
-
-			width = text.GetRuneCount ();
-			Assert.Equal (justifiedText, TextFormatter.Justify (text, width, fillChar));
-			width = text.GetRuneCount () + 1;
-			Assert.Equal (justifiedText, TextFormatter.Justify (text, width, fillChar));
-			width = text.GetRuneCount () + 2;
-			Assert.Equal (justifiedText, TextFormatter.Justify (text, width, fillChar));
-			width = text.GetRuneCount () + 10;
-			Assert.Equal (justifiedText, TextFormatter.Justify (text, width, fillChar));
-			width = text.GetRuneCount () + 11;
-			Assert.Equal (justifiedText, TextFormatter.Justify (text, width, fillChar));
-
-			// Unicode (odd # of chars)
-			text = "Ð¿ÑÐ¸Ð²ÐµÑ.";
-			justifiedText = text;
-
-			width = text.GetRuneCount ();
-			Assert.Equal (justifiedText, TextFormatter.Justify (text, width, fillChar));
-			width = text.GetRuneCount () + 1;
-			Assert.Equal (justifiedText, TextFormatter.Justify (text, width, fillChar));
-			width = text.GetRuneCount () + 2;
-			Assert.Equal (justifiedText, TextFormatter.Justify (text, width, fillChar));
-			width = text.GetRuneCount () + 10;
-			Assert.Equal (justifiedText, TextFormatter.Justify (text, width, fillChar));
-			width = text.GetRuneCount () + 11;
-			Assert.Equal (justifiedText, TextFormatter.Justify (text, width, fillChar));
-		}
-
-		[Fact]
-		public void Justify_Sentence ()
-		{
-			var text = string.Empty;
-			var justifiedText = string.Empty;
-			int forceToWidth = 0;
-			char fillChar = '+';
-
-			// Even # of spaces
-			//      0123456789
-			text = "012 456 89";
-
-			forceToWidth = text.GetRuneCount ();
-			justifiedText = text.Replace (" ", "+");
-			Assert.Equal (justifiedText, TextFormatter.Justify (text, forceToWidth, fillChar));
-			Assert.True (Math.Abs (forceToWidth - justifiedText.GetRuneCount ()) < text.Count (s => s == ' '));
-			Assert.True (Math.Abs (forceToWidth - justifiedText.GetColumns ()) < text.Count (s => s == ' '));
-
-			justifiedText = "012++456+89";
-			forceToWidth = text.GetRuneCount () + 1;
-			Assert.Equal (justifiedText, TextFormatter.Justify (text, forceToWidth, fillChar));
-			Assert.True (Math.Abs (forceToWidth - justifiedText.GetRuneCount ()) < text.Count (s => s == ' '));
-			Assert.True (Math.Abs (forceToWidth - justifiedText.GetColumns ()) < text.Count (s => s == ' '));
-
-			justifiedText = text.Replace (" ", "++");
-			forceToWidth = text.GetRuneCount () + 2;
-			Assert.Equal (justifiedText, TextFormatter.Justify (text, forceToWidth, fillChar));
-			Assert.True (Math.Abs (forceToWidth - justifiedText.GetRuneCount ()) < text.Count (s => s == ' '));
-			Assert.True (Math.Abs (forceToWidth - justifiedText.GetColumns ()) < text.Count (s => s == ' '));
-
-			justifiedText = "012+++456++89";
-			forceToWidth = text.GetRuneCount () + 3;
-			Assert.Equal (justifiedText, TextFormatter.Justify (text, forceToWidth, fillChar));
-			Assert.True (Math.Abs (forceToWidth - justifiedText.GetRuneCount ()) < text.Count (s => s == ' '));
-			Assert.True (Math.Abs (forceToWidth - justifiedText.GetColumns ()) < text.Count (s => s == ' '));
-
-			justifiedText = text.Replace (" ", "+++");
-			forceToWidth = text.GetRuneCount () + 4;
-			Assert.Equal (justifiedText, TextFormatter.Justify (text, forceToWidth, fillChar));
-			Assert.True (Math.Abs (forceToWidth - justifiedText.GetRuneCount ()) < text.Count (s => s == ' '));
-			Assert.True (Math.Abs (forceToWidth - justifiedText.GetColumns ()) < text.Count (s => s == ' '));
-
-			justifiedText = "012++++456+++89";
-			forceToWidth = text.GetRuneCount () + 5;
-			Assert.Equal (justifiedText, TextFormatter.Justify (text, forceToWidth, fillChar));
-			Assert.True (Math.Abs (forceToWidth - justifiedText.GetRuneCount ()) < text.Count (s => s == ' '));
-			Assert.True (Math.Abs (forceToWidth - justifiedText.GetColumns ()) < text.Count (s => s == ' '));
-
-			justifiedText = text.Replace (" ", "++++");
-			forceToWidth = text.GetRuneCount () + 6;
-			Assert.Equal (justifiedText, TextFormatter.Justify (text, forceToWidth, fillChar));
-			Assert.True (Math.Abs (forceToWidth - justifiedText.GetRuneCount ()) < text.Count (s => s == ' '));
-			Assert.True (Math.Abs (forceToWidth - justifiedText.GetColumns ()) < text.Count (s => s == ' '));
-
-			justifiedText = text.Replace (" ", "+++++++++++");
-			forceToWidth = text.GetRuneCount () + 20;
-			Assert.Equal (justifiedText, TextFormatter.Justify (text, forceToWidth, fillChar));
-			Assert.True (Math.Abs (forceToWidth - justifiedText.GetRuneCount ()) < text.Count (s => s == ' '));
-			Assert.True (Math.Abs (forceToWidth - justifiedText.GetColumns ()) < text.Count (s => s == ' '));
-
-			justifiedText = "012+++++++++++++456++++++++++++89";
-			forceToWidth = text.GetRuneCount () + 23;
-			Assert.Equal (justifiedText, TextFormatter.Justify (text, forceToWidth, fillChar));
-			Assert.True (Math.Abs (forceToWidth - justifiedText.GetRuneCount ()) < text.Count (s => s == ' '));
-			Assert.True (Math.Abs (forceToWidth - justifiedText.GetColumns ()) < text.Count (s => s == ' '));
-
-			// Odd # of spaces
-			//      0123456789
-			text = "012 456 89 end";
-
-			forceToWidth = text.GetRuneCount ();
-			justifiedText = text.Replace (" ", "+");
-			Assert.Equal (justifiedText, TextFormatter.Justify (text, forceToWidth, fillChar));
-			Assert.True (Math.Abs (forceToWidth - justifiedText.GetRuneCount ()) < text.Count (s => s == ' '));
-			Assert.True (Math.Abs (forceToWidth - justifiedText.GetColumns ()) < text.Count (s => s == ' '));
-
-			justifiedText = "012++456+89+end";
-			forceToWidth = text.GetRuneCount () + 1;
-			Assert.Equal (justifiedText, TextFormatter.Justify (text, forceToWidth, fillChar));
-			Assert.True (Math.Abs (forceToWidth - justifiedText.GetRuneCount ()) < text.Count (s => s == ' '));
-			Assert.True (Math.Abs (forceToWidth - justifiedText.GetColumns ()) < text.Count (s => s == ' '));
-
-			justifiedText = "012++456++89+end";
-			forceToWidth = text.GetRuneCount () + 2;
-			Assert.Equal (justifiedText, TextFormatter.Justify (text, forceToWidth, fillChar));
-			Assert.True (Math.Abs (forceToWidth - justifiedText.GetRuneCount ()) < text.Count (s => s == ' '));
-			Assert.True (Math.Abs (forceToWidth - justifiedText.GetColumns ()) < text.Count (s => s == ' '));
-
-			justifiedText = text.Replace (" ", "++");
-			forceToWidth = text.GetRuneCount () + 3;
-			Assert.Equal (justifiedText, TextFormatter.Justify (text, forceToWidth, fillChar));
-			Assert.True (Math.Abs (forceToWidth - justifiedText.GetRuneCount ()) < text.Count (s => s == ' '));
-			Assert.True (Math.Abs (forceToWidth - justifiedText.GetColumns ()) < text.Count (s => s == ' '));
-
-			justifiedText = "012+++456++89++end";
-			forceToWidth = text.GetRuneCount () + 4;
-			Assert.Equal (justifiedText, TextFormatter.Justify (text, forceToWidth, fillChar));
-			Assert.True (Math.Abs (forceToWidth - justifiedText.GetRuneCount ()) < text.Count (s => s == ' '));
-			Assert.True (Math.Abs (forceToWidth - justifiedText.GetColumns ()) < text.Count (s => s == ' '));
-
-			justifiedText = "012+++456+++89++end";
-			forceToWidth = text.GetRuneCount () + 5;
-			Assert.Equal (justifiedText, TextFormatter.Justify (text, forceToWidth, fillChar));
-			Assert.True (Math.Abs (forceToWidth - justifiedText.GetRuneCount ()) < text.Count (s => s == ' '));
-			Assert.True (Math.Abs (forceToWidth - justifiedText.GetColumns ()) < text.Count (s => s == ' '));
-
-			justifiedText = text.Replace (" ", "+++");
-			forceToWidth = text.GetRuneCount () + 6;
-			Assert.Equal (justifiedText, TextFormatter.Justify (text, forceToWidth, fillChar));
-			Assert.True (Math.Abs (forceToWidth - justifiedText.GetRuneCount ()) < text.Count (s => s == ' '));
-			Assert.True (Math.Abs (forceToWidth - justifiedText.GetColumns ()) < text.Count (s => s == ' '));
-
-			justifiedText = "012++++++++456++++++++89+++++++end";
-			forceToWidth = text.GetRuneCount () + 20;
-			Assert.Equal (justifiedText, TextFormatter.Justify (text, forceToWidth, fillChar));
-			Assert.True (Math.Abs (forceToWidth - justifiedText.GetRuneCount ()) < text.Count (s => s == ' '));
-			Assert.True (Math.Abs (forceToWidth - justifiedText.GetColumns ()) < text.Count (s => s == ' '));
-
-			justifiedText = "012+++++++++456+++++++++89++++++++end";
-			forceToWidth = text.GetRuneCount () + 23;
-			Assert.Equal (justifiedText, TextFormatter.Justify (text, forceToWidth, fillChar));
-			Assert.True (Math.Abs (forceToWidth - justifiedText.GetRuneCount ()) < text.Count (s => s == ' '));
-			Assert.True (Math.Abs (forceToWidth - justifiedText.GetColumns ()) < text.Count (s => s == ' '));
-
-			// Unicode
-			// Even # of chars
-			//      0123456789
-			text = "Ð¿ÑÐ Ð²Ð Ñ";
-
-			forceToWidth = text.GetRuneCount ();
-			justifiedText = text.Replace (" ", "+");
-			Assert.Equal (justifiedText, TextFormatter.Justify (text, forceToWidth, fillChar));
-			Assert.True (Math.Abs (forceToWidth - justifiedText.GetRuneCount ()) < text.Count (s => s == ' '));
-			Assert.True (Math.Abs (forceToWidth - justifiedText.GetColumns ()) < text.Count (s => s == ' '));
-
-			justifiedText = "Ð¿ÑÐ++Ð²Ð+Ñ";
-			forceToWidth = text.GetRuneCount () + 1;
-			Assert.Equal (justifiedText, TextFormatter.Justify (text, forceToWidth, fillChar));
-			Assert.True (Math.Abs (forceToWidth - justifiedText.GetRuneCount ()) < text.Count (s => s == ' '));
-			Assert.True (Math.Abs (forceToWidth - justifiedText.GetColumns ()) < text.Count (s => s == ' '));
-
-			justifiedText = text.Replace (" ", "++");
-			forceToWidth = text.GetRuneCount () + 2;
-			Assert.Equal (justifiedText, TextFormatter.Justify (text, forceToWidth, fillChar));
-			Assert.True (Math.Abs (forceToWidth - justifiedText.GetRuneCount ()) < text.Count (s => s == ' '));
-			Assert.True (Math.Abs (forceToWidth - justifiedText.GetColumns ()) < text.Count (s => s == ' '));
-
-			justifiedText = "Ð¿ÑÐ+++Ð²Ð++Ñ";
-			forceToWidth = text.GetRuneCount () + 3;
-			Assert.Equal (justifiedText, TextFormatter.Justify (text, forceToWidth, fillChar));
-			Assert.True (Math.Abs (forceToWidth - justifiedText.GetRuneCount ()) < text.Count (s => s == ' '));
-			Assert.True (Math.Abs (forceToWidth - justifiedText.GetColumns ()) < text.Count (s => s == ' '));
-
-			justifiedText = text.Replace (" ", "+++");
-			forceToWidth = text.GetRuneCount () + 4;
-			Assert.Equal (justifiedText, TextFormatter.Justify (text, forceToWidth, fillChar));
-			Assert.True (Math.Abs (forceToWidth - justifiedText.GetRuneCount ()) < text.Count (s => s == ' '));
-			Assert.True (Math.Abs (forceToWidth - justifiedText.GetColumns ()) < text.Count (s => s == ' '));
-
-			justifiedText = "Ð¿ÑÐ++++Ð²Ð+++Ñ";
-			forceToWidth = text.GetRuneCount () + 5;
-			Assert.Equal (justifiedText, TextFormatter.Justify (text, forceToWidth, fillChar));
-			Assert.True (Math.Abs (forceToWidth - justifiedText.GetRuneCount ()) < text.Count (s => s == ' '));
-			Assert.True (Math.Abs (forceToWidth - justifiedText.GetColumns ()) < text.Count (s => s == ' '));
-
-			justifiedText = text.Replace (" ", "++++");
-			forceToWidth = text.GetRuneCount () + 6;
-			Assert.Equal (justifiedText, TextFormatter.Justify (text, forceToWidth, fillChar));
-			Assert.True (Math.Abs (forceToWidth - justifiedText.GetRuneCount ()) < text.Count (s => s == ' '));
-			Assert.True (Math.Abs (forceToWidth - justifiedText.GetColumns ()) < text.Count (s => s == ' '));
-
-			justifiedText = text.Replace (" ", "+++++++++++");
-			forceToWidth = text.GetRuneCount () + 20;
-			Assert.Equal (justifiedText, TextFormatter.Justify (text, forceToWidth, fillChar));
-			Assert.True (Math.Abs (forceToWidth - justifiedText.GetRuneCount ()) < text.Count (s => s == ' '));
-			Assert.True (Math.Abs (forceToWidth - justifiedText.GetColumns ()) < text.Count (s => s == ' '));
-
-			justifiedText = "Ð¿ÑÐ+++++++++++++Ð²Ð++++++++++++Ñ";
-			forceToWidth = text.GetRuneCount () + 23;
-			Assert.Equal (justifiedText, TextFormatter.Justify (text, forceToWidth, fillChar));
-			Assert.True (Math.Abs (forceToWidth - justifiedText.GetRuneCount ()) < text.Count (s => s == ' '));
-			Assert.True (Math.Abs (forceToWidth - justifiedText.GetColumns ()) < text.Count (s => s == ' '));
-
-			// Unicode
-			// Odd # of chars
-			//      0123456789
-			text = "Ð ÑÐ Ð²Ð Ñ";
-
-			forceToWidth = text.GetRuneCount ();
-			justifiedText = text.Replace (" ", "+");
-			Assert.Equal (justifiedText, TextFormatter.Justify (text, forceToWidth, fillChar));
-			Assert.True (Math.Abs (forceToWidth - justifiedText.GetRuneCount ()) < text.Count (s => s == ' '));
-			Assert.True (Math.Abs (forceToWidth - justifiedText.GetColumns ()) < text.Count (s => s == ' '));
-
-			justifiedText = "Ð++ÑÐ+Ð²Ð+Ñ";
-			forceToWidth = text.GetRuneCount () + 1;
-			Assert.Equal (justifiedText, TextFormatter.Justify (text, forceToWidth, fillChar));
-			Assert.True (Math.Abs (forceToWidth - justifiedText.GetRuneCount ()) < text.Count (s => s == ' '));
-			Assert.True (Math.Abs (forceToWidth - justifiedText.GetColumns ()) < text.Count (s => s == ' '));
-
-			justifiedText = "Ð++ÑÐ++Ð²Ð+Ñ";
-			forceToWidth = text.GetRuneCount () + 2;
-			Assert.Equal (justifiedText, TextFormatter.Justify (text, forceToWidth, fillChar));
-			Assert.True (Math.Abs (forceToWidth - justifiedText.GetRuneCount ()) < text.Count (s => s == ' '));
-			Assert.True (Math.Abs (forceToWidth - justifiedText.GetColumns ()) < text.Count (s => s == ' '));
-
-			justifiedText = text.Replace (" ", "++");
-			forceToWidth = text.GetRuneCount () + 3;
-			Assert.Equal (justifiedText, TextFormatter.Justify (text, forceToWidth, fillChar));
-			Assert.True (Math.Abs (forceToWidth - justifiedText.GetRuneCount ()) < text.Count (s => s == ' '));
-			Assert.True (Math.Abs (forceToWidth - justifiedText.GetColumns ()) < text.Count (s => s == ' '));
-
-			justifiedText = "Ð+++ÑÐ++Ð²Ð++Ñ";
-			forceToWidth = text.GetRuneCount () + 4;
-			Assert.Equal (justifiedText, TextFormatter.Justify (text, forceToWidth, fillChar));
-			Assert.True (Math.Abs (forceToWidth - justifiedText.GetRuneCount ()) < text.Count (s => s == ' '));
-			Assert.True (Math.Abs (forceToWidth - justifiedText.GetColumns ()) < text.Count (s => s == ' '));
-
-			justifiedText = "Ð+++ÑÐ+++Ð²Ð++Ñ";
-			forceToWidth = text.GetRuneCount () + 5;
-			Assert.Equal (justifiedText, TextFormatter.Justify (text, forceToWidth, fillChar));
-			Assert.True (Math.Abs (forceToWidth - justifiedText.GetRuneCount ()) < text.Count (s => s == ' '));
-			Assert.True (Math.Abs (forceToWidth - justifiedText.GetColumns ()) < text.Count (s => s == ' '));
-
-			justifiedText = text.Replace (" ", "+++");
-			forceToWidth = text.GetRuneCount () + 6;
-			Assert.Equal (justifiedText, TextFormatter.Justify (text, forceToWidth, fillChar));
-			Assert.True (Math.Abs (forceToWidth - justifiedText.GetRuneCount ()) < text.Count (s => s == ' '));
-			Assert.True (Math.Abs (forceToWidth - justifiedText.GetColumns ()) < text.Count (s => s == ' '));
-
-			justifiedText = "Ð++++++++ÑÐ++++++++Ð²Ð+++++++Ñ";
-			forceToWidth = text.GetRuneCount () + 20;
-			Assert.Equal (justifiedText, TextFormatter.Justify (text, forceToWidth, fillChar));
-			Assert.True (Math.Abs (forceToWidth - justifiedText.GetRuneCount ()) < text.Count (s => s == ' '));
-			Assert.True (Math.Abs (forceToWidth - justifiedText.GetColumns ()) < text.Count (s => s == ' '));
-
-			justifiedText = "Ð+++++++++ÑÐ+++++++++Ð²Ð++++++++Ñ";
-			forceToWidth = text.GetRuneCount () + 23;
-			Assert.Equal (justifiedText, TextFormatter.Justify (text, forceToWidth, fillChar));
-			Assert.True (Math.Abs (forceToWidth - justifiedText.GetRuneCount ()) < text.Count (s => s == ' '));
-			Assert.True (Math.Abs (forceToWidth - justifiedText.GetColumns ()) < text.Count (s => s == ' '));
-		}
-
-		[Fact]
-		public void WordWrap_Invalid ()
-		{
-			var text = string.Empty;
-			int width = 0;
-
-			Assert.Empty (TextFormatter.WordWrapText (null, width));
-			Assert.Empty (TextFormatter.WordWrapText (text, width));
-			Assert.Throws<ArgumentOutOfRangeException> (() => TextFormatter.WordWrapText (text, -1));
-		}
-
-		[Fact]
-		public void WordWrap_BigWidth ()
-		{
-			List<string> wrappedLines;
-
-			var text = "Constantinople";
-			wrappedLines = TextFormatter.WordWrapText (text, 100);
-			Assert.True (wrappedLines.Count == 1);
-			Assert.Equal ("Constantinople", wrappedLines [0]);
-		}
-
-		[Fact]
-		public void WordWrap_SingleWordLine ()
-		{
-			var text = string.Empty;
-			int width = 0;
-			List<string> wrappedLines;
-
-			text = "Constantinople";
-			width = text.GetRuneCount ();
-			wrappedLines = TextFormatter.WordWrapText (text, width);
-			Assert.True (wrappedLines.Count == 1);
-
-			width = text.GetRuneCount () - 1;
-			wrappedLines = TextFormatter.WordWrapText (text, width);
-			Assert.Equal (2, wrappedLines.Count);
-			Assert.Equal (text [..(text.GetRuneCount () - 1)], wrappedLines [0]);
-			Assert.Equal ("e", wrappedLines [1]);
-
-			width = text.GetRuneCount () - 2;
-			wrappedLines = TextFormatter.WordWrapText (text, width);
-			Assert.Equal (2, wrappedLines.Count);
-			Assert.Equal (text [..(text.GetRuneCount () - 2)], wrappedLines [0]);
-
-			width = text.GetRuneCount () - 5;
-			wrappedLines = TextFormatter.WordWrapText (text, width);
-			Assert.Equal (2, wrappedLines.Count);
-
-			width = (int)Math.Ceiling ((double)(text.GetRuneCount () / 2F));
-			wrappedLines = TextFormatter.WordWrapText (text, width);
-			Assert.Equal (2, wrappedLines.Count);
-			Assert.Equal ("Constan", wrappedLines [0]);
-			Assert.Equal ("tinople", wrappedLines [1]);
-
-			width = (int)Math.Ceiling ((double)(text.GetRuneCount () / 3F));
-			wrappedLines = TextFormatter.WordWrapText (text, width);
-			Assert.Equal (3, wrappedLines.Count);
-			Assert.Equal ("Const", wrappedLines [0]);
-			Assert.Equal ("antin", wrappedLines [1]);
-			Assert.Equal ("ople", wrappedLines [2]);
-
-			width = (int)Math.Ceiling ((double)(text.GetRuneCount () / 4F));
-			wrappedLines = TextFormatter.WordWrapText (text, width);
-			Assert.Equal (4, wrappedLines.Count);
-
-			width = (int)Math.Ceiling ((double)text.GetRuneCount () / text.GetRuneCount ());
-			wrappedLines = TextFormatter.WordWrapText (text, width);
-			Assert.Equal (text.GetRuneCount (), wrappedLines.Count);
-			Assert.Equal (text.GetColumns (), wrappedLines.Count);
-			Assert.Equal ("C", wrappedLines [0]);
-			Assert.Equal ("o", wrappedLines [1]);
-			Assert.Equal ("n", wrappedLines [2]);
-			Assert.Equal ("s", wrappedLines [3]);
-			Assert.Equal ("t", wrappedLines [4]);
-			Assert.Equal ("a", wrappedLines [5]);
-			Assert.Equal ("n", wrappedLines [6]);
-			Assert.Equal ("t", wrappedLines [7]);
-			Assert.Equal ("i", wrappedLines [8]);
-			Assert.Equal ("n", wrappedLines [9]);
-			Assert.Equal ("o", wrappedLines [10]);
-			Assert.Equal ("p", wrappedLines [11]);
-			Assert.Equal ("l", wrappedLines [12]);
-			Assert.Equal ("e", wrappedLines [13]);
-		}
-
-		[Fact]
-		public void WordWrap_Unicode_SingleWordLine ()
-		{
-			var text = string.Empty;
-			int width = 0;
-			List<string> wrappedLines;
-
-			text = "กขฃคฅฆงจฉชซฌญฎฏฐฑฒณดตถทธนบปผฝพฟภมยรฤลฦวศษสหฬอฮฯะัาำ";
-			width = text.GetRuneCount ();
-			wrappedLines = TextFormatter.WordWrapText (text, width);
-			Assert.True (wrappedLines.Count == 1);
-
-			width = text.GetRuneCount () - 1;
-			wrappedLines = TextFormatter.WordWrapText (text, width);
-			Assert.Equal (2, wrappedLines.Count);
-			Assert.Equal (StringExtensions.ToString (text.ToRunes () [0..(text.GetRuneCount () - 1)]), wrappedLines [0]);
-			Assert.Equal (StringExtensions.ToString (text.ToRunes () [0..(text.ToRuneList ().Sum (r => Math.Max (r.GetColumns (), 1)) - 1)]), wrappedLines [0]);
-			Assert.Equal ("ำ", wrappedLines [1]);
-
-			width = text.GetRuneCount () - 2;
-			wrappedLines = TextFormatter.WordWrapText (text, width);
-			Assert.Equal (2, wrappedLines.Count);
-			Assert.Equal (StringExtensions.ToString (text.ToRunes () [0..(text.GetRuneCount () - 2)]), wrappedLines [0]);
-			Assert.Equal (StringExtensions.ToString (text.ToRunes () [0..(text.ToRuneList ().Sum (r => Math.Max (r.GetColumns (), 1)) - 2)]), wrappedLines [0]);
-
-			width = text.GetRuneCount () - 5;
-			wrappedLines = TextFormatter.WordWrapText (text, width);
-			Assert.Equal (2, wrappedLines.Count);
-
-			width = (int)Math.Ceiling ((double)(text.GetRuneCount () / 2F));
-			wrappedLines = TextFormatter.WordWrapText (text, width);
-			Assert.Equal (2, wrappedLines.Count);
-			Assert.Equal ("กขฃคฅฆงจฉชซฌญฎฏฐฑฒณดตถทธนบ", wrappedLines [0]);
-			Assert.Equal ("ปผฝพฟภมยรฤลฦวศษสหฬอฮฯะัาำ", wrappedLines [1]);
-
-			width = (int)Math.Ceiling ((double)(text.GetRuneCount () / 3F));
-			wrappedLines = TextFormatter.WordWrapText (text, width);
-			Assert.Equal (3, wrappedLines.Count);
-			Assert.Equal ("กขฃคฅฆงจฉชซฌญฎฏฐฑ", wrappedLines [0]);
-			Assert.Equal ("ฒณดตถทธนบปผฝพฟภมย", wrappedLines [1]);
-			Assert.Equal ("รฤลฦวศษสหฬอฮฯะัาำ", wrappedLines [2]);
-
-			width = (int)Math.Ceiling ((double)(text.GetRuneCount () / 4F));
-			wrappedLines = TextFormatter.WordWrapText (text, width);
-			Assert.Equal (4, wrappedLines.Count);
-
-			width = (int)Math.Ceiling ((double)text.GetRuneCount () / text.GetRuneCount ());
-			wrappedLines = TextFormatter.WordWrapText (text, width);
-			Assert.Equal (text.GetRuneCount (), wrappedLines.Count);
-			Assert.Equal (text.ToRuneList ().Sum (r => Math.Max (r.GetColumns (), 1)), wrappedLines.Count);
-			Assert.Equal ("ก", wrappedLines [0]);
-			Assert.Equal ("ข", wrappedLines [1]);
-			Assert.Equal ("ฃ", wrappedLines [2]);
-			Assert.Equal ("ำ", wrappedLines [^1]);
-		}
-
-		[Fact]
-		public void WordWrap_Unicode_LineWithNonBreakingSpace ()
-		{
-			var text = string.Empty;
-			int width = 0;
-			List<string> wrappedLines;
-
-			text = "This\u00A0is\u00A0a\u00A0sentence.";
-			width = text.GetRuneCount ();
-			wrappedLines = TextFormatter.WordWrapText (text, width);
-			Assert.True (wrappedLines.Count == 1);
-
-			width = text.GetRuneCount () - 1;
-			wrappedLines = TextFormatter.WordWrapText (text, width);
-			Assert.Equal (2, wrappedLines.Count);
-			Assert.Equal (StringExtensions.ToString (text.ToRunes () [0..(text.GetRuneCount () - 1)]), wrappedLines [0]);
-			Assert.Equal (StringExtensions.ToString (text.ToRunes () [0..(text.ToRuneList ().Sum (r => Math.Max (r.GetColumns (), 1)) - 1)]), wrappedLines [0]);
-			Assert.Equal (".", wrappedLines [1]);
-
-			width = text.GetRuneCount () - 2;
-			wrappedLines = TextFormatter.WordWrapText (text, width);
-			Assert.Equal (2, wrappedLines.Count);
-			Assert.Equal (StringExtensions.ToString (text.ToRunes () [0..(text.GetRuneCount () - 2)]), wrappedLines [0]);
-			Assert.Equal (StringExtensions.ToString (text.ToRunes () [0..(text.ToRuneList ().Sum (r => Math.Max (r.GetColumns (), 1)) - 2)]), wrappedLines [0]);
-
-			width = text.GetRuneCount () - 5;
-			wrappedLines = TextFormatter.WordWrapText (text, width);
-			Assert.Equal (2, wrappedLines.Count);
-
-			width = (int)Math.Ceiling ((double)(text.GetRuneCount () / 2F));
-			wrappedLines = TextFormatter.WordWrapText (text, width);
-			Assert.Equal (2, wrappedLines.Count);
-			Assert.Equal ("This\u00A0is\u00A0a\u00A0", wrappedLines [0]);
-			Assert.Equal ("sentence.", wrappedLines [1]);
-
-			width = (int)Math.Ceiling ((double)(text.GetRuneCount () / 3F));
-			wrappedLines = TextFormatter.WordWrapText (text, width);
-			Assert.Equal (3, wrappedLines.Count);
-			Assert.Equal ("This\u00A0is", wrappedLines [0]);
-			Assert.Equal ("\u00a0a\u00a0sent", wrappedLines [1]);
-			Assert.Equal ("ence.", wrappedLines [2]);
-
-			width = (int)Math.Ceiling ((double)(text.GetRuneCount () / 4F));
-			wrappedLines = TextFormatter.WordWrapText (text, width);
-			Assert.Equal (4, wrappedLines.Count);
-
-			width = (int)Math.Ceiling ((double)text.GetRuneCount () / text.GetRuneCount ());
-			wrappedLines = TextFormatter.WordWrapText (text, width);
-			Assert.Equal (text.GetRuneCount (), wrappedLines.Count);
-			Assert.Equal (text.ToRuneList ().Sum (r => Math.Max (r.GetColumns (), 1)), wrappedLines.Count);
-			Assert.Equal ("T", wrappedLines [0]);
-			Assert.Equal ("h", wrappedLines [1]);
-			Assert.Equal ("i", wrappedLines [2]);
-			Assert.Equal (".", wrappedLines [^1]);
-		}
-
-		[Fact]
-		public void WordWrap_Unicode_2LinesWithNonBreakingSpace ()
-		{
-			var text = string.Empty;
-			int width = 0;
-			List<string> wrappedLines;
-
-			text = "This\u00A0is\n\u00A0a\u00A0sentence.";
-			width = text.GetRuneCount ();
-			wrappedLines = TextFormatter.WordWrapText (text, width);
-			Assert.True (wrappedLines.Count == 1);
-
-			width = text.GetRuneCount () - 1;
-			wrappedLines = TextFormatter.WordWrapText (text, width);
-#pragma warning disable xUnit2013 // Do not use equality check to check for collection size.
-			Assert.Equal (1, wrappedLines.Count);
-#pragma warning restore xUnit2013 // Do not use equality check to check for collection size.
-			Assert.Equal ("This\u00A0is\u00A0a\u00A0sentence.", wrappedLines [0]);
-
-			text = "\u00A0\u00A0\u00A0\u00A0\u00A0test\u00A0sentence.";
-			width = text.GetRuneCount ();
-			wrappedLines = TextFormatter.WordWrapText (text, width);
-			Assert.True (wrappedLines.Count == 1);
-		}
-
-		[Fact]
-		public void WordWrap_NoNewLines_Default ()
-		{
-			// Calls WordWrapText (text, width) and thus preserveTrailingSpaces defaults to false
-			var text = string.Empty;
-			int maxWidth = 0;
-			int expectedClippedWidth = 0;
-
-			List<string> wrappedLines;
-
-			text = "A sentence has words.";
-			maxWidth = text.GetRuneCount ();
-			expectedClippedWidth = Math.Min (text.GetRuneCount (), maxWidth);
-			wrappedLines = TextFormatter.WordWrapText (text, maxWidth);
-			Assert.True (wrappedLines.Count == 1);
-			Assert.True (expectedClippedWidth >= wrappedLines.Max (l => l.GetRuneCount ()));
-			Assert.True (expectedClippedWidth >= wrappedLines.Max (l => l.GetColumns ()));
-			Assert.Equal ("A sentence has words.", wrappedLines [0]);
-
-			maxWidth = text.GetRuneCount () - 1;
-			expectedClippedWidth = Math.Min (text.GetRuneCount (), maxWidth);
-			wrappedLines = TextFormatter.WordWrapText (text, maxWidth);
-			Assert.Equal (2, wrappedLines.Count);
-			Assert.True (expectedClippedWidth >= wrappedLines.Max (l => l.GetRuneCount ()));
-			Assert.True (expectedClippedWidth >= wrappedLines.Max (l => l.GetColumns ()));
-			Assert.Equal ("A sentence has", wrappedLines [0]);
-			Assert.Equal ("words.", wrappedLines [1]);
-
-			maxWidth = text.GetRuneCount () - "words.".Length;
-			expectedClippedWidth = Math.Min (text.GetRuneCount (), maxWidth);
-			wrappedLines = TextFormatter.WordWrapText (text, maxWidth);
-			Assert.Equal (2, wrappedLines.Count);
-			Assert.True (expectedClippedWidth >= wrappedLines.Max (l => l.GetRuneCount ()));
-			Assert.True (expectedClippedWidth >= wrappedLines.Max (l => l.GetColumns ()));
-			Assert.Equal ("A sentence has", wrappedLines [0]);
-			Assert.Equal ("words.", wrappedLines [1]);
-
-			maxWidth = text.GetRuneCount () - " words.".Length;
-			expectedClippedWidth = Math.Min (text.GetRuneCount (), maxWidth);
-			wrappedLines = TextFormatter.WordWrapText (text, maxWidth);
-			Assert.Equal (2, wrappedLines.Count);
-			Assert.True (expectedClippedWidth >= wrappedLines.Max (l => l.GetRuneCount ()));
-			Assert.True (expectedClippedWidth >= wrappedLines.Max (l => l.GetColumns ()));
-			Assert.Equal ("A sentence has", wrappedLines [0]);
-			Assert.Equal ("words.", wrappedLines [1]);
-
-			maxWidth = text.GetRuneCount () - "s words.".Length;
-			expectedClippedWidth = Math.Min (text.GetRuneCount (), maxWidth);
-			wrappedLines = TextFormatter.WordWrapText (text, maxWidth);
-			Assert.Equal (2, wrappedLines.Count);
-			Assert.True (expectedClippedWidth >= wrappedLines.Max (l => l.GetRuneCount ()));
-			Assert.True (expectedClippedWidth >= wrappedLines.Max (l => l.GetColumns ()));
-			Assert.Equal ("A sentence", wrappedLines [0]);
-			Assert.Equal ("has words.", wrappedLines [1]);
-
-			// Unicode 
-			text = "A Unicode sentence (Ð¿ÑÐ¸Ð²ÐµÑ) has words.";
-			maxWidth = text.GetRuneCount ();
-			expectedClippedWidth = Math.Min (text.GetRuneCount (), maxWidth);
-			wrappedLines = TextFormatter.WordWrapText (text, maxWidth);
-			Assert.True (wrappedLines.Count == 1);
-			Assert.True (expectedClippedWidth >= wrappedLines.Max (l => l.GetRuneCount ()));
-			Assert.True (expectedClippedWidth >= wrappedLines.Max (l => l.GetColumns ()));
-			Assert.Equal ("A Unicode sentence (Ð¿ÑÐ¸Ð²ÐµÑ) has words.", wrappedLines [0]);
-
-			maxWidth = text.GetRuneCount () - 1;
-			expectedClippedWidth = Math.Min (text.GetRuneCount (), maxWidth);
-			wrappedLines = TextFormatter.WordWrapText (text, maxWidth);
-			Assert.Equal (2, wrappedLines.Count);
-			Assert.True (expectedClippedWidth >= wrappedLines.Max (l => l.GetRuneCount ()));
-			Assert.True (expectedClippedWidth >= wrappedLines.Max (l => l.GetColumns ()));
-			Assert.Equal ("A Unicode sentence (Ð¿ÑÐ¸Ð²ÐµÑ) has", wrappedLines [0]);
-			Assert.Equal ("words.", wrappedLines [1]);
-
-			maxWidth = text.GetRuneCount () - "words.".Length;
-			expectedClippedWidth = Math.Min (text.GetRuneCount (), maxWidth);
-			wrappedLines = TextFormatter.WordWrapText (text, maxWidth);
-			Assert.Equal (2, wrappedLines.Count);
-			Assert.True (expectedClippedWidth >= wrappedLines.Max (l => l.GetRuneCount ()));
-			Assert.True (expectedClippedWidth >= wrappedLines.Max (l => l.GetColumns ()));
-			Assert.Equal ("A Unicode sentence (Ð¿ÑÐ¸Ð²ÐµÑ) has", wrappedLines [0]);
-			Assert.Equal ("words.", wrappedLines [1]);
-
-			maxWidth = text.GetRuneCount () - " words.".Length;
-			expectedClippedWidth = Math.Min (text.GetRuneCount (), maxWidth);
-			wrappedLines = TextFormatter.WordWrapText (text, maxWidth);
-			Assert.Equal (2, wrappedLines.Count);
-			Assert.True (expectedClippedWidth >= wrappedLines.Max (l => l.GetRuneCount ()));
-			Assert.True (expectedClippedWidth >= wrappedLines.Max (l => l.GetColumns ()));
-			Assert.Equal ("A Unicode sentence (Ð¿ÑÐ¸Ð²ÐµÑ) has", wrappedLines [0]);
-			Assert.Equal ("words.", wrappedLines [1]);
-
-			maxWidth = text.GetRuneCount () - "s words.".Length;
-			expectedClippedWidth = Math.Min (text.GetRuneCount (), maxWidth);
-			wrappedLines = TextFormatter.WordWrapText (text, maxWidth);
-			Assert.Equal (2, wrappedLines.Count);
-			Assert.True (expectedClippedWidth >= wrappedLines.Max (l => l.GetRuneCount ()));
-			Assert.True (expectedClippedWidth >= wrappedLines.Max (l => l.GetColumns ()));
-			Assert.Equal ("A Unicode sentence (Ð¿ÑÐ¸Ð²ÐµÑ)", wrappedLines [0]);
-			Assert.Equal ("has words.", wrappedLines [1]);
-
-			maxWidth = text.GetRuneCount () - "Ð²ÐµÑ) has words.".Length;
-			expectedClippedWidth = Math.Min (text.GetRuneCount (), maxWidth);
-			wrappedLines = TextFormatter.WordWrapText (text, maxWidth);
-			Assert.Equal (2, wrappedLines.Count);
-			Assert.True (expectedClippedWidth >= wrappedLines.Max (l => l.GetRuneCount ()));
-			Assert.True (expectedClippedWidth >= wrappedLines.Max (l => l.GetColumns ()));
-			Assert.Equal ("A Unicode sentence", wrappedLines [0]);
-			Assert.Equal ("(Ð¿ÑÐ¸Ð²ÐµÑ) has words.", wrappedLines [1]);
-		}
-
-		/// <summary>
-		/// WordWrap strips CRLF
-		/// </summary>
-		[Fact]
-		public void WordWrap_WithNewLines ()
-		{
-			var text = string.Empty;
-			int maxWidth = 0;
-			int expectedClippedWidth = 0;
-
-			List<string> wrappedLines;
-
-			text = "A sentence has words.\nA paragraph has lines.";
-			maxWidth = text.GetRuneCount ();
-			expectedClippedWidth = Math.Min (text.GetRuneCount (), maxWidth);
-			wrappedLines = TextFormatter.WordWrapText (text, maxWidth);
-#pragma warning disable xUnit2013 // Do not use equality check to check for collection size.
-			Assert.Equal (1, wrappedLines.Count);
-#pragma warning restore xUnit2013 // Do not use equality check to check for collection size.
-			Assert.True (expectedClippedWidth >= wrappedLines.Max (l => l.GetRuneCount ()));
-			Assert.Equal ("A sentence has words.A paragraph has lines.", wrappedLines [0]);
-
-			maxWidth = text.GetRuneCount () - 1;
-			expectedClippedWidth = Math.Min (text.GetRuneCount (), maxWidth);
-			wrappedLines = TextFormatter.WordWrapText (text, maxWidth);
-#pragma warning disable xUnit2013 // Do not use equality check to check for collection size.
-			Assert.Equal (1, wrappedLines.Count);
-#pragma warning restore xUnit2013 // Do not use equality check to check for collection size.
-			Assert.True (expectedClippedWidth >= wrappedLines.Max (l => l.GetRuneCount ()));
-			Assert.True (expectedClippedWidth >= wrappedLines.Max (l => l.GetColumns ()));
-			Assert.Equal ("A sentence has words.A paragraph has lines.", wrappedLines [0]);
-
-			maxWidth = text.GetRuneCount () - "words.".Length;
-			expectedClippedWidth = Math.Min (text.GetRuneCount (), maxWidth);
-			wrappedLines = TextFormatter.WordWrapText (text, maxWidth);
-			Assert.Equal (2, wrappedLines.Count);
-			Assert.True (expectedClippedWidth >= wrappedLines.Max (l => l.GetRuneCount ()));
-			Assert.True (expectedClippedWidth >= wrappedLines.Max (l => l.GetColumns ()));
-			Assert.Equal ("A sentence has words.A paragraph has", wrappedLines [0]);
-			Assert.Equal ("lines.", wrappedLines [1]);
-
-			// Unicode 
-			text = "A Unicode sentence (Ð¿ÑÐ¸Ð²ÐµÑ) has words.A Unicode Пункт has Линии.";
-			maxWidth = text.GetRuneCount ();
-			expectedClippedWidth = Math.Min (text.GetRuneCount (), maxWidth);
-			wrappedLines = TextFormatter.WordWrapText (text, maxWidth);
-			Assert.True (wrappedLines.Count == 1);
-			Assert.True (expectedClippedWidth >= wrappedLines.Max (l => l.GetRuneCount ()));
-			Assert.True (expectedClippedWidth >= wrappedLines.Max (l => l.GetColumns ()));
-			Assert.Equal ("A Unicode sentence (Ð¿ÑÐ¸Ð²ÐµÑ) has words.A Unicode Пункт has Линии.", wrappedLines [0]);
-
-			maxWidth = text.GetRuneCount () - 1;
-			expectedClippedWidth = Math.Min (text.GetRuneCount (), maxWidth);
-			wrappedLines = TextFormatter.WordWrapText (text, maxWidth);
-			Assert.Equal (2, wrappedLines.Count);
-			Assert.True (expectedClippedWidth >= wrappedLines.Max (l => l.GetRuneCount ()));
-			Assert.True (expectedClippedWidth >= wrappedLines.Max (l => l.GetColumns ()));
-			Assert.Equal ("A Unicode sentence (Ð¿ÑÐ¸Ð²ÐµÑ) has words.A Unicode Пункт has", wrappedLines [0]);
-			Assert.Equal ("Линии.", wrappedLines [1]);
-
-			maxWidth = text.GetRuneCount () - "words.".Length;
-			expectedClippedWidth = Math.Min (text.GetRuneCount (), maxWidth);
-			wrappedLines = TextFormatter.WordWrapText (text, maxWidth);
-			Assert.Equal (2, wrappedLines.Count);
-			Assert.True (expectedClippedWidth >= wrappedLines.Max (l => l.GetRuneCount ()));
-			Assert.True (expectedClippedWidth >= wrappedLines.Max (l => l.GetColumns ()));
-			Assert.Equal ("A Unicode sentence (Ð¿ÑÐ¸Ð²ÐµÑ) has words.A Unicode Пункт has", wrappedLines [0]);
-			Assert.Equal ("Линии.", wrappedLines [1]);
-
-			maxWidth = text.GetRuneCount () - "s words.".Length;
-			expectedClippedWidth = Math.Min (text.GetRuneCount (), maxWidth);
-			wrappedLines = TextFormatter.WordWrapText (text, maxWidth);
-			Assert.Equal (2, wrappedLines.Count);
-			Assert.True (expectedClippedWidth >= wrappedLines.Max (l => l.GetRuneCount ()));
-			Assert.True (expectedClippedWidth >= wrappedLines.Max (l => l.GetColumns ()));
-			Assert.Equal ("A Unicode sentence (Ð¿ÑÐ¸Ð²ÐµÑ) has words.A Unicode Пункт", wrappedLines [0]);
-			Assert.Equal ("has Линии.", wrappedLines [1]);
-
-			maxWidth = text.GetRuneCount () - "Ð²ÐµÑ) has words.".Length;
-			expectedClippedWidth = Math.Min (text.GetRuneCount (), maxWidth);
-			wrappedLines = TextFormatter.WordWrapText (text, maxWidth);
-			Assert.Equal (2, wrappedLines.Count);
-			Assert.True (expectedClippedWidth >= wrappedLines.Max (l => l.GetRuneCount ()));
-			Assert.True (expectedClippedWidth >= wrappedLines.Max (l => l.GetColumns ()));
-			Assert.Equal ("A Unicode sentence (Ð¿ÑÐ¸Ð²ÐµÑ) has words.A Unicode", wrappedLines [0]);
-			Assert.Equal ("Пункт has Линии.", wrappedLines [1]);
-		}
-
-		[Fact]
-		public void WordWrap_Narrow_Default ()
-		{
-			// Calls WordWrapText (text, width) and thus preserveTrailingSpaces defaults to false
-			var text = string.Empty;
-			int maxWidth = 1;
-			int expectedClippedWidth = 1;
-
-			List<string> wrappedLines;
-
-			text = "A sentence has words.";
-			maxWidth = 3;
-			expectedClippedWidth = 3;
-			wrappedLines = TextFormatter.WordWrapText (text, maxWidth);
-			Assert.True (expectedClippedWidth >= wrappedLines.Max (l => l.GetRuneCount ()));
-			Assert.True (expectedClippedWidth >= wrappedLines.Max (l => l.GetColumns ()));
-			Assert.Equal ("A", wrappedLines [0]);
-			Assert.Equal ("sen", wrappedLines [1]);
-			Assert.Equal ("ten", wrappedLines [2]);
-			Assert.Equal ("ce", wrappedLines [3]);
-			Assert.Equal ("has", wrappedLines [4]);
-			Assert.Equal ("wor", wrappedLines [5]);
-			Assert.Equal ("ds.", wrappedLines [6]);
-
-			maxWidth = 2;
-			expectedClippedWidth = 2;
-			wrappedLines = TextFormatter.WordWrapText (text, maxWidth);
-			Assert.True (expectedClippedWidth >= wrappedLines.Max (l => l.GetRuneCount ()));
-			Assert.True (expectedClippedWidth >= wrappedLines.Max (l => l.GetColumns ()));
-			Assert.Equal ("A", wrappedLines [0]);
-			Assert.Equal ("se", wrappedLines [1]);
-			Assert.Equal ("nt", wrappedLines [2]);
-			Assert.Equal ("en", wrappedLines [3]);
-			Assert.Equal ("s.", wrappedLines [^1]);
-
-			maxWidth = 1;
-			expectedClippedWidth = 1;
-			wrappedLines = TextFormatter.WordWrapText (text, maxWidth);
-			Assert.True (expectedClippedWidth >= wrappedLines.Max (l => l.GetRuneCount ()));
-			Assert.True (expectedClippedWidth >= wrappedLines.Max (l => l.GetColumns ()));
-			Assert.Equal ("A", wrappedLines [0]);
-			Assert.Equal ("s", wrappedLines [1]);
-			Assert.Equal ("e", wrappedLines [2]);
-			Assert.Equal ("n", wrappedLines [3]);
-			Assert.Equal (".", wrappedLines [^1]);
-		}
-
-		[Fact]
-		public void WordWrap_PreserveTrailingSpaces_True ()
-		{
-			var text = string.Empty;
-			int maxWidth = 1;
-			int expectedClippedWidth = 1;
-
-			List<string> wrappedLines;
-
-			text = "A sentence has words.";
-			maxWidth = 14;
-			expectedClippedWidth = 14;
-			wrappedLines = TextFormatter.WordWrapText (text, maxWidth, true);
-			Assert.True (expectedClippedWidth >= wrappedLines.Max (l => l.GetRuneCount ()));
-			Assert.True (expectedClippedWidth >= wrappedLines.Max (l => l.GetColumns ()));
-			Assert.Equal ("A sentence ", wrappedLines [0]);
-			Assert.Equal ("has words.", wrappedLines [1]);
-			Assert.True (wrappedLines.Count == 2);
-
-			maxWidth = 8;
-			expectedClippedWidth = 8;
-			wrappedLines = TextFormatter.WordWrapText (text, maxWidth, true);
-			Assert.True (expectedClippedWidth >= wrappedLines.Max (l => l.GetRuneCount ()));
-			Assert.True (expectedClippedWidth >= wrappedLines.Max (l => l.GetColumns ()));
-			Assert.Equal ("A ", wrappedLines [0]);
-			Assert.Equal ("sentence", wrappedLines [1]);
-			Assert.Equal (" has ", wrappedLines [2]);
-			Assert.Equal ("words.", wrappedLines [^1]);
-			Assert.True (wrappedLines.Count == 4);
-
-			maxWidth = 6;
-			expectedClippedWidth = 6;
-			wrappedLines = TextFormatter.WordWrapText (text, maxWidth, true);
-			Assert.True (expectedClippedWidth >= wrappedLines.Max (l => l.GetRuneCount ()));
-			Assert.True (expectedClippedWidth >= wrappedLines.Max (l => l.GetColumns ()));
-			Assert.Equal ("A ", wrappedLines [0]);
-			Assert.Equal ("senten", wrappedLines [1]);
-			Assert.Equal ("ce ", wrappedLines [2]);
-			Assert.Equal ("has ", wrappedLines [3]);
-			Assert.Equal ("words.", wrappedLines [^1]);
-			Assert.True (wrappedLines.Count == 5);
-
-			maxWidth = 3;
-			expectedClippedWidth = 3;
-			wrappedLines = TextFormatter.WordWrapText (text, maxWidth, true);
-			Assert.True (expectedClippedWidth >= wrappedLines.Max (l => l.GetRuneCount ()));
-			Assert.True (expectedClippedWidth >= wrappedLines.Max (l => l.GetColumns ()));
-			Assert.Equal ("A ", wrappedLines [0]);
-			Assert.Equal ("sen", wrappedLines [1]);
-			Assert.Equal ("ten", wrappedLines [2]);
-			Assert.Equal ("ce ", wrappedLines [3]);
-			Assert.Equal ("has", wrappedLines [4]);
-			Assert.Equal (" ", wrappedLines [5]);
-			Assert.Equal ("wor", wrappedLines [6]);
-			Assert.Equal ("ds.", wrappedLines [^1]);
-			Assert.True (wrappedLines.Count == 8);
-
-			maxWidth = 2;
-			expectedClippedWidth = 2;
-			wrappedLines = TextFormatter.WordWrapText (text, maxWidth, true);
-			Assert.True (expectedClippedWidth >= wrappedLines.Max (l => l.GetRuneCount ()));
-			Assert.True (expectedClippedWidth >= wrappedLines.Max (l => l.GetColumns ()));
-			Assert.Equal ("A ", wrappedLines [0]);
-			Assert.Equal ("se", wrappedLines [1]);
-			Assert.Equal ("nt", wrappedLines [2]);
-			Assert.Equal ("en", wrappedLines [3]);
-			Assert.Equal ("ce", wrappedLines [4]);
-			Assert.Equal (" ", wrappedLines [5]);
-			Assert.Equal ("ha", wrappedLines [6]);
-			Assert.Equal ("s ", wrappedLines [7]);
-			Assert.Equal ("wo", wrappedLines [8]);
-			Assert.Equal ("rd", wrappedLines [9]);
-			Assert.Equal ("s.", wrappedLines [^1]);
-			Assert.True (wrappedLines.Count == 11);
-
-			maxWidth = 1;
-			expectedClippedWidth = 1;
-			wrappedLines = TextFormatter.WordWrapText (text, maxWidth, true);
-			Assert.True (expectedClippedWidth >= wrappedLines.Max (l => l.GetRuneCount ()));
-			Assert.True (expectedClippedWidth >= wrappedLines.Max (l => l.GetColumns ()));
-			Assert.Equal ("A", wrappedLines [0]);
-			Assert.Equal (" ", wrappedLines [1]);
-			Assert.Equal ("s", wrappedLines [2]);
-			Assert.Equal ("e", wrappedLines [3]);
-			Assert.Equal ("n", wrappedLines [4]);
-			Assert.Equal ("t", wrappedLines [5]);
-			Assert.Equal ("e", wrappedLines [6]);
-			Assert.Equal ("n", wrappedLines [7]);
-			Assert.Equal ("c", wrappedLines [8]);
-			Assert.Equal ("e", wrappedLines [9]);
-			Assert.Equal (" ", wrappedLines [10]);
-			Assert.Equal (".", wrappedLines [^1]);
-			Assert.True (wrappedLines.Count == text.Length);
-		}
-
-		[Fact]
-		public void WordWrap_PreserveTrailingSpaces_True_Wide_Runes ()
-		{
-			var text = string.Empty;
-			int maxWidth = 1;
-			int expectedClippedWidth = 1;
-
-			List<string> wrappedLines;
-
-			text = "文に は言葉 があり ます。";
-			maxWidth = 14;
-			expectedClippedWidth = 14;
-			wrappedLines = TextFormatter.WordWrapText (text, maxWidth, true);
-			Assert.True (expectedClippedWidth >= wrappedLines.Max (l => l.GetRuneCount ()));
-			Assert.True (expectedClippedWidth >= wrappedLines.Max (l => l.GetColumns ()));
-			Assert.Equal ("文に は言葉 ", wrappedLines [0]);
-			Assert.Equal ("があり ます。", wrappedLines [1]);
-			Assert.True (wrappedLines.Count == 2);
-
-			maxWidth = 3;
-			expectedClippedWidth = 3;
-			wrappedLines = TextFormatter.WordWrapText (text, maxWidth, true);
-			Assert.True (expectedClippedWidth >= wrappedLines.Max (l => l.GetRuneCount ()));
-			Assert.True (expectedClippedWidth >= wrappedLines.Max (l => l.GetColumns ()));
-			Assert.Equal ("文", wrappedLines [0]);
-			Assert.Equal ("に ", wrappedLines [1]);
-			Assert.Equal ("は", wrappedLines [2]);
-			Assert.Equal ("言", wrappedLines [3]);
-			Assert.Equal ("葉 ", wrappedLines [4]);
-			Assert.Equal ("が", wrappedLines [5]);
-			Assert.Equal ("あ", wrappedLines [6]);
-			Assert.Equal ("り ", wrappedLines [7]);
-			Assert.Equal ("ま", wrappedLines [8]);
-			Assert.Equal ("す", wrappedLines [9]);
-			Assert.Equal ("。", wrappedLines [^1]);
-			Assert.True (wrappedLines.Count == 11);
-
-			maxWidth = 2;
-			expectedClippedWidth = 2;
-			wrappedLines = TextFormatter.WordWrapText (text, maxWidth, true);
-			Assert.True (expectedClippedWidth >= wrappedLines.Max (l => l.GetRuneCount ()));
-			Assert.True (expectedClippedWidth >= wrappedLines.Max (l => l.GetColumns ()));
-			Assert.Equal ("文", wrappedLines [0]);
-			Assert.Equal ("に", wrappedLines [1]);
-			Assert.Equal (" ", wrappedLines [2]);
-			Assert.Equal ("は", wrappedLines [3]);
-			Assert.Equal ("言", wrappedLines [4]);
-			Assert.Equal ("葉", wrappedLines [5]);
-			Assert.Equal (" ", wrappedLines [6]);
-			Assert.Equal ("が", wrappedLines [7]);
-			Assert.Equal ("あ", wrappedLines [8]);
-			Assert.Equal ("り", wrappedLines [9]);
-			Assert.Equal (" ", wrappedLines [10]);
-			Assert.Equal ("ま", wrappedLines [11]);
-			Assert.Equal ("す", wrappedLines [12]);
-			Assert.Equal ("。", wrappedLines [^1]);
-			Assert.True (wrappedLines.Count == 14);
-
-			maxWidth = 1;
-			expectedClippedWidth = 0;
-			wrappedLines = TextFormatter.WordWrapText (text, maxWidth, true);
-			Assert.Empty (wrappedLines);
-			Assert.False (wrappedLines.Count == text.Length);
-			Assert.False (wrappedLines.Count == text.GetRuneCount ());
-			Assert.False (wrappedLines.Count == text.GetColumns ());
-			Assert.Equal (25, text.GetColumns ());
-		}
-
-		[Fact]
-		public void WordWrap_PreserveTrailingSpaces_False_Wide_Runes ()
-		{
-			var text = string.Empty;
-			int maxWidth = 1;
-			int expectedClippedWidth = 1;
-
-			List<string> wrappedLines;
-
-			text = "文に は言葉 があり ます。";
-			maxWidth = 14;
-			expectedClippedWidth = 14;
-			wrappedLines = TextFormatter.WordWrapText (text, maxWidth, true);
-			Assert.True (expectedClippedWidth >= wrappedLines.Max (l => l.GetRuneCount ()));
-			Assert.True (expectedClippedWidth >= wrappedLines.Max (l => l.GetColumns ()));
-			Assert.Equal ("文に は言葉 ", wrappedLines [0]);
-			Assert.Equal ("があり ます。", wrappedLines [1]);
-			Assert.True (wrappedLines.Count == 2);
-
-			maxWidth = 3;
-			expectedClippedWidth = 3;
-			wrappedLines = TextFormatter.WordWrapText (text, maxWidth, true);
-			Assert.True (expectedClippedWidth >= wrappedLines.Max (l => l.GetRuneCount ()));
-			Assert.True (expectedClippedWidth >= wrappedLines.Max (l => l.GetColumns ()));
-			Assert.Equal ("文", wrappedLines [0]);
-			Assert.Equal ("に ", wrappedLines [1]);
-			Assert.Equal ("は", wrappedLines [2]);
-			Assert.Equal ("言", wrappedLines [3]);
-			Assert.Equal ("葉 ", wrappedLines [4]);
-			Assert.Equal ("が", wrappedLines [5]);
-			Assert.Equal ("あ", wrappedLines [6]);
-			Assert.Equal ("り ", wrappedLines [7]);
-			Assert.Equal ("ま", wrappedLines [8]);
-			Assert.Equal ("す", wrappedLines [9]);
-			Assert.Equal ("。", wrappedLines [^1]);
-			Assert.True (wrappedLines.Count == 11);
-
-			maxWidth = 2;
-			expectedClippedWidth = 2;
-			wrappedLines = TextFormatter.WordWrapText (text, maxWidth, true);
-			Assert.True (expectedClippedWidth >= wrappedLines.Max (l => l.GetRuneCount ()));
-			Assert.True (expectedClippedWidth >= wrappedLines.Max (l => l.GetColumns ()));
-			Assert.Equal ("文", wrappedLines [0]);
-			Assert.Equal ("に", wrappedLines [1]);
-			Assert.Equal (" ", wrappedLines [2]);
-			Assert.Equal ("は", wrappedLines [3]);
-			Assert.Equal ("言", wrappedLines [4]);
-			Assert.Equal ("葉", wrappedLines [5]);
-			Assert.Equal (" ", wrappedLines [6]);
-			Assert.Equal ("が", wrappedLines [7]);
-			Assert.Equal ("あ", wrappedLines [8]);
-			Assert.Equal ("り", wrappedLines [9]);
-			Assert.Equal (" ", wrappedLines [10]);
-			Assert.Equal ("ま", wrappedLines [11]);
-			Assert.Equal ("す", wrappedLines [12]);
-			Assert.Equal ("。", wrappedLines [^1]);
-			Assert.True (wrappedLines.Count == 14);
-
-			maxWidth = 1;
-			expectedClippedWidth = 0;
-			wrappedLines = TextFormatter.WordWrapText (text, maxWidth, true);
-			Assert.Empty (wrappedLines);
-			Assert.False (wrappedLines.Count == text.Length);
-			Assert.False (wrappedLines.Count == text.GetRuneCount ());
-			Assert.False (wrappedLines.Count == text.GetColumns ());
-			Assert.Equal (25, text.GetColumns ());
-			//var text = string.Empty;
-			//int maxWidth = 1;
-			//int expectedClippedWidth = 1;
-
-			//List<string> wrappedLines;
-
-			//text = "文に は言葉 があり ます。";
-			//maxWidth = 14;
-			//expectedClippedWidth = 14;
-			//wrappedLines = TextFormatter.WordWrapText (text, maxWidth, false);
-			//Assert.True (expectedClippedWidth >= wrappedLines.Max (l => l.RuneCount ()));
-			//Assert.True (expectedClippedWidth >= wrappedLines.Max (l => l.ConsoleWidth ()));
-			//Assert.Equal ("文に は言葉", wrappedLines [0]);
-			//Assert.Equal ("があり ます。", wrappedLines [1]);
-			//Assert.True (wrappedLines.Count == 2);
-
-			//maxWidth = 3;
-			//expectedClippedWidth = 3;
-			//wrappedLines = TextFormatter.WordWrapText (text, maxWidth, false);
-			//Assert.True (expectedClippedWidth >= wrappedLines.Max (l => l.RuneCount ()));
-			//Assert.True (expectedClippedWidth >= wrappedLines.Max (l => l.ConsoleWidth ()));
-			//Assert.Equal ("文 ", wrappedLines [0]);
-			//Assert.Equal ("に ", wrappedLines [1]);
-			//Assert.Equal ("は ", wrappedLines [2]);
-			//Assert.Equal ("言 ", wrappedLines [3]);
-			//Assert.Equal ("葉 ", wrappedLines [4]);
-			//Assert.Equal ("が ", wrappedLines [5]);
-			//Assert.Equal ("あ ", wrappedLines [6]);
-			//Assert.Equal ("り ", wrappedLines [7]);
-			//Assert.Equal ("ま ", wrappedLines [8]);
-			//Assert.Equal ("す ", wrappedLines [9]);
-			//Assert.Equal ("。", wrappedLines [^1]);
-			//Assert.Equal (11, wrappedLines.Count);
-
-			//maxWidth = 2;
-			//expectedClippedWidth = 2;
-			//wrappedLines = TextFormatter.WordWrapText (text, maxWidth, false);
-			//Assert.True (expectedClippedWidth >= wrappedLines.Max (l => l.RuneCount ()));
-			//Assert.True (expectedClippedWidth >= wrappedLines.Max (l => l.ConsoleWidth ()));
-			//Assert.Equal ("文", wrappedLines [0]);
-			//Assert.Equal ("に", wrappedLines [1]);
-			//Assert.Equal ("は", wrappedLines [2]);
-			//Assert.Equal ("言", wrappedLines [3]);
-			//Assert.Equal ("葉", wrappedLines [4]);
-			//Assert.Equal ("が", wrappedLines [5]);
-			//Assert.Equal ("あ", wrappedLines [6]);
-			//Assert.Equal ("り", wrappedLines [7]);
-			//Assert.Equal ("ま", wrappedLines [8]);
-			//Assert.Equal ("す", wrappedLines [9]);
-			//Assert.Equal ("。", wrappedLines [^1]);
-			//Assert.Equal (11, wrappedLines.Count);
-
-			//maxWidth = 1;
-			//expectedClippedWidth = 0;
-			//wrappedLines = TextFormatter.WordWrapText (text, maxWidth, false);
-			//Assert.Empty (wrappedLines);
-		}
-
-		[Fact]
-		public void WordWrap_PreserveTrailingSpaces_True_With_Simple_Runes_Width_3 ()
-		{
-			var text = "A sentence has words. ";
-			var width = 3;
-			var wrappedLines = TextFormatter.WordWrapText (text, width, preserveTrailingSpaces: true);
-			var breakLines = "";
-			foreach (var line in wrappedLines) {
-				breakLines += $"{line}{Environment.NewLine}";
-			}
-			var expected = "A " + Environment.NewLine +
-					"sen" + Environment.NewLine +
-					"ten" + Environment.NewLine +
-					"ce " + Environment.NewLine +
-					"has" + Environment.NewLine +
-					" " + Environment.NewLine +
-					"wor" + Environment.NewLine +
-					"ds." + Environment.NewLine +
-					" " + Environment.NewLine;
-			Assert.Equal (expected, breakLines);
-
-			// Double space Complex example - this is how VS 2022 does it
-			//text = "A  sentence      has words.  ";
-			//breakLines = "";
-			//wrappedLines = TextFormatter.WordWrapText (text, width, preserveTrailingSpaces: true);
-			//foreach (var line in wrappedLines) {
-			//	breakLines += $"{line}{Environment.NewLine}";
-			//}
-			//expected = "A  " + Environment.NewLine +
-			//	" se" + Environment.NewLine +
-			//	" nt" + Environment.NewLine +
-			//	" en" + Environment.NewLine +
-			//	" ce" + Environment.NewLine +
-			//	"  " + Environment.NewLine +
-			//	"  " + Environment.NewLine +
-			//	"  " + Environment.NewLine +
-			//	" ha" + Environment.NewLine +
-			//	" s " + Environment.NewLine +
-			//	" wo" + Environment.NewLine +
-			//	" rd" + Environment.NewLine +
-			//	" s." + Environment.NewLine;
-			//Assert.Equal (expected, breakLines);
-		}
-
-		[Fact]
-		public void WordWrap_PreserveTrailingSpaces_False_With_Simple_Runes_Width_1 ()
-		{
-			// Empty input
-			string text = null;
-			var width = 1;
-			var breakLines = "";
-			//var wrappedLines = TextFormatter.WordWrapText (text, width, preserveTrailingSpaces: false);
-			//foreach (var line in wrappedLines) {
-			//	breakLines += $"{line}{Environment.NewLine}";
-			//}
-			var expected = string.Empty;
-			//Assert.Equal (expected, breakLines);
-
-			// Single Spaces
-			text = "1 34";
-			breakLines = "";
-			var wrappedLines = TextFormatter.WordWrapText (text, width, preserveTrailingSpaces: false);
-			foreach (var line in wrappedLines) {
-				breakLines += $"{line}{Environment.NewLine}";
-			}
-			expected = "1" + Environment.NewLine +
-				"3" + Environment.NewLine +
-				"4" + Environment.NewLine;
-			Assert.Equal (expected, breakLines);
-
-			text = string.Empty;
-			breakLines = "";
-			wrappedLines = TextFormatter.WordWrapText (text, width, preserveTrailingSpaces: false);
-			foreach (var line in wrappedLines) {
-				breakLines += $"{line}{Environment.NewLine}";
-			}
-			expected = string.Empty;
-			Assert.Equal (expected, breakLines);
-
-			// Short input
-			text = "1";
-			breakLines = "";
-			wrappedLines = TextFormatter.WordWrapText (text, width, preserveTrailingSpaces: false);
-			foreach (var line in wrappedLines) {
-				breakLines += $"{line}{Environment.NewLine}";
-			}
-			expected = "1" + Environment.NewLine;
-			Assert.Equal (expected, breakLines);
-
-			text = "12";
-			breakLines = "";
-			wrappedLines = TextFormatter.WordWrapText (text, width, preserveTrailingSpaces: false);
-			foreach (var line in wrappedLines) {
-				breakLines += $"{line}{Environment.NewLine}";
-			}
-			expected = "1" + Environment.NewLine +
-				"2" + Environment.NewLine;
-			Assert.Equal (expected, breakLines);
-
-			text = "123";
-			breakLines = "";
-			wrappedLines = TextFormatter.WordWrapText (text, width, preserveTrailingSpaces: false);
-			foreach (var line in wrappedLines) {
-				breakLines += $"{line}{Environment.NewLine}";
-			}
-			expected = "1" + Environment.NewLine +
-				"2" + Environment.NewLine +
-				"3" + Environment.NewLine;
-			Assert.Equal (expected, breakLines);
-
-			// No spaces
-			text = "123456";
-			breakLines = "";
-			wrappedLines = TextFormatter.WordWrapText (text, width, preserveTrailingSpaces: false);
-			foreach (var line in wrappedLines) {
-				breakLines += $"{line}{Environment.NewLine}";
-			}
-			expected = "1" + Environment.NewLine +
-				"2" + Environment.NewLine +
-				"3" + Environment.NewLine +
-				"4" + Environment.NewLine +
-				"5" + Environment.NewLine +
-				"6" + Environment.NewLine;
-			Assert.Equal (expected, breakLines);
-
-			// Just Spaces; should result in a single space
-			text = " ";
-			breakLines = "";
-			wrappedLines = TextFormatter.WordWrapText (text, width, preserveTrailingSpaces: false);
-			foreach (var line in wrappedLines) {
-				breakLines += $"{line}{Environment.NewLine}";
-			}
-			expected = " " + Environment.NewLine;
-			Assert.Equal (expected, breakLines);
-
-			text = "  ";
-			breakLines = "";
-			wrappedLines = TextFormatter.WordWrapText (text, width, preserveTrailingSpaces: false);
-			foreach (var line in wrappedLines) {
-				breakLines += $"{line}{Environment.NewLine}";
-			}
-			expected = " " + Environment.NewLine;
-			Assert.Equal (expected, breakLines);
-
-			text = "   ";
-			breakLines = "";
-			wrappedLines = TextFormatter.WordWrapText (text, width, preserveTrailingSpaces: false);
-			foreach (var line in wrappedLines) {
-				breakLines += $"{line}{Environment.NewLine}";
-			}
-			expected = " " + Environment.NewLine +
-				" " + Environment.NewLine;
-			Assert.Equal (expected, breakLines);
-
-			text = "    ";
-			breakLines = "";
-			wrappedLines = TextFormatter.WordWrapText (text, width, preserveTrailingSpaces: false);
-			foreach (var line in wrappedLines) {
-				breakLines += $"{line}{Environment.NewLine}";
-			}
-			expected = " " + Environment.NewLine +
-				" " + Environment.NewLine;
-			Assert.Equal (expected, breakLines);
-
-			// Single Spaces
-			text = "12 456";
-			breakLines = "";
-			wrappedLines = TextFormatter.WordWrapText (text, width, preserveTrailingSpaces: false);
-			foreach (var line in wrappedLines) {
-				breakLines += $"{line}{Environment.NewLine}";
-			}
-			expected = "1" + Environment.NewLine +
-				"2" + Environment.NewLine +
-				"4" + Environment.NewLine +
-				"5" + Environment.NewLine +
-				"6" + Environment.NewLine;
-			Assert.Equal (expected, breakLines);
-
-			// Leading spaces should be preserved.
-			text = " 2 456";
-			breakLines = "";
-			wrappedLines = TextFormatter.WordWrapText (text, width, preserveTrailingSpaces: false);
-			foreach (var line in wrappedLines) {
-				breakLines += $"{line}{Environment.NewLine}";
-			}
-			expected = " " + Environment.NewLine +
-				"2" + Environment.NewLine +
-				"4" + Environment.NewLine +
-				"5" + Environment.NewLine +
-				"6" + Environment.NewLine;
-			Assert.Equal (expected, breakLines);
-
-			text = " 2 456 8";
-			breakLines = "";
-			wrappedLines = TextFormatter.WordWrapText (text, width, preserveTrailingSpaces: false);
-			foreach (var line in wrappedLines) {
-				breakLines += $"{line}{Environment.NewLine}";
-			}
-			expected = " " + Environment.NewLine +
-				"2" + Environment.NewLine +
-				"4" + Environment.NewLine +
-				"5" + Environment.NewLine +
-				"6" + Environment.NewLine +
-				"8" + Environment.NewLine;
-			Assert.Equal (expected, breakLines);
-
-			// Complex example
-			text = "A sentence has words. ";
-			breakLines = "";
-			wrappedLines = TextFormatter.WordWrapText (text, width, preserveTrailingSpaces: false);
-			foreach (var line in wrappedLines) {
-				breakLines += $"{line}{Environment.NewLine}";
-			}
-			expected = "A" + Environment.NewLine +
-				"s" + Environment.NewLine +
-				"e" + Environment.NewLine +
-				"n" + Environment.NewLine +
-				"t" + Environment.NewLine +
-				"e" + Environment.NewLine +
-				"n" + Environment.NewLine +
-				"c" + Environment.NewLine +
-				"e" + Environment.NewLine +
-				"h" + Environment.NewLine +
-				"a" + Environment.NewLine +
-				"s" + Environment.NewLine +
-				"w" + Environment.NewLine +
-				"o" + Environment.NewLine +
-				"r" + Environment.NewLine +
-				"d" + Environment.NewLine +
-				"s" + Environment.NewLine +
-				"." + Environment.NewLine;
-			Assert.Equal (expected, breakLines);
-
-			// Double Spaces
-			text = "12 456";
-			breakLines = "";
-			wrappedLines = TextFormatter.WordWrapText (text, width, preserveTrailingSpaces: false);
-			foreach (var line in wrappedLines) {
-				breakLines += $"{line}{Environment.NewLine}";
-			}
-			expected = "1" + Environment.NewLine +
-				"2" + Environment.NewLine +
-				"4" + Environment.NewLine +
-				"5" + Environment.NewLine +
-				"6" + Environment.NewLine;
-			Assert.Equal (expected, breakLines);
-
-			// Double Leading spaces should be preserved.
-			text = "  3 567";
-			breakLines = "";
-			wrappedLines = TextFormatter.WordWrapText (text, width, preserveTrailingSpaces: false);
-			foreach (var line in wrappedLines) {
-				breakLines += $"{line}{Environment.NewLine}";
-			}
-			expected = " " + Environment.NewLine +
-				"3" + Environment.NewLine +
-				"5" + Environment.NewLine +
-				"6" + Environment.NewLine +
-				"7" + Environment.NewLine; Assert.Equal (expected, breakLines);
-			Assert.Equal (expected, breakLines);
-
-			text = "  3  678  1";
-			breakLines = "";
-			wrappedLines = TextFormatter.WordWrapText (text, width, preserveTrailingSpaces: false);
-			foreach (var line in wrappedLines) {
-				breakLines += $"{line}{Environment.NewLine}";
-			}
-			expected = " " + Environment.NewLine +
-				"3" + Environment.NewLine +
-				" " + Environment.NewLine +
-				"6" + Environment.NewLine +
-				"7" + Environment.NewLine +
-				"8" + Environment.NewLine +
-				" " + Environment.NewLine +
-				"1" + Environment.NewLine;
-			Assert.Equal (expected, breakLines);
-
-			text = "1  456";
-			breakLines = "";
-			wrappedLines = TextFormatter.WordWrapText (text, width, preserveTrailingSpaces: false);
-			foreach (var line in wrappedLines) {
-				breakLines += $"{line}{Environment.NewLine}";
-			}
-			expected = "1" + Environment.NewLine +
-				" " + Environment.NewLine +
-				"4" + Environment.NewLine +
-				"5" + Environment.NewLine +
-				"6" + Environment.NewLine;
-			Assert.Equal (expected, breakLines);
-
-			// Double space Complex example
-			text = "A  sentence   has words.  ";
-			breakLines = "";
-			wrappedLines = TextFormatter.WordWrapText (text, width, preserveTrailingSpaces: false);
-			foreach (var line in wrappedLines) {
-				breakLines += $"{line}{Environment.NewLine}";
-			}
-			expected = "A" + Environment.NewLine +
-				" " + Environment.NewLine +
-				"s" + Environment.NewLine +
-				"e" + Environment.NewLine +
-				"n" + Environment.NewLine +
-				"t" + Environment.NewLine +
-				"e" + Environment.NewLine +
-				"n" + Environment.NewLine +
-				"c" + Environment.NewLine +
-				"e" + Environment.NewLine +
-				" " + Environment.NewLine +
-				"h" + Environment.NewLine +
-				"a" + Environment.NewLine +
-				"s" + Environment.NewLine +
-				"w" + Environment.NewLine +
-				"o" + Environment.NewLine +
-				"r" + Environment.NewLine +
-				"d" + Environment.NewLine +
-				"s" + Environment.NewLine +
-				"." + Environment.NewLine +
-				" " + Environment.NewLine;
-			Assert.Equal (expected, breakLines);
-		}
-
-		[Fact]
-		public void WordWrap_PreserveTrailingSpaces_False_With_Simple_Runes_Width_3 ()
-		{
-			// Empty input
-			string text = null;
-			var width = 3;
-			var breakLines = "";
-			var wrappedLines = TextFormatter.WordWrapText (text, width, preserveTrailingSpaces: false);
-			foreach (var line in wrappedLines) {
-				breakLines += $"{line}{Environment.NewLine}";
-			}
-			var expected = string.Empty;
-			Assert.Equal (expected, breakLines);
-
-			text = string.Empty;
-			breakLines = "";
-			wrappedLines = TextFormatter.WordWrapText (text, width, preserveTrailingSpaces: false);
-			foreach (var line in wrappedLines) {
-				breakLines += $"{line}{Environment.NewLine}";
-			}
-			expected = string.Empty;
-			Assert.Equal (expected, breakLines);
-
-			// Short input
-			text = "1";
-			breakLines = "";
-			wrappedLines = TextFormatter.WordWrapText (text, width, preserveTrailingSpaces: false);
-			foreach (var line in wrappedLines) {
-				breakLines += $"{line}{Environment.NewLine}";
-			}
-			expected = "1" + Environment.NewLine;
-			Assert.Equal (expected, breakLines);
-
-			text = "12";
-			breakLines = "";
-			wrappedLines = TextFormatter.WordWrapText (text, width, preserveTrailingSpaces: false);
-			foreach (var line in wrappedLines) {
-				breakLines += $"{line}{Environment.NewLine}";
-			}
-			expected = "12" + Environment.NewLine;
-			Assert.Equal (expected, breakLines);
-
-			text = "123";
-			breakLines = "";
-			wrappedLines = TextFormatter.WordWrapText (text, width, preserveTrailingSpaces: false);
-			foreach (var line in wrappedLines) {
-				breakLines += $"{line}{Environment.NewLine}";
-			}
-			expected = "123" + Environment.NewLine;
-			Assert.Equal (expected, breakLines);
-
-			// No spaces
-			text = "123456";
-			breakLines = "";
-			wrappedLines = TextFormatter.WordWrapText (text, width, preserveTrailingSpaces: false);
-			foreach (var line in wrappedLines) {
-				breakLines += $"{line}{Environment.NewLine}";
-			}
-			expected = "123" + Environment.NewLine +
-					"456" + Environment.NewLine;
-			Assert.Equal (expected, breakLines);
-
-			// No spaces
-			text = "1234567";
-			breakLines = "";
-			wrappedLines = TextFormatter.WordWrapText (text, width, preserveTrailingSpaces: false);
-			foreach (var line in wrappedLines) {
-				breakLines += $"{line}{Environment.NewLine}";
-			}
-			expected = "123" + Environment.NewLine +
-				"456" + Environment.NewLine +
-				"7" + Environment.NewLine;
-			Assert.Equal (expected, breakLines);
-
-			// Just Spaces; should result in a single space
-			text = " ";
-			breakLines = "";
-			wrappedLines = TextFormatter.WordWrapText (text, width, preserveTrailingSpaces: false);
-			foreach (var line in wrappedLines) {
-				breakLines += $"{line}{Environment.NewLine}";
-			}
-			expected = " " + Environment.NewLine;
-			Assert.Equal (expected, breakLines);
-
-			text = "  ";
-			breakLines = "";
-			wrappedLines = TextFormatter.WordWrapText (text, width, preserveTrailingSpaces: false);
-			foreach (var line in wrappedLines) {
-				breakLines += $"{line}{Environment.NewLine}";
-			}
-			expected = "  " + Environment.NewLine;
-			Assert.Equal (expected, breakLines);
-
-			text = "   ";
-			breakLines = "";
-			wrappedLines = TextFormatter.WordWrapText (text, width, preserveTrailingSpaces: false);
-			foreach (var line in wrappedLines) {
-				breakLines += $"{line}{Environment.NewLine}";
-			}
-			expected = "   " + Environment.NewLine;
-			Assert.Equal (expected, breakLines);
-
-			text = "    ";
-			breakLines = "";
-			wrappedLines = TextFormatter.WordWrapText (text, width, preserveTrailingSpaces: false);
-			foreach (var line in wrappedLines) {
-				breakLines += $"{line}{Environment.NewLine}";
-			}
-			expected = "   " + Environment.NewLine;
-			//" " + Environment.NewLine;
-			Assert.Equal (expected, breakLines);
-
-			// Single Spaces
-			text = "12 456";
-			breakLines = "";
-			wrappedLines = TextFormatter.WordWrapText (text, width, preserveTrailingSpaces: false);
-			foreach (var line in wrappedLines) {
-				breakLines += $"{line}{Environment.NewLine}";
-			}
-			expected = "12" + Environment.NewLine +
-				"456" + Environment.NewLine;
-			Assert.Equal (expected, breakLines);
-
-			// Leading spaces should be preserved.
-			text = " 2 456";
-			breakLines = "";
-			wrappedLines = TextFormatter.WordWrapText (text, width, preserveTrailingSpaces: false);
-			foreach (var line in wrappedLines) {
-				breakLines += $"{line}{Environment.NewLine}";
-			}
-			expected = " 2" + Environment.NewLine +
-				"456" + Environment.NewLine;
-			Assert.Equal (expected, breakLines);
-
-			text = " 2 456 8";
-			breakLines = "";
-			wrappedLines = TextFormatter.WordWrapText (text, width, preserveTrailingSpaces: false);
-			foreach (var line in wrappedLines) {
-				breakLines += $"{line}{Environment.NewLine}";
-			}
-			expected = " 2" + Environment.NewLine +
-				"456" + Environment.NewLine +
-				"8" + Environment.NewLine;
-			Assert.Equal (expected, breakLines);
-
-			// Complex example
-			text = "A sentence has words. ";
-			breakLines = "";
-			wrappedLines = TextFormatter.WordWrapText (text, width, preserveTrailingSpaces: false);
-			foreach (var line in wrappedLines) {
-				breakLines += $"{line}{Environment.NewLine}";
-			}
-			expected = "A" + Environment.NewLine +
-					"sen" + Environment.NewLine +
-					"ten" + Environment.NewLine +
-					"ce" + Environment.NewLine +
-					"has" + Environment.NewLine +
-					"wor" + Environment.NewLine +
-					"ds." + Environment.NewLine;
-			Assert.Equal (expected, breakLines);
-
-			// Double Spaces
-			text = "12 456";
-			breakLines = "";
-			wrappedLines = TextFormatter.WordWrapText (text, width, preserveTrailingSpaces: false);
-			foreach (var line in wrappedLines) {
-				breakLines += $"{line}{Environment.NewLine}";
-			}
-			expected = "12" + Environment.NewLine +
-				"456" + Environment.NewLine;
-			Assert.Equal (expected, breakLines);
-
-			// Double Leading spaces should be preserved.
-			text = "  3 567";
-			breakLines = "";
-			wrappedLines = TextFormatter.WordWrapText (text, width, preserveTrailingSpaces: false);
-			foreach (var line in wrappedLines) {
-				breakLines += $"{line}{Environment.NewLine}";
-			}
-			expected = "  3" + Environment.NewLine +
-				"567" + Environment.NewLine;
-			Assert.Equal (expected, breakLines);
-
-			text = "  3  678  1";
-			breakLines = "";
-			wrappedLines = TextFormatter.WordWrapText (text, width, preserveTrailingSpaces: false);
-			foreach (var line in wrappedLines) {
-				breakLines += $"{line}{Environment.NewLine}";
-			}
-			expected = "  3" + Environment.NewLine +
-				" 67" + Environment.NewLine +
-				"8 " + Environment.NewLine + // BUGBUG: looks like a trailing space to me!
-				"1" + Environment.NewLine;
-			Assert.Equal (expected, breakLines);
-
-			text = "1  456";
-			breakLines = "";
-			wrappedLines = TextFormatter.WordWrapText (text, width, preserveTrailingSpaces: false);
-			foreach (var line in wrappedLines) {
-				breakLines += $"{line}{Environment.NewLine}";
-			}
-			expected = "1 " + Environment.NewLine + // BUGBUG: looks like a trailing space to me!
-				"456" + Environment.NewLine;
-			Assert.Equal (expected, breakLines);
-
-			// Double space Complex example
-			text = "A  sentence      has words.  ";
-			breakLines = "";
-			wrappedLines = TextFormatter.WordWrapText (text, width, preserveTrailingSpaces: false);
-			foreach (var line in wrappedLines) {
-				breakLines += $"{line}{Environment.NewLine}";
-			}
-			expected = "A " + Environment.NewLine +
-					"sen" + Environment.NewLine +
-					"ten" + Environment.NewLine +
-					"ce " + Environment.NewLine +
-					"   " + Environment.NewLine +
-					"has" + Environment.NewLine +
-					"wor" + Environment.NewLine +
-					"ds." + Environment.NewLine +
-					" " + Environment.NewLine;
-			Assert.Equal (expected, breakLines);
-		}
-
-		[Fact]
-		public void WordWrap_PreserveTrailingSpaces_False_With_Simple_Runes_Width_50 ()
-=======
 		[Theory]
 		[InlineData (null)]
 		[InlineData ("")]
@@ -2840,7 +107,6 @@
 		[InlineData ("No hotkey, Upper Case")]
 		[InlineData ("Non-english: Сохранить")]
 		public void FindHotKey_Invalid_ReturnsFalse (string text)
->>>>>>> d0107e60
 		{
 			Rune hotKeySpecifier = (Rune)'_';
 			bool supportFirstUpperCase = false;
@@ -2931,15 +197,10 @@
 			} else {
 				Assert.False (result);
 			}
-<<<<<<< HEAD
-			expected = " 2 456 8" + Environment.NewLine;
-			Assert.Equal (expected, breakLines);
-=======
 			Assert.Equal (expectedResult, result);
 			Assert.Equal (expectedHotPos, hotPos);
 			Assert.Equal (expectedKey, hotKey);
 		}
->>>>>>> d0107e60
 
 		[Theory]
 		[InlineData ("K Before", true, 0, (Key)'K')]
@@ -3011,98 +272,6 @@
 			}
 		}
 
-<<<<<<< HEAD
-		[Fact]
-		public void WordWrap_PreserveTrailingSpaces_True_With_Tab ()
-		{
-			var text = string.Empty;
-			int maxWidth = 1;
-			int expectedClippedWidth = 1;
-
-			List<string> wrappedLines;
-
-			text = "A sentence\t\t\t has words.";
-			var tabWidth = 4;
-			maxWidth = 14;
-			expectedClippedWidth = 11;
-			wrappedLines = TextFormatter.WordWrapText (text, maxWidth, true, tabWidth);
-			Assert.True (expectedClippedWidth >= wrappedLines.Max (l => l.GetRuneCount ()));
-			Assert.Equal ("A sentence\t", wrappedLines [0]);
-			Assert.Equal ("\t\t has ", wrappedLines [1]);
-			Assert.Equal ("words.", wrappedLines [2]);
-			Assert.True (wrappedLines.Count == 3);
-
-			maxWidth = 8;
-			expectedClippedWidth = 8;
-			wrappedLines = TextFormatter.WordWrapText (text, maxWidth, true, tabWidth);
-			Assert.True (expectedClippedWidth >= wrappedLines.Max (l => l.GetRuneCount ()));
-			Assert.Equal ("A ", wrappedLines [0]);
-			Assert.Equal ("sentence", wrappedLines [1]);
-			Assert.Equal ("\t\t", wrappedLines [2]);
-			Assert.Equal ("\t ", wrappedLines [3]);
-			Assert.Equal ("has ", wrappedLines [4]);
-			Assert.Equal ("words.", wrappedLines [^1]);
-			Assert.True (wrappedLines.Count == 6);
-
-			maxWidth = 3;
-			expectedClippedWidth = 3;
-			wrappedLines = TextFormatter.WordWrapText (text, maxWidth, true, tabWidth);
-			Assert.True (expectedClippedWidth >= wrappedLines.Max (l => l.GetRuneCount ()));
-			Assert.Equal ("A ", wrappedLines [0]);
-			Assert.Equal ("sen", wrappedLines [1]);
-			Assert.Equal ("ten", wrappedLines [2]);
-			Assert.Equal ("ce", wrappedLines [3]);
-			Assert.Equal ("\t", wrappedLines [4]);
-			Assert.Equal ("\t", wrappedLines [5]);
-			Assert.Equal ("\t", wrappedLines [6]);
-			Assert.Equal (" ", wrappedLines [7]);
-			Assert.Equal ("has", wrappedLines [8]);
-			Assert.Equal (" ", wrappedLines [9]);
-			Assert.Equal ("wor", wrappedLines [10]);
-			Assert.Equal ("ds.", wrappedLines [^1]);
-			Assert.True (wrappedLines.Count == 12);
-
-			maxWidth = 2;
-			expectedClippedWidth = 2;
-			wrappedLines = TextFormatter.WordWrapText (text, maxWidth, true, tabWidth);
-			Assert.True (expectedClippedWidth >= wrappedLines.Max (l => l.GetRuneCount ()));
-			Assert.Equal ("A ", wrappedLines [0]);
-			Assert.Equal ("se", wrappedLines [1]);
-			Assert.Equal ("nt", wrappedLines [2]);
-			Assert.Equal ("en", wrappedLines [3]);
-			Assert.Equal ("ce", wrappedLines [4]);
-			Assert.Equal ("\t", wrappedLines [5]);
-			Assert.Equal ("\t", wrappedLines [6]);
-			Assert.Equal ("\t", wrappedLines [7]);
-			Assert.Equal (" ", wrappedLines [8]);
-			Assert.Equal ("ha", wrappedLines [9]);
-			Assert.Equal ("s ", wrappedLines [10]);
-			Assert.Equal ("wo", wrappedLines [11]);
-			Assert.Equal ("rd", wrappedLines [12]);
-			Assert.Equal ("s.", wrappedLines [^1]);
-			Assert.True (wrappedLines.Count == 14);
-
-			maxWidth = 1;
-			expectedClippedWidth = 1;
-			wrappedLines = TextFormatter.WordWrapText (text, maxWidth, true, tabWidth);
-			Assert.True (expectedClippedWidth >= wrappedLines.Max (l => l.GetRuneCount ()));
-			Assert.Equal ("A", wrappedLines [0]);
-			Assert.Equal (" ", wrappedLines [1]);
-			Assert.Equal ("s", wrappedLines [2]);
-			Assert.Equal ("e", wrappedLines [3]);
-			Assert.Equal ("n", wrappedLines [4]);
-			Assert.Equal ("t", wrappedLines [5]);
-			Assert.Equal ("e", wrappedLines [6]);
-			Assert.Equal ("n", wrappedLines [7]);
-			Assert.Equal ("c", wrappedLines [8]);
-			Assert.Equal ("e", wrappedLines [9]);
-			Assert.Equal ("\t", wrappedLines [10]);
-			Assert.Equal ("\t", wrappedLines [11]);
-			Assert.Equal ("\t", wrappedLines [12]);
-			Assert.Equal (" ", wrappedLines [13]);
-			Assert.Equal (".", wrappedLines [^1]);
-			Assert.True (wrappedLines.Count == text.Length);
-=======
 		[Theory]
 		[InlineData ("_K Before", 0, "K Before")]
 		[InlineData ("a_K Second", 1, "aK Second")]
@@ -3176,7 +345,6 @@
 			}
 			Assert.Equal (new Rect (0, 0, maxWidth, expectedLines), TextFormatter.CalcRect (0, 0, text));
 			Assert.Equal (new Rect (0, 0, lines [lineWider].ToRuneList ().Sum (r => Math.Max (r.GetColumns (), 0)), expectedLines), TextFormatter.CalcRect (0, 0, text));
->>>>>>> d0107e60
 		}
 
 		[Theory]
@@ -3185,20 +353,10 @@
 		[InlineData ("test")]
 		public void ClipAndJustify_Invalid_Returns_Original (string text)
 		{
-<<<<<<< HEAD
-			string text = "これが最初の行です。 こんにちは世界。 これが2行目です。";
-			var width = text.GetRuneCount ();
-			var wrappedLines = TextFormatter.WordWrapText (text, width);
-			Assert.Equal (3, wrappedLines.Count);
-			Assert.Equal ("これが最初の行です。", wrappedLines [0]);
-			Assert.Equal ("こんにちは世界。", wrappedLines [1]);
-			Assert.Equal ("これが2行目です。", wrappedLines [^1]);
-=======
 			var expected = string.IsNullOrEmpty (text) ? text : "";
 			Assert.Equal (expected, TextFormatter.ClipAndJustify (text, 0, TextAlignment.Left));
 			Assert.Equal (expected, TextFormatter.ClipAndJustify (text, 0, TextAlignment.Left));
 			Assert.Throws<ArgumentOutOfRangeException> (() => TextFormatter.ClipAndJustify (text, -1, TextAlignment.Left));
->>>>>>> d0107e60
 		}
 
 		[Theory]
@@ -3220,42 +378,6 @@
 		[InlineData ("Ð ÑÐ", "Ð Ñ", 3)] // Should not fit
 		public void ClipAndJustify_Valid_Left (string text, string justifiedText, int maxWidth)
 		{
-<<<<<<< HEAD
-			var tf = new TextFormatter ();
-			string text = "test";
-			int hotPos = 0;
-			var tag = (Rune)'t';
-
-			Assert.Equal ($"{tag}est", tf.ReplaceHotKeyWithTag (text, hotPos));
-
-			tag = (Rune)'e';
-			hotPos = 1;
-			Assert.Equal ($"t{tag}st", tf.ReplaceHotKeyWithTag (text, hotPos));
-
-			var result = tf.ReplaceHotKeyWithTag (text, hotPos);
-			Assert.Equal ((Rune)'e', result.ToRunes () [1]);
-
-			text = "Ok";
-			tag = new Rune ('O');
-			hotPos = 0;
-			Assert.Equal ($"{tag}k", result = tf.ReplaceHotKeyWithTag (text, hotPos));
-			Assert.Equal ((Rune)'O', result.ToRunes () [0]);
-
-			text = "[◦ Ok ◦]";
-			var runes = text.ToRuneList ();
-			Assert.Equal (text.GetRuneCount (), runes.Count);
-			Assert.Equal (text, StringExtensions.ToString (runes));
-			tag = new Rune ('O');
-			hotPos = 3;
-			Assert.Equal ($"[◦ {tag}k ◦]", result = tf.ReplaceHotKeyWithTag (text, hotPos));
-			Assert.Equal ((Rune)'O', result.ToRunes () [3]);
-
-			text = "^k";
-			tag = new Rune ('^');
-			hotPos = 0;
-			Assert.Equal ($"{tag}k", result = tf.ReplaceHotKeyWithTag (text, hotPos));
-			Assert.Equal ((Rune)'^', result.ToRunes () [0]);
-=======
 			var align = TextAlignment.Left;
 
 			Assert.Equal (justifiedText, TextFormatter.ClipAndJustify (text, maxWidth, align));
@@ -3365,7 +487,6 @@
 			Assert.Equal (StringExtensions.ToString (justifiedText.ToRunes () [0..expectedClippedWidth]), justifiedText);
 
 			// see Justify_ tests below
->>>>>>> d0107e60
 		}
 
 		[Theory]
@@ -3374,403 +495,6 @@
 		[InlineData ("test")]
 		public void Justify_Invalid (string text)
 		{
-<<<<<<< HEAD
-			var text = string.Empty;
-			var list = new List<string> ();
-
-			Assert.Throws<ArgumentOutOfRangeException> (() => TextFormatter.Format (text, -1, TextAlignment.Left, false));
-
-			list = TextFormatter.Format (text, 0, TextAlignment.Left, false);
-			Assert.NotEmpty (list);
-			Assert.True (list.Count == 1);
-			Assert.Equal (string.Empty, list [0]);
-
-			text = null;
-			list = TextFormatter.Format (text, 0, TextAlignment.Left, false);
-			Assert.NotEmpty (list);
-			Assert.True (list.Count == 1);
-			Assert.Equal (string.Empty, list [0]);
-
-			list = TextFormatter.Format (text, 0, TextAlignment.Left, true);
-			Assert.NotEmpty (list);
-			Assert.True (list.Count == 1);
-			Assert.Equal (string.Empty, list [0]);
-		}
-
-		[Fact]
-		public void Reformat_NoWordrap_SingleLine ()
-		{
-			var text = string.Empty;
-			var list = new List<string> ();
-			var maxWidth = 0;
-			var expectedClippedWidth = 0;
-			var wrap = false;
-
-			maxWidth = 0;
-			list = TextFormatter.Format (text, maxWidth, TextAlignment.Left, wrap);
-			Assert.True (list.Count == 1);
-
-			maxWidth = 1;
-			list = TextFormatter.Format (text, maxWidth, TextAlignment.Left, wrap);
-			Assert.True (list.Count == 1);
-
-			text = "A sentence has words.";
-			maxWidth = 0;
-			list = TextFormatter.Format (text, maxWidth, TextAlignment.Left, wrap);
-			Assert.True (list.Count == 1);
-			Assert.Equal (string.Empty, list [0]);
-
-			maxWidth = 1;
-			expectedClippedWidth = Math.Min (text.GetRuneCount (), maxWidth);
-			list = TextFormatter.Format (text, maxWidth, TextAlignment.Left, wrap);
-			Assert.True (list.Count == 1);
-			Assert.Equal (StringExtensions.ToString (text.ToRunes () [0..expectedClippedWidth]), list [0]);
-
-			maxWidth = 5;
-			expectedClippedWidth = Math.Min (text.GetRuneCount (), maxWidth);
-			list = TextFormatter.Format (text, maxWidth, TextAlignment.Left, wrap);
-			Assert.True (list.Count == 1);
-			Assert.Equal (StringExtensions.ToString (text.ToRunes () [0..expectedClippedWidth]), list [0]);
-
-			maxWidth = text.GetRuneCount () - 1;
-			expectedClippedWidth = Math.Min (text.GetRuneCount (), maxWidth);
-			list = TextFormatter.Format (text, maxWidth, TextAlignment.Left, wrap);
-			Assert.True (list.Count == 1);
-			Assert.Equal (StringExtensions.ToString (text.ToRunes () [0..expectedClippedWidth]), list [0]);
-
-			// no clip
-			maxWidth = text.GetRuneCount () + 0;
-			expectedClippedWidth = Math.Min (text.GetRuneCount (), maxWidth);
-			list = TextFormatter.Format (text, maxWidth, TextAlignment.Left, wrap);
-			Assert.True (list.Count == 1);
-			Assert.Equal (StringExtensions.ToString (text.ToRunes () [0..expectedClippedWidth]), list [0]);
-
-			maxWidth = text.GetRuneCount () + 1;
-			expectedClippedWidth = Math.Min (text.GetRuneCount (), maxWidth);
-			list = TextFormatter.Format (text, maxWidth, TextAlignment.Left, wrap);
-			Assert.True (list.Count == 1);
-			Assert.Equal (StringExtensions.ToString (text.ToRunes () [0..expectedClippedWidth]), list [0]);
-		}
-
-		[Fact]
-		public void Reformat_NoWordrap_NewLines ()
-		{
-			var text = string.Empty;
-			var list = new List<string> ();
-			var maxWidth = 0;
-			var expectedClippedWidth = 0;
-			var wrap = false;
-
-			text = "A sentence has words.\nLine 2.";
-			maxWidth = 0;
-			list = TextFormatter.Format (text, maxWidth, TextAlignment.Left, wrap);
-			Assert.True (list.Count == 1);
-			Assert.Equal (string.Empty, list [0]);
-
-			maxWidth = 1;
-			expectedClippedWidth = Math.Min (text.GetRuneCount (), maxWidth);
-			list = TextFormatter.Format (text, maxWidth, TextAlignment.Left, wrap);
-			Assert.True (list.Count == 1);
-			Assert.Equal (StringExtensions.ToString (text.ToRunes () [0..expectedClippedWidth]), list [0]);
-
-			maxWidth = 5;
-			expectedClippedWidth = Math.Min (text.GetRuneCount (), maxWidth);
-			list = TextFormatter.Format (text, maxWidth, TextAlignment.Left, wrap);
-			Assert.True (list.Count == 1);
-			Assert.Equal (StringExtensions.ToString (text.ToRunes () [0..expectedClippedWidth]), list [0]);
-
-			maxWidth = text.GetRuneCount () - 1;
-			expectedClippedWidth = Math.Min (text.GetRuneCount (), maxWidth);
-			list = TextFormatter.Format (text, maxWidth, TextAlignment.Left, wrap);
-			Assert.True (list.Count == 1);
-			Assert.Equal (StringExtensions.ToString (text.ToRunes () [0..expectedClippedWidth]).Replace ("\n", " "), list [0]);
-
-			// no clip
-			maxWidth = text.GetRuneCount () + 0;
-			expectedClippedWidth = Math.Min (text.GetRuneCount (), maxWidth);
-			list = TextFormatter.Format (text, maxWidth, TextAlignment.Left, wrap);
-			Assert.True (list.Count == 1);
-			Assert.Equal (StringExtensions.ToString (text.ToRunes () [0..expectedClippedWidth]).Replace ("\n", " "), list [0]);
-
-			maxWidth = text.GetRuneCount () + 1;
-			expectedClippedWidth = Math.Min (text.GetRuneCount (), maxWidth);
-			list = TextFormatter.Format (text, maxWidth, TextAlignment.Left, wrap);
-			Assert.True (list.Count == 1);
-			Assert.Equal (StringExtensions.ToString (text.ToRunes () [0..expectedClippedWidth]).Replace ("\n", " "), list [0]);
-
-			text = "A sentence has words.\r\nLine 2.";
-			maxWidth = 0;
-			list = TextFormatter.Format (text, maxWidth, TextAlignment.Left, wrap);
-			Assert.True (list.Count == 1);
-			Assert.Equal (string.Empty, list [0]);
-
-			maxWidth = 1;
-			expectedClippedWidth = Math.Min (text.GetRuneCount (), maxWidth);
-			list = TextFormatter.Format (text, maxWidth, TextAlignment.Left, wrap);
-			Assert.True (list.Count == 1);
-			Assert.Equal (StringExtensions.ToString (text.ToRunes () [0..expectedClippedWidth]), list [0]);
-
-			maxWidth = 5;
-			expectedClippedWidth = Math.Min (text.GetRuneCount (), maxWidth);
-			list = TextFormatter.Format (text, maxWidth, TextAlignment.Left, wrap);
-			Assert.True (list.Count == 1);
-			Assert.Equal (StringExtensions.ToString (text.ToRunes () [0..expectedClippedWidth]), list [0]);
-
-			maxWidth = text.GetRuneCount () - 1;
-			expectedClippedWidth = Math.Min (text.GetRuneCount (), maxWidth) + 1;
-			list = TextFormatter.Format (text, maxWidth, TextAlignment.Left, wrap);
-			Assert.True (list.Count == 1);
-			Assert.Equal (StringExtensions.ToString (text.ToRunes () [0..expectedClippedWidth]).Replace ("\r\n", " "), list [0]);
-
-			// no clip
-			maxWidth = text.GetRuneCount () + 0;
-			expectedClippedWidth = Math.Min (text.GetRuneCount (), maxWidth);
-			list = TextFormatter.Format (text, maxWidth, TextAlignment.Left, wrap);
-			Assert.True (list.Count == 1);
-			Assert.Equal (StringExtensions.ToString (text.ToRunes () [0..expectedClippedWidth]).Replace ("\r\n", " "), list [0]);
-
-			maxWidth = text.GetRuneCount () + 1;
-			expectedClippedWidth = Math.Min (text.GetRuneCount (), maxWidth);
-			list = TextFormatter.Format (text, maxWidth, TextAlignment.Left, wrap);
-			Assert.True (list.Count == 1);
-			Assert.Equal (StringExtensions.ToString (text.ToRunes () [0..expectedClippedWidth]).Replace ("\r\n", " "), list [0]);
-		}
-
-		[Fact]
-		public void Reformat_Wrap_Spaces_No_NewLines ()
-		{
-			var text = string.Empty;
-			var list = new List<string> ();
-			var maxWidth = 0;
-			var expectedClippedWidth = 0;
-			var wrap = true;
-			var preserveTrailingSpaces = true;
-
-			// Even # of spaces
-			//      0123456789
-			text = "012 456 89";
-
-			// See WordWrap BUGBUGs above.
-			maxWidth = 0;
-			list = TextFormatter.Format (text, maxWidth, TextAlignment.Left, wrap);
-			Assert.True (list.Count == 1);
-			Assert.Equal (string.Empty, list [0]);
-
-			maxWidth = 1;
-			// remove 3 whitespace chars
-			expectedClippedWidth = text.GetRuneCount () - text.Sum (r => r == ' ' ? 1 : 0);
-			list = TextFormatter.Format (text, maxWidth, TextAlignment.Left, wrap);
-			Assert.Equal (expectedClippedWidth, list.Count);
-			Assert.Equal ("01245689", string.Join ("", list.ToArray ()));
-
-			maxWidth = 1;
-			// keep 3 whitespace chars
-			expectedClippedWidth = text.GetRuneCount ();
-			list = TextFormatter.Format (text, maxWidth, TextAlignment.Left, wrap, preserveTrailingSpaces);
-			Assert.Equal (expectedClippedWidth, list.Count);
-			Assert.Equal (text, string.Join ("", list.ToArray ()));
-
-			maxWidth = 5;
-			// remove 3 whitespace chars
-			expectedClippedWidth = Math.Min (text.GetRuneCount (), maxWidth - text.Sum (r => r == ' ' ? 1 : 0));
-			list = TextFormatter.Format (text, maxWidth, TextAlignment.Left, wrap);
-			Assert.Equal (expectedClippedWidth, list.Count);
-			Assert.Equal (StringExtensions.ToString (text.ToRunes () [0..expectedClippedWidth]), list [0]);
-			Assert.Equal ("01245689", string.Join ("", list.ToArray ()));
-
-			maxWidth = 5;
-			// keep 3 whitespace chars
-			expectedClippedWidth = Math.Min (text.GetRuneCount (), (int)Math.Ceiling ((double)(text.GetRuneCount () / 3F)));
-			list = TextFormatter.Format (text, maxWidth, TextAlignment.Left, wrap, preserveTrailingSpaces);
-			Assert.Equal (expectedClippedWidth - (maxWidth - expectedClippedWidth), list.Count);
-			Assert.Equal (StringExtensions.ToString (text.ToRunes () [0..expectedClippedWidth]), list [0]);
-			Assert.Equal ("012 456 89", string.Join ("", list.ToArray ()));
-
-			maxWidth = text.GetRuneCount () - 1;
-			expectedClippedWidth = Math.Min (text.GetRuneCount (), maxWidth);
-			list = TextFormatter.Format (text, maxWidth, TextAlignment.Left, wrap);
-			Assert.True (list.Count == 2);
-			Assert.Equal ("012 456", list [0]);
-			Assert.Equal ("89", list [1]);
-
-			// no clip
-			maxWidth = text.GetRuneCount () + 0;
-			expectedClippedWidth = Math.Min (text.GetRuneCount (), maxWidth);
-			list = TextFormatter.Format (text, maxWidth, TextAlignment.Left, wrap);
-			Assert.True (list.Count == 1);
-			Assert.Equal ("012 456 89", list [0]);
-
-			maxWidth = text.GetRuneCount () + 1;
-			expectedClippedWidth = Math.Min (text.GetRuneCount (), maxWidth);
-			list = TextFormatter.Format (text, maxWidth, TextAlignment.Left, wrap);
-			Assert.True (list.Count == 1);
-			Assert.Equal ("012 456 89", list [0]);
-
-			// Odd # of spaces
-			//      0123456789
-			text = "012 456 89 end";
-			maxWidth = text.GetRuneCount () - 1;
-			expectedClippedWidth = Math.Min (text.GetRuneCount (), maxWidth);
-			list = TextFormatter.Format (text, maxWidth, TextAlignment.Left, wrap);
-			Assert.True (list.Count == 2);
-			Assert.Equal ("012 456 89", list [0]);
-			Assert.Equal ("end", list [1]);
-
-			// no clip
-			maxWidth = text.GetRuneCount () + 0;
-			expectedClippedWidth = Math.Min (text.GetRuneCount (), maxWidth);
-			list = TextFormatter.Format (text, maxWidth, TextAlignment.Left, wrap);
-			Assert.True (list.Count == 1);
-			Assert.Equal ("012 456 89 end", list [0]);
-
-			maxWidth = text.GetRuneCount () + 1;
-			expectedClippedWidth = Math.Min (text.GetRuneCount (), maxWidth);
-			list = TextFormatter.Format (text, maxWidth, TextAlignment.Left, wrap);
-			Assert.True (list.Count == 1);
-			Assert.Equal ("012 456 89 end", list [0]);
-		}
-
-		[Fact]
-		public void Reformat_Unicode_Wrap_Spaces_No_NewLines ()
-		{
-			var text = string.Empty;
-			var list = new List<string> ();
-			var maxWidth = 0;
-			var expectedClippedWidth = 0;
-			var wrap = true;
-
-			// Unicode
-			// Even # of chars
-			//      0123456789
-			text = "\u2660Ð¿ÑÐ Ð²Ð Ñ";
-
-			maxWidth = text.GetRuneCount () - 1;
-			expectedClippedWidth = Math.Min (text.GetRuneCount (), maxWidth);
-			list = TextFormatter.Format (text, maxWidth, TextAlignment.Left, wrap);
-			Assert.True (list.Count == 2);
-			Assert.Equal ("\u2660Ð¿ÑÐ Ð²Ð", list [0]);
-			Assert.Equal ("Ñ", list [1]);
-
-			// no clip
-			maxWidth = text.GetRuneCount () + 0;
-			expectedClippedWidth = Math.Min (text.GetRuneCount (), maxWidth);
-			list = TextFormatter.Format (text, maxWidth, TextAlignment.Left, wrap);
-			Assert.True (list.Count == 1);
-			Assert.Equal ("\u2660Ð¿ÑÐ Ð²Ð Ñ", list [0]);
-
-			maxWidth = text.GetRuneCount () + 1;
-			expectedClippedWidth = Math.Min (text.GetRuneCount (), maxWidth);
-			list = TextFormatter.Format (text, maxWidth, TextAlignment.Left, wrap);
-			Assert.True (list.Count == 1);
-			Assert.Equal ("\u2660Ð¿ÑÐ Ð²Ð Ñ", list [0]);
-
-			// Unicode
-			// Odd # of chars
-			//      0123456789
-			text = "\u2660 ÑÐ Ð²Ð Ñ";
-
-			maxWidth = text.GetRuneCount () - 1;
-			expectedClippedWidth = Math.Min (text.GetRuneCount (), maxWidth);
-			list = TextFormatter.Format (text, maxWidth, TextAlignment.Left, wrap);
-			Assert.True (list.Count == 2);
-			Assert.Equal ("\u2660 ÑÐ Ð²Ð", list [0]);
-			Assert.Equal ("Ñ", list [1]);
-
-			// no clip
-			maxWidth = text.GetRuneCount () + 0;
-			expectedClippedWidth = Math.Min (text.GetRuneCount (), maxWidth);
-			list = TextFormatter.Format (text, maxWidth, TextAlignment.Left, wrap);
-			Assert.True (list.Count == 1);
-			Assert.Equal ("\u2660 ÑÐ Ð²Ð Ñ", list [0]);
-
-			maxWidth = text.GetRuneCount () + 1;
-			expectedClippedWidth = Math.Min (text.GetRuneCount (), maxWidth);
-			list = TextFormatter.Format (text, maxWidth, TextAlignment.Left, wrap);
-			Assert.True (list.Count == 1);
-			Assert.Equal ("\u2660 ÑÐ Ð²Ð Ñ", list [0]);
-		}
-
-		[Fact]
-		public void Reformat_Unicode_Wrap_Spaces_NewLines ()
-		{
-			var text = string.Empty;
-			var list = new List<string> ();
-			var maxWidth = 0;
-			var expectedClippedWidth = 0;
-			var wrap = true;
-
-			// Unicode
-			text = "\u2460\u2461\u2462\n\u2460\u2461\u2462\u2463\u2464";
-
-			maxWidth = text.GetRuneCount () - 1;
-			expectedClippedWidth = Math.Min (text.GetRuneCount (), maxWidth);
-			list = TextFormatter.Format (text, maxWidth, TextAlignment.Left, wrap);
-			Assert.Equal (2, list.Count);
-			Assert.Equal ("\u2460\u2461\u2462", list [0]);
-			Assert.Equal ("\u2460\u2461\u2462\u2463\u2464", list [1]);
-
-			// no clip
-			maxWidth = text.GetRuneCount () + 0;
-			expectedClippedWidth = Math.Min (text.GetRuneCount (), maxWidth);
-			list = TextFormatter.Format (text, maxWidth, TextAlignment.Left, wrap);
-			Assert.Equal (2, list.Count);
-			Assert.Equal ("\u2460\u2461\u2462", list [0]);
-			Assert.Equal ("\u2460\u2461\u2462\u2463\u2464", list [1]);
-
-			maxWidth = text.GetRuneCount () + 1;
-			expectedClippedWidth = Math.Min (text.GetRuneCount (), maxWidth);
-			list = TextFormatter.Format (text, maxWidth, TextAlignment.Left, wrap);
-			Assert.Equal (2, list.Count);
-			Assert.Equal ("\u2460\u2461\u2462", list [0]);
-			Assert.Equal ("\u2460\u2461\u2462\u2463\u2464", list [1]);
-		}
-
-		[Fact]
-		public void Format_WordWrap_PreserveTrailingSpaces ()
-		{
-			string text = " A sentence has words. \n This is the second Line - 2. ";
-
-			// With preserveTrailingSpaces = false by default.
-			var list1 = TextFormatter.Format (text, 4, TextAlignment.Left, true);
-			string wrappedText1 = string.Empty;
-			Assert.Equal (" A", list1 [0]);
-			Assert.Equal ("sent", list1 [1]);
-			Assert.Equal ("ence", list1 [2]);
-			Assert.Equal ("has", list1 [3]);
-			Assert.Equal ("word", list1 [4]);
-			Assert.Equal ("s. ", list1 [5]);
-			Assert.Equal (" Thi", list1 [6]);
-			Assert.Equal ("s is", list1 [7]);
-			Assert.Equal ("the", list1 [8]);
-			Assert.Equal ("seco", list1 [9]);
-			Assert.Equal ("nd", list1 [10]);
-			Assert.Equal ("Line", list1 [11]);
-			Assert.Equal ("- 2.", list1 [^1]);
-			foreach (var txt in list1) wrappedText1 += txt;
-			Assert.Equal (" Asentencehaswords.  This isthesecondLine- 2.", wrappedText1);
-
-			// With preserveTrailingSpaces = true.
-			var list2 = TextFormatter.Format (text, 4, TextAlignment.Left, true, true);
-			string wrappedText2 = string.Empty;
-			Assert.Equal (" A ", list2 [0]);
-			Assert.Equal ("sent", list2 [1]);
-			Assert.Equal ("ence", list2 [2]);
-			Assert.Equal (" ", list2 [3]);
-			Assert.Equal ("has ", list2 [4]);
-			Assert.Equal ("word", list2 [5]);
-			Assert.Equal ("s. ", list2 [6]);
-			Assert.Equal (" ", list2 [7]);
-			Assert.Equal ("This", list2 [8]);
-			Assert.Equal (" is ", list2 [9]);
-			Assert.Equal ("the ", list2 [10]);
-			Assert.Equal ("seco", list2 [11]);
-			Assert.Equal ("nd ", list2 [12]);
-			Assert.Equal ("Line", list2 [13]);
-			Assert.Equal (" - ", list2 [14]);
-			Assert.Equal ("2. ", list2 [^1]);
-			foreach (var txt in list2) wrappedText2 += txt;
-			Assert.Equal (" A sentence has words.  This is the second Line - 2. ", wrappedText2);
-=======
 			Assert.Equal (text, TextFormatter.Justify (text, 0));
 			Assert.Equal (text, TextFormatter.Justify (text, 0));
 			Assert.Throws<ArgumentOutOfRangeException> (() => TextFormatter.Justify (text, -1));
@@ -4472,7 +1196,6 @@
 			string wrappedText = string.Empty;
 			foreach (var txt in list) wrappedText += txt;
 			Assert.Equal (expectedWrappedText, wrappedText);
->>>>>>> d0107e60
 		}
 
 		[Fact]
@@ -4486,17 +1209,6 @@
 		[InlineData ("Hello world, how are you today? Pretty neat!", 44, 80, "Hello      world,      how      are      you      today?      Pretty      neat!")]
 		public void Format_Justified_Always_Returns_Text_Width_Equal_To_Passed_Width_Horizontal (string text, int runeCount, int maxWidth, string justifiedText)
 		{
-<<<<<<< HEAD
-			string text = "Hello world, how are you today? Pretty neat!";
-
-			Assert.Equal (44, text.GetRuneCount ());
-
-			for (int i = 44; i < 80; i++) {
-				var fmtText = TextFormatter.Format (text, i, TextAlignment.Justified, false, true) [0];
-				Assert.Equal (i, fmtText.GetRuneCount ());
-				var c = (char)fmtText [^1];
-				Assert.Equal ('!', c);
-=======
 			Assert.Equal (runeCount, text.GetRuneCount ());
 
 			var fmtText = string.Empty;
@@ -4505,7 +1217,6 @@
 				Assert.Equal (i, fmtText.GetRuneCount ());
 				var c = fmtText [^1];
 				Assert.True (text.EndsWith (c));
->>>>>>> d0107e60
 			}
 			Assert.Equal (justifiedText, fmtText);
 		}
@@ -4514,17 +1225,6 @@
 		[InlineData ("Hello world, how are you today? Pretty neat!", 44, 80, "Hello      world,      how      are      you      today?      Pretty      neat!")]
 		public void Format_Justified_Always_Returns_Text_Width_Equal_To_Passed_Width_Vertical (string text, int runeCount, int maxWidth, string justifiedText)
 		{
-<<<<<<< HEAD
-			string text = "Hello world, how are you today? Pretty neat!";
-
-			Assert.Equal (44, text.GetRuneCount ());
-
-			for (int i = 44; i < 80; i++) {
-				var fmtText = TextFormatter.Format (text, i, TextAlignment.Justified, false, true, 0, TextDirection.TopBottom_LeftRight) [0];
-				Assert.Equal (i, fmtText.GetRuneCount ());
-				var c = (char)fmtText [^1];
-				Assert.Equal ('!', c);
-=======
 			Assert.Equal (runeCount, text.GetRuneCount ());
 
 			var fmtText = string.Empty;
@@ -4533,7 +1233,6 @@
 				Assert.Equal (i, fmtText.GetRuneCount ());
 				var c = fmtText [^1];
 				Assert.True (text.EndsWith (c));
->>>>>>> d0107e60
 			}
 			Assert.Equal (justifiedText, fmtText);
 		}
@@ -4570,14 +1269,7 @@
 		[InlineData ("こんにちは世界", 14)]
 		public void GetColumns_Simple_And_Wide_Runes (string text, int width)
 		{
-<<<<<<< HEAD
-			string text = "Hello World";
-			Assert.Equal (11, text.GetColumns ());
-			text = "こんにちは世界";
-			Assert.Equal (14, text.GetColumns ());
-=======
 			Assert.Equal (width, text.GetColumns ());
->>>>>>> d0107e60
 		}
 
 		[Theory]
@@ -4585,17 +1277,8 @@
 		[InlineData ("こんにちは 世界", 15, 6, 1, 2)]
 		public void GetSumMaxCharWidth_Simple_And_Wide_Runes (string text, int width, int index, int length, int indexWidth)
 		{
-<<<<<<< HEAD
-			string text = "Hello World";
-			Assert.Equal (11, TextFormatter.GetSumMaxCharWidth (text));
-			Assert.Equal (1, TextFormatter.GetSumMaxCharWidth (text, 6, 1));
-			text = "こんにちは 世界";
-			Assert.Equal (15, TextFormatter.GetSumMaxCharWidth (text));
-			Assert.Equal (2, TextFormatter.GetSumMaxCharWidth (text, 6, 1));
-=======
 			Assert.Equal (width, TextFormatter.GetSumMaxCharWidth (text));
 			Assert.Equal (indexWidth, TextFormatter.GetSumMaxCharWidth (text, index, length));
->>>>>>> d0107e60
 		}
 
 		[Theory]
@@ -4603,17 +1286,8 @@
 		[InlineData (new string [] { "こんにちは", "世界" }, 4, 1, 1, 2)]
 		public void GetSumMaxCharWidth_List_Simple_And_Wide_Runes (IEnumerable<string> text, int width, int index, int length, int indexWidth)
 		{
-<<<<<<< HEAD
-			var text = new List<string> () { "Hello", "World" };
-			Assert.Equal (2, TextFormatter.GetSumMaxCharWidth (text));
-			Assert.Equal (1, TextFormatter.GetSumMaxCharWidth (text, 1, 1));
-			text = new List<string> () { "こんにちは", "世界" };
-			Assert.Equal (4, TextFormatter.GetSumMaxCharWidth (text));
-			Assert.Equal (2, TextFormatter.GetSumMaxCharWidth (text, 1, 1));
-=======
 			Assert.Equal (width, TextFormatter.GetSumMaxCharWidth (text.ToList ()));
 			Assert.Equal (indexWidth, TextFormatter.GetSumMaxCharWidth (text.ToList (), index, length));
->>>>>>> d0107e60
 		}
 
 		[Theory]
@@ -4622,11 +1296,6 @@
 		[InlineData ("test", 10, 4)]
 		public void GetLengthThatFits_Runelist (string text, int columns, int expectedLength)
 		{
-<<<<<<< HEAD
-			int columns = 3;
-			string text = "test";
-=======
->>>>>>> d0107e60
 			var runes = text.ToRuneList ();
 
 			Assert.Equal (expectedLength, TextFormatter.GetLengthThatFits (runes, columns));
@@ -4643,35 +1312,7 @@
 		[InlineData ("", -1, 0)]
 		public void GetLengthThatFits_String (string text, int columns, int expectedLength)
 		{
-<<<<<<< HEAD
-			int columns = 3;
-			string text = "test";
-
-			Assert.Equal (3, TextFormatter.GetLengthThatFits (text, columns));
-
-			columns = 4;
-			Assert.Equal (4, TextFormatter.GetLengthThatFits (text, columns));
-
-			columns = 10;
-			Assert.Equal (4, TextFormatter.GetLengthThatFits (text, columns));
-
-			columns = 1;
-			Assert.Equal (1, TextFormatter.GetLengthThatFits (text, columns));
-
-			columns = 0;
-			Assert.Equal (0, TextFormatter.GetLengthThatFits (text, columns));
-
-			columns = -1;
-			Assert.Equal (0, TextFormatter.GetLengthThatFits (text, columns));
-
-			text = null;
-			Assert.Equal (0, TextFormatter.GetLengthThatFits (text, columns));
-
-			text = string.Empty;
-			Assert.Equal (0, TextFormatter.GetLengthThatFits (text, columns));
-=======
 			Assert.Equal (expectedLength, TextFormatter.GetLengthThatFits (text, columns));
->>>>>>> d0107e60
 		}
 
 		[Theory]
@@ -4679,14 +1320,7 @@
 		[InlineData ("こんにちは 世界", 6, 3)]
 		public void GetLengthThatFits_Simple_And_Wide_Runes (string text, int columns, int expectedLength)
 		{
-<<<<<<< HEAD
-			string text = "Hello World";
-			Assert.Equal (6, TextFormatter.GetLengthThatFits (text, 6));
-			text = "こんにちは 世界";
-			Assert.Equal (3, TextFormatter.GetLengthThatFits (text, 6));
-=======
 			Assert.Equal (expectedLength, TextFormatter.GetLengthThatFits (text, columns));
->>>>>>> d0107e60
 		}
 
 		[Theory]
@@ -4695,26 +1329,6 @@
 		[MemberData (nameof (CMGlyphs))]
 		public void GetLengthThatFits_List_Simple_And_Wide_Runes (string text, int columns, int expectedLength)
 		{
-<<<<<<< HEAD
-			var runes = "Hello World".ToRuneList ();
-			Assert.Equal (6, TextFormatter.GetLengthThatFits (runes, 6));
-			runes = "こんにちは 世界".ToRuneList ();
-			Assert.Equal (3, TextFormatter.GetLengthThatFits (runes, 6));
-			runes = $"{CM.Glyphs.LeftBracket} Say Hello 你 {CM.Glyphs.RightBracket}".ToRuneList ();
-			Assert.Equal (15, TextFormatter.GetLengthThatFits (runes, 16));
-		}
-
-		[Fact]
-		public void Format_Truncate_Simple_And_Wide_Runes ()
-		{
-			var text = "Truncate";
-			var list = TextFormatter.Format (text, 3, false, false);
-			Assert.Equal ("Tru", list [^1]);
-
-			text = "デモエムポンズ";
-			list = TextFormatter.Format (text, 3, false, false);
-			Assert.Equal ("デ", list [^1]);
-=======
 			var runes = text.ToRuneList ();
 			Assert.Equal (expectedLength, TextFormatter.GetLengthThatFits (runes, columns));
 		}
@@ -4732,7 +1346,6 @@
 		{
 			var list = TextFormatter.Format (text, width, false, false);
 			Assert.Equal (expected, list [^1]);
->>>>>>> d0107e60
 		}
 
 		[Theory]
@@ -4741,23 +1354,11 @@
 		{
 			var preserveTrailingSpaces = false;
 			var formated = TextFormatter.Format (text, width, false, true, preserveTrailingSpaces);
-<<<<<<< HEAD
-			Assert.Equal ("Line1", formated [0]);
-			Assert.Equal ("Line2", formated [1]);
-			Assert.Equal ("Line3", formated [^1]);
-
-			preserveTrailingSpaces = true;
-			formated = TextFormatter.Format (text, width, false, true, preserveTrailingSpaces);
-			Assert.Equal ("Line1", formated [0]);
-			Assert.Equal ("Line2", formated [1]);
-			Assert.Equal ("Line3", formated [^1]);
-=======
 			Assert.Equal (expected, formated);
 
 			preserveTrailingSpaces = true;
 			formated = TextFormatter.Format (text, width, false, true, preserveTrailingSpaces);
 			Assert.Equal (expected, formated);
->>>>>>> d0107e60
 		}
 
 		public static IEnumerable<object []> FormatEnvironmentNewLine =>
@@ -4793,37 +1394,6 @@
 		[InlineData ($"First Line 界\nSecond Line 界\nThird Line 界\n", new string [] { "First Line 界", "Second Line 界", "Third Line 界", "" })]
 		public void SplitNewLine_Ending_With_NewLine_Only_LF (string text, IEnumerable<string> expected)
 		{
-<<<<<<< HEAD
-			var text = "Single Line 界";
-			Assert.Equal (14, TextFormatter.MaxWidthLine (text));
-
-			text = $"First Line 界\nSecond Line 界\nThird Line 界\n";
-			Assert.Equal (14, TextFormatter.MaxWidthLine (text));
-		}
-
-		[Fact]
-		public void String_Array_Is_Not_Always_Equal_ToRunes_Array ()
-		{
-			string s = "New Test 你";
-			// Rune array length is equal to string array
-			var usToRunes = s.ToRunes ();
-			Assert.Equal (10, usToRunes.Length);
-			Assert.Equal (10, s.Length);
-			Assert.Equal (20320, usToRunes [9].Value);
-			Assert.Equal (20320, s [9]);
-			Assert.Equal ("你", usToRunes [9].ToString ());
-			Assert.Equal ("你", s [9].ToString ());
-
-			s = "New Test \U0001d539";
-			// Rune array length isn't equal to string array
-			usToRunes = s.ToRunes ();
-			Assert.Equal (10, usToRunes.Length);
-			Assert.Equal (11, s.Length);
-			Assert.Equal (120121, usToRunes [9].Value);
-			Assert.Equal (55349, s [9]);
-			Assert.Equal ("𝔹", usToRunes [9].ToString ());
-			Assert.Equal ("𝔹", new string (new char [] { s [9], s [10] }));
-=======
 			var splited = TextFormatter.SplitNewLine (text);
 			Assert.Equal (expected, splited);
 		}
@@ -4854,7 +1424,6 @@
 				// Rune array length is equal to string array
 				Assert.Equal (expected, text [index].ToString ());
 			}
->>>>>>> d0107e60
 		}
 	}
 }