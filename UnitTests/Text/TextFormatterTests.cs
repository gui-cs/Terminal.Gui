﻿using System.Text;
using Xunit.Abstractions;
using static Terminal.Gui.SpinnerStyle;

// Alias Console to MockConsole so we don't accidentally use Console

namespace Terminal.Gui.TextTests;

public class TextFormatterTests
{
    private readonly ITestOutputHelper _output;
    public TextFormatterTests (ITestOutputHelper output) { _output = output; }

    public static IEnumerable<object []> CMGlyphs =>
        new List<object []> { new object [] { $"{CM.Glyphs.LeftBracket} Say Hello 你 {CM.Glyphs.RightBracket}", 16, 15 } };

    public static IEnumerable<object []> FormatEnvironmentNewLine =>
        new List<object []>
        {
            new object []
            {
                $"Line1{Environment.NewLine}Line2{Environment.NewLine}Line3{Environment.NewLine}",
                60,
                new [] { "Line1", "Line2", "Line3" }
            }
        };

    public static IEnumerable<object []> SplitEnvironmentNewLine =>
        new List<object []>
        {
            new object []
            {
                $"First Line 界{Environment.NewLine}Second Line 界{Environment.NewLine}Third Line 界",
                new [] { "First Line 界", "Second Line 界", "Third Line 界" }
            },
            new object []
            {
                $"First Line 界{Environment.NewLine}Second Line 界{Environment.NewLine}Third Line 界{Environment.NewLine}",
                new [] { "First Line 界", "Second Line 界", "Third Line 界", "" }
            }
        };

    [Fact]
    public void Basic_Usage_With_AutoSize_True ()
    {
        var testText = "test";
        var testBounds = new Rectangle (0, 0, 100, 1);
        var tf = new TextFormatter ();

        // Manually set AutoSize to true
        tf.AutoSize = true;

        tf.Text = testText;
        Size expectedSize = new (testText.Length, 1);
        Assert.Equal (testText, tf.Text);
        Assert.Equal (TextAlignment.Left, tf.Alignment);
        Assert.Equal (expectedSize, tf.Size);
        tf.Draw (testBounds, new Attribute (), new Attribute ());
        Assert.Equal (expectedSize, tf.Size);
        Assert.NotEmpty (tf.GetLines ());

        tf.Alignment = TextAlignment.Right;
        expectedSize = new (testText.Length, 1);
        Assert.Equal (testText, tf.Text);
        Assert.Equal (TextAlignment.Right, tf.Alignment);
        Assert.Equal (expectedSize, tf.Size);
        tf.Draw (testBounds, new Attribute (), new Attribute ());
        Assert.Equal (expectedSize, tf.Size);
        Assert.NotEmpty (tf.GetLines ());

        tf.Alignment = TextAlignment.Right;
        expectedSize = new (testText.Length, 1);
        tf.Size = expectedSize;
        Assert.Equal (testText, tf.Text);
        Assert.Equal (TextAlignment.Right, tf.Alignment);
        Assert.Equal (expectedSize, tf.Size);
        tf.Draw (testBounds, new Attribute (), new Attribute ());
        Assert.Equal (expectedSize, tf.Size);
        Assert.NotEmpty (tf.GetLines ());

        tf.Alignment = TextAlignment.Centered;
        expectedSize = new (testText.Length, 1);
        tf.Size = expectedSize;
        Assert.Equal (testText, tf.Text);
        Assert.Equal (TextAlignment.Centered, tf.Alignment);
        Assert.Equal (expectedSize, tf.Size);
        tf.Draw (testBounds, new Attribute (), new Attribute ());
        Assert.Equal (expectedSize, tf.Size);
        Assert.NotEmpty (tf.GetLines ());
    }

    [Theory]
    [InlineData (null)]
    [InlineData ("")]
    public void CalcRect_Invalid_Returns_Empty (string text)
    {
        Assert.Equal (Rectangle.Empty, TextFormatter.CalcRect (0, 0, text));
        Assert.Equal (new (new (1, 2), Size.Empty), TextFormatter.CalcRect (1, 2, text));
        Assert.Equal (new (new (-1, -2), Size.Empty), TextFormatter.CalcRect (-1, -2, text));
    }

    [Theory]
    [InlineData ("line1\nline2", 5, 2)]
    [InlineData ("\nline2", 5, 2)]
    [InlineData ("\n\n", 0, 3)]
    [InlineData ("\n\n\n", 0, 4)]
    [InlineData ("line1\nline2\nline3long!", 10, 3)]
    [InlineData ("line1\nline2\n\n", 5, 4)]
    [InlineData ("line1\r\nline2", 5, 2)]
    [InlineData (" ~  s  gui.cs   master ↑10\n", 31, 2)]
    [InlineData ("\n ~  s  gui.cs   master ↑10", 31, 2)]
    [InlineData (" ~  s  gui.cs   master\n↑10", 27, 2)]
    public void CalcRect_MultiLine_Returns_nHigh (string text, int expectedWidth, int expectedLines)
    {
        Assert.Equal (new (0, 0, expectedWidth, expectedLines), TextFormatter.CalcRect (0, 0, text));
        string [] lines = text.Split (text.Contains (Environment.NewLine) ? Environment.NewLine : "\n");
        int maxWidth = lines.Max (s => s.GetColumns ());
        var lineWider = 0;

        for (var i = 0; i < lines.Length; i++)
        {
            int w = lines [i].GetColumns ();

            if (w == maxWidth)
            {
                lineWider = i;
            }
        }

        Assert.Equal (new (0, 0, maxWidth, expectedLines), TextFormatter.CalcRect (0, 0, text));

        Assert.Equal (
                      new (
                           0,
                           0,
                           lines [lineWider].ToRuneList ().Sum (r => Math.Max (r.GetColumns (), 0)),
                           expectedLines
                          ),
                      TextFormatter.CalcRect (0, 0, text)
                     );
    }

    [Theory]
    [InlineData ("test")]
    [InlineData (" ~  s  gui.cs   master ↑10")]
    public void CalcRect_SingleLine_Returns_1High (string text)
    {
        Assert.Equal (new (0, 0, text.GetRuneCount (), 1), TextFormatter.CalcRect (0, 0, text));
        Assert.Equal (new (0, 0, text.GetColumns (), 1), TextFormatter.CalcRect (0, 0, text));
    }

    [Theory]
    [InlineData (14, 1, TextDirection.LeftRight_TopBottom)]
    [InlineData (1, 14, TextDirection.TopBottom_LeftRight)]
    public void CalcRect_With_Combining_Runes (int width, int height, TextDirection textDirection)
    {
        var text = "Les Mise\u0328\u0301rables";
        Assert.Equal (new (0, 0, width, height), TextFormatter.CalcRect (0, 0, text, textDirection));
    }

    [Theory]
    [InlineData ("test", TextDirection.LeftRight_TopBottom)]
    [InlineData (" ~  s  gui.cs   master ↑10", TextDirection.LeftRight_TopBottom)]
    [InlineData ("Say Hello view4 你", TextDirection.LeftRight_TopBottom)]
    [InlineData ("Say Hello view4 你", TextDirection.RightLeft_TopBottom)]
    [InlineData ("Say Hello view4 你", TextDirection.LeftRight_BottomTop)]
    [InlineData ("Say Hello view4 你", TextDirection.RightLeft_BottomTop)]
    public void CalcRect_Horizontal_Width_Correct (string text, TextDirection textDirection)
    {
        // The width is the number of columns in the text
        Assert.Equal (new Size (text.GetColumns (), 1), TextFormatter.CalcRect (0, 0, text, textDirection).Size);
    }

    [Theory]
    [InlineData ("test", TextDirection.TopBottom_LeftRight)]
    [InlineData (" ~  s  gui.cs   master ↑10", TextDirection.TopBottom_LeftRight)]
    [InlineData ("Say Hello view4 你", TextDirection.TopBottom_LeftRight)]
    [InlineData ("Say Hello view4 你", TextDirection.TopBottom_RightLeft)]
    [InlineData ("Say Hello view4 你", TextDirection.BottomTop_LeftRight)]
    [InlineData ("Say Hello view4 你", TextDirection.BottomTop_RightLeft)]
    public void CalcRect_Vertical_Height_Correct (string text, TextDirection textDirection)
    {
        // The height is based both the number of lines and the number of wide chars
        Assert.Equal (new Size (1 + text.GetColumns () - text.Length, text.Length), TextFormatter.CalcRect (0, 0, text, textDirection).Size);
    }

    [Theory]
    [InlineData ("")]
    [InlineData (null)]
    [InlineData ("test")]
    public void ClipAndJustify_Invalid_Returns_Original (string text)
    {
        string expected = string.IsNullOrEmpty (text) ? text : "";
        Assert.Equal (expected, TextFormatter.ClipAndJustify (text, 0, TextAlignment.Left));
        Assert.Equal (expected, TextFormatter.ClipAndJustify (text, 0, TextAlignment.Left));

        Assert.Throws<ArgumentOutOfRangeException> (
                                                    () =>
                                                        TextFormatter.ClipAndJustify (text, -1, TextAlignment.Left)
                                                   );
    }

    [Theory]
    [InlineData ("test", "", 0)]
    [InlineData ("test", "te", 2)]
    [InlineData ("test", "test", int.MaxValue)]
    [InlineData ("A sentence has words.", "A sentence has words.", 22)] // should fit
    [InlineData ("A sentence has words.", "A sentence has words.", 21)] // should fit
    [InlineData ("A sentence has words.", "A sentence has words.", int.MaxValue)] // should fit
    [InlineData ("A sentence has words.", "A sentence has words", 20)] // Should not fit
    [InlineData ("A sentence has words.", "A sentence", 10)] // Should not fit
    [InlineData ("A\tsentence\thas\twords.", "A sentence has words.", int.MaxValue)]
    [InlineData ("A\tsentence\thas\twords.", "A sentence", 10)]
    [InlineData ("line1\nline2\nline3long!", "line1\nline2\nline3long!", int.MaxValue)]
    [InlineData ("line1\nline2\nline3long!", "line1\nline", 10)]
    [InlineData (" ~  s  gui.cs   master ↑10", " ~  s  ", 10)] // Unicode
    [InlineData ("Ð ÑÐ", "Ð ÑÐ", 5)] // should fit
    [InlineData ("Ð ÑÐ", "Ð ÑÐ", 4)] // should fit
    [InlineData ("Ð ÑÐ", "Ð Ñ", 3)] // Should not fit
    public void ClipAndJustify_Valid_Centered (string text, string justifiedText, int maxWidth)
    {
        var align = TextAlignment.Centered;
        var textDirection = TextDirection.LeftRight_TopBottom;
        var tabWidth = 1;

        Assert.Equal (
                      justifiedText,
                      TextFormatter.ClipAndJustify (text, maxWidth, align, textDirection, tabWidth)
                     );
        int expectedClippedWidth = Math.Min (justifiedText.GetRuneCount (), maxWidth);

        Assert.Equal (
                      justifiedText,
                      TextFormatter.ClipAndJustify (text, maxWidth, align, textDirection, tabWidth)
                     );
        Assert.True (justifiedText.GetRuneCount () <= maxWidth);
        Assert.True (justifiedText.GetColumns () <= maxWidth);
        Assert.Equal (expectedClippedWidth, justifiedText.GetRuneCount ());

        Assert.Equal (
                      expectedClippedWidth,
                      justifiedText.ToRuneList ().Sum (r => Math.Max (r.GetColumns (), 1))
                     );
        Assert.True (expectedClippedWidth <= maxWidth);

        Assert.Equal (
                      StringExtensions.ToString (justifiedText.ToRunes () [..expectedClippedWidth]),
                      justifiedText
                     );
    }

    [Theory]
    [InlineData ("test", "", 0)]
    [InlineData ("test", "te", 2)]
    [InlineData ("test", "test", int.MaxValue)] // This doesn't throw because it only create a word with length 1
    [InlineData ("A sentence has words.", "A  sentence has words.", 22)] // should fit
    [InlineData ("A sentence has words.", "A sentence has words.", 21)] // should fit
    [InlineData (
                    "A sentence has words.",
                    "A                                                                                                                                                                 sentence                                                                                                                                                                 has                                                                                                                                                                words.",
                    500
                )] // should fit
    [InlineData ("A sentence has words.", "A sentence has words", 20)] // Should not fit
    [InlineData ("A sentence has words.", "A sentence", 10)] // Should not fit
    // Now throw System.OutOfMemoryException. See https://stackoverflow.com/questions/20672920/maxcapacity-of-stringbuilder
    //[InlineData ("A\tsentence\thas\twords.", "A sentence has words.", int.MaxValue)]
    [InlineData ("A\tsentence\thas\twords.", "A sentence", 10)]
    [InlineData (
                    "line1\nline2\nline3long!",
                    "line1\nline2\nline3long!",
                    int.MaxValue
                )] // This doesn't throw because it only create a line with length 1
    [InlineData ("line1\nline2\nline3long!", "line1\nline", 10)]
    [InlineData (" ~  s  gui.cs   master ↑10", " ~  s  ", 10)] // Unicode
    [InlineData ("Ð ÑÐ", "Ð  ÑÐ", 5)] // should fit
    [InlineData ("Ð ÑÐ", "Ð ÑÐ", 4)] // should fit
    [InlineData ("Ð ÑÐ", "Ð Ñ", 3)] // Should not fit
    public void ClipAndJustify_Valid_Justified (string text, string justifiedText, int maxWidth)
    {
        var align = TextAlignment.Justified;
        var textDirection = TextDirection.LeftRight_TopBottom;
        var tabWidth = 1;

        Assert.Equal (
                      justifiedText,
                      TextFormatter.ClipAndJustify (text, maxWidth, align, textDirection, tabWidth)
                     );
        int expectedClippedWidth = Math.Min (justifiedText.GetRuneCount (), maxWidth);

        Assert.Equal (
                      justifiedText,
                      TextFormatter.ClipAndJustify (text, maxWidth, align, textDirection, tabWidth)
                     );
        Assert.True (justifiedText.GetRuneCount () <= maxWidth);
        Assert.True (justifiedText.GetColumns () <= maxWidth);
        Assert.Equal (expectedClippedWidth, justifiedText.GetRuneCount ());

        Assert.Equal (
                      expectedClippedWidth,
                      justifiedText.ToRuneList ().Sum (r => Math.Max (r.GetColumns (), 1))
                     );
        Assert.True (expectedClippedWidth <= maxWidth);

        Assert.Equal (
                      StringExtensions.ToString (justifiedText.ToRunes () [..expectedClippedWidth]),
                      justifiedText
                     );

        // see Justify_ tests below
    }

    [Theory]
    [InlineData ("test", "", 0)]
    [InlineData ("test", "te", 2)]
    [InlineData ("test", "test", int.MaxValue)]
    [InlineData ("A sentence has words.", "A sentence has words.", 22)] // should fit
    [InlineData ("A sentence has words.", "A sentence has words.", 21)] // should fit
    [InlineData ("A sentence has words.", "A sentence has words.", int.MaxValue)] // should fit
    [InlineData ("A sentence has words.", "A sentence has words", 20)] // Should not fit
    [InlineData ("A sentence has words.", "A sentence", 10)] // Should not fit
    [InlineData ("A\tsentence\thas\twords.", "A sentence has words.", int.MaxValue)]
    [InlineData ("A\tsentence\thas\twords.", "A sentence", 10)]
    [InlineData ("line1\nline2\nline3long!", "line1\nline2\nline3long!", int.MaxValue)]
    [InlineData ("line1\nline2\nline3long!", "line1\nline", 10)]
    [InlineData (" ~  s  gui.cs   master ↑10", " ~  s  ", 10)] // Unicode
    [InlineData ("Ð ÑÐ", "Ð ÑÐ", 5)] // should fit
    [InlineData ("Ð ÑÐ", "Ð ÑÐ", 4)] // should fit
    [InlineData ("Ð ÑÐ", "Ð Ñ", 3)] // Should not fit
    public void ClipAndJustify_Valid_Left (string text, string justifiedText, int maxWidth)
    {
        var align = TextAlignment.Left;
        var textDirection = TextDirection.LeftRight_BottomTop;
        var tabWidth = 1;

        Assert.Equal (
                      justifiedText,
                      TextFormatter.ClipAndJustify (text, maxWidth, align, textDirection, tabWidth)
                     );
        int expectedClippedWidth = Math.Min (justifiedText.GetRuneCount (), maxWidth);

        Assert.Equal (
                      justifiedText,
                      TextFormatter.ClipAndJustify (text, maxWidth, align, textDirection, tabWidth)
                     );
        Assert.True (justifiedText.GetRuneCount () <= maxWidth);
        Assert.True (justifiedText.GetColumns () <= maxWidth);
        Assert.Equal (expectedClippedWidth, justifiedText.GetRuneCount ());

        Assert.Equal (
                      expectedClippedWidth,
                      justifiedText.ToRuneList ().Sum (r => Math.Max (r.GetColumns (), 1))
                     );
        Assert.True (expectedClippedWidth <= maxWidth);

        Assert.Equal (
                      StringExtensions.ToString (justifiedText.ToRunes () [..expectedClippedWidth]),
                      justifiedText
                     );
    }

    [Theory]
    [InlineData ("test", "", 0)]
    [InlineData ("test", "te", 2)]
    [InlineData ("test", "test", int.MaxValue)]
    [InlineData ("A sentence has words.", "A sentence has words.", 22)] // should fit
    [InlineData ("A sentence has words.", "A sentence has words.", 21)] // should fit
    [InlineData ("A sentence has words.", "A sentence has words.", int.MaxValue)] // should fit
    [InlineData ("A sentence has words.", "A sentence has words", 20)] // Should not fit
    [InlineData ("A sentence has words.", "A sentence", 10)] // Should not fit
    [InlineData ("A\tsentence\thas\twords.", "A sentence has words.", int.MaxValue)]
    [InlineData ("A\tsentence\thas\twords.", "A sentence", 10)]
    [InlineData ("line1\nline2\nline3long!", "line1\nline2\nline3long!", int.MaxValue)]
    [InlineData ("line1\nline2\nline3long!", "line1\nline", 10)]
    [InlineData (" ~  s  gui.cs   master ↑10", " ~  s  ", 10)] // Unicode
    [InlineData ("Ð ÑÐ", "Ð ÑÐ", 5)] // should fit
    [InlineData ("Ð ÑÐ", "Ð ÑÐ", 4)] // should fit
    [InlineData ("Ð ÑÐ", "Ð Ñ", 3)] // Should not fit
    public void ClipAndJustify_Valid_Right (string text, string justifiedText, int maxWidth)
    {
        var align = TextAlignment.Right;
        var textDirection = TextDirection.LeftRight_BottomTop;
        var tabWidth = 1;

        Assert.Equal (
                      justifiedText,
                      TextFormatter.ClipAndJustify (text, maxWidth, align, textDirection, tabWidth)
                     );
        int expectedClippedWidth = Math.Min (justifiedText.GetRuneCount (), maxWidth);

        Assert.Equal (
                      justifiedText,
                      TextFormatter.ClipAndJustify (text, maxWidth, align, textDirection, tabWidth)
                     );
        Assert.True (justifiedText.GetRuneCount () <= maxWidth);
        Assert.True (justifiedText.GetColumns () <= maxWidth);
        Assert.Equal (expectedClippedWidth, justifiedText.GetRuneCount ());

        Assert.Equal (
                      expectedClippedWidth,
                      justifiedText.ToRuneList ().Sum (r => Math.Max (r.GetColumns (), 1))
                     );
        Assert.True (expectedClippedWidth <= maxWidth);

        Assert.Equal (
                      StringExtensions.ToString (justifiedText.ToRunes () [..expectedClippedWidth]),
                      justifiedText
                     );
    }

    [Theory]
    [InlineData (14, 1, TextDirection.LeftRight_TopBottom, "Les Misęrables")]
    [InlineData (1, 14, TextDirection.TopBottom_LeftRight, "L\ne\ns\n \nM\ni\ns\nę\nr\na\nb\nl\ne\ns")]
    [InlineData (
                    4,
                    4,
                    TextDirection.TopBottom_LeftRight,
                    @"
LMre
eias
ssb 
 ęl "
                )]
    public void Draw_With_Combining_Runes (int width, int height, TextDirection textDirection, string expected)
    {
        var driver = new FakeDriver ();
        driver.Init ();

        var text = "Les Mise\u0328\u0301rables";

        var tf = new TextFormatter ();
        tf.Direction = textDirection;
        tf.Text = text;

        Assert.True (tf.WordWrap);

        tf.Size = new (width, height);

        tf.Draw (
                 new (0, 0, width, height),
                 new Attribute (ColorName.White, ColorName.Black),
                 new Attribute (ColorName.Blue, ColorName.Black),
                 default (Rectangle),
                 driver
                );
        TestHelpers.AssertDriverContentsWithFrameAre (expected, _output, driver);

        driver.End ();
    }

    [Fact]
    [SetupFakeDriver]
    public void FillRemaining_True_False ()
    {
        ((FakeDriver)Application.Driver).SetBufferSize (22, 5);

        Attribute [] attrs =
        {
            Attribute.Default, new Attribute (ColorName.Green, ColorName.BrightMagenta),
            new Attribute (ColorName.Blue, ColorName.Cyan)
        };
        var tf = new TextFormatter { Size = new (14, 3), Text = "Test\nTest long\nTest long long\n", MultiLine = true };

        tf.Draw (
                 new (1, 1, 19, 3),
                 attrs [1],
                 attrs [2]);

        Assert.False (tf.FillRemaining);

        TestHelpers.AssertDriverContentsWithFrameAre (
                                                      @"
 Test          
 Test long     
 Test long long",
                                                      _output);

        TestHelpers.AssertDriverAttributesAre (
                                               @"
000000000000000000000
011110000000000000000
011111111100000000000
011111111111111000000
000000000000000000000",
                                               null,
                                               attrs);

        tf.FillRemaining = true;

        tf.Draw (
                 new (1, 1, 19, 3),
                 attrs [1],
                 attrs [2]);

        TestHelpers.AssertDriverAttributesAre (
                                               @"
000000000000000000000
011111111111111111110
011111111111111111110
011111111111111111110
000000000000000000000",
                                               null,
                                               attrs);
    }

    [Theory]
    [InlineData ("_k Before", true, 0, (KeyCode)'K')] // lower case should return uppercase Hotkey
    [InlineData ("a_k Second", true, 1, (KeyCode)'K')]
    [InlineData ("Last _k", true, 5, (KeyCode)'K')]
    [InlineData ("After k_", false, -1, KeyCode.Null)]
    [InlineData ("Multiple _k and _R", true, 9, (KeyCode)'K')]
    [InlineData ("Non-english: _кдать", true, 13, (KeyCode)'к')] // Lower case Cryllic K (к)
    [InlineData ("_k Before", true, 0, (KeyCode)'K', true)] // Turn on FirstUpperCase and verify same results
    [InlineData ("a_k Second", true, 1, (KeyCode)'K', true)]
    [InlineData ("Last _k", true, 5, (KeyCode)'K', true)]
    [InlineData ("After k_", false, -1, KeyCode.Null, true)]
    [InlineData ("Multiple _k and _r", true, 9, (KeyCode)'K', true)]
    [InlineData ("Non-english: _кдать", true, 13, (KeyCode)'к', true)] // Cryllic K (К)
    public void FindHotKey_AlphaLowerCase_Succeeds (
        string text,
        bool expectedResult,
        int expectedHotPos,
        KeyCode expectedKey,
        bool supportFirstUpperCase = false
    )
    {
        var hotKeySpecifier = (Rune)'_';

        bool result = TextFormatter.FindHotKey (
                                                text,
                                                hotKeySpecifier,
                                                out int hotPos,
                                                out Key hotKey,
                                                supportFirstUpperCase
                                               );

        if (expectedResult)
        {
            Assert.True (result);
        }
        else
        {
            Assert.False (result);
        }

        Assert.Equal (expectedResult, result);
        Assert.Equal (expectedHotPos, hotPos);
        Assert.Equal (expectedKey, hotKey);
    }

    [Theory]
    [InlineData ("_K Before", true, 0, (KeyCode)'K')]
    [InlineData ("a_K Second", true, 1, (KeyCode)'K')]
    [InlineData ("Last _K", true, 5, (KeyCode)'K')]
    [InlineData ("After K_", false, -1, KeyCode.Null)]
    [InlineData ("Multiple _K and _R", true, 9, (KeyCode)'K')]
    [InlineData ("Non-english: _Кдать", true, 13, (KeyCode)'К')] // Cryllic K (К)
    [InlineData ("_K Before", true, 0, (KeyCode)'K', true)] // Turn on FirstUpperCase and verify same results
    [InlineData ("a_K Second", true, 1, (KeyCode)'K', true)]
    [InlineData ("Last _K", true, 5, (KeyCode)'K', true)]
    [InlineData ("After K_", false, -1, KeyCode.Null, true)]
    [InlineData ("Multiple _K and _R", true, 9, (KeyCode)'K', true)]
    [InlineData ("Non-english: _Кдать", true, 13, (KeyCode)'К', true)] // Cryllic K (К)
    public void FindHotKey_AlphaUpperCase_Succeeds (
        string text,
        bool expectedResult,
        int expectedHotPos,
        KeyCode expectedKey,
        bool supportFirstUpperCase = false
    )
    {
        var hotKeySpecifier = (Rune)'_';

        bool result = TextFormatter.FindHotKey (
                                                text,
                                                hotKeySpecifier,
                                                out int hotPos,
                                                out Key hotKey,
                                                supportFirstUpperCase
                                               );

        if (expectedResult)
        {
            Assert.True (result);
        }
        else
        {
            Assert.False (result);
        }

        Assert.Equal (expectedResult, result);
        Assert.Equal (expectedHotPos, hotPos);
        Assert.Equal (expectedKey, hotKey);
    }

    [Theory]
    [InlineData (null)]
    [InlineData ("")]
    [InlineData ("no hotkey")]
    [InlineData ("No hotkey, Upper Case")]
    [InlineData ("Non-english: Сохранить")]
    public void FindHotKey_Invalid_ReturnsFalse (string text)
    {
        var hotKeySpecifier = (Rune)'_';
        var supportFirstUpperCase = false;
        var hotPos = 0;
        Key hotKey = KeyCode.Null;
        var result = false;

        result = TextFormatter.FindHotKey (
                                           text,
                                           hotKeySpecifier,
                                           out hotPos,
                                           out hotKey,
                                           supportFirstUpperCase
                                          );
        Assert.False (result);
        Assert.Equal (-1, hotPos);
        Assert.Equal (KeyCode.Null, hotKey);
    }

    [Theory]
    [InlineData ("\"k before")]
    [InlineData ("ak second")]
    [InlineData ("last k")]
    [InlineData ("multiple k and r")]
    [InlineData ("12345")]
    [InlineData ("`~!@#$%^&*()-_=+[{]}\\|;:'\",<.>/?")] // punctuation
    [InlineData (" ~  s  gui.cs   master ↑10")] // ~IsLetterOrDigit + Unicode
    [InlineData ("non-english: кдать")] // Lower case Cryllic K (к)
    public void FindHotKey_Legacy_FirstUpperCase_NotFound_Returns_False (string text)
    {
        var supportFirstUpperCase = true;

        var hotKeySpecifier = (Rune)0;

        bool result = TextFormatter.FindHotKey (
                                                text,
                                                hotKeySpecifier,
                                                out int hotPos,
                                                out Key hotKey,
                                                supportFirstUpperCase
                                               );
        Assert.False (result);
        Assert.Equal (-1, hotPos);
        Assert.Equal (KeyCode.Null, hotKey);
    }

    [Theory]
    [InlineData ("K Before", true, 0, (KeyCode)'K')]
    [InlineData ("aK Second", true, 1, (KeyCode)'K')]
    [InlineData ("last K", true, 5, (KeyCode)'K')]
    [InlineData ("multiple K and R", true, 9, (KeyCode)'K')]
    [InlineData ("non-english: Кдать", true, 13, (KeyCode)'К')] // Cryllic K (К)
    public void FindHotKey_Legacy_FirstUpperCase_Succeeds (
        string text,
        bool expectedResult,
        int expectedHotPos,
        KeyCode expectedKey
    )
    {
        var supportFirstUpperCase = true;

        var hotKeySpecifier = (Rune)0;

        bool result = TextFormatter.FindHotKey (
                                                text,
                                                hotKeySpecifier,
                                                out int hotPos,
                                                out Key hotKey,
                                                supportFirstUpperCase
                                               );

        if (expectedResult)
        {
            Assert.True (result);
        }
        else
        {
            Assert.False (result);
        }

        Assert.Equal (expectedResult, result);
        Assert.Equal (expectedHotPos, hotPos);
        Assert.Equal (expectedKey, hotKey);
    }

    [Theory]
    [InlineData ("_1 Before", true, 0, (KeyCode)'1')] // Digits 
    [InlineData ("a_1 Second", true, 1, (KeyCode)'1')]
    [InlineData ("Last _1", true, 5, (KeyCode)'1')]
    [InlineData ("After 1_", false, -1, KeyCode.Null)]
    [InlineData ("Multiple _1 and _2", true, 9, (KeyCode)'1')]
    [InlineData ("_1 Before", true, 0, (KeyCode)'1', true)] // Turn on FirstUpperCase and verify same results
    [InlineData ("a_1 Second", true, 1, (KeyCode)'1', true)]
    [InlineData ("Last _1", true, 5, (KeyCode)'1', true)]
    [InlineData ("After 1_", false, -1, KeyCode.Null, true)]
    [InlineData ("Multiple _1 and _2", true, 9, (KeyCode)'1', true)]
    public void FindHotKey_Numeric_Succeeds (
        string text,
        bool expectedResult,
        int expectedHotPos,
        KeyCode expectedKey,
        bool supportFirstUpperCase = false
    )
    {
        var hotKeySpecifier = (Rune)'_';

        bool result = TextFormatter.FindHotKey (
                                                text,
                                                hotKeySpecifier,
                                                out int hotPos,
                                                out Key hotKey,
                                                supportFirstUpperCase
                                               );

        if (expectedResult)
        {
            Assert.True (result);
        }
        else
        {
            Assert.False (result);
        }

        Assert.Equal (expectedResult, result);
        Assert.Equal (expectedHotPos, hotPos);
        Assert.Equal (expectedKey, hotKey);
    }

    [Theory]
    [InlineData ("_\"k before", true, (KeyCode)'"')] // BUGBUG: Not sure why this fails. " is a normal char
    [InlineData ("\"_k before", true, KeyCode.K)]
    [InlineData ("_`~!@#$%^&*()-_=+[{]}\\|;:'\",<.>/?", true, (KeyCode)'`')]
    [InlineData ("`_~!@#$%^&*()-_=+[{]}\\|;:'\",<.>/?", true, (KeyCode)'~')]
    [InlineData (
                    "`~!@#$%^&*()-__=+[{]}\\|;:'\",<.>/?",
                    true,
                    (KeyCode)'='
                )] // BUGBUG: Not sure why this fails. Ignore the first and consider the second
    [InlineData ("_ ~  s  gui.cs   master ↑10", true, (KeyCode)'')] // ~IsLetterOrDigit + Unicode
    [InlineData (" ~  s  gui.cs  _ master ↑10", true, (KeyCode)'')] // ~IsLetterOrDigit + Unicode
    [InlineData ("non-english: _кдать", true, (KeyCode)'к')] // Lower case Cryllic K (к)
    public void FindHotKey_Symbols_Returns_Symbol (string text, bool found, KeyCode expected)
    {
        var hotKeySpecifier = (Rune)'_';

        bool result = TextFormatter.FindHotKey (text, hotKeySpecifier, out int _, out Key hotKey);
        Assert.Equal (found, result);
        Assert.Equal (expected, hotKey);
    }

    [Fact]
    public void Format_Dont_Throw_ArgumentException_With_WordWrap_As_False_And_Keep_End_Spaces_As_True ()
    {
        Exception exception = Record.Exception (
                                                () =>
                                                    TextFormatter.Format (
                                                                          "Some text",
                                                                          4,
                                                                          TextAlignment.Left,
                                                                          false,
                                                                          true
                                                                         )
                                               );
        Assert.Null (exception);
    }

    [Theory]
    [InlineData (
                    "Hello world, how are you today? Pretty neat!",
                    44,
                    80,
                    "Hello      world,      how      are      you      today?      Pretty      neat!"
                )]
    public void Format_Justified_Always_Returns_Text_Width_Equal_To_Passed_Width_Horizontal (
        string text,
        int runeCount,
        int maxWidth,
        string justifiedText
    )
    {
        Assert.Equal (runeCount, text.GetRuneCount ());

        var fmtText = string.Empty;

        for (int i = text.GetRuneCount (); i < maxWidth; i++)
        {
            fmtText = TextFormatter.Format (text, i, TextAlignment.Justified, false, true) [0];
            Assert.Equal (i, fmtText.GetRuneCount ());
            char c = fmtText [^1];
            Assert.True (text.EndsWith (c));
        }

        Assert.Equal (justifiedText, fmtText);
    }

    [Theory]
    [InlineData (
                    "Hello world, how are you today? Pretty neat!",
                    44,
                    80,
                    "Hello      world,      how      are      you      today?      Pretty      neat!"
                )]
    public void Format_Justified_Always_Returns_Text_Width_Equal_To_Passed_Width_Vertical (
        string text,
        int runeCount,
        int maxWidth,
        string justifiedText
    )
    {
        Assert.Equal (runeCount, text.GetRuneCount ());

        var fmtText = string.Empty;

        for (int i = text.GetRuneCount (); i < maxWidth; i++)
        {
            fmtText = TextFormatter.Format (
                                            text,
                                            i,
                                            TextAlignment.Justified,
                                            false,
                                            true,
                                            0,
                                            TextDirection.TopBottom_LeftRight
                                           ) [0];
            Assert.Equal (i, fmtText.GetRuneCount ());
            char c = fmtText [^1];
            Assert.True (text.EndsWith (c));
        }

        Assert.Equal (justifiedText, fmtText);
    }

    [Theory]
    [InlineData ("Truncate", 3, "Tru")]
    [InlineData ("デモエムポンズ", 3, "デ")]
    public void Format_Truncate_Simple_And_Wide_Runes (string text, int width, string expected)
    {
        List<string> list = TextFormatter.Format (text, width, false, false);
        Assert.Equal (expected, list [^1]);
    }

    [Theory]
    [MemberData (nameof (FormatEnvironmentNewLine))]
    public void Format_With_PreserveTrailingSpaces_And_Without_PreserveTrailingSpaces (
        string text,
        int width,
        IEnumerable<string> expected
    )
    {
        var preserveTrailingSpaces = false;
        List<string> formated = TextFormatter.Format (text, width, false, true, preserveTrailingSpaces);
        Assert.Equal (expected, formated);

        preserveTrailingSpaces = true;
        formated = TextFormatter.Format (text, width, false, true, preserveTrailingSpaces);
        Assert.Equal (expected, formated);
    }

    [Theory]
    [InlineData (
                    " A sentence has words. \n This is the second Line - 2. ",
                    4,
                    -50,
                    TextAlignment.Left,
                    true,
                    false,
                    new [] { " A", "sent", "ence", "has", "word", "s. ", " Thi", "s is", "the", "seco", "nd", "Line", "- 2." },
                    " Asentencehaswords.  This isthesecondLine- 2."
                )]
    [InlineData (
                    " A sentence has words. \n This is the second Line - 2. ",
                    4,
                    -50,
                    TextAlignment.Left,
                    true,
                    true,
                    new []
                    {
                        " A ",
                        "sent",
                        "ence",
                        " ",
                        "has ",
                        "word",
                        "s. ",
                        " ",
                        "This",
                        " is ",
                        "the ",
                        "seco",
                        "nd ",
                        "Line",
                        " - ",
                        "2. "
                    },
                    " A sentence has words.  This is the second Line - 2. "
                )]
    public void Format_WordWrap_PreserveTrailingSpaces (
        string text,
        int maxWidth,
        int widthOffset,
        TextAlignment textAlignment,
        bool wrap,
        bool preserveTrailingSpaces,
        IEnumerable<string> resultLines,
        string expectedWrappedText
    )
    {
        Assert.Equal (maxWidth, text.GetRuneCount () + widthOffset);
        List<string> list = TextFormatter.Format (text, maxWidth, textAlignment, wrap, preserveTrailingSpaces);
        Assert.Equal (list.Count, resultLines.Count ());
        Assert.Equal (resultLines, list);
        var wrappedText = string.Empty;

        foreach (string txt in list)
        {
            wrappedText += txt;
        }

        Assert.Equal (expectedWrappedText, wrappedText);
    }

    [Theory]
    [InlineData ("Hello World", 11)]
    [InlineData ("こんにちは世界", 14)]
    public void GetColumns_Simple_And_Wide_Runes (string text, int width) { Assert.Equal (width, text.GetColumns ()); }

    [Theory]
    [InlineData ("Hello World", 6, 6)]
    [InlineData ("こんにちは 世界", 6, 3)]
    [MemberData (nameof (CMGlyphs))]
    public void GetLengthThatFits_List_Simple_And_Wide_Runes (string text, int columns, int expectedLength)
    {
        List<Rune> runes = text.ToRuneList ();
        Assert.Equal (expectedLength, TextFormatter.GetLengthThatFits (runes, columns));
    }

    [Theory]
    [InlineData ("test", 3, 3)]
    [InlineData ("test", 4, 4)]
    [InlineData ("test", 10, 4)]
    public void GetLengthThatFits_Runelist (string text, int columns, int expectedLength)
    {
        List<Rune> runes = text.ToRuneList ();

        Assert.Equal (expectedLength, TextFormatter.GetLengthThatFits (runes, columns));
    }

    [Theory]
    [InlineData ("Hello World", 6, 6)]
    [InlineData ("こんにちは 世界", 6, 3)]
    public void GetLengthThatFits_Simple_And_Wide_Runes (string text, int columns, int expectedLength)
    {
        Assert.Equal (expectedLength, TextFormatter.GetLengthThatFits (text, columns));
    }

    [Theory]
    [InlineData ("test", 3, 3)]
    [InlineData ("test", 4, 4)]
    [InlineData ("test", 10, 4)]
    [InlineData ("test", 1, 1)]
    [InlineData ("test", 0, 0)]
    [InlineData ("test", -1, 0)]
    [InlineData (null, -1, 0)]
    [InlineData ("", -1, 0)]
    public void GetLengthThatFits_String (string text, int columns, int expectedLength)
    {
        Assert.Equal (expectedLength, TextFormatter.GetLengthThatFits (text, columns));
    }

    [Fact]
    public void GetLengthThatFits_With_Combining_Runes ()
    {
        var text = "Les Mise\u0328\u0301rables";
        Assert.Equal (16, TextFormatter.GetLengthThatFits (text, 14));
    }

    [Fact]
    public void GetMaxColsForWidth_With_Combining_Runes ()
    {
        List<string> text = new () { "Les Mis", "e\u0328\u0301", "rables" };
        Assert.Equal (1, TextFormatter.GetMaxColsForWidth (text, 1));
    }


    [Theory]
    [InlineData (new [] { "0123456789" }, 1)]
    [InlineData (new [] { "Hello World" }, 1)]
    [InlineData (new [] { "Hello", "World" }, 2)]
    [InlineData (new [] { "こんにちは", "世界" }, 4)]
    public void GetColumnsRequiredForVerticalText_List_GetsWidth (IEnumerable<string> text, int expectedWidth)
    {
        Assert.Equal (expectedWidth, TextFormatter.GetColumnsRequiredForVerticalText (text.ToList ()));

    }

    [Theory]
    [InlineData (new [] { "Hello World" }, 1, 0, 1, 1)]
    [InlineData (new [] { "Hello", "World" }, 2, 1, 1, 1)]
    [InlineData (new [] { "こんにちは", "世界" }, 4, 1, 1, 2)]
    public void GetColumnsRequiredForVerticalText_List_Simple_And_Wide_Runes (
        IEnumerable<string> text,
        int expectedWidth,
        int index,
        int length,
        int expectedIndexWidth
    )
    {
        Assert.Equal (expectedWidth, TextFormatter.GetColumnsRequiredForVerticalText (text.ToList ()));
        Assert.Equal (expectedIndexWidth, TextFormatter.GetColumnsRequiredForVerticalText (text.ToList (), index, length));
    }

    [Fact]
    public void GetColumnsRequiredForVerticalText_List_With_Combining_Runes ()
    {
        List<string> text = new () { "Les Mis", "e\u0328\u0301", "rables" };
        Assert.Equal (1, TextFormatter.GetColumnsRequiredForVerticalText (text, 1, 1));
    }

    //[Fact]
    //public void GetWidestLineLength_With_Combining_Runes ()
    //{
    //    var text = "Les Mise\u0328\u0301rables";
    //    Assert.Equal (1, TextFormatter.GetWidestLineLength (text, 1, 1));
    //}

    [Fact]
    public void Internal_Tests ()
    {
        var tf = new TextFormatter ();
        Assert.Equal (KeyCode.Null, tf.HotKey);
        tf.HotKey = KeyCode.CtrlMask | KeyCode.Q;
        Assert.Equal (KeyCode.CtrlMask | KeyCode.Q, tf.HotKey);
    }

    [Theory]
    [InlineData ("")]
    [InlineData (null)]
    [InlineData ("test")]
    public void Justify_Invalid (string text)
    {
        Assert.Equal (text, TextFormatter.Justify (text, 0));
        Assert.Equal (text, TextFormatter.Justify (text, 0));
        Assert.Throws<ArgumentOutOfRangeException> (() => TextFormatter.Justify (text, -1));
    }

    [Theory]

    // Even # of spaces
    //            0123456789
    [InlineData ("012 456 89", "012 456 89", 10, 0, "+", true)]
    [InlineData ("012 456 89", "012++456+89", 11, 1)]
    [InlineData ("012 456 89", "012 456 89", 12, 2, "++", true)]
    [InlineData ("012 456 89", "012+++456++89", 13, 3)]
    [InlineData ("012 456 89", "012 456 89", 14, 4, "+++", true)]
    [InlineData ("012 456 89", "012++++456+++89", 15, 5)]
    [InlineData ("012 456 89", "012 456 89", 16, 6, "++++", true)]
    [InlineData ("012 456 89", "012 456 89", 30, 20, "+++++++++++", true)]
    [InlineData ("012 456 89", "012+++++++++++++456++++++++++++89", 33, 23)]

    // Odd # of spaces
    //            01234567890123
    [InlineData ("012 456 89 end", "012 456 89 end", 14, 0, "+", true)]
    [InlineData ("012 456 89 end", "012++456+89+end", 15, 1)]
    [InlineData ("012 456 89 end", "012++456++89+end", 16, 2)]
    [InlineData ("012 456 89 end", "012 456 89 end", 17, 3, "++", true)]
    [InlineData ("012 456 89 end", "012+++456++89++end", 18, 4)]
    [InlineData ("012 456 89 end", "012+++456+++89++end", 19, 5)]
    [InlineData ("012 456 89 end", "012 456 89 end", 20, 6, "+++", true)]
    [InlineData ("012 456 89 end", "012++++++++456++++++++89+++++++end", 34, 20)]
    [InlineData ("012 456 89 end", "012+++++++++456+++++++++89++++++++end", 37, 23)]

    // Unicode
    // Even # of chars
    //            0123456789
    [InlineData ("Ð¿ÑÐ Ð²Ð Ñ", "Ð¿ÑÐ Ð²Ð Ñ", 10, 0, "+", true)]
    [InlineData ("Ð¿ÑÐ Ð²Ð Ñ", "Ð¿ÑÐ++Ð²Ð+Ñ", 11, 1)]
    [InlineData ("Ð¿ÑÐ Ð²Ð Ñ", "Ð¿ÑÐ Ð²Ð Ñ", 12, 2, "++", true)]
    [InlineData ("Ð¿ÑÐ Ð²Ð Ñ", "Ð¿ÑÐ+++Ð²Ð++Ñ", 13, 3)]
    [InlineData ("Ð¿ÑÐ Ð²Ð Ñ", "Ð¿ÑÐ Ð²Ð Ñ", 14, 4, "+++", true)]
    [InlineData ("Ð¿ÑÐ Ð²Ð Ñ", "Ð¿ÑÐ++++Ð²Ð+++Ñ", 15, 5)]
    [InlineData ("Ð¿ÑÐ Ð²Ð Ñ", "Ð¿ÑÐ Ð²Ð Ñ", 16, 6, "++++", true)]
    [InlineData ("Ð¿ÑÐ Ð²Ð Ñ", "Ð¿ÑÐ Ð²Ð Ñ", 30, 20, "+++++++++++", true)]
    [InlineData ("Ð¿ÑÐ Ð²Ð Ñ", "Ð¿ÑÐ+++++++++++++Ð²Ð++++++++++++Ñ", 33, 23)]

    // Unicode
    // Odd # of chars
    //            0123456789
    [InlineData ("Ð ÑÐ Ð²Ð Ñ", "Ð ÑÐ Ð²Ð Ñ", 10, 0, "+", true)]
    [InlineData ("Ð ÑÐ Ð²Ð Ñ", "Ð++ÑÐ+Ð²Ð+Ñ", 11, 1)]
    [InlineData ("Ð ÑÐ Ð²Ð Ñ", "Ð++ÑÐ++Ð²Ð+Ñ", 12, 2)]
    [InlineData ("Ð ÑÐ Ð²Ð Ñ", "Ð ÑÐ Ð²Ð Ñ", 13, 3, "++", true)]
    [InlineData ("Ð ÑÐ Ð²Ð Ñ", "Ð+++ÑÐ++Ð²Ð++Ñ", 14, 4)]
    [InlineData ("Ð ÑÐ Ð²Ð Ñ", "Ð+++ÑÐ+++Ð²Ð++Ñ", 15, 5)]
    [InlineData ("Ð ÑÐ Ð²Ð Ñ", "Ð ÑÐ Ð²Ð Ñ", 16, 6, "+++", true)]
    [InlineData ("Ð ÑÐ Ð²Ð Ñ", "Ð++++++++ÑÐ++++++++Ð²Ð+++++++Ñ", 30, 20)]
    [InlineData ("Ð ÑÐ Ð²Ð Ñ", "Ð+++++++++ÑÐ+++++++++Ð²Ð++++++++Ñ", 33, 23)]
    public void Justify_Sentence (
        string text,
        string justifiedText,
        int forceToWidth,
        int widthOffset,
        string replaceWith = null,
        bool replace = false
    )
    {
        var fillChar = '+';

        Assert.Equal (forceToWidth, text.GetRuneCount () + widthOffset);

        if (replace)
        {
            justifiedText = text.Replace (" ", replaceWith);
        }

        Assert.Equal (justifiedText, TextFormatter.Justify (text, forceToWidth, fillChar));
        Assert.True (Math.Abs (forceToWidth - justifiedText.GetRuneCount ()) < text.Count (s => s == ' '));
        Assert.True (Math.Abs (forceToWidth - justifiedText.GetColumns ()) < text.Count (s => s == ' '));
    }

    [Theory]
    [InlineData ("word")] // Even # of chars
    [InlineData ("word.")] // Odd # of chars
    [InlineData ("Ð¿ÑÐ¸Ð²ÐµÑ")] // Unicode (even #)
    [InlineData ("Ð¿ÑÐ¸Ð²ÐµÑ.")] // Unicode (odd # of chars)
    public void Justify_SingleWord (string text)
    {
        string justifiedText = text;
        var fillChar = '+';

        int width = text.GetRuneCount ();
        Assert.Equal (justifiedText, TextFormatter.Justify (text, width, fillChar));
        width = text.GetRuneCount () + 1;
        Assert.Equal (justifiedText, TextFormatter.Justify (text, width, fillChar));
        width = text.GetRuneCount () + 2;
        Assert.Equal (justifiedText, TextFormatter.Justify (text, width, fillChar));
        width = text.GetRuneCount () + 10;
        Assert.Equal (justifiedText, TextFormatter.Justify (text, width, fillChar));
        width = text.GetRuneCount () + 11;
        Assert.Equal (justifiedText, TextFormatter.Justify (text, width, fillChar));
    }

    [Theory]
    [InlineData ("Single Line 界", 14)]
    [InlineData ("First Line 界\nSecond Line 界\nThird Line 界\n", 14)]
    public void MaxWidthLine_With_And_Without_Newlines (string text, int expected) { Assert.Equal (expected, TextFormatter.GetWidestLineLength (text)); }

    [Theory]
    [InlineData (
                    "First Line\nSecond Line\nThird Line\nForty Line\nFifteenth Line\nSeventy Line",
                    0,
                    0,
                    false,
                    new [] { "" }
                )]
    [InlineData (
                    "First Line\nSecond Line\nThird Line\nForty Line\nFifteenth Line\nSeventy Line",
                    0,
                    1,
                    false,
                    new [] { "" }
                )]
    [InlineData (
                    "First Line\nSecond Line\nThird Line\nForty Line\nFifteenth Line\nSeventy Line",
                    1,
                    0,
                    false,
                    new [] { "" }
                )]
    [InlineData (
                    "First Line\nSecond Line\nThird Line\nForty Line\nFifteenth Line\nSeventy Line",
                    0,
                    0,
                    true,
                    new [] { "" }
                )]
    [InlineData (
                    "First Line\nSecond Line\nThird Line\nForty Line\nFifteenth Line\nSeventy Line",
                    0,
                    1,
                    true,
                    new [] { "" }
                )]
    [InlineData (
                    "First Line\nSecond Line\nThird Line\nForty Line\nFifteenth Line\nSeventy Line",
                    1,
                    0,
                    true,
                    new [] { "" }
                )]
    [InlineData (
                    "First Line\nSecond Line\nThird Line\nForty Line\nFifteenth Line\nSeventy Line",
                    6,
                    5,
                    false,
                    new [] { "First " }
                )]
    [InlineData ("1\n2\n3\n4\n5\n6", 6, 5, false, new [] { "1 2 3 " })]
    [InlineData (
                    "First Line\nSecond Line\nThird Line\nForty Line\nFifteenth Line\nSeventy Line",
                    6,
                    5,
                    true,
                    new [] { "First ", "Second", "Third ", "Forty ", "Fiftee" }
                )]
    [InlineData ("第一行\n第二行\n第三行\n四十行\n第十五行\n七十行", 5, 5, false, new [] { "第一" })]
    [InlineData ("第一行\n第二行\n第三行\n四十行\n第十五行\n七十行", 5, 5, true, new [] { "第一", "第二", "第三", "四十", "第十" })]
    public void MultiLine_WordWrap_False_Horizontal_Direction (
        string text,
        int maxWidth,
        int maxHeight,
        bool multiLine,
        IEnumerable<string> resultLines
    )
    {
        var tf = new TextFormatter
        {
            Text = text, Size = new (maxWidth, maxHeight), WordWrap = false, MultiLine = multiLine
        };

        Assert.False (tf.AutoSize);
        Assert.False (tf.WordWrap);
        Assert.True (tf.MultiLine == multiLine);
        Assert.Equal (TextDirection.LeftRight_TopBottom, tf.Direction);

        List<string> splitLines = tf.GetLines ();
        Assert.Equal (splitLines.Count, resultLines.Count ());
        Assert.Equal (splitLines, resultLines);
    }

    [Theory]
    [InlineData (
                    "First Line\nSecond Line\nThird Line\nForty Line\nFifteenth Line\nSeventy Line",
                    0,
                    0,
                    false,
                    new [] { "" }
                )]
    [InlineData (
                    "First Line\nSecond Line\nThird Line\nForty Line\nFifteenth Line\nSeventy Line",
                    0,
                    1,
                    false,
                    new [] { "" }
                )]
    [InlineData (
                    "First Line\nSecond Line\nThird Line\nForty Line\nFifteenth Line\nSeventy Line",
                    1,
                    0,
                    false,
                    new [] { "" }
                )]
    [InlineData (
                    "First Line\nSecond Line\nThird Line\nForty Line\nFifteenth Line\nSeventy Line",
                    0,
                    0,
                    true,
                    new [] { "" }
                )]
    [InlineData (
                    "First Line\nSecond Line\nThird Line\nForty Line\nFifteenth Line\nSeventy Line",
                    0,
                    1,
                    true,
                    new [] { "" }
                )]
    [InlineData (
                    "First Line\nSecond Line\nThird Line\nForty Line\nFifteenth Line\nSeventy Line",
                    1,
                    0,
                    true,
                    new [] { "" }
                )]
    [InlineData (
                    "First Line\nSecond Line\nThird Line\nForty Line\nFifteenth Line\nSeventy Line",
                    6,
                    5,
                    false,
                    new [] { "First" }
                )]
    [InlineData ("1\n2\n3\n4\n5\n6", 6, 5, false, new [] { "1 2 3" })]
    [InlineData (
                    "First Line\nSecond Line\nThird Line\nForty Line\nFifteenth Line\nSeventy Line",
                    6,
                    5,
                    true,
                    new [] { "First", "Secon", "Third", "Forty", "Fifte", "Seven" }
                )]
    [InlineData ("第一行\n第二行\n第三行\n四十行\n第十五行\n七十行", 5, 5, false, new [] { "第一行 第" })]
    [InlineData ("第一行\n第二行\n第三行\n四十行\n第十五行\n七十行", 5, 5, true, new [] { "第一行", "第二行" })]
    public void MultiLine_WordWrap_False_Vertical_Direction (
        string text,
        int maxWidth,
        int maxHeight,
        bool multiLine,
        IEnumerable<string> resultLines
    )
    {
        var tf = new TextFormatter
        {
            Text = text,
            Size = new (maxWidth, maxHeight),
            WordWrap = false,
            MultiLine = multiLine,
            Direction = TextDirection.TopBottom_LeftRight
        };

        Assert.False (tf.AutoSize);
        Assert.False (tf.WordWrap);
        Assert.True (tf.MultiLine == multiLine);
        Assert.Equal (TextDirection.TopBottom_LeftRight, tf.Direction);

        List<string> splitLines = tf.GetLines ();
        Assert.Equal (splitLines.Count, resultLines.Count ());
        Assert.Equal (splitLines, resultLines);
    }

    [Fact]
    public void NeedsFormat_Sets ()
    {
        var testText = "test";
        var testBounds = new Rectangle (0, 0, 100, 1);
        var tf = new TextFormatter ();

        tf.Text = "test";
        Assert.True (tf.NeedsFormat); // get_Lines causes a Format
        Assert.NotEmpty (tf.GetLines ());
        Assert.False (tf.NeedsFormat); // get_Lines causes a Format
        Assert.Equal (testText, tf.Text);
        tf.Draw (testBounds, new Attribute (), new Attribute ());
        Assert.False (tf.NeedsFormat);

        tf.Size = new (1, 1);
        Assert.True (tf.NeedsFormat);
        Assert.NotEmpty (tf.GetLines ());
        Assert.False (tf.NeedsFormat); // get_Lines causes a Format

        tf.Alignment = TextAlignment.Centered;
        Assert.True (tf.NeedsFormat);
        Assert.NotEmpty (tf.GetLines ());
        Assert.False (tf.NeedsFormat); // get_Lines causes a Format
    }

    [Theory]
    [InlineData ("", -1, TextAlignment.Left, false, 0)]
    [InlineData (null, 0, TextAlignment.Left, false, 1)]
    [InlineData (null, 0, TextAlignment.Left, true, 1)]
    [InlineData ("", 0, TextAlignment.Left, false, 1)]
    [InlineData ("", 0, TextAlignment.Left, true, 1)]
    public void Reformat_Invalid (string text, int maxWidth, TextAlignment textAlignment, bool wrap, int linesCount)
    {
        if (maxWidth < 0)
        {
            Assert.Throws<ArgumentOutOfRangeException> (
                                                        () =>
                                                            TextFormatter.Format (text, maxWidth, textAlignment, wrap)
                                                       );
        }
        else
        {
            List<string> list = TextFormatter.Format (text, maxWidth, textAlignment, wrap);
            Assert.NotEmpty (list);
            Assert.True (list.Count == linesCount);
            Assert.Equal (string.Empty, list [0]);
        }
    }

    [Theory]
    [InlineData ("A sentence has words.\nLine 2.", 0, -29, TextAlignment.Left, false, 1, true)]
    [InlineData ("A sentence has words.\nLine 2.", 1, -28, TextAlignment.Left, false, 1, false)]
    [InlineData ("A sentence has words.\nLine 2.", 5, -24, TextAlignment.Left, false, 1, false)]
    [InlineData ("A sentence has words.\nLine 2.", 28, -1, TextAlignment.Left, false, 1, false)]

    // no clip
    [InlineData ("A sentence has words.\nLine 2.", 29, 0, TextAlignment.Left, false, 1, false)]
    [InlineData ("A sentence has words.\nLine 2.", 30, 1, TextAlignment.Left, false, 1, false)]
    [InlineData ("A sentence has words.\r\nLine 2.", 0, -30, TextAlignment.Left, false, 1, true)]
    [InlineData ("A sentence has words.\r\nLine 2.", 1, -29, TextAlignment.Left, false, 1, false)]
    [InlineData ("A sentence has words.\r\nLine 2.", 5, -25, TextAlignment.Left, false, 1, false)]
    [InlineData ("A sentence has words.\r\nLine 2.", 29, -1, TextAlignment.Left, false, 1, false, 1)]
    [InlineData ("A sentence has words.\r\nLine 2.", 30, 0, TextAlignment.Left, false, 1, false)]
    [InlineData ("A sentence has words.\r\nLine 2.", 31, 1, TextAlignment.Left, false, 1, false)]
    public void Reformat_NoWordrap_NewLines_MultiLine_False (
        string text,
        int maxWidth,
        int widthOffset,
        TextAlignment textAlignment,
        bool wrap,
        int linesCount,
        bool stringEmpty,
        int clipWidthOffset = 0
    )
    {
        Assert.Equal (maxWidth, text.GetRuneCount () + widthOffset);
        int expectedClippedWidth = Math.Min (text.GetRuneCount (), maxWidth) + clipWidthOffset;
        List<string> list = TextFormatter.Format (text, maxWidth, textAlignment, wrap);
        Assert.NotEmpty (list);
        Assert.True (list.Count == linesCount);

        if (stringEmpty)
        {
            Assert.Equal (string.Empty, list [0]);
        }
        else
        {
            Assert.NotEqual (string.Empty, list [0]);
        }

        if (text.Contains ("\r\n") && maxWidth > 0)
        {
            Assert.Equal (
                          StringExtensions.ToString (text.ToRunes () [..expectedClippedWidth])
                                          .Replace ("\r\n", " "),
                          list [0]
                         );
        }
        else if (text.Contains ('\n') && maxWidth > 0)
        {
            Assert.Equal (
                          StringExtensions.ToString (text.ToRunes () [..expectedClippedWidth])
                                          .Replace ("\n", " "),
                          list [0]
                         );
        }
        else
        {
            Assert.Equal (StringExtensions.ToString (text.ToRunes () [..expectedClippedWidth]), list [0]);
        }
    }

    [Theory]
    [InlineData ("A sentence has words.\nLine 2.", 0, -29, TextAlignment.Left, false, 1, true, new [] { "" })]
    [InlineData (
                    "A sentence has words.\nLine 2.",
                    1,
                    -28,
                    TextAlignment.Left,
                    false,
                    2,
                    false,
                    new [] { "A", "L" }
                )]
    [InlineData (
                    "A sentence has words.\nLine 2.",
                    5,
                    -24,
                    TextAlignment.Left,
                    false,
                    2,
                    false,
                    new [] { "A sen", "Line " }
                )]
    [InlineData (
                    "A sentence has words.\nLine 2.",
                    28,
                    -1,
                    TextAlignment.Left,
                    false,
                    2,
                    false,
                    new [] { "A sentence has words.", "Line 2." }
                )]
    //// no clip
    [InlineData (
                    "A sentence has words.\nLine 2.",
                    29,
                    0,
                    TextAlignment.Left,
                    false,
                    2,
                    false,
                    new [] { "A sentence has words.", "Line 2." }
                )]
    [InlineData (
                    "A sentence has words.\nLine 2.",
                    30,
                    1,
                    TextAlignment.Left,
                    false,
                    2,
                    false,
                    new [] { "A sentence has words.", "Line 2." }
                )]
    [InlineData ("A sentence has words.\r\nLine 2.", 0, -30, TextAlignment.Left, false, 1, true, new [] { "" })]
    [InlineData (
                    "A sentence has words.\r\nLine 2.",
                    1,
                    -29,
                    TextAlignment.Left,
                    false,
                    2,
                    false,
                    new [] { "A", "L" }
                )]
    [InlineData (
                    "A sentence has words.\r\nLine 2.",
                    5,
                    -25,
                    TextAlignment.Left,
                    false,
                    2,
                    false,
                    new [] { "A sen", "Line " }
                )]
    [InlineData (
                    "A sentence has words.\r\nLine 2.",
                    29,
                    -1,
                    TextAlignment.Left,
                    false,
                    2,
                    false,
                    new [] { "A sentence has words.", "Line 2." }
                )]
    [InlineData (
                    "A sentence has words.\r\nLine 2.",
                    30,
                    0,
                    TextAlignment.Left,
                    false,
                    2,
                    false,
                    new [] { "A sentence has words.", "Line 2." }
                )]
    [InlineData (
                    "A sentence has words.\r\nLine 2.",
                    31,
                    1,
                    TextAlignment.Left,
                    false,
                    2,
                    false,
                    new [] { "A sentence has words.", "Line 2." }
                )]
    public void Reformat_NoWordrap_NewLines_MultiLine_True (
        string text,
        int maxWidth,
        int widthOffset,
        TextAlignment textAlignment,
        bool wrap,
        int linesCount,
        bool stringEmpty,
        IEnumerable<string> resultLines
    )
    {
        Assert.Equal (maxWidth, text.GetRuneCount () + widthOffset);

        List<string> list = TextFormatter.Format (
                                                  text,
                                                  maxWidth,
                                                  textAlignment,
                                                  wrap,
                                                  false,
                                                  0,
                                                  TextDirection.LeftRight_TopBottom,
                                                  true
                                                 );
        Assert.NotEmpty (list);
        Assert.True (list.Count == linesCount);

        if (stringEmpty)
        {
            Assert.Equal (string.Empty, list [0]);
        }
        else
        {
            Assert.NotEqual (string.Empty, list [0]);
        }

        Assert.Equal (list, resultLines);
    }

    [Theory]
    [InlineData ("A sentence has words.\nLine 2.", 0, -29, TextAlignment.Left, false, 1, true, new [] { "" })]
    [InlineData (
                    "A sentence has words.\nLine 2.",
                    1,
                    -28,
                    TextAlignment.Left,
                    false,
                    2,
                    false,
                    new [] { "A", "L" }
                )]
    [InlineData (
                    "A sentence has words.\nLine 2.",
                    5,
                    -24,
                    TextAlignment.Left,
                    false,
                    2,
                    false,
                    new [] { "A sen", "Line " }
                )]
    [InlineData (
                    "A sentence has words.\nLine 2.",
                    28,
                    -1,
                    TextAlignment.Left,
                    false,
                    2,
                    false,
                    new [] { "A sentence has words.", "Line 2." }
                )]
    //// no clip
    [InlineData (
                    "A sentence has words.\nLine 2.",
                    29,
                    0,
                    TextAlignment.Left,
                    false,
                    2,
                    false,
                    new [] { "A sentence has words.", "Line 2." }
                )]
    [InlineData (
                    "A sentence has words.\nLine 2.",
                    30,
                    1,
                    TextAlignment.Left,
                    false,
                    2,
                    false,
                    new [] { "A sentence has words.", "Line 2." }
                )]
    [InlineData ("A sentence has words.\r\nLine 2.", 0, -30, TextAlignment.Left, false, 1, true, new [] { "" })]
    [InlineData (
                    "A sentence has words.\r\nLine 2.",
                    1,
                    -29,
                    TextAlignment.Left,
                    false,
                    2,
                    false,
                    new [] { "A", "L" }
                )]
    [InlineData (
                    "A sentence has words.\r\nLine 2.",
                    5,
                    -25,
                    TextAlignment.Left,
                    false,
                    2,
                    false,
                    new [] { "A sen", "Line " }
                )]
    [InlineData (
                    "A sentence has words.\r\nLine 2.",
                    29,
                    -1,
                    TextAlignment.Left,
                    false,
                    2,
                    false,
                    new [] { "A sentence has words.", "Line 2." }
                )]
    [InlineData (
                    "A sentence has words.\r\nLine 2.",
                    30,
                    0,
                    TextAlignment.Left,
                    false,
                    2,
                    false,
                    new [] { "A sentence has words.", "Line 2." }
                )]
    [InlineData (
                    "A sentence has words.\r\nLine 2.",
                    31,
                    1,
                    TextAlignment.Left,
                    false,
                    2,
                    false,
                    new [] { "A sentence has words.", "Line 2." }
                )]
    public void Reformat_NoWordrap_NewLines_MultiLine_True_Vertical (
        string text,
        int maxWidth,
        int widthOffset,
        TextAlignment textAlignment,
        bool wrap,
        int linesCount,
        bool stringEmpty,
        IEnumerable<string> resultLines
    )
    {
        Assert.Equal (maxWidth, text.GetRuneCount () + widthOffset);

        List<string> list = TextFormatter.Format (
                                                  text,
                                                  maxWidth,
                                                  textAlignment,
                                                  wrap,
                                                  false,
                                                  0,
                                                  TextDirection.TopBottom_LeftRight,
                                                  true
                                                 );
        Assert.NotEmpty (list);
        Assert.True (list.Count == linesCount);

        if (stringEmpty)
        {
            Assert.Equal (string.Empty, list [0]);
        }
        else
        {
            Assert.NotEqual (string.Empty, list [0]);
        }

        Assert.Equal (list, resultLines);
    }

    [Theory]
    [InlineData ("", 0, 0, TextAlignment.Left, false, 1, true)]
    [InlineData ("", 1, 1, TextAlignment.Left, false, 1, true)]
    [InlineData ("A sentence has words.", 0, -21, TextAlignment.Left, false, 1, true)]
    [InlineData ("A sentence has words.", 1, -20, TextAlignment.Left, false, 1, false)]
    [InlineData ("A sentence has words.", 5, -16, TextAlignment.Left, false, 1, false)]
    [InlineData ("A sentence has words.", 20, -1, TextAlignment.Left, false, 1, false)]

    // no clip
    [InlineData ("A sentence has words.", 21, 0, TextAlignment.Left, false, 1, false)]
    [InlineData ("A sentence has words.", 22, 1, TextAlignment.Left, false, 1, false)]
    public void Reformat_NoWordrap_SingleLine (
        string text,
        int maxWidth,
        int widthOffset,
        TextAlignment textAlignment,
        bool wrap,
        int linesCount,
        bool stringEmpty
    )
    {
        Assert.Equal (maxWidth, text.GetRuneCount () + widthOffset);
        int expectedClippedWidth = Math.Min (text.GetRuneCount (), maxWidth);
        List<string> list = TextFormatter.Format (text, maxWidth, textAlignment, wrap);
        Assert.NotEmpty (list);
        Assert.True (list.Count == linesCount);

        if (stringEmpty)
        {
            Assert.Equal (string.Empty, list [0]);
        }
        else
        {
            Assert.NotEqual (string.Empty, list [0]);
        }

        Assert.Equal (StringExtensions.ToString (text.ToRunes () [..expectedClippedWidth]), list [0]);
    }

    [Theory]

    // Unicode
    [InlineData (
                    "\u2460\u2461\u2462\n\u2460\u2461\u2462\u2463\u2464",
                    8,
                    -1,
                    TextAlignment.Left,
                    true,
                    false,
                    new [] { "\u2460\u2461\u2462", "\u2460\u2461\u2462\u2463\u2464" }
                )]

    // no clip
    [InlineData (
                    "\u2460\u2461\u2462\n\u2460\u2461\u2462\u2463\u2464",
                    9,
                    0,
                    TextAlignment.Left,
                    true,
                    false,
                    new [] { "\u2460\u2461\u2462", "\u2460\u2461\u2462\u2463\u2464" }
                )]
    [InlineData (
                    "\u2460\u2461\u2462\n\u2460\u2461\u2462\u2463\u2464",
                    10,
                    1,
                    TextAlignment.Left,
                    true,
                    false,
                    new [] { "\u2460\u2461\u2462", "\u2460\u2461\u2462\u2463\u2464" }
                )]
    public void Reformat_Unicode_Wrap_Spaces_NewLines (
        string text,
        int maxWidth,
        int widthOffset,
        TextAlignment textAlignment,
        bool wrap,
        bool preserveTrailingSpaces,
        IEnumerable<string> resultLines
    )
    {
        Assert.Equal (maxWidth, text.GetRuneCount () + widthOffset);
        List<string> list = TextFormatter.Format (text, maxWidth, textAlignment, wrap, preserveTrailingSpaces);
        Assert.Equal (list.Count, resultLines.Count ());
        Assert.Equal (resultLines, list);
    }

    [Theory]

    // Unicode
    // Even # of chars
    //       0123456789
    [InlineData ("\u2660Ð¿ÑÐ Ð²Ð Ñ", 10, -1, TextAlignment.Left, true, false, new [] { "\u2660Ð¿ÑÐ Ð²Ð", "Ñ" })]

    // no clip
    [InlineData ("\u2660Ð¿ÑÐ Ð²Ð Ñ", 11, 0, TextAlignment.Left, true, false, new [] { "\u2660Ð¿ÑÐ Ð²Ð Ñ" })]
    [InlineData ("\u2660Ð¿ÑÐ Ð²Ð Ñ", 12, 1, TextAlignment.Left, true, false, new [] { "\u2660Ð¿ÑÐ Ð²Ð Ñ" })]

    // Unicode
    // Odd # of chars
    //            0123456789
    [InlineData ("\u2660 ÑÐ Ð²Ð Ñ", 9, -1, TextAlignment.Left, true, false, new [] { "\u2660 ÑÐ Ð²Ð", "Ñ" })]

    // no clip
    [InlineData ("\u2660 ÑÐ Ð²Ð Ñ", 10, 0, TextAlignment.Left, true, false, new [] { "\u2660 ÑÐ Ð²Ð Ñ" })]
    [InlineData ("\u2660 ÑÐ Ð²Ð Ñ", 11, 1, TextAlignment.Left, true, false, new [] { "\u2660 ÑÐ Ð²Ð Ñ" })]
    public void Reformat_Unicode_Wrap_Spaces_No_NewLines (
        string text,
        int maxWidth,
        int widthOffset,
        TextAlignment textAlignment,
        bool wrap,
        bool preserveTrailingSpaces,
        IEnumerable<string> resultLines
    )
    {
        Assert.Equal (maxWidth, text.GetRuneCount () + widthOffset);
        List<string> list = TextFormatter.Format (text, maxWidth, textAlignment, wrap, preserveTrailingSpaces);
        Assert.Equal (list.Count, resultLines.Count ());
        Assert.Equal (resultLines, list);
    }

    [Theory]

    // Even # of spaces
    //            0123456789
    [InlineData ("012 456 89", 0, -10, TextAlignment.Left, true, true, true, new [] { "" })]
    [InlineData (
                    "012 456 89",
                    1,
                    -9,
                    TextAlignment.Left,
                    true,
                    true,
                    false,
                    new [] { "0", "1", "2", " ", "4", "5", "6", " ", "8", "9" },
                    "01245689"
                )]
    [InlineData ("012 456 89", 5, -5, TextAlignment.Left, true, true, false, new [] { "012 ", "456 ", "89" })]
    [InlineData ("012 456 89", 9, -1, TextAlignment.Left, true, true, false, new [] { "012 456 ", "89" })]

    // no clip
    [InlineData ("012 456 89", 10, 0, TextAlignment.Left, true, true, false, new [] { "012 456 89" })]
    [InlineData ("012 456 89", 11, 1, TextAlignment.Left, true, true, false, new [] { "012 456 89" })]

    // Odd # of spaces
    //            01234567890123
    [InlineData ("012 456 89 end", 13, -1, TextAlignment.Left, true, true, false, new [] { "012 456 89 ", "end" })]

    // no clip
    [InlineData ("012 456 89 end", 14, 0, TextAlignment.Left, true, true, false, new [] { "012 456 89 end" })]
    [InlineData ("012 456 89 end", 15, 1, TextAlignment.Left, true, true, false, new [] { "012 456 89 end" })]
    public void Reformat_Wrap_Spaces_No_NewLines (
        string text,
        int maxWidth,
        int widthOffset,
        TextAlignment textAlignment,
        bool wrap,
        bool preserveTrailingSpaces,
        bool stringEmpty,
        IEnumerable<string> resultLines,
        string noSpaceText = ""
    )
    {
        Assert.Equal (maxWidth, text.GetRuneCount () + widthOffset);
        int expectedClippedWidth = Math.Min (text.GetRuneCount (), maxWidth);
        List<string> list = TextFormatter.Format (text, maxWidth, textAlignment, wrap, preserveTrailingSpaces);
        Assert.NotEmpty (list);
        Assert.True (list.Count == resultLines.Count ());

        if (stringEmpty)
        {
            Assert.Equal (string.Empty, list [0]);
        }
        else
        {
            Assert.NotEqual (string.Empty, list [0]);
        }

        Assert.Equal (resultLines, list);

        if (maxWidth > 0)
        {
            // remove whitespace chars
            if (maxWidth < 5)
            {
                expectedClippedWidth = text.GetRuneCount () - text.Sum (r => r == ' ' ? 1 : 0);
            }
            else
            {
                expectedClippedWidth = Math.Min (
                                                 text.GetRuneCount (),
                                                 maxWidth - text.Sum (r => r == ' ' ? 1 : 0)
                                                );
            }

            list = TextFormatter.Format (text, maxWidth, TextAlignment.Left, wrap);

            if (maxWidth == 1)
            {
                Assert.Equal (expectedClippedWidth, list.Count);
                Assert.Equal (noSpaceText, string.Concat (list.ToArray ()));
            }

            if (maxWidth > 1 && maxWidth < 10)
            {
                Assert.Equal (
                              StringExtensions.ToString (text.ToRunes () [..expectedClippedWidth]),
                              list [0]
                             );
            }
        }
    }

    [Theory]
    [InlineData (null)]
    [InlineData ("")]
    [InlineData ("a")]
    public void RemoveHotKeySpecifier_InValid_ReturnsOriginal (string text)
    {
        var hotKeySpecifier = (Rune)'_';

        if (text == null)
        {
            Assert.Null (TextFormatter.RemoveHotKeySpecifier (text, 0, hotKeySpecifier));
            Assert.Null (TextFormatter.RemoveHotKeySpecifier (text, -1, hotKeySpecifier));
            Assert.Null (TextFormatter.RemoveHotKeySpecifier (text, 100, hotKeySpecifier));
        }
        else
        {
            Assert.Equal (text, TextFormatter.RemoveHotKeySpecifier (text, 0, hotKeySpecifier));
            Assert.Equal (text, TextFormatter.RemoveHotKeySpecifier (text, -1, hotKeySpecifier));
            Assert.Equal (text, TextFormatter.RemoveHotKeySpecifier (text, 100, hotKeySpecifier));
        }
    }

    [Theory]
    [InlineData ("all lower case", 0)]
    [InlineData ("K Before", 0)]
    [InlineData ("aK Second", 1)]
    [InlineData ("Last K", 5)]
    [InlineData ("fter K", 7)]
    [InlineData ("Multiple K and R", 9)]
    [InlineData ("Non-english: Кдать", 13)]
    public void RemoveHotKeySpecifier_Valid_Legacy_ReturnsOriginal (string text, int hotPos)
    {
        var hotKeySpecifier = (Rune)'_';

        Assert.Equal (text, TextFormatter.RemoveHotKeySpecifier (text, hotPos, hotKeySpecifier));
    }

    [Theory]
    [InlineData ("_K Before", 0, "K Before")]
    [InlineData ("a_K Second", 1, "aK Second")]
    [InlineData ("Last _K", 5, "Last K")]
    [InlineData ("After K_", 7, "After K")]
    [InlineData ("Multiple _K and _R", 9, "Multiple K and _R")]
    [InlineData ("Non-english: _Кдать", 13, "Non-english: Кдать")]
    public void RemoveHotKeySpecifier_Valid_ReturnsStripped (string text, int hotPos, string expectedText)
    {
        var hotKeySpecifier = (Rune)'_';

        Assert.Equal (expectedText, TextFormatter.RemoveHotKeySpecifier (text, hotPos, hotKeySpecifier));
    }

    [Theory]
    [InlineData ("test", 0, 't', "test")]
    [InlineData ("test", 1, 'e', "test")]
    [InlineData ("Ok", 0, 'O', "Ok")]
    [InlineData ("[◦ Ok ◦]", 3, 'O', "[◦ Ok ◦]")]
    [InlineData ("^k", 0, '^', "^k")]
    public void ReplaceHotKeyWithTag (string text, int hotPos, uint tag, string expected)
    {
        var tf = new TextFormatter ();
        List<Rune> runes = text.ToRuneList ();
        Rune rune;

        if (Rune.TryGetRuneAt (text, hotPos, out rune))
        {
            Assert.Equal (rune, (Rune)tag);
        }

        string result = TextFormatter.ReplaceHotKeyWithTag (text, hotPos);
        Assert.Equal (result, expected);
        Assert.Equal ((Rune)tag, result.ToRunes () [hotPos]);
        Assert.Equal (text.GetRuneCount (), runes.Count);
        Assert.Equal (text, StringExtensions.ToString (runes));
    }

    [Theory]
    [MemberData (nameof (SplitEnvironmentNewLine))]
    public void SplitNewLine_Ending__With_Or_Without_NewLine_Probably_CRLF (
        string text,
        IEnumerable<string> expected
    )
    {
        List<string> splited = TextFormatter.SplitNewLine (text);
        Assert.Equal (expected, splited);
    }

    [Theory]
    [InlineData (
                    "First Line 界\nSecond Line 界\nThird Line 界\n",
                    new [] { "First Line 界", "Second Line 界", "Third Line 界", "" }
                )]
    public void SplitNewLine_Ending_With_NewLine_Only_LF (string text, IEnumerable<string> expected)
    {
        List<string> splited = TextFormatter.SplitNewLine (text);
        Assert.Equal (expected, splited);
    }

    [Theory]
    [InlineData (
                    "First Line 界\nSecond Line 界\nThird Line 界",
                    new [] { "First Line 界", "Second Line 界", "Third Line 界" }
                )]
    public void SplitNewLine_Ending_Without_NewLine_Only_LF (string text, IEnumerable<string> expected)
    {
        List<string> splited = TextFormatter.SplitNewLine (text);
        Assert.Equal (expected, splited);
    }

    [Theory]
    [InlineData ("New Test 你", 10, 10, 20320, 20320, 9, "你")]
    [InlineData ("New Test \U0001d539", 10, 11, 120121, 55349, 9, "𝔹")]
    public void String_Array_Is_Not_Always_Equal_ToRunes_Array (
        string text,
        int runesLength,
        int stringLength,
        int runeValue,
        int stringValue,
        int index,
        string expected
    )
    {
        Rune [] usToRunes = text.ToRunes ();
        Assert.Equal (runesLength, usToRunes.Length);
        Assert.Equal (stringLength, text.Length);
        Assert.Equal (runeValue, usToRunes [index].Value);
        Assert.Equal (stringValue, text [index]);
        Assert.Equal (expected, usToRunes [index].ToString ());

        if (char.IsHighSurrogate (text [index]))
        {
            // Rune array length isn't equal to string array
            Assert.Equal (expected, new string (new [] { text [index], text [index + 1] }));
        }
        else
        {
            // Rune array length is equal to string array
            Assert.Equal (expected, text [index].ToString ());
        }
    }

    [Theory]
    [InlineData (17, 1, TextDirection.LeftRight_TopBottom, 4, "This is a     Tab")]
    [InlineData (1, 17, TextDirection.TopBottom_LeftRight, 4, "T\nh\ni\ns\n \ni\ns\n \na\n \n \n \n \n \nT\na\nb")]
    [InlineData (13, 1, TextDirection.LeftRight_TopBottom, 0, "This is a Tab")]
    [InlineData (1, 13, TextDirection.TopBottom_LeftRight, 0, "T\nh\ni\ns\n \ni\ns\n \na\n \nT\na\nb")]
    public void TabWith_PreserveTrailingSpaces_False (
        int width,
        int height,
        TextDirection textDirection,
        int tabWidth,
        string expected
    )
    {
        var driver = new FakeDriver ();
        driver.Init ();

        var text = "This is a \tTab";
        var tf = new TextFormatter ();
        tf.AutoSize = true;
        tf.Direction = textDirection;
        tf.TabWidth = tabWidth;
        tf.Text = text;

        Assert.True (tf.WordWrap);
        Assert.False (tf.PreserveTrailingSpaces);
        Assert.Equal (new (width, height), tf.Size);

        tf.Draw (
                 new (0, 0, width, height),
                 new Attribute (ColorName.White, ColorName.Black),
                 new Attribute (ColorName.Blue, ColorName.Black),
                 default (Rectangle),
                 driver
                );
        TestHelpers.AssertDriverContentsWithFrameAre (expected, _output, driver);

        driver.End ();
    }

    [Theory]
    [InlineData (17, 1, TextDirection.LeftRight_TopBottom, 4, "This is a     Tab")]
    [InlineData (1, 17, TextDirection.TopBottom_LeftRight, 4, "T\nh\ni\ns\n \ni\ns\n \na\n \n \n \n \n \nT\na\nb")]
    [InlineData (13, 1, TextDirection.LeftRight_TopBottom, 0, "This is a Tab")]
    [InlineData (1, 13, TextDirection.TopBottom_LeftRight, 0, "T\nh\ni\ns\n \ni\ns\n \na\n \nT\na\nb")]
    public void TabWith_PreserveTrailingSpaces_True (
        int width,
        int height,
        TextDirection textDirection,
        int tabWidth,
        string expected
    )
    {
        var driver = new FakeDriver ();
        driver.Init ();

        var text = "This is a \tTab";
        var tf = new TextFormatter ();
        tf.AutoSize = true;

        tf.Direction = textDirection;
        tf.TabWidth = tabWidth;
        tf.PreserveTrailingSpaces = true;
        tf.Text = text;

        Assert.True (tf.WordWrap);
        Assert.Equal (new (width, height), tf.Size);

        tf.Draw (
                 new (0, 0, width, height),
                 new Attribute (ColorName.White, ColorName.Black),
                 new Attribute (ColorName.Blue, ColorName.Black),
                 default (Rectangle),
                 driver
                );
        TestHelpers.AssertDriverContentsWithFrameAre (expected, _output, driver);

        driver.End ();
    }

    [Theory]
    [InlineData (17, 1, TextDirection.LeftRight_TopBottom, 4, "This is a     Tab")]
    [InlineData (1, 17, TextDirection.TopBottom_LeftRight, 4, "T\nh\ni\ns\n \ni\ns\n \na\n \n \n \n \n \nT\na\nb")]
    [InlineData (13, 1, TextDirection.LeftRight_TopBottom, 0, "This is a Tab")]
    [InlineData (1, 13, TextDirection.TopBottom_LeftRight, 0, "T\nh\ni\ns\n \ni\ns\n \na\n \nT\na\nb")]
    public void TabWith_WordWrap_True (
        int width,
        int height,
        TextDirection textDirection,
        int tabWidth,
        string expected
    )
    {
        var driver = new FakeDriver ();
        driver.Init ();

        var text = "This is a \tTab";
        var tf = new TextFormatter ();
        tf.AutoSize = true;

        tf.Direction = textDirection;
        tf.TabWidth = tabWidth;
        tf.WordWrap = true;
        tf.Text = text;

        Assert.False (tf.PreserveTrailingSpaces);
        Assert.Equal (new (width, height), tf.Size);

        tf.Draw (
                 new (0, 0, width, height),
                 new Attribute (ColorName.White, ColorName.Black),
                 new Attribute (ColorName.Blue, ColorName.Black),
                 default (Rectangle),
                 driver
                );
        TestHelpers.AssertDriverContentsWithFrameAre (expected, _output, driver);

        driver.End ();
    }

    [Theory]
    [InlineData ("123456789", 3, "123")]
    [InlineData ("Hello World", 8, "Hello Wo")]
    public void TestClipOrPad_LongWord (string text, int fillPad, string expectedText)
    {
        // word is long but we want it to fill # space only
        Assert.Equal (expectedText, TextFormatter.ClipOrPad (text, fillPad));
    }

    [Theory]
    [InlineData ("fff", 6, "fff   ")]
    [InlineData ("Hello World", 16, "Hello World     ")]
    public void TestClipOrPad_ShortWord (string text, int fillPad, string expectedText)
    {
        // word is short but we want it to fill # so it should be padded
        Assert.Equal (expectedText, TextFormatter.ClipOrPad (text, fillPad));
    }

    [Theory]
    [InlineData ("你你", TextDirection.LeftRight_TopBottom, 4, 1)]
    [InlineData ("AB", TextDirection.LeftRight_TopBottom, 2, 1)]
    [InlineData ("你你", TextDirection.TopBottom_LeftRight, 2, 2)]
    [InlineData ("AB", TextDirection.TopBottom_LeftRight, 1, 2)]
    public void AutoSize_True_TextDirection_Correct_Size (string text, TextDirection textDirection, int expectedWidth, int expectedHeight)
    {
        var tf = new TextFormatter { Direction = textDirection, Text = text };
        Assert.False (tf.AutoSize);

        // If autosize is false, no auto sizing!
        Assert.Equal (Size.Empty, tf.Size);

        tf.Size = new (1, 1); // This should have no impact (autosize overrides)
        tf.AutoSize = true;

        Assert.Equal (new Size (expectedWidth, expectedHeight), tf.Size);
    }

    //[Theory]
    //[InlineData (TextAlignment.Left, false)]
    //[InlineData (TextAlignment.Centered, true)]
    //[InlineData (TextAlignment.Right, false)]
    //[InlineData (TextAlignment.Justified, true)]
    //public void TestSize_DirectionChange_AutoSize_True_Or_False_Horizontal (
    //    TextAlignment textAlignment,
    //    bool autoSize
    //)
    //{
    //    var tf = new TextFormatter
    //    {
    //        Direction = TextDirection.LeftRight_TopBottom, Text = "你你", Alignment = textAlignment, AutoSize = autoSize
    //    };
    //    Assert.Equal (4, tf.Size.Width);
    //    Assert.Equal (1, tf.Size.Height);

    //    tf.Direction = TextDirection.TopBottom_LeftRight;

    //    if (autoSize/* && textAlignment != TextAlignment.Justified*/)
    //    {
    //        Assert.Equal (2, tf.Size.Width);
    //        Assert.Equal (2, tf.Size.Height);
    //    }
    //    else
    //    {
    //        Assert.Equal (4, tf.Size.Width);
    //        Assert.Equal (1, tf.Size.Height);
    //    }
    //}

    //[Theory]
    //[InlineData (VerticalTextAlignment.Top, false)]
    //[InlineData (VerticalTextAlignment.Middle, true)]
    //[InlineData (VerticalTextAlignment.Bottom, false)]
    //[InlineData (VerticalTextAlignment.Justified, true)]
    //public void TestSize_DirectionChange_AutoSize_True_Or_False_Vertical (
    //    VerticalTextAlignment textAlignment,
    //    bool autoSize
    //)
    //{
    //    var tf = new TextFormatter
    //    {
    //        Direction = TextDirection.TopBottom_LeftRight,
    //        Text = "你你",
    //        VerticalAlignment = textAlignment,
    //        AutoSize = autoSize
    //    };
    //    Assert.Equal (2, tf.Size.Width);
    //    Assert.Equal (2, tf.Size.Height);

    //    tf.Direction = TextDirection.LeftRight_TopBottom;

    //    if (autoSize/* && textAlignment != VerticalTextAlignment.Justified*/)
    //    {
    //        Assert.Equal (4, tf.Size.Width);
    //        Assert.Equal (1, tf.Size.Height);
    //    }
    //    else
    //    {
    //        Assert.Equal (2, tf.Size.Width);
    //        Assert.Equal (2, tf.Size.Height);
    //    }
    //}

    //[Theory]
    //[InlineData (TextDirection.LeftRight_TopBottom, false)]
    //[InlineData (TextDirection.LeftRight_TopBottom, true)]
    //[InlineData (TextDirection.TopBottom_LeftRight, false)]
    //[InlineData (TextDirection.TopBottom_LeftRight, true)]
    //public void TestSize_SizeChange_AutoSize_True_Or_False (TextDirection textDirection, bool autoSize)
    //{
    //    var tf = new TextFormatter { Direction = textDirection, Text = "你你", AutoSize = autoSize };

    //    if (textDirection == TextDirection.LeftRight_TopBottom)
    //    {
    //        Assert.Equal (4, tf.Size.Width);
    //        Assert.Equal (1, tf.Size.Height);
    //    }
    //    else
    //    {
    //        Assert.Equal (2, tf.Size.Width);
    //        Assert.Equal (2, tf.Size.Height);
    //    }

    //    tf.Size = new (1, 1);

    //    if (autoSize)
    //    {
    //        if (textDirection == TextDirection.LeftRight_TopBottom)
    //        {
    //            Assert.Equal (4, tf.Size.Width);
    //            Assert.Equal (1, tf.Size.Height);
    //        }
    //        else
    //        {
    //            Assert.Equal (2, tf.Size.Width);
    //            Assert.Equal (2, tf.Size.Height);
    //        }
    //    }
    //    else
    //    {
    //        Assert.Equal (1, tf.Size.Width);
    //        Assert.Equal (1, tf.Size.Height);
    //    }
    //}

    //[Theory]
    //[InlineData (TextAlignment.Left, false)]
    //[InlineData (TextAlignment.Centered, true)]
    //[InlineData (TextAlignment.Right, false)]
    //[InlineData (TextAlignment.Justified, true)]
    //public void TestSize_SizeChange_AutoSize_True_Or_False_Horizontal (TextAlignment textAlignment, bool autoSize)
    //{
    //    var tf = new TextFormatter
    //    {
    //        Direction = TextDirection.LeftRight_TopBottom, Text = "你你", Alignment = textAlignment, AutoSize = autoSize
    //    };
    //    Assert.Equal (4, tf.Size.Width);
    //    Assert.Equal (1, tf.Size.Height);

    //    tf.Size = new (1, 1);

    //    if (autoSize)
    //    {
    //        Assert.Equal (4, tf.Size.Width);
    //        Assert.Equal (1, tf.Size.Height);
    //    }
    //    else
    //    {
    //        Assert.Equal (1, tf.Size.Width);
    //        Assert.Equal (1, tf.Size.Height);
    //    }
    //}

    //[Theory]
    //[InlineData (VerticalTextAlignment.Top, false)]
    //[InlineData (VerticalTextAlignment.Middle, true)]
    //[InlineData (VerticalTextAlignment.Bottom, false)]
    //[InlineData (VerticalTextAlignment.Justified, true)]
    //public void TestSize_SizeChange_AutoSize_True_Or_False_Vertical (
    //    VerticalTextAlignment textAlignment,
    //    bool autoSize
    //)
    //{
    //    var tf = new TextFormatter
    //    {
    //        Direction = TextDirection.TopBottom_LeftRight,
    //        Text = "你你",
    //        VerticalAlignment = textAlignment,
    //        AutoSize = autoSize
    //    };
    //    Assert.Equal (2, tf.Size.Width);
    //    Assert.Equal (2, tf.Size.Height);

    //    tf.Size = new (1, 1);

    //    if (autoSize)
    //    {
    //        Assert.Equal (2, tf.Size.Width);
    //        Assert.Equal (2, tf.Size.Height);
    //    }
    //    else
    //    {
    //        Assert.Equal (1, tf.Size.Width);
    //        Assert.Equal (1, tf.Size.Height);
    //    }
    //}

    [Theory]
    [InlineData ("你", TextDirection.LeftRight_TopBottom, false, 0, 0)]
    [InlineData ("你", TextDirection.LeftRight_TopBottom, true, 2, 1)]
    [InlineData ("你", TextDirection.TopBottom_LeftRight, false, 0, 0)]
    [InlineData ("你", TextDirection.TopBottom_LeftRight, true, 2, 1)]

    [InlineData ("你你", TextDirection.LeftRight_TopBottom, false, 0, 0)]
    [InlineData ("你你", TextDirection.LeftRight_TopBottom, true, 4, 1)]
    [InlineData ("你你", TextDirection.TopBottom_LeftRight, false, 0, 0)]
    [InlineData ("你你", TextDirection.TopBottom_LeftRight, true, 2, 2)]
    public void Text_Set_SizeIsCorrect (string text, TextDirection textDirection, bool autoSize, int expectedWidth, int expectedHeight)
    {
        var tf = new TextFormatter { Direction = textDirection, Text = text, AutoSize = autoSize };
        Assert.Equal (new Size (expectedWidth, expectedHeight), tf.Size);
    }

    //[Theory]
    //[InlineData (TextDirection.LeftRight_TopBottom, false)]
    //[InlineData (TextDirection.LeftRight_TopBottom, true)]
    //[InlineData (TextDirection.TopBottom_LeftRight, false)]
    //[InlineData (TextDirection.TopBottom_LeftRight, true)]
    //public void TestSize_TextChange (TextDirection textDirection, bool autoSize)
    //{
    //    var tf = new TextFormatter { Direction = textDirection, Text = "你", AutoSize = autoSize };
    //    Assert.Equal (new Size (2, 1), tf.Size);
    //    tf.Text = "你你";

    //    Assert.Equal (autoSize, tf.AutoSize);

    //    if (autoSize)
    //    {
    //        if (textDirection == TextDirection.LeftRight_TopBottom)
    //        {
    //            Assert.Equal (4, tf.Size.Width);
    //            Assert.Equal (1, tf.Size.Height);
    //        }
    //        else
    //        {
    //            Assert.Equal (2, tf.Size.Width);
    //            Assert.Equal (2, tf.Size.Height);
    //        }
    //    }
    //    else
    //    {
    //        Assert.Equal (2, tf.Size.Width);
    //        Assert.Equal (1, tf.Size.Height);
    //    }
    //}

    [Fact]
    public void WordWrap_BigWidth ()
    {
        List<string> wrappedLines;

        var text = "Constantinople";
        wrappedLines = TextFormatter.WordWrapText (text, 100);
        Assert.True (wrappedLines.Count == 1);
        Assert.Equal ("Constantinople", wrappedLines [0]);
    }

    [Fact]
    public void WordWrap_Invalid ()
    {
        var text = string.Empty;
        var width = 0;

        Assert.Empty (TextFormatter.WordWrapText (null, width));
        Assert.Empty (TextFormatter.WordWrapText (text, width));
        Assert.Throws<ArgumentOutOfRangeException> (() => TextFormatter.WordWrapText (text, -1));
    }

    [Theory]
    [InlineData ("A sentence has words.", 3, -18, new [] { "A", "sen", "ten", "ce", "has", "wor", "ds." })]
    [InlineData (
                    "A sentence has words.",
                    2,
                    -19,
                    new [] { "A", "se", "nt", "en", "ce", "ha", "s", "wo", "rd", "s." }
                )]
    [InlineData (
                    "A sentence has words.",
                    1,
                    -20,
                    new [] { "A", "s", "e", "n", "t", "e", "n", "c", "e", "h", "a", "s", "w", "o", "r", "d", "s", "." }
                )]
    public void WordWrap_Narrow_Default (
        string text,
        int maxWidth,
        int widthOffset,
        IEnumerable<string> resultLines
    )
    {
        // Calls WordWrapText (text, width) and thus preserveTrailingSpaces defaults to false
        List<string> wrappedLines;

        Assert.Equal (maxWidth, text.GetRuneCount () + widthOffset);
        int expectedClippedWidth = Math.Min (text.GetRuneCount (), maxWidth);
        wrappedLines = TextFormatter.WordWrapText (text, maxWidth);
        Assert.Equal (wrappedLines.Count, resultLines.Count ());

        Assert.True (
                     expectedClippedWidth >= (wrappedLines.Count > 0 ? wrappedLines.Max (l => l.GetRuneCount ()) : 0)
                    );

        Assert.True (
                     expectedClippedWidth >= (wrappedLines.Count > 0 ? wrappedLines.Max (l => l.GetColumns ()) : 0)
                    );
        Assert.Equal (resultLines, wrappedLines);
    }

    [Theory]
    [InlineData ("A sentence has words.", 21, 0, new [] { "A sentence has words." })]
    [InlineData ("A sentence has words.", 20, -1, new [] { "A sentence has", "words." })]
    [InlineData ("A sentence has words.", 15, -6, new [] { "A sentence has", "words." })]
    [InlineData ("A sentence has words.", 14, -7, new [] { "A sentence has", "words." })]
    [InlineData ("A sentence has words.", 13, -8, new [] { "A sentence", "has words." })]

    // Unicode 
    [InlineData (
                    "A Unicode sentence (Ð¿ÑÐ¸Ð²ÐµÑ) has words.",
                    42,
                    0,
                    new [] { "A Unicode sentence (Ð¿ÑÐ¸Ð²ÐµÑ) has words." }
                )]
    [InlineData (
                    "A Unicode sentence (Ð¿ÑÐ¸Ð²ÐµÑ) has words.",
                    41,
                    -1,
                    new [] { "A Unicode sentence (Ð¿ÑÐ¸Ð²ÐµÑ) has", "words." }
                )]
    [InlineData (
                    "A Unicode sentence (Ð¿ÑÐ¸Ð²ÐµÑ) has words.",
                    36,
                    -6,
                    new [] { "A Unicode sentence (Ð¿ÑÐ¸Ð²ÐµÑ) has", "words." }
                )]
    [InlineData (
                    "A Unicode sentence (Ð¿ÑÐ¸Ð²ÐµÑ) has words.",
                    35,
                    -7,
                    new [] { "A Unicode sentence (Ð¿ÑÐ¸Ð²ÐµÑ) has", "words." }
                )]
    [InlineData (
                    "A Unicode sentence (Ð¿ÑÐ¸Ð²ÐµÑ) has words.",
                    34,
                    -8,
                    new [] { "A Unicode sentence (Ð¿ÑÐ¸Ð²ÐµÑ)", "has words." }
                )]
    [InlineData (
                    "A Unicode sentence (Ð¿ÑÐ¸Ð²ÐµÑ) has words.",
                    25,
                    -17,
                    new [] { "A Unicode sentence", "(Ð¿ÑÐ¸Ð²ÐµÑ) has words." }
                )]
    public void WordWrap_NoNewLines_Default (
        string text,
        int maxWidth,
        int widthOffset,
        IEnumerable<string> resultLines
    )
    {
        // Calls WordWrapText (text, width) and thus preserveTrailingSpaces defaults to false
        List<string> wrappedLines;

        Assert.Equal (maxWidth, text.GetRuneCount () + widthOffset);
        int expectedClippedWidth = Math.Min (text.GetRuneCount (), maxWidth);
        wrappedLines = TextFormatter.WordWrapText (text, maxWidth);
        Assert.Equal (wrappedLines.Count, resultLines.Count ());

        Assert.True (
                     expectedClippedWidth >= (wrappedLines.Count > 0 ? wrappedLines.Max (l => l.GetRuneCount ()) : 0)
                    );

        Assert.True (
                     expectedClippedWidth >= (wrappedLines.Count > 0 ? wrappedLines.Max (l => l.GetColumns ()) : 0)
                    );
        Assert.Equal (resultLines, wrappedLines);
    }

    [Theory]
    [InlineData ("これが最初の行です。 こんにちは世界。 これが2行目です。", 29, 0, new [] { "これが最初の行です。", "こんにちは世界。", "これが2行目です。" })]
    public void WordWrap_PreserveTrailingSpaces_False_Unicode_Wide_Runes (
        string text,
        int maxWidth,
        int widthOffset,
        IEnumerable<string> resultLines
    )
    {
        List<string> wrappedLines;

        Assert.Equal (maxWidth, text.GetRuneCount () + widthOffset);
        int expectedClippedWidth = Math.Min (text.GetRuneCount (), maxWidth);
        wrappedLines = TextFormatter.WordWrapText (text, maxWidth);
        Assert.Equal (wrappedLines.Count, resultLines.Count ());

        Assert.True (
                     expectedClippedWidth >= (wrappedLines.Count > 0 ? wrappedLines.Max (l => l.GetRuneCount ()) : 0)
                    );

        Assert.True (
                     expectedClippedWidth >= (wrappedLines.Count > 0 ? wrappedLines.Max (l => l.GetColumns ()) : 0)
                    );
        Assert.Equal (resultLines, wrappedLines);
    }

    [Theory]
    [InlineData ("文に は言葉 があり ます。", 14, 0, new [] { "文に は言葉", "があり ます。" })]
    [InlineData ("文に は言葉 があり ます。", 3, -11, new [] { "文", "に", "は", "言", "葉", "が", "あ", "り", "ま", "す", "。" })]
    [InlineData ("文に は言葉 があり ます。", 2, -12, new [] { "文", "に", "は", "言", "葉", "が", "あ", "り", "ま", "す", "。" })]
    [InlineData (
                    "文に は言葉 があり ます。",
                    1,
                    -13,
                    new [] { " ", " ", " " }
                )] // Just Spaces; should result in a single space for each line
    public void WordWrap_PreserveTrailingSpaces_False_Wide_Runes (
        string text,
        int maxWidth,
        int widthOffset,
        IEnumerable<string> resultLines
    )
    {
        List<string> wrappedLines;

        Assert.Equal (maxWidth, text.GetRuneCount () + widthOffset);
        int expectedClippedWidth = Math.Min (text.GetRuneCount (), maxWidth);
        wrappedLines = TextFormatter.WordWrapText (text, maxWidth);
        Assert.Equal (wrappedLines.Count, resultLines.Count ());

        Assert.True (
                     expectedClippedWidth >= (wrappedLines.Count > 0 ? wrappedLines.Max (l => l.GetRuneCount ()) : 0)
                    );

        Assert.True (
                     expectedClippedWidth >= (wrappedLines.Count > 0 ? wrappedLines.Max (l => l.GetColumns ()) : 0)
                    );
        Assert.Equal (resultLines, wrappedLines);
    }

    [Theory]
    [InlineData (null, 1, new string [] { })] // null input
    [InlineData ("", 1, new string [] { })] // Empty input
    [InlineData ("1 34", 1, new [] { "1", "3", "4" })] // Single Spaces
    [InlineData ("1", 1, new [] { "1" })] // Short input
    [InlineData ("12", 1, new [] { "1", "2" })]
    [InlineData ("123", 1, new [] { "1", "2", "3" })]
    [InlineData ("123456", 1, new [] { "1", "2", "3", "4", "5", "6" })] // No spaces
    [InlineData (" ", 1, new [] { " " })] // Just Spaces; should result in a single space
    [InlineData ("  ", 1, new [] { " " })]
    [InlineData ("   ", 1, new [] { " ", " " })]
    [InlineData ("    ", 1, new [] { " ", " " })]
    [InlineData ("12 456", 1, new [] { "1", "2", "4", "5", "6" })] // Single Spaces
    [InlineData (" 2 456", 1, new [] { " ", "2", "4", "5", "6" })] // Leading spaces should be preserved.
    [InlineData (" 2 456 8", 1, new [] { " ", "2", "4", "5", "6", "8" })]
    [InlineData (
                    "A sentence has words. ",
                    1,
                    new [] { "A", "s", "e", "n", "t", "e", "n", "c", "e", "h", "a", "s", "w", "o", "r", "d", "s", "." }
                )] // Complex example
    [InlineData ("12  567", 1, new [] { "1", "2", " ", "5", "6", "7" })] // Double Spaces
    [InlineData ("  3 567", 1, new [] { " ", "3", "5", "6", "7" })] // Double Leading spaces should be preserved.
    [InlineData ("  3  678  1", 1, new [] { " ", "3", " ", "6", "7", "8", " ", "1" })]
    [InlineData ("1  456", 1, new [] { "1", " ", "4", "5", "6" })]
    [InlineData (
                    "A  sentence   has words.  ",
                    1,
                    new []
                    {
                        "A", " ", "s", "e", "n", "t", "e", "n", "c", "e", " ", "h", "a", "s", "w", "o", "r", "d", "s", ".", " "
                    }
                )] // Double space Complex example
    public void WordWrap_PreserveTrailingSpaces_False_With_Simple_Runes_Width_1 (
        string text,
        int width,
        IEnumerable<string> resultLines
    )
    {
        List<string> wrappedLines = TextFormatter.WordWrapText (text, width);
        Assert.Equal (wrappedLines.Count, resultLines.Count ());
        Assert.Equal (resultLines, wrappedLines);
        var breakLines = "";

        foreach (string line in wrappedLines)
        {
            breakLines += $"{line}{Environment.NewLine}";
        }

        var expected = string.Empty;

        foreach (string line in resultLines)
        {
            expected += $"{line}{Environment.NewLine}";
        }

        Assert.Equal (expected, breakLines);
    }

    [Theory]
    [InlineData (null, 3, new string [] { })] // null input
    [InlineData ("", 3, new string [] { })] // Empty input
    [InlineData ("1", 3, new [] { "1" })] // Short input
    [InlineData ("12", 3, new [] { "12" })]
    [InlineData ("123", 3, new [] { "123" })]
    [InlineData ("123456", 3, new [] { "123", "456" })] // No spaces
    [InlineData ("1234567", 3, new [] { "123", "456", "7" })] // No spaces
    [InlineData (" ", 3, new [] { " " })] // Just Spaces; should result in a single space
    [InlineData ("  ", 3, new [] { "  " })]
    [InlineData ("   ", 3, new [] { "   " })]
    [InlineData ("    ", 3, new [] { "   " })]
    [InlineData ("12 456", 3, new [] { "12", "456" })] // Single Spaces
    [InlineData (" 2 456", 3, new [] { " 2", "456" })] // Leading spaces should be preserved.
    [InlineData (" 2 456 8", 3, new [] { " 2", "456", "8" })]
    [InlineData (
                    "A sentence has words. ",
                    3,
                    new [] { "A", "sen", "ten", "ce", "has", "wor", "ds." }
                )] // Complex example
    [InlineData ("12  567", 3, new [] { "12 ", "567" })] // Double Spaces
    [InlineData ("  3 567", 3, new [] { "  3", "567" })] // Double Leading spaces should be preserved.
    [InlineData ("  3  678  1", 3, new [] { "  3", " 67", "8 ", "1" })]
    [InlineData ("1  456", 3, new [] { "1 ", "456" })]
    [InlineData (
                    "A  sentence      has words.  ",
                    3,
                    new [] { "A ", "sen", "ten", "ce ", "   ", "has", "wor", "ds.", " " }
                )] // Double space Complex example
    public void WordWrap_PreserveTrailingSpaces_False_With_Simple_Runes_Width_3 (
        string text,
        int width,
        IEnumerable<string> resultLines
    )
    {
        List<string> wrappedLines = TextFormatter.WordWrapText (text, width);
        Assert.Equal (wrappedLines.Count, resultLines.Count ());
        Assert.Equal (resultLines, wrappedLines);
        var breakLines = "";

        foreach (string line in wrappedLines)
        {
            breakLines += $"{line}{Environment.NewLine}";
        }

        var expected = string.Empty;

        foreach (string line in resultLines)
        {
            expected += $"{line}{Environment.NewLine}";
        }

        Assert.Equal (expected, breakLines);
    }

    [Theory]
    [InlineData (null, 50, new string [] { })] // null input
    [InlineData ("", 50, new string [] { })] // Empty input
    [InlineData ("1", 50, new [] { "1" })] // Short input
    [InlineData ("12", 50, new [] { "12" })]
    [InlineData ("123", 50, new [] { "123" })]
    [InlineData ("123456", 50, new [] { "123456" })] // No spaces
    [InlineData ("1234567", 50, new [] { "1234567" })] // No spaces
    [InlineData (" ", 50, new [] { " " })] // Just Spaces; should result in a single space
    [InlineData ("  ", 50, new [] { "  " })]
    [InlineData ("   ", 50, new [] { "   " })]
    [InlineData ("12 456", 50, new [] { "12 456" })] // Single Spaces
    [InlineData (" 2 456", 50, new [] { " 2 456" })] // Leading spaces should be preserved.
    [InlineData (" 2 456 8", 50, new [] { " 2 456 8" })]
    [InlineData ("A sentence has words. ", 50, new [] { "A sentence has words. " })] // Complex example
    [InlineData ("12  567", 50, new [] { "12  567" })] // Double Spaces
    [InlineData ("  3 567", 50, new [] { "  3 567" })] // Double Leading spaces should be preserved.
    [InlineData ("  3  678  1", 50, new [] { "  3  678  1" })]
    [InlineData ("1  456", 50, new [] { "1  456" })]
    [InlineData (
                    "A  sentence      has words.  ",
                    50,
                    new [] { "A  sentence      has words.  " }
                )] // Double space Complex example
    public void WordWrap_PreserveTrailingSpaces_False_With_Simple_Runes_Width_50 (
        string text,
        int width,
        IEnumerable<string> resultLines
    )
    {
        List<string> wrappedLines = TextFormatter.WordWrapText (text, width);
        Assert.Equal (wrappedLines.Count, resultLines.Count ());
        Assert.Equal (resultLines, wrappedLines);
        var breakLines = "";

        foreach (string line in wrappedLines)
        {
            breakLines += $"{line}{Environment.NewLine}";
        }

        var expected = string.Empty;

        foreach (string line in resultLines)
        {
            expected += $"{line}{Environment.NewLine}";
        }

        Assert.Equal (expected, breakLines);
    }

    [Theory]
    [InlineData ("A sentence has words.", 14, -7, new [] { "A sentence ", "has words." })]
    [InlineData ("A sentence has words.", 8, -13, new [] { "A ", "sentence", " has ", "words." })]
    [InlineData ("A sentence has words.", 6, -15, new [] { "A ", "senten", "ce ", "has ", "words." })]
    [InlineData ("A sentence has words.", 3, -18, new [] { "A ", "sen", "ten", "ce ", "has", " ", "wor", "ds." })]
    [InlineData (
                    "A sentence has words.",
                    2,
                    -19,
                    new [] { "A ", "se", "nt", "en", "ce", " ", "ha", "s ", "wo", "rd", "s." }
                )]
    [InlineData (
                    "A sentence has words.",
                    1,
                    -20,
                    new []
                    {
                        "A", " ", "s", "e", "n", "t", "e", "n", "c", "e", " ", "h", "a", "s", " ", "w", "o", "r", "d", "s", "."
                    }
                )]
    public void WordWrap_PreserveTrailingSpaces_True (
        string text,
        int maxWidth,
        int widthOffset,
        IEnumerable<string> resultLines
    )
    {
        List<string> wrappedLines;

        Assert.Equal (maxWidth, text.GetRuneCount () + widthOffset);
        int expectedClippedWidth = Math.Min (text.GetRuneCount (), maxWidth);
        wrappedLines = TextFormatter.WordWrapText (text, maxWidth, true);
        Assert.Equal (wrappedLines.Count, resultLines.Count ());

        Assert.True (
                     expectedClippedWidth >= (wrappedLines.Count > 0 ? wrappedLines.Max (l => l.GetRuneCount ()) : 0)
                    );

        Assert.True (
                     expectedClippedWidth >= (wrappedLines.Count > 0 ? wrappedLines.Max (l => l.GetColumns ()) : 0)
                    );
        Assert.Equal (resultLines, wrappedLines);
    }

    [Theory]
    [InlineData ("文に は言葉 があり ます。", 14, 0, new [] { "文に は言葉 ", "があり ます。" })]
    [InlineData ("文に は言葉 があり ます。", 3, -11, new [] { "文", "に ", "は", "言", "葉 ", "が", "あ", "り ", "ま", "す", "。" })]
    [InlineData (
                    "文に は言葉 があり ます。",
                    2,
                    -12,
                    new [] { "文", "に", " ", "は", "言", "葉", " ", "が", "あ", "り", " ", "ま", "す", "。" }
                )]
    [InlineData ("文に は言葉 があり ます。", 1, -13, new string [] { })]
    public void WordWrap_PreserveTrailingSpaces_True_Wide_Runes (
        string text,
        int maxWidth,
        int widthOffset,
        IEnumerable<string> resultLines
    )
    {
        List<string> wrappedLines;

        Assert.Equal (maxWidth, text.GetRuneCount () + widthOffset);
        int expectedClippedWidth = Math.Min (text.GetRuneCount (), maxWidth);
        wrappedLines = TextFormatter.WordWrapText (text, maxWidth, true);
        Assert.Equal (wrappedLines.Count, resultLines.Count ());

        Assert.True (
                     expectedClippedWidth >= (wrappedLines.Count > 0 ? wrappedLines.Max (l => l.GetRuneCount ()) : 0)
                    );

        Assert.True (
                     expectedClippedWidth >= (wrappedLines.Count > 0 ? wrappedLines.Max (l => l.GetColumns ()) : 0)
                    );
        Assert.Equal (resultLines, wrappedLines);
    }

    [Theory]
    [InlineData ("A sentence has words. ", 3, new [] { "A ", "sen", "ten", "ce ", "has", " ", "wor", "ds.", " " })]
    [InlineData (
                    "A   sentence          has  words.  ",
                    3,
                    new [] { "A  ", " ", "sen", "ten", "ce ", "   ", "   ", "   ", "has", "  ", "wor", "ds.", "  " }
                )]
    public void WordWrap_PreserveTrailingSpaces_True_With_Simple_Runes_Width_3 (
        string text,
        int width,
        IEnumerable<string> resultLines
    )
    {
        List<string> wrappedLines = TextFormatter.WordWrapText (text, width, true);
        Assert.Equal (wrappedLines.Count, resultLines.Count ());
        Assert.Equal (resultLines, wrappedLines);
        var breakLines = "";

        foreach (string line in wrappedLines)
        {
            breakLines += $"{line}{Environment.NewLine}";
        }

        var expected = string.Empty;

        foreach (string line in resultLines)
        {
            expected += $"{line}{Environment.NewLine}";
        }

        Assert.Equal (expected, breakLines);

        // Double space Complex example - this is how VS 2022 does it
        //text = "A  sentence      has words.  ";
        //breakLines = "";
        //wrappedLines = TextFormatter.WordWrapText (text, width, preserveTrailingSpaces: true);
        //foreach (var line in wrappedLines) {
        //	breakLines += $"{line}{Environment.NewLine}";
        //}
        //expected = "A  " + Environment.NewLine +
        //	" se" + Environment.NewLine +
        //	" nt" + Environment.NewLine +
        //	" en" + Environment.NewLine +
        //	" ce" + Environment.NewLine +
        //	"  " + Environment.NewLine +
        //	"  " + Environment.NewLine +
        //	"  " + Environment.NewLine +
        //	" ha" + Environment.NewLine +
        //	" s " + Environment.NewLine +
        //	" wo" + Environment.NewLine +
        //	" rd" + Environment.NewLine +
        //	" s." + Environment.NewLine;
        //Assert.Equal (expected, breakLines);
    }

    [Theory]
    [InlineData ("A sentence\t\t\t has words.", 14, -10, new [] { "A sentence\t", "\t\t has ", "words." })]
    [InlineData (
                    "A sentence\t\t\t has words.",
                    8,
                    -16,
                    new [] { "A ", "sentence", "\t\t", "\t ", "has ", "words." }
                )]
    [InlineData (
                    "A sentence\t\t\t has words.",
                    3,
                    -21,
                    new [] { "A ", "sen", "ten", "ce", "\t", "\t", "\t", " ", "has", " ", "wor", "ds." }
                )]
    [InlineData (
                    "A sentence\t\t\t has words.",
                    2,
                    -22,
                    new [] { "A ", "se", "nt", "en", "ce", "\t", "\t", "\t", " ", "ha", "s ", "wo", "rd", "s." }
                )]
    [InlineData (
                    "A sentence\t\t\t has words.",
                    1,
                    -23,
                    new []
                    {
                        "A",
                        " ",
                        "s",
                        "e",
                        "n",
                        "t",
                        "e",
                        "n",
                        "c",
                        "e",
                        "\t",
                        "\t",
                        "\t",
                        " ",
                        "h",
                        "a",
                        "s",
                        " ",
                        "w",
                        "o",
                        "r",
                        "d",
                        "s",
                        "."
                    }
                )]
    public void WordWrap_PreserveTrailingSpaces_True_With_Tab (
        string text,
        int maxWidth,
        int widthOffset,
        IEnumerable<string> resultLines,
        int tabWidth = 4
    )
    {
        List<string> wrappedLines;

        Assert.Equal (maxWidth, text.GetRuneCount () + widthOffset);
        int expectedClippedWidth = Math.Min (text.GetRuneCount (), maxWidth);
        wrappedLines = TextFormatter.WordWrapText (text, maxWidth, true, tabWidth);
        Assert.Equal (wrappedLines.Count, resultLines.Count ());

        Assert.True (
                     expectedClippedWidth >= (wrappedLines.Count > 0 ? wrappedLines.Max (l => l.GetRuneCount ()) : 0)
                    );

        Assert.True (
                     expectedClippedWidth >= (wrappedLines.Count > 0 ? wrappedLines.Max (l => l.GetColumns ()) : 0)
                    );
        Assert.Equal (resultLines, wrappedLines);
    }

    [Theory]
    [InlineData ("Constantinople", 14, 0, new [] { "Constantinople" })]
    [InlineData ("Constantinople", 12, -2, new [] { "Constantinop", "le" })]
    [InlineData ("Constantinople", 9, -5, new [] { "Constanti", "nople" })]
    [InlineData ("Constantinople", 7, -7, new [] { "Constan", "tinople" })]
    [InlineData ("Constantinople", 5, -9, new [] { "Const", "antin", "ople" })]
    [InlineData ("Constantinople", 4, -10, new [] { "Cons", "tant", "inop", "le" })]
    [InlineData (
                    "Constantinople",
                    1,
                    -13,
                    new [] { "C", "o", "n", "s", "t", "a", "n", "t", "i", "n", "o", "p", "l", "e" }
                )]
    public void WordWrap_SingleWordLine (
        string text,
        int maxWidth,
        int widthOffset,
        IEnumerable<string> resultLines
    )
    {
        List<string> wrappedLines;

        Assert.Equal (maxWidth, text.GetRuneCount () + widthOffset);
        int expectedClippedWidth = Math.Min (text.GetRuneCount (), maxWidth);
        wrappedLines = TextFormatter.WordWrapText (text, maxWidth);
        Assert.Equal (wrappedLines.Count, resultLines.Count ());

        Assert.True (
                     expectedClippedWidth >= (wrappedLines.Count > 0 ? wrappedLines.Max (l => l.GetRuneCount ()) : 0)
                    );

        Assert.True (
                     expectedClippedWidth >= (wrappedLines.Count > 0 ? wrappedLines.Max (l => l.GetColumns ()) : 0)
                    );
        Assert.Equal (resultLines, wrappedLines);
    }

    [Theory]
    [InlineData ("This\u00A0is\n\u00A0a\u00A0sentence.", 20, 0, new [] { "This\u00A0is\u00A0a\u00A0sentence." })]
    [InlineData ("This\u00A0is\n\u00A0a\u00A0sentence.", 19, -1, new [] { "This\u00A0is\u00A0a\u00A0sentence." })]
    [InlineData (
                    "\u00A0\u00A0\u00A0\u00A0\u00A0test\u00A0sentence.",
                    19,
                    0,
                    new [] { "\u00A0\u00A0\u00A0\u00A0\u00A0test\u00A0sentence." }
                )]
    public void WordWrap_Unicode_2LinesWithNonBreakingSpace (
        string text,
        int maxWidth,
        int widthOffset,
        IEnumerable<string> resultLines
    )
    {
        List<string> wrappedLines;

        Assert.Equal (maxWidth, text.GetRuneCount () + widthOffset);
        int expectedClippedWidth = Math.Min (text.GetRuneCount (), maxWidth);
        wrappedLines = TextFormatter.WordWrapText (text, maxWidth);
        Assert.Equal (wrappedLines.Count, resultLines.Count ());

        Assert.True (
                     expectedClippedWidth >= (wrappedLines.Count > 0 ? wrappedLines.Max (l => l.GetRuneCount ()) : 0)
                    );

        Assert.True (
                     expectedClippedWidth >= (wrappedLines.Count > 0 ? wrappedLines.Max (l => l.GetColumns ()) : 0)
                    );
        Assert.Equal (resultLines, wrappedLines);
    }

    [Theory]
    [InlineData ("This\u00A0is\u00A0a\u00A0sentence.", 19, 0, new [] { "This\u00A0is\u00A0a\u00A0sentence." })]
    [InlineData ("This\u00A0is\u00A0a\u00A0sentence.", 18, -1, new [] { "This\u00A0is\u00A0a\u00A0sentence", "." })]
    [InlineData ("This\u00A0is\u00A0a\u00A0sentence.", 17, -2, new [] { "This\u00A0is\u00A0a\u00A0sentenc", "e." })]
    [InlineData ("This\u00A0is\u00A0a\u00A0sentence.", 14, -5, new [] { "This\u00A0is\u00A0a\u00A0sent", "ence." })]
    [InlineData ("This\u00A0is\u00A0a\u00A0sentence.", 10, -9, new [] { "This\u00A0is\u00A0a\u00A0", "sentence." })]
    [InlineData (
                    "This\u00A0is\u00A0a\u00A0sentence.",
                    7,
                    -12,
                    new [] { "This\u00A0is", "\u00A0a\u00A0sent", "ence." }
                )]
    [InlineData (
                    "This\u00A0is\u00A0a\u00A0sentence.",
                    5,
                    -14,
                    new [] { "This\u00A0", "is\u00A0a\u00A0", "sente", "nce." }
                )]
    [InlineData (
                    "This\u00A0is\u00A0a\u00A0sentence.",
                    1,
                    -18,
                    new []
                    {
                        "T", "h", "i", "s", "\u00A0", "i", "s", "\u00A0", "a", "\u00A0", "s", "e", "n", "t", "e", "n", "c", "e", "."
                    }
                )]
    public void WordWrap_Unicode_LineWithNonBreakingSpace (
        string text,
        int maxWidth,
        int widthOffset,
        IEnumerable<string> resultLines
    )
    {
        List<string> wrappedLines;

        Assert.Equal (maxWidth, text.GetRuneCount () + widthOffset);
        int expectedClippedWidth = Math.Min (text.GetRuneCount (), maxWidth);
        wrappedLines = TextFormatter.WordWrapText (text, maxWidth);
        Assert.Equal (wrappedLines.Count, resultLines.Count ());

        Assert.True (
                     expectedClippedWidth >= (wrappedLines.Count > 0 ? wrappedLines.Max (l => l.GetRuneCount ()) : 0)
                    );

        Assert.True (
                     expectedClippedWidth >= (wrappedLines.Count > 0 ? wrappedLines.Max (l => l.GetColumns ()) : 0)
                    );
        Assert.Equal (resultLines, wrappedLines);
    }

    [Theory]
    [InlineData (
                    "กขฃคฅฆงจฉชซฌญฎฏฐฑฒณดตถทธนบปผฝพฟภมยรฤลฦวศษสหฬอฮฯะัาำ",
                    51,
                    0,
                    new [] { "กขฃคฅฆงจฉชซฌญฎฏฐฑฒณดตถทธนบปผฝพฟภมยรฤลฦวศษสหฬอฮฯะัาำ" }
                )]
    [InlineData (
                    "กขฃคฅฆงจฉชซฌญฎฏฐฑฒณดตถทธนบปผฝพฟภมยรฤลฦวศษสหฬอฮฯะัาำ",
                    50,
                    -1,
                    new [] { "กขฃคฅฆงจฉชซฌญฎฏฐฑฒณดตถทธนบปผฝพฟภมยรฤลฦวศษสหฬอฮฯะัาำ" }
                )]
    [InlineData (
                    "กขฃคฅฆงจฉชซฌญฎฏฐฑฒณดตถทธนบปผฝพฟภมยรฤลฦวศษสหฬอฮฯะัาำ",
                    46,
                    -5,
                    new [] { "กขฃคฅฆงจฉชซฌญฎฏฐฑฒณดตถทธนบปผฝพฟภมยรฤลฦวศษสหฬอฮ", "ฯะัาำ" }
                )]
    [InlineData (
                    "กขฃคฅฆงจฉชซฌญฎฏฐฑฒณดตถทธนบปผฝพฟภมยรฤลฦวศษสหฬอฮฯะัาำ",
                    26,
                    -25,
                    new [] { "กขฃคฅฆงจฉชซฌญฎฏฐฑฒณดตถทธนบ", "ปผฝพฟภมยรฤลฦวศษสหฬอฮฯะัาำ" }
                )]
    [InlineData (
                    "กขฃคฅฆงจฉชซฌญฎฏฐฑฒณดตถทธนบปผฝพฟภมยรฤลฦวศษสหฬอฮฯะัาำ",
                    17,
                    -34,
                    new [] { "กขฃคฅฆงจฉชซฌญฎฏฐฑ", "ฒณดตถทธนบปผฝพฟภมย", "รฤลฦวศษสหฬอฮฯะัาำ" }
                )]
    [InlineData (
                    "กขฃคฅฆงจฉชซฌญฎฏฐฑฒณดตถทธนบปผฝพฟภมยรฤลฦวศษสหฬอฮฯะัาำ",
                    13,
                    -38,
                    new [] { "กขฃคฅฆงจฉชซฌญ", "ฎฏฐฑฒณดตถทธนบ", "ปผฝพฟภมยรฤลฦว", "ศษสหฬอฮฯะัาำ" }
                )]
    [InlineData (
                    "กขฃคฅฆงจฉชซฌญฎฏฐฑฒณดตถทธนบปผฝพฟภมยรฤลฦวศษสหฬอฮฯะัาำ",
                    1,
                    -50,
                    new []
                    {
                        "ก",
                        "ข",
                        "ฃ",
                        "ค",
                        "ฅ",
                        "ฆ",
                        "ง",
                        "จ",
                        "ฉ",
                        "ช",
                        "ซ",
                        "ฌ",
                        "ญ",
                        "ฎ",
                        "ฏ",
                        "ฐ",
                        "ฑ",
                        "ฒ",
                        "ณ",
                        "ด",
                        "ต",
                        "ถ",
                        "ท",
                        "ธ",
                        "น",
                        "บ",
                        "ป",
                        "ผ",
                        "ฝ",
                        "พ",
                        "ฟ",
                        "ภ",
                        "ม",
                        "ย",
                        "ร",
                        "ฤ",
                        "ล",
                        "ฦ",
                        "ว",
                        "ศ",
                        "ษ",
                        "ส",
                        "ห",
                        "ฬ",
                        "อ",
                        "ฮ",
                        "ฯ",
                        "ะั",
                        "า",
                        "ำ"
                    }
                )]
    public void WordWrap_Unicode_SingleWordLine (
        string text,
        int maxWidth,
        int widthOffset,
        IEnumerable<string> resultLines
    )
    {
        List<string> wrappedLines;

        IEnumerable<Rune> zeroWidth = text.EnumerateRunes ().Where (r => r.GetColumns () == 0);
        Assert.Single (zeroWidth);
        Assert.Equal ('ั', zeroWidth.ElementAt (0).Value);
        Assert.Equal (maxWidth, text.GetRuneCount () + widthOffset);
        int expectedClippedWidth = Math.Min (text.GetRuneCount (), maxWidth);
        wrappedLines = TextFormatter.WordWrapText (text, maxWidth);
        Assert.Equal (wrappedLines.Count, resultLines.Count ());

        Assert.True (
                     expectedClippedWidth
                     >= (wrappedLines.Count > 0
                             ? wrappedLines.Max (
                                                 l => l.GetRuneCount ()
                                                      + zeroWidth.Count ()
                                                      - 1
                                                      + widthOffset
                                                )
                             : 0)
                    );

        Assert.True (
                     expectedClippedWidth >= (wrappedLines.Count > 0 ? wrappedLines.Max (l => l.GetColumns ()) : 0)
                    );
        Assert.Equal (resultLines, wrappedLines);
    }

    /// <summary>WordWrap strips CRLF</summary>
    [Theory]
    [InlineData (
                    "A sentence has words.\nA paragraph has lines.",
                    44,
                    0,
                    new [] { "A sentence has words.A paragraph has lines." }
                )]
    [InlineData (
                    "A sentence has words.\nA paragraph has lines.",
                    43,
                    -1,
                    new [] { "A sentence has words.A paragraph has lines." }
                )]
    [InlineData (
                    "A sentence has words.\nA paragraph has lines.",
                    38,
                    -6,
                    new [] { "A sentence has words.A paragraph has", "lines." }
                )]
    [InlineData (
                    "A sentence has words.\nA paragraph has lines.",
                    34,
                    -10,
                    new [] { "A sentence has words.A paragraph", "has lines." }
                )]
    [InlineData (
                    "A sentence has words.\nA paragraph has lines.",
                    27,
                    -17,
                    new [] { "A sentence has words.A", "paragraph has lines." }
                )]

    // Unicode 
    [InlineData (
                    "A Unicode sentence (Ð¿ÑÐ¸Ð²ÐµÑ) has words.\nA Unicode Пункт has Линии.",
                    69,
                    0,
                    new [] { "A Unicode sentence (Ð¿ÑÐ¸Ð²ÐµÑ) has words.A Unicode Пункт has Линии." }
                )]
    [InlineData (
                    "A Unicode sentence (Ð¿ÑÐ¸Ð²ÐµÑ) has words.\nA Unicode Пункт has Линии.",
                    68,
                    -1,
                    new [] { "A Unicode sentence (Ð¿ÑÐ¸Ð²ÐµÑ) has words.A Unicode Пункт has Линии." }
                )]
    [InlineData (
                    "A Unicode sentence (Ð¿ÑÐ¸Ð²ÐµÑ) has words.\nA Unicode Пункт has Линии.",
                    63,
                    -6,
                    new [] { "A Unicode sentence (Ð¿ÑÐ¸Ð²ÐµÑ) has words.A Unicode Пункт has", "Линии." }
                )]
    [InlineData (
                    "A Unicode sentence (Ð¿ÑÐ¸Ð²ÐµÑ) has words.\nA Unicode Пункт has Линии.",
                    59,
                    -10,
                    new [] { "A Unicode sentence (Ð¿ÑÐ¸Ð²ÐµÑ) has words.A Unicode Пункт", "has Линии." }
                )]
    [InlineData (
                    "A Unicode sentence (Ð¿ÑÐ¸Ð²ÐµÑ) has words.\nA Unicode Пункт has Линии.",
                    52,
                    -17,
                    new [] { "A Unicode sentence (Ð¿ÑÐ¸Ð²ÐµÑ) has words.A Unicode", "Пункт has Линии." }
                )]
    public void WordWrap_WithNewLines (string text, int maxWidth, int widthOffset, IEnumerable<string> resultLines)
    {
        List<string> wrappedLines;

        Assert.Equal (maxWidth, text.GetRuneCount () + widthOffset);
        int expectedClippedWidth = Math.Min (text.GetRuneCount (), maxWidth);
        wrappedLines = TextFormatter.WordWrapText (text, maxWidth);
        Assert.Equal (wrappedLines.Count, resultLines.Count ());

        Assert.True (
                     expectedClippedWidth >= (wrappedLines.Count > 0 ? wrappedLines.Max (l => l.GetRuneCount ()) : 0)
                    );

        Assert.True (
                     expectedClippedWidth >= (wrappedLines.Count > 0 ? wrappedLines.Max (l => l.GetColumns ()) : 0)
                    );
        Assert.Equal (resultLines, wrappedLines);
    }
    [SetupFakeDriver]
    [Theory]
    [InlineData ("A", 0, false, "")]
    [InlineData ("A", 1, false, "A")]
    [InlineData ("A", 2, false, "A")]
    [InlineData ("AB", 1, false, "A")]
    [InlineData ("AB", 2, false, "AB")]
    [InlineData ("ABC", 3, false, "ABC")]
    [InlineData ("ABC", 4, false, "ABC")]
    [InlineData ("ABC", 6, false, "ABC")]

    [InlineData ("A", 0, true, "")]
    [InlineData ("A", 1, true, "A")]
    [InlineData ("A", 2, true, "A")]
    [InlineData ("AB", 1, true, "A")]
    [InlineData ("AB", 2, true, "AB")]
    [InlineData ("ABC", 3, true, "ABC")]
    [InlineData ("ABC", 4, true, "ABC")]
    [InlineData ("ABC", 6, true, "ABC")]
    public void Draw_Horizontal_Left (string text, int width, bool autoSize, string expectedText)

    {
        TextFormatter tf = new ()
        {
            Text = text,
            Alignment = TextAlignment.Left,
            AutoSize = autoSize,
        };

        if (!autoSize)
        {
            tf.Size = new Size (width, 1);
        }
        tf.Draw (new Rectangle (0, 0, width, 1), Attribute.Default, Attribute.Default);

        TestHelpers.AssertDriverContentsWithFrameAre (expectedText, _output);
    }

    [SetupFakeDriver]
    [Theory]
    [InlineData ("A", 0, false, "")]
    [InlineData ("A", 1, false, "A")]
    [InlineData ("A", 2, false, " A")]
    [InlineData ("AB", 1, false, "B")]
    [InlineData ("AB", 2, false, "AB")]
    [InlineData ("ABC", 3, false, "ABC")]
    [InlineData ("ABC", 4, false, " ABC")]
    [InlineData ("ABC", 6, false, "   ABC")]

    [InlineData ("A", 0, true, "")]
    [InlineData ("A", 1, true, "A")]
    [InlineData ("A", 2, true, " A")]
    [InlineData ("AB", 1, true, "B")]
    [InlineData ("AB", 2, true, "AB")]
    [InlineData ("ABC", 3, true, "ABC")]
    [InlineData ("ABC", 4, true, " ABC")]
    [InlineData ("ABC", 6, true, "   ABC")]
    public void Draw_Horizontal_Right (string text, int width, bool autoSize, string expectedText)
    {
        TextFormatter tf = new ()
        {
            Text = text,
            Alignment = TextAlignment.Right,
            AutoSize = autoSize,
        };

        if (!autoSize)
        {
            tf.Size = new Size (width, 1);
        }

        tf.Draw (new Rectangle (Point.Empty, new (width, 1)), Attribute.Default, Attribute.Default);
        TestHelpers.AssertDriverContentsWithFrameAre (expectedText, _output);
    }

    [SetupFakeDriver]
    [Theory]
    [InlineData ("A", 0, false, "")]
    [InlineData ("A", 1, false, "A")]
    [InlineData ("A", 2, false, "A")]
    [InlineData ("A", 3, false, " A")]
    [InlineData ("AB", 1, false, "A")]
    [InlineData ("AB", 2, false, "AB")]
    [InlineData ("ABC", 3, false, "ABC")]
    [InlineData ("ABC", 4, false, "ABC")]
    [InlineData ("ABC", 5, false, " ABC")]
    [InlineData ("ABC", 6, false, " ABC")]
    [InlineData ("ABC", 9, false, "   ABC")]

    [InlineData ("A", 0, true, "")]
    [InlineData ("A", 1, true, "A")]
    [InlineData ("A", 2, true, "A")]
    [InlineData ("A", 3, true, " A")]
    [InlineData ("AB", 1, true, "A")]
    [InlineData ("AB", 2, true, "AB")]
    [InlineData ("ABC", 3, true, "ABC")]
    [InlineData ("ABC", 4, true, "ABC")]
    [InlineData ("ABC", 5, true, " ABC")]
    [InlineData ("ABC", 6, true, " ABC")]
    [InlineData ("ABC", 9, true, "   ABC")]
    public void Draw_Horizontal_Centered (string text, int width, bool autoSize, string expectedText)
    {
        TextFormatter tf = new ()
        {
            Text = text,
            Alignment = TextAlignment.Centered,
            AutoSize = autoSize,
        };

        if (!autoSize)
        {
            tf.Size = new Size (width, 1);
        }
        tf.Draw (new Rectangle (0, 0, width, 1), Attribute.Default, Attribute.Default);

        TestHelpers.AssertDriverContentsWithFrameAre (expectedText, _output);
    }

    [SetupFakeDriver]
    [Theory]
    [InlineData ("A", 0, false, "")]
    [InlineData ("A", 1, false, "A")]
    [InlineData ("A", 2, false, "A")]
    [InlineData ("A B", 3, false, "A B")]
    [InlineData ("A B", 1, false, "A")]
    [InlineData ("A B", 2, false, "A")]
    [InlineData ("A B", 3, false, "A B")]
    [InlineData ("A B", 4, false, "A  B")]
    [InlineData ("A B", 5, false, "A   B")]
    [InlineData ("A B", 6, false, "A    B")]
    [InlineData ("A B", 10, false, "A        B")]
    [InlineData ("ABC ABC", 10, false, "ABC    ABC")]

    [InlineData ("A", 0, true, "")]
    [InlineData ("A", 1, true, "A")]
    [InlineData ("A", 2, true, "A")]
    [InlineData ("A B", 3, true, "A B")]
    [InlineData ("A B", 1, true, "A")]
    [InlineData ("A B", 2, true, "A")]
    [InlineData ("A B", 3, true, "A B")]
    [InlineData ("A B", 4, true, "A B")]
    [InlineData ("A B", 5, true, "A B")]
    [InlineData ("A B", 6, true, "A B")]
    [InlineData ("A B", 10, true, "A B")]
    [InlineData ("ABC ABC", 10, true, "ABC ABC")]
    public void Draw_Horizontal_Justified (string text, int width, bool autoSize, string expectedText)
    {
        TextFormatter tf = new ()
        {
            Text = text,
            Alignment = TextAlignment.Justified,
            AutoSize = autoSize,
        };

        if (!autoSize)
        {
            tf.Size = new Size (width, 1);
        }
        tf.Draw (new Rectangle (0, 0, width, 1), Attribute.Default, Attribute.Default);

        TestHelpers.AssertDriverContentsWithFrameAre (expectedText, _output);
    }

    [SetupFakeDriver]
    [Theory]
    [InlineData ("A", 5, 5, false, "A")]
    [InlineData ("AB12", 5, 5, false, @"
A
B
1
2")]
    [InlineData ("AB\n12", 5, 5, false, @"
A1
B2")]
    [InlineData ("", 5, 1, false, "")]

    [InlineData ("Hello Worlds", 1, 12, true, @"
H
e
l
l
o
 
W
o
r
l
d
s")]

    [InlineData ("Hello Worlds", 1, 12, false, @"
H
e
l
l
o
 
W
o
r
l
d
s")]

    [InlineData ("Hello Worlds", 12, 1, false, @"HelloWorlds")]

    public void Draw_Vertical_TopBottom_LeftRight (string text, int width, int height, bool autoSize, string expectedText)
    {
        TextFormatter tf = new ()
        {
            Text = text,
            AutoSize = autoSize,
            Direction = TextDirection.TopBottom_LeftRight,
        };

        if (!autoSize)
        {
            tf.Size = new Size (width, height);
        }
        tf.Draw (new Rectangle (0, 0, 20, 20), Attribute.Default, Attribute.Default);

        TestHelpers.AssertDriverContentsWithFrameAre (expectedText, _output);
    }


    [SetupFakeDriver]
    [Theory]
    [InlineData ("Hello World", 15, 1, "Hello     World")]
    [InlineData ("Well Done\nNice Work", 15, 2, @"
Well       Done
Nice       Work")]
    [InlineData ("你好 世界", 15, 1, "你好       世界")]
    [InlineData ("做 得好\n幹 得好", 15, 2, @"
做         得好
幹         得好")]
    public void Justify_Horizontal (string text, int width, int height, string expectedText)
    {
        TextFormatter tf = new ()
        {
            Text = text,
            Alignment = TextAlignment.Justified,
            Size = new Size (width, height),
            MultiLine = true
        };

        tf.Draw (new Rectangle (0, 0, width, height), Attribute.Default, Attribute.Default);

        TestHelpers.AssertDriverContentsWithFrameAre (expectedText, _output);
    }

    [SetupFakeDriver]
    [Theory]
    [InlineData ("Hello World", 1, 15, "H\ne\nl\nl\no\n \n \n \n \n \nW\no\nr\nl\nd")]
    [InlineData ("Well Done\nNice Work", 2, 15, @"
WN
ei
lc
le
  
  
  
  
  
  
  
DW
oo
nr
ek")]
    [InlineData ("你好 世界", 2, 15, "你\n好\n  \n  \n  \n  \n  \n  \n  \n  \n  \n  \n  \n世\n界")]
    [InlineData ("做 得好\n幹 得好", 4, 15, @"
做幹
    
    
    
    
    
    
    
    
    
    
    
    
得得
好好")]
    public void Justify_Vertical (string text, int width, int height, string expectedText)
    {
        TextFormatter tf = new ()
        {
            Text = text,
            Direction = TextDirection.TopBottom_LeftRight,
            VerticalAlignment = VerticalTextAlignment.Justified,
            Size = new Size (width, height),
            MultiLine = true
        };

        tf.Draw (new Rectangle (0, 0, width, height), Attribute.Default, Attribute.Default);

        TestHelpers.AssertDriverContentsWithFrameAre (expectedText, _output);
    }

    [SetupFakeDriver]
    [Theory]
    [InlineData ("A", 0, 1, false, "", 0)]
    [InlineData ("A", 1, 1, false, "A", 0)]
    [InlineData ("A", 2, 2, false, " A", 1)]
    [InlineData ("AB", 1, 1, false, "B", 0)]
    [InlineData ("AB", 2, 2, false, " A\n B", 0)]
    [InlineData ("ABC", 3, 2, false, "  B\n  C", 0)]
    [InlineData ("ABC", 4, 2, false, "   B\n   C", 0)]
    [InlineData ("ABC", 6, 2, false, "     B\n     C", 0)]
    [InlineData ("こんにちは", 0, 1, false, "", 0)]
    [InlineData ("こんにちは", 1, 0, false, "", 0)]
    [InlineData ("こんにちは", 1, 1, false, "", 0)]
    [InlineData ("こんにちは", 2, 1, false, "は", 0)]
    [InlineData ("こんにちは", 2, 2, false, "ち\nは", 0)]
    [InlineData ("こんにちは", 2, 3, false, "に\nち\nは", 0)]
    [InlineData ("こんにちは", 2, 4, false, "ん\nに\nち\nは", 0)]
    [InlineData ("こんにちは", 2, 5, false, "こ\nん\nに\nち\nは", 0)]
    [InlineData ("こんにちは", 2, 6, false, "こ\nん\nに\nち\nは", 1)]
    [InlineData ("ABCD\nこんにちは", 4, 7, false, "  こ\n Aん\n Bに\n Cち\n Dは", 2)]
    [InlineData ("こんにちは\nABCD", 3, 7, false, "こ \nんA\nにB\nちC\nはD", 2)]

    [InlineData ("A", 0, 1, true, "", 0)]
    [InlineData ("A", 1, 1, true, "A", 0)]
    [InlineData ("A", 2, 2, true, " A", 1)]
    [InlineData ("AB", 1, 1, true, "B", 0)]
    [InlineData ("AB", 2, 2, true, " A\n B", 0)]
    [InlineData ("ABC", 3, 2, true, "  B\n  C", 0)]
    [InlineData ("ABC", 4, 2, true, "   B\n   C", 0)]
    [InlineData ("ABC", 6, 2, true, "     B\n     C", 0)]
    [InlineData ("こんにちは", 0, 1, true, "", 0)]
    [InlineData ("こんにちは", 1, 0, true, "", 0)]
    [InlineData ("こんにちは", 1, 1, true, "", 0)]
    [InlineData ("こんにちは", 2, 1, true, "は", 0)]
    [InlineData ("こんにちは", 2, 2, true, "ち\nは", 0)]
    [InlineData ("こんにちは", 2, 3, true, "に\nち\nは", 0)]
    [InlineData ("こんにちは", 2, 4, true, "ん\nに\nち\nは", 0)]
    [InlineData ("こんにちは", 2, 5, true, "こ\nん\nに\nち\nは", 0)]
    [InlineData ("こんにちは", 2, 6, true, "こ\nん\nに\nち\nは", 1)]
    [InlineData ("ABCD\nこんにちは", 4, 7, true, "  こ\n Aん\n Bに\n Cち\n Dは", 2)]
    [InlineData ("こんにちは\nABCD", 3, 7, true, "こ \nんA\nにB\nちC\nはD", 2)]
    public void Draw_Vertical_Bottom_Horizontal_Right (string text, int width, int height, bool autoSize, string expectedText, int expectedY)
    {
        TextFormatter tf = new ()
        {
            Text = text,
            Alignment = TextAlignment.Right,
            Direction = TextDirection.TopBottom_LeftRight,
            VerticalAlignment = VerticalTextAlignment.Bottom,
            AutoSize = autoSize,
        };

        if (!autoSize)
        {
            tf.Size = new Size (width, height);
        }

        tf.Draw (new Rectangle (Point.Empty, new (width, height)), Attribute.Default, Attribute.Default);
        Rectangle rect = TestHelpers.AssertDriverContentsWithFrameAre (expectedText, _output);
        Assert.Equal (expectedY, rect.Y);
    }

    [SetupFakeDriver]
    [Theory]
    [InlineData ("A", 5, false, "A")]
    [InlineData ("AB12", 5, false, @"
A
B
1
2")]
    [InlineData ("AB\n12", 5, false, @"
A1
B2")]
    [InlineData ("", 1, false, "")]
    [InlineData ("AB1 2", 2, false, @"
A12
B  ")]
    [InlineData ("こんにちは", 1, false, @"
こん")]
    [InlineData ("こんにちは", 2, false, @"
こに
んち")]
    [InlineData ("こんにちは", 5, false, @"
こ
ん
に
ち
は")]

    [InlineData ("A", 5, true, "A")]
    [InlineData ("AB12", 5, true, @"
A
B
1
2")]
    [InlineData ("AB\n12", 5, true, @"
A1
B2")]
    [InlineData ("", 1, true, "")]
    [InlineData ("AB1 2", 2, true, @"
A
B")]
    [InlineData ("こんにちは", 1, true, @"
こ")]
    [InlineData ("こんにちは", 2, true, @"
こ
ん")]
    [InlineData ("こんにちは", 5, true, @"
こ
ん
に
ち
は")]
    public void Draw_Vertical_TopBottom_LeftRight_Top (string text, int height, bool autoSize, string expectedText)
    {
        TextFormatter tf = new ()
        {
            Text = text,
            AutoSize = autoSize,
            Direction = TextDirection.TopBottom_LeftRight,
        };

        if (!autoSize)
        {
            tf.Size = new Size (5, height);
        }
        tf.Draw (new Rectangle (0, 0, 5, height), Attribute.Default, Attribute.Default);

        TestHelpers.AssertDriverContentsWithFrameAre (expectedText, _output);
    }

    [SetupFakeDriver]
    [Theory]

    // The expectedY param is to probe that the expectedText param start at that Y coordinate

    [InlineData ("A", 0, false, "", 0)]
    [InlineData ("A", 1, false, "A", 0)]
    [InlineData ("A", 2, false, "A", 0)]
    [InlineData ("A", 3, false, "A", 1)]
    [InlineData ("AB", 1, false, "A", 0)]
    [InlineData ("AB", 2, false, "A\nB", 0)]
    [InlineData ("ABC", 2, false, "A\nB", 0)]
    [InlineData ("ABC", 3, false, "A\nB\nC", 0)]
    [InlineData ("ABC", 4, false, "A\nB\nC", 0)]
    [InlineData ("ABC", 5, false, "A\nB\nC", 1)]
    [InlineData ("ABC", 6, false, "A\nB\nC", 1)]
    [InlineData ("ABC", 9, false, "A\nB\nC", 3)]
    [InlineData ("ABCD", 2, false, "B\nC", 0)]
    [InlineData ("こんにちは", 0, false, "", 0)]
    [InlineData ("こんにちは", 1, false, "に", 0)]
    [InlineData ("こんにちは", 2, false, "ん\nに", 0)]
    [InlineData ("こんにちは", 3, false, "ん\nに\nち", 0)]
    [InlineData ("こんにちは", 4, false, "こ\nん\nに\nち", 0)]
    [InlineData ("こんにちは", 5, false, "こ\nん\nに\nち\nは", 0)]
    [InlineData ("こんにちは", 6, false, "こ\nん\nに\nち\nは", 0)]
    [InlineData ("ABCD\nこんにちは", 7, false, "Aこ\nBん\nCに\nDち\n は", 1)]
    [InlineData ("こんにちは\nABCD", 7, false, "こA\nんB\nにC\nちD\nは ", 1)]

    [InlineData ("A", 0, true, "", 0)]
    [InlineData ("A", 1, true, "A", 0)]
    [InlineData ("A", 2, true, "A", 0)]
    [InlineData ("A", 3, true, "A", 1)]
    [InlineData ("AB", 1, true, "A", 0)]
    [InlineData ("AB", 2, true, "A\nB", 0)]
    [InlineData ("ABC", 2, true, "A\nB", 0)]
    [InlineData ("ABC", 3, true, "A\nB\nC", 0)]
    [InlineData ("ABC", 4, true, "A\nB\nC", 0)]
    [InlineData ("ABC", 5, true, "A\nB\nC", 1)]
    [InlineData ("ABC", 6, true, "A\nB\nC", 1)]
    [InlineData ("ABC", 9, true, "A\nB\nC", 3)]
    [InlineData ("ABCD", 2, true, "B\nC", 0)]
    [InlineData ("こんにちは", 0, true, "", 0)]
    [InlineData ("こんにちは", 1, true, "に", 0)]
    [InlineData ("こんにちは", 2, true, "ん\nに", 0)]
    [InlineData ("こんにちは", 3, true, "ん\nに\nち", 0)]
    [InlineData ("こんにちは", 4, true, "こ\nん\nに\nち", 0)]
    [InlineData ("こんにちは", 5, true, "こ\nん\nに\nち\nは", 0)]
    [InlineData ("こんにちは", 6, true, "こ\nん\nに\nち\nは", 0)]
    [InlineData ("こんにちは", 7, true, "こ\nん\nに\nち\nは", 1)]
    [InlineData ("ABCD\nこんにちは", 7, true, "Aこ\nBん\nCに\nDち\n は", 1)]
    [InlineData ("こんにちは\nABCD", 7, true, "こA\nんB\nにC\nちD\nは ", 1)]
    public void Draw_Vertical_TopBottom_LeftRight_Middle (string text, int height, bool autoSize, string expectedText, int expectedY)
    {
        TextFormatter tf = new ()
        {
            Text = text,
            Direction = TextDirection.TopBottom_LeftRight,
            VerticalAlignment = VerticalTextAlignment.Middle,
            AutoSize = autoSize,
        };

        if (!autoSize)
        {
            int width = text.ToRunes ().Max (r => r.GetColumns ());

            if (text.Contains ("\n"))
            {
                width++;
            }

            tf.Size = new Size (width, height);
        }
        tf.Draw (new Rectangle (0, 0, 5, height), Attribute.Default, Attribute.Default);

        Rectangle rect = TestHelpers.AssertDriverContentsWithFrameAre (expectedText, _output);
        Assert.Equal (expectedY, rect.Y);
    }

    [Theory]
    [InlineData ("1234", 4)]
    [InlineData ("_1234", 4)]
    public void AutoSize_HotKey_Size_Correct (string text, int expected)
    {
        // Horizontal
        TextFormatter tf = new ()
        {
            AutoSize = true,
            HotKeySpecifier = (Rune)'_',
            Text = text,
        };
        Assert.Equal (new (expected, 1), tf.Size);

        // Vertical
        tf = new ()
        {
            HotKeySpecifier = (Rune)'_',
            Direction = TextDirection.TopBottom_LeftRight,
            Text = text,
            AutoSize = true,
        };
        Assert.Equal (new (1, expected), tf.Size);
    }

    [SetupFakeDriver]
    [Theory]
    [InlineData ("A", 1, 0, false, "")]
    [InlineData ("A", 0, 1, false, "")]
    [InlineData ("AB1 2", 2, 1, false, "2")]
    [InlineData ("AB12", 5, 1, false, "21BA")]
    [InlineData ("AB\n12", 5, 2, false, "BA\n21")]
    [InlineData ("ABC 123 456", 7, 2, false, "654 321\nCBA    ")]
    [InlineData ("こんにちは", 1, 1, false, "")]
    [InlineData ("こんにちは", 2, 1, false, "は")]
    [InlineData ("こんにちは", 5, 1, false, "はち")]
    [InlineData ("こんにちは", 10, 1, false, "はちにんこ")]
    [InlineData ("こんにちは\nAB\n12", 10, 3, false, "はちにんこ\nBA        \n21        ")]

    [InlineData ("A", 1, 0, true, "")]
    [InlineData ("A", 0, 1, true, "")]
    [InlineData ("AB1 2", 2, 1, true, "2")]
    [InlineData ("AB12", 5, 1, true, "21BA")]
    [InlineData ("AB\n12", 5, 2, true, "BA\n21")]
    [InlineData ("ABC 123 456", 7, 2, true, "654 321")]
    [InlineData ("こんにちは", 1, 1, true, "")]
    [InlineData ("こんにちは", 2, 1, true, "は")]
    [InlineData ("こんにちは", 5, 1, true, "はち")]
    [InlineData ("こんにちは", 10, 1, true, "はちにんこ")]
    [InlineData ("こんにちは\nAB\n12", 10, 3, true, "はちにんこ\nBA        \n21        ")]
    public void Draw_Horizontal_RightLeft_TopBottom (string text, int width, int height, bool autoSize, string expectedText)
    {
        TextFormatter tf = new ()
        {
            Text = text,
            Direction = TextDirection.RightLeft_TopBottom,
            AutoSize = autoSize,
        };

        if (!autoSize)
        {
            tf.Size = new Size (width, height);
        }
        tf.Draw (new Rectangle (0, 0, width, height), Attribute.Default, Attribute.Default);

        TestHelpers.AssertDriverContentsWithFrameAre (expectedText, _output);
    }

    [SetupFakeDriver]
    [Theory]
    [InlineData ("A", 1, 0, false, "")]
    [InlineData ("A", 0, 1, false, "")]
    [InlineData ("AB1 2", 2, 1, false, "2")]
    [InlineData ("AB12", 5, 1, false, "21BA")]
    [InlineData ("AB\n12", 5, 2, false, "21\nBA")]
    [InlineData ("ABC 123 456", 7, 2, false, "CBA    \n654 321")]
    [InlineData ("こんにちは", 1, 1, false, "")]
    [InlineData ("こんにちは", 2, 1, false, "は")]
    [InlineData ("こんにちは", 5, 1, false, "はち")]
    [InlineData ("こんにちは", 10, 1, false, "はちにんこ")]
    [InlineData ("こんにちは\nAB\n12", 10, 3, false, "21        \nBA        \nはちにんこ")]

    [InlineData ("A", 1, 0, true, "")]
    [InlineData ("A", 0, 1, true, "")]
    [InlineData ("AB1 2", 2, 1, true, "2")]
    [InlineData ("AB12", 5, 1, true, "21BA")]
    [InlineData ("AB\n12", 5, 2, true, "21\nBA")]
    [InlineData ("ABC 123 456", 7, 2, true, "654 321")]
    [InlineData ("こんにちは", 1, 1, true, "")]
    [InlineData ("こんにちは", 2, 1, true, "は")]
    [InlineData ("こんにちは", 5, 1, true, "はち")]
    [InlineData ("こんにちは", 10, 1, true, "はちにんこ")]
    [InlineData ("こんにちは\nAB\n12", 10, 3, true, "21        \nBA        \nはちにんこ")]
    public void Draw_Horizontal_RightLeft_BottomTop (string text, int width, int height, bool autoSize, string expectedText)
    {
        TextFormatter tf = new ()
        {
            Text = text,
            Direction = TextDirection.RightLeft_BottomTop,
            AutoSize = autoSize,
        };

        if (!autoSize)
        {
            tf.Size = new Size (width, height);
        }
        tf.Draw (new Rectangle (0, 0, width, height), Attribute.Default, Attribute.Default);

        TestHelpers.AssertDriverContentsWithFrameAre (expectedText, _output);
    }

    [SetupFakeDriver]
    [Theory]
    [InlineData ("A", 1, 0, false, "")]
    [InlineData ("A", 0, 1, false, "")]
    [InlineData ("AB1 2", 1, 2, false, "2")]
    [InlineData ("AB12", 1, 5, false, "2\n1\nB\nA")]
    [InlineData ("AB\n12", 2, 5, false, "B2\nA1")]
    [InlineData ("ABC 123 456", 2, 7, false, "6C\n5B\n4A\n  \n3 \n2 \n1 ")]
    [InlineData ("こんにちは", 1, 1, false, "")]
    [InlineData ("こんにちは", 2, 1, false, "は")]
    [InlineData ("こんにちは", 2, 5, false, "は\nち\nに\nん\nこ")]
    [InlineData ("こんにちは", 2, 10, false, "は\nち\nに\nん\nこ")]
    [InlineData ("こんにちは\nAB\n12", 4, 10, false, "はB2\nちA1\nに  \nん  \nこ  ")]

    [InlineData ("A", 1, 0, true, "")]
    [InlineData ("A", 0, 1, true, "")]
    [InlineData ("AB1 2", 1, 2, true, "2")]
    [InlineData ("AB12", 1, 5, true, "2\n1\nB\nA")]
    [InlineData ("AB\n12", 2, 5, true, "B2\nA1")]
    [InlineData ("ABC 123 456", 2, 7, true, "6\n5\n4\n \n3\n2\n1")]
    [InlineData ("こんにちは", 1, 1, true, "")]
    [InlineData ("こんにちは", 2, 1, true, "は")]
    [InlineData ("こんにちは", 2, 5, true, "は\nち\nに\nん\nこ")]
    [InlineData ("こんにちは", 2, 10, true, "は\nち\nに\nん\nこ")]
    [InlineData ("こんにちは\nAB\n12", 4, 10, true, "はB2\nちA1\nに  \nん  \nこ  ")]
    public void Draw_Vertical_BottomTop_LeftRight (string text, int width, int height, bool autoSize, string expectedText)
    {
        TextFormatter tf = new ()
        {
            Text = text,
            Direction = TextDirection.BottomTop_LeftRight,
            AutoSize = autoSize,
        };

        if (!autoSize)
        {
            tf.Size = new Size (width, height);
        }
        tf.Draw (new Rectangle (0, 0, width, height), Attribute.Default, Attribute.Default);

        TestHelpers.AssertDriverContentsWithFrameAre (expectedText, _output);
    }

    [SetupFakeDriver]
    [Theory]
    [InlineData ("A", 1, 0, false, "")]
    [InlineData ("A", 0, 1, false, "")]
    [InlineData ("AB1 2", 1, 2, false, "2")]
    [InlineData ("AB12", 1, 5, false, "2\n1\nB\nA")]
    [InlineData ("AB\n12", 2, 5, false, "2B\n1A")]
    [InlineData ("ABC 123 456", 2, 7, false, "C6\nB5\nA4\n  \n 3\n 2\n 1")]
    [InlineData ("こんにちは", 1, 1, false, "")]
    [InlineData ("こんにちは", 2, 1, false, "は")]
    [InlineData ("こんにちは", 2, 5, false, "は\nち\nに\nん\nこ")]
    [InlineData ("こんにちは", 2, 10, false, "は\nち\nに\nん\nこ")]
    [InlineData ("こんにちは\nAB\n12", 4, 10, false, "2Bは\n1Aち\n  に\n  ん\n  こ")]

    [InlineData ("A", 1, 0, true, "")]
    [InlineData ("A", 0, 1, true, "")]
    [InlineData ("AB1 2", 1, 2, true, "2")]
    [InlineData ("AB12", 1, 5, true, "2\n1\nB\nA")]
    [InlineData ("AB\n12", 2, 5, true, "2B\n1A")]
    [InlineData ("ABC 123 456", 2, 7, true, "6\n5\n4\n \n3\n2\n1")]
    [InlineData ("こんにちは", 1, 1, true, "")]
    [InlineData ("こんにちは", 2, 1, true, "は")]
    [InlineData ("こんにちは", 2, 5, true, "は\nち\nに\nん\nこ")]
    [InlineData ("こんにちは", 2, 10, true, "は\nち\nに\nん\nこ")]
    [InlineData ("こんにちは\nAB\n12", 4, 10, true, "2Bは\n1Aち\n  に\n  ん\n  こ")]
    public void Draw_Vertical_BottomTop_RightLeft (string text, int width, int height, bool autoSize, string expectedText)
    {
        TextFormatter tf = new ()
        {
            Text = text,
            Direction = TextDirection.BottomTop_RightLeft,
            AutoSize = autoSize,
        };

        if (!autoSize)
        {
            tf.Size = new Size (width, height);
        }
        tf.Draw (new Rectangle (0, 0, width, height), Attribute.Default, Attribute.Default);

        TestHelpers.AssertDriverContentsWithFrameAre (expectedText, _output);
    }

    // Draw tests - Note that these depend on View

    [Fact]
    [TestRespondersDisposed]
    public void Draw_Vertical_Throws_IndexOutOfRangeException_With_Negative_Bounds ()
    {
        Application.Init (new FakeDriver ());

        Toplevel top = new ();

        var view = new View { Y = -2, Height = 10, TextDirection = TextDirection.TopBottom_LeftRight, Text = "view" };
        top.Add (view);

        Application.Iteration += (s, a) =>
        {
            Assert.Equal (-2, view.Y);

            Application.RequestStop ();
        };

        try
        {
            Application.Run (top);
        }
        catch (IndexOutOfRangeException ex)
        {
            // After the fix this exception will not be caught.
            Assert.IsType<IndexOutOfRangeException> (ex);
        }

        top.Dispose ();
        // Shutdown must be called to safely clean up Application if Init has been called
        Application.Shutdown ();
    }

    [SetupFakeDriver]
    [Theory]

    // LeftRight_TopBottom
    [InlineData ("0 2 4", TextAlignment.Left, VerticalTextAlignment.Top, TextDirection.LeftRight_TopBottom, @"
0 2 4**
*******
*******
*******
*******
*******
*******")]
    [InlineData ("0 2 4", TextAlignment.Right, VerticalTextAlignment.Top, TextDirection.LeftRight_TopBottom, @"
**0 2 4
*******
*******
*******
*******
*******
*******")]
    [InlineData ("0 2 4", TextAlignment.Centered, VerticalTextAlignment.Top, TextDirection.LeftRight_TopBottom, @"
*0 2 4*
*******
*******
*******
*******
*******
*******")]
    [InlineData ("0 2 4", TextAlignment.Justified, VerticalTextAlignment.Top, TextDirection.LeftRight_TopBottom, @"
0  2  4
*******
*******
*******
*******
*******
*******")]

    [InlineData ("0 你 4", TextAlignment.Left, VerticalTextAlignment.Top, TextDirection.LeftRight_TopBottom, @"
0 你 4*
*******
*******
*******
*******
*******
*******")]
    [InlineData ("0 你 4", TextAlignment.Right, VerticalTextAlignment.Top, TextDirection.LeftRight_TopBottom, @"
*0 你 4
*******
*******
*******
*******
*******
*******")]
    [InlineData ("0 你 4", TextAlignment.Centered, VerticalTextAlignment.Top, TextDirection.LeftRight_TopBottom, @"
0 你 4*
*******
*******
*******
*******
*******
*******")]
    [InlineData ("0 你 4", TextAlignment.Justified, VerticalTextAlignment.Top, TextDirection.LeftRight_TopBottom, @"
0  你 4
*******
*******
*******
*******
*******
*******")]

    // LeftRight_BottomTop
    [InlineData ("0 2 4", TextAlignment.Left, VerticalTextAlignment.Top, TextDirection.LeftRight_BottomTop, @"
0 2 4**
*******
*******
*******
*******
*******
*******")]
    [InlineData ("0 2 4", TextAlignment.Right, VerticalTextAlignment.Top, TextDirection.LeftRight_BottomTop, @"
**0 2 4
*******
*******
*******
*******
*******
*******")]
    [InlineData ("0 2 4", TextAlignment.Centered, VerticalTextAlignment.Top, TextDirection.LeftRight_BottomTop, @"
*0 2 4*
*******
*******
*******
*******
*******
*******")]
    [InlineData ("0 2 4", TextAlignment.Justified, VerticalTextAlignment.Top, TextDirection.LeftRight_BottomTop, @"
0  2  4
*******
*******
*******
*******
*******
*******")]

    [InlineData ("0 你 4", TextAlignment.Left, VerticalTextAlignment.Top, TextDirection.LeftRight_BottomTop, @"
0 你 4*
*******
*******
*******
*******
*******
*******")]
    [InlineData ("0 你 4", TextAlignment.Right, VerticalTextAlignment.Top, TextDirection.LeftRight_BottomTop, @"
*0 你 4
*******
*******
*******
*******
*******
*******")]
    [InlineData ("0 你 4", TextAlignment.Centered, VerticalTextAlignment.Top, TextDirection.LeftRight_BottomTop, @"
0 你 4*
*******
*******
*******
*******
*******
*******")]
    [InlineData ("0 你 4", TextAlignment.Justified, VerticalTextAlignment.Top, TextDirection.LeftRight_BottomTop, @"
0  你 4
*******
*******
*******
*******
*******
*******")]

    // RightLeft_TopBottom
    [InlineData ("0 2 4", TextAlignment.Left, VerticalTextAlignment.Top, TextDirection.RightLeft_TopBottom, @"
4 2 0**
*******
*******
*******
*******
*******
*******")]
    [InlineData ("0 2 4", TextAlignment.Right, VerticalTextAlignment.Top, TextDirection.RightLeft_TopBottom, @"
**4 2 0
*******
*******
*******
*******
*******
*******")]
    [InlineData ("0 2 4", TextAlignment.Centered, VerticalTextAlignment.Top, TextDirection.RightLeft_TopBottom, @"
*4 2 0*
*******
*******
*******
*******
*******
*******")]
    [InlineData ("0 2 4", TextAlignment.Justified, VerticalTextAlignment.Top, TextDirection.RightLeft_TopBottom, @"
4  2  0
*******
*******
*******
*******
*******
*******")]

    [InlineData ("0 你 4", TextAlignment.Left, VerticalTextAlignment.Top, TextDirection.RightLeft_TopBottom, @"
4 你 0*
*******
*******
*******
*******
*******
*******")]
    [InlineData ("0 你 4", TextAlignment.Right, VerticalTextAlignment.Top, TextDirection.RightLeft_TopBottom, @"
*4 你 0
*******
*******
*******
*******
*******
*******")]
    [InlineData ("0 你 4", TextAlignment.Centered, VerticalTextAlignment.Top, TextDirection.RightLeft_TopBottom, @"
4 你 0*
*******
*******
*******
*******
*******
*******")]
    [InlineData ("0 你 4", TextAlignment.Justified, VerticalTextAlignment.Top, TextDirection.RightLeft_TopBottom, @"
4  你 0
*******
*******
*******
*******
*******
*******")]

    // RightLeft_BottomTop
    [InlineData ("0 2 4", TextAlignment.Left, VerticalTextAlignment.Top, TextDirection.RightLeft_BottomTop, @"
4 2 0**
*******
*******
*******
*******
*******
*******")]
    [InlineData ("0 2 4", TextAlignment.Right, VerticalTextAlignment.Top, TextDirection.RightLeft_BottomTop, @"
**4 2 0
*******
*******
*******
*******
*******
*******")]
    [InlineData ("0 2 4", TextAlignment.Centered, VerticalTextAlignment.Top, TextDirection.RightLeft_BottomTop, @"
*4 2 0*
*******
*******
*******
*******
*******
*******")]
    [InlineData ("0 2 4", TextAlignment.Justified, VerticalTextAlignment.Top, TextDirection.RightLeft_BottomTop, @"
4  2  0
*******
*******
*******
*******
*******
*******")]

    [InlineData ("0 你 4", TextAlignment.Left, VerticalTextAlignment.Top, TextDirection.RightLeft_BottomTop, @"
4 你 0*
*******
*******
*******
*******
*******
*******")]
    [InlineData ("0 你 4", TextAlignment.Right, VerticalTextAlignment.Top, TextDirection.RightLeft_BottomTop, @"
*4 你 0
*******
*******
*******
*******
*******
*******")]
    [InlineData ("0 你 4", TextAlignment.Centered, VerticalTextAlignment.Top, TextDirection.RightLeft_BottomTop, @"
4 你 0*
*******
*******
*******
*******
*******
*******")]
    [InlineData ("0 你 4", TextAlignment.Justified, VerticalTextAlignment.Top, TextDirection.RightLeft_BottomTop, @"
4  你 0
*******
*******
*******
*******
*******
*******")]

    // TopBottom_LeftRight
    [InlineData ("0 2 4", TextAlignment.Left, VerticalTextAlignment.Top, TextDirection.TopBottom_LeftRight, @"
0******
 ******
2******
 ******
4******
*******
*******")]
    [InlineData ("0 2 4", TextAlignment.Left, VerticalTextAlignment.Bottom, TextDirection.TopBottom_LeftRight, @"
*******
*******
0******
 ******
2******
 ******
4******")]
    [InlineData ("0 2 4", TextAlignment.Left, VerticalTextAlignment.Middle, TextDirection.TopBottom_LeftRight, @"
*******
0******
 ******
2******
 ******
4******
*******")]
    [InlineData ("0 2 4", TextAlignment.Left, VerticalTextAlignment.Justified, TextDirection.TopBottom_LeftRight, @"
0******
 ******
 ******
2******
 ******
 ******
4******")]

    [InlineData ("0 你 4", TextAlignment.Left, VerticalTextAlignment.Top, TextDirection.TopBottom_LeftRight, @"
0******
 ******
你*****
 ******
4******
*******
*******")]
    [InlineData ("0 你 4", TextAlignment.Left, VerticalTextAlignment.Bottom, TextDirection.TopBottom_LeftRight, @"
*******
*******
0******
 ******
你*****
 ******
4******")]
    [InlineData ("0 你 4", TextAlignment.Left, VerticalTextAlignment.Middle, TextDirection.TopBottom_LeftRight, @"
*******
0******
 ******
你*****
 ******
4******
*******")]
    [InlineData ("0 你 4", TextAlignment.Left, VerticalTextAlignment.Justified, TextDirection.TopBottom_LeftRight, @"
0******
 ******
 ******
你*****
 ******
 ******
4******")]

    // TopBottom_RightLeft
    [InlineData ("0 2 4", TextAlignment.Left, VerticalTextAlignment.Top, TextDirection.TopBottom_RightLeft, @"
0******
 ******
2******
 ******
4******
*******
*******")]
    [InlineData ("0 2 4", TextAlignment.Left, VerticalTextAlignment.Bottom, TextDirection.TopBottom_RightLeft, @"
*******
*******
0******
 ******
2******
 ******
4******")]
    [InlineData ("0 2 4", TextAlignment.Left, VerticalTextAlignment.Middle, TextDirection.TopBottom_RightLeft, @"
*******
0******
 ******
2******
 ******
4******
*******")]
    [InlineData ("0 2 4", TextAlignment.Left, VerticalTextAlignment.Justified, TextDirection.TopBottom_RightLeft, @"
0******
 ******
 ******
2******
 ******
 ******
4******")]

    [InlineData ("0 你 4", TextAlignment.Left, VerticalTextAlignment.Top, TextDirection.TopBottom_RightLeft, @"
0******
 ******
你*****
 ******
4******
*******
*******")]
    [InlineData ("0 你 4", TextAlignment.Left, VerticalTextAlignment.Bottom, TextDirection.TopBottom_RightLeft, @"
*******
*******
0******
 ******
你*****
 ******
4******")]
    [InlineData ("0 你 4", TextAlignment.Left, VerticalTextAlignment.Middle, TextDirection.TopBottom_RightLeft, @"
*******
0******
 ******
你*****
 ******
4******
*******")]
    [InlineData ("0 你 4", TextAlignment.Left, VerticalTextAlignment.Justified, TextDirection.TopBottom_RightLeft, @"
0******
 ******
 ******
你*****
 ******
 ******
4******")]

<<<<<<< HEAD
    // Right
    // TODO: Add more tests for Right alignment
    [InlineData ("0 你 4", TextAlignment.Right, VerticalTextAlignment.Middle, TextDirection.TopBottom_RightLeft, @"
*******
*****0*
***** *
*****你
***** *
*****4*
*******")]
=======
    // BottomTop_LeftRight
    [InlineData ("0 2 4", TextAlignment.Left, VerticalTextAlignment.Top, TextDirection.BottomTop_LeftRight, @"
4******
 ******
2******
 ******
0******
*******
*******")]
    [InlineData ("0 2 4", TextAlignment.Left, VerticalTextAlignment.Bottom, TextDirection.BottomTop_LeftRight, @"
*******
*******
4******
 ******
2******
 ******
0******")]
    [InlineData ("0 2 4", TextAlignment.Left, VerticalTextAlignment.Middle, TextDirection.BottomTop_LeftRight, @"
*******
4******
 ******
2******
 ******
0******
*******")]
    [InlineData ("0 2 4", TextAlignment.Left, VerticalTextAlignment.Justified, TextDirection.BottomTop_LeftRight, @"
4******
 ******
 ******
2******
 ******
 ******
0******")]

    [InlineData ("0 你 4", TextAlignment.Left, VerticalTextAlignment.Top, TextDirection.BottomTop_LeftRight, @"
4******
 ******
你*****
 ******
0******
*******
*******")]
    [InlineData ("0 你 4", TextAlignment.Left, VerticalTextAlignment.Bottom, TextDirection.BottomTop_LeftRight, @"
*******
*******
4******
 ******
你*****
 ******
0******")]
    [InlineData ("0 你 4", TextAlignment.Left, VerticalTextAlignment.Middle, TextDirection.BottomTop_LeftRight, @"
*******
4******
 ******
你*****
 ******
0******
*******")]
    [InlineData ("0 你 4", TextAlignment.Left, VerticalTextAlignment.Justified, TextDirection.BottomTop_LeftRight, @"
4******
 ******
 ******
你*****
 ******
 ******
0******")]

    // BottomTop_RightLeft
    [InlineData ("0 2 4", TextAlignment.Left, VerticalTextAlignment.Top, TextDirection.BottomTop_RightLeft, @"
4******
 ******
2******
 ******
0******
*******
*******")]
    [InlineData ("0 2 4", TextAlignment.Left, VerticalTextAlignment.Bottom, TextDirection.BottomTop_RightLeft, @"
*******
*******
4******
 ******
2******
 ******
0******")]
    [InlineData ("0 2 4", TextAlignment.Left, VerticalTextAlignment.Middle, TextDirection.BottomTop_RightLeft, @"
*******
4******
 ******
2******
 ******
0******
*******")]
    [InlineData ("0 2 4", TextAlignment.Left, VerticalTextAlignment.Justified, TextDirection.BottomTop_RightLeft, @"
4******
 ******
 ******
2******
 ******
 ******
0******")]

    [InlineData ("0 你 4", TextAlignment.Left, VerticalTextAlignment.Top, TextDirection.BottomTop_RightLeft, @"
4******
 ******
你*****
 ******
0******
*******
*******")]
    [InlineData ("0 你 4", TextAlignment.Left, VerticalTextAlignment.Bottom, TextDirection.BottomTop_RightLeft, @"
*******
*******
4******
 ******
你*****
 ******
0******")]
    [InlineData ("0 你 4", TextAlignment.Left, VerticalTextAlignment.Middle, TextDirection.BottomTop_RightLeft, @"
*******
4******
 ******
你*****
 ******
0******
*******")]
    [InlineData ("0 你 4", TextAlignment.Left, VerticalTextAlignment.Justified, TextDirection.BottomTop_RightLeft, @"
4******
 ******
 ******
你*****
 ******
 ******
0******")]
>>>>>>> 5d4de1b4
    public void Draw_Text_Alignment (string text, TextAlignment horizontalTextAlignment, VerticalTextAlignment verticalTextAlignment, TextDirection textDirection, string expectedText)
    {
        TextFormatter tf = new ()
        {
            Alignment = horizontalTextAlignment,
            VerticalAlignment = verticalTextAlignment,
            Direction = textDirection,
            Size = new (7, 7),
            Text = text
        };

        Application.Driver.FillRect (new Rectangle (0, 0, 7, 7), (Rune)'*');
        tf.Draw (new Rectangle (0, 0, 7, 7), Attribute.Default, Attribute.Default);
        TestHelpers.AssertDriverContentsWithFrameAre (expectedText, _output);
    }
}<|MERGE_RESOLUTION|>--- conflicted
+++ resolved
@@ -4485,7 +4485,6 @@
  ******
 4******")]
 
-<<<<<<< HEAD
     // Right
     // TODO: Add more tests for Right alignment
     [InlineData ("0 你 4", TextAlignment.Right, VerticalTextAlignment.Middle, TextDirection.TopBottom_RightLeft, @"
@@ -4496,7 +4495,7 @@
 ***** *
 *****4*
 *******")]
-=======
+
     // BottomTop_LeftRight
     [InlineData ("0 2 4", TextAlignment.Left, VerticalTextAlignment.Top, TextDirection.BottomTop_LeftRight, @"
 4******
@@ -4630,7 +4629,6 @@
  ******
  ******
 0******")]
->>>>>>> 5d4de1b4
     public void Draw_Text_Alignment (string text, TextAlignment horizontalTextAlignment, VerticalTextAlignment verticalTextAlignment, TextDirection textDirection, string expectedText)
     {
         TextFormatter tf = new ()
