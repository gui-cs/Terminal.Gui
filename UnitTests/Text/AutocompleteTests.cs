--- conflicted
+++ resolved
@@ -1,19 +1,11 @@
 ﻿using System.Text.RegularExpressions;
 using Xunit.Abstractions;
 
-<<<<<<< HEAD
-namespace Terminal.Gui.TextTests; 
-
-public class AutocompleteTests {
-    private readonly ITestOutputHelper output;
-    public AutocompleteTests (ITestOutputHelper output) { this.output = output; }
-=======
 namespace Terminal.Gui.TextTests;
 
 public class AutocompleteTests {
     private readonly ITestOutputHelper _output;
     public AutocompleteTests (ITestOutputHelper output) { _output = output; }
->>>>>>> 2e95cec4
 
     [Fact]
     [AutoInitShutdown]
@@ -40,22 +32,14 @@
                 TestHelpers.AssertDriverContentsWithFrameAre (
                                                               @"
 This a long line and against TextView.",
-<<<<<<< HEAD
-                                                              output);
-=======
                                                               _output);
->>>>>>> 2e95cec4
             } else {
                 TestHelpers.AssertDriverContentsWithFrameAre (
                                                               @"
 This a long line and against TextView.
      and                              
      against                          ",
-<<<<<<< HEAD
-                                                              output);
-=======
                                                               _output);
->>>>>>> 2e95cec4
             }
         }
 
@@ -72,11 +56,7 @@
 This a long line and against TextView.
      and                              
      against                          ",
-<<<<<<< HEAD
-                                                      output);
-=======
-                                                      _output);
->>>>>>> 2e95cec4
+                                                      _output);
 
         Assert.True (tv.NewKeyDownEvent (new Key (KeyCode.G)));
         Application.Refresh ();
@@ -84,11 +64,7 @@
                                                       @"
 This ag long line and against TextView.
      against                           ",
-<<<<<<< HEAD
-                                                      output);
-=======
-                                                      _output);
->>>>>>> 2e95cec4
+                                                      _output);
 
         Assert.True (tv.NewKeyDownEvent (new Key (KeyCode.CursorLeft)));
         Application.Refresh ();
@@ -96,11 +72,7 @@
                                                       @"
 This ag long line and against TextView.
      against                           ",
-<<<<<<< HEAD
-                                                      output);
-=======
-                                                      _output);
->>>>>>> 2e95cec4
+                                                      _output);
 
         Assert.True (tv.NewKeyDownEvent (new Key (KeyCode.CursorLeft)));
         Application.Refresh ();
@@ -108,22 +80,14 @@
                                                       @"
 This ag long line and against TextView.
      against                           ",
-<<<<<<< HEAD
-                                                      output);
-=======
-                                                      _output);
->>>>>>> 2e95cec4
+                                                      _output);
 
         Assert.True (tv.NewKeyDownEvent (new Key (KeyCode.CursorLeft)));
         Application.Refresh ();
         TestHelpers.AssertDriverContentsWithFrameAre (
                                                       @"
 This ag long line and against TextView.",
-<<<<<<< HEAD
-                                                      output);
-=======
-                                                      _output);
->>>>>>> 2e95cec4
+                                                      _output);
 
         for (var i = 0; i < 3; i++) {
             Assert.True (tv.NewKeyDownEvent (new Key (KeyCode.CursorRight)));
@@ -132,11 +96,7 @@
                                                           @"
 This ag long line and against TextView.
      against                           ",
-<<<<<<< HEAD
-                                                          output);
-=======
                                                           _output);
->>>>>>> 2e95cec4
         }
 
         Assert.True (tv.NewKeyDownEvent (new Key (KeyCode.Backspace)));
@@ -146,11 +106,7 @@
 This a long line and against TextView.
      and                              
      against                          ",
-<<<<<<< HEAD
-                                                      output);
-=======
-                                                      _output);
->>>>>>> 2e95cec4
+                                                      _output);
 
         Assert.True (tv.NewKeyDownEvent (new Key (KeyCode.N)));
         Application.Refresh ();
@@ -158,22 +114,14 @@
                                                       @"
 This an long line and against TextView.
      and                               ",
-<<<<<<< HEAD
-                                                      output);
-=======
-                                                      _output);
->>>>>>> 2e95cec4
+                                                      _output);
 
         Assert.True (tv.NewKeyDownEvent (new Key (KeyCode.CursorRight)));
         Application.Refresh ();
         TestHelpers.AssertDriverContentsWithFrameAre (
                                                       @"
 This an long line and against TextView.",
-<<<<<<< HEAD
-                                                      output);
-=======
-                                                      _output);
->>>>>>> 2e95cec4
+                                                      _output);
     }
 
     [Fact]
