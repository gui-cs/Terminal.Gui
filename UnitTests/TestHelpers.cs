﻿using System;
using System.Collections.Generic;
using System.Linq;
using System.Text;
using Xunit.Abstractions;
using Xunit;
using System.Text.RegularExpressions;
using System.Reflection;
using System.Diagnostics;

using Attribute = Terminal.Gui.Attribute;
using Microsoft.VisualStudio.TestPlatform.Utilities;
using Xunit.Sdk;
using System.Globalization;

namespace Terminal.Gui;
// This class enables test functions annotated with the [AutoInitShutdown] attribute to 
// automatically call Application.Init at start of the test and Application.Shutdown after the
// test exits. 
// 
// This is necessary because a) Application is a singleton and Init/Shutdown must be called
// as a pair, and b) all unit test functions should be atomic..
[AttributeUsage (AttributeTargets.Class | AttributeTargets.Method, AllowMultiple = false, Inherited = true)]
public class AutoInitShutdownAttribute : Xunit.Sdk.BeforeAfterTestAttribute {
	/// <summary>
	/// Initializes a [AutoInitShutdown] attribute, which determines if/how Application.Init and
	/// Application.Shutdown are automatically called Before/After a test runs.
	/// </summary>
	/// <param name="autoInit">If true, Application.Init will be called Before the test runs.</param>
	/// <param name="autoShutdown">If true, Application.Shutdown will be called After the test runs.</param>
	/// <param name="consoleDriverType">Determines which ConsoleDriver (FakeDriver, WindowsDriver, 
	/// CursesDriver, NetDriver) will be used when Application.Init is called. If null FakeDriver will be used.
	/// Only valid if <paramref name="autoInit"/> is true.</param>
	/// <param name="useFakeClipboard">If true, will force the use of <see cref="FakeDriver.FakeClipboard"/>. 
	/// Only valid if <see cref="ConsoleDriver"/> == <see cref="FakeDriver"/> and <paramref name="autoInit"/> is true.</param>
	/// <param name="fakeClipboardAlwaysThrowsNotSupportedException">Only valid if <paramref name="autoInit"/> is true.
	/// Only valid if <see cref="ConsoleDriver"/> == <see cref="FakeDriver"/> and <paramref name="autoInit"/> is true.</param>
	/// <param name="fakeClipboardIsSupportedAlwaysTrue">Only valid if <paramref name="autoInit"/> is true.
	/// Only valid if <see cref="ConsoleDriver"/> == <see cref="FakeDriver"/> and <paramref name="autoInit"/> is true.</param>
	/// <param name="configLocation">Determines what config file locations <see cref="ConfigurationManager"/> will 
	/// load from.</param>
	public AutoInitShutdownAttribute (bool autoInit = true,
		Type consoleDriverType = null,
		bool useFakeClipboard = true,
		bool fakeClipboardAlwaysThrowsNotSupportedException = false,
		bool fakeClipboardIsSupportedAlwaysTrue = false,
		ConfigurationManager.ConfigLocations configLocation = ConfigurationManager.ConfigLocations.DefaultOnly)
	{
		AutoInit = autoInit;
		CultureInfo.DefaultThreadCurrentUICulture = CultureInfo.GetCultureInfo ("en-US");
		_driverType = consoleDriverType ?? typeof (FakeDriver);
		FakeDriver.FakeBehaviors.UseFakeClipboard = useFakeClipboard;
		FakeDriver.FakeBehaviors.FakeClipboardAlwaysThrowsNotSupportedException = fakeClipboardAlwaysThrowsNotSupportedException;
		FakeDriver.FakeBehaviors.FakeClipboardIsSupportedAlwaysFalse = fakeClipboardIsSupportedAlwaysTrue;
		ConfigurationManager.Locations = configLocation;
	}

	bool AutoInit { get; }
	Type _driverType;

	public override void Before (MethodInfo methodUnderTest)
	{
		Debug.WriteLine ($"Before: {methodUnderTest.Name}");
		if (AutoInit) {
#if DEBUG_IDISPOSABLE
			// Clear out any lingering Responder instances from previous tests
			if (Responder.Instances.Count == 0) {
				Assert.Empty (Responder.Instances);
			} else {
				Responder.Instances.Clear ();
			}
#endif
			Application.Init ((ConsoleDriver)Activator.CreateInstance (_driverType));
		}
	}

	public override void After (MethodInfo methodUnderTest)
	{
		Debug.WriteLine ($"After: {methodUnderTest.Name}");
		if (AutoInit) {
			Application.Shutdown ();
#if DEBUG_IDISPOSABLE
			if (Responder.Instances.Count == 0) {
				Assert.Empty (Responder.Instances);
			} else {
				Responder.Instances.Clear ();
			}
#endif
		}
	}
}

[AttributeUsage (AttributeTargets.Class | AttributeTargets.Method, AllowMultiple = false, Inherited = true)]
public class TestRespondersDisposed : Xunit.Sdk.BeforeAfterTestAttribute {
	public TestRespondersDisposed ()
	{
		CultureInfo.DefaultThreadCurrentUICulture = CultureInfo.GetCultureInfo ("en-US");
	}

	public override void Before (MethodInfo methodUnderTest)
	{
		Debug.WriteLine ($"Before: {methodUnderTest.Name}");
#if DEBUG_IDISPOSABLE
		// Clear out any lingering Responder instances from previous tests
		Responder.Instances.Clear ();
		Assert.Empty (Responder.Instances);
#endif
	}

	public override void After (MethodInfo methodUnderTest)
	{
		Debug.WriteLine ($"After: {methodUnderTest.Name}");
#if DEBUG_IDISPOSABLE
		Assert.Empty (Responder.Instances);
#endif
	}
}

[AttributeUsage (AttributeTargets.Class | AttributeTargets.Method, AllowMultiple = false, Inherited = true)]
public class SetupFakeDriverAttribute : Xunit.Sdk.BeforeAfterTestAttribute {
	/// <summary>
	/// Enables test functions annotated with the [SetupFakeDriver] attribute to 
	/// set Application.Driver to new FakeDriver(). 
	/// </summary>
	public SetupFakeDriverAttribute ()
	{
	}

	public override void Before (MethodInfo methodUnderTest)
	{
		Debug.WriteLine ($"Before: {methodUnderTest.Name}");
		Assert.Null (Application.Driver);
		Application.Driver = new FakeDriver ();
	}

	public override void After (MethodInfo methodUnderTest)
	{
		Debug.WriteLine ($"After: {methodUnderTest.Name}");
		Application.Driver = null;
	}
}

partial class TestHelpers {
	[GeneratedRegex ("\\s+$", RegexOptions.Multiline)]
	private static partial Regex TrailingWhiteSpaceRegEx ();
	[GeneratedRegex ("^\\s+", RegexOptions.Multiline)]
	private static partial Regex LeadingWhitespaceRegEx ();

#pragma warning disable xUnit1013 // Public method should be marked as test
	/// <summary>
	/// Asserts that the driver contents match the expected contents, optionally ignoring any trailing whitespace.
	/// </summary>
	/// <param name="expectedLook"></param>
	/// <param name="output"></param>
	/// <param name="driver">The ConsoleDriver to use. If null <see cref="Application.Driver"/> will be used.</param>
	/// <param name="ignoreLeadingWhitespace"></param>
	public static void AssertDriverContentsAre (string expectedLook, ITestOutputHelper output, ConsoleDriver driver = null,  bool ignoreLeadingWhitespace = false)
	{
#pragma warning restore xUnit1013 // Public method should be marked as test

		var sb = new StringBuilder ();
		driver ??= Application.Driver;

		var contents = driver.Contents;

		for (int r = 0; r < driver.Rows; r++) {
			for (int c = 0; c < driver.Cols; c++) {
<<<<<<< HEAD
				foreach (var rune in contents [r, c].Runes) {
					if (rune.DecodeSurrogatePair (out char [] spair)) {
						sb.Append (spair);
					} else {
						sb.Append ((char)rune.Value);
					}
					if (rune.GetColumns () > 1) {
						c++;
					}
=======
				// TODO: Remove hard-coded [0] once combining pairs is supported
				Rune rune = contents [r, c].Rune;
				if (rune.DecodeSurrogatePair (out char [] spair)) {
					sb.Append (spair);
				} else {
					sb.Append ((char)rune.Value);
				}
				if (rune.GetColumns () > 1) {
					c++;
>>>>>>> 21e8a70c
				}
			}
			sb.AppendLine ();
		}

		var actualLook = sb.ToString ();

		if (string.Equals (expectedLook, actualLook)) return;

		// get rid of trailing whitespace on each line (and leading/trailing whitespace of start/end of full string)
		expectedLook = TrailingWhiteSpaceRegEx ().Replace (expectedLook, "").Trim ();
		actualLook = TrailingWhiteSpaceRegEx ().Replace (actualLook, "").Trim ();

		if (ignoreLeadingWhitespace) {
			expectedLook = LeadingWhitespaceRegEx ().Replace (expectedLook, "").Trim ();
			actualLook = LeadingWhitespaceRegEx ().Replace (actualLook, "").Trim ();
		}

		// standardize line endings for the comparison
		expectedLook = expectedLook.Replace ("\r\n", "\n");
		actualLook = actualLook.Replace ("\r\n", "\n");

		// If test is about to fail show user what things looked like
		if (!string.Equals (expectedLook, actualLook)) {
			output?.WriteLine ("Expected:" + Environment.NewLine + expectedLook);
			output?.WriteLine ("But Was:" + Environment.NewLine + actualLook);
		}

		Assert.Equal (expectedLook, actualLook);
	}

	/// <summary>
	/// Asserts that the driver contents are equal to the expected look, and that the cursor is at the expected position.
	/// </summary>
	/// <param name="expectedLook"></param>
	/// <param name="output"></param>
	/// <param name="driver">The ConsoleDriver to use. If null <see cref="Application.Driver"/> will be used.</param>
	/// <returns></returns>
	public static Rect AssertDriverContentsWithFrameAre (string expectedLook, ITestOutputHelper output, ConsoleDriver driver = null)
	{
		var lines = new List<List<Rune>> ();
		var sb = new StringBuilder ();
		driver ??= Application.Driver;
		var x = -1;
		var y = -1;
		var w = -1;
		var h = -1;

		var contents = driver.Contents;

		for (var r = 0; r < driver.Rows; r++) {
			var runes = new List<Rune> ();
			for (var c = 0; c < driver.Cols; c++) {
<<<<<<< HEAD
				foreach (var rune in contents [r, c].Runes) {
					if (rune != (Rune)' ' && !rune.IsCombiningMark ()) {
						if (x == -1) {
							x = c;
							y = r;
							for (int i = 0; i < c; i++) {
								runes.InsertRange (i, new List<Rune> () { (Rune)' ' });
							}
=======
				// TODO: Remove hard-coded [0] once combining pairs is supported
				Rune rune = contents [r, c].Rune;
				if (rune != (Rune)' ') {
					if (x == -1) {
						x = c;
						y = r;
						for (int i = 0; i < c; i++) {
							runes.InsertRange (i, new List<Rune> () { (Rune)' ' });
>>>>>>> 21e8a70c
						}
						if (rune.GetColumns () > 1) {
							c++;
						}
						if (c + 1 > w) {
							w = c + 1;
						}
						h = r - y + 1;
					}
					if (x > -1) runes.Add (rune);
				}
			}
			if (runes.Count > 0) lines.Add (runes);
		}

		// Remove unnecessary empty lines
		if (lines.Count > 0) {
			for (var r = lines.Count - 1; r > h - 1; r--) lines.RemoveAt (r);
		}

		// Remove trailing whitespace on each line
		foreach (var row in lines) {
			for (var c = row.Count - 1; c >= 0; c--) {
				var rune = row [c];
				if (rune != (Rune)' ' || (row.Sum (x => x.GetColumns ()) == w)) {
					break;
				}
				row.RemoveAt (c);
			}
		}

		// Convert Rune list to string
		for (int r = 0; r < lines.Count; r++) {
			var line = Terminal.Gui.StringExtensions.ToString (lines [r]).ToString ();
			if (r == lines.Count - 1) {
				sb.Append (line);
			} else {
				sb.AppendLine (line);
			}
		}

		var actualLook = sb.ToString ();

		if (string.Equals (expectedLook, actualLook)) {
			return new Rect (x > -1 ? x : 0, y > -1 ? y : 0, w > -1 ? w : 0, h > -1 ? h : 0);
		}

		// standardize line endings for the comparison
		expectedLook = expectedLook.Replace ("\r\n", "\n");
		actualLook = actualLook.Replace ("\r\n", "\n");

		// Remove the first and the last line ending from the expectedLook
		if (expectedLook.StartsWith ("\n")) expectedLook = expectedLook [1..];
		if (expectedLook.EndsWith ("\n")) expectedLook = expectedLook [..^1];

		output?.WriteLine ("Expected:" + Environment.NewLine + expectedLook);
		output?.WriteLine ("But Was:" + Environment.NewLine + actualLook);

		Assert.Equal (expectedLook, actualLook);
		return new Rect (x > -1 ? x : 0, y > -1 ? y : 0, w > -1 ? w : 0, h > -1 ? h : 0);
	}

#pragma warning disable xUnit1013 // Public method should be marked as test
	/// <summary>
	/// Verifies the console was rendered using the given <paramref name="expectedColors"/> at the given locations.
	/// Pass a bitmap of indexes into <paramref name="expectedColors"/> as <paramref name="expectedLook"/> and the
	/// test method will verify those colors were used in the row/col of the console during rendering
	/// </summary>
	/// <param name="expectedLook">Numbers between 0 and 9 for each row/col of the console.  Must be valid indexes of <paramref name="expectedColors"/></param>
	/// <param name="driver">The ConsoleDriver to use. If null <see cref="Application.Driver"/> will be used.</param>
	/// <param name="expectedColors"></param>
	public static void AssertDriverColorsAre (string expectedLook, ConsoleDriver driver = null, params Attribute [] expectedColors)
	{
#pragma warning restore xUnit1013 // Public method should be marked as test

		if (expectedColors.Length > 10) throw new ArgumentException ("This method only works for UIs that use at most 10 colors");

		expectedLook = expectedLook.Trim ();
		driver ??= Application.Driver;
		
		var contents = driver.Contents;

		var r = 0;
		foreach (var line in expectedLook.Split ('\n').Select (l => l.Trim ())) {

			for (var c = 0; c < line.Length; c++) {

				var val = contents [r, c].Attribute;

				var match = expectedColors.Where (e => e == val).ToList ();
				switch (match.Count) {
				case 0:
					throw new Exception ($"Unexpected color {val} was used at row {r} and col {c} (indexes start at 0).  Color value was {val} (expected colors were {string.Join (",", expectedColors.Select (c => c.PlatformColor.ToString ()))})");
				case > 1:
					throw new ArgumentException ($"Bad value for expectedColors, {match.Count} Attributes had the same Value");
				}

				var colorUsed = Array.IndexOf (expectedColors, match [0]).ToString () [0];
				var userExpected = line [c];

				if (colorUsed != userExpected) throw new Exception ($"Colors used did not match expected at row {r} and col {c} (indexes start at 0).  Color index used was {colorUsed} ({val}) but test expected {userExpected} ({expectedColors [int.Parse (userExpected.ToString ())].PlatformColor}) (these are indexes into the expectedColors array)");
			}

			r++;
		}
	}
	/// <summary>
	/// Verifies the console used all the <paramref name="expectedColors"/> when rendering.
	/// If one or more of the expected colors are not used then the failure will output both
	/// the colors that were found to be used and which of your expectations was not met.
	/// </summary>
	/// <param name="driver">if null uses <see cref="Application.Driver"/></param>
	/// <param name="expectedColors"></param>
	internal static void AssertDriverUsedColors (ConsoleDriver driver = null, params Attribute [] expectedColors)
	{
		driver ??= Application.Driver;
		var contents = driver.Contents;

		var toFind = expectedColors.ToList ();

		// Contents 3rd column is an Attribute
		var colorsUsed = new HashSet<Attribute> ();

		for (var r = 0; r < driver.Rows; r++) {
			for (var c = 0; c < driver.Cols; c++) {
				var val = contents [r, c].Attribute;
				if (val.HasValue) {
					colorsUsed.Add (val.Value);

					var match = toFind.FirstOrDefault (e => e == val);

					// need to check twice because Attribute is a struct and therefore cannot be null
					if (toFind.Any (e => e == val)) {
						toFind.Remove (match);
					}
				}
			}
		}

		if (!toFind.Any ()) {
			return;
		}
		var sb = new StringBuilder ();
		sb.AppendLine ("The following colors were not used:" + string.Join ("; ", toFind.Select (a => a.ToString ())));
		sb.AppendLine ("Colors used were:" + string.Join ("; ", colorsUsed.Select (a => a.ToString ())));
		throw new Exception (sb.ToString ());
	}

#pragma warning disable xUnit1013 // Public method should be marked as test
	/// <summary>
	/// Verifies two strings are equivalent. If the assert fails, output will be generated to standard 
	/// output showing the expected and actual look.
	/// </summary>
	/// <param name="output"></param>
	/// <param name="expectedLook">A string containing the expected look. Newlines should be specified as "\r\n" as
	/// they will be converted to <see cref="Environment.NewLine"/> to make tests platform independent.</param>
	/// <param name="actualLook"></param>
	public static void AssertEqual (ITestOutputHelper output, string expectedLook, string actualLook)
	{
		// Convert newlines to platform-specific newlines
		expectedLook = ReplaceNewLinesToPlatformSpecific (expectedLook);

		// If test is about to fail show user what things looked like
		if (!string.Equals (expectedLook, actualLook)) {
			output?.WriteLine ("Expected:" + Environment.NewLine + expectedLook);
			output?.WriteLine ("But Was:" + Environment.NewLine + actualLook);
		}

		Assert.Equal (expectedLook, actualLook);
	}
#pragma warning restore xUnit1013 // Public method should be marked as test

	private static string ReplaceNewLinesToPlatformSpecific (string toReplace)
	{
		var replaced = toReplace;

		replaced = Environment.NewLine.Length switch {
			2 when !replaced.Contains ("\r\n") => replaced.Replace ("\n", Environment.NewLine),
			1 => replaced.Replace ("\r\n", Environment.NewLine),
			var _ => replaced
		};

		return replaced;
	}
}<|MERGE_RESOLUTION|>--- conflicted
+++ resolved
@@ -165,17 +165,6 @@
 
 		for (int r = 0; r < driver.Rows; r++) {
 			for (int c = 0; c < driver.Cols; c++) {
-<<<<<<< HEAD
-				foreach (var rune in contents [r, c].Runes) {
-					if (rune.DecodeSurrogatePair (out char [] spair)) {
-						sb.Append (spair);
-					} else {
-						sb.Append ((char)rune.Value);
-					}
-					if (rune.GetColumns () > 1) {
-						c++;
-					}
-=======
 				// TODO: Remove hard-coded [0] once combining pairs is supported
 				Rune rune = contents [r, c].Rune;
 				if (rune.DecodeSurrogatePair (out char [] spair)) {
@@ -185,7 +174,6 @@
 				}
 				if (rune.GetColumns () > 1) {
 					c++;
->>>>>>> 21e8a70c
 				}
 			}
 			sb.AppendLine ();
@@ -239,16 +227,6 @@
 		for (var r = 0; r < driver.Rows; r++) {
 			var runes = new List<Rune> ();
 			for (var c = 0; c < driver.Cols; c++) {
-<<<<<<< HEAD
-				foreach (var rune in contents [r, c].Runes) {
-					if (rune != (Rune)' ' && !rune.IsCombiningMark ()) {
-						if (x == -1) {
-							x = c;
-							y = r;
-							for (int i = 0; i < c; i++) {
-								runes.InsertRange (i, new List<Rune> () { (Rune)' ' });
-							}
-=======
 				// TODO: Remove hard-coded [0] once combining pairs is supported
 				Rune rune = contents [r, c].Rune;
 				if (rune != (Rune)' ') {
@@ -257,18 +235,17 @@
 						y = r;
 						for (int i = 0; i < c; i++) {
 							runes.InsertRange (i, new List<Rune> () { (Rune)' ' });
->>>>>>> 21e8a70c
 						}
-						if (rune.GetColumns () > 1) {
-							c++;
-						}
-						if (c + 1 > w) {
-							w = c + 1;
-						}
-						h = r - y + 1;
 					}
-					if (x > -1) runes.Add (rune);
-				}
+					if (rune.GetColumns () > 1) {
+						c++;
+					}
+					if (c + 1 > w) {
+						w = c + 1;
+					}
+					h = r - y + 1;
+				}
+				if (x > -1) runes.Add (rune);
 			}
 			if (runes.Count > 0) lines.Add (runes);
 		}
