--- conflicted
+++ resolved
@@ -85,8 +85,6 @@
 		}
 
 		[Fact]
-<<<<<<< HEAD
-=======
 		public void Implicit_Assign_NoDriver ()
 		{
 
@@ -128,7 +126,6 @@
 		}
 
 		[Fact]
->>>>>>> a052c674
 		public void Make_Creates ()
 		{
 			var driver = new FakeDriver ();
