<<<<<<< HEAD

=======
>>>>>>> 2e95cec4
// Alias Console to MockConsole so we don't accidentally use Console

namespace Terminal.Gui.ApplicationTests; 

public class SyncrhonizationContextTests {
    [Fact]
    [AutoInitShutdown]
    public void SynchronizationContext_CreateCopy () {
        SynchronizationContext context = SynchronizationContext.Current;
        Assert.NotNull (context);

        SynchronizationContext contextCopy = context.CreateCopy ();
        Assert.NotNull (contextCopy);

        Assert.NotEqual (context, contextCopy);
    }

    [Fact]
    [AutoInitShutdown]
    public void SynchronizationContext_Post () {
        SynchronizationContext context = SynchronizationContext.Current;

        var success = false;
        Task.Run (
                  () => {
                      Thread.Sleep (1_000);

                      // non blocking
                      context.Post (
                                    delegate {
                                        success = true;

                                        // then tell the application to quit
                                        Application.Invoke (() => Application.RequestStop ());
                                    },
                                    null);
                      Assert.False (success);
                  });

        // blocks here until the RequestStop is processed at the end of the test
        Application.Run ();
        Assert.True (success);
    }

    [Fact]
    [AutoInitShutdown]
    public void SynchronizationContext_Send () {
        SynchronizationContext context = SynchronizationContext.Current;

        var success = false;
        Task.Run (
                  () => {
                      Thread.Sleep (1_000);

                      // blocking
                      context.Send (
                                    delegate {
                                        success = true;

                                        // then tell the application to quit
                                        Application.Invoke (() => Application.RequestStop ());
                                    },
                                    null);
                      Assert.True (success);
                  });

        // blocks here until the RequestStop is processed at the end of the test
        Application.Run ();
        Assert.True (success);
    }
}<|MERGE_RESOLUTION|>--- conflicted
+++ resolved
@@ -1,8 +1,6 @@
-<<<<<<< HEAD
+// Alias Console to MockConsole so we don't accidentally use Console
 
-=======
->>>>>>> 2e95cec4
-// Alias Console to MockConsole so we don't accidentally use Console
+namespace Terminal.Gui.ApplicationTests; 
 
 namespace Terminal.Gui.ApplicationTests; 
 
