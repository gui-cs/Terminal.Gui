--- conflicted
+++ resolved
@@ -13,530 +13,6 @@
         Responder.Instances.Clear ();
         RunState.Instances.Clear ();
 #endif
-<<<<<<< HEAD
-	}
-
-	[Fact]
-	public void KeyUp_Event ()
-	{
-		Application.Init (new FakeDriver ());
-
-		// Setup some fake keypresses (This)
-		var input = "Tests";
-
-		// Put a control-q in at the end
-		FakeConsole.MockKeyPresses.Push (new ConsoleKeyInfo ('Q', ConsoleKey.Q, shift: false, alt: false, control: true));
-		foreach (var c in input.Reverse ()) {
-			if (char.IsLetter (c)) {
-				FakeConsole.MockKeyPresses.Push (new ConsoleKeyInfo (c, (ConsoleKey)char.ToUpper (c), shift: char.IsUpper (c), alt: false, control: false));
-			} else {
-				FakeConsole.MockKeyPresses.Push (new ConsoleKeyInfo (c, (ConsoleKey)c, shift: false, alt: false, control: false));
-			}
-		}
-
-		int stackSize = FakeConsole.MockKeyPresses.Count;
-
-		int iterations = 0;
-		Application.Iteration += (s, a) => {
-			iterations++;
-			// Stop if we run out of control...
-			if (iterations > 10) {
-				Application.RequestStop ();
-			}
-		};
-
-		int keyUps = 0;
-		var output = string.Empty;
-		Application.Top.KeyUp += (object sender, Key args) => {
-			if (args.KeyCode != (Key.Q.WithCtrl)) {
-				output += args.AsRune;
-			}
-			keyUps++;
-		};
-
-		Application.Run (Application.Top);
-
-		// Input string should match output
-		Assert.Equal (input, output);
-
-		// # of key up events should match stack size
-		//Assert.Equal (stackSize, keyUps);
-		// We can't use numbers variables on the left side of an Assert.Equal/NotEqual,
-		// it must be literal (Linux only).
-		Assert.Equal (6, keyUps);
-
-		// # of key up events should match # of iterations
-		Assert.Equal (stackSize, iterations);
-
-		Application.Shutdown ();
-		Assert.Null (Application.Current);
-		Assert.Null (Application.Top);
-		Assert.Null (Application.MainLoop);
-		Assert.Null (Application.Driver);
-	}
-
-	[Fact]
-	public void AlternateForwardKey_AlternateBackwardKey_Tests ()
-	{
-		Application.Init (new FakeDriver ());
-
-		var top = Application.Top;
-		var w1 = new Window ();
-		var v1 = new TextField ();
-		var v2 = new TextView ();
-		w1.Add (v1, v2);
-
-		var w2 = new Window ();
-		var v3 = new CheckBox ();
-		var v4 = new Button ();
-		w2.Add (v3, v4);
-
-		top.Add (w1, w2);
-
-		Application.Iteration += (s, a) => {
-			Assert.True (v1.HasFocus);
-			// Using default keys.
-			top.NewKeyDownEvent (Key.Tab.WithCtrl);
-			Assert.True (v2.HasFocus);
-			top.NewKeyDownEvent (Key.Tab.WithCtrl);
-			Assert.True (v3.HasFocus);
-			top.NewKeyDownEvent (Key.Tab.WithCtrl);
-			Assert.True (v4.HasFocus);
-			top.NewKeyDownEvent (Key.Tab.WithCtrl);
-			Assert.True (v1.HasFocus);
-
-			top.NewKeyDownEvent (Key.Tab.WithShift.WithCtrl);
-			Assert.True (v4.HasFocus);
-			top.NewKeyDownEvent (Key.Tab.WithShift.WithCtrl);
-			Assert.True (v3.HasFocus);
-			top.NewKeyDownEvent (Key.Tab.WithShift.WithCtrl);
-			Assert.True (v2.HasFocus);
-			top.NewKeyDownEvent (Key.Tab.WithShift.WithCtrl);
-			Assert.True (v1.HasFocus);
-
-			top.NewKeyDownEvent (Key.PageDown.WithCtrl);
-			Assert.True (v2.HasFocus);
-			top.NewKeyDownEvent (Key.PageDown.WithCtrl);
-			Assert.True (v3.HasFocus);
-			top.NewKeyDownEvent (Key.PageDown.WithCtrl);
-			Assert.True (v4.HasFocus);
-			top.NewKeyDownEvent (Key.PageDown.WithCtrl);
-			Assert.True (v1.HasFocus);
-
-			top.NewKeyDownEvent (Key.PageUp.WithCtrl);
-			Assert.True (v4.HasFocus);
-			top.NewKeyDownEvent (Key.PageUp.WithCtrl);
-			Assert.True (v3.HasFocus);
-			top.NewKeyDownEvent (Key.PageUp.WithCtrl);
-			Assert.True (v2.HasFocus);
-			top.NewKeyDownEvent (Key.PageUp.WithCtrl);
-			Assert.True (v1.HasFocus);
-
-			// Using another's alternate keys.
-			Application.AlternateForwardKey = Key.F7;
-			Application.AlternateBackwardKey = Key.F6;
-
-			top.NewKeyDownEvent (Key.F7);
-			Assert.True (v2.HasFocus);
-			top.NewKeyDownEvent (Key.F7);
-			Assert.True (v3.HasFocus);
-			top.NewKeyDownEvent (Key.F7);
-			Assert.True (v4.HasFocus);
-			top.NewKeyDownEvent (Key.F7);
-			Assert.True (v1.HasFocus);
-
-			top.NewKeyDownEvent (Key.F6);
-			Assert.True (v4.HasFocus);
-			top.NewKeyDownEvent (Key.F6);
-			Assert.True (v3.HasFocus);
-			top.NewKeyDownEvent (Key.F6);
-			Assert.True (v2.HasFocus);
-			top.NewKeyDownEvent (Key.F6);
-			Assert.True (v1.HasFocus);
-
-			Application.RequestStop ();
-		};
-
-		Application.Run (top);
-
-		// Replacing the defaults keys to avoid errors on others unit tests that are using it.
-		Application.AlternateForwardKey = Key.PageDown.WithCtrl;
-		Application.AlternateBackwardKey = Key.PageUp.WithCtrl;
-		Application.QuitKey = Key.Q.WithCtrl;
-
-		Assert.Equal (Key.PageDown.WithCtrl, Application.AlternateForwardKey.KeyCode);
-		Assert.Equal (Key.PageUp.WithCtrl, Application.AlternateBackwardKey.KeyCode);
-		Assert.Equal (Key.Q.WithCtrl, Application.QuitKey.KeyCode);
-
-		// Shutdown must be called to safely clean up Application if Init has been called
-		Application.Shutdown ();
-	}
-
-	[Fact]
-	[AutoInitShutdown]
-	public void QuitKey_Getter_Setter ()
-	{
-		var top = Application.Top;
-		var isQuiting = false;
-
-		top.Closing += (s, e) => {
-			isQuiting = true;
-			e.Cancel = true;
-		};
-
-		Application.Begin (top);
-		top.Running = true;
-
-		Assert.Equal (Key.Q.WithCtrl, Application.QuitKey.KeyCode);
-		Application.Driver.SendKeys ('Q', ConsoleKey.Q, false, false, true);
-		Assert.True (isQuiting);
-
-		isQuiting = false;
-		Application.OnKeyDown(new Key ( Key.Q.WithCtrl));
-		Assert.True (isQuiting);
-
-		isQuiting = false;
-		Application.QuitKey = Key.C.WithCtrl;
-		Application.Driver.SendKeys ('Q', ConsoleKey.Q, false, false, true);
-		Assert.False (isQuiting);
-		Application.OnKeyDown (new Key (Key.Q.WithCtrl));
-		Assert.False (isQuiting);
-
-		Application.OnKeyDown (Application.QuitKey);
-		Assert.True (isQuiting);
-
-		// Reset the QuitKey to avoid throws errors on another tests
-		Application.QuitKey = Key.Q.WithCtrl;
-	}
-
-	[Fact]
-	[AutoInitShutdown]
-	public void EnsuresTopOnFront_CanFocus_True_By_Keyboard_And_Mouse ()
-	{
-		var top = Application.Top;
-		var win = new Window () { Title = "win", X = 0, Y = 0, Width = 20, Height = 10 };
-		var tf = new TextField () { Width = 10 };
-		win.Add (tf);
-		var win2 = new Window () { Title = "win2", X = 22, Y = 0, Width = 20, Height = 10 };
-		var tf2 = new TextField () { Width = 10 };
-		win2.Add (tf2);
-		top.Add (win, win2);
-
-		Application.Begin (top);
-
-		Assert.True (win.CanFocus);
-		Assert.True (win.HasFocus);
-		Assert.True (win2.CanFocus);
-		Assert.False (win2.HasFocus);
-		Assert.Equal ("win2", ((Window)top.Subviews [top.Subviews.Count - 1]).Title);
-
-		top.NewKeyDownEvent (Key.Tab.WithCtrl);
-		Assert.True (win.CanFocus);
-		Assert.False (win.HasFocus);
-		Assert.True (win2.CanFocus);
-		Assert.True (win2.HasFocus);
-		Assert.Equal ("win2", ((Window)top.Subviews [top.Subviews.Count - 1]).Title);
-
-		top.NewKeyDownEvent (Key.Tab.WithCtrl);
-		Assert.True (win.CanFocus);
-		Assert.True (win.HasFocus);
-		Assert.True (win2.CanFocus);
-		Assert.False (win2.HasFocus);
-		Assert.Equal ("win", ((Window)top.Subviews [top.Subviews.Count - 1]).Title);
-
-		win2.MouseEvent (new MouseEvent () { Flags = MouseFlags.Button1Pressed });
-		Assert.True (win.CanFocus);
-		Assert.False (win.HasFocus);
-		Assert.True (win2.CanFocus);
-		Assert.True (win2.HasFocus);
-		Assert.Equal ("win2", ((Window)top.Subviews [top.Subviews.Count - 1]).Title);
-		win2.MouseEvent (new MouseEvent () { Flags = MouseFlags.Button1Released });
-		Assert.Null (Toplevel._dragPosition);
-	}
-
-	[Fact]
-	[AutoInitShutdown]
-	public void EnsuresTopOnFront_CanFocus_False_By_Keyboard_And_Mouse ()
-	{
-		var top = Application.Top;
-		var win = new Window () { Title = "win", X = 0, Y = 0, Width = 20, Height = 10 };
-		var tf = new TextField () { Width = 10 };
-		win.Add (tf);
-		var win2 = new Window () { Title = "win2", X = 22, Y = 0, Width = 20, Height = 10 };
-		var tf2 = new TextField () { Width = 10 };
-		win2.Add (tf2);
-		top.Add (win, win2);
-
-		Application.Begin (top);
-
-		Assert.True (win.CanFocus);
-		Assert.True (win.HasFocus);
-		Assert.True (win2.CanFocus);
-		Assert.False (win2.HasFocus);
-		Assert.Equal ("win2", ((Window)top.Subviews [top.Subviews.Count - 1]).Title);
-
-		win.CanFocus = false;
-		Assert.False (win.CanFocus);
-		Assert.False (win.HasFocus);
-		Assert.True (win2.CanFocus);
-		Assert.True (win2.HasFocus);
-		Assert.Equal ("win2", ((Window)top.Subviews [top.Subviews.Count - 1]).Title);
-
-		top.NewKeyDownEvent (Key.Tab.WithCtrl);
-		Assert.True (win2.CanFocus);
-		Assert.False (win.HasFocus);
-		Assert.True (win2.CanFocus);
-		Assert.True (win2.HasFocus);
-		Assert.Equal ("win2", ((Window)top.Subviews [top.Subviews.Count - 1]).Title);
-
-		top.NewKeyDownEvent (Key.Tab.WithCtrl);
-		Assert.False (win.CanFocus);
-		Assert.False (win.HasFocus);
-		Assert.True (win2.CanFocus);
-		Assert.True (win2.HasFocus);
-		Assert.Equal ("win2", ((Window)top.Subviews [top.Subviews.Count - 1]).Title);
-
-		win.MouseEvent (new MouseEvent () { Flags = MouseFlags.Button1Pressed });
-		Assert.False (win.CanFocus);
-		Assert.False (win.HasFocus);
-		Assert.True (win2.CanFocus);
-		Assert.True (win2.HasFocus);
-		Assert.Equal ("win2", ((Window)top.Subviews [top.Subviews.Count - 1]).Title);
-		win2.MouseEvent (new MouseEvent () { Flags = MouseFlags.Button1Released });
-		Assert.Null (Toplevel._dragPosition);
-	}
-
-	// test Application key Bindings
-	public class ScopedKeyBindingView : View {
-		public bool ApplicationCommand { get; set; }
-		public bool HotKeyCommand { get; set; }
-		public bool FocusedCommand { get; set; }
-
-		public ScopedKeyBindingView ()
-		{
-			AddCommand (Command.Refresh, () => ApplicationCommand = true);
-			AddCommand (Command.Default, () => HotKeyCommand = true);
-			AddCommand (Command.Left,    () => FocusedCommand = true);
-
-			KeyBindings.Add (Key.A, KeyBindingScope.Application, Command.Refresh);
-			HotKey = Key.H;
-			KeyBindings.Add (Key.F, KeyBindingScope.Focused, Command.Left);
-		
-		}
-	}
-
-	[Fact]
-	[AutoInitShutdown]
-	public void Application_Scope_ScopedKeyBindings ()
-	{
-		var top = Application.Top;
-		var view = new ScopedKeyBindingView ();
-		top.Add (view);
-		Application.Begin (top);
-
-		Assert.False (view.ApplicationCommand);
-		Assert.False (view.HotKeyCommand);
-		Assert.False (view.FocusedCommand);
-
-		Application.OnKeyDown (Key.A);
-		Assert.True (view.ApplicationCommand);
-		Assert.False (view.HotKeyCommand);
-		Assert.False (view.FocusedCommand);
-		view.ApplicationCommand = false;
-		view.HotKeyCommand = false;
-		view.FocusedCommand = false; 
-
-		Application.OnKeyDown (Key.H);
-		Assert.False (view.ApplicationCommand);
-		Assert.True (view.HotKeyCommand);
-		Assert.False (view.FocusedCommand);
-		view.ApplicationCommand = false;
-		view.HotKeyCommand = false;
-		view.FocusedCommand = false;
-
-		view.CanFocus = true;
-		view.SetFocus ();
-		Application.OnKeyDown (Key.F);
-		Assert.False (view.ApplicationCommand);
-		Assert.False (view.HotKeyCommand);
-		Assert.True (view.FocusedCommand);
-	}
-
-	[Fact]
-	[AutoInitShutdown]
-	public void Application_Scope_KeyBinding ()
-	{
-		var view = new ScopedKeyBindingView ();
-		var invoked = false;
-		view.InvokingKeyBindings += (s, e) => invoked = true;
-
-		Application.Top.Add (view);
-		Application.Begin (Application.Top);
-
-		Application.OnKeyDown (Key.A);
-		Assert.True (invoked);
-		Assert.True (view.ApplicationCommand);
-
-		invoked = false;
-		view.ApplicationCommand = false;
-		view.KeyBindings.Remove (Key.A);
-		Application.OnKeyDown (Key.A); // old
-		Assert.False (invoked);
-		Assert.False (view.ApplicationCommand);
-		view.KeyBindings.Add (Key.A.WithCtrl, KeyBindingScope.Application, Command.Refresh);
-		Application.OnKeyDown (Key.A); // old
-		Assert.False (invoked);
-		Assert.False (view.ApplicationCommand);
-		Application.OnKeyDown (Key.A.WithCtrl); // new
-		Assert.True (invoked);
-		Assert.True (view.ApplicationCommand);
-
-		invoked = false;
-		Application.OnKeyDown (Key.H);
-		Assert.True (invoked);
-
-		invoked = false;
-		Assert.False (view.HasFocus);
-		Application.OnKeyDown (Key.F);
-		Assert.False (invoked);
-
-		Assert.True (view.ApplicationCommand);
-		Assert.True (view.HotKeyCommand);
-		Assert.False (view.FocusedCommand);
-	}
-
-	// Same as Application_Scope_KeyBinding, but tests KeyBindingScope.Application with nested views
-	[Fact]
-	[AutoInitShutdown]
-	public void Application_Scope_KeyBinding_Nested ()
-	{
-		var viewWithAppScopeBinding = new ScopedKeyBindingView ();
-		var invoked = false;
-		viewWithAppScopeBinding.InvokingKeyBindings += (s, e) => invoked = true;
-
-		var view2 = new View ();
-		view2.Add (viewWithAppScopeBinding);
-		Application.Top.Add (view2);
-		Application.Begin (Application.Top);
-
-		Application.OnKeyDown (Key.A);
-		Assert.True (invoked);
-		Assert.True (viewWithAppScopeBinding.ApplicationCommand);
-
-		invoked = false;
-		viewWithAppScopeBinding.ApplicationCommand = false;
-		viewWithAppScopeBinding.KeyBindings.Remove (Key.A);
-		Application.OnKeyDown (Key.A); // old
-		Assert.False (invoked);
-		Assert.False (viewWithAppScopeBinding.ApplicationCommand);
-		viewWithAppScopeBinding.KeyBindings.Add (Key.A.WithCtrl, KeyBindingScope.Application, Command.Refresh);
-		Application.OnKeyDown (Key.A); // old
-		Assert.False (invoked);
-		Assert.False (viewWithAppScopeBinding.ApplicationCommand);
-		Application.OnKeyDown (Key.A.WithCtrl); // new
-		Assert.True (invoked);
-		Assert.True (viewWithAppScopeBinding.ApplicationCommand);
-
-		invoked = false;
-		Assert.False (view2.HasFocus);
-		Assert.False (viewWithAppScopeBinding.HasFocus);
-		Application.OnKeyDown (Key.H);
-		Assert.False (invoked); // neither viewWithAppScopeBinding nor view2 have a Focus
-		
-		view2.CanFocus = true;
-		view2.SetFocus ();
-		Application.OnKeyDown (Key.H);
-		Assert.True (invoked); // neither viewWithAppScopeBinding nor view2 have a Focus
-
-		invoked = false;
-		Assert.False (viewWithAppScopeBinding.HasFocus);
-		Application.OnKeyDown (Key.F);
-		Assert.False (invoked);
-
-		Assert.True (viewWithAppScopeBinding.ApplicationCommand);
-		Assert.True (viewWithAppScopeBinding.HotKeyCommand);
-		Assert.False (viewWithAppScopeBinding.FocusedCommand);
-	}
-
-
-	[Fact]
-	[AutoInitShutdown]
-	public void Application_Scope_KeyBinding_Negative ()
-	{
-		var view = new ScopedKeyBindingView ();
-		var invoked = false;
-		view.InvokingKeyBindings += (s, e) => invoked = true;
-
-		Application.Top.Add (view);
-		Application.Begin (Application.Top);
-
-		Application.OnKeyDown (Key.A.WithCtrl);
-		Assert.False (invoked);
-		Assert.False (view.ApplicationCommand);
-		Assert.False (view.HotKeyCommand);
-		Assert.False (view.FocusedCommand);
-
-		invoked = false;
-		Assert.False (view.HasFocus);
-		Application.OnKeyDown (Key.Z);
-		Assert.False (invoked);
-		Assert.False (view.ApplicationCommand);
-		Assert.False (view.HotKeyCommand);
-		Assert.False (view.FocusedCommand);
-	}
-
-	[Fact]
-	[AutoInitShutdown]
-	public void Application_Scope_View_Command_Invoked_If_Application_Has_No_Binding ()
-	{
-		var view = new ScopedKeyBindingView ();
-
-		Application.Top.Add (view);
-		Application.Begin (Application.Top);
-
-		var drawContentInvoked = false;
-		Application.Top.DrawContent += (s, e) => drawContentInvoked = true;
-
-		Application.OnKeyDown (Key.F5);
-		Assert.True (drawContentInvoked);
-		drawContentInvoked = false;
-
-		// Remove the key binding for Refresh from the top level
-		Application.Top.KeyBindings.Remove (Key.F5);
-		Application.OnKeyDown (Key.F5);
-		Assert.False (drawContentInvoked);
-		drawContentInvoked = false;
-		
-		// The Command is still valid, even if the binding is gone
-		// So this should work.
-		Application.OnKeyDown (Key.A);
-		Assert.True (view.ApplicationCommand);
-		Assert.False (drawContentInvoked); // not invoked because the view ate it
-		drawContentInvoked = false;
-	}
-
-	[Fact]
-	[AutoInitShutdown]
-	public void Application_Scope_View_Command_Invoked_If_Application_Has_Binding ()
-	{
-		var view = new ScopedKeyBindingView ();
-
-		Application.Top.Add (view);
-		Application.Begin (Application.Top);
-
-		var drawContentInvoked = false;
-		Application.Top.DrawContent += (s, e) => drawContentInvoked = true;
-		
-		Application.OnKeyDown (Key.F5);
-		Assert.True (drawContentInvoked);
-		drawContentInvoked = false;
-
-		Application.OnKeyDown (Key.A);
-		Assert.True (view.ApplicationCommand);
-		Assert.False (drawContentInvoked); // not invoked because the view ate it
-		drawContentInvoked = false;
-	}
-=======
     }
 
     [Fact]
@@ -980,5 +456,4 @@
         public bool FocusedCommand { get; set; }
         public bool HotKeyCommand { get; set; }
     }
->>>>>>> 4430fe2c
 }