--- conflicted
+++ resolved
@@ -590,11 +590,7 @@
         four = pfour;
         taskCompleted = false;
 
-<<<<<<< HEAD
-        var btnLaunch = new Button ("Open Window");
-=======
         var btnLaunch = new Button { Text = "Open Window" };
->>>>>>> 2e95cec4
 
         btnLaunch.Clicked += (s, e) => action ();
 
