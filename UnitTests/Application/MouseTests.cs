--- conflicted
+++ resolved
@@ -373,7 +373,31 @@
 
     [Fact]
     [AutoInitShutdown]
-<<<<<<< HEAD
+    public void View_Is_Responsible_For_Calling_UnGrabMouse_Before_Being_Disposed ()
+    {
+        var count = 0;
+        var view = new View { Width = 1, Height = 1 };
+        view.MouseEvent += (s, e) => count++;
+        var top = new Toplevel ();
+        top.Add (view);
+        Application.Begin (top);
+
+        Assert.Null (Application.MouseGrabView);
+        Application.GrabMouse (view);
+        Assert.Equal (view, Application.MouseGrabView);
+        top.Remove (view);
+        Application.UngrabMouse ();
+        view.Dispose ();
+#if DEBUG_IDISPOSABLE
+        Assert.True (view.WasDisposed);
+#endif
+
+        Application.OnMouseEvent (new () { X = 0, Y = 0, Flags = MouseFlags.Button1Pressed });
+        Assert.Null (Application.MouseGrabView);
+        Assert.Equal (0, count);
+    }
+    [Fact]
+    [AutoInitShutdown]
     public void Clicked_Event_Only_Occurs_In_The_Same_View_That_Pressed_The_Mouse ()
     {
         var view1Clicked = false;
@@ -483,30 +507,5 @@
         Assert.True (view2Clicked);
     }
 
-=======
-    public void View_Is_Responsible_For_Calling_UnGrabMouse_Before_Being_Disposed ()
-    {
-        var count = 0;
-        var view = new View { Width = 1, Height = 1 };
-        view.MouseEvent += (s, e) => count++;
-        var top = new Toplevel ();
-        top.Add (view);
-        Application.Begin (top);
-
-        Assert.Null (Application.MouseGrabView);
-        Application.GrabMouse (view);
-        Assert.Equal (view, Application.MouseGrabView);
-        top.Remove (view);
-        Application.UngrabMouse ();
-        view.Dispose ();
-#if DEBUG_IDISPOSABLE
-        Assert.True (view.WasDisposed);
-#endif
-
-        Application.OnMouseEvent (new () { X = 0, Y = 0, Flags = MouseFlags.Button1Pressed });
-        Assert.Null (Application.MouseGrabView);
-        Assert.Equal (0, count);
-    }
->>>>>>> 02e08fe2
     #endregion
 }