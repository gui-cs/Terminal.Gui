﻿using Xunit.Abstractions;

// Alias Console to MockConsole so we don't accidentally use Console

namespace Terminal.Gui.ApplicationTests;

public class ApplicationTests
{
    public ApplicationTests (ITestOutputHelper output)
    {
        _output = output;
        ConsoleDriver.RunningUnitTests = true;

#if DEBUG_IDISPOSABLE
        Responder.Instances.Clear ();
        RunState.Instances.Clear ();
#endif
    }

    private readonly ITestOutputHelper _output;

    private object _timeoutLock;

    [Fact]
    public void AddTimeout_Fires ()
    {
        Assert.Null (_timeoutLock);
        _timeoutLock = new ();

        uint timeoutTime = 250;
        var initialized = false;
        var iteration = 0;
        var shutdown = false;
        object timeout = null;
        var timeoutCount = 0;

        Application.InitializedChanged += OnApplicationOnInitializedChanged;

        Application.Init (new FakeDriver ());
        Assert.True (initialized);
        Assert.False (shutdown);

        _output.WriteLine ("Application.Run<Toplevel> ().Dispose ()..");
        Application.Run<Toplevel> ().Dispose ();
        _output.WriteLine ("Back from Application.Run<Toplevel> ().Dispose ()");

        Assert.True (initialized);
        Assert.False (shutdown);

        Assert.Equal (1, timeoutCount);
        Application.Shutdown ();

        Application.InitializedChanged -= OnApplicationOnInitializedChanged;

        lock (_timeoutLock)
        {
            if (timeout is { })
            {
                Application.RemoveTimeout (timeout);
                timeout = null;
            }
        }

        Assert.True (initialized);
        Assert.True (shutdown);

#if DEBUG_IDISPOSABLE
        Assert.Empty (Responder.Instances);
#endif
        lock (_timeoutLock)
        {
            _timeoutLock = null;
        }

        return;

        void OnApplicationOnInitializedChanged (object s, EventArgs<bool> a)
        {
            if (a.CurrentValue)
            {
                Application.Iteration += OnApplicationOnIteration;
                initialized = true;

                lock (_timeoutLock)
                {
                    _output.WriteLine ($"Setting timeout for {timeoutTime}ms");
                    timeout = Application.AddTimeout (TimeSpan.FromMilliseconds (timeoutTime), TimeoutCallback);
                }
            }
            else
            {
                Application.Iteration -= OnApplicationOnIteration;
                shutdown = true;
            }
        }

        bool TimeoutCallback ()
        {
            lock (_timeoutLock)
            {
                _output.WriteLine ($"TimeoutCallback. Count: {++timeoutCount}. Application Iteration: {iteration}");

                if (timeout is { })
                {
                    _output.WriteLine ("  Nulling timeout.");
                    timeout = null;
                }
            }

            // False means "don't re-do timer and remove it"
            return false;
        }

        void OnApplicationOnIteration (object s, IterationEventArgs a)
        {
            lock (_timeoutLock)
            {
                if (timeoutCount > 0)
                {
                    _output.WriteLine ($"Iteration #{iteration} - Timeout fired. Calling Application.RequestStop.");
                    Application.RequestStop ();

                    return;
                }
            }

            iteration++;

            // Simulate a delay
            Thread.Sleep ((int)timeoutTime / 10);

            // Worst case scenario - something went wrong
            if (Application.IsInitialized && iteration > 25)
            {
                _output.WriteLine ($"Too many iterations ({iteration}): Calling Application.RequestStop.");
                Application.RequestStop ();
            }
        }
    }

    [Fact]
    public void Begin_Null_Toplevel_Throws ()
    {
        // Setup Mock driver
        Init ();

        // Test null Toplevel
        Assert.Throws<ArgumentNullException> (() => Application.Begin (null));

        Shutdown ();

        Assert.Null (Application.Top);
        Assert.Null (Application.MainLoop);
        Assert.Null (Application.Driver);
    }

    [Fact]
    [AutoInitShutdown]
    public void Begin_Sets_Application_Top_To_Console_Size ()
    {
        Assert.Null (Application.Top);
        Toplevel top = new ();
        Application.Begin (top);
        Assert.Equal (new (0, 0, 80, 25), Application.Top.Frame);
        ((FakeDriver)Application.Driver!).SetBufferSize (5, 5);
        Assert.Equal (new (0, 0, 5, 5), Application.Top.Frame);
        top.Dispose ();
    }

    [Fact]
    public void End_And_Shutdown_Should_Not_Dispose_ApplicationTop ()
    {
        Init ();

        RunState rs = Application.Begin (new ());
        Assert.Equal (rs.Toplevel, Application.Top);
        Application.End (rs);

#if DEBUG_IDISPOSABLE
        Assert.True (rs.WasDisposed);
        Assert.False (Application.Top.WasDisposed); // Is true because the rs.Toplevel is the same as Application.Top
#endif

        Assert.Null (rs.Toplevel);

        Toplevel top = Application.Top;

#if DEBUG_IDISPOSABLE
        Exception exception = Record.Exception (() => Shutdown ());
        Assert.NotNull (exception);
        Assert.False (top.WasDisposed);
        top.Dispose ();
        Assert.True (top.WasDisposed);
#endif
        Shutdown ();
        Assert.Null (Application.Top);
    }

    [Fact]
    public void Init_Begin_End_Cleans_Up ()
    {
        Init ();

        // Begin will cause Run() to be called, which will call Begin(). Thus will block the tests
        // if we don't stop
        Application.Iteration += (s, a) => { Application.RequestStop (); };

        RunState runstate = null;

        EventHandler<RunStateEventArgs> newRunStateFn = (s, e) =>
                                                        {
                                                            Assert.NotNull (e.State);
                                                            runstate = e.State;
                                                        };
        Application.NotifyNewRunState += newRunStateFn;

        var topLevel = new Toplevel ();
        RunState rs = Application.Begin (topLevel);
        Assert.NotNull (rs);
        Assert.NotNull (runstate);
        Assert.Equal (rs, runstate);

        Assert.Equal (topLevel, Application.Top);
        Assert.Equal (topLevel, Application.Current);

        Application.NotifyNewRunState -= newRunStateFn;
        Application.End (runstate);

        Assert.Null (Application.Current);
        Assert.NotNull (Application.Top);
        Assert.NotNull (Application.MainLoop);
        Assert.NotNull (Application.Driver);

        topLevel.Dispose ();
        Shutdown ();

        Assert.Null (Application.Top);
        Assert.Null (Application.MainLoop);
        Assert.Null (Application.Driver);
    }

    [Theory]
    [InlineData (typeof (FakeDriver))]
    [InlineData (typeof (NetDriver))]

    //[InlineData (typeof (ANSIDriver))]
    [InlineData (typeof (WindowsDriver))]
    [InlineData (typeof (CursesDriver))]
    public void Init_DriverName_Should_Pick_Correct_Driver (Type driverType)
    {
        var driver = (ConsoleDriver)Activator.CreateInstance (driverType);
        Application.Init (driverName: driverType.Name);
        Assert.NotNull (Application.Driver);
        Assert.NotEqual (driver, Application.Driver);
        Assert.Equal (driverType, Application.Driver?.GetType ());
        Shutdown ();
    }

    [Fact]
    public void Init_Null_Driver_Should_Pick_A_Driver ()
    {
        Application.Init ();

        Assert.NotNull (Application.Driver);

        Shutdown ();
    }

    [Theory]
    [InlineData (typeof (FakeDriver))]
    [InlineData (typeof (NetDriver))]
    [InlineData (typeof (WindowsDriver))]
    [InlineData (typeof (CursesDriver))]
    public void Init_ResetState_Resets_Properties (Type driverType)
    {
        ConfigurationManager.ThrowOnJsonErrors = true;

        // For all the fields/properties of Application, check that they are reset to their default values

        // Set some values

        Application.Init (driverName: driverType.Name);
        Application.IsInitialized = true;

        // Reset
        Application.ResetState ();

        void CheckReset ()
        {
            // Check that all fields and properties are set to their default values

            // Public Properties
            Assert.Null (Application.Top);
            Assert.Null (Application.Current);
            Assert.Null (Application.MouseGrabView);
            Assert.Null (Application.WantContinuousButtonPressedView);

            // Don't check Application.ForceDriver
            // Assert.Empty (Application.ForceDriver);
            // Don't check Application.Force16Colors
            //Assert.False (Application.Force16Colors);
            Assert.Null (Application.Driver);
            Assert.Null (Application.MainLoop);
            Assert.False (Application.EndAfterFirstIteration);
            Assert.Equal (Key.Tab.WithShift, Application.PrevTabKey);
            Assert.Equal (Key.Tab, Application.NextTabKey);
            Assert.Equal (Key.F6.WithShift, Application.PrevTabGroupKey);
            Assert.Equal (Key.F6, Application.NextTabGroupKey);
            Assert.Equal (Key.Esc, Application.QuitKey);
            Assert.Null (ApplicationOverlapped.OverlappedChildren);
            Assert.Null (ApplicationOverlapped.OverlappedTop);

            // Internal properties
            Assert.False (Application.IsInitialized);
            Assert.Equal (Application.GetSupportedCultures (), Application.SupportedCultures);
            Assert.Equal (Application.GetAvailableCulturesFromEmbeddedResources (), Application.SupportedCultures);
            Assert.False (Application._forceFakeConsole);
            Assert.Equal (-1, Application.MainThreadId);
            Assert.Empty (Application.TopLevels);
            Assert.Null (Application.MouseEnteredView);

            // Keyboard
            Assert.Empty (Application.GetViewKeyBindings ());

<<<<<<< HEAD
            Assert.Null (ApplicationNavigation.Focused);
=======
            // Navigation
            Assert.Null (Application.Navigation);
>>>>>>> 55167911

            // Events - Can't check
            //Assert.Null (Application.NotifyNewRunState);
            //Assert.Null (Application.NotifyNewRunState);
            //Assert.Null (Application.Iteration);
            //Assert.Null (Application.SizeChanging);
            //Assert.Null (Application.GrabbedMouse);
            //Assert.Null (Application.UnGrabbingMouse);
            //Assert.Null (Application.GrabbedMouse);
            //Assert.Null (Application.UnGrabbedMouse);
            //Assert.Null (Application.MouseEvent);
            //Assert.Null (Application.KeyDown);
            //Assert.Null (Application.KeyUp);
        }

        CheckReset ();

        // Set the values that can be set
        Application.IsInitialized = true;
        Application._forceFakeConsole = true;
        Application.MainThreadId = 1;

        //Application._topLevels = new List<Toplevel> ();
        Application.MouseEnteredView = new ();

        //Application.SupportedCultures = new List<CultureInfo> ();
        Application.Force16Colors = true;

        //Application.ForceDriver = "driver";
        Application.EndAfterFirstIteration = true;
        Application.PrevTabGroupKey = Key.A;
        Application.NextTabGroupKey = Key.B;
        Application.QuitKey = Key.C;
        Application.KeyBindings.Add (Key.D, KeyBindingScope.Application, Command.Cancel);

        //ApplicationOverlapped.OverlappedChildren = new List<View> ();
        //ApplicationOverlapped.OverlappedTop = 
        Application.MouseEnteredView = new ();

        //Application.WantContinuousButtonPressedView = new View ();

        Application.Navigation = new ();

        Application.ResetState ();
        CheckReset ();

        ConfigurationManager.ThrowOnJsonErrors = false;
    }

    [Fact]
    public void Init_Shutdown_Cleans_Up ()
    {
        // Verify initial state is per spec
        //Pre_Init_State ();

        Application.Init (new FakeDriver ());

        // Verify post-Init state is correct
        //Post_Init_State ();

        Application.Shutdown ();

        // Verify state is back to initial
        //Pre_Init_State ();
#if DEBUG_IDISPOSABLE

        // Validate there are no outstanding Responder-based instances 
        // after a scenario was selected to run. This proves the main UI Catalog
        // 'app' closed cleanly.
        Assert.Empty (Responder.Instances);
#endif
    }

    [Theory]
    [InlineData (typeof (FakeDriver))]
    [InlineData (typeof (NetDriver))]
    [InlineData (typeof (WindowsDriver))]
    [InlineData (typeof (CursesDriver))]
    public void Init_Shutdown_Fire_InitializedChanged (Type driverType)
    {
        var initialized = false;
        var shutdown = false;

        Application.InitializedChanged += OnApplicationOnInitializedChanged;

        Application.Init (driverName: driverType.Name);
        Assert.True (initialized);
        Assert.False (shutdown);

        Application.Shutdown ();
        Assert.True (initialized);
        Assert.True (shutdown);

        Application.InitializedChanged -= OnApplicationOnInitializedChanged;

        return;

        void OnApplicationOnInitializedChanged (object s, EventArgs<bool> a)
        {
            if (a.CurrentValue)
            {
                initialized = true;
            }
            else
            {
                shutdown = true;
            }
        }
    }

    [Fact]
    public void Init_Unbalanced_Throws ()
    {
        Application.Init (new FakeDriver ());

        Assert.Throws<InvalidOperationException> (
                                                  () =>
                                                      Application.InternalInit (
                                                                                new FakeDriver ()
                                                                               )
                                                 );
        Shutdown ();

        Assert.Null (Application.Top);
        Assert.Null (Application.MainLoop);
        Assert.Null (Application.Driver);

        // Now try the other way
        Application.InternalInit (new FakeDriver ());

        Assert.Throws<InvalidOperationException> (() => Application.Init (new FakeDriver ()));
        Shutdown ();

        Assert.Null (Application.Top);
        Assert.Null (Application.MainLoop);
        Assert.Null (Application.Driver);
    }

    [Fact]
    public void InitWithoutTopLevelFactory_Begin_End_Cleans_Up ()
    {
        // Begin will cause Run() to be called, which will call Begin(). Thus will block the tests
        // if we don't stop
        Application.Iteration += (s, a) => { Application.RequestStop (); };

        // NOTE: Run<T>, when called after Init has been called behaves differently than
        // when called if Init has not been called.
        Toplevel topLevel = new ();
        Application.InternalInit (new FakeDriver ());

        RunState runstate = null;

        EventHandler<RunStateEventArgs> newRunStateFn = (s, e) =>
                                                        {
                                                            Assert.NotNull (e.State);
                                                            runstate = e.State;
                                                        };
        Application.NotifyNewRunState += newRunStateFn;

        RunState rs = Application.Begin (topLevel);
        Assert.NotNull (rs);
        Assert.NotNull (runstate);
        Assert.Equal (rs, runstate);

        Assert.Equal (topLevel, Application.Top);
        Assert.Equal (topLevel, Application.Current);

        Application.NotifyNewRunState -= newRunStateFn;
        Application.End (runstate);

        Assert.Null (Application.Current);
        Assert.NotNull (Application.Top);
        Assert.NotNull (Application.MainLoop);
        Assert.NotNull (Application.Driver);

        topLevel.Dispose ();
        Shutdown ();

        Assert.Null (Application.Top);
        Assert.Null (Application.MainLoop);
        Assert.Null (Application.Driver);
    }

    [Fact]
    [AutoInitShutdown]
    public void Internal_Properties_Correct ()
    {
        Assert.True (Application.IsInitialized);
        Assert.Null (Application.Top);
        RunState rs = Application.Begin (new ());
        Assert.Equal (Application.Top, rs.Toplevel);
        Assert.Null (Application.MouseGrabView); // public
        Assert.Null (Application.WantContinuousButtonPressedView); // public
        Assert.False (ApplicationOverlapped.MoveToOverlappedChild (Application.Top!));
        Application.Top.Dispose ();
    }

    // Invoke Tests
    // TODO: Test with threading scenarios
    [Fact]
    public void Invoke_Adds_Idle ()
    {
        Application.Init (new FakeDriver ());
        var top = new Toplevel ();
        RunState rs = Application.Begin (top);
        var firstIteration = false;

        var actionCalled = 0;
        Application.Invoke (() => { actionCalled++; });
        Application.MainLoop.Running = true;
        Application.RunIteration (ref rs, ref firstIteration);
        Assert.Equal (1, actionCalled);
        top.Dispose ();
        Application.Shutdown ();
    }

    [Fact]
    public void Run_Iteration_Fires ()
    {
        var iteration = 0;

        Application.Init (new FakeDriver ());

        Application.Iteration += Application_Iteration;
        Application.Run<Toplevel> ().Dispose ();

        Assert.Equal (1, iteration);
        Application.Shutdown ();

        return;

        void Application_Iteration (object sender, IterationEventArgs e)
        {
            if (iteration > 0)
            {
                Assert.Fail ();
            }

            iteration++;
            Application.RequestStop ();
        }
    }

    [Fact]
    [AutoInitShutdown]
    public void SetCurrentAsTop_Run_A_Not_Modal_Toplevel_Make_It_The_Current_Application_Top ()
    {
        var top = new Toplevel ();

        var t1 = new Toplevel ();
        var t2 = new Toplevel ();
        var t3 = new Toplevel ();

        // Don't use Dialog here as it has more layout logic. Use Window instead.
        var d = new Dialog ();
        var t4 = new Toplevel ();

        // t1, t2, t3, d, t4
        var iterations = 5;

        t1.Ready += (s, e) =>
                    {
                        Assert.Equal (t1, Application.Top);
                        Application.Run (t2);
                    };

        t2.Ready += (s, e) =>
                    {
                        Assert.Equal (t2, Application.Top);
                        Application.Run (t3);
                    };

        t3.Ready += (s, e) =>
                    {
                        Assert.Equal (t3, Application.Top);
                        Application.Run (d);
                    };

        d.Ready += (s, e) =>
                   {
                       Assert.Equal (t3, Application.Top);
                       Application.Run (t4);
                   };

        t4.Ready += (s, e) =>
                    {
                        Assert.Equal (t4, Application.Top);
                        t4.RequestStop ();
                        d.RequestStop ();
                        t3.RequestStop ();
                        t2.RequestStop ();
                    };

        // Now this will close the OverlappedContainer when all OverlappedChildren was closed
        t2.Closed += (s, _) => { t1.RequestStop (); };

        Application.Iteration += (s, a) =>
                                 {
                                     if (iterations == 5)
                                     {
                                         // The Current still is t4 because Current.Running is false.
                                         Assert.Equal (t4, Application.Current);
                                         Assert.False (Application.Current.Running);
                                         Assert.Equal (t4, Application.Top);
                                     }
                                     else if (iterations == 4)
                                     {
                                         // The Current is d and Current.Running is false.
                                         Assert.Equal (d, Application.Current);
                                         Assert.False (Application.Current.Running);
                                         Assert.Equal (t4, Application.Top);
                                     }
                                     else if (iterations == 3)
                                     {
                                         // The Current is t3 and Current.Running is false.
                                         Assert.Equal (t3, Application.Current);
                                         Assert.False (Application.Current.Running);
                                         Assert.Equal (t3, Application.Top);
                                     }
                                     else if (iterations == 2)
                                     {
                                         // The Current is t2 and Current.Running is false.
                                         Assert.Equal (t2, Application.Current);
                                         Assert.False (Application.Current.Running);
                                         Assert.Equal (t2, Application.Top);
                                     }
                                     else
                                     {
                                         // The Current is t1.
                                         Assert.Equal (t1, Application.Current);
                                         Assert.False (Application.Current.Running);
                                         Assert.Equal (t1, Application.Top);
                                     }

                                     iterations--;
                                 };

        Application.Run (t1);

        Assert.Equal (t1, Application.Top);

        // top wasn't run and so never was added to toplevel's stack
        Assert.NotEqual (top, Application.Top);
#if DEBUG_IDISPOSABLE
        Assert.False (Application.Top.WasDisposed);
        t1.Dispose ();
        Assert.True (Application.Top.WasDisposed);
#endif
    }

    private void Init ()
    {
        Application.Init (new FakeDriver ());
        Assert.NotNull (Application.Driver);
        Assert.NotNull (Application.MainLoop);
        Assert.NotNull (SynchronizationContext.Current);
    }

    private void Post_Init_State ()
    {
        Assert.NotNull (Application.Driver);
        Assert.NotNull (Application.Top);
        Assert.NotNull (Application.Current);
        Assert.NotNull (Application.MainLoop);

        // FakeDriver is always 80x25
        Assert.Equal (80, Application.Driver!.Cols);
        Assert.Equal (25, Application.Driver!.Rows);
    }

    private void Pre_Init_State ()
    {
        Assert.Null (Application.Driver);
        Assert.Null (Application.Top);
        Assert.Null (Application.Current);
        Assert.Null (Application.MainLoop);
    }

    private void Shutdown () { Application.Shutdown (); }

    private class TestToplevel : Toplevel
    {
        public TestToplevel () { IsOverlappedContainer = false; }
    }

    #region RunTests

    [Fact]
    public void Run_T_After_InitWithDriver_with_TopLevel_Does_Not_Throws ()
    {
        // Setup Mock driver
        Init ();

        Application.Iteration += (s, e) => Application.RequestStop ();

        // Run<Toplevel> when already initialized or not with a Driver will not throw (because Window is derived from Toplevel)
        // Using another type not derived from Toplevel will throws at compile time
        Application.Run<Window> ();
        Assert.True (Application.Top is Window);

        Application.Top.Dispose ();
        Shutdown ();

        Assert.Null (Application.Top);
        Assert.Null (Application.MainLoop);
        Assert.Null (Application.Driver);
    }

    [Fact]
    public void Run_T_After_InitWithDriver_with_TopLevel_and_Driver_Does_Not_Throws ()
    {
        // Setup Mock driver
        Init ();

        Application.Iteration += (s, e) => Application.RequestStop ();

        // Run<Toplevel> when already initialized or not with a Driver will not throw (because Window is derived from Toplevel)
        // Using another type not derived from Toplevel will throws at compile time
        Application.Run<Window> (null, new FakeDriver ());
        Assert.True (Application.Top is Window);

        Application.Top.Dispose ();

        // Run<Toplevel> when already initialized or not with a Driver will not throw (because Dialog is derived from Toplevel)
        Application.Run<Dialog> (null, new FakeDriver ());
        Assert.True (Application.Top is Dialog);

        Application.Top.Dispose ();
        Shutdown ();

        Assert.Null (Application.Top);
        Assert.Null (Application.MainLoop);
        Assert.Null (Application.Driver);
    }

    [Fact]
    [TestRespondersDisposed]
    public void Run_T_After_Init_Does_Not_Disposes_Application_Top ()
    {
        Init ();

        // Init doesn't create a Toplevel and assigned it to Application.Top
        // but Begin does
        var initTop = new Toplevel ();

        Application.Iteration += (s, a) =>
                                 {
                                     Assert.NotEqual (initTop, Application.Top);
#if DEBUG_IDISPOSABLE
                                     Assert.False (initTop.WasDisposed);
#endif
                                     Application.RequestStop ();
                                 };

        Application.Run<TestToplevel> ();

#if DEBUG_IDISPOSABLE
        Assert.False (initTop.WasDisposed);
        initTop.Dispose ();
        Assert.True (initTop.WasDisposed);
#endif
        Application.Top.Dispose ();
        Shutdown ();

        Assert.Null (Application.Top);
        Assert.Null (Application.MainLoop);
        Assert.Null (Application.Driver);
    }

    [Fact]
    [TestRespondersDisposed]
    public void Run_T_After_InitWithDriver_with_TestTopLevel_DoesNotThrow ()
    {
        // Setup Mock driver
        Init ();

        Application.Iteration += (s, a) => { Application.RequestStop (); };

        // Init has been called and we're passing no driver to Run<TestTopLevel>. This is ok.
        Application.Run<TestToplevel> ();

        Application.Top.Dispose ();
        Shutdown ();

        Assert.Null (Application.Top);
        Assert.Null (Application.MainLoop);
        Assert.Null (Application.Driver);
    }

    [Fact]
    [TestRespondersDisposed]
    public void Run_T_After_InitNullDriver_with_TestTopLevel_DoesNotThrow ()
    {
        Application.ForceDriver = "FakeDriver";

        Application.Init ();
        Assert.Equal (typeof (FakeDriver), Application.Driver?.GetType ());

        Application.Iteration += (s, a) => { Application.RequestStop (); };

        // Init has been called, selecting FakeDriver; we're passing no driver to Run<TestTopLevel>. Should be fine.
        Application.Run<TestToplevel> ();

        Application.Top.Dispose ();
        Shutdown ();

        Assert.Null (Application.Top);
        Assert.Null (Application.MainLoop);
        Assert.Null (Application.Driver);
    }

    [Fact]
    [TestRespondersDisposed]
    public void Run_T_Init_Driver_Cleared_with_TestTopLevel_Throws ()
    {
        Init ();

        Application.Driver = null;

        // Init has been called, but Driver has been set to null. Bad.
        Assert.Throws<InvalidOperationException> (() => Application.Run<TestToplevel> ());

        Shutdown ();

        Assert.Null (Application.Top);
        Assert.Null (Application.MainLoop);
        Assert.Null (Application.Driver);
    }

    [Fact]
    [TestRespondersDisposed]
    public void Run_T_NoInit_DoesNotThrow ()
    {
        Application.ForceDriver = "FakeDriver";

        Application.Iteration += (s, a) => { Application.RequestStop (); };

        Application.Run<TestToplevel> ();
        Assert.Equal (typeof (FakeDriver), Application.Driver?.GetType ());

        Application.Top.Dispose ();
        Shutdown ();

        Assert.Null (Application.Top);
        Assert.Null (Application.MainLoop);
        Assert.Null (Application.Driver);
    }

    [Fact]
    [TestRespondersDisposed]
    public void Run_T_NoInit_WithDriver_DoesNotThrow ()
    {
        Application.Iteration += (s, a) => { Application.RequestStop (); };

        // Init has NOT been called and we're passing a valid driver to Run<TestTopLevel>. This is ok.
        Application.Run<TestToplevel> (null, new FakeDriver ());

        Application.Top.Dispose ();
        Shutdown ();

        Assert.Null (Application.Top);
        Assert.Null (Application.MainLoop);
        Assert.Null (Application.Driver);
    }

    [Fact]
    [TestRespondersDisposed]
    public void Run_RequestStop_Stops ()
    {
        // Setup Mock driver
        Init ();

        var top = new Toplevel ();
        RunState rs = Application.Begin (top);
        Assert.NotNull (rs);
        Assert.Equal (top, Application.Current);

        Application.Iteration += (s, a) => { Application.RequestStop (); };

        Application.Run (top);

        top.Dispose ();
        Application.Shutdown ();
        Assert.Null (Application.Current);
        Assert.Null (Application.Top);
        Assert.Null (Application.MainLoop);
        Assert.Null (Application.Driver);
    }

    [Fact]
    [TestRespondersDisposed]
    public void Run_RunningFalse_Stops ()
    {
        // Setup Mock driver
        Init ();

        var top = new Toplevel ();
        RunState rs = Application.Begin (top);
        Assert.NotNull (rs);
        Assert.Equal (top, Application.Current);

        Application.Iteration += (s, a) => { top.Running = false; };

        Application.Run (top);

        top.Dispose ();
        Application.Shutdown ();
        Assert.Null (Application.Current);
        Assert.Null (Application.Top);
        Assert.Null (Application.MainLoop);
        Assert.Null (Application.Driver);
    }

    [Fact]
    [TestRespondersDisposed]
    public void Run_Loaded_Ready_Unlodaded_Events ()
    {
        Init ();
        Toplevel top = new ();
        var count = 0;
        top.Loaded += (s, e) => count++;
        top.Ready += (s, e) => count++;
        top.Unloaded += (s, e) => count++;
        Application.Iteration += (s, a) => Application.RequestStop ();
        Application.Run (top);
        top.Dispose ();
        Application.Shutdown ();
        Assert.Equal (3, count);
    }

    // TODO: All Toplevel layout tests should be moved to ToplevelTests.cs
    [Fact]
    public void Run_Toplevel_With_Modal_View_Does_Not_Refresh_If_Not_Dirty ()
    {
        Init ();
        var count = 0;

        // Don't use Dialog here as it has more layout logic. Use Window instead.
        Dialog d = null;
        Toplevel top = new ();
        top.DrawContent += (s, a) => count++;
        int iteration = -1;

        Application.Iteration += (s, a) =>
                                 {
                                     iteration++;

                                     if (iteration == 0)
                                     {
                                         // TODO: Don't use Dialog here as it has more layout logic. Use Window instead.
                                         d = new ();
                                         d.DrawContent += (s, a) => count++;
                                         Application.Run (d);
                                     }
                                     else if (iteration < 3)
                                     {
                                         Application.OnMouseEvent (new () { Flags = MouseFlags.ReportMousePosition });
                                         Assert.False (top.NeedsDisplay);
                                         Assert.False (top.SubViewNeedsDisplay);
                                         Assert.False (top.LayoutNeeded);
                                         Assert.False (d.NeedsDisplay);
                                         Assert.False (d.SubViewNeedsDisplay);
                                         Assert.False (d.LayoutNeeded);
                                     }
                                     else
                                     {
                                         Application.RequestStop ();
                                     }
                                 };
        Application.Run (top);
        top.Dispose ();
        Application.Shutdown ();

        // 1 - First top load, 1 - Dialog load, 1 - Dialog unload, Total - 3.
        Assert.Equal (3, count);
    }

    // TODO: All Toplevel layout tests should be moved to ToplevelTests.cs
    [Fact]
    public void Run_A_Modal_Toplevel_Refresh_Background_On_Moving ()
    {
        Init ();

        // Don't use Dialog here as it has more layout logic. Use Window instead.
        var w = new Window
        {
            Width = 5, Height = 5,
            Arrangement = ViewArrangement.Movable
        };
        ((FakeDriver)Application.Driver!).SetBufferSize (10, 10);
        RunState rs = Application.Begin (w);

        // Don't use visuals to test as style of border can change over time.
        Assert.Equal (new (0, 0), w.Frame.Location);

        Application.OnMouseEvent (new () { Flags = MouseFlags.Button1Pressed });
        Assert.Equal (w.Border, Application.MouseGrabView);
        Assert.Equal (new (0, 0), w.Frame.Location);

        // Move down and to the right.
        Application.OnMouseEvent (new () { Position = new (1, 1), Flags = MouseFlags.Button1Pressed | MouseFlags.ReportMousePosition });
        Assert.Equal (new (1, 1), w.Frame.Location);

        Application.End (rs);
        w.Dispose ();
        Application.Shutdown ();
    }

    [Fact]
    public void End_Does_Not_Dispose ()
    {
        Init ();

        var top = new Toplevel ();

        Window w = new ();
        w.Ready += (s, e) => Application.RequestStop (); // Causes `End` to be called
        Application.Run (w);

#if DEBUG_IDISPOSABLE
        Assert.False (w.WasDisposed);
#endif

        Assert.NotNull (w);
        Assert.Equal (string.Empty, w.Title); // Valid - w has not been disposed. The user may want to run it again
        Assert.NotNull (Application.Top);
        Assert.Equal (w, Application.Top);
        Assert.NotEqual (top, Application.Top);
        Assert.Null (Application.Current);

        Application.Run (w); // Valid - w has not been disposed.

#if DEBUG_IDISPOSABLE
        Assert.False (w.WasDisposed);
        Exception exception = Record.Exception (Application.Shutdown); // Invalid - w has not been disposed.
        Assert.NotNull (exception);

        w.Dispose ();
        Assert.True (w.WasDisposed);

        exception = Record.Exception (
                                      () => Application.Run (
                                                             w)); // Invalid - w has been disposed. Run it in debug mode will throw, otherwise the user may want to run it again
        Assert.NotNull (exception);

        exception = Record.Exception (() => Assert.Equal (string.Empty, w.Title)); // Invalid - w has been disposed and cannot be accessed
        Assert.NotNull (exception);
        exception = Record.Exception (() => w.Title = "NewTitle"); // Invalid - w has been disposed and cannot be accessed
        Assert.NotNull (exception);
#endif
        Application.Shutdown ();
        Assert.NotNull (w);
        Assert.Null (Application.Current);
        Assert.NotNull (top);
        Assert.Null (Application.Top);
    }

    [Fact]
    public void Run_Creates_Top_Without_Init ()
    {
        var driver = new FakeDriver ();

        Assert.Null (Application.Top);

        Application.Iteration += (s, e) =>
                                 {
                                     Assert.NotNull (Application.Top);
                                     Application.RequestStop ();
                                 };
        Toplevel top = Application.Run (null, driver);
#if DEBUG_IDISPOSABLE
        Assert.Equal (top, Application.Top);
        Assert.False (top.WasDisposed);
        Exception exception = Record.Exception (Application.Shutdown);
        Assert.NotNull (exception);
        Assert.False (top.WasDisposed);
#endif

        // It's up to caller to dispose it
        top.Dispose ();

#if DEBUG_IDISPOSABLE
        Assert.True (top.WasDisposed);
#endif
        Assert.NotNull (Application.Top);

        Application.Shutdown ();
        Assert.Null (Application.Top);
    }

    [Fact]
    public void Run_T_Creates_Top_Without_Init ()
    {
        var driver = new FakeDriver ();

        Assert.Null (Application.Top);

        Application.Iteration += (s, e) =>
                                 {
                                     Assert.NotNull (Application.Top);
                                     Application.RequestStop ();
                                 };
        Application.Run<Toplevel> (null, driver);
#if DEBUG_IDISPOSABLE
        Assert.False (Application.Top.WasDisposed);
        Exception exception = Record.Exception (Application.Shutdown);
        Assert.NotNull (exception);
        Assert.False (Application.Top.WasDisposed);

        // It's up to caller to dispose it
        Application.Top.Dispose ();
        Assert.True (Application.Top.WasDisposed);
#endif
        Assert.NotNull (Application.Top);

        Application.Shutdown ();
        Assert.Null (Application.Top);
    }

    [Fact]
    public void Run_t_Does_Not_Creates_Top_Without_Init ()
    {
        // When a Toplevel is created it must already have all the Application configuration loaded
        // This is only possible by two ways:
        // 1 - Using Application.Init first
        // 2 - Using Application.Run() or Application.Run<T>()
        // The Application.Run(new(Toplevel)) must always call Application.Init() first because
        // the new(Toplevel) may be a derived class that is possible using Application static
        // properties that is only available after the Application.Init was called
        var driver = new FakeDriver ();

        Assert.Null (Application.Top);

        Assert.Throws<InvalidOperationException> (() => Application.Run (new Toplevel ()));

        Application.Init (driver);

        Application.Iteration += (s, e) =>
                                 {
                                     Assert.NotNull (Application.Top);
                                     Application.RequestStop ();
                                 };
        Application.Run (new Toplevel ());
#if DEBUG_IDISPOSABLE
        Assert.False (Application.Top.WasDisposed);
        Exception exception = Record.Exception (Application.Shutdown);
        Assert.NotNull (exception);
        Assert.False (Application.Top.WasDisposed);

        // It's up to caller to dispose it
        Application.Top.Dispose ();
        Assert.True (Application.Top.WasDisposed);
#endif
        Assert.NotNull (Application.Top);

        Application.Shutdown ();
        Assert.Null (Application.Top);
    }

    // TODO: Add tests for Run that test errorHandler

    #endregion

    #region ShutdownTests

    [Fact]
    public async void Shutdown_Allows_Async ()
    {
        var isCompletedSuccessfully = false;

        async Task TaskWithAsyncContinuation ()
        {
            await Task.Yield ();
            await Task.Yield ();

            isCompletedSuccessfully = true;
        }

        Init ();
        Application.Shutdown ();

        Assert.False (isCompletedSuccessfully);
        await TaskWithAsyncContinuation ();
        Thread.Sleep (100);
        Assert.True (isCompletedSuccessfully);
    }

    [Fact]
    public void Shutdown_Resets_SyncContext ()
    {
        Init ();
        Application.Shutdown ();
        Assert.Null (SynchronizationContext.Current);
    }

    #endregion
}<|MERGE_RESOLUTION|>--- conflicted
+++ resolved
@@ -322,12 +322,8 @@
             // Keyboard
             Assert.Empty (Application.GetViewKeyBindings ());
 
-<<<<<<< HEAD
-            Assert.Null (ApplicationNavigation.Focused);
-=======
             // Navigation
             Assert.Null (Application.Navigation);
->>>>>>> 55167911
 
             // Events - Can't check
             //Assert.Null (Application.NotifyNewRunState);
