--- conflicted
+++ resolved
@@ -24,12 +24,8 @@
 			Assert.Null (Application.Driver);
 			Assert.Null (Application.Top);
 			Assert.Null (Application.Current);
-<<<<<<< HEAD
-			Assert.False (Application.EnableConsoleScrolling);
-=======
 			// removed below as HeightAsBuffer now works without a driver loaded
 			//Assert.Throws<ArgumentNullException> (() => Application.HeightAsBuffer == true);
->>>>>>> 0bd32c28
 			Assert.Null (Application.MainLoop);
 			Assert.Null (Application.Iteration);
 			Assert.Null (Application.RootMouseEvent);
