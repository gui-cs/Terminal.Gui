﻿using Xunit.Abstractions;

// Alias Console to MockConsole so we don't accidentally use Console

namespace Terminal.Gui.ApplicationTests;

public class ApplicationTests
{
    public ApplicationTests (ITestOutputHelper output)
    {
        _output = output;
        ConsoleDriver.RunningUnitTests = true;
        ConfigurationManager.Locations = ConfigurationManager.ConfigLocations.None;

#if DEBUG_IDISPOSABLE
        Responder.Instances.Clear ();
        RunState.Instances.Clear ();
#endif
    }

    private readonly ITestOutputHelper _output;

    private object _timeoutLock;

    [Fact]
    public void AddTimeout_Fires ()
    {
        Assert.Null (_timeoutLock);
        _timeoutLock = new ();

        uint timeoutTime = 250;
        var initialized = false;
        var iteration = 0;
        var shutdown = false;
        object timeout = null;
        var timeoutCount = 0;

        Application.InitializedChanged += OnApplicationOnInitializedChanged;

        Application.Init (new FakeDriver ());
        Assert.True (initialized);
        Assert.False (shutdown);

        _output.WriteLine ("Application.Run<Toplevel> ().Dispose ()..");
        Application.Run<Toplevel> ().Dispose ();
        _output.WriteLine ("Back from Application.Run<Toplevel> ().Dispose ()");

        Assert.True (initialized);
        Assert.False (shutdown);

        Assert.Equal (1, timeoutCount);
        Application.Shutdown ();

        Application.InitializedChanged -= OnApplicationOnInitializedChanged;

        lock (_timeoutLock)
        {
            if (timeout is { })
            {
                Application.RemoveTimeout (timeout);
                timeout = null;
            }
        }

        Assert.True (initialized);
        Assert.True (shutdown);

#if DEBUG_IDISPOSABLE
        Assert.Empty (Responder.Instances);
#endif
        lock (_timeoutLock)
        {
            _timeoutLock = null;
        }

        return;

        void OnApplicationOnInitializedChanged (object s, EventArgs<bool> a)
        {
            if (a.CurrentValue)
            {
                Application.Iteration += OnApplicationOnIteration;
                initialized = true;

                lock (_timeoutLock)
                {
                    _output.WriteLine ($"Setting timeout for {timeoutTime}ms");
                    timeout = Application.AddTimeout (TimeSpan.FromMilliseconds (timeoutTime), TimeoutCallback);
                }
            }
            else
            {
                Application.Iteration -= OnApplicationOnIteration;
                shutdown = true;
            }
        }

        bool TimeoutCallback ()
        {
            lock (_timeoutLock)
            {
                _output.WriteLine ($"TimeoutCallback. Count: {++timeoutCount}. Application Iteration: {iteration}");

                if (timeout is { })
                {
                    _output.WriteLine ("  Nulling timeout.");
                    timeout = null;
                }
            }

            // False means "don't re-do timer and remove it"
            return false;
        }

        void OnApplicationOnIteration (object s, IterationEventArgs a)
        {
            lock (_timeoutLock)
            {
                if (timeoutCount > 0)
                {
                    _output.WriteLine ($"Iteration #{iteration} - Timeout fired. Calling Application.RequestStop.");
                    Application.RequestStop ();

                    return;
                }
            }

            iteration++;

            // Simulate a delay
            Thread.Sleep ((int)timeoutTime / 10);

            // Worst case scenario - something went wrong
            if (Application.IsInitialized && iteration > 25)
            {
                _output.WriteLine ($"Too many iterations ({iteration}): Calling Application.RequestStop.");
                Application.RequestStop ();
            }
        }
    }

    [Fact]
    public void Begin_Null_Toplevel_Throws ()
    {
        // Setup Mock driver
        Init ();

        // Test null Toplevel
        Assert.Throws<ArgumentNullException> (() => Application.Begin (null));

        Shutdown ();

        Assert.Null (Application.Top);
        Assert.Null (Application.MainLoop);
        Assert.Null (Application.Driver);
    }

    [Fact]
    [AutoInitShutdown (verifyShutdown: true)]
    public void Begin_Sets_Application_Top_To_Console_Size ()
    {
        Assert.Null (Application.Top);
        Toplevel top = new ();
        Application.Begin (top);
        Assert.Equal (new (0, 0, 80, 25), Application.Top.Frame);
        ((FakeDriver)Application.Driver!).SetBufferSize (5, 5);
        Assert.Equal (new (0, 0, 5, 5), Application.Top.Frame);
        top.Dispose ();
    }

    [Fact]
    public void End_And_Shutdown_Should_Not_Dispose_ApplicationTop ()
    {
        Init ();

        RunState rs = Application.Begin (new ());
        Assert.Equal (rs.Toplevel, Application.Top);
        Application.End (rs);

#if DEBUG_IDISPOSABLE
        Assert.True (rs.WasDisposed);
        Assert.False (Application.Top.WasDisposed); // Is true because the rs.Toplevel is the same as Application.Top
#endif

        Assert.Null (rs.Toplevel);

        Toplevel top = Application.Top;

#if DEBUG_IDISPOSABLE
        Exception exception = Record.Exception (() => Shutdown ());
        Assert.NotNull (exception);
        Assert.False (top.WasDisposed);
        top.Dispose ();
        Assert.True (top.WasDisposed);
#endif
        Shutdown ();
        Assert.Null (Application.Top);
    }

    [Fact]
    public void Init_Begin_End_Cleans_Up ()
    {
        Init ();

        // Begin will cause Run() to be called, which will call Begin(). Thus will block the tests
        // if we don't stop
        Application.Iteration += (s, a) => { Application.RequestStop (); };

        RunState runstate = null;

        EventHandler<RunStateEventArgs> newRunStateFn = (s, e) =>
                                                        {
                                                            Assert.NotNull (e.State);
                                                            runstate = e.State;
                                                        };
        Application.NotifyNewRunState += newRunStateFn;

        var topLevel = new Toplevel ();
        RunState rs = Application.Begin (topLevel);
        Assert.NotNull (rs);
        Assert.NotNull (runstate);
        Assert.Equal (rs, runstate);

        Assert.Equal (topLevel, Application.Top);

        Application.NotifyNewRunState -= newRunStateFn;
        Application.End (runstate);

        Assert.NotNull (Application.Top);
        Assert.NotNull (Application.MainLoop);
        Assert.NotNull (Application.Driver);

        topLevel.Dispose ();
        Shutdown ();

        Assert.Null (Application.Top);
        Assert.Null (Application.MainLoop);
        Assert.Null (Application.Driver);
    }

    [Theory]
    [InlineData (typeof (FakeDriver))]
    [InlineData (typeof (NetDriver))]

    //[InlineData (typeof (ANSIDriver))]
    [InlineData (typeof (WindowsDriver))]
    [InlineData (typeof (CursesDriver))]
    public void Init_DriverName_Should_Pick_Correct_Driver (Type driverType)
    {
        var driver = (ConsoleDriver)Activator.CreateInstance (driverType);
        Application.Init (driverName: driverType.Name);
        Assert.NotNull (Application.Driver);
        Assert.NotEqual (driver, Application.Driver);
        Assert.Equal (driverType, Application.Driver?.GetType ());
        Shutdown ();
    }

    [Fact]
    public void Init_Null_Driver_Should_Pick_A_Driver ()
    {
        Application.Init ();

        Assert.NotNull (Application.Driver);

        Shutdown ();
    }

    [Theory]
    [InlineData (typeof (FakeDriver))]
    [InlineData (typeof (NetDriver))]
    [InlineData (typeof (WindowsDriver))]
    [InlineData (typeof (CursesDriver))]
    public void Init_ResetState_Resets_Properties (Type driverType)
    {
        ConfigurationManager.ThrowOnJsonErrors = true;

        // For all the fields/properties of Application, check that they are reset to their default values

        // Set some values

        Application.Init (driverName: driverType.Name);
        Application.IsInitialized = true;

        // Reset
        Application.ResetState ();

        void CheckReset ()
        {
            // Check that all fields and properties are set to their default values

            // Public Properties
            Assert.Null (Application.Top);
            Assert.Null (Application.Popover);
            Assert.Null (Application.MouseGrabView);
            Assert.Null (Application.WantContinuousButtonPressedView);

            // Don't check Application.ForceDriver
            // Assert.Empty (Application.ForceDriver);
            // Don't check Application.Force16Colors
            //Assert.False (Application.Force16Colors);
            Assert.Null (Application.Driver);
            Assert.Null (Application.MainLoop);
            Assert.False (Application.EndAfterFirstIteration);
            Assert.Equal (Key.Tab.WithShift, Application.PrevTabKey);
            Assert.Equal (Key.Tab, Application.NextTabKey);
            Assert.Equal (Key.F6.WithShift, Application.PrevTabGroupKey);
            Assert.Equal (Key.F6, Application.NextTabGroupKey);
            Assert.Equal (Key.Esc, Application.QuitKey);

            // Internal properties
            Assert.False (Application.IsInitialized);
            Assert.Equal (Application.GetSupportedCultures (), Application.SupportedCultures);
            Assert.Equal (Application.GetAvailableCulturesFromEmbeddedResources (), Application.SupportedCultures);
            Assert.False (Application._forceFakeConsole);
            Assert.Equal (-1, Application.MainThreadId);
            Assert.Empty (Application.TopLevels);
            Assert.Empty (Application._cachedViewsUnderMouse);

            // Keyboard
            Assert.Empty (Application.GetViewKeyBindings ());

            // Mouse
<<<<<<< HEAD
            Assert.Equal (Point.Empty, Application._lastMousePosition);
=======
            Assert.Equal (Application._lastMousePosition, Point.Empty);
>>>>>>> 5d678504

            // Navigation
            Assert.Null (Application.Navigation);

            // Events - Can't check
            //Assert.Null (Application.NotifyNewRunState);
            //Assert.Null (Application.NotifyNewRunState);
            //Assert.Null (Application.Iteration);
            //Assert.Null (Application.SizeChanging);
            //Assert.Null (Application.GrabbedMouse);
            //Assert.Null (Application.UnGrabbingMouse);
            //Assert.Null (Application.GrabbedMouse);
            //Assert.Null (Application.UnGrabbedMouse);
            //Assert.Null (Application.MouseEvent);
            //Assert.Null (Application.KeyDown);
            //Assert.Null (Application.KeyUp);
        }

        CheckReset ();

        // Set the values that can be set
        Application.IsInitialized = true;
        Application._forceFakeConsole = true;
        Application.MainThreadId = 1;

        //Application._topLevels = new List<Toplevel> ();
        Application._cachedViewsUnderMouse.Clear ();

        //Application.SupportedCultures = new List<CultureInfo> ();
        Application.Force16Colors = true;

        //Application.ForceDriver = "driver";
        Application.EndAfterFirstIteration = true;
        Application.PrevTabGroupKey = Key.A;
        Application.NextTabGroupKey = Key.B;
        Application.QuitKey = Key.C;
        Application.KeyBindings.Add (Key.D, KeyBindingScope.Application, Command.Cancel);

        Application._cachedViewsUnderMouse.Clear ();

        //Application.WantContinuousButtonPressedView = new View ();

        // Mouse
        Application._lastMousePosition = new Point (1, 1);

        Application.Navigation = new ();

        Application.ResetState ();
        CheckReset ();

        ConfigurationManager.ThrowOnJsonErrors = false;
    }

    [Fact]
    public void Init_Shutdown_Cleans_Up ()
    {
        // Verify initial state is per spec
        //Pre_Init_State ();

        Application.Init (new FakeDriver ());

        // Verify post-Init state is correct
        //Post_Init_State ();

        Application.Shutdown ();

        // Verify state is back to initial
        //Pre_Init_State ();
#if DEBUG_IDISPOSABLE

        // Validate there are no outstanding Responder-based instances 
        // after a scenario was selected to run. This proves the main UI Catalog
        // 'app' closed cleanly.
        Assert.Empty (Responder.Instances);
#endif
    }

    [Fact]
    public void Shutdown_Alone_Does_Nothing ()
    {
        Application.Shutdown ();
    }

    [Theory]
    [InlineData (typeof (FakeDriver))]
    [InlineData (typeof (NetDriver))]
    [InlineData (typeof (WindowsDriver))]
    [InlineData (typeof (CursesDriver))]
    public void Init_Shutdown_Fire_InitializedChanged (Type driverType)
    {
        var initialized = false;
        var shutdown = false;

        Application.InitializedChanged += OnApplicationOnInitializedChanged;

        Application.Init (driverName: driverType.Name);
        Assert.True (initialized);
        Assert.False (shutdown);

        Application.Shutdown ();
        Assert.True (initialized);
        Assert.True (shutdown);

        Application.InitializedChanged -= OnApplicationOnInitializedChanged;

        return;

        void OnApplicationOnInitializedChanged (object s, EventArgs<bool> a)
        {
            if (a.CurrentValue)
            {
                initialized = true;
            }
            else
            {
                shutdown = true;
            }
        }
    }

    [Fact]
    public void Init_Unbalanced_Throws ()
    {
        Application.Init (new FakeDriver ());

        Assert.Throws<InvalidOperationException> (
                                                  () =>
                                                      Application.InternalInit (
                                                                                new FakeDriver ()
                                                                               )
                                                 );
        Shutdown ();

        Assert.Null (Application.Top);
        Assert.Null (Application.MainLoop);
        Assert.Null (Application.Driver);

        // Now try the other way
        Application.InternalInit (new FakeDriver ());

        Assert.Throws<InvalidOperationException> (() => Application.Init (new FakeDriver ()));
        Shutdown ();

        Assert.Null (Application.Top);
        Assert.Null (Application.MainLoop);
        Assert.Null (Application.Driver);
    }

    [Fact]
    public void Init_WithoutTopLevelFactory_Begin_End_Cleans_Up ()
    {
        // Begin will cause Run() to be called, which will call Begin(). Thus will block the tests
        // if we don't stop
        Application.Iteration += (s, a) => { Application.RequestStop (); };

        // NOTE: Run<T>, when called after Init has been called behaves differently than
        // when called if Init has not been called.
        Toplevel topLevel = new ();
        Application.InternalInit (new FakeDriver ());

        RunState runstate = null;

        EventHandler<RunStateEventArgs> newRunStateFn = (s, e) =>
                                                        {
                                                            Assert.NotNull (e.State);
                                                            runstate = e.State;
                                                        };
        Application.NotifyNewRunState += newRunStateFn;

        RunState rs = Application.Begin (topLevel);
        Assert.NotNull (rs);
        Assert.NotNull (runstate);
        Assert.Equal (rs, runstate);

        Assert.Equal (topLevel, Application.Top);

        Application.NotifyNewRunState -= newRunStateFn;
        Application.End (runstate);

        Assert.NotNull (Application.Top);
        Assert.NotNull (Application.MainLoop);
        Assert.NotNull (Application.Driver);

        topLevel.Dispose ();
        Shutdown ();

        Assert.Null (Application.Top);
        Assert.Null (Application.MainLoop);
        Assert.Null (Application.Driver);
    }

    [Fact]
    public void Init_NoParam_ForceDriver_Works ()
    {
        Application.ForceDriver = "FakeDriver";
        Application.Init ();
        Assert.IsType<FakeDriver> (Application.Driver);
        Application.ResetState ();
    }

    [Fact]
    [AutoInitShutdown (verifyShutdown: true)]
    public void Internal_Properties_Correct ()
    {
        Assert.True (Application.IsInitialized);
        Assert.Null (Application.Top);
        RunState rs = Application.Begin (new ());
        Assert.Equal (Application.Top, rs.Toplevel);
        Assert.Null (Application.MouseGrabView); // public
        Assert.Null (Application.WantContinuousButtonPressedView); // public
        Application.Top.Dispose ();
    }

    // Invoke Tests
    // TODO: Test with threading scenarios
    [Fact]
    public void Invoke_Adds_Idle ()
    {
        Application.Init (new FakeDriver ());
        var top = new Toplevel ();
        RunState rs = Application.Begin (top);
        var firstIteration = false;

        var actionCalled = 0;
        Application.Invoke (() => { actionCalled++; });
        Application.MainLoop.Running = true;
        Application.RunIteration (ref rs, ref firstIteration);
        Assert.Equal (1, actionCalled);
        top.Dispose ();
        Application.Shutdown ();
    }

    [Fact]
    public void Run_Iteration_Fires ()
    {
        var iteration = 0;

        Application.Init (new FakeDriver ());

        Application.Iteration += Application_Iteration;
        Application.Run<Toplevel> ().Dispose ();

        Assert.Equal (1, iteration);
        Application.Shutdown ();

        return;

        void Application_Iteration (object sender, IterationEventArgs e)
        {
            if (iteration > 0)
            {
                Assert.Fail ();
            }

            iteration++;
            Application.RequestStop ();
        }
    }

    private void Init ()
    {
        Application.Init (new FakeDriver ());
        Assert.NotNull (Application.Driver);
        Assert.NotNull (Application.MainLoop);
        Assert.NotNull (SynchronizationContext.Current);
    }

    private void Shutdown () { Application.Shutdown (); }

    #region RunTests

    [Fact]
    public void Run_T_After_InitWithDriver_with_TopLevel_Does_Not_Throws ()
    {
        // Setup Mock driver
        Init ();

        Application.Iteration += (s, e) => Application.RequestStop ();

        // Run<Toplevel> when already initialized or not with a Driver will not throw (because Window is derived from Toplevel)
        // Using another type not derived from Toplevel will throws at compile time
        Application.Run<Window> ();
        Assert.True (Application.Top is Window);

        Application.Top.Dispose ();
        Shutdown ();

        Assert.Null (Application.Top);
        Assert.Null (Application.MainLoop);
        Assert.Null (Application.Driver);
    }

    [Fact]
    public void Run_T_After_InitWithDriver_with_TopLevel_and_Driver_Does_Not_Throws ()
    {
        // Setup Mock driver
        Init ();

        Application.Iteration += (s, e) => Application.RequestStop ();

        // Run<Toplevel> when already initialized or not with a Driver will not throw (because Window is derived from Toplevel)
        // Using another type not derived from Toplevel will throws at compile time
        Application.Run<Window> (null, new FakeDriver ());
        Assert.True (Application.Top is Window);

        Application.Top.Dispose ();

        // Run<Toplevel> when already initialized or not with a Driver will not throw (because Dialog is derived from Toplevel)
        Application.Run<Dialog> (null, new FakeDriver ());
        Assert.True (Application.Top is Dialog);

        Application.Top.Dispose ();
        Shutdown ();

        Assert.Null (Application.Top);
        Assert.Null (Application.MainLoop);
        Assert.Null (Application.Driver);
    }

    [Fact]
    [TestRespondersDisposed]
    public void Run_T_After_Init_Does_Not_Disposes_Application_Top ()
    {
        Init ();

        // Init doesn't create a Toplevel and assigned it to Application.Top
        // but Begin does
        var initTop = new Toplevel ();

        Application.Iteration += (s, a) =>
                                 {
                                     Assert.NotEqual (initTop, Application.Top);
#if DEBUG_IDISPOSABLE
                                     Assert.False (initTop.WasDisposed);
#endif
                                     Application.RequestStop ();
                                 };

        Application.Run<Toplevel> ();

#if DEBUG_IDISPOSABLE
        Assert.False (initTop.WasDisposed);
        initTop.Dispose ();
        Assert.True (initTop.WasDisposed);
#endif
        Application.Top.Dispose ();
        Shutdown ();

        Assert.Null (Application.Top);
        Assert.Null (Application.MainLoop);
        Assert.Null (Application.Driver);
    }

    [Fact]
    [TestRespondersDisposed]
    public void Run_T_After_InitWithDriver_with_TestTopLevel_DoesNotThrow ()
    {
        // Setup Mock driver
        Init ();

        Application.Iteration += (s, a) => { Application.RequestStop (); };

        // Init has been called and we're passing no driver to Run<TestTopLevel>. This is ok.
        Application.Run<Toplevel> ();

        Application.Top.Dispose ();
        Shutdown ();

        Assert.Null (Application.Top);
        Assert.Null (Application.MainLoop);
        Assert.Null (Application.Driver);
    }

    [Fact]
    [TestRespondersDisposed]
    public void Run_T_After_InitNullDriver_with_TestTopLevel_DoesNotThrow ()
    {
        Application.ForceDriver = "FakeDriver";

        Application.Init ();
        Assert.Equal (typeof (FakeDriver), Application.Driver?.GetType ());

        Application.Iteration += (s, a) => { Application.RequestStop (); };

        // Init has been called, selecting FakeDriver; we're passing no driver to Run<TestTopLevel>. Should be fine.
        Application.Run<Toplevel> ();

        Application.Top.Dispose ();
        Shutdown ();

        Assert.Null (Application.Top);
        Assert.Null (Application.MainLoop);
        Assert.Null (Application.Driver);
    }

    [Fact]
    [TestRespondersDisposed]
    public void Run_T_Init_Driver_Cleared_with_TestTopLevel_Throws ()
    {
        Init ();

        Application.Driver = null;

        // Init has been called, but Driver has been set to null. Bad.
        Assert.Throws<InvalidOperationException> (() => Application.Run<Toplevel> ());

        Shutdown ();

        Assert.Null (Application.Top);
        Assert.Null (Application.MainLoop);
        Assert.Null (Application.Driver);
    }

    [Fact]
    [TestRespondersDisposed]
    public void Run_T_NoInit_DoesNotThrow ()
    {
        Application.ForceDriver = "FakeDriver";

        Application.Iteration += (s, a) => { Application.RequestStop (); };

        Application.Run<Toplevel> ();
        Assert.Equal (typeof (FakeDriver), Application.Driver?.GetType ());

        Application.Top.Dispose ();
        Shutdown ();

        Assert.Null (Application.Top);
        Assert.Null (Application.MainLoop);
        Assert.Null (Application.Driver);
    }

    [Fact]
    [TestRespondersDisposed]
    public void Run_T_NoInit_WithDriver_DoesNotThrow ()
    {
        Application.Iteration += (s, a) => { Application.RequestStop (); };

        // Init has NOT been called and we're passing a valid driver to Run<TestTopLevel>. This is ok.
        Application.Run<Toplevel> (null, new FakeDriver ());

        Application.Top.Dispose ();
        Shutdown ();

        Assert.Null (Application.Top);
        Assert.Null (Application.MainLoop);
        Assert.Null (Application.Driver);
    }

    [Fact]
    [TestRespondersDisposed]
    public void Run_RequestStop_Stops ()
    {
        // Setup Mock driver
        Init ();

        var top = new Toplevel ();
        RunState rs = Application.Begin (top);
        Assert.NotNull (rs);

        Application.Iteration += (s, a) => { Application.RequestStop (); };

        Application.Run (top);

        top.Dispose ();
        Application.Shutdown ();
        Assert.Null (Application.Top);
        Assert.Null (Application.MainLoop);
        Assert.Null (Application.Driver);
    }

    [Fact]
    [TestRespondersDisposed]
    public void Run_RunningFalse_Stops ()
    {
        // Setup Mock driver
        Init ();

        var top = new Toplevel ();
        RunState rs = Application.Begin (top);
        Assert.NotNull (rs);

        Application.Iteration += (s, a) => { top.Running = false; };

        Application.Run (top);

        top.Dispose ();
        Application.Shutdown ();
        Assert.Null (Application.Top);
        Assert.Null (Application.MainLoop);
        Assert.Null (Application.Driver);
    }

    [Fact]
    [TestRespondersDisposed]
    public void Run_Loaded_Ready_Unloaded_Events ()
    {
        Init ();
        Toplevel top = new ();
        var count = 0;
        top.Loaded += (s, e) => count++;
        top.Ready += (s, e) => count++;
        top.Unloaded += (s, e) => count++;
        Application.Iteration += (s, a) => Application.RequestStop ();
        Application.Run (top);
        top.Dispose ();
        Application.Shutdown ();
        Assert.Equal (3, count);
    }

    // TODO: All Toplevel layout tests should be moved to ToplevelTests.cs
    [Fact (Skip = "#2491 - Changing focus should cause NeedsDisplay = true, so bogus test?")]
    public void Run_Toplevel_With_Modal_View_Does_Not_Refresh_If_Not_Dirty ()
    {
        Init ();
        var count = 0;

        // Don't use Dialog here as it has more layout logic. Use Window instead.
        Dialog d = null;
        Toplevel top = new ();
        top.DrawContent += (s, a) => count++;
        int iteration = -1;

        Application.Iteration += (s, a) =>
                                 {
                                     iteration++;

                                     if (iteration == 0)
                                     {
                                         // TODO: Don't use Dialog here as it has more layout logic. Use Window instead.
                                         d = new ();
                                         d.DrawContent += (s, a) => count++;
                                         Application.Run (d);
                                     }
                                     else if (iteration < 3)
                                     {
                                         Application.OnMouseEvent (new () { Flags = MouseFlags.ReportMousePosition });
                                         Assert.False (top.NeedsDisplay);
                                         Assert.False (top.SubViewNeedsDisplay);
                                         Assert.False (top.LayoutNeeded);
                                         Assert.False (d.NeedsDisplay);
                                         Assert.False (d.SubViewNeedsDisplay);
                                         Assert.False (d.LayoutNeeded);
                                     }
                                     else
                                     {
                                         Application.RequestStop ();
                                     }
                                 };
        Application.Run (top);
        top.Dispose ();
        Application.Shutdown ();

        // 1 - First top load, 1 - Dialog load, 1 - Dialog unload, Total - 3.
        Assert.Equal (3, count);
    }

    // TODO: All Toplevel layout tests should be moved to ToplevelTests.cs
    [Fact]
    public void Run_A_Modal_Toplevel_Refresh_Background_On_Moving ()
    {
        Init ();

        // Don't use Dialog here as it has more layout logic. Use Window instead.
        var w = new Window
        {
            Width = 5, Height = 5,
            Arrangement = ViewArrangement.Movable
        };
        ((FakeDriver)Application.Driver!).SetBufferSize (10, 10);
        RunState rs = Application.Begin (w);

        // Don't use visuals to test as style of border can change over time.
        Assert.Equal (new (0, 0), w.Frame.Location);

        Application.OnMouseEvent (new () { Flags = MouseFlags.Button1Pressed });
        Assert.Equal (w.Border, Application.MouseGrabView);
        Assert.Equal (new (0, 0), w.Frame.Location);

        // Move down and to the right.
        Application.OnMouseEvent (new () { ScreenPosition = new (1, 1), Flags = MouseFlags.Button1Pressed | MouseFlags.ReportMousePosition });
        Assert.Equal (new (1, 1), w.Frame.Location);

        Application.End (rs);
        w.Dispose ();
        Application.Shutdown ();
    }

    [Fact]
    public void End_Does_Not_Dispose ()
    {
        Init ();

        var top = new Toplevel ();

        Window w = new ();
        w.Ready += (s, e) => Application.RequestStop (); // Causes `End` to be called
        Application.Run (w);

#if DEBUG_IDISPOSABLE
        Assert.False (w.WasDisposed);
#endif

        Assert.NotNull (w);
        Assert.Equal (string.Empty, w.Title); // Valid - w has not been disposed. The user may want to run it again
        Assert.NotNull (Application.Top);
        Assert.Equal (w, Application.Top);
        Assert.NotEqual (top, Application.Top);

        Application.Run (w); // Valid - w has not been disposed.

#if DEBUG_IDISPOSABLE
        Assert.False (w.WasDisposed);
        Exception exception = Record.Exception (Application.Shutdown); // Invalid - w has not been disposed.
        Assert.NotNull (exception);

        w.Dispose ();
        Assert.True (w.WasDisposed);

        exception = Record.Exception (
                                      () => Application.Run (
                                                             w)); // Invalid - w has been disposed. Run it in debug mode will throw, otherwise the user may want to run it again
        Assert.NotNull (exception);

        exception = Record.Exception (() => Assert.Equal (string.Empty, w.Title)); // Invalid - w has been disposed and cannot be accessed
        Assert.NotNull (exception);
        exception = Record.Exception (() => w.Title = "NewTitle"); // Invalid - w has been disposed and cannot be accessed
        Assert.NotNull (exception);
#endif
        Application.Shutdown ();
        Assert.NotNull (w);
        Assert.NotNull (top);
        Assert.Null (Application.Top);
    }

    [Fact]
    public void Run_Creates_Top_Without_Init ()
    {
        var driver = new FakeDriver ();

        Assert.Null (Application.Top);

        Application.Iteration += (s, e) =>
                                 {
                                     Assert.NotNull (Application.Top);
                                     Application.RequestStop ();
                                 };
        Toplevel top = Application.Run (null, driver);
#if DEBUG_IDISPOSABLE
        Assert.Equal (top, Application.Top);
        Assert.False (top.WasDisposed);
        Exception exception = Record.Exception (Application.Shutdown);
        Assert.NotNull (exception);
        Assert.False (top.WasDisposed);
#endif

        // It's up to caller to dispose it
        top.Dispose ();

#if DEBUG_IDISPOSABLE
        Assert.True (top.WasDisposed);
#endif
        Assert.NotNull (Application.Top);

        Application.Shutdown ();
        Assert.Null (Application.Top);
    }

    [Fact]
    public void Run_T_Creates_Top_Without_Init ()
    {
        var driver = new FakeDriver ();

        Assert.Null (Application.Top);

        Application.Iteration += (s, e) =>
                                 {
                                     Assert.NotNull (Application.Top);
                                     Application.RequestStop ();
                                 };
        Application.Run<Toplevel> (null, driver);
#if DEBUG_IDISPOSABLE
        Assert.False (Application.Top.WasDisposed);
        Exception exception = Record.Exception (Application.Shutdown);
        Assert.NotNull (exception);
        Assert.False (Application.Top.WasDisposed);

        // It's up to caller to dispose it
        Application.Top.Dispose ();
        Assert.True (Application.Top.WasDisposed);
#endif
        Assert.NotNull (Application.Top);

        Application.Shutdown ();
        Assert.Null (Application.Top);
    }

    [Fact]
    public void Run_t_Does_Not_Creates_Top_Without_Init ()
    {
        // When a Toplevel is created it must already have all the Application configuration loaded
        // This is only possible by two ways:
        // 1 - Using Application.Init first
        // 2 - Using Application.Run() or Application.Run<T>()
        // The Application.Run(new(Toplevel)) must always call Application.Init() first because
        // the new(Toplevel) may be a derived class that is possible using Application static
        // properties that is only available after the Application.Init was called
        var driver = new FakeDriver ();

        Assert.Null (Application.Top);

        Assert.Throws<InvalidOperationException> (() => Application.Run (new Toplevel ()));

        Application.Init (driver);

        Application.Iteration += (s, e) =>
                                 {
                                     Assert.NotNull (Application.Top);
                                     Application.RequestStop ();
                                 };
        Application.Run (new Toplevel ());
#if DEBUG_IDISPOSABLE
        Assert.False (Application.Top.WasDisposed);
        Exception exception = Record.Exception (Application.Shutdown);
        Assert.NotNull (exception);
        Assert.False (Application.Top.WasDisposed);

        // It's up to caller to dispose it
        Application.Top.Dispose ();
        Assert.True (Application.Top.WasDisposed);
#endif
        Assert.NotNull (Application.Top);

        Application.Shutdown ();
        Assert.Null (Application.Top);
    }

    // TODO: Add tests for Run that test errorHandler

    #endregion

    #region ShutdownTests

    [Fact]
    public async void Shutdown_Allows_Async ()
    {
        var isCompletedSuccessfully = false;

        async Task TaskWithAsyncContinuation ()
        {
            await Task.Yield ();
            await Task.Yield ();

            isCompletedSuccessfully = true;
        }

        Init ();
        Application.Shutdown ();

        Assert.False (isCompletedSuccessfully);
        await TaskWithAsyncContinuation ();
        Thread.Sleep (100);
        Assert.True (isCompletedSuccessfully);
    }

    [Fact]
    public void Shutdown_Resets_SyncContext ()
    {
        Init ();
        Application.Shutdown ();
        Assert.Null (SynchronizationContext.Current);
    }

    #endregion
}<|MERGE_RESOLUTION|>--- conflicted
+++ resolved
@@ -320,11 +320,8 @@
             Assert.Empty (Application.GetViewKeyBindings ());
 
             // Mouse
-<<<<<<< HEAD
             Assert.Equal (Point.Empty, Application._lastMousePosition);
-=======
-            Assert.Equal (Application._lastMousePosition, Point.Empty);
->>>>>>> 5d678504
+
 
             // Navigation
             Assert.Null (Application.Navigation);
