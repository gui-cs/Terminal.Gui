using System;
using System.Collections.Generic;
using System.ComponentModel;
using System.Data;
using System.IO;
using System.Linq;
using Terminal.Gui;
using Xunit;

// Alais Console to MockConsole so we don't accidentally use Console
using Console = Terminal.Gui.FakeConsole;

namespace Terminal.Gui.Core {
	public class PosTests {
		[Fact]
		public void New_Works ()
		{
			var pos = new Pos ();
			Assert.Equal ("Terminal.Gui.Pos", pos.ToString ());
		}

		[Fact]
		public void AnchorEnd_SetsValue ()
		{
			var n = 0;
			var pos = Pos.AnchorEnd ();
			Assert.Equal ($"Pos.AnchorEnd(margin={n})", pos.ToString ());

			n = 5;
			pos = Pos.AnchorEnd (n);
			Assert.Equal ($"Pos.AnchorEnd(margin={n})", pos.ToString ());
		}

		[Fact]
		public void AnchorEnd_Equal ()
		{
			var n1 = 0;
			var n2 = 0;

			var pos1 = Pos.AnchorEnd (n1);
			var pos2 = Pos.AnchorEnd (n2);
			Assert.Equal (pos1, pos2);

			// Test inequality
			n2 = 5;
			pos2 = Pos.AnchorEnd (n2);
			Assert.NotEqual (pos1, pos2);
		}

		[Fact]
		public void AnchorEnd_Negative_Throws ()
		{
			Pos pos;
			var n = -1;
			Assert.Throws<ArgumentException> (() => pos = Pos.AnchorEnd (n));
		}

		[Fact]
		public void At_SetsValue ()
		{
			var pos = Pos.At (0);
			Assert.Equal ("Pos.Absolute(0)", pos.ToString ());

			pos = Pos.At (5);
			Assert.Equal ("Pos.Absolute(5)", pos.ToString ());

			pos = Pos.At (-1);
			Assert.Equal ("Pos.Absolute(-1)", pos.ToString ());
		}

		[Fact]
		public void At_Equal ()
		{
			var n1 = 0;
			var n2 = 0;

			var pos1 = Pos.At (n1);
			var pos2 = Pos.At (n2);
			Assert.Equal (pos1, pos2);
		}

		[Fact]
		public void SetSide_Null_Throws ()
		{
			var pos = Pos.Left (null);
			Assert.Throws<NullReferenceException> (() => pos.ToString ());

			pos = Pos.X (null);
			Assert.Throws<NullReferenceException> (() => pos.ToString ());

			pos = Pos.Top (null);
			Assert.Throws<NullReferenceException> (() => pos.ToString ());

			pos = Pos.Y (null);
			Assert.Throws<NullReferenceException> (() => pos.ToString ());

			pos = Pos.Bottom (null);
			Assert.Throws<NullReferenceException> (() => pos.ToString ());

			pos = Pos.Right (null);
			Assert.Throws<NullReferenceException> (() => pos.ToString ());
		}

		// TODO: Test Left, Top, Right bottom Equal

		/// <summary>
		/// Tests Pos.Left, Pos.X, Pos.Top, Pos.Y, Pos.Right, and Pos.Bottom set operations
		/// </summary>
		[Fact]
		public void PosSide_SetsValue ()
		{
			string side; // used in format string
			var testRect = Rect.Empty;
			var testInt = 0;
			Pos pos;

			// Pos.Left
			side = "x";
			testInt = 0;
			testRect = Rect.Empty;
			pos = Pos.Left (new View ());
			Assert.Equal ($"Pos.Combine(Pos.View(side={side}, target=View()({{X={testRect.X},Y={testRect.Y},Width={testRect.Width},Height={testRect.Height}}})){(testInt < 0 ? '-' : '+')}Pos.Absolute({testInt}))", pos.ToString ());

			pos = Pos.Left (new View (testRect));
			Assert.Equal ($"Pos.Combine(Pos.View(side={side}, target=View()({{X={testRect.X},Y={testRect.Y},Width={testRect.Width},Height={testRect.Height}}})){(testInt < 0 ? '-' : '+')}Pos.Absolute({testInt}))", pos.ToString ());

			testRect = new Rect (1, 2, 3, 4);
			pos = Pos.Left (new View (testRect));
			Assert.Equal ($"Pos.Combine(Pos.View(side={side}, target=View()({{X={testRect.X},Y={testRect.Y},Width={testRect.Width},Height={testRect.Height}}})){(testInt < 0 ? '-' : '+')}Pos.Absolute({testInt}))", pos.ToString ());

			// Pos.Left(win) + 0
			pos = Pos.Left (new View (testRect)) + testInt;
			Assert.Equal ($"Pos.Combine(Pos.Combine(Pos.View(side={side}, target=View()({{X={testRect.X},Y={testRect.Y},Width={testRect.Width},Height={testRect.Height}}}))+Pos.Absolute(0)){(testInt < 0 ? '-' : '+')}Pos.Absolute({testInt}))", pos.ToString ());

			testInt = 1;
			// Pos.Left(win) +1
			pos = Pos.Left (new View (testRect)) + testInt;
			Assert.Equal ($"Pos.Combine(Pos.Combine(Pos.View(side={side}, target=View()({{X={testRect.X},Y={testRect.Y},Width={testRect.Width},Height={testRect.Height}}}))+Pos.Absolute(0)){(testInt < 0 ? '-' : '+')}Pos.Absolute({testInt}))", pos.ToString ());

			testInt = -1;
			// Pos.Left(win) -1
			pos = Pos.Left (new View (testRect)) - testInt;
			Assert.Equal ($"Pos.Combine(Pos.Combine(Pos.View(side={side}, target=View()({{X={testRect.X},Y={testRect.Y},Width={testRect.Width},Height={testRect.Height}}}))+Pos.Absolute(0)){(testInt < 0 ? '-' : '+')}Pos.Absolute({testInt}))", pos.ToString ());

			// Pos.X
			side = "x";
			testInt = 0;
			testRect = Rect.Empty;
			pos = Pos.X (new View ());
			Assert.Equal ($"Pos.Combine(Pos.View(side={side}, target=View()({{X={testRect.X},Y={testRect.Y},Width={testRect.Width},Height={testRect.Height}}})){(testInt < 0 ? '-' : '+')}Pos.Absolute({testInt}))", pos.ToString ());

			pos = Pos.X (new View (testRect));
			Assert.Equal ($"Pos.Combine(Pos.View(side={side}, target=View()({{X={testRect.X},Y={testRect.Y},Width={testRect.Width},Height={testRect.Height}}})){(testInt < 0 ? '-' : '+')}Pos.Absolute({testInt}))", pos.ToString ());

			testRect = new Rect (1, 2, 3, 4);
			pos = Pos.X (new View (testRect));
			Assert.Equal ($"Pos.Combine(Pos.View(side={side}, target=View()({{X={testRect.X},Y={testRect.Y},Width={testRect.Width},Height={testRect.Height}}})){(testInt < 0 ? '-' : '+')}Pos.Absolute({testInt}))", pos.ToString ());

			// Pos.X(win) + 0
			pos = Pos.X (new View (testRect)) + testInt;
			Assert.Equal ($"Pos.Combine(Pos.Combine(Pos.View(side={side}, target=View()({{X={testRect.X},Y={testRect.Y},Width={testRect.Width},Height={testRect.Height}}}))+Pos.Absolute(0)){(testInt < 0 ? '-' : '+')}Pos.Absolute({testInt}))", pos.ToString ());

			testInt = 1;
			// Pos.X(win) +1
			pos = Pos.X (new View (testRect)) + testInt;
			Assert.Equal ($"Pos.Combine(Pos.Combine(Pos.View(side={side}, target=View()({{X={testRect.X},Y={testRect.Y},Width={testRect.Width},Height={testRect.Height}}}))+Pos.Absolute(0)){(testInt < 0 ? '-' : '+')}Pos.Absolute({testInt}))", pos.ToString ());

			testInt = -1;
			// Pos.X(win) -1
			pos = Pos.X (new View (testRect)) - testInt;
			Assert.Equal ($"Pos.Combine(Pos.Combine(Pos.View(side={side}, target=View()({{X={testRect.X},Y={testRect.Y},Width={testRect.Width},Height={testRect.Height}}}))+Pos.Absolute(0)){(testInt < 0 ? '-' : '+')}Pos.Absolute({testInt}))", pos.ToString ());

			// Pos.Top
			side = "y";
			testInt = 0;
			testRect = Rect.Empty;
			pos = Pos.Top (new View ());
			Assert.Equal ($"Pos.Combine(Pos.View(side={side}, target=View()({{X={testRect.X},Y={testRect.Y},Width={testRect.Width},Height={testRect.Height}}})){(testInt < 0 ? '-' : '+')}Pos.Absolute({testInt}))", pos.ToString ());

			pos = Pos.Top (new View (testRect));
			Assert.Equal ($"Pos.Combine(Pos.View(side={side}, target=View()({{X={testRect.X},Y={testRect.Y},Width={testRect.Width},Height={testRect.Height}}})){(testInt < 0 ? '-' : '+')}Pos.Absolute({testInt}))", pos.ToString ());

			testRect = new Rect (1, 2, 3, 4);
			pos = Pos.Top (new View (testRect));
			Assert.Equal ($"Pos.Combine(Pos.View(side={side}, target=View()({{X={testRect.X},Y={testRect.Y},Width={testRect.Width},Height={testRect.Height}}})){(testInt < 0 ? '-' : '+')}Pos.Absolute({testInt}))", pos.ToString ());

			// Pos.Top(win) + 0
			pos = Pos.Top (new View (testRect)) + testInt;
			Assert.Equal ($"Pos.Combine(Pos.Combine(Pos.View(side={side}, target=View()({{X={testRect.X},Y={testRect.Y},Width={testRect.Width},Height={testRect.Height}}}))+Pos.Absolute(0)){(testInt < 0 ? '-' : '+')}Pos.Absolute({testInt}))", pos.ToString ());

			testInt = 1;
			// Pos.Top(win) +1
			pos = Pos.Top (new View (testRect)) + testInt;
			Assert.Equal ($"Pos.Combine(Pos.Combine(Pos.View(side={side}, target=View()({{X={testRect.X},Y={testRect.Y},Width={testRect.Width},Height={testRect.Height}}}))+Pos.Absolute(0)){(testInt < 0 ? '-' : '+')}Pos.Absolute({testInt}))", pos.ToString ());

			testInt = -1;
			// Pos.Top(win) -1
			pos = Pos.Top (new View (testRect)) - testInt;
			Assert.Equal ($"Pos.Combine(Pos.Combine(Pos.View(side={side}, target=View()({{X={testRect.X},Y={testRect.Y},Width={testRect.Width},Height={testRect.Height}}}))+Pos.Absolute(0)){(testInt < 0 ? '-' : '+')}Pos.Absolute({testInt}))", pos.ToString ());

			// Pos.Y
			side = "y";
			testInt = 0;
			testRect = Rect.Empty;
			pos = Pos.Y (new View ());
			Assert.Equal ($"Pos.Combine(Pos.View(side={side}, target=View()({{X={testRect.X},Y={testRect.Y},Width={testRect.Width},Height={testRect.Height}}})){(testInt < 0 ? '-' : '+')}Pos.Absolute({testInt}))", pos.ToString ());

			pos = Pos.Y (new View (testRect));
			Assert.Equal ($"Pos.Combine(Pos.View(side={side}, target=View()({{X={testRect.X},Y={testRect.Y},Width={testRect.Width},Height={testRect.Height}}})){(testInt < 0 ? '-' : '+')}Pos.Absolute({testInt}))", pos.ToString ());

			testRect = new Rect (1, 2, 3, 4);
			pos = Pos.Y (new View (testRect));
			Assert.Equal ($"Pos.Combine(Pos.View(side={side}, target=View()({{X={testRect.X},Y={testRect.Y},Width={testRect.Width},Height={testRect.Height}}})){(testInt < 0 ? '-' : '+')}Pos.Absolute({testInt}))", pos.ToString ());

			// Pos.Y(win) + 0
			pos = Pos.Y (new View (testRect)) + testInt;
			Assert.Equal ($"Pos.Combine(Pos.Combine(Pos.View(side={side}, target=View()({{X={testRect.X},Y={testRect.Y},Width={testRect.Width},Height={testRect.Height}}}))+Pos.Absolute(0)){(testInt < 0 ? '-' : '+')}Pos.Absolute({testInt}))", pos.ToString ());

			testInt = 1;
			// Pos.Y(win) +1
			pos = Pos.Y (new View (testRect)) + testInt;
			Assert.Equal ($"Pos.Combine(Pos.Combine(Pos.View(side={side}, target=View()({{X={testRect.X},Y={testRect.Y},Width={testRect.Width},Height={testRect.Height}}}))+Pos.Absolute(0)){(testInt < 0 ? '-' : '+')}Pos.Absolute({testInt}))", pos.ToString ());

			testInt = -1;
			// Pos.Y(win) -1
			pos = Pos.Y (new View (testRect)) - testInt;
			Assert.Equal ($"Pos.Combine(Pos.Combine(Pos.View(side={side}, target=View()({{X={testRect.X},Y={testRect.Y},Width={testRect.Width},Height={testRect.Height}}}))+Pos.Absolute(0)){(testInt < 0 ? '-' : '+')}Pos.Absolute({testInt}))", pos.ToString ());

			// Pos.Bottom
			side = "bottom";
			testRect = Rect.Empty;
			testInt = 0;
			pos = Pos.Bottom (new View ());
			Assert.Equal ($"Pos.Combine(Pos.View(side={side}, target=View()({{X={testRect.X},Y={testRect.Y},Width={testRect.Width},Height={testRect.Height}}})){(testInt < 0 ? '-' : '+')}Pos.Absolute({testInt}))", pos.ToString ());

			pos = Pos.Bottom (new View (testRect));
			Assert.Equal ($"Pos.Combine(Pos.View(side={side}, target=View()({{X={testRect.X},Y={testRect.Y},Width={testRect.Width},Height={testRect.Height}}})){(testInt < 0 ? '-' : '+')}Pos.Absolute({testInt}))", pos.ToString ());

			testRect = new Rect (1, 2, 3, 4);
			pos = Pos.Bottom (new View (testRect));
			Assert.Equal ($"Pos.Combine(Pos.View(side={side}, target=View()({{X={testRect.X},Y={testRect.Y},Width={testRect.Width},Height={testRect.Height}}})){(testInt < 0 ? '-' : '+')}Pos.Absolute({testInt}))", pos.ToString ());

			// Pos.Bottom(win) + 0
			pos = Pos.Bottom (new View (testRect)) + testInt;
			Assert.Equal ($"Pos.Combine(Pos.Combine(Pos.View(side={side}, target=View()({{X={testRect.X},Y={testRect.Y},Width={testRect.Width},Height={testRect.Height}}}))+Pos.Absolute(0)){(testInt < 0 ? '-' : '+')}Pos.Absolute({testInt}))", pos.ToString ());

			testInt = 1;
			// Pos.Bottom(win) +1
			pos = Pos.Bottom (new View (testRect)) + testInt;
			Assert.Equal ($"Pos.Combine(Pos.Combine(Pos.View(side={side}, target=View()({{X={testRect.X},Y={testRect.Y},Width={testRect.Width},Height={testRect.Height}}}))+Pos.Absolute(0)){(testInt < 0 ? '-' : '+')}Pos.Absolute({testInt}))", pos.ToString ());

			testInt = -1;
			// Pos.Bottom(win) -1
			pos = Pos.Bottom (new View (testRect)) - testInt;
			Assert.Equal ($"Pos.Combine(Pos.Combine(Pos.View(side={side}, target=View()({{X={testRect.X},Y={testRect.Y},Width={testRect.Width},Height={testRect.Height}}}))+Pos.Absolute(0)){(testInt < 0 ? '-' : '+')}Pos.Absolute({testInt}))", pos.ToString ());
		}

		// See: https://github.com/migueldeicaza/gui.cs/issues/504
		[Fact]
		public void LeftTopBottomRight_Win_ShouldNotThrow ()
		{
			// Setup Fake driver
			(Window win, Button button) setup ()
			{
				Application.Init (new FakeDriver (), new FakeMainLoop (() => FakeConsole.ReadKey (true)));
				Application.Iteration = () => {
					Application.RequestStop ();
				};
				var win = new Window ("window") {
					X = 0,
					Y = 0,
					Width = Dim.Fill (),
					Height = Dim.Fill (),
				};
				Application.Top.Add (win);

				var button = new Button ("button") {
					X = Pos.Center (),
				};
				win.Add (button);

				return (win, button);
			}

			Application.RunState rs;

			void cleanup (Application.RunState rs)
			{
				// Cleanup
				Application.End (rs);
				// Shutdown must be called to safely clean up Application if Init has been called
				Application.Shutdown ();
			}

			// Test cases:
			var app = setup ();
			app.button.Y = Pos.Left (app.win);
			rs = Application.Begin (Application.Top);
			Application.Run ();
			cleanup (rs);

			app = setup ();
			app.button.Y = Pos.X (app.win);
			rs = Application.Begin (Application.Top);
			Application.Run ();
			cleanup (rs);

			app = setup ();
			app.button.Y = Pos.Top (app.win);
			rs = Application.Begin (Application.Top);
			Application.Run ();
			cleanup (rs);

			app = setup ();
			app.button.Y = Pos.Y (app.win);
			rs = Application.Begin (Application.Top);
			Application.Run ();
			cleanup (rs);

			app = setup ();
			app.button.Y = Pos.Bottom (app.win);
			rs = Application.Begin (Application.Top);
			Application.Run ();
			cleanup (rs);

			app = setup ();
			app.button.Y = Pos.Right (app.win);
			rs = Application.Begin (Application.Top);
			Application.Run ();
			cleanup (rs);
		}

		[Fact]
		public void Center_SetsValue ()
		{
			var pos = Pos.Center ();
			Assert.Equal ("Pos.Center", pos.ToString ());
		}

		[Fact]
		public void Percent_SetsValue ()
		{
			float f = 0;
			var pos = Pos.Percent (f);
			Assert.Equal ($"Pos.Factor({f / 100:0.###})", pos.ToString ());
			f = 0.5F;
			pos = Pos.Percent (f);
			Assert.Equal ($"Pos.Factor({f / 100:0.###})", pos.ToString ());
			f = 100;
			pos = Pos.Percent (f);
			Assert.Equal ($"Pos.Factor({f / 100:0.###})", pos.ToString ());
		}

		[Fact]
		public void Percent_Equal ()
		{
			var n1 = 0;
			var n2 = 0;
			var pos1 = Pos.Percent (n1);
			var pos2 = Pos.Percent (n2);
			// BUGBUG: Pos.Percent should support equality 
			Assert.NotEqual (pos1, pos2);
		}

		[Fact]
		public void Percent_ThrowsOnIvalid ()
		{
			var pos = Pos.Percent (0);
			Assert.Throws<ArgumentException> (() => pos = Pos.Percent (-1));
			Assert.Throws<ArgumentException> (() => pos = Pos.Percent (101));
			Assert.Throws<ArgumentException> (() => pos = Pos.Percent (100.0001F));
			Assert.Throws<ArgumentException> (() => pos = Pos.Percent (1000001));
		}

		[Fact]
		public void Pos_Validation_Throws_If_NewValue_Is_PosAbsolute_And_OldValue_Is_Another_Type ()
		{
			Application.Init (new FakeDriver (), new FakeMainLoop (() => FakeConsole.ReadKey (true)));

			var t = Application.Top;

			var w = new Window ("w") {
				X = Pos.Left (t) + 2,
				Y = Pos.At (2)
			};
			var v = new View ("v") {
				X = Pos.Center (),
				Y = Pos.Percent (10)
			};

			w.Add (v);
			t.Add (w);

			t.Ready += () => {
				Assert.Equal (2, w.X = 2);
				Assert.Equal (2, w.Y = 2);
				Assert.Throws<ArgumentException> (() => v.X = 2);
				Assert.Throws<ArgumentException> (() => v.Y = 2);
			};

			Application.Iteration += () => Application.RequestStop ();

			Application.Run ();
			Application.Shutdown ();
		}

		[Fact]
		public void Pos_Validation_Do_Not_Throws_If_NewValue_Is_PosAbsolute_And_OldValue_Is_Null ()
		{
			Application.Init (new FakeDriver (), new FakeMainLoop (() => FakeConsole.ReadKey (true)));

			var t = Application.Top;

			var w = new Window (new Rect (1, 2, 4, 5), "w");
			t.Add (w);

			t.Ready += () => {
				Assert.Equal (2, w.X = 2);
				Assert.Equal (2, w.Y = 2);
			};

			Application.Iteration += () => Application.RequestStop ();

			Application.Run ();
			Application.Shutdown ();

		}

		[Fact]
		public void Pos_Validation_Do_Not_Throws_If_NewValue_Is_PosAbsolute_And_OldValue_Is_Another_Type_After_Sets_To_LayoutStyle_Absolute ()
		{
			Application.Init (new FakeDriver (), new FakeMainLoop (() => FakeConsole.ReadKey (true)));

			var t = Application.Top;

			var w = new Window ("w") {
				X = Pos.Left (t) + 2,
				Y = Pos.At (2)
			};
			var v = new View ("v") {
				X = Pos.Center (),
				Y = Pos.Percent (10)
			};

			w.Add (v);
			t.Add (w);

			t.Ready += () => {
				v.LayoutStyle = LayoutStyle.Absolute;
				Assert.Equal (2, v.X = 2);
				Assert.Equal (2, v.Y = 2);
			};

			Application.Iteration += () => Application.RequestStop ();

			Application.Run ();
			Application.Shutdown ();
		}

		// DONE: Test PosCombine
		// DONE: Test operators
		[Fact]
		public void PosCombine_Do_Not_Throws ()
		{
			Application.Init (new FakeDriver (), new FakeMainLoop (() => FakeConsole.ReadKey (true)));

			var t = Application.Top;

			var w = new Window ("w") {
				X = Pos.Left (t) + 2,
				Y = Pos.Top (t) + 2
			};
			var f = new FrameView ("f");
			var v1 = new View ("v1") {
				X = Pos.Left (w) + 2,
				Y = Pos.Top (w) + 2
			};
			var v2 = new View ("v2") {
				X = Pos.Left (v1) + 2,
				Y = Pos.Top (v1) + 2
			};

			f.Add (v1, v2);
			w.Add (f);
			t.Add (w);

			f.X = Pos.X (t) + Pos.X (v2) - Pos.X (v1);
			f.Y = Pos.Y (t) + Pos.Y (v2) - Pos.Y (v1);

			t.Ready += () => {
				Assert.Equal (0, t.Frame.X);
				Assert.Equal (0, t.Frame.Y);
				Assert.Equal (2, w.Frame.X);
				Assert.Equal (2, w.Frame.Y);
				Assert.Equal (2, f.Frame.X);
				Assert.Equal (2, f.Frame.Y);
				Assert.Equal (4, v1.Frame.X);
				Assert.Equal (4, v1.Frame.Y);
				Assert.Equal (6, v2.Frame.X);
				Assert.Equal (6, v2.Frame.Y);
			};

			Application.Iteration += () => Application.RequestStop ();

			Application.Run ();
			Application.Shutdown ();
		}

		[Fact]
		public void PosCombine_Will_Throws ()
		{
			Application.Init (new FakeDriver (), new FakeMainLoop (() => FakeConsole.ReadKey (true)));

			var t = Application.Top;

			var w = new Window ("w") {
				X = Pos.Left (t) + 2,
				Y = Pos.Top (t) + 2
			};
			var f = new FrameView ("f");
			var v1 = new View ("v1") {
				X = Pos.Left (w) + 2,
				Y = Pos.Top (w) + 2
			};
			var v2 = new View ("v2") {
				X = Pos.Left (v1) + 2,
				Y = Pos.Top (v1) + 2
			};

			f.Add (v1); // v2 not added
			w.Add (f);
			t.Add (w);

			f.X = Pos.X (v2) - Pos.X (v1);
			f.Y = Pos.Y (v2) - Pos.Y (v1);

			Assert.Throws<InvalidOperationException> (() => Application.Run ());
			Application.Shutdown ();
		}

		[Fact]
		public void Pos_Add_Operator ()
		{

			Application.Init (new FakeDriver (), new FakeMainLoop (() => FakeConsole.ReadKey (true)));

			var top = Application.Top;

			var view = new View () { X = 0, Y = 0, Width = 20, Height = 20 };
			var field = new TextField () { X = 0, Y = 0, Width = 20 };
			var count = 0;

			field.KeyDown += (k) => {
				if (k.KeyEvent.Key == Key.Enter) {
					field.Text = $"Label {count}";
					var label = new Label (field.Text) { X = 0, Y = field.Y, Width = 20 };
					view.Add (label);
					Assert.Equal ($"Label {count}", label.Text);
					Assert.Equal ($"Pos.Absolute({count})", label.Y.ToString ());

					Assert.Equal ($"Pos.Absolute({count})", field.Y.ToString ());
					field.Y += 1;
					count++;
					Assert.Equal ($"Pos.Absolute({count})", field.Y.ToString ());
				}
			};

			Application.Iteration += () => {
				while (count < 20) {
					field.OnKeyDown (new KeyEvent (Key.Enter, new KeyModifiers ()));
				}

				Application.RequestStop ();
			};

			var win = new Window ();
			win.Add (view);
			win.Add (field);

			top.Add (win);

			Application.Run (top);

			Assert.Equal (20, count);
<<<<<<< HEAD
=======

			// Shutdown must be called to safely clean up Application if Init has been called
			Application.Shutdown ();
>>>>>>> 739e7df0
		}

		[Fact]
		public void Pos_Subtract_Operator ()
		{

			Application.Init (new FakeDriver (), new FakeMainLoop (() => FakeConsole.ReadKey (true)));

			var top = Application.Top;

			var view = new View () { X = 0, Y = 0, Width = 20, Height = 20 };
			var field = new TextField () { X = 0, Y = 0, Width = 20 };
			var count = 20;
			var listLabels = new List<Label> ();

			for (int i = 0; i < count; i++) {
				field.Text = $"Label {i}";
				var label = new Label (field.Text) { X = 0, Y = field.Y, Width = 20 };
				view.Add (label);
				Assert.Equal ($"Label {i}", label.Text);
				Assert.Equal ($"Pos.Absolute({i})", field.Y.ToString ());
				listLabels.Add (label);

				Assert.Equal ($"Pos.Absolute({i})", field.Y.ToString ());
				field.Y += 1;
				Assert.Equal ($"Pos.Absolute({i + 1})", field.Y.ToString ());
			}

			field.KeyDown += (k) => {
				if (k.KeyEvent.Key == Key.Enter) {
					Assert.Equal ($"Label {count - 1}", listLabels [count - 1].Text);
					view.Remove (listLabels [count - 1]);

					Assert.Equal ($"Pos.Absolute({count})", field.Y.ToString ());
					field.Y -= 1;
					count--;
					Assert.Equal ($"Pos.Absolute({count})", field.Y.ToString ());
				}
			};

			Application.Iteration += () => {
				while (count > 0) {
					field.OnKeyDown (new KeyEvent (Key.Enter, new KeyModifiers ()));
				}

				Application.RequestStop ();
			};

			var win = new Window ();
			win.Add (view);
			win.Add (field);

			top.Add (win);

			Application.Run (top);

			Assert.Equal (0, count);
<<<<<<< HEAD
=======

			// Shutdown must be called to safely clean up Application if Init has been called
			Application.Shutdown ();
>>>>>>> 739e7df0
		}
	}
}<|MERGE_RESOLUTION|>--- conflicted
+++ resolved
@@ -582,12 +582,9 @@
 			Application.Run (top);
 
 			Assert.Equal (20, count);
-<<<<<<< HEAD
-=======
 
 			// Shutdown must be called to safely clean up Application if Init has been called
 			Application.Shutdown ();
->>>>>>> 739e7df0
 		}
 
 		[Fact]
@@ -645,12 +642,9 @@
 			Application.Run (top);
 
 			Assert.Equal (0, count);
-<<<<<<< HEAD
-=======
 
 			// Shutdown must be called to safely clean up Application if Init has been called
 			Application.Shutdown ();
->>>>>>> 739e7df0
 		}
 	}
 }