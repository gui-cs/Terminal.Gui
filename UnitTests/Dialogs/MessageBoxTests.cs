﻿using System.Text;
using Xunit.Abstractions;

namespace Terminal.Gui.DialogTests;

public class MessageBoxTests {
    private readonly ITestOutputHelper _output;
    public MessageBoxTests (ITestOutputHelper output) { _output = output; }

    [Fact]
    [AutoInitShutdown]
    public void KeyBindings_Enter_Causes_Focused_Button_Click () {
        Application.Begin (Application.Top);
<<<<<<< HEAD

        int result = -1;

        var iteration = 0;
        Application.Iteration += (s, a) => {
            iteration++;
            switch (iteration) {
                case 1:
                    result = MessageBox.Query (string.Empty, string.Empty, 0, false, "btn0", "btn1");
                    Application.RequestStop ();

                    break;

                case 2:
                    // Tab to btn2
                    Application.OnKeyDown (Key.Tab);
                    Application.OnKeyDown (Key.Enter);

                    break;

                default:
                    Assert.Fail ();

                    break;
            }
        };
        Application.Run ();

        Assert.Equal (1, result);
    }

    [Fact]
    [AutoInitShutdown]
    public void KeyBindings_Esc_Closes () {
        Application.Begin (Application.Top);

        var result = 999;

        var iteration = 0;
        Application.Iteration += (s, a) => {
            iteration++;
            switch (iteration) {
                case 1:
                    result = MessageBox.Query (string.Empty, string.Empty, 0, false, "btn0", "btn1");
                    Application.RequestStop ();

                    break;

                case 2:
                    Application.OnKeyDown (Key.Esc);

                    break;

                default:
                    Assert.Fail ();

                    break;
            }
        };
        Application.Run ();

        Assert.Equal (-1, result);
    }

    [Fact]
    [AutoInitShutdown]
    public void KeyBindings_Space_Causes_Focused_Button_Click () {
        Application.Begin (Application.Top);

        int result = -1;

        var iteration = 0;
        Application.Iteration += (s, a) => {
            iteration++;
            switch (iteration) {
                case 1:
                    result = MessageBox.Query (string.Empty, string.Empty, 0, false, "btn0", "btn1");
                    Application.RequestStop ();

                    break;

                case 2:
                    // Tab to btn2
                    Application.OnKeyDown (Key.Tab);
                    Application.OnKeyDown (Key.Space);

                    break;

=======

        int result = -1;

        var iteration = 0;
        Application.Iteration += (s, a) => {
            iteration++;
            switch (iteration) {
                case 1:
                    result = MessageBox.Query (string.Empty, string.Empty, 0, false, "btn0", "btn1");
                    Application.RequestStop ();

                    break;

                case 2:
                    // Tab to btn2
                    Application.OnKeyDown (Key.Tab);
                    Application.OnKeyDown (Key.Enter);

                    break;

>>>>>>> 2e95cec4
                default:
                    Assert.Fail ();

                    break;
            }
        };
        Application.Run ();

        Assert.Equal (1, result);
    }

    [Fact]
    [AutoInitShutdown]
<<<<<<< HEAD
    public void Location_Default () {
        int iterations = -1;
        Application.Begin (Application.Top);
        ((FakeDriver)Application.Driver).SetBufferSize (100, 100);

        Application.Iteration += (s, a) => {
            iterations++;

            if (iterations == 0) {
                MessageBox.Query (string.Empty, string.Empty, null);

                Application.RequestStop ();
            } else if (iterations == 1) {
                Application.Refresh ();

                Assert.IsType<Dialog> (Application.Current);

                // Default location is centered, so
                // X = (100 / 2) - (60 / 2) = 20
                // Y = (100 / 2) - (5 / 2) = 47
                Assert.Equal (new Point (20, 47), Application.Current.Frame.Location);

                Application.RequestStop ();
            }
        };

        Application.Run ();
    }

    [Theory]
    [AutoInitShutdown]
    [InlineData (" ", true, 1)]
    [InlineData (" ", false, 1)]
    [InlineData ("", true, 1)]
    [InlineData ("", false, 1)]
    [InlineData ("\n", true, 1)]
    [InlineData ("\n", false, 1)]
    [InlineData (" \n", true, 1)]
    [InlineData (" \n", false, 2)]
    public void Message_Empty_Or_A_NewLine_WrapMessage_True_Or_False (string message, bool wrapMessage, int numLines) {
        int iterations = -1;
        Application.Begin (Application.Top);

        Application.Iteration += (s, a) => {
            iterations++;

            if (iterations == 0) {
                MessageBox.Query (string.Empty, message, 0, wrapMessage, "ok");

                Application.RequestStop ();
            } else if (iterations == 1) {
                Application.Refresh ();
                switch (numLines) {
                    case 1:
                        TestHelpers.AssertDriverContentsWithFrameAre (
                                                                      @$"
                ┌──────────────────────────────────────────────┐
                │                                              │
                │                                              │
                │                   {CM.Glyphs.LeftBracket}{CM.Glyphs.LeftDefaultIndicator} ok {CM.Glyphs.RightDefaultIndicator}{CM.Glyphs.RightBracket}                   │
                └──────────────────────────────────────────────┘",
                                                                      _output);

                        break;
                    default:
                        TestHelpers.AssertDriverContentsWithFrameAre (
                                                                      @$"
=======
    public void KeyBindings_Esc_Closes () {
        Application.Begin (Application.Top);

        var result = 999;

        var iteration = 0;
        Application.Iteration += (s, a) => {
            iteration++;
            switch (iteration) {
                case 1:
                    result = MessageBox.Query (string.Empty, string.Empty, 0, false, "btn0", "btn1");
                    Application.RequestStop ();

                    break;

                case 2:
                    Application.OnKeyDown (Key.Esc);

                    break;

                default:
                    Assert.Fail ();

                    break;
            }
        };
        Application.Run ();

        Assert.Equal (-1, result);
    }

    [Fact]
    [AutoInitShutdown]
    public void KeyBindings_Space_Causes_Focused_Button_Click () {
        Application.Begin (Application.Top);

        int result = -1;

        var iteration = 0;
        Application.Iteration += (s, a) => {
            iteration++;
            switch (iteration) {
                case 1:
                    result = MessageBox.Query (string.Empty, string.Empty, 0, false, "btn0", "btn1");
                    Application.RequestStop ();

                    break;

                case 2:
                    // Tab to btn2
                    Application.OnKeyDown (Key.Tab);
                    Application.OnKeyDown (Key.Space);

                    break;

                default:
                    Assert.Fail ();

                    break;
            }
        };
        Application.Run ();

        Assert.Equal (1, result);
    }

    [Fact]
    [AutoInitShutdown]
    public void Location_Default () {
        int iterations = -1;
        Application.Begin (Application.Top);
        ((FakeDriver)Application.Driver).SetBufferSize (100, 100);

        Application.Iteration += (s, a) => {
            iterations++;

            if (iterations == 0) {
                MessageBox.Query (string.Empty, string.Empty, null);

                Application.RequestStop ();
            } else if (iterations == 1) {
                Application.Refresh ();

                Assert.IsType<Dialog> (Application.Current);

                // Default location is centered, so
                // X = (100 / 2) - (60 / 2) = 20
                // Y = (100 / 2) - (5 / 2) = 47
                Assert.Equal (new Point (20, 47), Application.Current.Frame.Location);

                Application.RequestStop ();
            }
        };

        Application.Run ();
    }

    [Theory]
    [AutoInitShutdown]
    [InlineData (" ", true, 1)]
    [InlineData (" ", false, 1)]
    [InlineData ("", true, 1)]
    [InlineData ("", false, 1)]
    [InlineData ("\n", true, 1)]
    [InlineData ("\n", false, 1)]
    [InlineData (" \n", true, 1)]
    [InlineData (" \n", false, 2)]
    public void Message_Empty_Or_A_NewLline_WrapMessagge_True_Or_False (
        string message,
        bool wrapMessage,
        int linesLength
    ) {
        int iterations = -1;
        Application.Begin (Application.Top);

        Application.Iteration += (s, a) => {
            iterations++;

            if (iterations == 0) {
                MessageBox.Query (string.Empty, message, 0, wrapMessage, "ok");

                Application.RequestStop ();
            } else if (iterations == 1) {
                Application.Refresh ();
                if (linesLength == 1) {
                    TestHelpers.AssertDriverContentsWithFrameAre (
                                                                  @$"
                ┌──────────────────────────────────────────────┐
                │                                              │
                │                                              │
                │                   {CM.Glyphs.LeftBracket}{CM.Glyphs.LeftDefaultIndicator} ok {CM.Glyphs.RightDefaultIndicator}{CM.Glyphs.RightBracket}                   │
                └──────────────────────────────────────────────┘",
                                                                  _output);
                } else {
                    TestHelpers.AssertDriverContentsWithFrameAre (
                                                                  @$"
>>>>>>> 2e95cec4
                ┌──────────────────────────────────────────────┐
                │                                              │
                │                                              │
                │                                              │
                │                   {CM.Glyphs.LeftBracket}{CM.Glyphs.LeftDefaultIndicator} ok {CM.Glyphs.RightDefaultIndicator}{CM.Glyphs.RightBracket}                   │
                └──────────────────────────────────────────────┘",
<<<<<<< HEAD
                                                                      _output);

                        break;
=======
                                                                  _output);
>>>>>>> 2e95cec4
                }

                Application.RequestStop ();
            }
        };

        Application.Run ();
    }

    [Fact]
    [AutoInitShutdown]
    public void Message_Long_Without_Spaces_WrapMessage_True () {
        int iterations = -1;
        Application.Begin (Application.Top);
        Application.Top.BorderStyle = LineStyle.Double;
        ((FakeDriver)Application.Driver).SetBufferSize (20, 10);

        var btn =
            $"{CM.Glyphs.LeftBracket}{CM.Glyphs.LeftDefaultIndicator} btn {CM.Glyphs.RightDefaultIndicator}{CM.Glyphs.RightBracket}";
        Application.Iteration += (s, a) => {
            iterations++;

            if (iterations == 0) {
                // 50 characters should make the height of the wrapped text 7
                MessageBox.Query (string.Empty, new string ('f', 50), 0, true, "btn");

                Application.RequestStop ();
            } else if (iterations == 1) {
                Application.Refresh ();

                TestHelpers.AssertDriverContentsWithFrameAre (
                                                              @$"
╔══════════════════╗
║┌────────────────┐║
║│ffffffffffffffff│║
║│ffffffffffffffff│║
║│ffffffffffffffff│║
║│       ff       │║
║│                │║
║│    {btn}   │║
║└────────────────┘║
╚══════════════════╝",
                                                              _output);
                Assert.Equal (new Size (20 - 2, 10 - 2), Application.Current.Frame.Size);
                Application.RequestStop ();

                // Really long text
                MessageBox.Query (string.Empty, new string ('f', 500), 0, true, "btn");
            } else if (iterations == 2) {
                Application.Refresh ();
                TestHelpers.AssertDriverContentsWithFrameAre (
                                                              @$"
╔┌────────────────┐╗
║│ffffffffffffffff│║
║│ffffffffffffffff│║
║│ffffffffffffffff│║
║│ffffffffffffffff│║
║│ffffffffffffffff│║
║│ffffffffffffffff│║
║│ffffffffffffffff│║
║│    {btn}   │║
╚└────────────────┘╝",
                                                              _output);
                Application.RequestStop ();
            }
        };

        Application.Run ();
    }

    [Fact]
    [AutoInitShutdown]
    public void Message_With_Spaces_WrapMessage_False () {
        int iterations = -1;
        Application.Begin (Application.Top);
        Application.Top.BorderStyle = LineStyle.Double;
        ((FakeDriver)Application.Driver).SetBufferSize (20, 10);
        var btn =
            $"{CM.Glyphs.LeftBracket}{CM.Glyphs.LeftDefaultIndicator} btn {CM.Glyphs.RightDefaultIndicator}{CM.Glyphs.RightBracket}";

        Application.Iteration += (s, a) => {
            iterations++;

            if (iterations == 0) {
                var sb = new StringBuilder ();
                for (var i = 0; i < 17; i++) {
                    sb.Append ("ff ");
                }

                MessageBox.Query (string.Empty, sb.ToString (), 0, false, "btn");

                Application.RequestStop ();
            } else if (iterations == 1) {
                Application.Refresh ();
                TestHelpers.AssertDriverContentsWithFrameAre (
                                                              @"
╔══════════════════╗
║                  ║
────────────────────
ff ff ff ff ff ff ff
                    
      ⟦► btn ◄⟧     
────────────────────
║                  ║
║                  ║
╚══════════════════╝",
                                                              _output);
                Application.RequestStop ();

                // Really long text
                MessageBox.Query (string.Empty, new string ('f', 500), 0, false, "btn");
            } else if (iterations == 2) {
                Application.Refresh ();
                TestHelpers.AssertDriverContentsWithFrameAre (
                                                              @"
╔══════════════════╗
║                  ║
────────────────────
ffffffffffffffffffff
                    
      ⟦► btn ◄⟧     
────────────────────
║                  ║
║                  ║
╚══════════════════╝",
                                                              _output);
                Application.RequestStop ();
            }
        };

        Application.Run ();
    }

    [Fact]
    [AutoInitShutdown]
    public void Message_With_Spaces_WrapMessage_True () {
        int iterations = -1;
        Application.Begin (Application.Top);
        Application.Top.BorderStyle = LineStyle.Double;
        ((FakeDriver)Application.Driver).SetBufferSize (20, 10);

        var btn =
            $"{CM.Glyphs.LeftBracket}{CM.Glyphs.LeftDefaultIndicator} btn {CM.Glyphs.RightDefaultIndicator}{CM.Glyphs.RightBracket}";

        Application.Iteration += (s, a) => {
            iterations++;

            if (iterations == 0) {
                var sb = new StringBuilder ();
                for (var i = 0; i < 17; i++) {
                    sb.Append ("ff ");
                }

                MessageBox.Query (string.Empty, sb.ToString (), 0, true, "btn");

                Application.RequestStop ();
            } else if (iterations == 1) {
                Application.Refresh ();
                TestHelpers.AssertDriverContentsWithFrameAre (
                                                              @$"
╔══════════════════╗
║ ┌──────────────┐ ║
║ │ff ff ff ff ff│ ║
║ │ff ff ff ff ff│ ║
║ │ff ff ff ff ff│ ║
║ │    ff ff     │ ║
║ │              │ ║
║ │   {btn}  │ ║
║ └──────────────┘ ║
╚══════════════════╝",
                                                              _output);
                Application.RequestStop ();

                // Really long text
                MessageBox.Query (string.Empty, new string ('f', 500), 0, true, "btn");
            } else if (iterations == 2) {
                Application.Refresh ();
                TestHelpers.AssertDriverContentsWithFrameAre (
                                                              @$"
╔┌────────────────┐╗
║│ffffffffffffffff│║
║│ffffffffffffffff│║
║│ffffffffffffffff│║
║│ffffffffffffffff│║
║│ffffffffffffffff│║
║│ffffffffffffffff│║
║│ffffffffffffffff│║
║│    {btn}   │║
╚└────────────────┘╝",
                                                              _output);
                Application.RequestStop ();
            }
        };

        Application.Run ();
    }

    [Fact]
    [AutoInitShutdown]
    public void Message_Without_Spaces_WrapMessage_False () {
        int iterations = -1;
        Application.Begin (Application.Top);
        Application.Top.BorderStyle = LineStyle.Double;
        ((FakeDriver)Application.Driver).SetBufferSize (20, 10);

        var btn =
            $"{CM.Glyphs.LeftBracket}{CM.Glyphs.LeftDefaultIndicator} btn {CM.Glyphs.RightDefaultIndicator}{CM.Glyphs.RightBracket}";

        Application.Iteration += (s, a) => {
            iterations++;

            if (iterations == 0) {
                MessageBox.Query (string.Empty, new string ('f', 50), 0, false, "btn");

                Application.RequestStop ();
            } else if (iterations == 1) {
                Application.Refresh ();
                TestHelpers.AssertDriverContentsWithFrameAre (
                                                              @"
╔══════════════════╗
║                  ║
────────────────────
ffffffffffffffffffff
                    
      ⟦► btn ◄⟧     
────────────────────
║                  ║
║                  ║
╚══════════════════╝",
                                                              _output);

                Application.RequestStop ();

                // Really long text
                MessageBox.Query (string.Empty, new string ('f', 500), 0, false, "btn");
            } else if (iterations == 2) {
                Application.Refresh ();
                TestHelpers.AssertDriverContentsWithFrameAre (
                                                              @"
╔══════════════════╗
║                  ║
────────────────────
ffffffffffffffffffff
                    
      ⟦► btn ◄⟧     
────────────────────
║                  ║
║                  ║
╚══════════════════╝",
                                                              _output);

                Application.RequestStop ();
            }
        };

        Application.Run ();
    }

    [Fact]
    [AutoInitShutdown]
    public void Size_Default () {
        int iterations = -1;
        Application.Begin (Application.Top);
        ((FakeDriver)Application.Driver).SetBufferSize (100, 100);

        Application.Iteration += (s, a) => {
            iterations++;

            if (iterations == 0) {
                MessageBox.Query (string.Empty, string.Empty, null);

                Application.RequestStop ();
            } else if (iterations == 1) {
                Application.Refresh ();

                Assert.IsType<Dialog> (Application.Current);

                // Default size is Percent(60) 
                Assert.Equal (new Size ((int)(100 * .60), 5), Application.Current.Frame.Size);

                Application.RequestStop ();
            }
        };

        Application.Run ();
    }

    [Fact]
    [AutoInitShutdown]
    public void Size_JustBigEnough_Fixed_Size () {
        int iterations = -1;
        Application.Begin (Application.Top);
        var btn =
            $"{CM.Glyphs.LeftBracket}{CM.Glyphs.LeftDefaultIndicator} Ok {CM.Glyphs.RightDefaultIndicator}{CM.Glyphs.RightBracket}";

        Application.Iteration += (s, a) => {
            iterations++;

            if (iterations == 0) {
                MessageBox.Query (11, 5, string.Empty, "Message", "_Ok");

                Application.RequestStop ();
            } else if (iterations == 1) {
                Application.Refresh ();
                TestHelpers.AssertDriverContentsWithFrameAre (
                                                              @$"
                                  ┌─────────┐
                                  │ Message │
                                  │         │
                                  │{btn} │
                                  └─────────┘
",
                                                              _output);

                Application.RequestStop ();
            }
        };

        Application.Run ();
    }

    [Fact]
    [AutoInitShutdown]
    public void Size_No_With_Button () {
        Application.Top.BorderStyle = LineStyle.Double;
        int iterations = -1;
        Application.Begin (Application.Top);

        var aboutMessage = new StringBuilder ();
        aboutMessage.AppendLine (@"0123456789012345678901234567890123456789");
        aboutMessage.AppendLine (@"https://github.com/gui-cs/Terminal.Gui");
        var message = aboutMessage.ToString ();
        var btn =
            $"{CM.Glyphs.LeftBracket}{CM.Glyphs.LeftDefaultIndicator} Ok {CM.Glyphs.RightDefaultIndicator}{CM.Glyphs.RightBracket}";

        ((FakeDriver)Application.Driver).SetBufferSize (40 + 4, 8);

        Application.Iteration += (s, a) => {
            iterations++;

            if (iterations == 0) {
                MessageBox.Query (string.Empty, message, "_Ok");

                Application.RequestStop ();
            } else if (iterations == 1) {
                Application.Refresh ();
                TestHelpers.AssertDriverContentsWithFrameAre (
                                                              @$"
╔══════════════════════════════════════════╗
║┌────────────────────────────────────────┐║
║│0123456789012345678901234567890123456789│║
║│ https://github.com/gui-cs/Terminal.Gui │║
║│                                        │║
║│                {btn}                │║
║└────────────────────────────────────────┘║
╚══════════════════════════════════════════╝
",
                                                              _output);

                Application.RequestStop ();
            }
        };

        Application.Run ();
    }

    [Fact]
    [AutoInitShutdown]
    public void Size_None_No_Buttons () {
        int iterations = -1;
        Application.Begin (Application.Top);

        Application.Iteration += (s, a) => {
            iterations++;

            if (iterations == 0) {
                MessageBox.Query ("Title", "Message");

                Application.RequestStop ();
            } else if (iterations == 1) {
                Application.Refresh ();
                TestHelpers.AssertDriverContentsWithFrameAre (
                                                              @"
                ┌┤Title├───────────────────────────────────────┐
                │                   Message                    │
                │                                              │
                │                                              │
                └──────────────────────────────────────────────┘
",
                                                              _output);

                Application.RequestStop ();
            }
        };

        Application.Run ();
    }

    [Theory]
    [InlineData (0, 0, "1")]
    [InlineData (1, 1, "1")]
    [InlineData (7, 5, "1")]
    [InlineData (50, 50, "1")]
    [InlineData (0, 0, "message")]
    [InlineData (1, 1, "message")]
    [InlineData (7, 5, "message")]
    [InlineData (50, 50, "message")]
    [AutoInitShutdown]
    public void Size_Not_Default_Message (int height, int width, string message) {
        int iterations = -1;
        Application.Begin (Application.Top);
        ((FakeDriver)Application.Driver).SetBufferSize (100, 100);

        Application.Iteration += (s, a) => {
            iterations++;

            if (iterations == 0) {
                MessageBox.Query (height, width, string.Empty, message, null);

                Application.RequestStop ();
            } else if (iterations == 1) {
                Application.Refresh ();

                Assert.IsType<Dialog> (Application.Current);
                Assert.Equal (new Size (height, width), Application.Current.Frame.Size);

                Application.RequestStop ();
            }
        };
    }

    [Theory]
    [InlineData (0, 0, "1")]
    [InlineData (1, 1, "1")]
    [InlineData (7, 5, "1")]
    [InlineData (50, 50, "1")]
    [InlineData (0, 0, "message")]
    [InlineData (1, 1, "message")]
    [InlineData (7, 5, "message")]
    [InlineData (50, 50, "message")]
    [AutoInitShutdown]
    public void Size_Not_Default_Message_Button (int height, int width, string message) {
        int iterations = -1;
        Application.Begin (Application.Top);
        ((FakeDriver)Application.Driver).SetBufferSize (100, 100);

        Application.Iteration += (s, a) => {
            iterations++;

            if (iterations == 0) {
                MessageBox.Query (height, width, string.Empty, message, "_Ok");

                Application.RequestStop ();
            } else if (iterations == 1) {
                Application.Refresh ();

                Assert.IsType<Dialog> (Application.Current);
                Assert.Equal (new Size (height, width), Application.Current.Frame.Size);

                Application.RequestStop ();
            }
        };
    }

    [Theory]
    [InlineData (0, 0)]
    [InlineData (1, 1)]
    [InlineData (7, 5)]
    [InlineData (50, 50)]
    [AutoInitShutdown]
    public void Size_Not_Default_No_Message (int height, int width) {
        int iterations = -1;
        Application.Begin (Application.Top);
        ((FakeDriver)Application.Driver).SetBufferSize (100, 100);

        Application.Iteration += (s, a) => {
            iterations++;

            if (iterations == 0) {
                MessageBox.Query (height, width, string.Empty, string.Empty, null);

                Application.RequestStop ();
            } else if (iterations == 1) {
                Application.Refresh ();

                Assert.IsType<Dialog> (Application.Current);
                Assert.Equal (new Size (height, width), Application.Current.Frame.Size);

                Application.RequestStop ();
            }
        };
    }

    [Fact]
    [AutoInitShutdown]
    public void Size_Tiny_Fixed_Size () {
        int iterations = -1;
        Application.Begin (Application.Top);

        Application.Iteration += (s, a) => {
            iterations++;

            if (iterations == 0) {
                MessageBox.Query (7, 5, string.Empty, "Message", "_Ok");

                Application.RequestStop ();
            } else if (iterations == 1) {
                Application.Refresh ();

                Assert.Equal (new Size (7, 5), Application.Current.Frame.Size);

                TestHelpers.AssertDriverContentsWithFrameAre (
                                                              @$"
                                    ┌─────┐
                                    │Messa│
                                    │ ge  │
                                    │ Ok {CM.Glyphs.RightDefaultIndicator}│
                                    └─────┘
",
                                                              _output);

                Application.RequestStop ();
            }
        };

        Application.Run ();
    }
}<|MERGE_RESOLUTION|>--- conflicted
+++ resolved
@@ -11,7 +11,6 @@
     [AutoInitShutdown]
     public void KeyBindings_Enter_Causes_Focused_Button_Click () {
         Application.Begin (Application.Top);
-<<<<<<< HEAD
 
         int result = -1;
 
@@ -45,165 +44,6 @@
 
     [Fact]
     [AutoInitShutdown]
-    public void KeyBindings_Esc_Closes () {
-        Application.Begin (Application.Top);
-
-        var result = 999;
-
-        var iteration = 0;
-        Application.Iteration += (s, a) => {
-            iteration++;
-            switch (iteration) {
-                case 1:
-                    result = MessageBox.Query (string.Empty, string.Empty, 0, false, "btn0", "btn1");
-                    Application.RequestStop ();
-
-                    break;
-
-                case 2:
-                    Application.OnKeyDown (Key.Esc);
-
-                    break;
-
-                default:
-                    Assert.Fail ();
-
-                    break;
-            }
-        };
-        Application.Run ();
-
-        Assert.Equal (-1, result);
-    }
-
-    [Fact]
-    [AutoInitShutdown]
-    public void KeyBindings_Space_Causes_Focused_Button_Click () {
-        Application.Begin (Application.Top);
-
-        int result = -1;
-
-        var iteration = 0;
-        Application.Iteration += (s, a) => {
-            iteration++;
-            switch (iteration) {
-                case 1:
-                    result = MessageBox.Query (string.Empty, string.Empty, 0, false, "btn0", "btn1");
-                    Application.RequestStop ();
-
-                    break;
-
-                case 2:
-                    // Tab to btn2
-                    Application.OnKeyDown (Key.Tab);
-                    Application.OnKeyDown (Key.Space);
-
-                    break;
-
-=======
-
-        int result = -1;
-
-        var iteration = 0;
-        Application.Iteration += (s, a) => {
-            iteration++;
-            switch (iteration) {
-                case 1:
-                    result = MessageBox.Query (string.Empty, string.Empty, 0, false, "btn0", "btn1");
-                    Application.RequestStop ();
-
-                    break;
-
-                case 2:
-                    // Tab to btn2
-                    Application.OnKeyDown (Key.Tab);
-                    Application.OnKeyDown (Key.Enter);
-
-                    break;
-
->>>>>>> 2e95cec4
-                default:
-                    Assert.Fail ();
-
-                    break;
-            }
-        };
-        Application.Run ();
-
-        Assert.Equal (1, result);
-    }
-
-    [Fact]
-    [AutoInitShutdown]
-<<<<<<< HEAD
-    public void Location_Default () {
-        int iterations = -1;
-        Application.Begin (Application.Top);
-        ((FakeDriver)Application.Driver).SetBufferSize (100, 100);
-
-        Application.Iteration += (s, a) => {
-            iterations++;
-
-            if (iterations == 0) {
-                MessageBox.Query (string.Empty, string.Empty, null);
-
-                Application.RequestStop ();
-            } else if (iterations == 1) {
-                Application.Refresh ();
-
-                Assert.IsType<Dialog> (Application.Current);
-
-                // Default location is centered, so
-                // X = (100 / 2) - (60 / 2) = 20
-                // Y = (100 / 2) - (5 / 2) = 47
-                Assert.Equal (new Point (20, 47), Application.Current.Frame.Location);
-
-                Application.RequestStop ();
-            }
-        };
-
-        Application.Run ();
-    }
-
-    [Theory]
-    [AutoInitShutdown]
-    [InlineData (" ", true, 1)]
-    [InlineData (" ", false, 1)]
-    [InlineData ("", true, 1)]
-    [InlineData ("", false, 1)]
-    [InlineData ("\n", true, 1)]
-    [InlineData ("\n", false, 1)]
-    [InlineData (" \n", true, 1)]
-    [InlineData (" \n", false, 2)]
-    public void Message_Empty_Or_A_NewLine_WrapMessage_True_Or_False (string message, bool wrapMessage, int numLines) {
-        int iterations = -1;
-        Application.Begin (Application.Top);
-
-        Application.Iteration += (s, a) => {
-            iterations++;
-
-            if (iterations == 0) {
-                MessageBox.Query (string.Empty, message, 0, wrapMessage, "ok");
-
-                Application.RequestStop ();
-            } else if (iterations == 1) {
-                Application.Refresh ();
-                switch (numLines) {
-                    case 1:
-                        TestHelpers.AssertDriverContentsWithFrameAre (
-                                                                      @$"
-                ┌──────────────────────────────────────────────┐
-                │                                              │
-                │                                              │
-                │                   {CM.Glyphs.LeftBracket}{CM.Glyphs.LeftDefaultIndicator} ok {CM.Glyphs.RightDefaultIndicator}{CM.Glyphs.RightBracket}                   │
-                └──────────────────────────────────────────────┘",
-                                                                      _output);
-
-                        break;
-                    default:
-                        TestHelpers.AssertDriverContentsWithFrameAre (
-                                                                      @$"
-=======
     public void KeyBindings_Esc_Closes () {
         Application.Begin (Application.Top);
 
@@ -340,20 +180,13 @@
                 } else {
                     TestHelpers.AssertDriverContentsWithFrameAre (
                                                                   @$"
->>>>>>> 2e95cec4
                 ┌──────────────────────────────────────────────┐
                 │                                              │
                 │                                              │
                 │                                              │
                 │                   {CM.Glyphs.LeftBracket}{CM.Glyphs.LeftDefaultIndicator} ok {CM.Glyphs.RightDefaultIndicator}{CM.Glyphs.RightBracket}                   │
                 └──────────────────────────────────────────────┘",
-<<<<<<< HEAD
-                                                                      _output);
-
-                        break;
-=======
                                                                   _output);
->>>>>>> 2e95cec4
                 }
 
                 Application.RequestStop ();
