--- conflicted
+++ resolved
@@ -122,15 +122,9 @@
 			var topRow = $"{d.ULDbCorner}╡{title}{stepTitle}╞{new string (d.HDbLine.ToString () [0], width - title.Length - stepTitle.Length - 4)}{d.URDbCorner}";
 			var row2 = $"{d.VDbLine}{new string (' ', width - 2)}{d.VDbLine}";
 			var row3 = row2;
-<<<<<<< HEAD
-			var separatorRow = $"{d.VDbLine}{new string (' ', width - 2)}{d.VDbLine}";
+			var separatorRow = $"{d.VDbLine}{new string (d.HLine.ToString () [0], width - 2)}{d.VDbLine}";
 			var buttonRow = $"{d.VDbLine}{btnBack}{new string (' ', width - btnBack.Length - btnNext.Length - 2)}{btnNext}{d.VDbLine}";
 			var bottomRow = $"{d.LLDbCorner}{new string (d.HDbLine.ToString () [0], width - 2)}{d.LRDbCorner}";
-=======
-			var separatorRow = $"{d.VDLine}{new string (d.HLine.ToString () [0], width - 2)}{d.VDLine}";
-			var buttonRow = $"{d.VDLine}{btnBack}{new string (' ', width - btnBack.Length - btnNext.Length - 2)}{btnNext}{d.VDLine}";
-			var bottomRow = $"{d.LLDCorner}{new string (d.HDLine.ToString () [0], width - 2)}{d.LRDCorner}";
->>>>>>> 8c59e825
 
 			var wizard = new Wizard () { Title = title, Width = width, Height = height };
 			var runstate = Application.Begin (wizard);
