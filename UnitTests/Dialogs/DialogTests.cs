--- conflicted
+++ resolved
@@ -1126,11 +1126,7 @@
                                                                            _output
                                                                           );
 
-<<<<<<< HEAD
-                             Assert.False (Top!.NewKeyDownEvent (Key.Enter));
-=======
-                             Assert.True (Top.NewKeyDownEvent (Key.Enter));
->>>>>>> 8b541520
+                             Assert.False (Top.NewKeyDownEvent (Key.Enter));
                          }
                          else if (iterations == 3)
                          {
