--- conflicted
+++ resolved
@@ -1,43 +1,14 @@
-﻿using Xunit;
+using Xunit;
 using Xunit.Abstractions;
 using static Terminal.Gui.Application;
 
-<<<<<<< HEAD
 namespace Terminal.Gui.DialogTests;
-=======
-namespace Terminal.Gui.DialogTests; 
->>>>>>> fa4337cc
 
 public class DialogTests {
 	readonly ITestOutputHelper output;
 
 	public DialogTests (ITestOutputHelper output) => this.output = output;
 
-<<<<<<< HEAD
-=======
-	//[Fact]
-	//[AutoInitShutdown]
-	//public void Default_Has_Border ()
-	//{
-	//	var d = (FakeDriver)Application.Driver;
-	//	d.SetBufferSize (20, 5);
-	//	Application.RunState runstate = null;
-
-	//	var title = "Title";
-	//	var btnText = "ok";
-	//	var buttonRow = $"{CM.Glyphs.VLine}{CM.Glyphs.LeftBracket} {btnText} {CM.Glyphs.RightBracket}{CM.Glyphs.VLine}";
-	//	var width = buttonRow.Length;
-	//	var topRow = $"┌┤{title} {new string (d.HLine.ToString () [0], width - title.Length - 2)}├┐";
-	//	var bottomRow = $"└{new string (d.HLine.ToString () [0], width - 2)}┘";
-
-	//	var dlg = new Dialog (title, new Button (btnText));
-	//	Application.Begin (dlg);
-
-	//	TestHelpers.AssertDriverContentsWithFrameAre ($"{topRow}\n{buttonRow}\n{bottomRow}", output);
-	//	Application.End (runstate);
-	//}
-
->>>>>>> fa4337cc
 	(RunState, Dialog) RunButtonTestDialog (string title, int width, Dialog.ButtonAlignments align, params Button [] btns)
 	{
 		var dlg = new Dialog (btns) {
@@ -134,7 +105,6 @@
      │   │
      └───┘", output);
 	}
-<<<<<<< HEAD
 
 	[Fact]
 	[AutoInitShutdown]
@@ -155,28 +125,6 @@
 				};
 				Begin (d);
 
-=======
-
-	[Fact]
-	[AutoInitShutdown]
-	public void Location_When_Not_Application_Top_Not_Default ()
-	{
-		Top.BorderStyle = LineStyle.Double;
-
-		var iterations = -1;
-		Iteration += (s, a) => {
-			iterations++;
-
-			if (iterations == 0) {
-				var d = new Dialog {
-					X = 5,
-					Y = 5,
-					Height = 3,
-					Width = 5
-				};
-				Begin (d);
-
->>>>>>> fa4337cc
 				Assert.Equal (new Point (5, 5), d.Frame.Location);
 				TestHelpers.AssertDriverContentsWithFrameAre (@"
 ╔══════════════════╗
@@ -198,7 +146,6 @@
 
 				// This is because of PostionTopLevels and EnsureVisibleBounds
 				Assert.Equal (new Point (3, 2), d.Frame.Location);
-<<<<<<< HEAD
 				// #3127: Before					
 				//					Assert.Equal (new Size (17, 8), d.Frame.Size);
 				//					TestHelpers.AssertDriverContentsWithFrameAre (@"
@@ -235,28 +182,6 @@
 		Begin (Top);
 		((FakeDriver)Driver).SetBufferSize (20, 10);
 		Run ();
-=======
-				Assert.Equal (new Size (17, 8), d.Frame.Size);
-				TestHelpers.AssertDriverContentsWithFrameAre (@"
-╔══════════════════╗
-║                  ║
-║  ┌───────────────┐
-║  │               │
-║  │               │
-║  │               │
-║  │               │
-║  │               │
-║  │               │
-╚══└───────────────┘", output);
-
-			} else if (iterations > 0) {
-				RequestStop ();
-			}
-		};
-
-		Begin (Top);
-		((FakeDriver)Driver).SetBufferSize (20, 10);
-		Run ();
 	}
 
 	[Fact]
@@ -330,59 +255,10 @@
 		(runstate, var _) = RunButtonTestDialog (title, width, Dialog.ButtonAlignments.Left, new Button (btnText));
 		TestHelpers.AssertDriverContentsWithFrameAre ($"{buttonRow}", output);
 		End (runstate);
->>>>>>> fa4337cc
-	}
-
-	[Fact]
-	[AutoInitShutdown]
-<<<<<<< HEAD
-	public void ButtonAlignment_One ()
-	{
-		var d = (FakeDriver)Driver;
-		RunState runstate = null;
-
-		var title = "1234";
-		// E.g "|[ ok ]|"
-		var btnText = "ok";
-		var buttonRow = $"{CM.Glyphs.VLine}  {CM.Glyphs.LeftBracket} {btnText} {CM.Glyphs.RightBracket}  {CM.Glyphs.VLine}";
-		var width = buttonRow.Length;
-
-		d.SetBufferSize (width, 1);
-
-		(runstate, var _) = RunButtonTestDialog (title, width, Dialog.ButtonAlignments.Center, new Button (btnText));
-		// Center
-		TestHelpers.AssertDriverContentsWithFrameAre ($"{buttonRow}", output);
-		End (runstate);
-
-		// Justify 
-		buttonRow = $"{CM.Glyphs.VLine}    {CM.Glyphs.LeftBracket} {btnText} {CM.Glyphs.RightBracket}{CM.Glyphs.VLine}";
-		Assert.Equal (width, buttonRow.Length);
-		(runstate, var _) = RunButtonTestDialog (title, width, Dialog.ButtonAlignments.Justify, new Button (btnText));
-		TestHelpers.AssertDriverContentsWithFrameAre ($"{buttonRow}", output);
-		End (runstate);
-
-		// Right
-		buttonRow = $"{CM.Glyphs.VLine}    {CM.Glyphs.LeftBracket} {btnText} {CM.Glyphs.RightBracket}{CM.Glyphs.VLine}";
-		Assert.Equal (width, buttonRow.Length);
-		(runstate, var _) = RunButtonTestDialog (title, width, Dialog.ButtonAlignments.Right, new Button (btnText));
-		TestHelpers.AssertDriverContentsWithFrameAre ($"{buttonRow}", output);
-		End (runstate);
-
-		// Left
-		buttonRow = $"{CM.Glyphs.VLine}{CM.Glyphs.LeftBracket} {btnText} {CM.Glyphs.RightBracket}    {CM.Glyphs.VLine}";
-		Assert.Equal (width, buttonRow.Length);
-		(runstate, var _) = RunButtonTestDialog (title, width, Dialog.ButtonAlignments.Left, new Button (btnText));
-		TestHelpers.AssertDriverContentsWithFrameAre ($"{buttonRow}", output);
-		End (runstate);
-
-		// Wider
-		buttonRow = $"{CM.Glyphs.VLine}   {CM.Glyphs.LeftBracket} {btnText} {CM.Glyphs.RightBracket}   {CM.Glyphs.VLine}";
-		width = buttonRow.Length;
-
-		d.SetBufferSize (width, 1);
-
-		(runstate, var _) = RunButtonTestDialog (title, width, Dialog.ButtonAlignments.Center, new Button (btnText));
-=======
+	}
+
+	[Fact]
+	[AutoInitShutdown]
 	public void ButtonAlignment_Two ()
 	{
 		RunState runstate = null;
@@ -402,62 +278,37 @@
 		d.SetBufferSize (buttonRow.Length, 3);
 
 		(runstate, var _) = RunButtonTestDialog (title, width, Dialog.ButtonAlignments.Center, new Button (btn1Text), new Button (btn2Text));
->>>>>>> fa4337cc
 		TestHelpers.AssertDriverContentsWithFrameAre ($"{buttonRow}", output);
 		End (runstate);
 
 		// Justify
-<<<<<<< HEAD
-		buttonRow = $"{CM.Glyphs.VLine}      {CM.Glyphs.LeftBracket} {btnText} {CM.Glyphs.RightBracket}{CM.Glyphs.VLine}";
-		Assert.Equal (width, buttonRow.Length);
-		(runstate, var _) = RunButtonTestDialog (title, width, Dialog.ButtonAlignments.Justify, new Button (btnText));
-=======
 		buttonRow = $@"{CM.Glyphs.VLine}{btn1}   {btn2}{CM.Glyphs.VLine}";
 		Assert.Equal (width, buttonRow.Length);
 		(runstate, var _) = RunButtonTestDialog (title, width, Dialog.ButtonAlignments.Justify, new Button (btn1Text), new Button (btn2Text));
->>>>>>> fa4337cc
 		TestHelpers.AssertDriverContentsWithFrameAre ($"{buttonRow}", output);
 		End (runstate);
 
 		// Right
-<<<<<<< HEAD
-		buttonRow = $"{CM.Glyphs.VLine}      {CM.Glyphs.LeftBracket} {btnText} {CM.Glyphs.RightBracket}{CM.Glyphs.VLine}";
-		Assert.Equal (width, buttonRow.Length);
-		(runstate, var _) = RunButtonTestDialog (title, width, Dialog.ButtonAlignments.Right, new Button (btnText));
-=======
 		buttonRow = $@"{CM.Glyphs.VLine}  {btn1} {btn2}{CM.Glyphs.VLine}";
 		Assert.Equal (width, buttonRow.Length);
 		(runstate, var _) = RunButtonTestDialog (title, width, Dialog.ButtonAlignments.Right, new Button (btn1Text), new Button (btn2Text));
->>>>>>> fa4337cc
 		TestHelpers.AssertDriverContentsWithFrameAre ($"{buttonRow}", output);
 		End (runstate);
 
 		// Left
-<<<<<<< HEAD
-		buttonRow = $"{CM.Glyphs.VLine}{CM.Glyphs.LeftBracket} {btnText} {CM.Glyphs.RightBracket}      {CM.Glyphs.VLine}";
-		Assert.Equal (width, buttonRow.Length);
-		(runstate, var _) = RunButtonTestDialog (title, width, Dialog.ButtonAlignments.Left, new Button (btnText));
-=======
 		buttonRow = $@"{CM.Glyphs.VLine}{btn1} {btn2}  {CM.Glyphs.VLine}";
 		Assert.Equal (width, buttonRow.Length);
 		(runstate, var _) = RunButtonTestDialog (title, width, Dialog.ButtonAlignments.Left, new Button (btn1Text), new Button (btn2Text));
->>>>>>> fa4337cc
-		TestHelpers.AssertDriverContentsWithFrameAre ($"{buttonRow}", output);
-		End (runstate);
-	}
-
-	[Fact]
-	[AutoInitShutdown]
-<<<<<<< HEAD
-	public void ButtonAlignment_Two ()
-	{
-		RunState runstate = null;
-=======
+		TestHelpers.AssertDriverContentsWithFrameAre ($"{buttonRow}", output);
+		End (runstate);
+	}
+
+	[Fact]
+	[AutoInitShutdown]
 	public void ButtonAlignment_Two_Hidden ()
 	{
 		RunState runstate = null;
 		var firstIteration = false;
->>>>>>> fa4337cc
 
 		var d = (FakeDriver)Driver;
 
@@ -473,9 +324,6 @@
 
 		d.SetBufferSize (buttonRow.Length, 3);
 
-<<<<<<< HEAD
-		(runstate, var _) = RunButtonTestDialog (title, width, Dialog.ButtonAlignments.Center, new Button (btn1Text), new Button (btn2Text));
-=======
 		Dialog dlg = null;
 		Button button1, button2;
 
@@ -486,16 +334,10 @@
 		button1.Visible = false;
 		RunIteration (ref runstate, ref firstIteration);
 		buttonRow = $@"{CM.Glyphs.VLine}         {btn2} {CM.Glyphs.VLine}";
->>>>>>> fa4337cc
 		TestHelpers.AssertDriverContentsWithFrameAre ($"{buttonRow}", output);
 		End (runstate);
 
 		// Justify
-<<<<<<< HEAD
-		buttonRow = $@"{CM.Glyphs.VLine}{btn1}   {btn2}{CM.Glyphs.VLine}";
-		Assert.Equal (width, buttonRow.Length);
-		(runstate, var _) = RunButtonTestDialog (title, width, Dialog.ButtonAlignments.Justify, new Button (btn1Text), new Button (btn2Text));
-=======
 		Assert.Equal (width, buttonRow.Length);
 		button1 = new Button (btn1Text);
 		button2 = new Button (btn2Text);
@@ -503,32 +345,20 @@
 		button1.Visible = false;
 		RunIteration (ref runstate, ref firstIteration);
 		buttonRow = $@"{CM.Glyphs.VLine}          {btn2}{CM.Glyphs.VLine}";
->>>>>>> fa4337cc
 		TestHelpers.AssertDriverContentsWithFrameAre ($"{buttonRow}", output);
 		End (runstate);
 
 		// Right
-<<<<<<< HEAD
-		buttonRow = $@"{CM.Glyphs.VLine}  {btn1} {btn2}{CM.Glyphs.VLine}";
-		Assert.Equal (width, buttonRow.Length);
-		(runstate, var _) = RunButtonTestDialog (title, width, Dialog.ButtonAlignments.Right, new Button (btn1Text), new Button (btn2Text));
-=======
 		Assert.Equal (width, buttonRow.Length);
 		button1 = new Button (btn1Text);
 		button2 = new Button (btn2Text);
 		(runstate, dlg) = RunButtonTestDialog (title, width, Dialog.ButtonAlignments.Right, button1, button2);
 		button1.Visible = false;
 		RunIteration (ref runstate, ref firstIteration);
->>>>>>> fa4337cc
 		TestHelpers.AssertDriverContentsWithFrameAre ($"{buttonRow}", output);
 		End (runstate);
 
 		// Left
-<<<<<<< HEAD
-		buttonRow = $@"{CM.Glyphs.VLine}{btn1} {btn2}  {CM.Glyphs.VLine}";
-		Assert.Equal (width, buttonRow.Length);
-		(runstate, var _) = RunButtonTestDialog (title, width, Dialog.ButtonAlignments.Left, new Button (btn1Text), new Button (btn2Text));
-=======
 		Assert.Equal (width, buttonRow.Length);
 		button1 = new Button (btn1Text);
 		button2 = new Button (btn2Text);
@@ -536,134 +366,19 @@
 		button1.Visible = false;
 		RunIteration (ref runstate, ref firstIteration);
 		buttonRow = $@"{CM.Glyphs.VLine}        {btn2}  {CM.Glyphs.VLine}";
->>>>>>> fa4337cc
-		TestHelpers.AssertDriverContentsWithFrameAre ($"{buttonRow}", output);
-		End (runstate);
-	}
-
-	[Fact]
-	[AutoInitShutdown]
-<<<<<<< HEAD
-	public void ButtonAlignment_Two_Hidden ()
+		TestHelpers.AssertDriverContentsWithFrameAre ($"{buttonRow}", output);
+		End (runstate);
+	}
+
+	[Fact]
+	[AutoInitShutdown]
+	public void ButtonAlignment_Three ()
 	{
 		RunState runstate = null;
-		var firstIteration = false;
-=======
-	public void ButtonAlignment_Three ()
-	{
-		RunState runstate = null;
->>>>>>> fa4337cc
 
 		var d = (FakeDriver)Driver;
 
 		var title = "1234";
-<<<<<<< HEAD
-		// E.g "|[ yes ][ no ]|"
-=======
-		// E.g "|[ yes ][ no ][ maybe ]|"
->>>>>>> fa4337cc
-		var btn1Text = "yes";
-		var btn1 = $"{CM.Glyphs.LeftBracket} {btn1Text} {CM.Glyphs.RightBracket}";
-		var btn2Text = "no";
-		var btn2 = $"{CM.Glyphs.LeftBracket} {btn2Text} {CM.Glyphs.RightBracket}";
-<<<<<<< HEAD
-
-		var buttonRow = $@"{CM.Glyphs.VLine} {btn1} {btn2} {CM.Glyphs.VLine}";
-=======
-		var btn3Text = "maybe";
-		var btn3 = $"{CM.Glyphs.LeftBracket} {btn3Text} {CM.Glyphs.RightBracket}";
-
-		var buttonRow = $@"{CM.Glyphs.VLine} {btn1} {btn2} {btn3} {CM.Glyphs.VLine}";
->>>>>>> fa4337cc
-		var width = buttonRow.Length;
-
-		d.SetBufferSize (buttonRow.Length, 3);
-
-<<<<<<< HEAD
-		Dialog dlg = null;
-		Button button1, button2;
-
-		// Default (Center)
-		button1 = new Button (btn1Text);
-		button2 = new Button (btn2Text);
-		(runstate, dlg) = RunButtonTestDialog (title, width, Dialog.ButtonAlignments.Center, button1, button2);
-		button1.Visible = false;
-		RunIteration (ref runstate, ref firstIteration);
-		buttonRow = $@"{CM.Glyphs.VLine}         {btn2} {CM.Glyphs.VLine}";
-=======
-		(runstate, var _) = RunButtonTestDialog (title, width, Dialog.ButtonAlignments.Center, new Button (btn1Text), new Button (btn2Text), new Button (btn3Text));
->>>>>>> fa4337cc
-		TestHelpers.AssertDriverContentsWithFrameAre ($"{buttonRow}", output);
-		End (runstate);
-
-		// Justify
-<<<<<<< HEAD
-		Assert.Equal (width, buttonRow.Length);
-		button1 = new Button (btn1Text);
-		button2 = new Button (btn2Text);
-		(runstate, dlg) = RunButtonTestDialog (title, width, Dialog.ButtonAlignments.Justify, button1, button2);
-		button1.Visible = false;
-		RunIteration (ref runstate, ref firstIteration);
-		buttonRow = $@"{CM.Glyphs.VLine}          {btn2}{CM.Glyphs.VLine}";
-=======
-		buttonRow = $@"{CM.Glyphs.VLine}{btn1}  {btn2}  {btn3}{CM.Glyphs.VLine}";
-		Assert.Equal (width, buttonRow.Length);
-		(runstate, var _) = RunButtonTestDialog (title, width, Dialog.ButtonAlignments.Justify, new Button (btn1Text), new Button (btn2Text), new Button (btn3Text));
->>>>>>> fa4337cc
-		TestHelpers.AssertDriverContentsWithFrameAre ($"{buttonRow}", output);
-		End (runstate);
-
-		// Right
-<<<<<<< HEAD
-		Assert.Equal (width, buttonRow.Length);
-		button1 = new Button (btn1Text);
-		button2 = new Button (btn2Text);
-		(runstate, dlg) = RunButtonTestDialog (title, width, Dialog.ButtonAlignments.Right, button1, button2);
-		button1.Visible = false;
-		RunIteration (ref runstate, ref firstIteration);
-=======
-		buttonRow = $@"{CM.Glyphs.VLine}  {btn1} {btn2} {btn3}{CM.Glyphs.VLine}";
-		Assert.Equal (width, buttonRow.Length);
-		(runstate, var _) = RunButtonTestDialog (title, width, Dialog.ButtonAlignments.Right, new Button (btn1Text), new Button (btn2Text), new Button (btn3Text));
->>>>>>> fa4337cc
-		TestHelpers.AssertDriverContentsWithFrameAre ($"{buttonRow}", output);
-		End (runstate);
-
-		// Left
-<<<<<<< HEAD
-		Assert.Equal (width, buttonRow.Length);
-		button1 = new Button (btn1Text);
-		button2 = new Button (btn2Text);
-		(runstate, dlg) = RunButtonTestDialog (title, width, Dialog.ButtonAlignments.Left, button1, button2);
-		button1.Visible = false;
-		RunIteration (ref runstate, ref firstIteration);
-		buttonRow = $@"{CM.Glyphs.VLine}        {btn2}  {CM.Glyphs.VLine}";
-=======
-		buttonRow = $@"{CM.Glyphs.VLine}{btn1} {btn2} {btn3}  {CM.Glyphs.VLine}";
-		Assert.Equal (width, buttonRow.Length);
-		(runstate, var _) = RunButtonTestDialog (title, width, Dialog.ButtonAlignments.Left, new Button (btn1Text), new Button (btn2Text), new Button (btn3Text));
->>>>>>> fa4337cc
-		TestHelpers.AssertDriverContentsWithFrameAre ($"{buttonRow}", output);
-		End (runstate);
-	}
-
-	[Fact]
-	[AutoInitShutdown]
-<<<<<<< HEAD
-	public void ButtonAlignment_Three ()
-=======
-	public void ButtonAlignment_Four ()
->>>>>>> fa4337cc
-	{
-		RunState runstate = null;
-
-		var d = (FakeDriver)Driver;
-
-		var title = "1234";
-<<<<<<< HEAD
-=======
-
->>>>>>> fa4337cc
 		// E.g "|[ yes ][ no ][ maybe ]|"
 		var btn1Text = "yes";
 		var btn1 = $"{CM.Glyphs.LeftBracket} {btn1Text} {CM.Glyphs.RightBracket}";
@@ -671,7 +386,6 @@
 		var btn2 = $"{CM.Glyphs.LeftBracket} {btn2Text} {CM.Glyphs.RightBracket}";
 		var btn3Text = "maybe";
 		var btn3 = $"{CM.Glyphs.LeftBracket} {btn3Text} {CM.Glyphs.RightBracket}";
-<<<<<<< HEAD
 
 		var buttonRow = $@"{CM.Glyphs.VLine} {btn1} {btn2} {btn3} {CM.Glyphs.VLine}";
 		var width = buttonRow.Length;
@@ -679,67 +393,34 @@
 		d.SetBufferSize (buttonRow.Length, 3);
 
 		(runstate, var _) = RunButtonTestDialog (title, width, Dialog.ButtonAlignments.Center, new Button (btn1Text), new Button (btn2Text), new Button (btn3Text));
-=======
-		var btn4Text = "never";
-		var btn4 = $"{CM.Glyphs.LeftBracket} {btn4Text} {CM.Glyphs.RightBracket}";
-
-		var buttonRow = $"{CM.Glyphs.VLine} {btn1} {btn2} {btn3} {btn4} {CM.Glyphs.VLine}";
-		var width = buttonRow.Length;
-		d.SetBufferSize (buttonRow.Length, 3);
-
-		// Default - Center
-		(runstate, var _) = RunButtonTestDialog (title, width, Dialog.ButtonAlignments.Center, new Button (btn1Text), new Button (btn2Text), new Button (btn3Text), new Button (btn4Text));
->>>>>>> fa4337cc
 		TestHelpers.AssertDriverContentsWithFrameAre ($"{buttonRow}", output);
 		End (runstate);
 
 		// Justify
-<<<<<<< HEAD
 		buttonRow = $@"{CM.Glyphs.VLine}{btn1}  {btn2}  {btn3}{CM.Glyphs.VLine}";
 		Assert.Equal (width, buttonRow.Length);
 		(runstate, var _) = RunButtonTestDialog (title, width, Dialog.ButtonAlignments.Justify, new Button (btn1Text), new Button (btn2Text), new Button (btn3Text));
-=======
-		buttonRow = $"{CM.Glyphs.VLine}{btn1} {btn2}  {btn3}  {btn4}{CM.Glyphs.VLine}";
-		Assert.Equal (width, buttonRow.Length);
-		(runstate, var _) = RunButtonTestDialog (title, width, Dialog.ButtonAlignments.Justify, new Button (btn1Text), new Button (btn2Text), new Button (btn3Text), new Button (btn4Text));
->>>>>>> fa4337cc
 		TestHelpers.AssertDriverContentsWithFrameAre ($"{buttonRow}", output);
 		End (runstate);
 
 		// Right
-<<<<<<< HEAD
 		buttonRow = $@"{CM.Glyphs.VLine}  {btn1} {btn2} {btn3}{CM.Glyphs.VLine}";
 		Assert.Equal (width, buttonRow.Length);
 		(runstate, var _) = RunButtonTestDialog (title, width, Dialog.ButtonAlignments.Right, new Button (btn1Text), new Button (btn2Text), new Button (btn3Text));
-=======
-		buttonRow = $"{CM.Glyphs.VLine}  {btn1} {btn2} {btn3} {btn4}{CM.Glyphs.VLine}";
-		Assert.Equal (width, buttonRow.Length);
-		(runstate, var _) = RunButtonTestDialog (title, width, Dialog.ButtonAlignments.Right, new Button (btn1Text), new Button (btn2Text), new Button (btn3Text), new Button (btn4Text));
->>>>>>> fa4337cc
 		TestHelpers.AssertDriverContentsWithFrameAre ($"{buttonRow}", output);
 		End (runstate);
 
 		// Left
-<<<<<<< HEAD
 		buttonRow = $@"{CM.Glyphs.VLine}{btn1} {btn2} {btn3}  {CM.Glyphs.VLine}";
 		Assert.Equal (width, buttonRow.Length);
 		(runstate, var _) = RunButtonTestDialog (title, width, Dialog.ButtonAlignments.Left, new Button (btn1Text), new Button (btn2Text), new Button (btn3Text));
-=======
-		buttonRow = $"{CM.Glyphs.VLine}{btn1} {btn2} {btn3} {btn4}  {CM.Glyphs.VLine}";
-		Assert.Equal (width, buttonRow.Length);
-		(runstate, var _) = RunButtonTestDialog (title, width, Dialog.ButtonAlignments.Left, new Button (btn1Text), new Button (btn2Text), new Button (btn3Text), new Button (btn4Text));
->>>>>>> fa4337cc
-		TestHelpers.AssertDriverContentsWithFrameAre ($"{buttonRow}", output);
-		End (runstate);
-	}
-
-	[Fact]
-	[AutoInitShutdown]
-<<<<<<< HEAD
+		TestHelpers.AssertDriverContentsWithFrameAre ($"{buttonRow}", output);
+		End (runstate);
+	}
+
+	[Fact]
+	[AutoInitShutdown]
 	public void ButtonAlignment_Four ()
-=======
-	public void ButtonAlignment_Four_On_Too_Small_Width ()
->>>>>>> fa4337cc
 	{
 		RunState runstate = null;
 
@@ -747,11 +428,7 @@
 
 		var title = "1234";
 
-<<<<<<< HEAD
 		// E.g "|[ yes ][ no ][ maybe ]|"
-=======
-		// E.g "|[ yes ][ no ][ maybe ][ never ]|"
->>>>>>> fa4337cc
 		var btn1Text = "yes";
 		var btn1 = $"{CM.Glyphs.LeftBracket} {btn1Text} {CM.Glyphs.RightBracket}";
 		var btn2Text = "no";
@@ -760,7 +437,6 @@
 		var btn3 = $"{CM.Glyphs.LeftBracket} {btn3Text} {CM.Glyphs.RightBracket}";
 		var btn4Text = "never";
 		var btn4 = $"{CM.Glyphs.LeftBracket} {btn4Text} {CM.Glyphs.RightBracket}";
-<<<<<<< HEAD
 
 		var buttonRow = $"{CM.Glyphs.VLine} {btn1} {btn2} {btn3} {btn4} {CM.Glyphs.VLine}";
 		var width = buttonRow.Length;
@@ -768,50 +444,26 @@
 
 		// Default - Center
 		(runstate, var _) = RunButtonTestDialog (title, width, Dialog.ButtonAlignments.Center, new Button (btn1Text), new Button (btn2Text), new Button (btn3Text), new Button (btn4Text));
-=======
-		var buttonRow = string.Empty;
-
-		var width = 30;
-		d.SetBufferSize (width, 1);
-
-		// Default - Center
-		buttonRow = $"{CM.Glyphs.VLine}es {CM.Glyphs.RightBracket} {btn2} {btn3} {CM.Glyphs.LeftBracket} neve{CM.Glyphs.VLine}";
-		(runstate, var dlg) = RunButtonTestDialog (title, width, Dialog.ButtonAlignments.Center, new Button (btn1Text), new Button (btn2Text), new Button (btn3Text), new Button (btn4Text));
-		Assert.Equal (new Size (width, 1), dlg.Frame.Size);
->>>>>>> fa4337cc
 		TestHelpers.AssertDriverContentsWithFrameAre ($"{buttonRow}", output);
 		End (runstate);
 
 		// Justify
-<<<<<<< HEAD
 		buttonRow = $"{CM.Glyphs.VLine}{btn1} {btn2}  {btn3}  {btn4}{CM.Glyphs.VLine}";
 		Assert.Equal (width, buttonRow.Length);
-=======
-		buttonRow =
-			$"{CM.Glyphs.VLine}{CM.Glyphs.LeftBracket} yes {CM.Glyphs.LeftBracket} no {CM.Glyphs.LeftBracket} maybe {CM.Glyphs.LeftBracket} never {CM.Glyphs.RightBracket}{CM.Glyphs.VLine}";
->>>>>>> fa4337cc
 		(runstate, var _) = RunButtonTestDialog (title, width, Dialog.ButtonAlignments.Justify, new Button (btn1Text), new Button (btn2Text), new Button (btn3Text), new Button (btn4Text));
 		TestHelpers.AssertDriverContentsWithFrameAre ($"{buttonRow}", output);
 		End (runstate);
 
 		// Right
-<<<<<<< HEAD
 		buttonRow = $"{CM.Glyphs.VLine}  {btn1} {btn2} {btn3} {btn4}{CM.Glyphs.VLine}";
 		Assert.Equal (width, buttonRow.Length);
-=======
-		buttonRow = $"{CM.Glyphs.VLine}{CM.Glyphs.RightBracket} {btn2} {btn3} {btn4}{CM.Glyphs.VLine}";
->>>>>>> fa4337cc
 		(runstate, var _) = RunButtonTestDialog (title, width, Dialog.ButtonAlignments.Right, new Button (btn1Text), new Button (btn2Text), new Button (btn3Text), new Button (btn4Text));
 		TestHelpers.AssertDriverContentsWithFrameAre ($"{buttonRow}", output);
 		End (runstate);
 
 		// Left
-<<<<<<< HEAD
 		buttonRow = $"{CM.Glyphs.VLine}{btn1} {btn2} {btn3} {btn4}  {CM.Glyphs.VLine}";
 		Assert.Equal (width, buttonRow.Length);
-=======
-		buttonRow = $"{CM.Glyphs.VLine}{btn1} {btn2} {btn3} {CM.Glyphs.LeftBracket} n{CM.Glyphs.VLine}";
->>>>>>> fa4337cc
 		(runstate, var _) = RunButtonTestDialog (title, width, Dialog.ButtonAlignments.Left, new Button (btn1Text), new Button (btn2Text), new Button (btn3Text), new Button (btn4Text));
 		TestHelpers.AssertDriverContentsWithFrameAre ($"{buttonRow}", output);
 		End (runstate);
@@ -819,11 +471,7 @@
 
 	[Fact]
 	[AutoInitShutdown]
-<<<<<<< HEAD
 	public void ButtonAlignment_Four_On_Too_Small_Width ()
-=======
-	public void ButtonAlignment_Four_Wider ()
->>>>>>> fa4337cc
 	{
 		RunState runstate = null;
 
@@ -831,16 +479,11 @@
 
 		var title = "1234";
 
-<<<<<<< HEAD
 		// E.g "|[ yes ][ no ][ maybe ][ never ]|"
-=======
-		// E.g "|[ yes ][ no ][ maybe ]|"
->>>>>>> fa4337cc
 		var btn1Text = "yes";
 		var btn1 = $"{CM.Glyphs.LeftBracket} {btn1Text} {CM.Glyphs.RightBracket}";
 		var btn2Text = "no";
 		var btn2 = $"{CM.Glyphs.LeftBracket} {btn2Text} {CM.Glyphs.RightBracket}";
-<<<<<<< HEAD
 		var btn3Text = "maybe";
 		var btn3 = $"{CM.Glyphs.LeftBracket} {btn3Text} {CM.Glyphs.RightBracket}";
 		var btn4Text = "never";
@@ -854,55 +497,24 @@
 		buttonRow = $"{CM.Glyphs.VLine}es {CM.Glyphs.RightBracket} {btn2} {btn3} {CM.Glyphs.LeftBracket} neve{CM.Glyphs.VLine}";
 		(runstate, var dlg) = RunButtonTestDialog (title, width, Dialog.ButtonAlignments.Center, new Button (btn1Text), new Button (btn2Text), new Button (btn3Text), new Button (btn4Text));
 		Assert.Equal (new Size (width, 1), dlg.Frame.Size);
-=======
-		var btn3Text = "你你你你你"; // This is a wide char
-		var btn3 = $"{CM.Glyphs.LeftBracket} {btn3Text} {CM.Glyphs.RightBracket}";
-		// Requires a Nerd Font
-		var btn4Text = "\uE36E\uE36F\uE370\uE371\uE372\uE373";
-		var btn4 = $"{CM.Glyphs.LeftBracket} {btn4Text} {CM.Glyphs.RightBracket}";
-
-		// Note extra spaces to make dialog even wider
-		//                         123456                           123456
-		var buttonRow = $"{CM.Glyphs.VLine}      {btn1} {btn2} {btn3} {btn4}      {CM.Glyphs.VLine}";
-		var width = buttonRow.GetColumns ();
-		d.SetBufferSize (width, 3);
-
-		// Default - Center
-		(runstate, var _) = RunButtonTestDialog (title, width, Dialog.ButtonAlignments.Center, new Button (btn1Text), new Button (btn2Text), new Button (btn3Text), new Button (btn4Text));
->>>>>>> fa4337cc
 		TestHelpers.AssertDriverContentsWithFrameAre ($"{buttonRow}", output);
 		End (runstate);
 
 		// Justify
-<<<<<<< HEAD
 		buttonRow =
 			$"{CM.Glyphs.VLine}{CM.Glyphs.LeftBracket} yes {CM.Glyphs.LeftBracket} no {CM.Glyphs.LeftBracket} maybe {CM.Glyphs.LeftBracket} never {CM.Glyphs.RightBracket}{CM.Glyphs.VLine}";
-=======
-		buttonRow = $"{CM.Glyphs.VLine}{btn1}     {btn2}     {btn3}     {btn4}{CM.Glyphs.VLine}";
-		Assert.Equal (width, buttonRow.GetColumns ());
->>>>>>> fa4337cc
 		(runstate, var _) = RunButtonTestDialog (title, width, Dialog.ButtonAlignments.Justify, new Button (btn1Text), new Button (btn2Text), new Button (btn3Text), new Button (btn4Text));
 		TestHelpers.AssertDriverContentsWithFrameAre ($"{buttonRow}", output);
 		End (runstate);
 
 		// Right
-<<<<<<< HEAD
 		buttonRow = $"{CM.Glyphs.VLine}{CM.Glyphs.RightBracket} {btn2} {btn3} {btn4}{CM.Glyphs.VLine}";
-=======
-		buttonRow = $"{CM.Glyphs.VLine}            {btn1} {btn2} {btn3} {btn4}{CM.Glyphs.VLine}";
-		Assert.Equal (width, buttonRow.GetColumns ());
->>>>>>> fa4337cc
 		(runstate, var _) = RunButtonTestDialog (title, width, Dialog.ButtonAlignments.Right, new Button (btn1Text), new Button (btn2Text), new Button (btn3Text), new Button (btn4Text));
 		TestHelpers.AssertDriverContentsWithFrameAre ($"{buttonRow}", output);
 		End (runstate);
 
 		// Left
-<<<<<<< HEAD
 		buttonRow = $"{CM.Glyphs.VLine}{btn1} {btn2} {btn3} {CM.Glyphs.LeftBracket} n{CM.Glyphs.VLine}";
-=======
-		buttonRow = $"{CM.Glyphs.VLine}{btn1} {btn2} {btn3} {btn4}            {CM.Glyphs.VLine}";
-		Assert.Equal (width, buttonRow.GetColumns ());
->>>>>>> fa4337cc
 		(runstate, var _) = RunButtonTestDialog (title, width, Dialog.ButtonAlignments.Left, new Button (btn1Text), new Button (btn2Text), new Button (btn3Text), new Button (btn4Text));
 		TestHelpers.AssertDriverContentsWithFrameAre ($"{buttonRow}", output);
 		End (runstate);
@@ -910,11 +522,7 @@
 
 	[Fact]
 	[AutoInitShutdown]
-<<<<<<< HEAD
 	public void ButtonAlignment_Four_Wider ()
-=======
-	public void ButtonAlignment_Four_WideOdd ()
->>>>>>> fa4337cc
 	{
 		RunState runstate = null;
 
@@ -923,7 +531,6 @@
 		var title = "1234";
 
 		// E.g "|[ yes ][ no ][ maybe ]|"
-<<<<<<< HEAD
 		var btn1Text = "yes";
 		var btn1 = $"{CM.Glyphs.LeftBracket} {btn1Text} {CM.Glyphs.RightBracket}";
 		var btn2Text = "no";
@@ -939,22 +546,6 @@
 		var buttonRow = $"{CM.Glyphs.VLine}      {btn1} {btn2} {btn3} {btn4}      {CM.Glyphs.VLine}";
 		var width = buttonRow.GetColumns ();
 		d.SetBufferSize (width, 3);
-=======
-		var btn1Text = "really long button 1";
-		var btn1 = $"{CM.Glyphs.LeftBracket} {btn1Text} {CM.Glyphs.RightBracket}";
-		var btn2Text = "really long button 2";
-		var btn2 = $"{CM.Glyphs.LeftBracket} {btn2Text} {CM.Glyphs.RightBracket}";
-		var btn3Text = "really long button 3";
-		var btn3 = $"{CM.Glyphs.LeftBracket} {btn3Text} {CM.Glyphs.RightBracket}";
-		var btn4Text = "really long button 44"; // 44 is intentional to make length different than rest
-		var btn4 = $"{CM.Glyphs.LeftBracket} {btn4Text} {CM.Glyphs.RightBracket}";
-
-		// Note extra spaces to make dialog even wider
-		//                         123456                          1234567
-		var buttonRow = $"{CM.Glyphs.VLine}      {btn1} {btn2} {btn3} {btn4}      {CM.Glyphs.VLine}";
-		var width = buttonRow.Length;
-		d.SetBufferSize (buttonRow.Length, 1);
->>>>>>> fa4337cc
 
 		// Default - Center
 		(runstate, var _) = RunButtonTestDialog (title, width, Dialog.ButtonAlignments.Center, new Button (btn1Text), new Button (btn2Text), new Button (btn3Text), new Button (btn4Text));
@@ -963,33 +554,21 @@
 
 		// Justify
 		buttonRow = $"{CM.Glyphs.VLine}{btn1}     {btn2}     {btn3}     {btn4}{CM.Glyphs.VLine}";
-<<<<<<< HEAD
 		Assert.Equal (width, buttonRow.GetColumns ());
-=======
-		Assert.Equal (width, buttonRow.Length);
->>>>>>> fa4337cc
 		(runstate, var _) = RunButtonTestDialog (title, width, Dialog.ButtonAlignments.Justify, new Button (btn1Text), new Button (btn2Text), new Button (btn3Text), new Button (btn4Text));
 		TestHelpers.AssertDriverContentsWithFrameAre ($"{buttonRow}", output);
 		End (runstate);
 
 		// Right
 		buttonRow = $"{CM.Glyphs.VLine}            {btn1} {btn2} {btn3} {btn4}{CM.Glyphs.VLine}";
-<<<<<<< HEAD
 		Assert.Equal (width, buttonRow.GetColumns ());
-=======
-		Assert.Equal (width, buttonRow.Length);
->>>>>>> fa4337cc
 		(runstate, var _) = RunButtonTestDialog (title, width, Dialog.ButtonAlignments.Right, new Button (btn1Text), new Button (btn2Text), new Button (btn3Text), new Button (btn4Text));
 		TestHelpers.AssertDriverContentsWithFrameAre ($"{buttonRow}", output);
 		End (runstate);
 
 		// Left
 		buttonRow = $"{CM.Glyphs.VLine}{btn1} {btn2} {btn3} {btn4}            {CM.Glyphs.VLine}";
-<<<<<<< HEAD
 		Assert.Equal (width, buttonRow.GetColumns ());
-=======
-		Assert.Equal (width, buttonRow.Length);
->>>>>>> fa4337cc
 		(runstate, var _) = RunButtonTestDialog (title, width, Dialog.ButtonAlignments.Left, new Button (btn1Text), new Button (btn2Text), new Button (btn3Text), new Button (btn4Text));
 		TestHelpers.AssertDriverContentsWithFrameAre ($"{buttonRow}", output);
 		End (runstate);
@@ -997,7 +576,6 @@
 
 	[Fact]
 	[AutoInitShutdown]
-<<<<<<< HEAD
 	public void ButtonAlignment_Four_WideOdd ()
 	{
 		RunState runstate = null;
@@ -1085,41 +663,6 @@
 		d.SetBufferSize (buttonRow.Length, 10);
 
 		(runstate, var _) = RunButtonTestDialog (title, width, Dialog.ButtonAlignments.Center, new Button (btnText));
-=======
-	public void Zero_Buttons_Works ()
-	{
-		RunState runstate = null;
-
-		var d = (FakeDriver)Driver;
-
-		var title = "1234";
-
-		var buttonRow = $"{CM.Glyphs.VLine}        {CM.Glyphs.VLine}";
-		var width = buttonRow.Length;
-		d.SetBufferSize (buttonRow.Length, 3);
-
-		(runstate, var _) = RunButtonTestDialog (title, width, Dialog.ButtonAlignments.Center, null);
-		TestHelpers.AssertDriverContentsWithFrameAre ($"{buttonRow}", output);
-
-		End (runstate);
-	}
-
-	[Fact]
-	[AutoInitShutdown]
-	public void One_Button_Works ()
-	{
-		RunState runstate = null;
-
-		var d = (FakeDriver)Driver;
-
-		var title = "";
-		var btnText = "ok";
-		var buttonRow = $"{CM.Glyphs.VLine}   {CM.Glyphs.LeftBracket} {btnText} {CM.Glyphs.RightBracket}   {CM.Glyphs.VLine}";
-
-		var width = buttonRow.Length;
-		d.SetBufferSize (buttonRow.Length, 10);
-
-		(runstate, var _) = RunButtonTestDialog (title, width, Dialog.ButtonAlignments.Center, new Button (btnText));
 		TestHelpers.AssertDriverContentsWithFrameAre ($"{buttonRow}", output);
 		End (runstate);
 	}
@@ -1203,91 +746,6 @@
 		dlg.AddButton (new Button (btn2Text));
 		first = false;
 		RunIteration (ref runstate, ref first);
->>>>>>> fa4337cc
-		TestHelpers.AssertDriverContentsWithFrameAre ($"{buttonRow}", output);
-		End (runstate);
-	}
-
-	[Fact]
-	[AutoInitShutdown]
-<<<<<<< HEAD
-	public void Add_Button_Works ()
-	{
-		RunState runstate = null;
-
-		var d = (FakeDriver)Driver;
-
-		var title = "1234";
-		var btn1Text = "yes";
-		var btn1 = $"{CM.Glyphs.LeftBracket} {btn1Text} {CM.Glyphs.RightBracket}";
-		var btn2Text = "no";
-		var btn2 = $"{CM.Glyphs.LeftBracket} {btn2Text} {CM.Glyphs.RightBracket}";
-
-		// We test with one button first, but do this to get the width right for 2
-		var width = $@"{CM.Glyphs.VLine} {btn1} {btn2} {CM.Glyphs.VLine}".Length;
-		d.SetBufferSize (width, 1);
-
-		// Default (center)
-		var dlg = new Dialog (new Button (btn1Text)) { Title = title, Width = width, Height = 1, ButtonAlignment = Dialog.ButtonAlignments.Center };
-		// Create with no top or bottom border to simplify testing button layout (no need to account for title etc..)
-		dlg.Border.Thickness = new Thickness (1, 0, 1, 0);
-		runstate = Begin (dlg);
-		var buttonRow = $"{CM.Glyphs.VLine}     {btn1}    {CM.Glyphs.VLine}";
-		TestHelpers.AssertDriverContentsWithFrameAre ($"{buttonRow}", output);
-
-		// Now add a second button
-		buttonRow = $"{CM.Glyphs.VLine} {btn1} {btn2} {CM.Glyphs.VLine}";
-		dlg.AddButton (new Button (btn2Text));
-		var first = false;
-		RunIteration (ref runstate, ref first);
-		TestHelpers.AssertDriverContentsWithFrameAre ($"{buttonRow}", output);
-		End (runstate);
-
-		// Justify
-		dlg = new Dialog (new Button (btn1Text)) { Title = title, Width = width, Height = 1, ButtonAlignment = Dialog.ButtonAlignments.Justify };
-		// Create with no top or bottom border to simplify testing button layout (no need to account for title etc..)
-		dlg.Border.Thickness = new Thickness (1, 0, 1, 0);
-		runstate = Begin (dlg);
-		buttonRow = $"{CM.Glyphs.VLine}         {btn1}{CM.Glyphs.VLine}";
-		TestHelpers.AssertDriverContentsWithFrameAre ($"{buttonRow}", output);
-
-		// Now add a second button
-		buttonRow = $"{CM.Glyphs.VLine}{btn1}   {btn2}{CM.Glyphs.VLine}";
-		dlg.AddButton (new Button (btn2Text));
-		first = false;
-		RunIteration (ref runstate, ref first);
-		TestHelpers.AssertDriverContentsWithFrameAre ($"{buttonRow}", output);
-		End (runstate);
-
-		// Right
-		dlg = new Dialog (new Button (btn1Text)) { Title = title, Width = width, Height = 1, ButtonAlignment = Dialog.ButtonAlignments.Right };
-		// Create with no top or bottom border to simplify testing button layout (no need to account for title etc..)
-		dlg.Border.Thickness = new Thickness (1, 0, 1, 0);
-		runstate = Begin (dlg);
-		buttonRow = $"{CM.Glyphs.VLine}{new string (' ', width - btn1.Length - 2)}{btn1}{CM.Glyphs.VLine}";
-		TestHelpers.AssertDriverContentsWithFrameAre ($"{buttonRow}", output);
-
-		// Now add a second button
-		buttonRow = $"{CM.Glyphs.VLine}  {btn1} {btn2}{CM.Glyphs.VLine}";
-		dlg.AddButton (new Button (btn2Text));
-		first = false;
-		RunIteration (ref runstate, ref first);
-		TestHelpers.AssertDriverContentsWithFrameAre ($"{buttonRow}", output);
-		End (runstate);
-
-		// Left
-		dlg = new Dialog (new Button (btn1Text)) { Title = title, Width = width, Height = 1, ButtonAlignment = Dialog.ButtonAlignments.Left };
-		// Create with no top or bottom border to simplify testing button layout (no need to account for title etc..)
-		dlg.Border.Thickness = new Thickness (1, 0, 1, 0);
-		runstate = Begin (dlg);
-		buttonRow = $"{CM.Glyphs.VLine}{btn1}{new string (' ', width - btn1.Length - 2)}{CM.Glyphs.VLine}";
-		TestHelpers.AssertDriverContentsWithFrameAre ($"{buttonRow}", output);
-
-		// Now add a second button
-		buttonRow = $"{CM.Glyphs.VLine}{btn1} {btn2}  {CM.Glyphs.VLine}";
-		dlg.AddButton (new Button (btn2Text));
-		first = false;
-		RunIteration (ref runstate, ref first);
 		TestHelpers.AssertDriverContentsWithFrameAre ($"{buttonRow}", output);
 		End (runstate);
 	}
@@ -1303,17 +761,6 @@
 		}
 	}
 
-=======
-	public void FileDialog_FileSystemWatcher ()
-	{
-		for (var i = 0; i < 8; i++) {
-			var fd = new FileDialog ();
-			fd.Ready += (s, e) => RequestStop ();
-			Run (fd);
-		}
-	}
-
->>>>>>> fa4337cc
 	[Fact] [AutoInitShutdown]
 	public void Dialog_Opened_From_Another_Dialog ()
 	{
@@ -1421,7 +868,6 @@
 		Run (win);
 	}
 
-<<<<<<< HEAD
 	[Theory] [AutoInitShutdown]
 	[InlineData (5, @"
 ┌┌───────────────┐─┐
@@ -1487,51 +933,12 @@
 
 	// TODO: This is not really a Dialog test, but a ViewLayout test (Width = Dim.Fill (1) - Dim.Function (Btn_Width))
 	// TODO: Move (and simplify)
-=======
-	//		[Theory, AutoInitShutdown]
-	//		[InlineData (5)]
-	//		//[InlineData (6)]
-	//		//[InlineData (7)]
-	//		//[InlineData (8)]
-	//		//[InlineData (9)]
-	//		public void Dialog_In_Window_Without_Size_One_Button_Aligns (int height)
-	//		{
-	//			((FakeDriver)Application.Driver).SetBufferSize (20, height);
-	//			var win = new Window ();
-
-	//			Application.Iteration += (s, a) => {
-	//				var dlg = new Dialog ("Test", new Button ("Ok"));
-
-	//				dlg.LayoutComplete += (s, a) => {
-	//					Application.Refresh ();
-	//					// BUGBUG: This seems wrong; is it a bug in Dim.Percent(85)??
-	//					var expected = @"
-	//┌┌┤Test├─────────┐─┐
-	//││               │ │
-	//││     [ Ok ]    │ │
-	//│└───────────────┘ │
-	//└──────────────────┘";
-	//					_ = TestHelpers.AssertDriverContentsWithFrameAre (expected, output);
-
-	//					dlg.RequestStop ();
-	//					win.RequestStop ();
-	//				};
-
-	//				Application.Run (dlg);
-	//			};
-
-	//			Application.Run (win);
-	//			Application.Shutdown ();
-	//		}
-
->>>>>>> fa4337cc
 	[Fact] [AutoInitShutdown]
 	public void Dialog_In_Window_With_TextField_And_Button_AnchorEnd ()
 	{
 		((FakeDriver)Driver).SetBufferSize (20, 5);
 
 		var win = new Window ();
-<<<<<<< HEAD
 
 		var iterations = 0;
 		Iteration += (s, a) => {
@@ -1577,55 +984,20 @@
 				Assert.Equal (new Rect (0, 0, 6, 1), btn.Bounds);
 
 				var expected = @"
-=======
-
-		var iterations = 0;
-		Iteration += (s, a) => {
-			if (++iterations > 2) {
-				RequestStop ();
-			}
-		};
-		var b = $"{CM.Glyphs.LeftBracket} Ok {CM.Glyphs.RightBracket}";
-
-		win.Loaded += (s, a) => {
-			var dlg = new Dialog { Width = 18, Height = 3 };
-			Button btn = null;
-			btn = new Button ("Ok") {
-				X = Pos.AnchorEnd () - Pos.Function (Btn_Width)
-			};
-			int Btn_Width () => btn?.Bounds.Width ?? 0;
-			var tf = new TextField ("01234567890123456789") {
-				Width = Dim.Fill (1) - Dim.Function (Btn_Width)
-			};
-
-			dlg.Loaded += (s, a) => {
-				Refresh ();
-				Assert.Equal (new Rect (10, 0, 6, 1), btn.Frame);
-				Assert.Equal (new Rect (0,  0, 6, 1), btn.Bounds);
-				var expected = @$"
->>>>>>> fa4337cc
 ┌──────────────────┐
 │┌────────────────┐│
 ││012345678 ⟦ Ok ⟧││
 │└────────────────┘│
 └──────────────────┘";
-<<<<<<< HEAD
-
-=======
->>>>>>> fa4337cc
+
 				_ = TestHelpers.AssertDriverContentsWithFrameAre (expected, output);
 
 				dlg.SetNeedsLayout ();
 				dlg.LayoutSubviews ();
 				Refresh ();
 				Assert.Equal (new Rect (10, 0, 6, 1), btn.Frame);
-<<<<<<< HEAD
 				Assert.Equal (new Rect (0, 0, 6, 1), btn.Bounds);
 				expected = @"
-=======
-				Assert.Equal (new Rect (0,  0, 6, 1), btn.Bounds);
-				expected = @$"
->>>>>>> fa4337cc
 ┌──────────────────┐
 │┌────────────────┐│
 ││012345678 ⟦ Ok ⟧││
@@ -1638,182 +1010,5 @@
 			Run (dlg);
 		};
 		Run (win);
-<<<<<<< HEAD
-=======
-	}
-
-	[Fact]
-	[AutoInitShutdown]
-	public void KeyBindings_Esc_Closes ()
-	{
-		// test that Esc is bound to the Cancel command
-		var dlg = new Dialog ();
-		var dlgClosed = false;
-		dlg.Closed += (s, e) => {
-			dlgClosed = true;
-		};
-
-		var iterations = 0;
-		Iteration += (s, a) => {
-			dlg.NewKeyDownEvent (Key.Esc);
-
-			if (++iterations > 1) {
-				Assert.Fail ();
-			}
-		};
-		Run (dlg);
-		Assert.True (dlgClosed);
-	}
-
-
-	[Fact]
-	[AutoInitShutdown]
-	public void KeyBindings_Enter_No_Default_Button_NoOp ()
-	{
-		// test that Enter does nothing if there's no default button
-		var dlg = new Dialog ();
-		var iterations = 0;
-		Iteration += (s, a) => {
-			if (++iterations > 1) {
-				// If we get here, the test passed
-				RequestStop ();
-			}
-			dlg.NewKeyDownEvent (Key.Enter);
-		};
-		Run (dlg);
-
-		Assert.Equal (2, iterations);
-	}
-
-	[Fact]
-	[AutoInitShutdown]
-	public void KeyBindings_Enter_Causes_Default_Button_Click ()
-	{
-		var dlg = new Dialog ();
-		var ok = new Button {
-			Text = "Ok",
-			IsDefault = true
-		};
-
-		var okClicked = false;
-		ok.Clicked += (s, e) => {
-			okClicked = true;
-			RequestStop ();
-		};
-
-		dlg.AddButton (ok);
-
-		var iterations = 0;
-		void JustButtonIteration (object sender, IterationEventArgs e)
-		{
-			if (++iterations > 1) {
-				Assert.Fail ();
-				RequestStop ();
-			}
-			Assert.True (ok.HasFocus);
-			dlg.NewKeyDownEvent (Key.Enter);
-		}
-
-		Iteration += JustButtonIteration;
-		Run (dlg);
-		Assert.True (okClicked);
-		Assert.Equal (1, iterations);
-		Iteration -= JustButtonIteration;
-		iterations = 0;
-		okClicked = false;
-
-		// Now try it without a default button being focused 
-		dlg = new Dialog ();
-		ok = new Button {
-			Text = "Ok",
-			IsDefault = true
-		};
-
-		ok.Clicked += (s, e) => {
-			okClicked = true;
-			RequestStop ();
-		};
-
-		dlg.AddButton (ok);
-
-		var focusableView = new View {
-			CanFocus = true
-		};
-
-		dlg.Add (focusableView);
-
-		void ButtonAndFocusableViewIteration (object sender, IterationEventArgs e)
-		{
-			if (++iterations > 1) {
-				Assert.Fail ();
-				RequestStop ();
-			}
-			focusableView.SetFocus ();
-			Assert.False (ok.HasFocus);
-			dlg.NewKeyDownEvent (Key.Enter);
-		}
-
-		Iteration += ButtonAndFocusableViewIteration;
-		Run (dlg);
-		Assert.Equal (1, iterations);
-		Iteration -= ButtonAndFocusableViewIteration;
-		iterations = 0;
-		okClicked = false;
-	}
-
-	[Fact]
-	[AutoInitShutdown]
-	public void KeyBindings_Enter_With_Focused_ViewThatEatsEnter_NoOp ()
-	{
-		var dlg = new Dialog ();
-		var ok = new Button {
-			Text = "Ok",
-			IsDefault = true
-		};
-
-		// Now try it without a default button being focused, with a view that 
-		// handles Enter. 
-		dlg = new Dialog ();
-		ok = new Button {
-			Text = "Ok",
-			IsDefault = true
-		};
-
-		var okClicked = false;
-		ok.Clicked += (s, e) => {
-			okClicked = true;
-			RequestStop ();
-		};
-
-		dlg.AddButton (ok);
-
-		var focusableView = new ViewThatEatsEnter ();
-
-		dlg.Add (focusableView);
-
-		var iterations = 0;
-		void Iteration (object sender, IterationEventArgs e)
-		{
-			if (++iterations > 1) {
-				RequestStop ();
-			}
-			focusableView.SetFocus ();
-			dlg.NewKeyDownEvent (Key.Enter);
-		}
-
-		Application.Iteration += Iteration;
-		Run (dlg);
-		Assert.Equal (2, iterations);
-		Assert.False (okClicked);
-	}
-
-	class ViewThatEatsEnter : View {
-		public ViewThatEatsEnter ()
-		{
-			CanFocus = true;
-			AddCommand (Command.Select, () => true);
-			KeyBindings.Add (Key.Enter, Command.Select);
-		}
->>>>>>> fa4337cc
 	}
 }