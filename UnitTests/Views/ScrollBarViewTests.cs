--- conflicted
+++ resolved
@@ -270,19 +270,6 @@
 		Assert.Throws<ArgumentException> (() => h.OtherScrollBarView = v);
 	}
 
-<<<<<<< HEAD
-		[Fact]
-		[ScrollBarAutoInitShutdown]
-		public void Scrolling_With_Default_Constructor_Do_Not_Scroll ()
-		{
-			var sbv = new ScrollBarView {
-				Position = 1
-			};
-			// BUGBUG: v2 - this test makes no sense to me. Why would we un-set Positon?
-			Assert.Equal (1, sbv.Position);
-			Assert.NotEqual (0, sbv.Position);
-		}
-=======
 	[Fact]
 	[ScrollBarAutoInitShutdown]
 	public void Hosting_Two_Horizontal_ScrollBarView_Throws_ArgumentException ()
@@ -296,7 +283,6 @@
 		Assert.Throws<ArgumentException> (() => v.OtherScrollBarView = h);
 		Assert.Throws<ArgumentException> (() => h.OtherScrollBarView = v);
 	}
->>>>>>> d54461fc
 
 	[Fact]
 	[ScrollBarAutoInitShutdown]
@@ -500,85 +486,6 @@
 		Assert.Equal (99, _hostView.Left);
 	}
 
-<<<<<<< HEAD
-		// BUGBUG: v2 - Tig broke these tests; @bdisp help?
-		[Fact]
-		public void Constructor_ShowBothScrollIndicator_False_And_IsVertical_True_Refresh_Does_Not_Throws_An_Object_Null_Exception ()
-		{
-			var exception = Record.Exception (() => {
-				Application.Init (new FakeDriver ());
-
-				var top = Application.Top;
-
-				var win = new Window () {
-					X = 0,
-					Y = 0,
-					Width = Dim.Fill (),
-					Height = Dim.Fill ()
-				};
-
-				List<string> source = new List<string> ();
-
-				for (int i = 0; i < 50; i++) {
-					source.Add ($"item {i}");
-				}
-
-				var listView = new ListView (source) {
-					X = 0,
-					Y = 0,
-					Width = Dim.Fill (),
-					Height = Dim.Fill ()
-				};
-				win.Add (listView);
-
-				var newScrollBarView = new ScrollBarView (listView, true, false) {
-					KeepContentAlwaysInViewport = true
-				};
-				win.Add (newScrollBarView);
-
-				newScrollBarView.ChangedPosition += (s, e) => {
-					listView.TopItem = newScrollBarView.Position;
-					if (listView.TopItem != newScrollBarView.Position) {
-						newScrollBarView.Position = listView.TopItem;
-					}
-					Assert.Equal (newScrollBarView.Position, listView.TopItem);
-					listView.SetNeedsDisplay ();
-				};
-
-				listView.DrawContent += (s, e) => {
-					newScrollBarView.Size = listView.Source.Count;
-					Assert.Equal (newScrollBarView.Size, listView.Source.Count);
-					newScrollBarView.Position = listView.TopItem;
-					Assert.Equal (newScrollBarView.Position, listView.TopItem);
-					newScrollBarView.Refresh ();
-				};
-
-				top.Ready += (s, e) => {
-					newScrollBarView.Position = 45;
-					Assert.Equal (newScrollBarView.Position, newScrollBarView.Size - listView.TopItem + (listView.TopItem - listView.Bounds.Height));
-					Assert.Equal (newScrollBarView.Position, listView.TopItem);
-					Assert.Equal (27, newScrollBarView.Position);
-					Assert.Equal (27, listView.TopItem);
-					Application.RequestStop ();
-				};
-
-				top.Add (win);
-
-				Application.Run ();
-
-				Application.Shutdown ();
-			});
-
-			Assert.Null (exception);
-		}
-
-		[Fact]
-		public void Constructor_ShowBothScrollIndicator_False_And_IsVertical_False_Refresh_Does_Not_Throws_An_Object_Null_Exception ()
-		{
-			// BUGBUG: v2 - Tig broke these tests; @bdisp help?
-			//var exception = Record.Exception (() => {
-			Application.Init (new FakeDriver ());
-=======
 	[Fact]
 	[ScrollBarAutoInitShutdown]
 	public void AutoHideScrollBars_Check ()
@@ -671,7 +578,6 @@
 		Assert.Equal ("Absolute(1)", _scrollBar.OtherScrollBarView.Height.ToString ());
 		Assert.Equal (1, _scrollBar.OtherScrollBarView.Bounds.Height);
 	}
->>>>>>> d54461fc
 
 	[Fact]
 	public void Constructor_ShowBothScrollIndicator_False_And_IsVertical_True_Refresh_Does_Not_Throws_An_Object_Null_Exception ()
