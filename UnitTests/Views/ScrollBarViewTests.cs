--- conflicted
+++ resolved
@@ -5,17 +5,10 @@
 
 public class ScrollBarViewTests {
     private static HostView _hostView;
-<<<<<<< HEAD
     private readonly ITestOutputHelper output;
     private bool _added;
     private ScrollBarView _scrollBar;
     public ScrollBarViewTests (ITestOutputHelper output) { this.output = output; }
-=======
-    private readonly ITestOutputHelper _output;
-    private bool _added;
-    private ScrollBarView _scrollBar;
-    public ScrollBarViewTests (ITestOutputHelper output) { _output = output; }
->>>>>>> 2e95cec4
 
     [Fact]
     [ScrollBarAutoInitShutdown]
@@ -131,12 +124,9 @@
         var horiz = new ScrollBarView {
                                           Id = "horiz",
                                           Size = width * 2,
-<<<<<<< HEAD
 
                                           // BUGBUG: ScrollBarView should work if Host is null
                                           Host = super,
-=======
->>>>>>> 2e95cec4
                                           ShowScrollIndicator = true,
                                           IsVertical = true
                                       };
@@ -145,12 +135,9 @@
         var vert = new ScrollBarView {
                                          Id = "vert",
                                          Size = height * 2,
-<<<<<<< HEAD
 
                                          // BUGBUG: ScrollBarView should work if Host is null
                                          Host = super,
-=======
->>>>>>> 2e95cec4
                                          ShowScrollIndicator = true,
                                          IsVertical = true
                                      };
@@ -200,11 +187,7 @@
 │░│
 │▼│
 └─┘";
-<<<<<<< HEAD
         _ = TestHelpers.AssertDriverContentsWithFrameAre (expected, output);
-=======
-        _ = TestHelpers.AssertDriverContentsWithFrameAre (expected, _output);
->>>>>>> 2e95cec4
     }
 
     [Fact]
@@ -268,14 +251,9 @@
     [Fact]
     [AutoInitShutdown]
     public void ClearOnVisibleFalse_Gets_Sets () {
-<<<<<<< HEAD
-        var text = "This is a test\nThis is a test\nThis is a test\nThis is a test\nThis is a test\nThis is a test";
-        var label = new Label (text);
-=======
         var text =
             "This is a test\nThis is a test\nThis is a test\nThis is a test\nThis is a test\nThis is a test";
         var label = new Label { Text = text };
->>>>>>> 2e95cec4
         Application.Top.Add (label);
 
         var sbv = new ScrollBarView (label, true, false) {
@@ -294,11 +272,7 @@
 This is a tes░
 This is a tes▼
 ",
-<<<<<<< HEAD
-                                                      output);
-=======
                                                       _output);
->>>>>>> 2e95cec4
 
         sbv.Visible = false;
         Assert.False (sbv.Visible);
@@ -312,11 +286,7 @@
 This is a test
 This is a test
 ",
-<<<<<<< HEAD
-                                                      output);
-=======
                                                       _output);
->>>>>>> 2e95cec4
 
         sbv.Visible = true;
         Assert.True (sbv.Visible);
@@ -330,11 +300,7 @@
 This is a tes░
 This is a tes▼
 ",
-<<<<<<< HEAD
-                                                      output);
-=======
                                                       _output);
->>>>>>> 2e95cec4
 
         sbv.ClearOnVisibleFalse = true;
         sbv.Visible = false;
@@ -348,11 +314,7 @@
 This is a tes
 This is a tes
 ",
-<<<<<<< HEAD
-                                                      output);
-=======
                                                       _output);
->>>>>>> 2e95cec4
     }
 
     [Fact]
@@ -383,14 +345,6 @@
             source.Add (text);
         }
 
-<<<<<<< HEAD
-        var listView = new ListView (source) {
-                                                 X = 0,
-                                                 Y = 0,
-                                                 Width = Dim.Fill (),
-                                                 Height = Dim.Fill ()
-                                             };
-=======
         var listView = new ListView {
                                         X = 0,
                                         Y = 0,
@@ -398,7 +352,6 @@
                                         Height = Dim.Fill (),
                                         Source = new ListWrapper (source)
                                     };
->>>>>>> 2e95cec4
         win.Add (listView);
 
         var newScrollBarView = new ScrollBarView (listView, false, false) {
@@ -417,13 +370,8 @@
         };
 
         listView.DrawContent += (s, e) => {
-<<<<<<< HEAD
-            newScrollBarView.Size = listView.Maxlength;
-            Assert.Equal (newScrollBarView.Size, listView.Maxlength);
-=======
             newScrollBarView.Size = listView.MaxLength;
             Assert.Equal (newScrollBarView.Size, listView.MaxLength);
->>>>>>> 2e95cec4
             newScrollBarView.Position = listView.LeftItem;
             Assert.Equal (newScrollBarView.Position, listView.LeftItem);
             newScrollBarView.Refresh ();
@@ -469,20 +417,12 @@
                                                         source.Add ($"item {i}");
                                                     }
 
-<<<<<<< HEAD
-                                                    var listView = new ListView (source) {
-                                                                       X = 0,
-                                                                       Y = 0,
-                                                                       Width = Dim.Fill (),
-                                                                       Height = Dim.Fill ()
-=======
                                                     var listView = new ListView {
                                                                        X = 0,
                                                                        Y = 0,
                                                                        Width = Dim.Fill (),
                                                                        Height = Dim.Fill (),
                                                                        Source = new ListWrapper (source)
->>>>>>> 2e95cec4
                                                                    };
                                                     win.Add (listView);
                                                     var newScrollBarView = new ScrollBarView (listView, true, false) {
@@ -509,13 +449,8 @@
                                                         newScrollBarView.Position = 45;
                                                         Assert.Equal (
                                                                       newScrollBarView.Position,
-<<<<<<< HEAD
-                                                                      newScrollBarView.Size - listView.TopItem
-                                                                      + (listView.TopItem - listView.Bounds.Height));
-=======
                                                                       newScrollBarView.Size - listView.TopItem +
                                                                       (listView.TopItem - listView.Bounds.Height));
->>>>>>> 2e95cec4
                                                         Assert.Equal (newScrollBarView.Position, listView.TopItem);
                                                         Assert.Equal (27, newScrollBarView.Position);
                                                         Assert.Equal (27, listView.TopItem);
@@ -532,14 +467,9 @@
     [Fact]
     [AutoInitShutdown]
     public void ContentBottomRightCorner_Not_Redraw_If_Both_Size_Equal_To_Zero () {
-<<<<<<< HEAD
-        var text = "This is a test\nThis is a test\nThis is a test\nThis is a test\nThis is a test\nThis is a test";
-        var label = new Label (text);
-=======
         var text =
             "This is a test\nThis is a test\nThis is a test\nThis is a test\nThis is a test\nThis is a test";
         var label = new Label { Text = text };
->>>>>>> 2e95cec4
         Application.Top.Add (label);
 
         var sbv = new ScrollBarView (label, true) {
@@ -554,13 +484,10 @@
         Assert.True (sbv.OtherScrollBarView.ShowScrollIndicator);
         Assert.True (sbv.Visible);
         Assert.True (sbv.OtherScrollBarView.Visible);
-<<<<<<< HEAD
-=======
         View contentBottomRightCorner =
             label.SuperView.Subviews.First (v => v is ScrollBarView.ContentBottomRightCorner);
         Assert.True (contentBottomRightCorner is ScrollBarView.ContentBottomRightCorner);
         Assert.True (contentBottomRightCorner.Visible);
->>>>>>> 2e95cec4
         TestHelpers.AssertDriverContentsWithFrameAre (
                                                       @"
 This is a tes▲
@@ -570,11 +497,7 @@
 This is a tes▼
 ◄├─┤░░░░░░░░► 
 ",
-<<<<<<< HEAD
-                                                      output);
-=======
                                                       _output);
->>>>>>> 2e95cec4
 
         sbv.Size = 0;
         sbv.OtherScrollBarView.Size = 0;
@@ -594,11 +517,7 @@
 This is a test
 This is a test
 ",
-<<<<<<< HEAD
-                                                      output);
-=======
                                                       _output);
->>>>>>> 2e95cec4
 
         sbv.Size = 50;
         sbv.OtherScrollBarView.Size = 50;
@@ -618,24 +537,15 @@
 This is a tes▼
 ◄├──┤░░░░░░░► 
 ",
-<<<<<<< HEAD
-                                                      output);
-=======
                                                       _output);
->>>>>>> 2e95cec4
     }
 
     [Fact]
     [AutoInitShutdown]
     public void ContentBottomRightCorner_Not_Redraw_If_One_Size_Equal_To_Zero () {
-<<<<<<< HEAD
-        var text = "This is a test\nThis is a test\nThis is a test\nThis is a test\nThis is a test\nThis is a test";
-        var label = new Label (text);
-=======
         var text =
             "This is a test\nThis is a test\nThis is a test\nThis is a test\nThis is a test\nThis is a test";
         var label = new Label { Text = text };
->>>>>>> 2e95cec4
         Application.Top.Add (label);
 
         var sbv = new ScrollBarView (label, true, false) {
@@ -656,11 +566,7 @@
 This is a tes░
 This is a tes▼
 ",
-<<<<<<< HEAD
-                                                      output);
-=======
                                                       _output);
->>>>>>> 2e95cec4
 
         sbv.Size = 0;
         Assert.Equal (0, sbv.Size);
@@ -676,11 +582,7 @@
 This is a test
 This is a test
 ",
-<<<<<<< HEAD
-                                                      output);
-=======
                                                       _output);
->>>>>>> 2e95cec4
     }
 
     [Fact]
@@ -711,12 +613,6 @@
         var sbv = new ScrollBarView {
                                         Id = "sbv",
                                         Size = width * 2,
-<<<<<<< HEAD
-
-                                        // BUGBUG: ScrollBarView should work if Host is null
-                                        Host = super,
-=======
->>>>>>> 2e95cec4
                                         ShowScrollIndicator = true
                                     };
         super.Add (sbv);
@@ -727,11 +623,7 @@
 ┌──────────────────────────────────────┐
 │◄├────────────────┤░░░░░░░░░░░░░░░░░░►│
 └──────────────────────────────────────┘";
-<<<<<<< HEAD
-        _ = TestHelpers.AssertDriverContentsWithFrameAre (expected, output);
-=======
         _ = TestHelpers.AssertDriverContentsWithFrameAre (expected, _output);
->>>>>>> 2e95cec4
     }
 
     [Fact]
@@ -881,11 +773,7 @@
 └───────────────────────────────────────────┘
 ";
 
-<<<<<<< HEAD
         Rect pos = TestHelpers.AssertDriverContentsWithFrameAre (expected, output);
-=======
-        Rect pos = TestHelpers.AssertDriverContentsWithFrameAre (expected, _output);
->>>>>>> 2e95cec4
         Assert.Equal (new Rect (0, 0, 45, 20), pos);
 
         textView.WordWrap = true;
@@ -922,11 +810,7 @@
 └────────────────────────┘
 ";
 
-<<<<<<< HEAD
         pos = TestHelpers.AssertDriverContentsWithFrameAre (expected, output);
-=======
-        pos = TestHelpers.AssertDriverContentsWithFrameAre (expected, _output);
->>>>>>> 2e95cec4
         Assert.Equal (new Rect (0, 0, 26, 20), pos);
 
         ((FakeDriver)Application.Driver).SetBufferSize (10, 10);
@@ -953,7 +837,6 @@
 └────────┘
 ";
 
-<<<<<<< HEAD
         pos = TestHelpers.AssertDriverContentsWithFrameAre (expected, output);
         Assert.Equal (new Rect (0, 0, 10, 10), pos);
     }
@@ -979,22 +862,6 @@
         top.Add (host);
         var v = new ScrollBarView (host, true);
         var h = new ScrollBarView (host, true);
-=======
-        pos = TestHelpers.AssertDriverContentsWithFrameAre (expected, _output);
-        Assert.Equal (new Rect (0, 0, 10, 10), pos);
-    }
-
-    [Theory]
-    [InlineData (true)]
-    [InlineData (false)]
-    [ScrollBarAutoInitShutdown]
-    public void Hosting_Two_Equal_IsVertical_ScrollBarView_Throws_ArgumentException (bool isVertical) {
-        var top = new View ();
-        var host = new View ();
-        top.Add (host);
-        var v = new ScrollBarView (host, isVertical);
-        var h = new ScrollBarView (host, isVertical);
->>>>>>> 2e95cec4
 
         Assert.Throws<ArgumentException> (() => v.OtherScrollBarView = h);
         Assert.Throws<ArgumentException> (() => h.OtherScrollBarView = v);
@@ -1016,18 +883,10 @@
         sbv.OtherScrollBarView.Position = 0;
 
         // Host bounds is not empty.
-<<<<<<< HEAD
         Assert.True (sbv.CanScroll (10, out int max, sbv.IsVertical));
         Assert.Equal (10, max);
         Assert.True (sbv.OtherScrollBarView.CanScroll (10, out max, sbv.OtherScrollBarView.IsVertical));
         Assert.Equal (10, max);
-=======
-        // BUGBUG: IsInitialized is false and no calculation was made
-        Assert.False (sbv.CanScroll (10, out int max, sbv.IsVertical));
-        Assert.Equal (0, max);
-        Assert.False (sbv.OtherScrollBarView.CanScroll (10, out max, sbv.OtherScrollBarView.IsVertical));
-        Assert.Equal (0, max);
->>>>>>> 2e95cec4
 
         Application.Begin (top);
 
@@ -1159,13 +1018,8 @@
     public void ShowScrollIndicator_False_Must_Also_Set_Visible_To_False_To_Not_Respond_To_Events () {
         var clicked = false;
         var text = "This is a test\nThis is a test\nThis is a test\nThis is a test\nThis is a test";
-<<<<<<< HEAD
-        var label = new Label (text) { AutoSize = false, Width = 14, Height = 5 };
-        var btn = new Button (14, 0, "Click Me!");
-=======
         var label = new Label { Width = 14, Height = 5, Text = text };
         var btn = new Button { X = 14, Text = "Click Me!" };
->>>>>>> 2e95cec4
         btn.Clicked += (s, e) => clicked = true;
         Application.Top.Add (label, btn);
 
@@ -1185,11 +1039,7 @@
 This is a test             
 This is a test             
 This is a test             ",
-<<<<<<< HEAD
-                                                      output);
-=======
                                                       _output);
->>>>>>> 2e95cec4
 
         Application.OnMouseEvent (
                                   new MouseEventEventArgs (
@@ -1217,11 +1067,7 @@
 This is a test             
 This is a test             
 This is a test             ",
-<<<<<<< HEAD
-                                                      output);
-=======
                                                       _output);
->>>>>>> 2e95cec4
 
         Application.OnMouseEvent (
                                   new MouseEventEventArgs (
@@ -1250,12 +1096,9 @@
         var sbv = new ScrollBarView {
                                         Id = "sbv",
                                         Size = height * 2,
-<<<<<<< HEAD
 
                                         // BUGBUG: ScrollBarView should work if Host is null
                                         Host = super,
-=======
->>>>>>> 2e95cec4
                                         ShowScrollIndicator = true,
                                         IsVertical = true
                                     };
@@ -1305,11 +1148,7 @@
 │░│
 │▼│
 └─┘";
-<<<<<<< HEAD
-        _ = TestHelpers.AssertDriverContentsWithFrameAre (expected, output);
-=======
         _ = TestHelpers.AssertDriverContentsWithFrameAre (expected, _output);
->>>>>>> 2e95cec4
     }
 
     private void _hostView_DrawContent (object sender, DrawEventArgs e) {
