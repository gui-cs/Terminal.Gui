--- conflicted
+++ resolved
@@ -289,14 +289,9 @@
         var top = new Toplevel ();
         top.Add (label);
 
-<<<<<<< HEAD
         var sbv = new ScrollBarView { Orientation = Orientation.Vertical, Size = 100, ClearOnVisibleFalse = false };
         label.Add (sbv);
-        Application.Begin (Application.Top);
-=======
-        var sbv = new ScrollBarView (label, true, false) { Size = 100, ClearOnVisibleFalse = false };
         Application.Begin (top);
->>>>>>> 6070e80e
 
         Assert.True (sbv.Visible);
         Assert.True (sbv.ShowScrollIndicator);
@@ -382,30 +377,29 @@
     public void
         Constructor_ShowBothScrollIndicator_False_And_IsVertical_False_Refresh_Does_Not_Throws_An_Object_Null_Exception ()
     {
-<<<<<<< HEAD
-        Exception exception = Record.Exception (
-                                                () =>
-                                                {
-                                                    Application.Init (new FakeDriver ());
-
-                                                    Toplevel top = Application.Top;
-
-                                                    var win = new Window { X = 0, Y = 0, Width = Dim.Fill (), Height = Dim.Fill () };
-
-                                                    List<string> source = new ();
-
-                                                    for (var i = 0; i < 50; i++)
-                                                    {
-                                                        var text = $"item {i} - ";
-
-                                                        for (var j = 0; j < 160; j++)
-                                                        {
-                                                            var col = j.ToString ();
-                                                            text += col.Length == 1 ? col [0] : col [1];
-                                                        }
-
-                                                        source.Add (text);
-                                                    }
+        var exception = Record.Exception (
+                                          () =>
+                                          {
+                                              Application.Init (new FakeDriver ());
+
+                                              Toplevel top = new ();
+
+                                              var win = new Window { X = 0, Y = 0, Width = Dim.Fill (), Height = Dim.Fill () };
+
+                                              List<string> source = new ();
+
+                                              for (var i = 0; i < 50; i++)
+                                              {
+                                                  var text = $"item {i} - ";
+
+                                                  for (var j = 0; j < 160; j++)
+                                                  {
+                                                      var col = j.ToString ();
+                                                      text += col.Length == 1 ? col [0] : col [1];
+                                                  }
+
+                                                  source.Add (text);
+                                              }
 
                                                     var listView = new ListView
                                                     {
@@ -437,89 +431,6 @@
                                                                                          {
                                                                                              listView.LeftItem = newScrollBarView.Position;
 
-                                                                                             if (listView.LeftItem != newScrollBarView.Position)
-                                                                                             {
-                                                                                                 newScrollBarView.Position = listView.LeftItem;
-                                                                                             }
-
-                                                                                             Assert.Equal (newScrollBarView.Position, listView.LeftItem);
-                                                                                             listView.SetNeedsDisplay ();
-                                                                                         };
-
-                                                    listView.DrawContent += (s, e) =>
-                                                                            {
-                                                                                newScrollBarView.Size = listView.MaxLength;
-                                                                                Assert.Equal (newScrollBarView.Size, listView.MaxLength);
-                                                                                newScrollBarView.Position = listView.LeftItem;
-                                                                                Assert.Equal (newScrollBarView.Position, listView.LeftItem);
-                                                                                newScrollBarView.Refresh ();
-                                                                            };
-
-                                                    top.Ready += (s, e) =>
-                                                                 {
-                                                                     newScrollBarView.Position = 100;
-
-                                                                     Assert.Equal (
-                                                                                   newScrollBarView.Position,
-                                                                                   newScrollBarView.Size
-                                                                                   - listView.LeftItem
-                                                                                   + (listView.LeftItem - listView.ContentArea.Width));
-                                                                     Assert.Equal (newScrollBarView.Position, listView.LeftItem);
-
-                                                                     Assert.Equal (92, newScrollBarView.Position);
-                                                                     Assert.Equal (92, listView.LeftItem);
-                                                                     Application.RequestStop ();
-                                                                 };
-
-                                                    top.Add (win);
-
-                                                    Application.Run ();
-
-                                                    Application.Shutdown ();
-                                                });
-
-=======
-        var exception = Record.Exception (
-                                          () =>
-                                          {
-                                              Application.Init (new FakeDriver ());
-
-                                              Toplevel top = new ();
-
-                                              var win = new Window { X = 0, Y = 0, Width = Dim.Fill (), Height = Dim.Fill () };
-
-                                              List<string> source = new ();
-
-                                              for (var i = 0; i < 50; i++)
-                                              {
-                                                  var text = $"item {i} - ";
-
-                                                  for (var j = 0; j < 160; j++)
-                                                  {
-                                                      var col = j.ToString ();
-                                                      text += col.Length == 1 ? col [0] : col [1];
-                                                  }
-
-                                                  source.Add (text);
-                                              }
-
-                                              var listView = new ListView
-                                              {
-                                                  X = 0,
-                                                  Y = 0,
-                                                  Width = Dim.Fill (),
-                                                  Height = Dim.Fill (),
-                                                  Source = new ListWrapper (source)
-                                              };
-                                              win.Add (listView);
-
-                                              var newScrollBarView = new ScrollBarView (listView, false, false) { KeepContentAlwaysInViewport = true };
-                                              win.Add (newScrollBarView);
-
-                                              newScrollBarView.ChangedPosition += (s, e) =>
-                                                                                  {
-                                                                                      listView.LeftItem = newScrollBarView.Position;
-
                                                                                       if (listView.LeftItem != newScrollBarView.Position)
                                                                                       {
                                                                                           newScrollBarView.Position = listView.LeftItem;
@@ -542,12 +453,12 @@
                                                            {
                                                                newScrollBarView.Position = 100;
 
-                                                               Assert.Equal (
-                                                                             newScrollBarView.Position,
-                                                                             newScrollBarView.Size
-                                                                             - listView.LeftItem
-                                                                             + (listView.LeftItem - listView.Bounds.Width));
-                                                               Assert.Equal (newScrollBarView.Position, listView.LeftItem);
+                                                                     Assert.Equal (
+                                                                                   newScrollBarView.Position,
+                                                                                   newScrollBarView.Size
+                                                                                   - listView.LeftItem
+                                                                                   + (listView.LeftItem - listView.ContentArea.Width));
+                                                                     Assert.Equal (newScrollBarView.Position, listView.LeftItem);
 
                                                                Assert.Equal (92, newScrollBarView.Position);
                                                                Assert.Equal (92, listView.LeftItem);
@@ -563,7 +474,6 @@
 
                                           });
 
->>>>>>> 6070e80e
         Assert.Null (exception);
     }
 
@@ -652,20 +562,12 @@
         var text =
             "This is a test\nThis is a test\nThis is a test\nThis is a test\nThis is a test\nThis is a test";
         var label = new Label { Text = text };
-<<<<<<< HEAD
+        var top = new Toplevel ();
+        top.Add (label);
         var sbv = new ScrollBarView { X = Pos.AnchorEnd (1), Orientation = Orientation.Vertical, Size = 100 };
         sbv.OtherScrollBarView = new ScrollBarView { Y = Pos.AnchorEnd (1), Orientation = Orientation.Horizontal, Size = 100, OtherScrollBarView = sbv };
         label.Add (sbv, sbv.OtherScrollBarView);
-        Application.Top.Add (label);
-        Application.Begin (Application.Top);
-=======
-        var top = new Toplevel ();
-       top.Add (label);
-
-        var sbv = new ScrollBarView (label, true) { Size = 100 };
-        sbv.OtherScrollBarView.Size = 100;
         Application.Begin (top);
->>>>>>> 6070e80e
 
         Assert.Equal (100, sbv.Size);
         Assert.Equal (100, sbv.OtherScrollBarView.Size);
@@ -743,19 +645,12 @@
         var text =
             "This is a test\nThis is a test\nThis is a test\nThis is a test\nThis is a test\nThis is a test";
         var label = new Label { Text = text };
-<<<<<<< HEAD
+        var top = new Toplevel ();
+        top.Add (label);
 
         var sbv = new ScrollBarView { X = Pos.AnchorEnd (1), Orientation = Orientation.Vertical, Size = 100 };
         label.Add (sbv);
-        Application.Top.Add (label);
-        Application.Begin (Application.Top);
-=======
-        var top = new Toplevel ();
-        top.Add (label);
-
-        var sbv = new ScrollBarView (label, true, false) { Size = 100 };
         Application.Begin (top);
->>>>>>> 6070e80e
 
         Assert.Equal (100, sbv.Size);
         Assert.Null (sbv.OtherScrollBarView);
@@ -877,76 +772,8 @@
         var win = new Window { Width = Dim.Fill (), Height = Dim.Fill () };
         win.Add (textView);
 
-<<<<<<< HEAD
-        Application.Top.Add (win);
-=======
-        var scrollBar = new ScrollBarView (textView, true);
-
-        scrollBar.ChangedPosition += (s, e) =>
-                                     {
-                                         textView.TopRow = scrollBar.Position;
-
-                                         if (textView.TopRow != scrollBar.Position)
-                                         {
-                                             scrollBar.Position = textView.TopRow;
-                                         }
-
-                                         textView.SetNeedsDisplay ();
-                                     };
-
-        scrollBar.OtherScrollBarView.ChangedPosition += (s, e) =>
-                                                        {
-                                                            textView.LeftColumn = scrollBar.OtherScrollBarView.Position;
-
-                                                            if (textView.LeftColumn != scrollBar.OtherScrollBarView.Position)
-                                                            {
-                                                                scrollBar.OtherScrollBarView.Position = textView.LeftColumn;
-                                                            }
-
-                                                            textView.SetNeedsDisplay ();
-                                                        };
-
-        scrollBar.VisibleChanged += (s, e) =>
-                                    {
-                                        if (scrollBar.Visible && textView.RightOffset == 0)
-                                        {
-                                            textView.RightOffset = 1;
-                                        }
-                                        else if (!scrollBar.Visible && textView.RightOffset == 1)
-                                        {
-                                            textView.RightOffset = 0;
-                                        }
-                                    };
-
-        scrollBar.OtherScrollBarView.VisibleChanged += (s, e) =>
-                                                       {
-                                                           if (scrollBar.OtherScrollBarView.Visible && textView.BottomOffset == 0)
-                                                           {
-                                                               textView.BottomOffset = 1;
-                                                           }
-                                                           else if (!scrollBar.OtherScrollBarView.Visible && textView.BottomOffset == 1)
-                                                           {
-                                                               textView.BottomOffset = 0;
-                                                           }
-                                                       };
-
-        textView.LayoutComplete += (s, e) =>
-                                   {
-                                       scrollBar.Size = textView.Lines;
-                                       scrollBar.Position = textView.TopRow;
-
-                                       if (scrollBar.OtherScrollBarView != null)
-                                       {
-                                           scrollBar.OtherScrollBarView.Size = textView.Maxlength;
-                                           scrollBar.OtherScrollBarView.Position = textView.LeftColumn;
-                                       }
-
-                                       scrollBar.LayoutSubviews ();
-                                       scrollBar.Refresh ();
-                                   };
         var top = new Toplevel ();
         top.Add (win);
->>>>>>> 6070e80e
 
         Application.Begin (top);
         ((FakeDriver)Application.Driver).SetBufferSize (45, 20);
@@ -1126,13 +953,8 @@
     [AutoInitShutdown]
     public void Internal_Tests ()
     {
-<<<<<<< HEAD
-        Toplevel top = Application.Top;
+        Toplevel top = new ();
         Assert.Equal (new Rectangle (0, 0, 80, 25), top.ContentArea);
-=======
-        Toplevel top = new ();
-        Assert.Equal (new Rectangle (0, 0, 80, 25), top.Bounds);
->>>>>>> 6070e80e
         var view = new View { Width = Dim.Fill (), Height = Dim.Fill () };
         var sbv = new ScrollBarView { Orientation = Orientation.Vertical, OtherScrollBarView = new ScrollBarView { Orientation = Orientation.Horizontal } };
         view.Add (sbv);
@@ -1765,19 +1587,13 @@
         var label = new Label { AutoSize = false, Width = 14, Height = 5, Text = text };
         var btn = new Button { X = 14, Text = "Click Me!" };
         btn.Accept += (s, e) => clicked = true;
-<<<<<<< HEAD
+        var top = new Toplevel ();
+        top.Add (label, btn);
 
         var sbv = new ScrollBarView { Orientation = Orientation.Vertical, Size = 5 };
         label.Add (sbv);
         Application.Top.Add (label, btn);
         Application.Begin (Application.Top);
-=======
-        var top = new Toplevel ();
-        top.Add (label, btn);
-
-        var sbv = new ScrollBarView (label, true, false) { Size = 5 };
-        Application.Begin (top);
->>>>>>> 6070e80e
 
         Assert.Equal (5, sbv.Size);
         Assert.Null (sbv.OtherScrollBarView);
@@ -1813,13 +1629,9 @@
         Assert.Equal (5, sbv.Size);
         Assert.True (sbv.ShowScrollIndicator);
         Assert.True (sbv.Visible);
-<<<<<<< HEAD
-        Application.Top.Draw ();
+        top.Draw ();
 
         // Set the visibility to true doesn't ensure the scroll bar from showing
-=======
-        top.Draw ();
->>>>>>> 6070e80e
         Assert.False (sbv.Visible);
 
         TestHelpers.AssertDriverContentsWithFrameAre (
