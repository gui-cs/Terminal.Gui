--- conflicted
+++ resolved
@@ -108,41 +108,6 @@
 
     [Fact]
     [TextViewTestsAutoInitShutdown]
-<<<<<<< HEAD
-=======
-    public void BottomOffset_Sets_To_Zero_Adjust_TopRow ()
-    {
-        var text = "";
-
-        for (var i = 0; i < 12; i++)
-        {
-            text += $"This is the line {i}\n";
-        }
-
-        var tv = new TextView { Width = 10, Height = 10, BottomOffset = 1 };
-        tv.Text = text;
-
-        tv.NewKeyDownEvent (Key.End.WithCtrl);
-
-        Assert.Equal (4, tv.TopRow);
-        Assert.Equal (1, tv.BottomOffset);
-
-        tv.BottomOffset = 0;
-        Assert.Equal (3, tv.TopRow);
-        Assert.Equal (0, tv.BottomOffset);
-
-        tv.BottomOffset = 2;
-        Assert.Equal (5, tv.TopRow);
-        Assert.Equal (2, tv.BottomOffset);
-
-        tv.BottomOffset = 0;
-        Assert.Equal (3, tv.TopRow);
-        Assert.Equal (0, tv.BottomOffset);
-    }
-
-    [Fact]
-    [TextViewTestsAutoInitShutdown]
->>>>>>> 16055c53
     public void CanFocus_False_Wont_Focus_With_Mouse ()
     {
         Toplevel top = Application.Top;
@@ -6939,15 +6904,11 @@
         tv.Padding.ScrollBarType = ScrollBarType.Both;
         tv.Text = text;
 
-<<<<<<< HEAD
         tv.BeginInit ();
         tv.EndInit ();
 
-        tv.NewKeyDownEvent (new Key (KeyCode.Space));
-        tv.NewKeyDownEvent (new Key (KeyCode.End));
-=======
+        tv.NewKeyDownEvent (Key.Space);
         tv.NewKeyDownEvent (Key.End);
->>>>>>> 16055c53
 
         Assert.Equal (4, tv.LeftColumn);
         Assert.Equal (14, tv.Maxlength);
