--- conflicted
+++ resolved
@@ -5338,11 +5338,7 @@
         tv.AllowsReturn = false;
         Assert.Equal (Point.Empty, tv.CursorPosition);
         Assert.False (tv.Selecting);
-<<<<<<< HEAD
         Assert.False (tv.NewKeyDownEvent (Key.Enter)); // Accepted event not handled
-=======
-        Assert.True (tv.NewKeyDownEvent (Key.Enter));
->>>>>>> 5d678504
         Assert.Equal ($"This is the second line.{Environment.NewLine}This is the third ", tv.Text);
         Assert.Equal (Point.Empty, tv.CursorPosition);
         Assert.Equal (0, tv.SelectedLength);
@@ -8480,20 +8476,14 @@
 
     [Theory]
     [InlineData (false, 1)]
-<<<<<<< HEAD
     [InlineData (true, 1)]
     public void Accepted_Command_Raises_Accepted_Regardles_Of_AllowsReturn (bool allowsReturn, int expectedAcceptEvents)
-=======
-    [InlineData (true, 0)]
-    public void Accept_Command_Fires_Accept_Based_On_AllowsReturn (bool allowsReturn, int expectedAcceptEvents)
->>>>>>> 5d678504
     {
         var view = new TextView ()
         {
             AllowsReturn = allowsReturn,
         };
 
-<<<<<<< HEAD
         int acceptedEvents = 0;
         view.Accepting += Accept;
         view.InvokeCommand (Command.Accept);
@@ -8502,26 +8492,12 @@
         return;
 
         void Accept (object sender, CommandEventArgs e) { acceptedEvents++; }
-=======
-        int acceptEvents = 0;
-        view.Accept += Accept;
-        view.InvokeCommand (Command.Accept);
-        Assert.Equal (expectedAcceptEvents, acceptEvents);
-
-        return;
-
-        void Accept (object sender, HandledEventArgs e) { acceptEvents++; }
->>>>>>> 5d678504
     }
 
     [Theory]
     [InlineData (false, 1)]
     [InlineData (true, 0)]
-<<<<<<< HEAD
     public void Enter_Key_Fires_Accepted_BasedOn_AllowsReturn (bool allowsReturn, int expectedAccepts)
-=======
-    public void Enter_Key_Fires_Accept_BasedOn_AllowsReturn (bool allowsReturn, int expectedAccepts)
->>>>>>> 5d678504
     {
         var view = new TextView ()
         {
@@ -8529,31 +8505,19 @@
         };
 
         int accepted = 0;
-<<<<<<< HEAD
         view.Accepting += Accept;
-=======
-        view.Accept += Accept;
->>>>>>> 5d678504
         view.NewKeyDownEvent (Key.Enter);
         Assert.Equal (expectedAccepts, accepted);
 
         return;
 
-<<<<<<< HEAD
         void Accept (object sender, CommandEventArgs e) { accepted++; }
-=======
-        void Accept (object sender, HandledEventArgs e) { accepted++; }
->>>>>>> 5d678504
     }
 
     [Theory]
     [InlineData (false, 1)]
     [InlineData (true, 0)]
-<<<<<<< HEAD
     public void Enter_Key_Fires_Accepted_BasedOn_Multiline (bool multiline, int expectedAccepts)
-=======
-    public void Enter_Key_Fires_Accept_BasedOn_Multiline (bool multiline, int expectedAccepts)
->>>>>>> 5d678504
     {
         var view = new TextView ()
         {
@@ -8575,11 +8539,7 @@
     [InlineData (false, true, 1, 0)]
     [InlineData (true, false, 0, 0)]
     [InlineData (true, true, 0, 0)]
-<<<<<<< HEAD
     public void Accepted_Event_Handled_Prevents_Default_Button_Accept (bool multiline, bool handleAccept, int expectedAccepts, int expectedButtonAccepts)
-=======
-    public void Accept_Event_Handled_Prevents_Default_Button_Accept (bool multiline, bool handleAccept, int expectedAccepts, int expectedButtonAccepts)
->>>>>>> 5d678504
     {
         var superView = new Window ();
         var tv = new TextView ()
