--- conflicted
+++ resolved
@@ -2012,11 +2012,7 @@
 				Assert.Equal (8, tv.Text.Length);
 				Assert.Equal (text, tv.Text);
 				Assert.False (tv.IsDirty);
-<<<<<<< HEAD
-				Assert.Equal ('\u2400', new System.Text.Rune(tv.Text [4]).MakePrintable().Value);
-=======
 				Assert.Equal ((Rune)'\u2400', ((Rune)tv.Text [4]).MakePrintable ());
->>>>>>> a6b05b83
 			}
 		}
 
