﻿using System;
using System.Globalization;
using Xunit;

namespace Terminal.Gui.ViewsTests;
public class DateFieldTests {
	[Fact, TestDate]
	public void Constructors_Defaults ()
	{
		var df = new DateField ();
		Assert.Equal (DateTime.MinValue, df.Date);
		Assert.Equal (1, df.CursorPosition);
		Assert.Equal (new Rect (0, 0, 12, 1), df.Frame);
		Assert.Equal (" 01/01/0001", df.Text);

		var date = DateTime.Now;
		df = new DateField (date);
		Assert.Equal (date, df.Date);
		Assert.Equal (1, df.CursorPosition);
		Assert.Equal (new Rect (0, 0, 12, 1), df.Frame);
		Assert.Equal ($" {date.ToString (CultureInfo.InvariantCulture.DateTimeFormat.ShortDatePattern)}", df.Text);

<<<<<<< HEAD
		df = new DateField (1, 2, date);
=======
		df = new DateField (date) { X = 1, Y = 2 };
>>>>>>> e9edaf2b
		Assert.Equal (date, df.Date);
		Assert.Equal (1, df.CursorPosition);
		Assert.Equal (new Rect (1, 2, 12, 1), df.Frame);
		Assert.Equal ($" {date.ToString (CultureInfo.InvariantCulture.DateTimeFormat.ShortDatePattern)}", df.Text);
	}

	[Fact, TestDate]
	public void CursorPosition_Min_Is_Always_One_Max_Is_Always_Max_Format ()
	{
		var df = new DateField ();
		Assert.Equal (1, df.CursorPosition);
		df.CursorPosition = 0;
		Assert.Equal (1, df.CursorPosition);
		df.CursorPosition = 11;
		Assert.Equal (10, df.CursorPosition);
	}

	[Fact, TestDate]
	public void CursorPosition_Min_Is_Always_One_Max_Is_Always_Max_Format_After_Selection ()
	{
		var df = new DateField ();
		// Start selection
		Assert.True (df.NewKeyDownEvent (new (KeyCode.CursorLeft | KeyCode.ShiftMask)));
		Assert.Equal (1, df.SelectedStart);
		Assert.Equal (1, df.SelectedLength);
		Assert.Equal (0, df.CursorPosition);
		// Without selection
		Assert.True (df.NewKeyDownEvent (new (KeyCode.CursorLeft)));
		Assert.Equal (-1, df.SelectedStart);
		Assert.Equal (0, df.SelectedLength);
		Assert.Equal (1, df.CursorPosition);
		df.CursorPosition = 10;
		Assert.True (df.NewKeyDownEvent (new (KeyCode.CursorRight | KeyCode.ShiftMask)));
		Assert.Equal (10, df.SelectedStart);
		Assert.Equal (1, df.SelectedLength);
		Assert.Equal (11, df.CursorPosition);
		Assert.True (df.NewKeyDownEvent (new (KeyCode.CursorRight)));
		Assert.Equal (-1, df.SelectedStart);
		Assert.Equal (0, df.SelectedLength);
		Assert.Equal (10, df.CursorPosition);
	}

	[Fact, TestDate]
	public void KeyBindings_Command ()
	{
		DateField df = new DateField (DateTime.Parse ("12/12/1971")) {
			ReadOnly = true
		};
		Assert.True (df.NewKeyDownEvent (new (KeyCode.Delete)));
		Assert.Equal (" 12/12/1971", df.Text);
		df.ReadOnly = false;
		Assert.True (df.NewKeyDownEvent (new (KeyCode.D | KeyCode.CtrlMask)));
		Assert.Equal (" 02/12/1971", df.Text);
		df.CursorPosition = 4;
		df.ReadOnly = true;
		Assert.True (df.NewKeyDownEvent (new (KeyCode.Delete)));
		Assert.Equal (" 02/12/1971", df.Text);
		df.ReadOnly = false;
		Assert.True (df.NewKeyDownEvent (new (KeyCode.Backspace)));
		Assert.Equal (" 02/02/1971", df.Text);
		Assert.True (df.NewKeyDownEvent (new (KeyCode.Home)));
		Assert.Equal (1, df.CursorPosition);
		Assert.True (df.NewKeyDownEvent (new (KeyCode.End)));
		Assert.Equal (10, df.CursorPosition);
		Assert.True (df.NewKeyDownEvent (new (KeyCode.A | KeyCode.CtrlMask)));
		Assert.Equal (1, df.CursorPosition);
		Assert.True (df.NewKeyDownEvent (new (KeyCode.E | KeyCode.CtrlMask)));
		Assert.Equal (10, df.CursorPosition);
		Assert.True (df.NewKeyDownEvent (new (KeyCode.CursorLeft)));
		Assert.Equal (9, df.CursorPosition);
		Assert.True (df.NewKeyDownEvent (new (KeyCode.CursorRight)));
		Assert.Equal (10, df.CursorPosition);
		// Non-numerics are ignored
		Assert.False (df.NewKeyDownEvent (new (KeyCode.A)));
		df.ReadOnly = true;
		df.CursorPosition = 1;
		Assert.True (df.NewKeyDownEvent (new (KeyCode.D1)));
		Assert.Equal (" 02/02/1971", df.Text);
		df.ReadOnly = false;
		Assert.True (df.NewKeyDownEvent (new (KeyCode.D1)));
		Assert.Equal (" 12/02/1971", df.Text);
		Assert.Equal (2, df.CursorPosition);
		Assert.True (df.NewKeyDownEvent (new (KeyCode.D | KeyCode.AltMask)));
		Assert.Equal (" 10/02/1971", df.Text);
	}

	[Fact, TestDate]
	public void Typing_With_Selection_Normalize_Format ()
	{
		DateField df = new DateField (DateTime.Parse ("12/12/1971")) {
			// Start selection at before the first separator /
			CursorPosition = 2
		};
		// Now select the separator /
		Assert.True (df.NewKeyDownEvent (new (KeyCode.CursorRight | KeyCode.ShiftMask)));
		Assert.Equal (2, df.SelectedStart);
		Assert.Equal (1, df.SelectedLength);
		Assert.Equal (3, df.CursorPosition);
		// Type 3 over the separator
		Assert.True (df.NewKeyDownEvent (new (KeyCode.D3)));
		// The format was normalized and replaced again with /
		Assert.Equal (" 12/12/1971", df.Text);
		Assert.Equal (4, df.CursorPosition);
	}

	[Fact, TestDate, AutoInitShutdown]
	public void Copy_Paste ()
	{
		DateField df1 = new DateField (DateTime.Parse ("12/12/1971"));
		DateField df2 = new DateField (DateTime.Parse ("12/31/2023"));
		// Select all text
		Assert.True (df2.NewKeyDownEvent (new (KeyCode.End | KeyCode.ShiftMask)));
		Assert.Equal (1, df2.SelectedStart);
		Assert.Equal (10, df2.SelectedLength);
		Assert.Equal (11, df2.CursorPosition);
		// Copy from df2
		Assert.True (df2.NewKeyDownEvent (new (KeyCode.C | KeyCode.CtrlMask)));
		// Paste into df1
		Assert.True (df1.NewKeyDownEvent (new (KeyCode.V | KeyCode.CtrlMask)));
		Assert.Equal (" 12/31/2023", df1.Text);
		Assert.Equal (11, df1.CursorPosition);
	}

	[Fact, TestDate]
	public void Date_Start_From_01_01_0001_And_End_At_12_31_9999 ()
	{
		DateField df = new DateField (DateTime.Parse ("01/01/0001"));
		Assert.Equal (" 01/01/0001", df.Text);
		df.Date = DateTime.Parse ("12/31/9999");
		Assert.Equal (" 12/31/9999", df.Text);
	}

	[Fact]
	public void Using_Pt_Culture ()
	{
		CultureInfo cultureBackup = CultureInfo.CurrentCulture;
		CultureInfo.CurrentCulture = new CultureInfo ("pt-PT");
		DateField df = new DateField (DateTime.Parse ("12/12/1971")) {
			// Move to the first 2
			CursorPosition = 2
		};
		// Type 3 over the separator
		Assert.True (df.NewKeyDownEvent (new (KeyCode.D3)));
		// If InvariantCulture was used this will fail but not with PT culture
		Assert.Equal (" 13/12/1971", df.Text);
		Assert.Equal ("13/12/1971", df.Date.ToString (CultureInfo.CurrentCulture.DateTimeFormat.ShortDatePattern));
		Assert.Equal (4, df.CursorPosition);
		CultureInfo.CurrentCulture = cultureBackup;
	}
}<|MERGE_RESOLUTION|>--- conflicted
+++ resolved
@@ -20,11 +20,7 @@
 		Assert.Equal (new Rect (0, 0, 12, 1), df.Frame);
 		Assert.Equal ($" {date.ToString (CultureInfo.InvariantCulture.DateTimeFormat.ShortDatePattern)}", df.Text);
 
-<<<<<<< HEAD
-		df = new DateField (1, 2, date);
-=======
 		df = new DateField (date) { X = 1, Y = 2 };
->>>>>>> e9edaf2b
 		Assert.Equal (date, df.Date);
 		Assert.Equal (1, df.CursorPosition);
 		Assert.Equal (new Rect (1, 2, 12, 1), df.Frame);
