﻿using Xunit.Abstractions;

namespace Terminal.Gui.ViewsTests;

public class StatusBarTests
{
    private readonly ITestOutputHelper output;
    public StatusBarTests (ITestOutputHelper output) { this.output = output; }

    [Fact]
    public void AddItemAt_RemoveItem_Replacing ()
    {
        var sb = new StatusBar (
                                new StatusItem []
                                {
                                    new (KeyCode.CtrlMask | KeyCode.Q, "~^O~ Open", null),
                                    new (KeyCode.CtrlMask | KeyCode.Q, "~^S~ Save", null),
                                    new (KeyCode.CtrlMask | KeyCode.Q, "~^Q~ Quit", null)
                                }
                               );

        sb.AddItemAt (2, new StatusItem (KeyCode.CtrlMask | KeyCode.Q, "~^C~ Close", null));

        Assert.Equal ("~^O~ Open", sb.Items [0].Title);
        Assert.Equal ("~^S~ Save", sb.Items [1].Title);
        Assert.Equal ("~^C~ Close", sb.Items [2].Title);
        Assert.Equal ("~^Q~ Quit", sb.Items [^1].Title);

        Assert.Equal ("~^S~ Save", sb.RemoveItem (1).Title);

        Assert.Equal ("~^O~ Open", sb.Items [0].Title);
        Assert.Equal ("~^C~ Close", sb.Items [1].Title);
        Assert.Equal ("~^Q~ Quit", sb.Items [^1].Title);

        sb.Items [1] = new StatusItem (KeyCode.CtrlMask | KeyCode.A, "~^A~ Save As", null);

        Assert.Equal ("~^O~ Open", sb.Items [0].Title);
        Assert.Equal ("~^A~ Save As", sb.Items [1].Title);
        Assert.Equal ("~^Q~ Quit", sb.Items [^1].Title);
    }

    [Fact]
    [AutoInitShutdown]
    public void CanExecute_ProcessHotKey ()
    {
        Window win = null;

        var statusBar = new StatusBar (
                                       new StatusItem []
                                       {
                                           new (
                                                KeyCode.CtrlMask | KeyCode.N,
                                                "~^N~ New",
                                                New,
                                                CanExecuteNew
                                               ),
                                           new (
                                                KeyCode.CtrlMask | KeyCode.C,
                                                "~^C~ Close",
                                                Close,
                                                CanExecuteClose
                                               )
                                       }
                                      );
        Toplevel top = new ();
        top.Add (statusBar);

        bool CanExecuteNew () { return win == null; }

        void New () { win = new Window (); }

        bool CanExecuteClose () { return win != null; }

        void Close () { win = null; }

        Application.Begin (top);

        Assert.Null (win);
        Assert.True (CanExecuteNew ());
        Assert.False (CanExecuteClose ());

        Assert.True (top.NewKeyDownEvent (Key.N.WithCtrl));
        Application.MainLoop.RunIteration ();
        Assert.NotNull (win);
        Assert.False (CanExecuteNew ());
        Assert.True (CanExecuteClose ());
    }

    [Fact]
    [AutoInitShutdown]
    public void Redraw_Output ()
    {
        var sb = new StatusBar (
                                new StatusItem []
                                {
                                    new (KeyCode.CtrlMask | KeyCode.O, "~^O~ Open", null),
                                    new (Application.QuitKey, $"{Application.QuitKey} to Quit!", null)
                                }
                               );
        var top = new Toplevel ();
        top.Add (sb);

        sb.OnDrawContent (sb.ContentArea);

        var expected = @$"
^O Open {
    CM.Glyphs.VLine
} Ctrl+Q to Quit!
";
        TestHelpers.AssertDriverContentsAre (expected, output);
    }

    [Fact]
    [AutoInitShutdown]
    public void Redraw_Output_CTRLQ ()
    {
        var sb = new StatusBar (
                                new StatusItem []
                                {
                                    new (KeyCode.CtrlMask | KeyCode.O, "~CTRL-O~ Open", null),
                                    new (KeyCode.CtrlMask | KeyCode.Q, "~CTRL-Q~ Quit", null)
                                }
                               );
<<<<<<< HEAD
        Application.Top.Add (sb);
        sb.OnDrawContent (sb.ContentArea);
=======
        var top = new Toplevel ();
        top.Add (sb);
        sb.OnDrawContent (sb.Bounds);
>>>>>>> 6070e80e

        var expected = @$"
CTRL-O Open {
    CM.Glyphs.VLine
} CTRL-Q Quit
";

        TestHelpers.AssertDriverContentsAre (expected, output);
    }

    [Fact]
    [AutoInitShutdown]
    public void Run_Action_With_Key_And_Mouse ()
    {
        var msg = "";

        var sb = new StatusBar (
                                new StatusItem []
                                {
                                    new (
                                         Application.QuitKey,
                                         $"{Application.QuitKey} to Quit",
                                         () => msg = "Quiting..."
                                        )
                                }
                               );
        var iteration = 0;

        Application.Iteration += (s, a) =>
                                 {
                                     if (iteration == 0)
                                     {
                                         Assert.Equal ("", msg);
                                         sb.NewKeyDownEvent (Key.Q.WithCtrl);
                                     }
                                     else if (iteration == 1)
                                     {
                                         Assert.Equal ("Quiting...", msg);
                                         msg = "";
                                         sb.OnMouseEvent (new MouseEvent { X = 1, Y = 24, Flags = MouseFlags.Button1Clicked });
                                     }
                                     else
                                     {
                                         Assert.Equal ("Quiting...", msg);

                                         Application.RequestStop ();
                                     }

                                     iteration++;
                                 };

        Application.Run ().Dispose ();
    }

    [Fact]
    public void StatusBar_Constructor_Default ()
    {
        var sb = new StatusBar ();

        Assert.Empty (sb.Items);
        Assert.False (sb.CanFocus);
        Assert.Equal (Colors.ColorSchemes ["Menu"], sb.ColorScheme);
        Assert.Equal (0, sb.X);
        Assert.Equal ("AnchorEnd(1)", sb.Y.ToString ());
        Assert.Equal (Dim.Fill (), sb.Width);
        Assert.Equal (1, sb.Height);

        var driver = new FakeDriver ();
        Application.Init (driver);

        sb = new StatusBar ();

        driver.SetCursorVisibility (CursorVisibility.Default);
        driver.GetCursorVisibility (out CursorVisibility cv);
        Assert.Equal (CursorVisibility.Default, cv);
        Assert.True (FakeConsole.CursorVisible);

        Application.Iteration += (s, a) =>
                                 {
                                     Assert.Equal (24, sb.Frame.Y);

                                     driver.SetWindowSize (driver.Cols, 15);

                                     Assert.Equal (14, sb.Frame.Y);

                                     sb.OnEnter (null);
                                     driver.GetCursorVisibility (out cv);
                                     Assert.Equal (CursorVisibility.Invisible, cv);
                                     Assert.False (FakeConsole.CursorVisible);

                                     Application.RequestStop ();
                                 };

        var top = new Toplevel ();
       top.Add (sb);

        Application.Run (top);

        top.Dispose ();
        Application.Shutdown ();
    }

    [Fact]
    public void StatusItem_Constructor ()
    {
        Application.Init ();
        var si = new StatusItem (Application.QuitKey, $"{Application.QuitKey} to Quit", null);
        Assert.Equal (KeyCode.CtrlMask | KeyCode.Q, si.Shortcut);
        Assert.Equal ($"{Application.QuitKey} to Quit", si.Title);
        Assert.Null (si.Action);
        si = new StatusItem (Application.QuitKey, $"{Application.QuitKey} to Quit", () => { });
        Assert.NotNull (si.Action);
        Application.Shutdown ();
    }
}<|MERGE_RESOLUTION|>--- conflicted
+++ resolved
@@ -121,14 +121,9 @@
                                     new (KeyCode.CtrlMask | KeyCode.Q, "~CTRL-Q~ Quit", null)
                                 }
                                );
-<<<<<<< HEAD
-        Application.Top.Add (sb);
-        sb.OnDrawContent (sb.ContentArea);
-=======
         var top = new Toplevel ();
         top.Add (sb);
-        sb.OnDrawContent (sb.Bounds);
->>>>>>> 6070e80e
+        sb.OnDrawContent (sb.ContentArea);
 
         var expected = @$"
 CTRL-O Open {
