﻿using Xunit.Abstractions;

namespace Terminal.Gui.ViewsTests;

public class StatusBarTests
{
    private readonly ITestOutputHelper output;
    public StatusBarTests (ITestOutputHelper output) { this.output = output; }

    [Fact]
    public void AddItemAt_RemoveItem_Replacing ()
    {
        var sb = new StatusBar (
                                new StatusItem []
                                {
                                    new (KeyCode.CtrlMask | KeyCode.Q, "~^O~ Open", null),
                                    new (KeyCode.CtrlMask | KeyCode.Q, "~^S~ Save", null),
                                    new (KeyCode.CtrlMask | KeyCode.Q, "~^Q~ Quit", null)
                                }
                               );

        sb.AddItemAt (2, new StatusItem (KeyCode.CtrlMask | KeyCode.Q, "~^C~ Close", null));

        Assert.Equal ("~^O~ Open", sb.Items [0].Title);
        Assert.Equal ("~^S~ Save", sb.Items [1].Title);
        Assert.Equal ("~^C~ Close", sb.Items [2].Title);
        Assert.Equal ("~^Q~ Quit", sb.Items [^1].Title);

        Assert.Equal ("~^S~ Save", sb.RemoveItem (1).Title);

        Assert.Equal ("~^O~ Open", sb.Items [0].Title);
        Assert.Equal ("~^C~ Close", sb.Items [1].Title);
        Assert.Equal ("~^Q~ Quit", sb.Items [^1].Title);

        sb.Items [1] = new StatusItem (KeyCode.CtrlMask | KeyCode.A, "~^A~ Save As", null);

        Assert.Equal ("~^O~ Open", sb.Items [0].Title);
        Assert.Equal ("~^A~ Save As", sb.Items [1].Title);
        Assert.Equal ("~^Q~ Quit", sb.Items [^1].Title);
    }

    [Fact]
    [AutoInitShutdown]
    public void CanExecute_ProcessHotKey ()
    {
        Window win = null;

        var statusBar = new StatusBar (
                                       new StatusItem []
                                       {
                                           new (
                                                KeyCode.CtrlMask | KeyCode.N,
                                                "~^N~ New",
                                                New,
                                                CanExecuteNew
                                               ),
                                           new (
                                                KeyCode.CtrlMask | KeyCode.C,
                                                "~^C~ Close",
                                                Close,
                                                CanExecuteClose
                                               )
                                       }
                                      );
        Toplevel top = new ();
        top.Add (statusBar);

        bool CanExecuteNew () { return win == null; }

        void New () { win = new Window (); }

        bool CanExecuteClose () { return win != null; }

        void Close () { win = null; }

        Application.Begin (top);

        Assert.Null (win);
        Assert.True (CanExecuteNew ());
        Assert.False (CanExecuteClose ());

        Assert.True (top.NewKeyDownEvent (Key.N.WithCtrl));
        Application.MainLoop.RunIteration ();
        Assert.NotNull (win);
        Assert.False (CanExecuteNew ());
        Assert.True (CanExecuteClose ());
    }

    [Fact]
    [AutoInitShutdown]
    public void Redraw_Output ()
    {
        var sb = new StatusBar (
                                new StatusItem []
                                {
                                    new (KeyCode.CtrlMask | KeyCode.O, "~^O~ Open", null),
                                    new (Application.QuitKey, $"{Application.QuitKey} to Quit!", null)
                                }
                               );
        var top = new Toplevel ();
        top.Add (sb);

        sb.OnDrawContent (sb.Viewport);

        var expected = @$"
^O Open {
    CM.Glyphs.VLine
} Ctrl+Q to Quit!
";
        TestHelpers.AssertDriverContentsAre (expected, output);
    }

    [Fact]
    [AutoInitShutdown]
    public void Redraw_Output_CTRLQ ()
    {
        var sb = new StatusBar (
                                new StatusItem []
                                {
                                    new (KeyCode.CtrlMask | KeyCode.O, "~CTRL-O~ Open", null),
                                    new (KeyCode.CtrlMask | KeyCode.Q, "~CTRL-Q~ Quit", null)
                                }
                               );
<<<<<<< HEAD
        var top = new Toplevel ();
        top.Add (sb);
        sb.OnDrawContent (sb.Bounds);
=======
        Application.Top.Add (sb);
        sb.OnDrawContent (sb.Viewport);
>>>>>>> fd4fdb8b

        var expected = @$"
CTRL-O Open {
    CM.Glyphs.VLine
} CTRL-Q Quit
";

        TestHelpers.AssertDriverContentsAre (expected, output);
    }

    [Fact]
    [AutoInitShutdown]
    public void Run_Action_With_Key_And_Mouse ()
    {
        var msg = "";

        var sb = new StatusBar (
                                new StatusItem []
                                {
                                    new (
                                         Application.QuitKey,
                                         $"{Application.QuitKey} to Quit",
                                         () => msg = "Quiting..."
                                        )
                                }
                               );
        var iteration = 0;

        Application.Iteration += (s, a) =>
                                 {
                                     if (iteration == 0)
                                     {
                                         Assert.Equal ("", msg);
                                         sb.NewKeyDownEvent (Key.Q.WithCtrl);
                                     }
                                     else if (iteration == 1)
                                     {
                                         Assert.Equal ("Quiting...", msg);
                                         msg = "";
                                         sb.OnMouseEvent (new MouseEvent { X = 1, Y = 24, Flags = MouseFlags.Button1Clicked });
                                     }
                                     else
                                     {
                                         Assert.Equal ("Quiting...", msg);

                                         Application.RequestStop ();
                                     }

                                     iteration++;
                                 };

        Application.Run ().Dispose ();
    }

    [Fact]
    public void StatusBar_Constructor_Default ()
    {
        var sb = new StatusBar ();

        Assert.Empty (sb.Items);
        Assert.False (sb.CanFocus);
        Assert.Equal (Colors.ColorSchemes ["Menu"], sb.ColorScheme);
        Assert.Equal (0, sb.X);
        Assert.Equal ("AnchorEnd(1)", sb.Y.ToString ());
        Assert.Equal (Dim.Fill (), sb.Width);
        Assert.Equal (1, sb.Height);

        var driver = new FakeDriver ();
        Application.Init (driver);

        sb = new StatusBar ();

        driver.SetCursorVisibility (CursorVisibility.Default);
        driver.GetCursorVisibility (out CursorVisibility cv);
        Assert.Equal (CursorVisibility.Default, cv);
        Assert.True (FakeConsole.CursorVisible);

        Application.Iteration += (s, a) =>
                                 {
                                     Assert.Equal (24, sb.Frame.Y);

                                     driver.SetWindowSize (driver.Cols, 15);

                                     Assert.Equal (14, sb.Frame.Y);

                                     sb.OnEnter (null);
                                     driver.GetCursorVisibility (out cv);
                                     Assert.Equal (CursorVisibility.Invisible, cv);
                                     Assert.False (FakeConsole.CursorVisible);

                                     Application.RequestStop ();
                                 };

        var top = new Toplevel ();
       top.Add (sb);

        Application.Run (top);

        top.Dispose ();
        Application.Shutdown ();
    }

    [Fact]
    public void StatusItem_Constructor ()
    {
        Application.Init ();
        var si = new StatusItem (Application.QuitKey, $"{Application.QuitKey} to Quit", null);
        Assert.Equal (KeyCode.CtrlMask | KeyCode.Q, si.Shortcut);
        Assert.Equal ($"{Application.QuitKey} to Quit", si.Title);
        Assert.Null (si.Action);
        si = new StatusItem (Application.QuitKey, $"{Application.QuitKey} to Quit", () => { });
        Assert.NotNull (si.Action);
        Application.Shutdown ();
    }
}<|MERGE_RESOLUTION|>--- conflicted
+++ resolved
@@ -121,14 +121,9 @@
                                     new (KeyCode.CtrlMask | KeyCode.Q, "~CTRL-Q~ Quit", null)
                                 }
                                );
-<<<<<<< HEAD
         var top = new Toplevel ();
         top.Add (sb);
-        sb.OnDrawContent (sb.Bounds);
-=======
-        Application.Top.Add (sb);
         sb.OnDrawContent (sb.Viewport);
->>>>>>> fd4fdb8b
 
         var expected = @$"
 CTRL-O Open {
