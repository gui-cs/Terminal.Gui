﻿using Xunit.Abstractions;

namespace Terminal.Gui.ViewsTests;

public class ComboBoxTests
{
    private readonly ITestOutputHelper _output;
    public ComboBoxTests (ITestOutputHelper output) { _output = output; }

    [Fact]
    [AutoInitShutdown]
    public void Constructor_With_Source_Initialize_With_The_Passed_SelectedItem ()
    {
        var cb = new ComboBox
        {
            Source = new ListWrapper (new List<string> { "One", "Two", "Three" }), SelectedItem = 1
        };
        cb.BeginInit ();
        cb.EndInit ();
        cb.LayoutSubviews ();
        Assert.Equal ("Two", cb.Text);
        Assert.NotNull (cb.Source);
        Assert.False (cb.AutoSize);
        Assert.Equal (new Rectangle (0, 0, 0, 2), cb.Frame);
        Assert.Equal (1, cb.SelectedItem);
    }

    [Fact]
    [AutoInitShutdown]
    public void Constructors_Defaults ()
    {
        var cb = new ComboBox ();
        cb.BeginInit ();
        cb.EndInit ();
        cb.LayoutSubviews ();
        Assert.Equal (string.Empty, cb.Text);
        Assert.Null (cb.Source);
        Assert.False (cb.AutoSize);
        Assert.Equal (new Rectangle (0, 0, 0, 2), cb.Frame);
        Assert.Equal (-1, cb.SelectedItem);

        cb = new ComboBox { Text = "Test" };
        cb.BeginInit ();
        cb.EndInit ();
        cb.LayoutSubviews ();
        Assert.Equal ("Test", cb.Text);
        Assert.Null (cb.Source);
        Assert.False (cb.AutoSize);
        Assert.Equal (new Rectangle (0, 0, 0, 2), cb.Frame);
        Assert.Equal (-1, cb.SelectedItem);

        cb = new ComboBox
        {
            X = 1,
            Y = 2,
            Width = 10,
            Height = 20,
            Source = new ListWrapper (new List<string> { "One", "Two", "Three" })
        };
        cb.BeginInit ();
        cb.EndInit ();
        cb.LayoutSubviews ();
        Assert.Equal (string.Empty, cb.Text);
        Assert.NotNull (cb.Source);
        Assert.False (cb.AutoSize);
        Assert.Equal (new Rectangle (1, 2, 10, 20), cb.Frame);
        Assert.Equal (-1, cb.SelectedItem);

        cb = new ComboBox { Source = new ListWrapper (new List<string> { "One", "Two", "Three" }) };
        cb.BeginInit ();
        cb.EndInit ();
        cb.LayoutSubviews ();
        Assert.Equal (string.Empty, cb.Text);
        Assert.NotNull (cb.Source);
        Assert.False (cb.AutoSize);
        Assert.Equal (new Rectangle (0, 0, 0, 2), cb.Frame);
        Assert.Equal (-1, cb.SelectedItem);
    }

    [Fact]
    [AutoInitShutdown]
    public void EnsureKeyEventsDoNotCauseExceptions ()
    {
        var comboBox = new ComboBox { Text = "0" };

        string [] source = Enumerable.Range (0, 15).Select (x => x.ToString ()).ToArray ();
        comboBox.SetSource (source);

        Application.Top.Add (comboBox);

        foreach (KeyCode key in (KeyCode [])Enum.GetValues (typeof (KeyCode)))
        {
            Assert.Null (Record.Exception (() => comboBox.NewKeyDownEvent (new Key (key))));
        }
    }

    [Fact]
    [AutoInitShutdown]
    public void Expanded_Collapsed_Events ()
    {
        var cb = new ComboBox { Height = 4, Width = 5 };
        List<string> list = new () { "One", "Two", "Three" };

        cb.Expanded += (s, e) => cb.SetSource (list);
        cb.Collapsed += (s, e) => cb.Source = null;

        Application.Top.Add (cb);
        Application.Begin (Application.Top);

        Assert.Null (cb.Source);
        Assert.False (cb.IsShow);
        Assert.Equal (-1, cb.SelectedItem);
        Assert.Equal ("", cb.Text);

        Assert.True (cb.NewKeyDownEvent (Key.F4));
        Assert.NotNull (cb.Source);
        Assert.True (cb.IsShow);
        Assert.Equal (-1, cb.SelectedItem);
        Assert.Equal ("", cb.Text);

        Assert.True (cb.NewKeyDownEvent (Key.F4));
        Assert.Null (cb.Source);
        Assert.False (cb.IsShow);
        Assert.Equal (-1, cb.SelectedItem);
        Assert.Equal ("", cb.Text);
    }

    [Fact]
    [AutoInitShutdown]
    public void HideDropdownListOnClick_False_OpenSelectedItem_With_Mouse_And_Key_CursorDown_And_Esc ()
    {
        var selected = "";
        var cb = new ComboBox { Height = 4, Width = 5, HideDropdownListOnClick = false };
        cb.SetSource (new List<string> { "One", "Two", "Three" });
        cb.OpenSelectedItem += (s, e) => selected = e.Value.ToString ();
        Application.Top.Add (cb);
        Application.Begin (Application.Top);

        Assert.False (cb.HideDropdownListOnClick);
        Assert.False (cb.ReadOnly);
        Assert.False (cb.IsShow);
        Assert.Equal (-1, cb.SelectedItem);
        Assert.Equal ("", cb.Text);

        Assert.True (
<<<<<<< HEAD
                     cb.MouseEvent (
                                    new MouseEvent { X = cb.ContentArea.Right - 1, Y = 0, Flags = MouseFlags.Button1Pressed }
=======
                     cb.OnMouseEvent (
                                    new MouseEvent { X = cb.Bounds.Right - 1, Y = 0, Flags = MouseFlags.Button1Pressed }
>>>>>>> bc24d90b
                                   )
                    );
        Assert.Equal ("", selected);
        Assert.True (cb.IsShow);
        Assert.Equal (0, cb.SelectedItem);
        Assert.Equal ("One", cb.Text);

        Assert.True (cb.Subviews [1].NewKeyDownEvent (Key.CursorDown));
        Assert.Equal ("", selected);
        Assert.True (cb.IsShow);
        Assert.Equal (1, cb.SelectedItem);
        Assert.Equal ("Two", cb.Text);

        Assert.True (cb.Subviews [1].NewKeyDownEvent (Key.Enter));
        Assert.Equal ("Two", selected);
        Assert.False (cb.IsShow);
        Assert.Equal (1, cb.SelectedItem);
        Assert.Equal ("Two", cb.Text);

        Assert.True (cb.NewKeyDownEvent (Key.F4));
        Assert.Equal ("Two", selected);
        Assert.True (cb.IsShow);
        Assert.Equal (1, cb.SelectedItem);
        Assert.Equal ("Two", cb.Text);
        Assert.True (cb.Subviews [1].NewKeyDownEvent (Key.CursorDown));
        Assert.Equal ("Two", selected);
        Assert.True (cb.IsShow);
        Assert.Equal (2, cb.SelectedItem);
        Assert.Equal ("Three", cb.Text);

        Assert.True (cb.NewKeyDownEvent (Key.Esc));
        Assert.Equal ("Two", selected);
        Assert.False (cb.IsShow);
        Assert.Equal (1, cb.SelectedItem);
        Assert.Equal ("", cb.Text);
    }

    [Fact]
    [AutoInitShutdown]
    public void HideDropdownListOnClick_False_OpenSelectedItem_With_Mouse_And_Key_F4 ()
    {
        var selected = "";
        var cb = new ComboBox { Height = 4, Width = 5, HideDropdownListOnClick = false };
        cb.SetSource (new List<string> { "One", "Two", "Three" });
        cb.OpenSelectedItem += (s, e) => selected = e.Value.ToString ();
        Application.Top.Add (cb);
        Application.Begin (Application.Top);

        Assert.False (cb.HideDropdownListOnClick);
        Assert.False (cb.IsShow);
        Assert.Equal (-1, cb.SelectedItem);
        Assert.Equal ("", cb.Text);

        Assert.True (
<<<<<<< HEAD
                     cb.MouseEvent (
                                    new MouseEvent { X = cb.ContentArea.Right - 1, Y = 0, Flags = MouseFlags.Button1Pressed }
=======
                     cb.OnMouseEvent (
                                    new MouseEvent { X = cb.Bounds.Right - 1, Y = 0, Flags = MouseFlags.Button1Pressed }
>>>>>>> bc24d90b
                                   )
                    );
        Assert.Equal ("", selected);
        Assert.True (cb.IsShow);
        Assert.Equal (0, cb.SelectedItem);
        Assert.Equal ("One", cb.Text);

        Assert.True (cb.Subviews [1].NewKeyDownEvent (Key.CursorDown));
        Assert.True (cb.NewKeyDownEvent (Key.F4));
        Assert.Equal ("Two", selected);
        Assert.False (cb.IsShow);
        Assert.Equal (1, cb.SelectedItem);
        Assert.Equal ("Two", cb.Text);
    }

    [Fact]
    [AutoInitShutdown]
    public void
        HideDropdownListOnClick_False_ReadOnly_True_OpenSelectedItem_With_Mouse_And_Key_CursorDown_And_Esc ()
    {
        var selected = "";
        var cb = new ComboBox { Height = 4, Width = 5, HideDropdownListOnClick = false, ReadOnly = true };
        cb.SetSource (new List<string> { "One", "Two", "Three" });
        cb.OpenSelectedItem += (s, e) => selected = e.Value.ToString ();
        Application.Top.Add (cb);
        Application.Begin (Application.Top);

        Assert.False (cb.HideDropdownListOnClick);
        Assert.True (cb.ReadOnly);
        Assert.False (cb.IsShow);
        Assert.Equal (-1, cb.SelectedItem);
        Assert.Equal ("", cb.Text);

        Assert.True (
<<<<<<< HEAD
                     cb.MouseEvent (
                                    new MouseEvent { X = cb.ContentArea.Right - 1, Y = 0, Flags = MouseFlags.Button1Pressed }
=======
                     cb.OnMouseEvent (
                                    new MouseEvent { X = cb.Bounds.Right - 1, Y = 0, Flags = MouseFlags.Button1Pressed }
>>>>>>> bc24d90b
                                   )
                    );
        Assert.Equal ("", selected);
        Assert.True (cb.IsShow);
        Assert.Equal (0, cb.SelectedItem);
        Assert.Equal ("One", cb.Text);

        Assert.True (cb.Subviews [1].NewKeyDownEvent (Key.CursorDown));
        Assert.Equal ("", selected);
        Assert.True (cb.IsShow);
        Assert.Equal (1, cb.SelectedItem);
        Assert.Equal ("Two", cb.Text);

        Assert.True (cb.Subviews [1].NewKeyDownEvent (Key.Enter));
        Assert.Equal ("Two", selected);
        Assert.False (cb.IsShow);
        Assert.Equal (1, cb.SelectedItem);
        Assert.Equal ("Two", cb.Text);

        Assert.True (cb.NewKeyDownEvent (Key.F4));
        Assert.Equal ("Two", selected);
        Assert.True (cb.IsShow);
        Assert.Equal (1, cb.SelectedItem);
        Assert.Equal ("Two", cb.Text);
        Assert.True (cb.Subviews [1].NewKeyDownEvent (Key.CursorDown));
        Assert.Equal ("Two", selected);
        Assert.True (cb.IsShow);
        Assert.Equal (2, cb.SelectedItem);
        Assert.Equal ("Three", cb.Text);

        Assert.True (cb.NewKeyDownEvent (Key.Esc));
        Assert.Equal ("Two", selected);
        Assert.False (cb.IsShow);
        Assert.Equal (1, cb.SelectedItem);
        Assert.Equal ("Two", cb.Text);
    }

    [Fact]
    [AutoInitShutdown]
    public void HideDropdownListOnClick_Gets_Sets ()
    {
        var selected = "";
        var cb = new ComboBox { Height = 4, Width = 5 };
        cb.SetSource (new List<string> { "One", "Two", "Three" });
        cb.OpenSelectedItem += (s, e) => selected = e.Value.ToString ();
        Application.Top.Add (cb);
        Application.Begin (Application.Top);

        Assert.False (cb.HideDropdownListOnClick);
        Assert.False (cb.IsShow);
        Assert.Equal (-1, cb.SelectedItem);
        Assert.Equal ("", cb.Text);

        Assert.True (
<<<<<<< HEAD
                     cb.MouseEvent (
                                    new MouseEvent { X = cb.ContentArea.Right - 1, Y = 0, Flags = MouseFlags.Button1Pressed }
=======
                     cb.OnMouseEvent (
                                    new MouseEvent { X = cb.Bounds.Right - 1, Y = 0, Flags = MouseFlags.Button1Pressed }
>>>>>>> bc24d90b
                                   )
                    );
        Assert.Equal ("", selected);
        Assert.True (cb.IsShow);
        Assert.Equal (0, cb.SelectedItem);
        Assert.Equal ("One", cb.Text);

        Assert.True (
                     cb.Subviews [1]
                       .OnMouseEvent (
                                    new MouseEvent { X = 0, Y = 1, Flags = MouseFlags.Button1Clicked }
                                   )
                    );
        Assert.Equal ("", selected);
        Assert.True (cb.IsShow);
        Assert.Equal (1, cb.SelectedItem);
        Assert.Equal ("Two", cb.Text);

        Assert.True (
                     cb.Subviews [1]
                       .OnMouseEvent (
                                    new MouseEvent { X = 0, Y = 1, Flags = MouseFlags.Button1Clicked }
                                   )
                    );
        Assert.Equal ("", selected);
        Assert.True (cb.IsShow);
        Assert.Equal (1, cb.SelectedItem);
        Assert.Equal ("Two", cb.Text);

        cb.HideDropdownListOnClick = true;

        Assert.True (
                     cb.Subviews [1]
                       .OnMouseEvent (
                                    new MouseEvent { X = 0, Y = 2, Flags = MouseFlags.Button1Clicked }
                                   )
                    );
        Assert.Equal ("Three", selected);
        Assert.False (cb.IsShow);
        Assert.Equal (2, cb.SelectedItem);
        Assert.Equal ("Three", cb.Text);

        Assert.True (
<<<<<<< HEAD
                     cb.MouseEvent (
                                    new MouseEvent { X = cb.ContentArea.Right - 1, Y = 0, Flags = MouseFlags.Button1Pressed }
=======
                     cb.OnMouseEvent (
                                    new MouseEvent { X = cb.Bounds.Right - 1, Y = 0, Flags = MouseFlags.Button1Pressed }
>>>>>>> bc24d90b
                                   )
                    );

        Assert.True (
                     cb.Subviews [1]
                       .OnMouseEvent (
                                    new MouseEvent { X = 0, Y = 2, Flags = MouseFlags.Button1Clicked }
                                   )
                    );
        Assert.Equal ("Three", selected);
        Assert.False (cb.IsShow);
        Assert.Equal (2, cb.SelectedItem);
        Assert.Equal ("Three", cb.Text);

        Assert.True (
<<<<<<< HEAD
                     cb.MouseEvent (
                                    new MouseEvent { X = cb.ContentArea.Right - 1, Y = 0, Flags = MouseFlags.Button1Pressed }
=======
                     cb.OnMouseEvent (
                                    new MouseEvent { X = cb.Bounds.Right - 1, Y = 0, Flags = MouseFlags.Button1Pressed }
>>>>>>> bc24d90b
                                   )
                    );
        Assert.Equal ("Three", selected);
        Assert.True (cb.IsShow);
        Assert.Equal (2, cb.SelectedItem);
        Assert.Equal ("Three", cb.Text);

        Assert.True (
                     cb.Subviews [1]
                       .OnMouseEvent (
                                    new MouseEvent { X = 0, Y = 0, Flags = MouseFlags.Button1Clicked }
                                   )
                    );
        Assert.Equal ("One", selected);
        Assert.False (cb.IsShow);
        Assert.Equal (0, cb.SelectedItem);
        Assert.Equal ("One", cb.Text);
    }

    [Fact]
    [AutoInitShutdown]
    public void HideDropdownListOnClick_True_Colapse_On_Click_Outside_Frame ()
    {
        var selected = "";
        var cb = new ComboBox { Height = 4, Width = 5, HideDropdownListOnClick = true };
        cb.SetSource (new List<string> { "One", "Two", "Three" });
        cb.OpenSelectedItem += (s, e) => selected = e.Value.ToString ();
        Application.Top.Add (cb);
        Application.Begin (Application.Top);

        Assert.True (cb.HideDropdownListOnClick);
        Assert.False (cb.IsShow);
        Assert.Equal (-1, cb.SelectedItem);
        Assert.Equal ("", cb.Text);

        Assert.True (
<<<<<<< HEAD
                     cb.MouseEvent (
                                    new MouseEvent { X = cb.ContentArea.Right - 1, Y = 0, Flags = MouseFlags.Button1Pressed }
=======
                     cb.OnMouseEvent (
                                    new MouseEvent { X = cb.Bounds.Right - 1, Y = 0, Flags = MouseFlags.Button1Pressed }
>>>>>>> bc24d90b
                                   )
                    );

        Assert.True (
                     cb.Subviews [1]
<<<<<<< HEAD
                       .MouseEvent (
                                    new MouseEvent { X = cb.ContentArea.Right - 1, Y = 0, Flags = MouseFlags.Button1Clicked }
=======
                       .OnMouseEvent (
                                    new MouseEvent { X = cb.Bounds.Right - 1, Y = 0, Flags = MouseFlags.Button1Clicked }
>>>>>>> bc24d90b
                                   )
                    );
        Assert.Equal ("", selected);
        Assert.True (cb.IsShow);
        Assert.Equal (-1, cb.SelectedItem);
        Assert.Equal ("", cb.Text);

        Assert.True (
                     cb.Subviews [1]
                       .OnMouseEvent (
                                    new MouseEvent { X = -1, Y = 0, Flags = MouseFlags.Button1Clicked }
                                   )
                    );
        Assert.Equal ("", selected);
        Assert.False (cb.IsShow);
        Assert.Equal (-1, cb.SelectedItem);
        Assert.Equal ("", cb.Text);

        Assert.True (cb.NewKeyDownEvent (Key.F4));

        Assert.True (
                     cb.Subviews [1]
<<<<<<< HEAD
                       .MouseEvent (
                                    new MouseEvent { X = cb.ContentArea.Right - 1, Y = 0, Flags = MouseFlags.Button1Clicked }
=======
                       .OnMouseEvent (
                                    new MouseEvent { X = cb.Bounds.Right - 1, Y = 0, Flags = MouseFlags.Button1Clicked }
>>>>>>> bc24d90b
                                   )
                    );
        Assert.Equal ("", selected);
        Assert.True (cb.IsShow);
        Assert.Equal (-1, cb.SelectedItem);
        Assert.Equal ("", cb.Text);

        Assert.True (
                     cb.Subviews [1]
                       .OnMouseEvent (
                                    new MouseEvent { X = 0, Y = -1, Flags = MouseFlags.Button1Clicked }
                                   )
                    );
        Assert.Equal ("", selected);
        Assert.False (cb.IsShow);
        Assert.Equal (-1, cb.SelectedItem);
        Assert.Equal ("", cb.Text);

        Assert.True (cb.NewKeyDownEvent (Key.F4));

        Assert.True (
                     cb.Subviews [1]
<<<<<<< HEAD
                       .MouseEvent (
                                    new MouseEvent { X = cb.ContentArea.Right - 1, Y = 0, Flags = MouseFlags.Button1Clicked }
=======
                       .OnMouseEvent (
                                    new MouseEvent { X = cb.Bounds.Right - 1, Y = 0, Flags = MouseFlags.Button1Clicked }
>>>>>>> bc24d90b
                                   )
                    );
        Assert.Equal ("", selected);
        Assert.True (cb.IsShow);
        Assert.Equal (-1, cb.SelectedItem);
        Assert.Equal ("", cb.Text);

        Assert.True (
                     cb.Subviews [1]
                       .OnMouseEvent (
                                    new MouseEvent { X = cb.Frame.Width, Y = 0, Flags = MouseFlags.Button1Clicked }
                                   )
                    );
        Assert.Equal ("", selected);
        Assert.False (cb.IsShow);
        Assert.Equal (-1, cb.SelectedItem);
        Assert.Equal ("", cb.Text);

        Assert.True (cb.NewKeyDownEvent (Key.F4));

        Assert.True (
                     cb.Subviews [1]
<<<<<<< HEAD
                       .MouseEvent (
                                    new MouseEvent { X = cb.ContentArea.Right - 1, Y = 0, Flags = MouseFlags.Button1Clicked }
=======
                       .OnMouseEvent (
                                    new MouseEvent { X = cb.Bounds.Right - 1, Y = 0, Flags = MouseFlags.Button1Clicked }
>>>>>>> bc24d90b
                                   )
                    );
        Assert.Equal ("", selected);
        Assert.True (cb.IsShow);
        Assert.Equal (-1, cb.SelectedItem);
        Assert.Equal ("", cb.Text);

        Assert.True (
                     cb.Subviews [1]
                       .OnMouseEvent (
                                    new MouseEvent { X = 0, Y = cb.Frame.Height, Flags = MouseFlags.Button1Clicked }
                                   )
                    );
        Assert.Equal ("", selected);
        Assert.False (cb.IsShow);
        Assert.Equal (-1, cb.SelectedItem);
        Assert.Equal ("", cb.Text);
    }

    [Fact]
    [AutoInitShutdown]
    public void HideDropdownListOnClick_True_Highlight_Current_Item ()
    {
        var selected = "";
        var cb = new ComboBox { Width = 6, Height = 4, HideDropdownListOnClick = true };
        cb.SetSource (new List<string> { "One", "Two", "Three" });
        cb.OpenSelectedItem += (s, e) => selected = e.Value.ToString ();
        Application.Top.Add (cb);
        Application.Begin (Application.Top);

        Assert.True (cb.HideDropdownListOnClick);
        Assert.False (cb.IsShow);
        Assert.Equal (-1, cb.SelectedItem);
        Assert.Equal ("", cb.Text);

        Assert.True (
<<<<<<< HEAD
                     cb.MouseEvent (
                                    new MouseEvent { X = cb.ContentArea.Right - 1, Y = 0, Flags = MouseFlags.Button1Pressed }
=======
                     cb.OnMouseEvent (
                                    new MouseEvent { X = cb.Bounds.Right - 1, Y = 0, Flags = MouseFlags.Button1Pressed }
>>>>>>> bc24d90b
                                   )
                    );
        Assert.Equal ("", selected);
        Assert.True (cb.IsShow);
        Assert.Equal (-1, cb.SelectedItem);
        Assert.Equal ("", cb.Text);
        cb.Draw ();

        TestHelpers.AssertDriverContentsWithFrameAre (
                                                      @"
     ▼
One   
Two   
Three ",
                                                      _output
                                                     );

        Attribute [] attributes =
        {
            // 0
            cb.Subviews [0].ColorScheme.Focus,

            // 1
            cb.Subviews [1].ColorScheme.HotFocus,

            // 2
            cb.Subviews [1].GetNormalColor ()
        };

        TestHelpers.AssertDriverAttributesAre (
                                               @"
000000
222222
222222
222222",
                                               Application.Driver,
                                               attributes
                                              );

        Assert.True (cb.Subviews [1].NewKeyDownEvent (Key.CursorDown));
        Assert.Equal ("", selected);
        Assert.True (cb.IsShow);
        Assert.Equal (-1, cb.SelectedItem);
        Assert.Equal ("", cb.Text);
        cb.Draw ();

        TestHelpers.AssertDriverAttributesAre (
                                               @"
000000
222222
000002
222222",
                                               Application.Driver,
                                               attributes
                                              );

        Assert.True (cb.Subviews [1].NewKeyDownEvent (Key.CursorDown));
        Assert.Equal ("", selected);
        Assert.True (cb.IsShow);
        Assert.Equal (-1, cb.SelectedItem);
        Assert.Equal ("", cb.Text);
        cb.Draw ();

        TestHelpers.AssertDriverAttributesAre (
                                               @"
000000
222222
222222
000002",
                                               Application.Driver,
                                               attributes
                                              );

        Assert.True (cb.Subviews [1].NewKeyDownEvent (Key.Enter));
        Assert.Equal ("Three", selected);
        Assert.False (cb.IsShow);
        Assert.Equal (2, cb.SelectedItem);
        Assert.Equal ("Three", cb.Text);

        Assert.True (cb.NewKeyDownEvent (Key.F4));
        Assert.Equal ("Three", selected);
        Assert.True (cb.IsShow);
        Assert.Equal (2, cb.SelectedItem);
        Assert.Equal ("Three", cb.Text);
        cb.Draw ();

        TestHelpers.AssertDriverAttributesAre (
                                               @"
000000
222222
222222
000002",
                                               Application.Driver,
                                               attributes
                                              );

        Assert.True (cb.Subviews [1].NewKeyDownEvent (Key.CursorUp));
        Assert.Equal ("Three", selected);
        Assert.True (cb.IsShow);
        Assert.Equal (2, cb.SelectedItem);
        Assert.Equal ("Three", cb.Text);
        cb.Draw ();

        TestHelpers.AssertDriverAttributesAre (
                                               @"
000000
222222
000002
111112",
                                               Application.Driver,
                                               attributes
                                              );

        Assert.True (cb.Subviews [1].NewKeyDownEvent (Key.CursorUp));
        Assert.Equal ("Three", selected);
        Assert.True (cb.IsShow);
        Assert.Equal (2, cb.SelectedItem);
        Assert.Equal ("Three", cb.Text);
        cb.Draw ();

        TestHelpers.AssertDriverAttributesAre (
                                               @"
000000
000002
222222
111112",
                                               Application.Driver,
                                               attributes
                                              );

        Assert.True (cb.NewKeyDownEvent (Key.F4));
        Assert.Equal ("Three", selected);
        Assert.False (cb.IsShow);
        Assert.Equal (2, cb.SelectedItem);
        Assert.Equal ("Three", cb.Text);
    }

    [Fact]
    [AutoInitShutdown]
    public void HideDropdownListOnClick_True_OpenSelectedItem_With_Mouse_And_Key_And_Mouse ()
    {
        var selected = "";
        var cb = new ComboBox { Height = 4, Width = 5, HideDropdownListOnClick = true };
        cb.SetSource (new List<string> { "One", "Two", "Three" });
        cb.OpenSelectedItem += (s, e) => selected = e.Value.ToString ();
        Application.Top.Add (cb);
        Application.Begin (Application.Top);

        Assert.True (cb.HideDropdownListOnClick);
        Assert.False (cb.IsShow);
        Assert.Equal (-1, cb.SelectedItem);
        Assert.Equal ("", cb.Text);

        Assert.True (
<<<<<<< HEAD
                     cb.MouseEvent (
                                    new MouseEvent { X = cb.ContentArea.Right - 1, Y = 0, Flags = MouseFlags.Button1Pressed }
=======
                     cb.OnMouseEvent (
                                    new MouseEvent { X = cb.Bounds.Right - 1, Y = 0, Flags = MouseFlags.Button1Pressed }
>>>>>>> bc24d90b
                                   )
                    );
        Assert.Equal ("", selected);
        Assert.True (cb.IsShow);
        Assert.Equal (-1, cb.SelectedItem);
        Assert.Equal ("", cb.Text);

        Assert.True (cb.Subviews [1].NewKeyDownEvent (Key.CursorDown));

        Assert.True (
<<<<<<< HEAD
                     cb.MouseEvent (
                                    new MouseEvent { X = cb.ContentArea.Right - 1, Y = 0, Flags = MouseFlags.Button1Pressed }
=======
                     cb.OnMouseEvent (
                                    new MouseEvent { X = cb.Bounds.Right - 1, Y = 0, Flags = MouseFlags.Button1Pressed }
>>>>>>> bc24d90b
                                   )
                    );
        Assert.Equal ("", selected);
        Assert.False (cb.IsShow);
        Assert.Equal (-1, cb.SelectedItem);
        Assert.Equal ("", cb.Text);

        Assert.True (
<<<<<<< HEAD
                     cb.MouseEvent (
                                    new MouseEvent { X = cb.ContentArea.Right - 1, Y = 0, Flags = MouseFlags.Button1Pressed }
=======
                     cb.OnMouseEvent (
                                    new MouseEvent { X = cb.Bounds.Right - 1, Y = 0, Flags = MouseFlags.Button1Pressed }
>>>>>>> bc24d90b
                                   )
                    );
        Assert.Equal ("", selected);
        Assert.True (cb.IsShow);
        Assert.Equal (-1, cb.SelectedItem);
        Assert.Equal ("", cb.Text);

        Assert.True (cb.Subviews [1].NewKeyDownEvent (Key.CursorUp));

        Assert.True (
<<<<<<< HEAD
                     cb.MouseEvent (
                                    new MouseEvent { X = cb.ContentArea.Right - 1, Y = 0, Flags = MouseFlags.Button1Pressed }
=======
                     cb.OnMouseEvent (
                                    new MouseEvent { X = cb.Bounds.Right - 1, Y = 0, Flags = MouseFlags.Button1Pressed }
>>>>>>> bc24d90b
                                   )
                    );
        Assert.Equal ("", selected);
        Assert.False (cb.IsShow);
        Assert.Equal (-1, cb.SelectedItem);
        Assert.Equal ("", cb.Text);
    }

    [Fact]
    [AutoInitShutdown]
    public void HideDropdownListOnClick_True_OpenSelectedItem_With_Mouse_And_Key_CursorDown_And_Esc ()
    {
        var selected = "";
        var cb = new ComboBox { Height = 4, Width = 5, HideDropdownListOnClick = true };
        cb.SetSource (new List<string> { "One", "Two", "Three" });
        cb.OpenSelectedItem += (s, e) => selected = e.Value.ToString ();
        Application.Top.Add (cb);
        Application.Begin (Application.Top);

        Assert.True (cb.HideDropdownListOnClick);
        Assert.False (cb.IsShow);
        Assert.Equal (-1, cb.SelectedItem);
        Assert.Equal ("", cb.Text);

        Assert.True (
<<<<<<< HEAD
                     cb.MouseEvent (
                                    new MouseEvent { X = cb.ContentArea.Right - 1, Y = 0, Flags = MouseFlags.Button1Pressed }
=======
                     cb.OnMouseEvent (
                                    new MouseEvent { X = cb.Bounds.Right - 1, Y = 0, Flags = MouseFlags.Button1Pressed }
>>>>>>> bc24d90b
                                   )
                    );
        Assert.Equal ("", selected);
        Assert.True (cb.IsShow);
        Assert.Equal (-1, cb.SelectedItem);
        Assert.Equal ("", cb.Text);

        Assert.True (cb.Subviews [1].NewKeyDownEvent (Key.CursorDown));
        Assert.Equal ("", selected);
        Assert.True (cb.IsShow);
        Assert.Equal (-1, cb.SelectedItem);
        Assert.Equal ("", cb.Text);

        Assert.True (cb.Subviews [1].NewKeyDownEvent (Key.Enter));
        Assert.Equal ("Two", selected);
        Assert.False (cb.IsShow);
        Assert.Equal (1, cb.SelectedItem);
        Assert.Equal ("Two", cb.Text);

        Assert.True (cb.NewKeyDownEvent (Key.F4));
        Assert.Equal ("Two", selected);
        Assert.True (cb.IsShow);
        Assert.Equal (1, cb.SelectedItem);
        Assert.Equal ("Two", cb.Text);
        Assert.True (cb.Subviews [1].NewKeyDownEvent (Key.CursorDown));
        Assert.Equal ("Two", selected);
        Assert.True (cb.IsShow);
        Assert.Equal (1, cb.SelectedItem);
        Assert.Equal ("Two", cb.Text);

        Assert.True (cb.NewKeyDownEvent (Key.Esc));
        Assert.Equal ("Two", selected);
        Assert.False (cb.IsShow);
        Assert.Equal (1, cb.SelectedItem);
        Assert.Equal ("Two", cb.Text);
    }

    [Fact]
    [AutoInitShutdown]
    public void HideDropdownListOnClick_True_OpenSelectedItem_With_Mouse_And_Key_F4 ()
    {
        var selected = "";
        var cb = new ComboBox { Height = 4, Width = 5, HideDropdownListOnClick = true };
        cb.SetSource (new List<string> { "One", "Two", "Three" });
        cb.OpenSelectedItem += (s, e) => selected = e.Value.ToString ();
        Application.Top.Add (cb);
        Application.Begin (Application.Top);

        Assert.True (cb.HideDropdownListOnClick);
        Assert.False (cb.IsShow);
        Assert.Equal (-1, cb.SelectedItem);
        Assert.Equal ("", cb.Text);

        Assert.True (
<<<<<<< HEAD
                     cb.MouseEvent (
                                    new MouseEvent { X = cb.ContentArea.Right - 1, Y = 0, Flags = MouseFlags.Button1Pressed }
=======
                     cb.OnMouseEvent (
                                    new MouseEvent { X = cb.Bounds.Right - 1, Y = 0, Flags = MouseFlags.Button1Pressed }
>>>>>>> bc24d90b
                                   )
                    );
        Assert.Equal ("", selected);
        Assert.True (cb.IsShow);
        Assert.Equal (-1, cb.SelectedItem);
        Assert.Equal ("", cb.Text);

        Assert.True (cb.Subviews [1].NewKeyDownEvent (Key.CursorDown));
        Assert.True (cb.NewKeyDownEvent (Key.F4));
        Assert.Equal ("", selected);
        Assert.False (cb.IsShow);
        Assert.Equal (-1, cb.SelectedItem);
        Assert.Equal ("", cb.Text);
    }

    [Fact]
    [AutoInitShutdown]
    public void KeyBindings_Command ()
    {
        List<string> source = new () { "One", "Two", "Three" };
        var cb = new ComboBox { Width = 10 };
        cb.SetSource (source);
        Application.Top.Add (cb);
        Application.Top.FocusFirst ();
        Assert.Equal (-1, cb.SelectedItem);
        Assert.Equal (string.Empty, cb.Text);
        var opened = false;
        cb.OpenSelectedItem += (s, _) => opened = true;
        Assert.True (cb.NewKeyDownEvent (Key.Enter));
        Assert.False (opened);
        cb.Text = "Tw";
        Assert.True (cb.NewKeyDownEvent (Key.Enter));
        Assert.True (opened);
        Assert.Equal ("Tw", cb.Text);
        Assert.False (cb.IsShow);
        cb.SetSource (null);
        Assert.False (cb.NewKeyDownEvent (Key.Enter));
        Assert.True (cb.NewKeyDownEvent (Key.F4)); // with no source also expand empty
        Assert.True (cb.IsShow);
        Assert.Equal (-1, cb.SelectedItem);
        cb.SetSource (source);
        cb.Text = "";
        Assert.True (cb.NewKeyDownEvent (Key.F4)); // collapse
        Assert.False (cb.IsShow);
        Assert.True (cb.NewKeyDownEvent (Key.F4)); // expand
        Assert.True (cb.IsShow);
        cb.Collapse ();
        Assert.False (cb.IsShow);
        Assert.True (cb.HasFocus);
        Assert.True (cb.NewKeyDownEvent (Key.CursorDown)); // losing focus
        Assert.False (cb.IsShow);
        Assert.False (cb.HasFocus);
        Application.Top.FocusFirst (); // Gets focus again
        Assert.False (cb.IsShow);
        Assert.True (cb.HasFocus);
        cb.Expand ();
        Assert.True (cb.IsShow);
        Assert.Equal (0, cb.SelectedItem);
        Assert.Equal ("One", cb.Text);
        Assert.True (cb.NewKeyDownEvent (Key.CursorDown));
        Assert.True (cb.IsShow);
        Assert.Equal (1, cb.SelectedItem);
        Assert.Equal ("Two", cb.Text);
        Assert.True (cb.NewKeyDownEvent (Key.CursorDown));
        Assert.True (cb.IsShow);
        Assert.Equal (2, cb.SelectedItem);
        Assert.Equal ("Three", cb.Text);
        Assert.True (cb.NewKeyDownEvent (Key.CursorDown));
        Assert.True (cb.IsShow);
        Assert.Equal (2, cb.SelectedItem);
        Assert.Equal ("Three", cb.Text);
        Assert.True (cb.NewKeyDownEvent (Key.CursorUp));
        Assert.True (cb.IsShow);
        Assert.Equal (1, cb.SelectedItem);
        Assert.Equal ("Two", cb.Text);
        Assert.True (cb.NewKeyDownEvent (Key.CursorUp));
        Assert.True (cb.IsShow);
        Assert.Equal (0, cb.SelectedItem);
        Assert.Equal ("One", cb.Text);
        Assert.True (cb.NewKeyDownEvent (Key.CursorUp));
        Assert.True (cb.IsShow);
        Assert.Equal (0, cb.SelectedItem);
        Assert.Equal ("One", cb.Text);
        Application.Begin (Application.Top);

        TestHelpers.AssertDriverContentsWithFrameAre (
                                                      @"
One      ▼
One       
",
                                                      _output
                                                     );

        Assert.True (cb.NewKeyDownEvent (Key.PageDown));
        Assert.True (cb.IsShow);
        Assert.Equal (1, cb.SelectedItem);
        Assert.Equal ("Two", cb.Text);
        Application.Begin (Application.Top);

        TestHelpers.AssertDriverContentsWithFrameAre (
                                                      @"
Two      ▼
Two       
",
                                                      _output
                                                     );

        Assert.True (cb.NewKeyDownEvent (Key.PageDown));
        Assert.True (cb.IsShow);
        Assert.Equal (2, cb.SelectedItem);
        Assert.Equal ("Three", cb.Text);
        Application.Begin (Application.Top);

        TestHelpers.AssertDriverContentsWithFrameAre (
                                                      @"
Three    ▼
Three     
",
                                                      _output
                                                     );
        Assert.True (cb.NewKeyDownEvent (Key.PageUp));
        Assert.True (cb.IsShow);
        Assert.Equal (1, cb.SelectedItem);
        Assert.Equal ("Two", cb.Text);
        Assert.True (cb.NewKeyDownEvent (Key.PageUp));
        Assert.True (cb.IsShow);
        Assert.Equal (0, cb.SelectedItem);
        Assert.Equal ("One", cb.Text);
        Assert.True (cb.NewKeyDownEvent (Key.F4));
        Assert.False (cb.IsShow);
        Assert.Equal (0, cb.SelectedItem);
        Assert.Equal ("One", cb.Text);
        Assert.True (cb.NewKeyDownEvent (Key.End));
        Assert.False (cb.IsShow);
        Assert.Equal (0, cb.SelectedItem);
        Assert.Equal ("One", cb.Text);
        Assert.True (cb.NewKeyDownEvent (Key.Home));
        Assert.False (cb.IsShow);
        Assert.Equal (0, cb.SelectedItem);
        Assert.Equal ("One", cb.Text);
        Assert.True (cb.NewKeyDownEvent (Key.F4));
        Assert.True (cb.IsShow);
        Assert.Equal (0, cb.SelectedItem);
        Assert.Equal ("One", cb.Text);
        Assert.True (cb.NewKeyDownEvent (Key.End));
        Assert.True (cb.IsShow);
        Assert.Equal (2, cb.SelectedItem);
        Assert.Equal ("Three", cb.Text);
        Assert.True (cb.NewKeyDownEvent (Key.Home));
        Assert.True (cb.IsShow);
        Assert.Equal (0, cb.SelectedItem);
        Assert.Equal ("One", cb.Text);
        Assert.True (cb.NewKeyDownEvent (Key.Esc));
        Assert.False (cb.IsShow);
        Assert.Equal (0, cb.SelectedItem);
        Assert.Equal ("", cb.Text);
        Assert.True (cb.NewKeyDownEvent (Key.CursorDown)); // losing focus
        Assert.False (cb.HasFocus);
        Assert.False (cb.IsShow);
        Assert.Equal (-1, cb.SelectedItem);
        Assert.Equal ("One", cb.Text);
        Application.Top.FocusFirst (); // Gets focus again
        Assert.True (cb.HasFocus);
        Assert.False (cb.IsShow);
        Assert.Equal (-1, cb.SelectedItem);
        Assert.Equal ("One", cb.Text);
        Assert.True (cb.NewKeyDownEvent (Key.U.WithCtrl));
        Assert.True (cb.HasFocus);
        Assert.True (cb.IsShow);
        Assert.Equal (-1, cb.SelectedItem);
        Assert.Equal ("", cb.Text);
        Assert.Equal (3, cb.Source.Count);
    }

    [Fact]
    [AutoInitShutdown]
    public void Source_Equal_Null_Or_Count_Equal_Zero_Sets_SelectedItem_Equal_To_Minus_One ()
    {
        var cb = new ComboBox ();
        Application.Top.Add (cb);
        Application.Top.FocusFirst ();
        Assert.Null (cb.Source);
        Assert.Equal (-1, cb.SelectedItem);
        List<string> source = new ();
        cb.SetSource (source);
        Assert.NotNull (cb.Source);
        Assert.Equal (0, cb.Source.Count);
        Assert.Equal (-1, cb.SelectedItem);
        source.Add ("One");
        Assert.Equal (1, cb.Source.Count);
        Assert.Equal (-1, cb.SelectedItem);
        Assert.True (cb.NewKeyDownEvent (Key.F4));
        Assert.True (cb.IsShow);
        Assert.Equal (0, cb.SelectedItem);
        Assert.Equal ("One", cb.Text);
        source.Add ("Two");
        Assert.Equal (0, cb.SelectedItem);
        Assert.Equal ("One", cb.Text);
        cb.Text = "T";
        Assert.True (cb.IsShow);
        Assert.Equal (-1, cb.SelectedItem);
        Assert.Equal ("T", cb.Text);
        Assert.True (cb.NewKeyDownEvent (Key.Enter));
        Assert.False (cb.IsShow);
        Assert.Equal (2, cb.Source.Count);
        Assert.Equal (-1, cb.SelectedItem);
        Assert.Equal ("T", cb.Text);
        Assert.True (cb.NewKeyDownEvent (Key.Esc));
        Assert.False (cb.IsShow);
        Assert.Equal (-1, cb.SelectedItem); // retains last accept selected item
        Assert.Equal ("", cb.Text); // clear text
        cb.SetSource (new List<string> ());
        Assert.Equal (0, cb.Source.Count);
        Assert.Equal (-1, cb.SelectedItem);
        Assert.Equal ("", cb.Text);
    }
}<|MERGE_RESOLUTION|>--- conflicted
+++ resolved
@@ -143,13 +143,8 @@
         Assert.Equal ("", cb.Text);
 
         Assert.True (
-<<<<<<< HEAD
-                     cb.MouseEvent (
-                                    new MouseEvent { X = cb.ContentArea.Right - 1, Y = 0, Flags = MouseFlags.Button1Pressed }
-=======
-                     cb.OnMouseEvent (
-                                    new MouseEvent { X = cb.Bounds.Right - 1, Y = 0, Flags = MouseFlags.Button1Pressed }
->>>>>>> bc24d90b
+                     cb.OnMouseEvent (
+                                    new MouseEvent { X = cb.ContentArea.Right - 1, Y = 0, Flags = MouseFlags.Button1Pressed }
                                    )
                     );
         Assert.Equal ("", selected);
@@ -204,13 +199,8 @@
         Assert.Equal ("", cb.Text);
 
         Assert.True (
-<<<<<<< HEAD
-                     cb.MouseEvent (
-                                    new MouseEvent { X = cb.ContentArea.Right - 1, Y = 0, Flags = MouseFlags.Button1Pressed }
-=======
-                     cb.OnMouseEvent (
-                                    new MouseEvent { X = cb.Bounds.Right - 1, Y = 0, Flags = MouseFlags.Button1Pressed }
->>>>>>> bc24d90b
+                     cb.OnMouseEvent (
+                                    new MouseEvent { X = cb.ContentArea.Right - 1, Y = 0, Flags = MouseFlags.Button1Pressed }
                                    )
                     );
         Assert.Equal ("", selected);
@@ -245,13 +235,8 @@
         Assert.Equal ("", cb.Text);
 
         Assert.True (
-<<<<<<< HEAD
-                     cb.MouseEvent (
-                                    new MouseEvent { X = cb.ContentArea.Right - 1, Y = 0, Flags = MouseFlags.Button1Pressed }
-=======
-                     cb.OnMouseEvent (
-                                    new MouseEvent { X = cb.Bounds.Right - 1, Y = 0, Flags = MouseFlags.Button1Pressed }
->>>>>>> bc24d90b
+                     cb.OnMouseEvent (
+                                    new MouseEvent { X = cb.ContentArea.Right - 1, Y = 0, Flags = MouseFlags.Button1Pressed }
                                    )
                     );
         Assert.Equal ("", selected);
@@ -306,13 +291,8 @@
         Assert.Equal ("", cb.Text);
 
         Assert.True (
-<<<<<<< HEAD
-                     cb.MouseEvent (
-                                    new MouseEvent { X = cb.ContentArea.Right - 1, Y = 0, Flags = MouseFlags.Button1Pressed }
-=======
-                     cb.OnMouseEvent (
-                                    new MouseEvent { X = cb.Bounds.Right - 1, Y = 0, Flags = MouseFlags.Button1Pressed }
->>>>>>> bc24d90b
+                     cb.OnMouseEvent (
+                                    new MouseEvent { X = cb.ContentArea.Right - 1, Y = 0, Flags = MouseFlags.Button1Pressed }
                                    )
                     );
         Assert.Equal ("", selected);
@@ -356,13 +336,8 @@
         Assert.Equal ("Three", cb.Text);
 
         Assert.True (
-<<<<<<< HEAD
-                     cb.MouseEvent (
-                                    new MouseEvent { X = cb.ContentArea.Right - 1, Y = 0, Flags = MouseFlags.Button1Pressed }
-=======
-                     cb.OnMouseEvent (
-                                    new MouseEvent { X = cb.Bounds.Right - 1, Y = 0, Flags = MouseFlags.Button1Pressed }
->>>>>>> bc24d90b
+                     cb.OnMouseEvent (
+                                    new MouseEvent { X = cb.ContentArea.Right - 1, Y = 0, Flags = MouseFlags.Button1Pressed }
                                    )
                     );
 
@@ -378,13 +353,8 @@
         Assert.Equal ("Three", cb.Text);
 
         Assert.True (
-<<<<<<< HEAD
-                     cb.MouseEvent (
-                                    new MouseEvent { X = cb.ContentArea.Right - 1, Y = 0, Flags = MouseFlags.Button1Pressed }
-=======
-                     cb.OnMouseEvent (
-                                    new MouseEvent { X = cb.Bounds.Right - 1, Y = 0, Flags = MouseFlags.Button1Pressed }
->>>>>>> bc24d90b
+                     cb.OnMouseEvent (
+                                    new MouseEvent { X = cb.ContentArea.Right - 1, Y = 0, Flags = MouseFlags.Button1Pressed }
                                    )
                     );
         Assert.Equal ("Three", selected);
@@ -421,25 +391,15 @@
         Assert.Equal ("", cb.Text);
 
         Assert.True (
-<<<<<<< HEAD
-                     cb.MouseEvent (
-                                    new MouseEvent { X = cb.ContentArea.Right - 1, Y = 0, Flags = MouseFlags.Button1Pressed }
-=======
-                     cb.OnMouseEvent (
-                                    new MouseEvent { X = cb.Bounds.Right - 1, Y = 0, Flags = MouseFlags.Button1Pressed }
->>>>>>> bc24d90b
-                                   )
-                    );
-
-        Assert.True (
-                     cb.Subviews [1]
-<<<<<<< HEAD
-                       .MouseEvent (
+                     cb.OnMouseEvent (
+                                    new MouseEvent { X = cb.ContentArea.Right - 1, Y = 0, Flags = MouseFlags.Button1Pressed }
+                                   )
+                    );
+
+        Assert.True (
+                     cb.Subviews [1]
+                       .OnMouseEvent (
                                     new MouseEvent { X = cb.ContentArea.Right - 1, Y = 0, Flags = MouseFlags.Button1Clicked }
-=======
-                       .OnMouseEvent (
-                                    new MouseEvent { X = cb.Bounds.Right - 1, Y = 0, Flags = MouseFlags.Button1Clicked }
->>>>>>> bc24d90b
                                    )
                     );
         Assert.Equal ("", selected);
@@ -462,13 +422,8 @@
 
         Assert.True (
                      cb.Subviews [1]
-<<<<<<< HEAD
-                       .MouseEvent (
+                       .OnMouseEvent (
                                     new MouseEvent { X = cb.ContentArea.Right - 1, Y = 0, Flags = MouseFlags.Button1Clicked }
-=======
-                       .OnMouseEvent (
-                                    new MouseEvent { X = cb.Bounds.Right - 1, Y = 0, Flags = MouseFlags.Button1Clicked }
->>>>>>> bc24d90b
                                    )
                     );
         Assert.Equal ("", selected);
@@ -491,13 +446,8 @@
 
         Assert.True (
                      cb.Subviews [1]
-<<<<<<< HEAD
-                       .MouseEvent (
+                       .OnMouseEvent (
                                     new MouseEvent { X = cb.ContentArea.Right - 1, Y = 0, Flags = MouseFlags.Button1Clicked }
-=======
-                       .OnMouseEvent (
-                                    new MouseEvent { X = cb.Bounds.Right - 1, Y = 0, Flags = MouseFlags.Button1Clicked }
->>>>>>> bc24d90b
                                    )
                     );
         Assert.Equal ("", selected);
@@ -520,13 +470,8 @@
 
         Assert.True (
                      cb.Subviews [1]
-<<<<<<< HEAD
-                       .MouseEvent (
+                       .OnMouseEvent (
                                     new MouseEvent { X = cb.ContentArea.Right - 1, Y = 0, Flags = MouseFlags.Button1Clicked }
-=======
-                       .OnMouseEvent (
-                                    new MouseEvent { X = cb.Bounds.Right - 1, Y = 0, Flags = MouseFlags.Button1Clicked }
->>>>>>> bc24d90b
                                    )
                     );
         Assert.Equal ("", selected);
@@ -563,13 +508,8 @@
         Assert.Equal ("", cb.Text);
 
         Assert.True (
-<<<<<<< HEAD
-                     cb.MouseEvent (
-                                    new MouseEvent { X = cb.ContentArea.Right - 1, Y = 0, Flags = MouseFlags.Button1Pressed }
-=======
-                     cb.OnMouseEvent (
-                                    new MouseEvent { X = cb.Bounds.Right - 1, Y = 0, Flags = MouseFlags.Button1Pressed }
->>>>>>> bc24d90b
+                     cb.OnMouseEvent (
+                                    new MouseEvent { X = cb.ContentArea.Right - 1, Y = 0, Flags = MouseFlags.Button1Pressed }
                                    )
                     );
         Assert.Equal ("", selected);
@@ -724,13 +664,8 @@
         Assert.Equal ("", cb.Text);
 
         Assert.True (
-<<<<<<< HEAD
-                     cb.MouseEvent (
-                                    new MouseEvent { X = cb.ContentArea.Right - 1, Y = 0, Flags = MouseFlags.Button1Pressed }
-=======
-                     cb.OnMouseEvent (
-                                    new MouseEvent { X = cb.Bounds.Right - 1, Y = 0, Flags = MouseFlags.Button1Pressed }
->>>>>>> bc24d90b
+                     cb.OnMouseEvent (
+                                    new MouseEvent { X = cb.ContentArea.Right - 1, Y = 0, Flags = MouseFlags.Button1Pressed }
                                    )
                     );
         Assert.Equal ("", selected);
@@ -741,28 +676,18 @@
         Assert.True (cb.Subviews [1].NewKeyDownEvent (Key.CursorDown));
 
         Assert.True (
-<<<<<<< HEAD
-                     cb.MouseEvent (
-                                    new MouseEvent { X = cb.ContentArea.Right - 1, Y = 0, Flags = MouseFlags.Button1Pressed }
-=======
-                     cb.OnMouseEvent (
-                                    new MouseEvent { X = cb.Bounds.Right - 1, Y = 0, Flags = MouseFlags.Button1Pressed }
->>>>>>> bc24d90b
-                                   )
-                    );
-        Assert.Equal ("", selected);
-        Assert.False (cb.IsShow);
-        Assert.Equal (-1, cb.SelectedItem);
-        Assert.Equal ("", cb.Text);
-
-        Assert.True (
-<<<<<<< HEAD
-                     cb.MouseEvent (
-                                    new MouseEvent { X = cb.ContentArea.Right - 1, Y = 0, Flags = MouseFlags.Button1Pressed }
-=======
-                     cb.OnMouseEvent (
-                                    new MouseEvent { X = cb.Bounds.Right - 1, Y = 0, Flags = MouseFlags.Button1Pressed }
->>>>>>> bc24d90b
+                     cb.OnMouseEvent (
+                                    new MouseEvent { X = cb.ContentArea.Right - 1, Y = 0, Flags = MouseFlags.Button1Pressed }
+                                   )
+                    );
+        Assert.Equal ("", selected);
+        Assert.False (cb.IsShow);
+        Assert.Equal (-1, cb.SelectedItem);
+        Assert.Equal ("", cb.Text);
+
+        Assert.True (
+                     cb.OnMouseEvent (
+                                    new MouseEvent { X = cb.ContentArea.Right - 1, Y = 0, Flags = MouseFlags.Button1Pressed }
                                    )
                     );
         Assert.Equal ("", selected);
@@ -773,13 +698,8 @@
         Assert.True (cb.Subviews [1].NewKeyDownEvent (Key.CursorUp));
 
         Assert.True (
-<<<<<<< HEAD
-                     cb.MouseEvent (
-                                    new MouseEvent { X = cb.ContentArea.Right - 1, Y = 0, Flags = MouseFlags.Button1Pressed }
-=======
-                     cb.OnMouseEvent (
-                                    new MouseEvent { X = cb.Bounds.Right - 1, Y = 0, Flags = MouseFlags.Button1Pressed }
->>>>>>> bc24d90b
+                     cb.OnMouseEvent (
+                                    new MouseEvent { X = cb.ContentArea.Right - 1, Y = 0, Flags = MouseFlags.Button1Pressed }
                                    )
                     );
         Assert.Equal ("", selected);
@@ -805,13 +725,8 @@
         Assert.Equal ("", cb.Text);
 
         Assert.True (
-<<<<<<< HEAD
-                     cb.MouseEvent (
-                                    new MouseEvent { X = cb.ContentArea.Right - 1, Y = 0, Flags = MouseFlags.Button1Pressed }
-=======
-                     cb.OnMouseEvent (
-                                    new MouseEvent { X = cb.Bounds.Right - 1, Y = 0, Flags = MouseFlags.Button1Pressed }
->>>>>>> bc24d90b
+                     cb.OnMouseEvent (
+                                    new MouseEvent { X = cb.ContentArea.Right - 1, Y = 0, Flags = MouseFlags.Button1Pressed }
                                    )
                     );
         Assert.Equal ("", selected);
@@ -866,13 +781,8 @@
         Assert.Equal ("", cb.Text);
 
         Assert.True (
-<<<<<<< HEAD
-                     cb.MouseEvent (
-                                    new MouseEvent { X = cb.ContentArea.Right - 1, Y = 0, Flags = MouseFlags.Button1Pressed }
-=======
-                     cb.OnMouseEvent (
-                                    new MouseEvent { X = cb.Bounds.Right - 1, Y = 0, Flags = MouseFlags.Button1Pressed }
->>>>>>> bc24d90b
+                     cb.OnMouseEvent (
+                                    new MouseEvent { X = cb.ContentArea.Right - 1, Y = 0, Flags = MouseFlags.Button1Pressed }
                                    )
                     );
         Assert.Equal ("", selected);
