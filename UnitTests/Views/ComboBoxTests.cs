--- conflicted
+++ resolved
@@ -1,834 +1,3 @@
-<<<<<<< HEAD
-﻿using System;
-using System.Collections.Generic;
-using System.Linq;
-using Xunit;
-using Xunit.Abstractions;
-
-namespace Terminal.Gui.ViewsTests {
-	public class ComboBoxTests {
-		ITestOutputHelper output;
-
-		public ComboBoxTests (ITestOutputHelper output)
-		{
-			this.output = output;
-		}
-
-		[Fact, AutoInitShutdown]
-		public void Constructors_Defaults ()
-		{
-			var cb = new ComboBox ();
-			cb.BeginInit ();
-			cb.EndInit ();
-			cb.LayoutSubviews ();
-			Assert.Equal (string.Empty, cb.Text);
-			Assert.Null (cb.Source);
-			Assert.False (cb.AutoSize);
-			Assert.Equal (new Rect (0, 0, 0, 2), cb.Frame);
-			Assert.Equal (-1, cb.SelectedItem);
-
-			cb = new ComboBox ("Test");
-			cb.BeginInit ();
-			cb.EndInit ();
-			cb.LayoutSubviews ();
-			Assert.Equal ("Test", cb.Text);
-			Assert.Null (cb.Source);
-			Assert.False (cb.AutoSize);
-			Assert.Equal (new Rect (0, 0, 0, 2), cb.Frame);
-			Assert.Equal (-1, cb.SelectedItem);
-
-			cb = new ComboBox (new Rect (1, 2, 10, 20), new List<string> () { "One", "Two", "Three" });
-			cb.BeginInit ();
-			cb.EndInit ();
-			cb.LayoutSubviews ();
-			Assert.Equal (string.Empty, cb.Text);
-			Assert.NotNull (cb.Source);
-			Assert.False (cb.AutoSize);
-			Assert.Equal (new Rect (1, 2, 10, 20), cb.Frame);
-			Assert.Equal (-1, cb.SelectedItem);
-
-			cb = new ComboBox (new List<string> () { "One", "Two", "Three" });
-			cb.BeginInit ();
-			cb.EndInit ();
-			cb.LayoutSubviews ();
-			Assert.Equal (string.Empty, cb.Text);
-			Assert.NotNull (cb.Source);
-			Assert.False (cb.AutoSize);
-			Assert.Equal (new Rect (0, 0, 0, 2), cb.Frame);
-			Assert.Equal (-1, cb.SelectedItem);
-		}
-
-		[Fact]
-		[AutoInitShutdown]
-		public void Constructor_With_Source_Initialize_With_The_Passed_SelectedItem ()
-		{
-			var cb = new ComboBox (new List<string> () { "One", "Two", "Three" }) {
-				SelectedItem = 1
-			};
-			cb.BeginInit ();
-			cb.EndInit ();
-			cb.LayoutSubviews ();
-			Assert.Equal ("Two", cb.Text);
-			Assert.NotNull (cb.Source);
-			Assert.False (cb.AutoSize);
-			Assert.Equal (new Rect (0, 0, 0, 2), cb.Frame);
-			Assert.Equal (1, cb.SelectedItem);
-		}
-
-		[Fact]
-		[AutoInitShutdown]
-		public void EnsureKeyEventsDoNotCauseExceptions ()
-		{
-			var comboBox = new ComboBox () {
-				Width = 0,
-				Source = ListView.MakeWrapper(Enumerable.Range (0, 15).Select (x => x.ToString ()).ToArray ()),
-				SelectedItem = 1
-			};
-
-
-			Application.Top.Add (comboBox);
-
-			foreach (var key in (KeyCode [])Enum.GetValues (typeof (KeyCode))) {
-				Assert.Null (Record.Exception (() => comboBox.NewKeyDownEvent (new (key))));
-			}
-		}
-
-		[Fact]
-		[AutoInitShutdown]
-		public void KeyBindings_Command ()
-		{
-			List<string> source = new List<string> () { "One", "Two", "Three" };
-			ComboBox cb = new ComboBox () { Width = 10 };
-			cb.SetSource (source);
-			Application.Top.Add (cb);
-			Application.Top.FocusFirst ();
-			Assert.Equal (-1, cb.SelectedItem);
-			Assert.Equal (string.Empty, cb.Text);
-			var opened = false;
-			cb.OpenSelectedItem += (s, _) => opened = true;
-			Assert.True (cb.NewKeyDownEvent (new (KeyCode.Enter)));
-			Assert.False (opened);
-			cb.Text = "Tw";
-			Assert.True (cb.NewKeyDownEvent (new (KeyCode.Enter)));
-			Assert.True (opened);
-			Assert.Equal ("Tw", cb.Text);
-			Assert.False (cb.IsShow);
-			cb.SetSource (null);
-			Assert.False (cb.NewKeyDownEvent (new (KeyCode.Enter)));
-			Assert.True (cb.NewKeyDownEvent (new (KeyCode.F4))); // with no source also expand empty
-			Assert.True (cb.IsShow);
-			Assert.Equal (-1, cb.SelectedItem);
-			cb.SetSource (source);
-			cb.Text = "";
-			Assert.True (cb.NewKeyDownEvent (new (KeyCode.F4))); // collapse
-			Assert.False (cb.IsShow);
-			Assert.True (cb.NewKeyDownEvent (new (KeyCode.F4))); // expand
-			Assert.True (cb.IsShow);
-			cb.Collapse ();
-			Assert.False (cb.IsShow);
-			Assert.True (cb.HasFocus);
-			Assert.True (cb.NewKeyDownEvent (new (KeyCode.CursorDown))); // losing focus
-			Assert.False (cb.IsShow);
-			Assert.False (cb.HasFocus);
-			Application.Top.FocusFirst (); // Gets focus again
-			Assert.False (cb.IsShow);
-			Assert.True (cb.HasFocus);
-			cb.Expand ();
-			Assert.True (cb.IsShow);
-			Assert.Equal (0, cb.SelectedItem);
-			Assert.Equal ("One", cb.Text);
-			Assert.True (cb.NewKeyDownEvent (new (KeyCode.CursorDown)));
-			Assert.True (cb.IsShow);
-			Assert.Equal (1, cb.SelectedItem);
-			Assert.Equal ("Two", cb.Text);
-			Assert.True (cb.NewKeyDownEvent (new (KeyCode.CursorDown)));
-			Assert.True (cb.IsShow);
-			Assert.Equal (2, cb.SelectedItem);
-			Assert.Equal ("Three", cb.Text);
-			Assert.True (cb.NewKeyDownEvent (new (KeyCode.CursorDown)));
-			Assert.True (cb.IsShow);
-			Assert.Equal (2, cb.SelectedItem);
-			Assert.Equal ("Three", cb.Text);
-			Assert.True (cb.NewKeyDownEvent (new (KeyCode.CursorUp)));
-			Assert.True (cb.IsShow);
-			Assert.Equal (1, cb.SelectedItem);
-			Assert.Equal ("Two", cb.Text);
-			Assert.True (cb.NewKeyDownEvent (new (KeyCode.CursorUp)));
-			Assert.True (cb.IsShow);
-			Assert.Equal (0, cb.SelectedItem);
-			Assert.Equal ("One", cb.Text);
-			Assert.True (cb.NewKeyDownEvent (new (KeyCode.CursorUp)));
-			Assert.True (cb.IsShow);
-			Assert.Equal (0, cb.SelectedItem);
-			Assert.Equal ("One", cb.Text);
-			Application.Begin (Application.Top);
-			TestHelpers.AssertDriverContentsWithFrameAre (@"
-One      ▼
-One       
-", output);
-
-			Assert.True (cb.NewKeyDownEvent (new (KeyCode.PageDown)));
-			Assert.True (cb.IsShow);
-			Assert.Equal (1, cb.SelectedItem);
-			Assert.Equal ("Two", cb.Text);
-			Application.Begin (Application.Top);
-			TestHelpers.AssertDriverContentsWithFrameAre (@"
-Two      ▼
-Two       
-", output);
-
-			Assert.True (cb.NewKeyDownEvent (new (KeyCode.PageDown)));
-			Assert.True (cb.IsShow);
-			Assert.Equal (2, cb.SelectedItem);
-			Assert.Equal ("Three", cb.Text);
-			Application.Begin (Application.Top);
-			TestHelpers.AssertDriverContentsWithFrameAre (@"
-Three    ▼
-Three     
-", output);
-			Assert.True (cb.NewKeyDownEvent (new (KeyCode.PageUp)));
-			Assert.True (cb.IsShow);
-			Assert.Equal (1, cb.SelectedItem);
-			Assert.Equal ("Two", cb.Text);
-			Assert.True (cb.NewKeyDownEvent (new (KeyCode.PageUp)));
-			Assert.True (cb.IsShow);
-			Assert.Equal (0, cb.SelectedItem);
-			Assert.Equal ("One", cb.Text);
-			Assert.True (cb.NewKeyDownEvent (new (KeyCode.F4)));
-			Assert.False (cb.IsShow);
-			Assert.Equal (0, cb.SelectedItem);
-			Assert.Equal ("One", cb.Text);
-			Assert.True (cb.NewKeyDownEvent (new (KeyCode.End)));
-			Assert.False (cb.IsShow);
-			Assert.Equal (0, cb.SelectedItem);
-			Assert.Equal ("One", cb.Text);
-			Assert.True (cb.NewKeyDownEvent (new (KeyCode.Home)));
-			Assert.False (cb.IsShow);
-			Assert.Equal (0, cb.SelectedItem);
-			Assert.Equal ("One", cb.Text);
-			Assert.True (cb.NewKeyDownEvent (new (KeyCode.F4)));
-			Assert.True (cb.IsShow);
-			Assert.Equal (0, cb.SelectedItem);
-			Assert.Equal ("One", cb.Text);
-			Assert.True (cb.NewKeyDownEvent (new (KeyCode.End)));
-			Assert.True (cb.IsShow);
-			Assert.Equal (2, cb.SelectedItem);
-			Assert.Equal ("Three", cb.Text);
-			Assert.True (cb.NewKeyDownEvent (new (KeyCode.Home)));
-			Assert.True (cb.IsShow);
-			Assert.Equal (0, cb.SelectedItem);
-			Assert.Equal ("One", cb.Text);
-			Assert.True (cb.NewKeyDownEvent (new (KeyCode.Esc)));
-			Assert.False (cb.IsShow);
-			Assert.Equal (0, cb.SelectedItem);
-			Assert.Equal ("", cb.Text);
-			Assert.True (cb.NewKeyDownEvent (new (KeyCode.CursorDown))); // losing focus
-			Assert.False (cb.HasFocus);
-			Assert.False (cb.IsShow);
-			Assert.Equal (-1, cb.SelectedItem);
-			Assert.Equal ("One", cb.Text);
-			Application.Top.FocusFirst (); // Gets focus again
-			Assert.True (cb.HasFocus);
-			Assert.False (cb.IsShow);
-			Assert.Equal (-1, cb.SelectedItem);
-			Assert.Equal ("One", cb.Text);
-			Assert.True (cb.NewKeyDownEvent (new (KeyCode.U | KeyCode.CtrlMask)));
-			Assert.True (cb.HasFocus);
-			Assert.True (cb.IsShow);
-			Assert.Equal (-1, cb.SelectedItem);
-			Assert.Equal ("", cb.Text);
-			Assert.Equal (3, cb.Source.Count);
-		}
-
-		[Fact]
-		[AutoInitShutdown]
-		public void Source_Equal_Null_Or_Count_Equal_Zero_Sets_SelectedItem_Equal_To_Minus_One ()
-		{
-			var cb = new ComboBox ();
-			Application.Top.Add (cb);
-			Application.Top.FocusFirst ();
-			Assert.Null (cb.Source);
-			Assert.Equal (-1, cb.SelectedItem);
-			var source = new List<string> ();
-			cb.SetSource (source);
-			Assert.NotNull (cb.Source);
-			Assert.Equal (0, cb.Source.Count);
-			Assert.Equal (-1, cb.SelectedItem);
-			source.Add ("One");
-			Assert.Equal (1, cb.Source.Count);
-			Assert.Equal (-1, cb.SelectedItem);
-			Assert.True (cb.NewKeyDownEvent (new (KeyCode.F4)));
-			Assert.True (cb.IsShow);
-			Assert.Equal (0, cb.SelectedItem);
-			Assert.Equal ("One", cb.Text);
-			source.Add ("Two");
-			Assert.Equal (0, cb.SelectedItem);
-			Assert.Equal ("One", cb.Text);
-			cb.Text = "T";
-			Assert.True (cb.IsShow);
-			Assert.Equal (-1, cb.SelectedItem);
-			Assert.Equal ("T", cb.Text);
-			Assert.True (cb.NewKeyDownEvent (new (KeyCode.Enter)));
-			Assert.False (cb.IsShow);
-			Assert.Equal (2, cb.Source.Count);
-			Assert.Equal (-1, cb.SelectedItem);
-			Assert.Equal ("T", cb.Text);
-			Assert.True (cb.NewKeyDownEvent (new (KeyCode.Esc)));
-			Assert.False (cb.IsShow);
-			Assert.Equal (-1, cb.SelectedItem); // retains last accept selected item
-			Assert.Equal ("", cb.Text); // clear text
-			cb.SetSource (new List<string> ());
-			Assert.Equal (0, cb.Source.Count);
-			Assert.Equal (-1, cb.SelectedItem);
-			Assert.Equal ("", cb.Text);
-		}
-
-		[Fact, AutoInitShutdown]
-		public void HideDropdownListOnClick_Gets_Sets ()
-		{
-			var selected = "";
-			var cb = new ComboBox {
-				Height = 4,
-				Width = 5
-			};
-			cb.SetSource (new List<string> { "One", "Two", "Three" });
-			cb.OpenSelectedItem += (s, e) => selected = e.Value.ToString ();
-			Application.Top.Add (cb);
-			Application.Begin (Application.Top);
-
-			Assert.False (cb.HideDropdownListOnClick);
-			Assert.False (cb.IsShow);
-			Assert.Equal (-1, cb.SelectedItem);
-			Assert.Equal ("", cb.Text);
-
-			Assert.True (cb.MouseEvent (new MouseEvent {
-				X = cb.Bounds.Right - 1,
-				Y = 0,
-				Flags = MouseFlags.Button1Pressed
-			}));
-			Assert.Equal ("", selected);
-			Assert.True (cb.IsShow);
-			Assert.Equal (0, cb.SelectedItem);
-			Assert.Equal ("One", cb.Text);
-
-			Assert.True (cb.Subviews [1].MouseEvent (new MouseEvent {
-				X = 0,
-				Y = 1,
-				Flags = MouseFlags.Button1Clicked
-			}));
-			Assert.Equal ("", selected);
-			Assert.True (cb.IsShow);
-			Assert.Equal (1, cb.SelectedItem);
-			Assert.Equal ("Two", cb.Text);
-			Assert.True (cb.Subviews [1].MouseEvent (new MouseEvent {
-				X = 0,
-				Y = 1,
-				Flags = MouseFlags.Button1Clicked
-			}));
-			Assert.Equal ("", selected);
-			Assert.True (cb.IsShow);
-			Assert.Equal (1, cb.SelectedItem);
-			Assert.Equal ("Two", cb.Text);
-
-			cb.HideDropdownListOnClick = true;
-
-			Assert.True (cb.Subviews [1].MouseEvent (new MouseEvent {
-				X = 0,
-				Y = 2,
-				Flags = MouseFlags.Button1Clicked
-			}));
-			Assert.Equal ("Three", selected);
-			Assert.False (cb.IsShow);
-			Assert.Equal (2, cb.SelectedItem);
-			Assert.Equal ("Three", cb.Text);
-
-			Assert.True (cb.MouseEvent (new MouseEvent {
-				X = cb.Bounds.Right - 1,
-				Y = 0,
-				Flags = MouseFlags.Button1Pressed
-			}));
-			Assert.True (cb.Subviews [1].MouseEvent (new MouseEvent {
-				X = 0,
-				Y = 2,
-				Flags = MouseFlags.Button1Clicked
-			}));
-			Assert.Equal ("Three", selected);
-			Assert.False (cb.IsShow);
-			Assert.Equal (2, cb.SelectedItem);
-			Assert.Equal ("Three", cb.Text);
-
-			Assert.True (cb.MouseEvent (new MouseEvent {
-				X = cb.Bounds.Right - 1,
-				Y = 0,
-				Flags = MouseFlags.Button1Pressed
-			}));
-			Assert.Equal ("Three", selected);
-			Assert.True (cb.IsShow);
-			Assert.Equal (2, cb.SelectedItem);
-			Assert.Equal ("Three", cb.Text);
-			Assert.True (cb.Subviews [1].MouseEvent (new MouseEvent {
-				X = 0,
-				Y = 0,
-				Flags = MouseFlags.Button1Clicked
-			}));
-			Assert.Equal ("One", selected);
-			Assert.False (cb.IsShow);
-			Assert.Equal (0, cb.SelectedItem);
-			Assert.Equal ("One", cb.Text);
-		}
-
-		[Fact, AutoInitShutdown]
-		public void HideDropdownListOnClick_True_OpenSelectedItem_With_Mouse_And_Key_And_Mouse ()
-		{
-			var selected = "";
-			var cb = new ComboBox {
-				Height = 4,
-				Width = 5,
-				HideDropdownListOnClick = true
-			};
-			cb.SetSource (new List<string> { "One", "Two", "Three" });
-			cb.OpenSelectedItem += (s, e) => selected = e.Value.ToString ();
-			Application.Top.Add (cb);
-			Application.Begin (Application.Top);
-
-			Assert.True (cb.HideDropdownListOnClick);
-			Assert.False (cb.IsShow);
-			Assert.Equal (-1, cb.SelectedItem);
-			Assert.Equal ("", cb.Text);
-
-			Assert.True (cb.MouseEvent (new MouseEvent {
-				X = cb.Bounds.Right - 1,
-				Y = 0,
-				Flags = MouseFlags.Button1Pressed
-			}));
-			Assert.Equal ("", selected);
-			Assert.True (cb.IsShow);
-			Assert.Equal (-1, cb.SelectedItem);
-			Assert.Equal ("", cb.Text);
-
-			Assert.True (cb.Subviews [1].NewKeyDownEvent (new (KeyCode.CursorDown)));
-			Assert.True (cb.MouseEvent (new MouseEvent {
-				X = cb.Bounds.Right - 1,
-				Y = 0,
-				Flags = MouseFlags.Button1Pressed
-			}));
-			Assert.Equal ("", selected);
-			Assert.False (cb.IsShow);
-			Assert.Equal (-1, cb.SelectedItem);
-			Assert.Equal ("", cb.Text);
-
-			Assert.True (cb.MouseEvent (new MouseEvent {
-				X = cb.Bounds.Right - 1,
-				Y = 0,
-				Flags = MouseFlags.Button1Pressed
-			}));
-			Assert.Equal ("", selected);
-			Assert.True (cb.IsShow);
-			Assert.Equal (-1, cb.SelectedItem);
-			Assert.Equal ("", cb.Text);
-
-			Assert.True (cb.Subviews [1].NewKeyDownEvent (new (KeyCode.CursorUp)));
-			Assert.True (cb.MouseEvent (new MouseEvent {
-				X = cb.Bounds.Right - 1,
-				Y = 0,
-				Flags = MouseFlags.Button1Pressed
-			}));
-			Assert.Equal ("", selected);
-			Assert.False (cb.IsShow);
-			Assert.Equal (-1, cb.SelectedItem);
-			Assert.Equal ("", cb.Text);
-		}
-
-		[Fact, AutoInitShutdown]
-		public void HideDropdownListOnClick_True_OpenSelectedItem_With_Mouse_And_Key_CursorDown_And_Esc ()
-		{
-			var selected = "";
-			var cb = new ComboBox {
-				Height = 4,
-				Width = 5,
-				HideDropdownListOnClick = true
-			};
-			cb.SetSource (new List<string> { "One", "Two", "Three" });
-			cb.OpenSelectedItem += (s, e) => selected = e.Value.ToString ();
-			Application.Top.Add (cb);
-			Application.Begin (Application.Top);
-
-			Assert.True (cb.HideDropdownListOnClick);
-			Assert.False (cb.IsShow);
-			Assert.Equal (-1, cb.SelectedItem);
-			Assert.Equal ("", cb.Text);
-
-			Assert.True (cb.MouseEvent (new MouseEvent {
-				X = cb.Bounds.Right - 1,
-				Y = 0,
-				Flags = MouseFlags.Button1Pressed
-			}));
-			Assert.Equal ("", selected);
-			Assert.True (cb.IsShow);
-			Assert.Equal (-1, cb.SelectedItem);
-			Assert.Equal ("", cb.Text);
-
-			Assert.True (cb.Subviews [1].NewKeyDownEvent (new (KeyCode.CursorDown)));
-			Assert.Equal ("", selected);
-			Assert.True (cb.IsShow);
-			Assert.Equal (-1, cb.SelectedItem);
-			Assert.Equal ("", cb.Text);
-
-			Assert.True (cb.Subviews [1].NewKeyDownEvent (new (KeyCode.Enter)));
-			Assert.Equal ("Two", selected);
-			Assert.False (cb.IsShow);
-			Assert.Equal (1, cb.SelectedItem);
-			Assert.Equal ("Two", cb.Text);
-
-			Assert.True (cb.NewKeyDownEvent (new (KeyCode.F4)));
-			Assert.Equal ("Two", selected);
-			Assert.True (cb.IsShow);
-			Assert.Equal (1, cb.SelectedItem);
-			Assert.Equal ("Two", cb.Text);
-			Assert.True (cb.Subviews [1].NewKeyDownEvent (new (KeyCode.CursorDown)));
-			Assert.Equal ("Two", selected);
-			Assert.True (cb.IsShow);
-			Assert.Equal (1, cb.SelectedItem);
-			Assert.Equal ("Two", cb.Text);
-
-			Assert.True (cb.NewKeyDownEvent (new (KeyCode.Esc)));
-			Assert.Equal ("Two", selected);
-			Assert.False (cb.IsShow);
-			Assert.Equal (1, cb.SelectedItem);
-			Assert.Equal ("Two", cb.Text);
-		}
-
-		[Fact, AutoInitShutdown]
-		public void HideDropdownListOnClick_False_OpenSelectedItem_With_Mouse_And_Key_CursorDown_And_Esc ()
-		{
-			var selected = "";
-			var cb = new ComboBox {
-				Height = 4,
-				Width = 5,
-				HideDropdownListOnClick = false
-			};
-			cb.SetSource (new List<string> { "One", "Two", "Three" });
-			cb.OpenSelectedItem += (s, e) => selected = e.Value.ToString ();
-			Application.Top.Add (cb);
-			Application.Begin (Application.Top);
-
-			Assert.False (cb.HideDropdownListOnClick);
-			Assert.False (cb.ReadOnly);
-			Assert.False (cb.IsShow);
-			Assert.Equal (-1, cb.SelectedItem);
-			Assert.Equal ("", cb.Text);
-
-			Assert.True (cb.MouseEvent (new MouseEvent {
-				X = cb.Bounds.Right - 1,
-				Y = 0,
-				Flags = MouseFlags.Button1Pressed
-			}));
-			Assert.Equal ("", selected);
-			Assert.True (cb.IsShow);
-			Assert.Equal (0, cb.SelectedItem);
-			Assert.Equal ("One", cb.Text);
-
-			Assert.True (cb.Subviews [1].NewKeyDownEvent (new (KeyCode.CursorDown)));
-			Assert.Equal ("", selected);
-			Assert.True (cb.IsShow);
-			Assert.Equal (1, cb.SelectedItem);
-			Assert.Equal ("Two", cb.Text);
-
-			Assert.True (cb.Subviews [1].NewKeyDownEvent (new (KeyCode.Enter)));
-			Assert.Equal ("Two", selected);
-			Assert.False (cb.IsShow);
-			Assert.Equal (1, cb.SelectedItem);
-			Assert.Equal ("Two", cb.Text);
-
-			Assert.True (cb.NewKeyDownEvent (new (KeyCode.F4)));
-			Assert.Equal ("Two", selected);
-			Assert.True (cb.IsShow);
-			Assert.Equal (1, cb.SelectedItem);
-			Assert.Equal ("Two", cb.Text);
-			Assert.True (cb.Subviews [1].NewKeyDownEvent (new (KeyCode.CursorDown)));
-			Assert.Equal ("Two", selected);
-			Assert.True (cb.IsShow);
-			Assert.Equal (2, cb.SelectedItem);
-			Assert.Equal ("Three", cb.Text);
-
-			Assert.True (cb.NewKeyDownEvent (new (KeyCode.Esc)));
-			Assert.Equal ("Two", selected);
-			Assert.False (cb.IsShow);
-			Assert.Equal (1, cb.SelectedItem);
-			Assert.Equal ("", cb.Text);
-		}
-
-		[Fact, AutoInitShutdown]
-		public void HideDropdownListOnClick_False_ReadOnly_True_OpenSelectedItem_With_Mouse_And_Key_CursorDown_And_Esc ()
-		{
-			var selected = "";
-			var cb = new ComboBox {
-				Height = 4,
-				Width = 5,
-				HideDropdownListOnClick = false,
-				ReadOnly = true
-			};
-			cb.SetSource (new List<string> { "One", "Two", "Three" });
-			cb.OpenSelectedItem += (s, e) => selected = e.Value.ToString ();
-			Application.Top.Add (cb);
-			Application.Begin (Application.Top);
-
-			Assert.False (cb.HideDropdownListOnClick);
-			Assert.True (cb.ReadOnly);
-			Assert.False (cb.IsShow);
-			Assert.Equal (-1, cb.SelectedItem);
-			Assert.Equal ("", cb.Text);
-
-			Assert.True (cb.MouseEvent (new MouseEvent {
-				X = cb.Bounds.Right - 1,
-				Y = 0,
-				Flags = MouseFlags.Button1Pressed
-			}));
-			Assert.Equal ("", selected);
-			Assert.True (cb.IsShow);
-			Assert.Equal (0, cb.SelectedItem);
-			Assert.Equal ("One", cb.Text);
-
-			Assert.True (cb.Subviews [1].NewKeyDownEvent (new (KeyCode.CursorDown)));
-			Assert.Equal ("", selected);
-			Assert.True (cb.IsShow);
-			Assert.Equal (1, cb.SelectedItem);
-			Assert.Equal ("Two", cb.Text);
-
-			Assert.True (cb.Subviews [1].NewKeyDownEvent (new (KeyCode.Enter)));
-			Assert.Equal ("Two", selected);
-			Assert.False (cb.IsShow);
-			Assert.Equal (1, cb.SelectedItem);
-			Assert.Equal ("Two", cb.Text);
-
-			Assert.True (cb.NewKeyDownEvent (new (KeyCode.F4)));
-			Assert.Equal ("Two", selected);
-			Assert.True (cb.IsShow);
-			Assert.Equal (1, cb.SelectedItem);
-			Assert.Equal ("Two", cb.Text);
-			Assert.True (cb.Subviews [1].NewKeyDownEvent (new (KeyCode.CursorDown)));
-			Assert.Equal ("Two", selected);
-			Assert.True (cb.IsShow);
-			Assert.Equal (2, cb.SelectedItem);
-			Assert.Equal ("Three", cb.Text);
-
-			Assert.True (cb.NewKeyDownEvent (new (KeyCode.Esc)));
-			Assert.Equal ("Two", selected);
-			Assert.False (cb.IsShow);
-			Assert.Equal (1, cb.SelectedItem);
-			Assert.Equal ("Two", cb.Text);
-		}
-
-		[Fact, AutoInitShutdown]
-		public void HideDropdownListOnClick_True_OpenSelectedItem_With_Mouse_And_Key_F4 ()
-		{
-			var selected = "";
-			var cb = new ComboBox {
-				Height = 4,
-				Width = 5,
-				HideDropdownListOnClick = true
-			};
-			cb.SetSource (new List<string> { "One", "Two", "Three" });
-			cb.OpenSelectedItem += (s, e) => selected = e.Value.ToString ();
-			Application.Top.Add (cb);
-			Application.Begin (Application.Top);
-
-			Assert.True (cb.HideDropdownListOnClick);
-			Assert.False (cb.IsShow);
-			Assert.Equal (-1, cb.SelectedItem);
-			Assert.Equal ("", cb.Text);
-
-			Assert.True (cb.MouseEvent (new MouseEvent {
-				X = cb.Bounds.Right - 1,
-				Y = 0,
-				Flags = MouseFlags.Button1Pressed
-			}));
-			Assert.Equal ("", selected);
-			Assert.True (cb.IsShow);
-			Assert.Equal (-1, cb.SelectedItem);
-			Assert.Equal ("", cb.Text);
-
-			Assert.True (cb.Subviews [1].NewKeyDownEvent (new (KeyCode.CursorDown)));
-			Assert.True (cb.NewKeyDownEvent (new (KeyCode.F4)));
-			Assert.Equal ("", selected);
-			Assert.False (cb.IsShow);
-			Assert.Equal (-1, cb.SelectedItem);
-			Assert.Equal ("", cb.Text);
-		}
-
-		[Fact, AutoInitShutdown]
-		public void HideDropdownListOnClick_False_OpenSelectedItem_With_Mouse_And_Key_F4 ()
-		{
-			var selected = "";
-			var cb = new ComboBox {
-				Height = 4,
-				Width = 5,
-				HideDropdownListOnClick = false
-			};
-			cb.SetSource (new List<string> { "One", "Two", "Three" });
-			cb.OpenSelectedItem += (s, e) => selected = e.Value.ToString ();
-			Application.Top.Add (cb);
-			Application.Begin (Application.Top);
-
-			Assert.False (cb.HideDropdownListOnClick);
-			Assert.False (cb.IsShow);
-			Assert.Equal (-1, cb.SelectedItem);
-			Assert.Equal ("", cb.Text);
-
-			Assert.True (cb.MouseEvent (new MouseEvent {
-				X = cb.Bounds.Right - 1,
-				Y = 0,
-				Flags = MouseFlags.Button1Pressed
-			}));
-			Assert.Equal ("", selected);
-			Assert.True (cb.IsShow);
-			Assert.Equal (0, cb.SelectedItem);
-			Assert.Equal ("One", cb.Text);
-
-			Assert.True (cb.Subviews [1].NewKeyDownEvent (new (KeyCode.CursorDown)));
-			Assert.True (cb.NewKeyDownEvent (new (KeyCode.F4)));
-			Assert.Equal ("Two", selected);
-			Assert.False (cb.IsShow);
-			Assert.Equal (1, cb.SelectedItem);
-			Assert.Equal ("Two", cb.Text);
-		}
-
-		[Fact, AutoInitShutdown]
-		public void HideDropdownListOnClick_True_Colapse_On_Click_Outside_Frame ()
-		{
-			var selected = "";
-			var cb = new ComboBox {
-				Height = 4,
-				Width = 5,
-				HideDropdownListOnClick = true
-			};
-			cb.SetSource (new List<string> { "One", "Two", "Three" });
-			cb.OpenSelectedItem += (s, e) => selected = e.Value.ToString ();
-			Application.Top.Add (cb);
-			Application.Begin (Application.Top);
-
-			Assert.True (cb.HideDropdownListOnClick);
-			Assert.False (cb.IsShow);
-			Assert.Equal (-1, cb.SelectedItem);
-			Assert.Equal ("", cb.Text);
-
-			Assert.True (cb.MouseEvent (new MouseEvent {
-				X = cb.Bounds.Right - 1,
-				Y = 0,
-				Flags = MouseFlags.Button1Pressed
-			}));
-			Assert.True (cb.Subviews [1].MouseEvent (new MouseEvent {
-				X = cb.Bounds.Right - 1,
-				Y = 0,
-				Flags = MouseFlags.Button1Clicked
-			}));
-			Assert.Equal ("", selected);
-			Assert.True (cb.IsShow);
-			Assert.Equal (-1, cb.SelectedItem);
-			Assert.Equal ("", cb.Text);
-
-			Assert.True (cb.Subviews [1].MouseEvent (new MouseEvent {
-				X = -1,
-				Y = 0,
-				Flags = MouseFlags.Button1Clicked
-			}));
-			Assert.Equal ("", selected);
-			Assert.False (cb.IsShow);
-			Assert.Equal (-1, cb.SelectedItem);
-			Assert.Equal ("", cb.Text);
-
-			Assert.True (cb.NewKeyDownEvent (new (KeyCode.F4)));
-			Assert.True (cb.Subviews [1].MouseEvent (new MouseEvent {
-				X = cb.Bounds.Right - 1,
-				Y = 0,
-				Flags = MouseFlags.Button1Clicked
-			}));
-			Assert.Equal ("", selected);
-			Assert.True (cb.IsShow);
-			Assert.Equal (-1, cb.SelectedItem);
-			Assert.Equal ("", cb.Text);
-			Assert.True (cb.Subviews [1].MouseEvent (new MouseEvent {
-				X = 0,
-				Y = -1,
-				Flags = MouseFlags.Button1Clicked
-			}));
-			Assert.Equal ("", selected);
-			Assert.False (cb.IsShow);
-			Assert.Equal (-1, cb.SelectedItem);
-			Assert.Equal ("", cb.Text);
-
-			Assert.True (cb.NewKeyDownEvent (new (KeyCode.F4)));
-			Assert.True (cb.Subviews [1].MouseEvent (new MouseEvent {
-				X = cb.Bounds.Right - 1,
-				Y = 0,
-				Flags = MouseFlags.Button1Clicked
-			}));
-			Assert.Equal ("", selected);
-			Assert.True (cb.IsShow);
-			Assert.Equal (-1, cb.SelectedItem);
-			Assert.Equal ("", cb.Text);
-			Assert.True (cb.Subviews [1].MouseEvent (new MouseEvent {
-				X = cb.Frame.Width,
-				Y = 0,
-				Flags = MouseFlags.Button1Clicked
-			}));
-			Assert.Equal ("", selected);
-			Assert.False (cb.IsShow);
-			Assert.Equal (-1, cb.SelectedItem);
-			Assert.Equal ("", cb.Text);
-
-			Assert.True (cb.NewKeyDownEvent (new (KeyCode.F4)));
-			Assert.True (cb.Subviews [1].MouseEvent (new MouseEvent {
-				X = cb.Bounds.Right - 1,
-				Y = 0,
-				Flags = MouseFlags.Button1Clicked
-			}));
-			Assert.Equal ("", selected);
-			Assert.True (cb.IsShow);
-			Assert.Equal (-1, cb.SelectedItem);
-			Assert.Equal ("", cb.Text);
-			Assert.True (cb.Subviews [1].MouseEvent (new MouseEvent {
-				X = 0,
-				Y = cb.Frame.Height,
-				Flags = MouseFlags.Button1Clicked
-			}));
-			Assert.Equal ("", selected);
-			Assert.False (cb.IsShow);
-			Assert.Equal (-1, cb.SelectedItem);
-			Assert.Equal ("", cb.Text);
-		}
-
-		[Fact, AutoInitShutdown]
-		public void HideDropdownListOnClick_True_Highlight_Current_Item ()
-		{
-			var selected = "";
-			var cb = new ComboBox {
-				Width = 6,
-				Height = 4,
-				HideDropdownListOnClick = true,
-			};
-			cb.SetSource (new List<string> { "One", "Two", "Three" });
-			cb.OpenSelectedItem += (s, e) => selected = e.Value.ToString ();
-			Application.Top.Add (cb);
-			Application.Begin (Application.Top);
-
-			Assert.True (cb.HideDropdownListOnClick);
-			Assert.False (cb.IsShow);
-			Assert.Equal (-1, cb.SelectedItem);
-			Assert.Equal ("", cb.Text);
-
-			Assert.True (cb.MouseEvent (new MouseEvent {
-				X = cb.Bounds.Right - 1,
-				Y = 0,
-				Flags = MouseFlags.Button1Pressed
-			}));
-			Assert.Equal ("", selected);
-			Assert.True (cb.IsShow);
-			Assert.Equal (-1, cb.SelectedItem);
-			Assert.Equal ("", cb.Text);
-			cb.Draw ();
-			TestHelpers.AssertDriverContentsWithFrameAre (@"
-=======
 ﻿using Xunit.Abstractions;
 
 namespace Terminal.Gui.ViewsTests;
@@ -1351,7 +520,6 @@
 
         TestHelpers.AssertDriverContentsWithFrameAre (
                                                       @"
->>>>>>> 4430fe2c
      ▼
 One   
 Two   
