--- conflicted
+++ resolved
@@ -314,8 +314,6 @@
         Assert.False (shortcut.CanFocus);
         Assert.True (shortcut.CommandView.CanFocus);
     }
-<<<<<<< HEAD
-=======
 
     [Theory]
     //  0123456789
@@ -571,6 +569,4 @@
         current.Dispose ();
 
     }
-
->>>>>>> 13cbdabd
 }