using System;
using System.Collections.Generic;
using System.Data;
using System.Linq;
using System.Threading.Tasks;
using Terminal.Gui;
using Xunit;
using System.Globalization;
using Xunit.Abstractions;
using System.Reflection;

namespace Terminal.Gui.ViewTests {

	public class TableViewTests {
#if false // BUGBUG: v2 - Table scenarios are working fine; Will fix these unit test later
		readonly ITestOutputHelper output;

		public TableViewTests (ITestOutputHelper output)
		{
			this.output = output;
		}
		[Fact]
		public void EnsureValidScrollOffsets_WithNoCells ()
		{
			var tableView = new TableView ();

			Assert.Equal (0, tableView.RowOffset);
			Assert.Equal (0, tableView.ColumnOffset);

			// Set empty table
			tableView.Table = new DataTable ();

			// Since table has no rows or columns scroll offset should default to 0
			tableView.EnsureValidScrollOffsets ();
			Assert.Equal (0, tableView.RowOffset);
			Assert.Equal (0, tableView.ColumnOffset);
		}



		[Fact]
		public void EnsureValidScrollOffsets_LoadSmallerTable ()
		{
			var tableView = new TableView ();
			tableView.Bounds = new Rect (0, 0, 25, 10);

			Assert.Equal (0, tableView.RowOffset);
			Assert.Equal (0, tableView.ColumnOffset);

			// Set big table
			tableView.Table = BuildTable (25, 50);

			// Scroll down and along
			tableView.RowOffset = 20;
			tableView.ColumnOffset = 10;

			tableView.EnsureValidScrollOffsets ();

			// The scroll should be valid at the moment
			Assert.Equal (20, tableView.RowOffset);
			Assert.Equal (10, tableView.ColumnOffset);

			// Set small table
			tableView.Table = BuildTable (2, 2);

			// Setting a small table should automatically trigger fixing the scroll offsets to ensure valid cells
			Assert.Equal (0, tableView.RowOffset);
			Assert.Equal (0, tableView.ColumnOffset);


			// Trying to set invalid indexes should not be possible
			tableView.RowOffset = 20;
			tableView.ColumnOffset = 10;

			Assert.Equal (1, tableView.RowOffset);
			Assert.Equal (1, tableView.ColumnOffset);
		}

		[Fact]
		[AutoInitShutdown]
		public void Redraw_EmptyTable ()
		{
			var tableView = new TableView ();
			tableView.ColorScheme = new ColorScheme ();
			tableView.Bounds = new Rect (0, 0, 25, 10);

			// Set a table with 1 column
			tableView.Table = BuildTable (1, 50);
			tableView.Redraw (tableView.Bounds);

			tableView.Table.Columns.Remove (tableView.Table.Columns [0]);
			tableView.Redraw (tableView.Bounds);
		}


		[Fact]
		public void SelectedCellChanged_NotFiredForSameValue ()
		{
			var tableView = new TableView () {
				Table = BuildTable (25, 50)
			};

			bool called = false;
			tableView.SelectedCellChanged += (s, e) => { called = true; };

			Assert.Equal (0, tableView.SelectedColumn);
			Assert.False (called);

			// Changing value to same as it already was should not raise an event
			tableView.SelectedColumn = 0;

			Assert.False (called);

			tableView.SelectedColumn = 10;
			Assert.True (called);
		}



		[Fact]
		public void SelectedCellChanged_SelectedColumnIndexesCorrect ()
		{
			var tableView = new TableView () {
				Table = BuildTable (25, 50)
			};

			bool called = false;
			tableView.SelectedCellChanged += (s, e) => {
				called = true;
				Assert.Equal (0, e.OldCol);
				Assert.Equal (10, e.NewCol);
			};

			tableView.SelectedColumn = 10;
			Assert.True (called);
		}

		[Fact]
		public void SelectedCellChanged_SelectedRowIndexesCorrect ()
		{
			var tableView = new TableView () {
				Table = BuildTable (25, 50)
			};

			bool called = false;
			tableView.SelectedCellChanged += (s, e) => {
				called = true;
				Assert.Equal (0, e.OldRow);
				Assert.Equal (10, e.NewRow);
			};

			tableView.SelectedRow = 10;
			Assert.True (called);
		}

		[Fact]
		public void Test_SumColumnWidth_UnicodeLength ()
		{
			Assert.Equal (11, "hello there".Sum (c => Rune.ColumnWidth (c)));

			// Creates a string with the peculiar (french?) r symbol
			String surrogate = "Les Mise" + Char.ConvertFromUtf32 (Int32.Parse ("0301", NumberStyles.HexNumber)) + "rables";

			// The unicode width of this string is shorter than the string length! 
			Assert.Equal (14, surrogate.Sum (c => Rune.ColumnWidth (c)));
			Assert.Equal (15, surrogate.Length);
		}

		[Fact]
		public void IsSelected_MultiSelectionOn_Vertical ()
		{
			var tableView = new TableView () {
				Table = BuildTable (25, 50),
				MultiSelect = true
			};

			// 3 cell vertical selection
			tableView.SetSelection (1, 1, false);
			tableView.SetSelection (1, 3, true);

			Assert.False (tableView.IsSelected (0, 0));
			Assert.False (tableView.IsSelected (1, 0));
			Assert.False (tableView.IsSelected (2, 0));

			Assert.False (tableView.IsSelected (0, 1));
			Assert.True (tableView.IsSelected (1, 1));
			Assert.False (tableView.IsSelected (2, 1));

			Assert.False (tableView.IsSelected (0, 2));
			Assert.True (tableView.IsSelected (1, 2));
			Assert.False (tableView.IsSelected (2, 2));

			Assert.False (tableView.IsSelected (0, 3));
			Assert.True (tableView.IsSelected (1, 3));
			Assert.False (tableView.IsSelected (2, 3));

			Assert.False (tableView.IsSelected (0, 4));
			Assert.False (tableView.IsSelected (1, 4));
			Assert.False (tableView.IsSelected (2, 4));
		}


		[Fact]
		public void IsSelected_MultiSelectionOn_Horizontal ()
		{
			var tableView = new TableView () {
				Table = BuildTable (25, 50),
				MultiSelect = true
			};

			// 2 cell horizontal selection
			tableView.SetSelection (1, 0, false);
			tableView.SetSelection (2, 0, true);

			Assert.False (tableView.IsSelected (0, 0));
			Assert.True (tableView.IsSelected (1, 0));
			Assert.True (tableView.IsSelected (2, 0));
			Assert.False (tableView.IsSelected (3, 0));

			Assert.False (tableView.IsSelected (0, 1));
			Assert.False (tableView.IsSelected (1, 1));
			Assert.False (tableView.IsSelected (2, 1));
			Assert.False (tableView.IsSelected (3, 1));
		}



		[Fact]
		public void IsSelected_MultiSelectionOn_BoxSelection ()
		{
			var tableView = new TableView () {
				Table = BuildTable (25, 50),
				MultiSelect = true
			};

			// 4 cell horizontal in box 2x2
			tableView.SetSelection (0, 0, false);
			tableView.SetSelection (1, 1, true);

			Assert.True (tableView.IsSelected (0, 0));
			Assert.True (tableView.IsSelected (1, 0));
			Assert.False (tableView.IsSelected (2, 0));

			Assert.True (tableView.IsSelected (0, 1));
			Assert.True (tableView.IsSelected (1, 1));
			Assert.False (tableView.IsSelected (2, 1));

			Assert.False (tableView.IsSelected (0, 2));
			Assert.False (tableView.IsSelected (1, 2));
			Assert.False (tableView.IsSelected (2, 2));
		}

		[AutoInitShutdown]
		[Fact]
		public void PageDown_ExcludesHeaders ()
		{
			var tableView = new TableView () {
				Table = BuildTable (25, 50),
				MultiSelect = true,
				Bounds = new Rect (0, 0, 10, 5)
			};

			// Header should take up 2 lines
			tableView.Style.ShowHorizontalHeaderOverline = false;
			tableView.Style.ShowHorizontalHeaderUnderline = true;
			tableView.Style.AlwaysShowHeaders = false;

			// ensure that TableView has the input focus
			Application.Top.Add (tableView);
			Application.Top.FocusFirst ();
			Assert.True (tableView.HasFocus);

			Assert.Equal (0, tableView.RowOffset);

			tableView.ProcessKey (new KeyEvent (Key.PageDown, new KeyModifiers ()));

			// window height is 5 rows 2 are header so page down should give 3 new rows
			Assert.Equal (3, tableView.SelectedRow);
			Assert.Equal (1, tableView.RowOffset);

			// header is no longer visible so page down should give 5 new rows
			tableView.ProcessKey (new KeyEvent (Key.PageDown, new KeyModifiers ()));

			Assert.Equal (8, tableView.SelectedRow);
			Assert.Equal (4, tableView.RowOffset);
		}

		[Fact]
		public void DeleteRow_SelectAll_AdjustsSelectionToPreventOverrun ()
		{
			// create a 4 by 4 table
			var tableView = new TableView () {
				Table = BuildTable (4, 4),
				MultiSelect = true,
				Bounds = new Rect (0, 0, 10, 5)
			};

			tableView.SelectAll ();
			Assert.Equal (16, tableView.GetAllSelectedCells ().Count ());

			// delete one of the columns
			tableView.Table.Columns.RemoveAt (2);

			// table should now be 3x4
			Assert.Equal (12, tableView.GetAllSelectedCells ().Count ());

			// remove a row
			tableView.Table.Rows.RemoveAt (1);

			// table should now be 3x3
			Assert.Equal (9, tableView.GetAllSelectedCells ().Count ());
		}


		[Fact]
		public void DeleteRow_SelectLastRow_AdjustsSelectionToPreventOverrun ()
		{
			// create a 4 by 4 table
			var tableView = new TableView () {
				Table = BuildTable (4, 4),
				MultiSelect = true,
				Bounds = new Rect (0, 0, 10, 5)
			};

			tableView.ChangeSelectionToEndOfTable (false);

			// select the last row
			tableView.MultiSelectedRegions.Clear ();
			tableView.MultiSelectedRegions.Push (new TableView.TableSelection (new Point (0, 3), new Rect (0, 3, 4, 1)));

			Assert.Equal (4, tableView.GetAllSelectedCells ().Count ());

			// remove a row
			tableView.Table.Rows.RemoveAt (0);

			tableView.EnsureValidSelection ();

			// since the selection no longer exists it should be removed
			Assert.Empty (tableView.MultiSelectedRegions);
		}

		[Theory]
		[InlineData (true)]
		[InlineData (false)]
		public void GetAllSelectedCells_SingleCellSelected_ReturnsOne (bool multiSelect)
		{
			var tableView = new TableView () {
				Table = BuildTable (3, 3),
				MultiSelect = multiSelect,
				Bounds = new Rect (0, 0, 10, 5)
			};

			tableView.SetSelection (1, 1, false);

			Assert.Single (tableView.GetAllSelectedCells ());
			Assert.Equal (new Point (1, 1), tableView.GetAllSelectedCells ().Single ());
		}


		[Fact]
		public void GetAllSelectedCells_SquareSelection_ReturnsFour ()
		{
			var tableView = new TableView () {
				Table = BuildTable (3, 3),
				MultiSelect = true,
				Bounds = new Rect (0, 0, 10, 5)
			};

			// move cursor to 1,1
			tableView.SetSelection (1, 1, false);
			// spread selection across to 2,2 (e.g. shift+right then shift+down)
			tableView.SetSelection (2, 2, true);

			var selected = tableView.GetAllSelectedCells ().ToArray ();

			Assert.Equal (4, selected.Length);
			Assert.Equal (new Point (1, 1), selected [0]);
			Assert.Equal (new Point (2, 1), selected [1]);
			Assert.Equal (new Point (1, 2), selected [2]);
			Assert.Equal (new Point (2, 2), selected [3]);
		}


		[Fact]
		public void GetAllSelectedCells_SquareSelection_FullRowSelect ()
		{
			var tableView = new TableView () {
				Table = BuildTable (3, 3),
				MultiSelect = true,
				FullRowSelect = true,
				Bounds = new Rect (0, 0, 10, 5)
			};

			// move cursor to 1,1
			tableView.SetSelection (1, 1, false);
			// spread selection across to 2,2 (e.g. shift+right then shift+down)
			tableView.SetSelection (2, 2, true);

			var selected = tableView.GetAllSelectedCells ().ToArray ();

			Assert.Equal (6, selected.Length);
			Assert.Equal (new Point (0, 1), selected [0]);
			Assert.Equal (new Point (1, 1), selected [1]);
			Assert.Equal (new Point (2, 1), selected [2]);
			Assert.Equal (new Point (0, 2), selected [3]);
			Assert.Equal (new Point (1, 2), selected [4]);
			Assert.Equal (new Point (2, 2), selected [5]);
		}


		[Fact]
		public void GetAllSelectedCells_TwoIsolatedSelections_ReturnsSix ()
		{
			var tableView = new TableView () {
				Table = BuildTable (20, 20),
				MultiSelect = true,
				Bounds = new Rect (0, 0, 10, 5)
			};

			/*  
				Sets up disconnected selections like:

				00000000000
				01100000000
				01100000000
				00000001100
				00000000000
			*/

			tableView.MultiSelectedRegions.Clear ();
			tableView.MultiSelectedRegions.Push (new TableView.TableSelection (new Point (1, 1), new Rect (1, 1, 2, 2)));
			tableView.MultiSelectedRegions.Push (new TableView.TableSelection (new Point (7, 3), new Rect (7, 3, 2, 1)));

			tableView.SelectedColumn = 8;
			tableView.SelectedRow = 3;

			var selected = tableView.GetAllSelectedCells ().ToArray ();

			Assert.Equal (6, selected.Length);

			Assert.Equal (new Point (1, 1), selected [0]);
			Assert.Equal (new Point (2, 1), selected [1]);
			Assert.Equal (new Point (1, 2), selected [2]);
			Assert.Equal (new Point (2, 2), selected [3]);
			Assert.Equal (new Point (7, 3), selected [4]);
			Assert.Equal (new Point (8, 3), selected [5]);
		}

		[Fact]
		public void TableView_ExpandLastColumn_True ()
		{
			var tv = SetUpMiniTable ();

			// the thing we are testing
			tv.Style.ExpandLastColumn = true;

			tv.Redraw (tv.Bounds);

			string expected = @"
┌─┬──────┐
│A│B     │
├─┼──────┤
│1│2     │
";
			TestHelpers.AssertDriverContentsAre (expected, output);

			// Shutdown must be called to safely clean up Application if Init has been called
			Application.Shutdown ();
		}


		[Fact]
		public void TableView_ExpandLastColumn_False ()
		{
			var tv = SetUpMiniTable ();

			// the thing we are testing
			tv.Style.ExpandLastColumn = false;

			tv.Redraw (tv.Bounds);

			string expected = @"
┌─┬─┬────┐
│A│B│    │
├─┼─┼────┤
│1│2│    │
";
			TestHelpers.AssertDriverContentsAre (expected, output);

			// Shutdown must be called to safely clean up Application if Init has been called
			Application.Shutdown ();
		}

		[Fact]
		public void TableView_ExpandLastColumn_False_ExactBounds ()
		{
			var tv = SetUpMiniTable ();

			// the thing we are testing
			tv.Style.ExpandLastColumn = false;
			// width exactly matches the max col widths
			tv.Bounds = new Rect (0, 0, 5, 4);

			tv.Redraw (tv.Bounds);

			string expected = @"
┌─┬─┐
│A│B│
├─┼─┤
│1│2│
";
			TestHelpers.AssertDriverContentsAre (expected, output);

			// Shutdown must be called to safely clean up Application if Init has been called
			Application.Shutdown ();
		}

		[Fact]
		[AutoInitShutdown]
		public void TableView_Activate ()
		{
			string activatedValue = null;
			var tv = new TableView (BuildTable (1, 1));
			tv.CellActivated += (s, c) => activatedValue = c.Table.Rows [c.Row] [c.Col].ToString ();

			Application.Top.Add (tv);
			Application.Begin (Application.Top);

			// pressing enter should activate the first cell (selected cell)
			tv.ProcessKey (new KeyEvent (Key.Enter, new KeyModifiers ()));
			Assert.Equal ("R0C0", activatedValue);

			// reset the test
			activatedValue = null;

			// clear keybindings and ensure that Enter does not trigger the event anymore
			tv.ClearKeybindings ();
			tv.ProcessKey (new KeyEvent (Key.Enter, new KeyModifiers ()));
			Assert.Null (activatedValue);

			// New method for changing the activation key
			tv.AddKeyBinding (Key.z, Command.Accept);
			tv.ProcessKey (new KeyEvent (Key.z, new KeyModifiers ()));
			Assert.Equal ("R0C0", activatedValue);

			// reset the test
			activatedValue = null;
			tv.ClearKeybindings ();

			// Old method for changing the activation key
			tv.CellActivationKey = Key.z;
			tv.ProcessKey (new KeyEvent (Key.z, new KeyModifiers ()));
			Assert.Equal ("R0C0", activatedValue);
		}

		[Fact]
		public void TableViewMultiSelect_CannotFallOffLeft ()
		{
			var tv = SetUpMiniTable ();
			tv.Table.Rows.Add (1, 2); // add another row (brings us to 2 rows)

			tv.MultiSelect = true;
			tv.SelectedColumn = 1;
			tv.SelectedRow = 1;
			tv.ProcessKey (new KeyEvent (Key.CursorLeft | Key.ShiftMask, new KeyModifiers { Shift = true }));

			Assert.Equal (new Rect (0, 1, 2, 1), tv.MultiSelectedRegions.Single ().Rect);

			// this next shift left should be ignored because we are already at the bounds
			tv.ProcessKey (new KeyEvent (Key.CursorLeft | Key.ShiftMask, new KeyModifiers { Shift = true }));

			Assert.Equal (new Rect (0, 1, 2, 1), tv.MultiSelectedRegions.Single ().Rect);

			Assert.Equal (0, tv.SelectedColumn);
			Assert.Equal (1, tv.SelectedRow);

			Application.Shutdown ();
		}
		[Fact]
		public void TableViewMultiSelect_CannotFallOffRight ()
		{
			var tv = SetUpMiniTable ();
			tv.Table.Rows.Add (1, 2); // add another row (brings us to 2 rows)

			tv.MultiSelect = true;
			tv.SelectedColumn = 0;
			tv.SelectedRow = 1;
			tv.ProcessKey (new KeyEvent (Key.CursorRight | Key.ShiftMask, new KeyModifiers { Shift = true }));

			Assert.Equal (new Rect (0, 1, 2, 1), tv.MultiSelectedRegions.Single ().Rect);

			// this next shift right should be ignored because we are already at the right bounds
			tv.ProcessKey (new KeyEvent (Key.CursorRight | Key.ShiftMask, new KeyModifiers { Shift = true }));

			Assert.Equal (new Rect (0, 1, 2, 1), tv.MultiSelectedRegions.Single ().Rect);

			Assert.Equal (1, tv.SelectedColumn);
			Assert.Equal (1, tv.SelectedRow);

			Application.Shutdown ();
		}
		[Fact]
		public void TableViewMultiSelect_CannotFallOffBottom ()
		{
			var tv = SetUpMiniTable ();
			tv.Table.Rows.Add (1, 2); // add another row (brings us to 2 rows)

			tv.MultiSelect = true;
			tv.SelectedColumn = 0;
			tv.SelectedRow = 0;
			tv.ProcessKey (new KeyEvent (Key.CursorRight | Key.ShiftMask, new KeyModifiers { Shift = true }));
			tv.ProcessKey (new KeyEvent (Key.CursorDown | Key.ShiftMask, new KeyModifiers { Shift = true }));

			Assert.Equal (new Rect (0, 0, 2, 2), tv.MultiSelectedRegions.Single ().Rect);

			// this next moves should be ignored because we already selected the whole table
			tv.ProcessKey (new KeyEvent (Key.CursorRight | Key.ShiftMask, new KeyModifiers { Shift = true }));
			tv.ProcessKey (new KeyEvent (Key.CursorDown | Key.ShiftMask, new KeyModifiers { Shift = true }));

			Assert.Equal (new Rect (0, 0, 2, 2), tv.MultiSelectedRegions.Single ().Rect);
			Assert.Equal (1, tv.SelectedColumn);
			Assert.Equal (1, tv.SelectedRow);

			Application.Shutdown ();
		}

		[Fact]
		public void TableViewMultiSelect_CannotFallOffTop ()
		{
			var tv = SetUpMiniTable ();
			tv.Table.Rows.Add (1, 2); // add another row (brings us to 2 rows)
			tv.LayoutSubviews ();

			tv.MultiSelect = true;
			tv.SelectedColumn = 1;
			tv.SelectedRow = 1;
			tv.ProcessKey (new KeyEvent (Key.CursorLeft | Key.ShiftMask, new KeyModifiers { Shift = true }));
			tv.ProcessKey (new KeyEvent (Key.CursorUp | Key.ShiftMask, new KeyModifiers { Shift = true }));

			Assert.Equal (new Rect (0, 0, 2, 2), tv.MultiSelectedRegions.Single ().Rect);

			// this next moves should be ignored because we already selected the whole table
			tv.ProcessKey (new KeyEvent (Key.CursorLeft | Key.ShiftMask, new KeyModifiers { Shift = true }));
			tv.ProcessKey (new KeyEvent (Key.CursorUp | Key.ShiftMask, new KeyModifiers { Shift = true }));

			Assert.Equal (new Rect (0, 0, 2, 2), tv.MultiSelectedRegions.Single ().Rect);
			Assert.Equal (0, tv.SelectedColumn);
			Assert.Equal (0, tv.SelectedRow);

			Application.Shutdown ();
		}

		[Fact, AutoInitShutdown]
		public void TestShiftClick_MultiSelect_TwoRowTable_FullRowSelect ()
		{
			var tv = GetTwoRowSixColumnTable ();
			tv.LayoutSubviews ();

			tv.MultiSelect = true;

			// Clicking in bottom row
			tv.MouseEvent (new MouseEvent {
				X = 1,
				Y = 3,
				Flags = MouseFlags.Button1Clicked
			});

			// should select that row
			Assert.Equal (1, tv.SelectedRow);

			// shift clicking top row
			tv.MouseEvent (new MouseEvent {
				X = 1,
				Y = 2,
				Flags = MouseFlags.Button1Clicked | MouseFlags.ButtonShift
			});

			// should extend the selection
			Assert.Equal (0, tv.SelectedRow);

			var selected = tv.GetAllSelectedCells ().ToArray ();

			Assert.Contains (new Point (0, 0), selected);
			Assert.Contains (new Point (0, 1), selected);
		}

		[Fact, AutoInitShutdown]
		public void TestControlClick_MultiSelect_ThreeRowTable_FullRowSelect ()
		{
			var tv = GetTwoRowSixColumnTable ();
			tv.Table.Rows.Add (1, 2, 3, 4, 5, 6);
			tv.LayoutSubviews ();

			tv.MultiSelect = true;

			// Clicking in bottom row
			tv.MouseEvent (new MouseEvent {
				X = 1,
				Y = 4,
				Flags = MouseFlags.Button1Clicked
			});

			// should select that row
			Assert.Equal (2, tv.SelectedRow);

			// shift clicking top row
			tv.MouseEvent (new MouseEvent {
				X = 1,
				Y = 2,
				Flags = MouseFlags.Button1Clicked | MouseFlags.ButtonCtrl
			});

			// should extend the selection
			// to include bottom and top row but not middle
			Assert.Equal (0, tv.SelectedRow);

			var selected = tv.GetAllSelectedCells ().ToArray ();

			Assert.Contains (new Point (0, 0), selected);
			Assert.DoesNotContain (new Point (0, 1), selected);
			Assert.Contains (new Point (0, 2), selected);
		}

		[Theory]
		[InlineData (false)]
		[InlineData (true)]
		public void TableView_ColorTests_FocusedOrNot (bool focused)
		{
			var tv = SetUpMiniTable ();
			tv.LayoutSubviews ();

			// width exactly matches the max col widths
			tv.Bounds = new Rect (0, 0, 5, 4);

			// private method for forcing the view to be focused/not focused
			var setFocusMethod = typeof (View).GetMethod ("SetHasFocus", BindingFlags.Instance | BindingFlags.NonPublic);

			// when the view is/isn't focused 
			setFocusMethod.Invoke (tv, new object [] { focused, tv, true });

			tv.Redraw (tv.Bounds);

			string expected = @"
┌─┬─┐
│A│B│
├─┼─┤
│1│2│
";
			TestHelpers.AssertDriverContentsAre (expected, output);


			string expectedColors = @"
00000
00000
00000
01000
";

			TestHelpers.AssertDriverColorsAre (expectedColors, new Attribute [] {
				// 0
				tv.ColorScheme.Normal,				
				// 1
				focused ? tv.ColorScheme.HotFocus : tv.ColorScheme.HotNormal});

			Application.Shutdown ();
		}

		[Theory]
		[InlineData (false)]
		[InlineData (true)]
		public void TableView_ColorTests_InvertSelectedCellFirstCharacter (bool focused)
		{
			var tv = SetUpMiniTable ();
			tv.Style.InvertSelectedCellFirstCharacter = true;
			tv.LayoutSubviews ();

			// width exactly matches the max col widths
			tv.Bounds = new Rect (0, 0, 5, 4);

			// private method for forcing the view to be focused/not focused
			var setFocusMethod = typeof (View).GetMethod ("SetHasFocus", BindingFlags.Instance | BindingFlags.NonPublic);

			// when the view is/isn't focused 
			setFocusMethod.Invoke (tv, new object [] { focused, tv, true });

			tv.Redraw (tv.Bounds);

			string expected = @"
┌─┬─┐
│A│B│
├─┼─┤
│1│2│
";
			TestHelpers.AssertDriverContentsAre (expected, output);


			string expectedColors = @"
00000
00000
00000
01000
";

			var invertHotFocus = new Attribute (tv.ColorScheme.HotFocus.Background, tv.ColorScheme.HotFocus.Foreground);
			var invertHotNormal = new Attribute (tv.ColorScheme.HotNormal.Background, tv.ColorScheme.HotNormal.Foreground);

			TestHelpers.AssertDriverColorsAre (expectedColors, new Attribute [] {
				// 0
				tv.ColorScheme.Normal,				
				// 1
				focused ?  invertHotFocus : invertHotNormal});

			Application.Shutdown ();
		}


		[Theory]
		[InlineData (false)]
		[InlineData (true)]
		public void TableView_ColorsTest_RowColorGetter (bool focused)
		{
			var tv = SetUpMiniTable ();
			tv.LayoutSubviews ();

			// width exactly matches the max col widths
			tv.Bounds = new Rect (0, 0, 5, 4);

			var rowHighlight = new ColorScheme () {
				Normal = Attribute.Make (Color.BrightCyan, Color.DarkGray),
				HotNormal = Attribute.Make (Color.Green, Color.Blue),
				HotFocus = Attribute.Make (Color.BrightYellow, Color.White),
				Focus = Attribute.Make (Color.Cyan, Color.Magenta),
			};

			// when B is 2 use the custom highlight colour for the row
			tv.Style.RowColorGetter += (e) => Convert.ToInt32 (e.Table.Rows [e.RowIndex] [1]) == 2 ? rowHighlight : null;

			// private method for forcing the view to be focused/not focused
			var setFocusMethod = typeof (View).GetMethod ("SetHasFocus", BindingFlags.Instance | BindingFlags.NonPublic);

			// when the view is/isn't focused 
			setFocusMethod.Invoke (tv, new object [] { focused, tv, true });

			tv.Redraw (tv.Bounds);

			string expected = @"
┌─┬─┐
│A│B│
├─┼─┤
│1│2│
";
			TestHelpers.AssertDriverContentsAre (expected, output);


			string expectedColors = @"
00000
00000
00000
21222
";

			TestHelpers.AssertDriverColorsAre (expectedColors, new Attribute [] {
				// 0
				tv.ColorScheme.Normal,				
				// 1
				focused ? rowHighlight.HotFocus : rowHighlight.HotNormal,
				// 2
				rowHighlight.Normal});


			// change the value in the table so that
			// it no longer matches the RowColorGetter
			// delegate conditional ( which checks for
			// the value 2)
			tv.Table.Rows [0] [1] = 5;

			tv.Redraw (tv.Bounds);
			expected = @"
┌─┬─┐
│A│B│
├─┼─┤
│1│5│
";
			TestHelpers.AssertDriverContentsAre (expected, output);


			expectedColors = @"
00000
00000
00000
01000
";

			// now we only see 2 colors used (the selected cell color and Normal
			// rowHighlight should no longer be used because the delegate returned null
			// (now that the cell value is 5 - which does not match the conditional)
			TestHelpers.AssertDriverColorsAre (expectedColors, new Attribute [] {
				// 0
				tv.ColorScheme.Normal,
				// 1
				focused ? tv.ColorScheme.HotFocus : tv.ColorScheme.HotNormal });


			// Shutdown must be called to safely clean up Application if Init has been called
			Application.Shutdown ();
		}

		[Theory]
		[InlineData (false)]
		[InlineData (true)]
		public void TableView_ColorsTest_ColorGetter (bool focused)
		{
			var tv = SetUpMiniTable ();
			tv.LayoutSubviews ();

			// width exactly matches the max col widths
			tv.Bounds = new Rect (0, 0, 5, 4);

			// Create a style for column B
			var bStyle = tv.Style.GetOrCreateColumnStyle (tv.Table.Columns ["B"]);

			// when B is 2 use the custom highlight colour
			var cellHighlight = new ColorScheme () {
				Normal = Attribute.Make (Color.BrightCyan, Color.DarkGray),
				HotNormal = Attribute.Make (Color.Green, Color.Blue),
				HotFocus = Attribute.Make (Color.BrightYellow, Color.White),
				Focus = Attribute.Make (Color.Cyan, Color.Magenta),
			};

			bStyle.ColorGetter = (a) => Convert.ToInt32 (a.CellValue) == 2 ? cellHighlight : null;

			// private method for forcing the view to be focused/not focused
			var setFocusMethod = typeof (View).GetMethod ("SetHasFocus", BindingFlags.Instance | BindingFlags.NonPublic);

			// when the view is/isn't focused 
			setFocusMethod.Invoke (tv, new object [] { focused, tv, true });

			tv.Redraw (tv.Bounds);

			string expected = @"
┌─┬─┐
│A│B│
├─┼─┤
│1│2│
";
			TestHelpers.AssertDriverContentsAre (expected, output);


			string expectedColors = @"
00000
00000
00000
01020
";

			TestHelpers.AssertDriverColorsAre (expectedColors, new Attribute [] {
				// 0
				tv.ColorScheme.Normal,				
				// 1
				focused ? tv.ColorScheme.HotFocus : tv.ColorScheme.HotNormal,
				// 2
				cellHighlight.Normal});


			// change the value in the table so that
			// it no longer matches the ColorGetter
			// delegate conditional ( which checks for
			// the value 2)
			tv.Table.Rows [0] [1] = 5;

			tv.Redraw (tv.Bounds);
			expected = @"
┌─┬─┐
│A│B│
├─┼─┤
│1│5│
";
			TestHelpers.AssertDriverContentsAre (expected, output);


			expectedColors = @"
00000
00000
00000
01000
";

			// now we only see 2 colors used (the selected cell color and Normal
			// cellHighlight should no longer be used because the delegate returned null
			// (now that the cell value is 5 - which does not match the conditional)
			TestHelpers.AssertDriverColorsAre (expectedColors, new Attribute [] {
				// 0
				tv.ColorScheme.Normal,				
				// 1
				focused ? tv.ColorScheme.HotFocus : tv.ColorScheme.HotNormal });


			// Shutdown must be called to safely clean up Application if Init has been called
			Application.Shutdown ();
		}

		private TableView SetUpMiniTable ()
		{
			var tv = new TableView ();
			tv.LayoutSubviews ();
			tv.Bounds = new Rect (0, 0, 10, 4);

			var dt = new DataTable ();
			var colA = dt.Columns.Add ("A");
			var colB = dt.Columns.Add ("B");
			dt.Rows.Add (1, 2);

			tv.Table = dt;
			tv.Style.GetOrCreateColumnStyle (colA).MinWidth = 1;
			tv.Style.GetOrCreateColumnStyle (colA).MinWidth = 1;
			tv.Style.GetOrCreateColumnStyle (colB).MaxWidth = 1;
			tv.Style.GetOrCreateColumnStyle (colB).MaxWidth = 1;

			GraphViewTests.InitFakeDriver ();
			tv.ColorScheme = Colors.Base;
			return tv;
		}

		[Fact]
		[AutoInitShutdown]
		public void ScrollDown_OneLineAtATime ()
		{
			var tableView = new TableView ();

			// Set big table
			tableView.Table = BuildTable (25, 50);
			tableView.LayoutSubviews ();

			// 1 header + 4 rows visible
			tableView.Bounds = new Rect (0, 0, 25, 5);
			tableView.Style.ShowHorizontalHeaderUnderline = false;
			tableView.Style.ShowHorizontalHeaderOverline = false;
			tableView.Style.AlwaysShowHeaders = true;

			// select last row
			tableView.SelectedRow = 3; // row is 0 indexed so this is the 4th visible row

			// Scroll down
			tableView.ProcessKey (new KeyEvent () { Key = Key.CursorDown });

			// Scrolled off the page by 1 row so it should only have moved down 1 line of RowOffset
			Assert.Equal (4, tableView.SelectedRow);
			Assert.Equal (1, tableView.RowOffset);
		}

		[Fact]
		public void ScrollRight_SmoothScrolling ()
		{
			GraphViewTests.InitFakeDriver ();

			var tableView = new TableView ();
			tableView.ColorScheme = Colors.TopLevel;
			tableView.LayoutSubviews ();

			// 3 columns are visibile
			tableView.Bounds = new Rect (0, 0, 7, 5);
			tableView.Style.ShowHorizontalHeaderUnderline = false;
			tableView.Style.ShowHorizontalHeaderOverline = false;
			tableView.Style.AlwaysShowHeaders = true;
			tableView.Style.SmoothHorizontalScrolling = true;

			var dt = new DataTable ();
			dt.Columns.Add ("A");
			dt.Columns.Add ("B");
			dt.Columns.Add ("C");
			dt.Columns.Add ("D");
			dt.Columns.Add ("E");
			dt.Columns.Add ("F");

			dt.Rows.Add (1, 2, 3, 4, 5, 6);

			tableView.Table = dt;

			// select last visible column
			tableView.SelectedColumn = 2; // column C

			tableView.Redraw (tableView.Bounds);

			string expected =
				@"
│A│B│C│
│1│2│3│";

			TestHelpers.AssertDriverContentsAre (expected, output);


			// Scroll right
			tableView.ProcessKey (new KeyEvent () { Key = Key.CursorRight });


			tableView.Redraw (tableView.Bounds);

			// Note that with SmoothHorizontalScrolling only a single new column
			// is exposed when scrolling right.  This is not always the case though
			// sometimes if the leftmost column is long (i.e. A is a long column)
			// then when A is pushed off the screen multiple new columns could be exposed
			// (not just D but also E and F).  This is because TableView never shows
			// 'half cells' or scrolls by console unit (scrolling is done by table row/column increments).

			expected =
				@"
│B│C│D│
│2│3│4│";

			TestHelpers.AssertDriverContentsAre (expected, output);


			// Shutdown must be called to safely clean up Application if Init has been called
			Application.Shutdown ();
		}

		[Fact]
		public void ScrollRight_WithoutSmoothScrolling ()
		{
			GraphViewTests.InitFakeDriver ();

			var tableView = new TableView ();
			tableView.LayoutSubviews ();
			tableView.ColorScheme = Colors.TopLevel;

			// 3 columns are visibile
			tableView.Bounds = new Rect (0, 0, 7, 5);
			tableView.Style.ShowHorizontalHeaderUnderline = false;
			tableView.Style.ShowHorizontalHeaderOverline = false;
			tableView.Style.AlwaysShowHeaders = true;
			tableView.Style.SmoothHorizontalScrolling = false;

			var dt = new DataTable ();
			dt.Columns.Add ("A");
			dt.Columns.Add ("B");
			dt.Columns.Add ("C");
			dt.Columns.Add ("D");
			dt.Columns.Add ("E");
			dt.Columns.Add ("F");

			dt.Rows.Add (1, 2, 3, 4, 5, 6);

			tableView.Table = dt;

			// select last visible column
			tableView.SelectedColumn = 2; // column C

			tableView.Redraw (tableView.Bounds);

			string expected =
				@"
│A│B│C│
│1│2│3│";

			TestHelpers.AssertDriverContentsAre (expected, output);


			// Scroll right
			tableView.ProcessKey (new KeyEvent () { Key = Key.CursorRight });


			tableView.Redraw (tableView.Bounds);

			// notice that without smooth scrolling we just update the first column
			// rendered in the table to the newly exposed column (D).  This is fast
			// since we don't have to worry about repeatedly measuring the content
			// area as we scroll until the new column (D) is exposed.  But it makes
			// the view 'jump' to expose all new columns


			expected =
				@"
│D│E│F│
│4│5│6│";

			TestHelpers.AssertDriverContentsAre (expected, output);


			// Shutdown must be called to safely clean up Application if Init has been called
			Application.Shutdown ();
		}

		private TableView GetABCDEFTableView (out DataTable dt)
		{
			var tableView = new TableView ();
			tableView.LayoutSubviews ();
			tableView.ColorScheme = Colors.TopLevel;

			// 3 columns are visible
			tableView.Bounds = new Rect (0, 0, 7, 5);
			tableView.Style.ShowHorizontalHeaderUnderline = false;
			tableView.Style.ShowHorizontalHeaderOverline = false;
			tableView.Style.AlwaysShowHeaders = true;
			tableView.Style.SmoothHorizontalScrolling = false;

			dt = new DataTable ();
			dt.Columns.Add ("A");
			dt.Columns.Add ("B");
			dt.Columns.Add ("C");
			dt.Columns.Add ("D");
			dt.Columns.Add ("E");
			dt.Columns.Add ("F");


			dt.Rows.Add (1, 2, 3, 4, 5, 6);
			tableView.Table = dt;

			return tableView;
		}

		[Fact, AutoInitShutdown]
		public void TestColumnStyle_VisibleFalse_IsNotRendered ()
		{
			var tableView = GetABCDEFTableView (out DataTable dt);

			tableView.Style.GetOrCreateColumnStyle (dt.Columns ["B"]).Visible = false;
			tableView.LayoutSubviews ();
			tableView.Redraw (tableView.Bounds);

			string expected =
				@"
│A│C│D│
│1│3│4│";

			TestHelpers.AssertDriverContentsAre (expected, output);
		}

		[Fact, AutoInitShutdown]
		public void TestColumnStyle_FirstColumnVisibleFalse_IsNotRendered ()
		{
			var tableView = GetABCDEFTableView (out DataTable dt);

			tableView.Style.ShowHorizontalScrollIndicators = true;
			tableView.Style.ShowHorizontalHeaderUnderline = true;
			tableView.Style.GetOrCreateColumnStyle (dt.Columns ["A"]).Visible = false;

			tableView.LayoutSubviews ();
			tableView.Redraw (tableView.Bounds);

			string expected =
				@"
│B│C│D│
├─┼─┼─►
│2│3│4│";

			TestHelpers.AssertDriverContentsAre (expected, output);
		}


		[Fact, AutoInitShutdown]
		public void TestColumnStyle_AllColumnsVisibleFalse_BehavesAsTableNull ()
		{
			var tableView = GetABCDEFTableView (out DataTable dt);

			tableView.Style.GetOrCreateColumnStyle (dt.Columns ["A"]).Visible = false;
			tableView.Style.GetOrCreateColumnStyle (dt.Columns ["B"]).Visible = false;
			tableView.Style.GetOrCreateColumnStyle (dt.Columns ["C"]).Visible = false;
			tableView.Style.GetOrCreateColumnStyle (dt.Columns ["D"]).Visible = false;
			tableView.Style.GetOrCreateColumnStyle (dt.Columns ["E"]).Visible = false;
			tableView.Style.GetOrCreateColumnStyle (dt.Columns ["F"]).Visible = false;
			tableView.LayoutSubviews ();


			// expect nothing to be rendered when all columns are invisible
			string expected =
				@"
";

			tableView.Redraw (tableView.Bounds);
			TestHelpers.AssertDriverContentsAre (expected, output);


			// expect behavior to match when Table is null
			tableView.Table = null;

			tableView.Redraw (tableView.Bounds);
			TestHelpers.AssertDriverContentsAre (expected, output);
		}

		[Fact, AutoInitShutdown]
		public void TestColumnStyle_RemainingColumnsInvisible_NoScrollIndicator ()
		{
			var tableView = GetABCDEFTableView (out DataTable dt);

			tableView.Style.ShowHorizontalScrollIndicators = true;
			tableView.Style.ShowHorizontalHeaderUnderline = true;
			tableView.LayoutSubviews ();
			tableView.Redraw (tableView.Bounds);

			// normally we should have scroll indicators because DEF are of screen
			string expected =
				@"
│A│B│C│
├─┼─┼─►
│1│2│3│";

			TestHelpers.AssertDriverContentsAre (expected, output);

			// but if DEF are invisible we shouldn't be showing the indicator
			tableView.Style.GetOrCreateColumnStyle (dt.Columns ["D"]).Visible = false;
			tableView.Style.GetOrCreateColumnStyle (dt.Columns ["E"]).Visible = false;
			tableView.Style.GetOrCreateColumnStyle (dt.Columns ["F"]).Visible = false;

			expected =
			       @"
│A│B│C│
├─┼─┼─┤
│1│2│3│";
			tableView.Redraw (tableView.Bounds);
			TestHelpers.AssertDriverContentsAre (expected, output);
		}

		[Fact, AutoInitShutdown]
		public void TestColumnStyle_PreceedingColumnsInvisible_NoScrollIndicator ()
		{
			var tableView = GetABCDEFTableView (out DataTable dt);

			tableView.Style.ShowHorizontalScrollIndicators = true;
			tableView.Style.ShowHorizontalHeaderUnderline = true;

			tableView.ColumnOffset = 1;
			tableView.LayoutSubviews ();
			tableView.Redraw (tableView.Bounds);

			// normally we should have scroll indicators because A,E and F are of screen
			string expected =
				@"
│B│C│D│
◄─┼─┼─►
│2│3│4│";

			TestHelpers.AssertDriverContentsAre (expected, output);

			// but if E and F are invisible so we shouldn't show right
			tableView.Style.GetOrCreateColumnStyle (dt.Columns ["E"]).Visible = false;
			tableView.Style.GetOrCreateColumnStyle (dt.Columns ["F"]).Visible = false;

			expected =
			       @"
│B│C│D│
◄─┼─┼─┤
│2│3│4│";
			tableView.Redraw (tableView.Bounds);
			TestHelpers.AssertDriverContentsAre (expected, output);

			// now also A is invisible so we cannot scroll in either direction
			tableView.Style.GetOrCreateColumnStyle (dt.Columns ["A"]).Visible = false;

			expected =
			       @"
│B│C│D│
├─┼─┼─┤
│2│3│4│";
			tableView.Redraw (tableView.Bounds);
			TestHelpers.AssertDriverContentsAre (expected, output);
		}
		[Fact, AutoInitShutdown]
		public void TestColumnStyle_VisibleFalse_CursorStepsOverInvisibleColumns ()
		{
			var tableView = GetABCDEFTableView (out var dt);
<<<<<<< HEAD
=======
			tableView.LayoutSubviews ();
>>>>>>> ffe0f50c

			tableView.Style.GetOrCreateColumnStyle (dt.Columns ["B"]).Visible = false;
			tableView.SelectedColumn = 0;

			tableView.ProcessKey (new KeyEvent { Key = Key.CursorRight });

			// Expect the cursor navigation to skip over the invisible column(s)
			Assert.Equal (2, tableView.SelectedColumn);

			tableView.ProcessKey (new KeyEvent { Key = Key.CursorLeft });

			// Expect the cursor navigation backwards to skip over invisible column too
			Assert.Equal (0, tableView.SelectedColumn);
		}

		[InlineData (true)]
		[InlineData (false)]
		[Theory, AutoInitShutdown]
		public void TestColumnStyle_FirstColumnVisibleFalse_CursorStaysAt1 (bool useHome)
		{
			var tableView = GetABCDEFTableView (out var dt);
			tableView.LayoutSubviews ();

			tableView.Style.GetOrCreateColumnStyle (dt.Columns ["A"]).Visible = false;
			tableView.SelectedColumn = 0;

			Assert.Equal (0, tableView.SelectedColumn);

			// column 0 is invisible so this method should move to 1
			tableView.EnsureValidSelection ();
			Assert.Equal (1, tableView.SelectedColumn);

			tableView.ProcessKey (new KeyEvent {
				Key = useHome ? Key.Home : Key.CursorLeft
			});

			// Expect the cursor to stay at 1
			Assert.Equal (1, tableView.SelectedColumn);
		}


		[InlineData (true)]
		[InlineData (false)]
		[Theory, AutoInitShutdown]
		public void TestMoveStartEnd_WithFullRowSelect (bool withFullRowSelect)
		{
			var tableView = GetTwoRowSixColumnTable ();
			tableView.LayoutSubviews ();
			tableView.FullRowSelect = withFullRowSelect;

			tableView.SelectedRow = 1;
			tableView.SelectedColumn = 1;

			tableView.ProcessKey (new KeyEvent {
				Key = Key.Home | Key.CtrlMask
			});

			if (withFullRowSelect) {
				// Should not be any horizontal movement when
				// using navigate to Start/End and FullRowSelect
				Assert.Equal (1, tableView.SelectedColumn);
				Assert.Equal (0, tableView.SelectedRow);
			} else {
				Assert.Equal (0, tableView.SelectedColumn);
				Assert.Equal (0, tableView.SelectedRow);
			}

			tableView.ProcessKey (new KeyEvent {
				Key = Key.End | Key.CtrlMask
			});

			if (withFullRowSelect) {
				Assert.Equal (1, tableView.SelectedColumn);
				Assert.Equal (1, tableView.SelectedRow);
			} else {
				Assert.Equal (5, tableView.SelectedColumn);
				Assert.Equal (1, tableView.SelectedRow);
			}

		}

		[InlineData (true)]
		[InlineData (false)]
		[Theory, AutoInitShutdown]
		public void TestColumnStyle_LastColumnVisibleFalse_CursorStaysAt2 (bool useEnd)
		{
			var tableView = GetABCDEFTableView (out var dt);
<<<<<<< HEAD
=======
			tableView.LayoutSubviews ();
>>>>>>> ffe0f50c

			// select D 
			tableView.SelectedColumn = 3;
			Assert.Equal (3, tableView.SelectedColumn);

			tableView.Style.GetOrCreateColumnStyle (dt.Columns ["D"]).Visible = false;
			tableView.Style.GetOrCreateColumnStyle (dt.Columns ["E"]).Visible = false;
			tableView.Style.GetOrCreateColumnStyle (dt.Columns ["F"]).Visible = false;

			// column D is invisible so this method should move to 2 (C)
			tableView.EnsureValidSelection ();
			Assert.Equal (2, tableView.SelectedColumn);

			tableView.ProcessKey (new KeyEvent {
				Key = useEnd ? Key.End : Key.CursorRight
			});

			// Expect the cursor to stay at 2
			Assert.Equal (2, tableView.SelectedColumn);
		}

		[Fact, AutoInitShutdown]
		public void TestColumnStyle_VisibleFalse_MultiSelected ()
		{
			var tableView = GetABCDEFTableView (out var dt);
			tableView.LayoutSubviews ();

			// user has rectangular selection 
			tableView.MultiSelectedRegions.Push (
				new TableView.TableSelection (
					new Point (0, 0),
					new Rect (0, 0, 3, 1))
				);

			Assert.Equal (3, tableView.GetAllSelectedCells ().Count ());
			Assert.True (tableView.IsSelected (0, 0));
			Assert.True (tableView.IsSelected (1, 0));
			Assert.True (tableView.IsSelected (2, 0));
			Assert.False (tableView.IsSelected (3, 0));

			// if middle column is invisible
			tableView.Style.GetOrCreateColumnStyle (dt.Columns ["B"]).Visible = false;

			// it should not be included in the selection
			Assert.Equal (2, tableView.GetAllSelectedCells ().Count ());
			Assert.True (tableView.IsSelected (0, 0));
			Assert.False (tableView.IsSelected (1, 0));
			Assert.True (tableView.IsSelected (2, 0));
			Assert.False (tableView.IsSelected (3, 0));

			Assert.DoesNotContain (new Point (1, 0), tableView.GetAllSelectedCells ());
		}

		[Fact, AutoInitShutdown]
		public void TestColumnStyle_VisibleFalse_MultiSelectingStepsOverInvisibleColumns ()
		{
			var tableView = GetABCDEFTableView (out var dt);
			tableView.LayoutSubviews ();

			// if middle column is invisible
			tableView.Style.GetOrCreateColumnStyle (dt.Columns ["B"]).Visible = false;

			tableView.ProcessKey (new KeyEvent { Key = Key.CursorRight | Key.ShiftMask });

			// Selection should extend from A to C but skip B
			Assert.Equal (2, tableView.GetAllSelectedCells ().Count ());
			Assert.True (tableView.IsSelected (0, 0));
			Assert.False (tableView.IsSelected (1, 0));
			Assert.True (tableView.IsSelected (2, 0));
			Assert.False (tableView.IsSelected (3, 0));

			Assert.DoesNotContain (new Point (1, 0), tableView.GetAllSelectedCells ());
		}

		[Fact, AutoInitShutdown]
		public void TestToggleCells_MultiSelectOn ()
		{
			// 2 row table
			var tableView = GetABCDEFTableView (out var dt);
			tableView.LayoutSubviews ();
			dt.Rows.Add (1, 2, 3, 4, 5, 6);

			tableView.MultiSelect = true;
			tableView.AddKeyBinding (Key.Space, Command.ToggleChecked);

			var selectedCell = tableView.GetAllSelectedCells ().Single ();
			Assert.Equal (0, selectedCell.X);
			Assert.Equal (0, selectedCell.Y);

			// Go Right
			tableView.ProcessKey (new KeyEvent { Key = Key.CursorRight });

			selectedCell = tableView.GetAllSelectedCells ().Single ();
			Assert.Equal (1, selectedCell.X);
			Assert.Equal (0, selectedCell.Y);

			// Toggle Select
			tableView.ProcessKey (new KeyEvent { Key = Key.Space });
			var m = tableView.MultiSelectedRegions.Single ();
			Assert.True (m.IsToggled);
			Assert.Equal (1, m.Origin.X);
			Assert.Equal (0, m.Origin.Y);
			selectedCell = tableView.GetAllSelectedCells ().Single ();
			Assert.Equal (1, selectedCell.X);
			Assert.Equal (0, selectedCell.Y);

			// Go Left
			tableView.ProcessKey (new KeyEvent { Key = Key.CursorLeft });

			// Both Toggled and Moved to should be selected
			Assert.Equal (2, tableView.GetAllSelectedCells ().Count ());
			var s1 = tableView.GetAllSelectedCells ().ElementAt (0);
			var s2 = tableView.GetAllSelectedCells ().ElementAt (1);
			Assert.Equal (1, s1.X);
			Assert.Equal (0, s1.Y);
			Assert.Equal (0, s2.X);
			Assert.Equal (0, s2.Y);

			// Go Down
			tableView.ProcessKey (new KeyEvent { Key = Key.CursorDown });

			// Both Toggled and Moved to should be selected but not 0,0
			// which we moved down from
			Assert.Equal (2, tableView.GetAllSelectedCells ().Count ());
			s1 = tableView.GetAllSelectedCells ().ElementAt (0);
			s2 = tableView.GetAllSelectedCells ().ElementAt (1);
			Assert.Equal (1, s1.X);
			Assert.Equal (0, s1.Y);
			Assert.Equal (0, s2.X);
			Assert.Equal (1, s2.Y);


			// Go back to the toggled cell
			tableView.ProcessKey (new KeyEvent { Key = Key.CursorRight });
			tableView.ProcessKey (new KeyEvent { Key = Key.CursorUp });

			// Toggle off 
			tableView.ProcessKey (new KeyEvent { Key = Key.Space });

			// Go Left
			tableView.ProcessKey (new KeyEvent { Key = Key.CursorLeft });

			selectedCell = tableView.GetAllSelectedCells ().Single ();
			Assert.Equal (0, selectedCell.X);
			Assert.Equal (0, selectedCell.Y);
		}

		[Fact, AutoInitShutdown]
		public void TestToggleCells_MultiSelectOn_FullRowSelect ()
		{
			// 2 row table
			var tableView = GetABCDEFTableView (out var dt);
			tableView.LayoutSubviews ();
			dt.Rows.Add (1, 2, 3, 4, 5, 6);
			tableView.FullRowSelect = true;
			tableView.MultiSelect = true;
			tableView.AddKeyBinding (Key.Space, Command.ToggleChecked);

			// Toggle Select Cell 0,0
			tableView.ProcessKey (new KeyEvent { Key = Key.Space });

			// Go Down
			tableView.ProcessKey (new KeyEvent { Key = Key.CursorDown });

			var m = tableView.MultiSelectedRegions.Single ();
			Assert.True (m.IsToggled);
			Assert.Equal (0, m.Origin.X);
			Assert.Equal (0, m.Origin.Y);

			//First row toggled and Second row active = 12 selected cells
			Assert.Equal (12, tableView.GetAllSelectedCells ().Count ());

			tableView.ProcessKey (new KeyEvent { Key = Key.CursorRight });
			tableView.ProcessKey (new KeyEvent { Key = Key.CursorUp });

			Assert.Single (tableView.MultiSelectedRegions.Where (r => r.IsToggled));

			// Can untoggle at 1,0 even though 0,0 was initial toggle because FullRowSelect is on
			tableView.ProcessKey (new KeyEvent { Key = Key.Space });

			Assert.Empty (tableView.MultiSelectedRegions.Where (r => r.IsToggled));

		}


		[Fact, AutoInitShutdown]
		public void TestToggleCells_MultiSelectOn_SquareSelectToggled ()
		{
			// 3 row table
			var tableView = GetABCDEFTableView (out var dt);
			tableView.LayoutSubviews ();
			dt.Rows.Add (1, 2, 3, 4, 5, 6);
			dt.Rows.Add (1, 2, 3, 4, 5, 6);
			tableView.MultiSelect = true;
			tableView.AddKeyBinding (Key.Space, Command.ToggleChecked);

			// Make a square selection
			tableView.ProcessKey (new KeyEvent { Key = Key.ShiftMask | Key.CursorDown });
			tableView.ProcessKey (new KeyEvent { Key = Key.ShiftMask | Key.CursorRight });

			Assert.Equal (4, tableView.GetAllSelectedCells ().Count ());

			// Toggle the square selected region on
			tableView.ProcessKey (new KeyEvent { Key = Key.Space });

			// Go Right
			tableView.ProcessKey (new KeyEvent { Key = Key.CursorRight });

			//Toggled on square + the active cell (x=2,y=1)
			Assert.Equal (5, tableView.GetAllSelectedCells ().Count ());
			Assert.Equal (2, tableView.SelectedColumn);
			Assert.Equal (1, tableView.SelectedRow);

			// Untoggle the rectangular region by hitting toggle in
			// any cell in that rect
			tableView.ProcessKey (new KeyEvent { Key = Key.CursorUp });
			tableView.ProcessKey (new KeyEvent { Key = Key.CursorLeft });

			Assert.Equal (4, tableView.GetAllSelectedCells ().Count ());
			tableView.ProcessKey (new KeyEvent { Key = Key.Space });
			Assert.Single (tableView.GetAllSelectedCells ());
		}

		[Fact, AutoInitShutdown]
		public void TestToggleCells_MultiSelectOn_Two_SquareSelects_BothToggled ()
		{
			// 6 row table
			var tableView = GetABCDEFTableView (out var dt);
			tableView.LayoutSubviews ();
			dt.Rows.Add (1, 2, 3, 4, 5, 6);
			dt.Rows.Add (1, 2, 3, 4, 5, 6);
			dt.Rows.Add (1, 2, 3, 4, 5, 6);
			dt.Rows.Add (1, 2, 3, 4, 5, 6);
			dt.Rows.Add (1, 2, 3, 4, 5, 6);
			tableView.MultiSelect = true;
			tableView.AddKeyBinding (Key.Space, Command.ToggleChecked);

			// Make first square selection (0,0 to 1,1)
			tableView.ProcessKey (new KeyEvent { Key = Key.ShiftMask | Key.CursorDown });
			tableView.ProcessKey (new KeyEvent { Key = Key.ShiftMask | Key.CursorRight });
			tableView.ProcessKey (new KeyEvent { Key = Key.Space });
			Assert.Equal (4, tableView.GetAllSelectedCells ().Count ());

			// Make second square selection leaving 1 unselected line between them
			tableView.ProcessKey (new KeyEvent { Key = Key.CursorLeft });
			tableView.ProcessKey (new KeyEvent { Key = Key.CursorDown });
			tableView.ProcessKey (new KeyEvent { Key = Key.CursorDown });
			tableView.ProcessKey (new KeyEvent { Key = Key.ShiftMask | Key.CursorDown });
			tableView.ProcessKey (new KeyEvent { Key = Key.ShiftMask | Key.CursorRight });

			// 2 square selections
			Assert.Equal (8, tableView.GetAllSelectedCells ().Count ());
		}


		[Theory, AutoInitShutdown]
		[InlineData (new object [] { true, true })]
		[InlineData (new object [] { false, true })]
		[InlineData (new object [] { true, false })]
		[InlineData (new object [] { false, false })]
		public void TestColumnStyle_VisibleFalse_DoesNotEffect_EnsureSelectedCellIsVisible (bool smooth, bool invisibleCol)
		{
			var tableView = GetABCDEFTableView (out var dt);
			tableView.LayoutSubviews ();
			tableView.Style.SmoothHorizontalScrolling = smooth;

			if (invisibleCol) {
				tableView.Style.GetOrCreateColumnStyle (dt.Columns ["D"]).Visible = false;
			}

			// New TableView should have first cell selected 
			Assert.Equal (0, tableView.SelectedColumn);
			// With no scrolling
			Assert.Equal (0, tableView.ColumnOffset);

			// A,B and C are visible on screen at the moment so these should have no effect
			tableView.SelectedColumn = 1;
			tableView.EnsureSelectedCellIsVisible ();
			Assert.Equal (0, tableView.ColumnOffset);

			tableView.SelectedColumn = 2;
			tableView.EnsureSelectedCellIsVisible ();
			Assert.Equal (0, tableView.ColumnOffset);

			// Selecting D should move the visible table area to fit D onto the screen
			tableView.SelectedColumn = 3;
			tableView.EnsureSelectedCellIsVisible ();
			Assert.Equal (smooth ? 1 : 3, tableView.ColumnOffset);
		}
		[Fact]
		public void LongColumnTest ()
		{
			GraphViewTests.InitFakeDriver ();

			var tableView = new TableView ();
			tableView.LayoutSubviews ();
			tableView.ColorScheme = Colors.TopLevel;

			// 25 characters can be printed into table
			tableView.Bounds = new Rect (0, 0, 25, 5);
			tableView.Style.ShowHorizontalHeaderUnderline = true;
			tableView.Style.ShowHorizontalHeaderOverline = false;
			tableView.Style.AlwaysShowHeaders = true;
			tableView.Style.SmoothHorizontalScrolling = true;

			var dt = new DataTable ();
			dt.Columns.Add ("A");
			dt.Columns.Add ("B");
			dt.Columns.Add ("Very Long Column");

			dt.Rows.Add (1, 2, new string ('a', 500));
			dt.Rows.Add (1, 2, "aaa");

			tableView.Table = dt;
			tableView.LayoutSubviews ();
			tableView.Redraw (tableView.Bounds);

			// default behaviour of TableView is not to render
			// columns unless there is sufficient space
			string expected =
				@"
│A│B                    │
├─┼─────────────────────►
│1│2                    │
│1│2                    │
";

			TestHelpers.AssertDriverContentsAre (expected, output);

			// get a style for the long column
			var style = tableView.Style.GetOrCreateColumnStyle (dt.Columns [2]);

			// one way the API user can fix this for long columns
			// is to specify a max width for the column
			style.MaxWidth = 10;

			tableView.LayoutSubviews ();
			tableView.Redraw (tableView.Bounds);
			expected =
				@"
│A│B│Very Long          │
├─┼─┼───────────────────┤
│1│2│aaaaaaaaaa         │
│1│2│aaa                │
";
			TestHelpers.AssertDriverContentsAre (expected, output);

			// revert the style change
			style.MaxWidth = TableView.DefaultMaxCellWidth;

			// another way API user can fix problem is to implement
			// RepresentationGetter and apply max length there

			style.RepresentationGetter = (s) => {
				return s.ToString ().Length < 15 ? s.ToString () : s.ToString ().Substring (0, 13) + "...";
			};

			tableView.LayoutSubviews ();
			tableView.Redraw (tableView.Bounds);
			expected =
				@"
│A│B│Very Long Column   │
├─┼─┼───────────────────┤
│1│2│aaaaaaaaaaaaa...   │
│1│2│aaa                │
";
			TestHelpers.AssertDriverContentsAre (expected, output);

			// revert style change
			style.RepresentationGetter = null;

			// Both of the above methods rely on having a fixed
			// size limit for the column.  These are awkward if a
			// table is resizeable e.g. Dim.Fill().  Ideally we want
			// to render in any space available and truncate the content
			// of the column dynamically so it fills the free space at
			// the end of the table.

			// We can now specify that the column can be any length
			// (Up to MaxWidth) but the renderer can accept using
			// less space down to this limit
			style.MinAcceptableWidth = 5;

			tableView.LayoutSubviews ();
			tableView.Redraw (tableView.Bounds);
			expected =
				@"
│A│B│Very Long Column   │
├─┼─┼───────────────────┤
│1│2│aaaaaaaaaaaaaaaaaaa│
│1│2│aaa                │
";
			TestHelpers.AssertDriverContentsAre (expected, output);

			// Now test making the width too small for the MinAcceptableWidth
			// the Column won't fit so should not be rendered
			Application.Shutdown ();
			GraphViewTests.InitFakeDriver ();

			tableView.Bounds = new Rect (0, 0, 9, 5);
<<<<<<< HEAD
=======
			tableView.LayoutSubviews ();
>>>>>>> ffe0f50c
			tableView.Redraw (tableView.Bounds);
			expected =
@"
│A│B    │
├─┼─────►
│1│2    │
│1│2    │

";
			TestHelpers.AssertDriverContentsAre (expected, output);

			// setting width to 10 leaves just enough space for the column to
			// meet MinAcceptableWidth of 5.  Column width includes terminator line
			// symbol (e.g. ┤ or │)
			tableView.Bounds = new Rect (0, 0, 10, 5);
			tableView.LayoutSubviews ();
			tableView.Redraw (tableView.Bounds);
			expected =
@"
│A│B│Very│
├─┼─┼────┤
│1│2│aaaa│
│1│2│aaa │
";
			TestHelpers.AssertDriverContentsAre (expected, output);

			Application.Shutdown ();
		}


		[Fact]
		public void ScrollIndicators ()
		{
			GraphViewTests.InitFakeDriver ();

			var tableView = new TableView ();
			tableView.ColorScheme = Colors.TopLevel;

			// 3 columns are visibile
			tableView.Bounds = new Rect (0, 0, 7, 5);
			tableView.Style.ShowHorizontalHeaderUnderline = true;
			tableView.Style.ShowHorizontalHeaderOverline = false;
			tableView.Style.AlwaysShowHeaders = true;
			tableView.Style.SmoothHorizontalScrolling = true;

			var dt = new DataTable ();
			dt.Columns.Add ("A");
			dt.Columns.Add ("B");
			dt.Columns.Add ("C");
			dt.Columns.Add ("D");
			dt.Columns.Add ("E");
			dt.Columns.Add ("F");

			dt.Rows.Add (1, 2, 3, 4, 5, 6);

			tableView.Table = dt;

			// select last visible column
			tableView.SelectedColumn = 2; // column C

			tableView.Redraw (tableView.Bounds);

			// user can only scroll right so sees right indicator
			// Because first column in table is A
			string expected =
				@"
│A│B│C│
├─┼─┼─►
│1│2│3│";

			TestHelpers.AssertDriverContentsAre (expected, output);


			// Scroll right
			tableView.ProcessKey (new KeyEvent () { Key = Key.CursorRight });


			// since A is now pushed off screen we get indicator showing
			// that user can scroll left to see first column
			tableView.Redraw (tableView.Bounds);

			expected =
				@"
│B│C│D│
◄─┼─┼─►
│2│3│4│";

			TestHelpers.AssertDriverContentsAre (expected, output);


			// Scroll right twice more (to end of columns)
			tableView.ProcessKey (new KeyEvent () { Key = Key.CursorRight });
			tableView.ProcessKey (new KeyEvent () { Key = Key.CursorRight });

			tableView.Redraw (tableView.Bounds);

			expected =
				@"
│D│E│F│
◄─┼─┼─┤
│4│5│6│";

			TestHelpers.AssertDriverContentsAre (expected, output);

			// Shutdown must be called to safely clean up Application if Init has been called
			Application.Shutdown ();
		}

		[Fact, AutoInitShutdown]
		public void CellEventsBackgroundFill ()
		{
			var tv = new TableView () {
				Width = 20,
				Height = 4
			};

			var dt = new DataTable ();
			dt.Columns.Add ("C1");
			dt.Columns.Add ("C2");
			dt.Columns.Add ("C3");

			dt.Rows.Add ("Hello", DBNull.Value, "f");

			tv.Table = dt;
			tv.NullSymbol = string.Empty;

			Application.Top.Add (tv);
			Application.Begin (Application.Top);

			tv.Redraw (tv.Bounds);

			var expected =
				@"
┌─────┬──┬─────────┐
│C1   │C2│C3       │
├─────┼──┼─────────┤
│Hello│  │f        │
";

			TestHelpers.AssertDriverContentsAre (expected, output);

			var color = new Attribute (Color.Magenta, Color.BrightBlue);

			var scheme = new ColorScheme {
				Normal = color,
				HotFocus = color,
				Focus = color,
				Disabled = color,
				HotNormal = color,
			};

			// Now the thing we really want to test is the styles!
			// All cells in the column have a column style that says
			// the cell is pink!
			foreach (DataColumn col in dt.Columns) {
				var style = tv.Style.GetOrCreateColumnStyle (col);
				style.ColorGetter = (e) => {
					return scheme;
					};

			}


			tv.Redraw (tv.Bounds);
			expected =
							@"
00000000000000000000
00000000000000000000
00000000000000000000
01111101101111111110
";
			TestHelpers.AssertDriverColorsAre (expected,new Attribute [] { tv.ColorScheme.Normal, color });


		}

		/// <summary>
		/// Builds a simple table of string columns with the requested number of columns and rows
		/// </summary>
		/// <param name="cols"></param>
		/// <param name="rows"></param>
		/// <returns></returns>
		public static DataTable BuildTable (int cols, int rows)
		{
			var dt = new DataTable ();

			for (int c = 0; c < cols; c++) {
				dt.Columns.Add ("Col" + c);
			}

			for (int r = 0; r < rows; r++) {
				var newRow = dt.NewRow ();

				for (int c = 0; c < cols; c++) {
					newRow [c] = $"R{r}C{c}";
				}

				dt.Rows.Add (newRow);
			}

			return dt;
		}

		[Fact, AutoInitShutdown]
		public void Test_ScreenToCell ()
		{
			var tableView = GetTwoRowSixColumnTable ();
			tableView.LayoutSubviews ();

			tableView.Redraw (tableView.Bounds);

			// user can only scroll right so sees right indicator
			// Because first column in table is A
			string expected =
				@"
│A│B│C│
├─┼─┼─►
│1│2│3│
│1│2│3│";

			TestHelpers.AssertDriverContentsAre (expected, output);

			// ---------------- X=0 -----------------------
			// click is before first cell
			Assert.Null (tableView.ScreenToCell (0, 0));
			Assert.Null (tableView.ScreenToCell (0, 1));
			Assert.Null (tableView.ScreenToCell (0, 2));
			Assert.Null (tableView.ScreenToCell (0, 3));
			Assert.Null (tableView.ScreenToCell (0, 4));

			// ---------------- X=1 -----------------------
			// click in header
			Assert.Null (tableView.ScreenToCell (1, 0));
			// click in header row line
			Assert.Null (tableView.ScreenToCell (1, 1));
			// click in cell 0,0
			Assert.Equal (new Point (0, 0), tableView.ScreenToCell (1, 2));
			// click in cell 0,1
			Assert.Equal (new Point (0, 1), tableView.ScreenToCell (1, 3));
			// after last row
			Assert.Null (tableView.ScreenToCell (1, 4));


			// ---------------- X=2 -----------------------
			// ( even though there is a horizontal dividing line here we treat it as a hit on the cell before)
			// click in header
			Assert.Null (tableView.ScreenToCell (2, 0));
			// click in header row line
			Assert.Null (tableView.ScreenToCell (2, 1));
			// click in cell 0,0
			Assert.Equal (new Point (0, 0), tableView.ScreenToCell (2, 2));
			// click in cell 0,1
			Assert.Equal (new Point (0, 1), tableView.ScreenToCell (2, 3));
			// after last row
			Assert.Null (tableView.ScreenToCell (2, 4));


			// ---------------- X=3 -----------------------
			// click in header
			Assert.Null (tableView.ScreenToCell (3, 0));
			// click in header row line
			Assert.Null (tableView.ScreenToCell (3, 1));
			// click in cell 1,0
			Assert.Equal (new Point (1, 0), tableView.ScreenToCell (3, 2));
			// click in cell 1,1
			Assert.Equal (new Point (1, 1), tableView.ScreenToCell (3, 3));
			// after last row
			Assert.Null (tableView.ScreenToCell (3, 4));
		}

		[Fact, AutoInitShutdown]
		public void Test_ScreenToCell_DataColumnOverload ()
		{
			var tableView = GetTwoRowSixColumnTable ();
			tableView.LayoutSubviews ();

			tableView.Redraw (tableView.Bounds);

			// user can only scroll right so sees right indicator
			// Because first column in table is A
			string expected =
				@"
│A│B│C│
├─┼─┼─►
│1│2│3│
│1│2│3│";

			TestHelpers.AssertDriverContentsAre (expected, output);
			DataColumn col;

			// ---------------- X=0 -----------------------
			// click is before first cell
			Assert.Null (tableView.ScreenToCell (0, 0, out col));
			Assert.Null (col);
			Assert.Null (tableView.ScreenToCell (0, 1, out col));
			Assert.Null (col);
			Assert.Null (tableView.ScreenToCell (0, 2, out col));
			Assert.Null (col);
			Assert.Null (tableView.ScreenToCell (0, 3, out col));
			Assert.Null (col);
			Assert.Null (tableView.ScreenToCell (0, 4, out col));
			Assert.Null (col);

			// ---------------- X=1 -----------------------
			// click in header
			Assert.Null (tableView.ScreenToCell (1, 0, out col));
			Assert.Equal ("A", col.ColumnName);
			// click in header row line  (click in the horizontal line below header counts as click in header above - consistent with the column hit box)
			Assert.Null (tableView.ScreenToCell (1, 1, out col));
			Assert.Equal ("A", col.ColumnName);
			// click in cell 0,0
			Assert.Equal (new Point (0, 0), tableView.ScreenToCell (1, 2, out col));
			Assert.Null (col);
			// click in cell 0,1
			Assert.Equal (new Point (0, 1), tableView.ScreenToCell (1, 3, out col));
			Assert.Null (col);
			// after last row
			Assert.Null (tableView.ScreenToCell (1, 4, out col));
			Assert.Null (col);


			// ---------------- X=2 -----------------------
			// click in header
			Assert.Null (tableView.ScreenToCell (2, 0, out col));
			Assert.Equal ("A", col.ColumnName);
			// click in header row line
			Assert.Null (tableView.ScreenToCell (2, 1, out col));
			Assert.Equal ("A", col.ColumnName);
			// click in cell 0,0
			Assert.Equal (new Point (0, 0), tableView.ScreenToCell (2, 2, out col));
			Assert.Null (col);
			// click in cell 0,1
			Assert.Equal (new Point (0, 1), tableView.ScreenToCell (2, 3, out col));
			Assert.Null (col);
			// after last row
			Assert.Null (tableView.ScreenToCell (2, 4, out col));
			Assert.Null (col);


			// ---------------- X=3 -----------------------
			// click in header
			Assert.Null (tableView.ScreenToCell (3, 0, out col));
			Assert.Equal ("B", col.ColumnName);
			// click in header row line
			Assert.Null (tableView.ScreenToCell (3, 1, out col));
			Assert.Equal ("B", col.ColumnName);
			// click in cell 1,0
			Assert.Equal (new Point (1, 0), tableView.ScreenToCell (3, 2, out col));
			Assert.Null (col);
			// click in cell 1,1
			Assert.Equal (new Point (1, 1), tableView.ScreenToCell (3, 3, out col));
			Assert.Null (col);
			// after last row
			Assert.Null (tableView.ScreenToCell (3, 4, out col));
			Assert.Null (col);
		}
		private TableView GetTwoRowSixColumnTable ()
		{
			var tableView = new TableView ();
			tableView.ColorScheme = Colors.TopLevel;

			// 3 columns are visible
			tableView.Bounds = new Rect (0, 0, 7, 5);
			tableView.Style.ShowHorizontalHeaderUnderline = true;
			tableView.Style.ShowHorizontalHeaderOverline = false;
			tableView.Style.AlwaysShowHeaders = true;
			tableView.Style.SmoothHorizontalScrolling = true;

			var dt = new DataTable ();
			dt.Columns.Add ("A");
			dt.Columns.Add ("B");
			dt.Columns.Add ("C");
			dt.Columns.Add ("D");
			dt.Columns.Add ("E");
			dt.Columns.Add ("F");

			dt.Rows.Add (1, 2, 3, 4, 5, 6);
			dt.Rows.Add (1, 2, 3, 4, 5, 6);

			tableView.Table = dt;
			return tableView;
		}
#endif 
	}
}<|MERGE_RESOLUTION|>--- conflicted
+++ resolved
@@ -1358,10 +1358,7 @@
 		public void TestColumnStyle_VisibleFalse_CursorStepsOverInvisibleColumns ()
 		{
 			var tableView = GetABCDEFTableView (out var dt);
-<<<<<<< HEAD
-=======
-			tableView.LayoutSubviews ();
->>>>>>> ffe0f50c
+			tableView.LayoutSubviews ();
 
 			tableView.Style.GetOrCreateColumnStyle (dt.Columns ["B"]).Visible = false;
 			tableView.SelectedColumn = 0;
@@ -1449,10 +1446,7 @@
 		public void TestColumnStyle_LastColumnVisibleFalse_CursorStaysAt2 (bool useEnd)
 		{
 			var tableView = GetABCDEFTableView (out var dt);
-<<<<<<< HEAD
-=======
-			tableView.LayoutSubviews ();
->>>>>>> ffe0f50c
+			tableView.LayoutSubviews ();
 
 			// select D 
 			tableView.SelectedColumn = 3;
@@ -1853,10 +1847,7 @@
 			GraphViewTests.InitFakeDriver ();
 
 			tableView.Bounds = new Rect (0, 0, 9, 5);
-<<<<<<< HEAD
-=======
-			tableView.LayoutSubviews ();
->>>>>>> ffe0f50c
+			tableView.LayoutSubviews ();
 			tableView.Redraw (tableView.Bounds);
 			expected =
 @"
