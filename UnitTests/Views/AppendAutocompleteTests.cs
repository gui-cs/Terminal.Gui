--- conflicted
+++ resolved
@@ -107,12 +107,8 @@
 		Assert.NotSame (tf, Application.Top.Focused);
 	}
 
-<<<<<<< HEAD
-	[Fact] [AutoInitShutdown]
-=======
-	[Fact]
-	[AutoInitShutdown]
->>>>>>> 81ad703f
+	[Fact]
+	[AutoInitShutdown]
 	public void TestAutoAppend_AfterCloseKey_ReappearsOnLetter ()
 	{
 		var tf = GetTextFieldsInViewSuggesting ("fish");
