using System;
using System.Collections.Generic;
using System.Linq;
using Xunit;
using Xunit.Abstractions;

namespace Terminal.Gui.TextTests;

public class AppendAutocompleteTests {
	readonly ITestOutputHelper output;

	public AppendAutocompleteTests (ITestOutputHelper output) => this.output = output;

	[Fact]
	[AutoInitShutdown]
	public void TestAutoAppend_ShowThenAccept_MatchCase ()
	{
		var tf = GetTextFieldsInView ();

		tf.Autocomplete = new AppendAutocomplete (tf);
		var generator = (SingleWordSuggestionGenerator)tf.Autocomplete.SuggestionGenerator;
		generator.AllSuggestions = new List<string> { "fish" };

		tf.Draw ();
		tf.PositionCursor ();
		TestHelpers.AssertDriverContentsAre ("", output);

		tf.NewKeyDownEvent (new Key ('f'));

		tf.Draw ();
		tf.PositionCursor ();
		TestHelpers.AssertDriverContentsAre ("fish", output);
		Assert.Equal ("f", tf.Text);

		Application.Driver.SendKeys ('\t', ConsoleKey.Tab, false, false, false);

		tf.Draw ();
		TestHelpers.AssertDriverContentsAre ("fish", output);
		Assert.Equal ("fish", tf.Text);

		// Tab should autcomplete but not move focus
		Assert.Same (tf, Application.Top.Focused);

		// Second tab should move focus (nothing to autocomplete)
		Application.Driver.SendKeys ('\t', ConsoleKey.Tab, false, false, false);
		Assert.NotSame (tf, Application.Top.Focused);
	}

	[Fact]
	[AutoInitShutdown]
	public void TestAutoAppend_ShowThenAccept_CasesDiffer ()
	{
		var tf = GetTextFieldsInView ();

		tf.Autocomplete = new AppendAutocomplete (tf);
		var generator = (SingleWordSuggestionGenerator)tf.Autocomplete.SuggestionGenerator;
		generator.AllSuggestions = new List<string> { "FISH" };

		tf.Draw ();
		tf.PositionCursor ();
		TestHelpers.AssertDriverContentsAre ("", output);
		tf.NewKeyDownEvent (new Key ((KeyCode)'m'));
		tf.NewKeyDownEvent (new Key ((KeyCode)'y'));
		tf.NewKeyDownEvent (new Key (KeyCode.Space));
		tf.NewKeyDownEvent (new Key ((KeyCode)'f'));
		Assert.Equal ("my f", tf.Text);

		// Even though there is no match on case we should still get the suggestion
		tf.Draw ();
		tf.PositionCursor ();
		TestHelpers.AssertDriverContentsAre ("my fISH", output);
		Assert.Equal ("my f", tf.Text);

		// When tab completing the case of the whole suggestion should be applied
		Application.Driver.SendKeys ('\t', ConsoleKey.Tab, false, false, false);
		tf.Draw ();
		TestHelpers.AssertDriverContentsAre ("my FISH", output);
		Assert.Equal ("my FISH", tf.Text);
	}

	[Fact]
	[AutoInitShutdown]
	public void TestAutoAppend_AfterCloseKey_NoAutocomplete ()
	{
		var tf = GetTextFieldsInViewSuggesting ("fish");

		// f is typed and suggestion is "fish"
		Application.Driver.SendKeys ('f', ConsoleKey.F, false, false, false);
		tf.Draw ();
		tf.PositionCursor ();
		TestHelpers.AssertDriverContentsAre ("fish", output);
		Assert.Equal ("f", tf.Text);

		// When cancelling autocomplete
		Application.Driver.SendKeys ('e', ConsoleKey.Escape, false, false, false);

		// Suggestion should disappear
		tf.Draw ();
		TestHelpers.AssertDriverContentsAre ("f", output);
		Assert.Equal ("f", tf.Text);

		// Still has focus though
		Assert.Same (tf, Application.Top.Focused);

		// But can tab away
		Application.Driver.SendKeys ('\t', ConsoleKey.Tab, false, false, false);
		Assert.NotSame (tf, Application.Top.Focused);
	}

	[Fact]
	[AutoInitShutdown]
	public void TestAutoAppend_AfterCloseKey_ReappearsOnLetter ()
	{
		var tf = GetTextFieldsInViewSuggesting ("fish");

		// f is typed and suggestion is "fish"
		Application.Driver.SendKeys ('f', ConsoleKey.F, false, false, false);
		tf.Draw ();
		tf.PositionCursor ();
		TestHelpers.AssertDriverContentsAre ("fish", output);
		Assert.Equal ("f", tf.Text);

<<<<<<< HEAD
			// When cancelling autocomplete
			Application.Driver.SendKeys ('\0', ConsoleKey.Escape, false, false, false);
=======
		// When cancelling autocomplete
		Application.Driver.SendKeys ('\0', ConsoleKey.Escape, false, false, false);
>>>>>>> d54461fc

		// Suggestion should disappear
		tf.Draw ();
		TestHelpers.AssertDriverContentsAre ("f", output);
		Assert.Equal ("f", tf.Text);

<<<<<<< HEAD
			// Should reapear when you press next letter
			Application.Driver.SendKeys ('i', ConsoleKey.I, false, false, false);
			tf.Draw ();
			// BUGBUG: v2 - I broke this test and don't have time to figure out why. @tznind - help!
			tf.PositionCursor ();
			TestHelpers.AssertDriverContentsAre ("fish", output);
			Assert.Equal ("fi", tf.Text);
		}
=======
		// Should reappear when you press next letter
		Application.Driver.SendKeys ('i', ConsoleKey.I, false, false, false);
		tf.Draw ();
		tf.PositionCursor ();
		TestHelpers.AssertDriverContentsAre ("fish", output);
		Assert.Equal ("fi", tf.Text);
	}
>>>>>>> d54461fc

	[Theory]
	[AutoInitShutdown]
	[InlineData ("ffffffffffffffffffffffffff", "ffffffffff")]
	[InlineData ("f234567890", "f234567890")]
	[InlineData ("fisérables", "fisérables")]
	public void TestAutoAppendRendering_ShouldNotOverspill (string overspillUsing, string expectRender)
	{
		var tf = GetTextFieldsInViewSuggesting (overspillUsing);

		// f is typed we should only see 'f' up to size of View (10)
		Application.Driver.SendKeys ('f', ConsoleKey.F, false, false, false);
		tf.Draw ();
		tf.PositionCursor ();
		TestHelpers.AssertDriverContentsAre (expectRender, output);
		Assert.Equal ("f", tf.Text);
	}

	[Theory]
	[AutoInitShutdown]
	[InlineData (ConsoleKey.UpArrow)]
	[InlineData (ConsoleKey.DownArrow)]
	public void TestAutoAppend_CycleSelections (ConsoleKey cycleKey)
	{
		var tf = GetTextFieldsInViewSuggesting ("fish", "friend");

		// f is typed and suggestion is "fish"
		Application.Driver.SendKeys ('f', ConsoleKey.F, false, false, false);
		tf.Draw ();
		tf.PositionCursor ();
		TestHelpers.AssertDriverContentsAre ("fish", output);
		Assert.Equal ("f", tf.Text);

		// When cycling autocomplete
		Application.Driver.SendKeys (' ', cycleKey, false, false, false);

		tf.Draw ();
		tf.PositionCursor ();
		TestHelpers.AssertDriverContentsAre ("friend", output);
		Assert.Equal ("f", tf.Text);

		// Should be able to cycle in circles endlessly
		Application.Driver.SendKeys (' ', cycleKey, false, false, false);
		tf.Draw ();
		tf.PositionCursor ();
		TestHelpers.AssertDriverContentsAre ("fish", output);
		Assert.Equal ("f", tf.Text);
	}

	[Fact]
	[AutoInitShutdown]
	public void TestAutoAppend_NoRender_WhenNoMatch ()
	{
		var tf = GetTextFieldsInViewSuggesting ("fish");

		// f is typed and suggestion is "fish"
		Application.Driver.SendKeys ('f', ConsoleKey.F, false, false, false);
		tf.Draw ();
		tf.PositionCursor ();
		TestHelpers.AssertDriverContentsAre ("fish", output);
		Assert.Equal ("f", tf.Text);

		// x is typed and suggestion should disappear
		Application.Driver.SendKeys ('x', ConsoleKey.X, false, false, false);
		tf.Draw ();
		TestHelpers.AssertDriverContentsAre ("fx", output);
		Assert.Equal ("fx", tf.Text);
	}

	[Fact]
	[AutoInitShutdown]
	public void TestAutoAppend_NoRender_WhenCursorNotAtEnd ()
	{
		var tf = GetTextFieldsInViewSuggesting ("fish");

		// f is typed and suggestion is "fish"
		Application.Driver.SendKeys ('f', ConsoleKey.F, false, false, false);
		tf.Draw ();
		tf.PositionCursor ();
		TestHelpers.AssertDriverContentsAre ("fish", output);
		Assert.Equal ("f", tf.Text);

		// add a space then go back 1
		Application.Driver.SendKeys (' ', ConsoleKey.Spacebar, false, false, false);
		Application.Driver.SendKeys ('<', ConsoleKey.LeftArrow, false, false, false);

		tf.Draw ();
		TestHelpers.AssertDriverContentsAre ("f", output);
		Assert.Equal ("f ", tf.Text);
	}


	TextField GetTextFieldsInViewSuggesting (params string [] suggestions)
	{
		var tf = GetTextFieldsInView ();

		tf.Autocomplete = new AppendAutocomplete (tf);
		var generator = (SingleWordSuggestionGenerator)tf.Autocomplete.SuggestionGenerator;
		generator.AllSuggestions = suggestions.ToList ();

		tf.Draw ();
		tf.PositionCursor ();
		TestHelpers.AssertDriverContentsAre ("", output);

		return tf;
	}

	TextField GetTextFieldsInView ()
	{
		var tf = new TextField {
			Width = 10
		};
		var tf2 = new TextField {
			Y = 1,
			Width = 10
		};

		var top = Application.Top;
		top.Add (tf);
		top.Add (tf2);

		Application.Begin (top);

		Assert.Same (tf, top.Focused);

		return tf;
	}
}<|MERGE_RESOLUTION|>--- conflicted
+++ resolved
@@ -120,29 +120,14 @@
 		TestHelpers.AssertDriverContentsAre ("fish", output);
 		Assert.Equal ("f", tf.Text);
 
-<<<<<<< HEAD
-			// When cancelling autocomplete
-			Application.Driver.SendKeys ('\0', ConsoleKey.Escape, false, false, false);
-=======
 		// When cancelling autocomplete
 		Application.Driver.SendKeys ('\0', ConsoleKey.Escape, false, false, false);
->>>>>>> d54461fc
 
 		// Suggestion should disappear
 		tf.Draw ();
 		TestHelpers.AssertDriverContentsAre ("f", output);
 		Assert.Equal ("f", tf.Text);
 
-<<<<<<< HEAD
-			// Should reapear when you press next letter
-			Application.Driver.SendKeys ('i', ConsoleKey.I, false, false, false);
-			tf.Draw ();
-			// BUGBUG: v2 - I broke this test and don't have time to figure out why. @tznind - help!
-			tf.PositionCursor ();
-			TestHelpers.AssertDriverContentsAre ("fish", output);
-			Assert.Equal ("fi", tf.Text);
-		}
-=======
 		// Should reappear when you press next letter
 		Application.Driver.SendKeys ('i', ConsoleKey.I, false, false, false);
 		tf.Draw ();
@@ -150,7 +135,6 @@
 		TestHelpers.AssertDriverContentsAre ("fish", output);
 		Assert.Equal ("fi", tf.Text);
 	}
->>>>>>> d54461fc
 
 	[Theory]
 	[AutoInitShutdown]
