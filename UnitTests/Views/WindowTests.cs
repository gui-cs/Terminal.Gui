--- conflicted
+++ resolved
@@ -1,20 +1,13 @@
-﻿using Xunit;
+using System;
+using Xunit;
 using Xunit.Abstractions;
 
-<<<<<<< HEAD
 namespace Terminal.Gui.ViewsTests;
-=======
-namespace Terminal.Gui.ViewsTests; 
->>>>>>> fa4337cc
 
 public class WindowTests {
 	readonly ITestOutputHelper _output;
 
-<<<<<<< HEAD
 	public WindowTests (ITestOutputHelper output) => _output = output;
-=======
-	public WindowTests (ITestOutputHelper output) => this._output = output;
->>>>>>> fa4337cc
 
 	[Fact]
 	public void New_Initializes ()
@@ -22,7 +15,6 @@
 		// Parameterless
 		var r = new Window ();
 		Assert.NotNull (r);
-<<<<<<< HEAD
 		Assert.Equal (string.Empty, r.Title);
 		// Toplevels have Width/Height set to Dim.Fill
 		Assert.Equal (LayoutStyle.Computed, r.LayoutStyle);
@@ -38,21 +30,6 @@
 		Assert.Equal (0, r.Y);
 		Assert.Equal (Dim.Fill (), r.Width);
 		Assert.Equal (Dim.Fill (), r.Height);
-=======
-		Assert.Equal (string.Empty,         r.Title);
-		Assert.Equal (LayoutStyle.Computed, r.LayoutStyle);
-		Assert.Equal ("Window()(0,0,0,0)",  r.ToString ());
-		Assert.True (r.CanFocus);
-		Assert.False (r.HasFocus);
-		Assert.Equal (new Rect (0, 0, 0, 0), r.Bounds);
-		Assert.Equal (new Rect (0, 0, 0, 0), r.Frame);
-		Assert.Null (r.Focused);
-		Assert.NotNull (r.ColorScheme);
-		Assert.Equal (Dim.Fill (), r.Width);
-		Assert.Equal (Dim.Fill (), r.Height);
-		Assert.Null (r.X);
-		Assert.Null (r.Y);
->>>>>>> fa4337cc
 		Assert.False (r.IsCurrentTop);
 		Assert.Empty (r.Id);
 		Assert.False (r.WantContinuousButtonPressed);
@@ -64,15 +41,10 @@
 		// Empty Rect
 		r = new Window (Rect.Empty) { Title = "title" };
 		Assert.NotNull (r);
-<<<<<<< HEAD
 		Assert.Equal ("title", r.Title);
 		Assert.Equal (LayoutStyle.Absolute, r.LayoutStyle);
 		Assert.Equal ("title", r.Title);
 		Assert.Equal (LayoutStyle.Absolute, r.LayoutStyle);
-=======
-		Assert.Equal ("title",                  r.Title);
-		Assert.Equal (LayoutStyle.Absolute,     r.LayoutStyle);
->>>>>>> fa4337cc
 		Assert.Equal ("Window(title)(0,0,0,0)", r.ToString ());
 		Assert.True (r.CanFocus);
 		Assert.False (r.HasFocus);
@@ -80,17 +52,10 @@
 		Assert.Equal (new Rect (0, 0, 0, 0), r.Frame);
 		Assert.Null (r.Focused);
 		Assert.NotNull (r.ColorScheme);
-<<<<<<< HEAD
 		Assert.Equal (0, r.X);
 		Assert.Equal (0, r.Y);
 		Assert.Equal (0, r.Width);
 		Assert.Equal (0, r.Height);
-=======
-		Assert.Null (r.Width);  // All view Dim are initialized now in the IsAdded setter,
-		Assert.Null (r.Height); // avoiding Dim errors.
-		Assert.Null (r.X);      // All view Pos are initialized now in the IsAdded setter,
-		Assert.Null (r.Y);      // avoiding Pos errors.
->>>>>>> fa4337cc
 		Assert.False (r.IsCurrentTop);
 		Assert.Equal (r.Title, r.Id);
 		Assert.False (r.WantContinuousButtonPressed);
@@ -103,12 +68,8 @@
 		r = new Window (new Rect (1, 2, 3, 4)) { Title = "title" };
 		Assert.Equal ("title", r.Title);
 		Assert.NotNull (r);
-<<<<<<< HEAD
-		Assert.Equal (LayoutStyle.Absolute, r.LayoutStyle);
-		Assert.Equal (LayoutStyle.Absolute, r.LayoutStyle);
-=======
-		Assert.Equal (LayoutStyle.Absolute,     r.LayoutStyle);
->>>>>>> fa4337cc
+		Assert.Equal (LayoutStyle.Absolute, r.LayoutStyle);
+		Assert.Equal (LayoutStyle.Absolute, r.LayoutStyle);
 		Assert.Equal ("Window(title)(1,2,3,4)", r.ToString ());
 		Assert.True (r.CanFocus);
 		Assert.False (r.HasFocus);
@@ -116,17 +77,10 @@
 		Assert.Equal (new Rect (1, 2, 3, 4), r.Frame);
 		Assert.Null (r.Focused);
 		Assert.NotNull (r.ColorScheme);
-<<<<<<< HEAD
 		Assert.Equal (1, r.X);
 		Assert.Equal (2, r.Y);
 		Assert.Equal (3, r.Width);
 		Assert.Equal (4, r.Height);
-=======
-		Assert.Null (r.Width);
-		Assert.Null (r.Height);
-		Assert.Null (r.X);
-		Assert.Null (r.Y);
->>>>>>> fa4337cc
 		Assert.False (r.IsCurrentTop);
 		Assert.Equal (r.Title, r.Id);
 		Assert.False (r.WantContinuousButtonPressed);
@@ -252,42 +206,5 @@
 
 		var exception = Record.Exception (() => win.NewKeyDownEvent (new Key (KeyCode.AltMask)));
 		Assert.Null (exception);
-<<<<<<< HEAD
-=======
-	}
-
-	public static TheoryData<Toplevel> ButtonContainers =>
-		new () {
-			{ new Window () },
-			{ new Dialog () }
-		};
-
-
-	[Theory, AutoInitShutdown]
-	[MemberData (nameof (ButtonContainers))]
-	public void With_Default_Button_Enter_Invokes_Accept_Action (Toplevel container)
-	{
-		var view = new View () { CanFocus = true };
-		var btnOk = new Button ("Accept") { IsDefault = true };
-		btnOk.Clicked += (s, e) => view.Text = "Test";
-		var btnCancel = new Button ("Cancel");
-		btnCancel.Clicked += (s, e) => view.Text = "";
-
-		container.Add (view, btnOk, btnCancel);
-		var rs = Application.Begin (container);
-
-		Assert.True (view.HasFocus);
-		Assert.Equal ("", view.Text);
-		Assert.True (Application.OnKeyDown (new Key (KeyCode.Enter)));
-		Assert.True (view.HasFocus);
-		Assert.Equal ("Test", view.Text);
-
-		btnOk.IsDefault = false;
-		btnCancel.IsDefault = true;
-		Assert.True (Application.OnKeyDown (new Key (KeyCode.Enter)));
-		Assert.True (view.HasFocus);
-		Assert.Equal ("", view.Text);
-		Application.End (rs);
->>>>>>> fa4337cc
 	}
 }