--- conflicted
+++ resolved
@@ -9,16 +9,6 @@
     [Fact]
     [AutoInitShutdown]
     public void Activating_MenuBar_By_Alt_Key_Does_Not_Throw () {
-<<<<<<< HEAD
-        var menu = new MenuBar (
-                                new MenuBarItem[] {
-                                                      new (
-                                                           "Child",
-                                                           new MenuItem[] {
-                                                                              new ("_Create Child", "", null)
-                                                                          })
-                                                  });
-=======
         var menu = new MenuBar {
                                    Menus =  [
                                    new MenuBarItem ("Child", new MenuItem[] {
@@ -26,7 +16,6 @@
                                                                             })
                                        ]
                                };
->>>>>>> 2e95cec4
         var win = new Window ();
         win.Add (menu);
         Application.Top.Add (win);
@@ -39,22 +28,6 @@
     [Fact]
     [AutoInitShutdown]
     public void MenuBar_And_StatusBar_Inside_Window () {
-<<<<<<< HEAD
-        var menu = new MenuBar (
-                                new MenuBarItem[] {
-                                                      new (
-                                                           "File",
-                                                           new MenuItem[] {
-                                                                              new ("Open", "", null),
-                                                                              new ("Quit", "", null)
-                                                                          }),
-                                                      new (
-                                                           "Edit",
-                                                           new MenuItem[] {
-                                                                              new ("Copy", "", null)
-                                                                          })
-                                                  });
-=======
         var menu = new MenuBar {
                                    Menus =  [
                                    new MenuBarItem ("File", new MenuItem[] {
@@ -68,7 +41,6 @@
                                                                    })
                                        ]
                                };
->>>>>>> 2e95cec4
 
         var sb = new StatusBar (
                                 new StatusItem[] {
@@ -78,17 +50,10 @@
                                                  });
 
         var fv = new FrameView {
-<<<<<<< HEAD
-                                   Title = "Frame View",
-                                   Y = 1,
-                                   Width = Dim.Fill (),
-                                   Height = Dim.Fill (1)
-=======
                                    Y = 1,
                                    Width = Dim.Fill (),
                                    Height = Dim.Fill (1),
                                    Title = "Frame View"
->>>>>>> 2e95cec4
                                };
         var win = new Window ();
         win.Add (menu, sb, fv);
@@ -165,13 +130,10 @@
         Assert.Equal (LayoutStyle.Computed, r.LayoutStyle);
 
         // If there's no SuperView, Top, or Driver, the default Fill width is int.MaxValue
-<<<<<<< HEAD
-=======
         // BUGBUG: IsInitialized is false and no size was provided
         Assert.Equal ("Window()(0,0,0,0)", r.ToString ());
         r.BeginInit ();
         r.EndInit ();
->>>>>>> 2e95cec4
         Assert.Equal ("Window()(0,0,2147483647,2147483647)", r.ToString ());
         Assert.True (r.CanFocus);
         Assert.False (r.HasFocus);
@@ -192,19 +154,10 @@
         Assert.Equal (TextDirection.LeftRight_TopBottom, r.TextDirection);
 
         // Empty Rect
-<<<<<<< HEAD
-        r = new Window (Rect.Empty) { Title = "title" };
-        Assert.NotNull (r);
-        Assert.Equal ("title", r.Title);
-        Assert.Equal (LayoutStyle.Absolute, r.LayoutStyle);
-        Assert.Equal ("title", r.Title);
-        Assert.Equal (LayoutStyle.Absolute, r.LayoutStyle);
-=======
         r = new Window { Title = "title", Frame = Rect.Empty };
         Assert.NotNull (r);
         Assert.Equal ("title", r.Title);
         Assert.Equal (LayoutStyle.Absolute, r.LayoutStyle);
->>>>>>> 2e95cec4
         Assert.Equal ("Window(title)(0,0,0,0)", r.ToString ());
         Assert.True (r.CanFocus);
         Assert.False (r.HasFocus);
@@ -225,11 +178,7 @@
         Assert.Equal (TextDirection.LeftRight_TopBottom, r.TextDirection);
 
         // Rect with values
-<<<<<<< HEAD
-        r = new Window (new Rect (1, 2, 3, 4)) { Title = "title" };
-=======
         r = new Window { X = 1, Y = 2, Width = 3, Height = 4, Title = "title" };
->>>>>>> 2e95cec4
         Assert.Equal ("title", r.Title);
         Assert.NotNull (r);
         Assert.Equal (LayoutStyle.Absolute, r.LayoutStyle);
