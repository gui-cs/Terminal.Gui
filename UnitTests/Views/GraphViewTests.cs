﻿using System;
using System.Collections.Generic;
using System.Linq;
using Terminal.Gui;
using Xunit;
using Point = Terminal.Gui.Point;
using Attribute = Terminal.Gui.Attribute;
using System.Text;
using System.Text.RegularExpressions;
using Xunit.Abstractions;
using Rune = System.Rune;

<<<<<<< HEAD
namespace Terminal.Gui.ViewsTests {
#if false // BUGBUG: v2 see https://github.com/gui-cs/Terminal.Gui/issues/2463
=======
namespace Terminal.Gui.ViewTests {
// BUGBUG: v2 see https://github.com/gui-cs/Terminal.Gui/issues/2463
>>>>>>> 65ab508c

	#region Helper Classes
	class FakeHAxis : HorizontalAxis {

		public List<Point> DrawAxisLinePoints = new List<Point> ();
		public List<int> LabelPoints = new List<int> ();

		protected override void DrawAxisLine (GraphView graph, int x, int y)
		{
			base.DrawAxisLine (graph, x, y);
			DrawAxisLinePoints.Add (new Point (x, y));
		}

		public override void DrawAxisLabel (GraphView graph, int screenPosition, string text)
		{
			base.DrawAxisLabel (graph, screenPosition, text);
			LabelPoints.Add (screenPosition);
		}
	}

	class FakeVAxis : VerticalAxis {

		public List<Point> DrawAxisLinePoints = new List<Point> ();
		public List<int> LabelPoints = new List<int> ();

		protected override void DrawAxisLine (GraphView graph, int x, int y)
		{
			base.DrawAxisLine (graph, x, y);
			DrawAxisLinePoints.Add (new Point (x, y));
		}
		public override void DrawAxisLabel (GraphView graph, int screenPosition, string text)
		{
			base.DrawAxisLabel (graph, screenPosition, text);
			LabelPoints.Add (screenPosition);
		}
	}
	#endregion

	public class GraphViewTests {

		static string LastInitFakeDriver;

		public static FakeDriver InitFakeDriver ()
		{
			var driver = new FakeDriver ();
			try {
				Application.Init (driver);
			} catch (InvalidOperationException) {

				// close it so that we don't get a thousand of these errors in a row
				Application.Shutdown ();

				// but still report a failure and name the test that didn't shut down.  Note
				// that the test that didn't shutdown won't be the one currently running it will
				// be the last one
				throw new Exception ("A test did not call shutdown correctly.  Test stack trace was:" + LastInitFakeDriver);
			}
			
			driver.Init (() => { });

			LastInitFakeDriver = Environment.StackTrace;
			return driver;
		}

		/// <summary>
		/// Returns a basic very small graph (10 x 5)
		/// </summary>
		/// <returns></returns>
		public static GraphView GetGraph ()
		{
			GraphViewTests.InitFakeDriver ();

			var gv = new GraphView ();
			gv.BeginInit (); gv.EndInit ();

			gv.ColorScheme = new ColorScheme ();
			gv.MarginBottom = 1;
			gv.MarginLeft = 1;
			gv.Bounds = new Rect (0, 0, 10, 5);

			return gv;
		}

		#region Screen to Graph Tests

		[Fact]
		public void ScreenToGraphSpace_DefaultCellSize ()
		{
			var gv = new GraphView ();
			gv.BeginInit (); gv.EndInit ();

			gv.Bounds = new Rect (0, 0, 20, 10);

			// origin should be bottom left
			var botLeft = gv.ScreenToGraphSpace (0, 9);
			Assert.Equal (0, botLeft.X);
			Assert.Equal (0, botLeft.Y);
			Assert.Equal (1, botLeft.Width);
			Assert.Equal (1, botLeft.Height);


			// up 2 rows of the console and along 1 col
			var up2along1 = gv.ScreenToGraphSpace (1, 7);
			Assert.Equal (1, up2along1.X);
			Assert.Equal (2, up2along1.Y);
		}
		[Fact]
		public void ScreenToGraphSpace_DefaultCellSize_WithMargin ()
		{
			var gv = new GraphView ();
			gv.BeginInit (); gv.EndInit ();

			gv.Bounds = new Rect (0, 0, 20, 10);

			// origin should be bottom left
			var botLeft = gv.ScreenToGraphSpace (0, 9);
			Assert.Equal (0, botLeft.X);
			Assert.Equal (0, botLeft.Y);
			Assert.Equal (1, botLeft.Width);
			Assert.Equal (1, botLeft.Height);

			gv.MarginLeft = 1;

			botLeft = gv.ScreenToGraphSpace (0, 9);
			// Origin should be at 1,9 now to leave a margin of 1
			// so screen position 0,9 would be data space -1,0
			Assert.Equal (-1, botLeft.X);
			Assert.Equal (0, botLeft.Y);
			Assert.Equal (1, botLeft.Width);
			Assert.Equal (1, botLeft.Height);

			gv.MarginLeft = 1;
			gv.MarginBottom = 1;

			botLeft = gv.ScreenToGraphSpace (0, 9);
			// Origin should be at 1,0 (to leave a margin of 1 in both sides)
			// so screen position 0,9 would be data space -1,-1
			Assert.Equal (-1, botLeft.X);
			Assert.Equal (-1, botLeft.Y);
			Assert.Equal (1, botLeft.Width);
			Assert.Equal (1, botLeft.Height);
		}
		[Fact]
		public void ScreenToGraphSpace_CustomCellSize ()
		{
			var gv = new GraphView ();
			gv.BeginInit (); gv.EndInit ();

			gv.Bounds = new Rect (0, 0, 20, 10);

			// Each cell of screen measures 5 units in graph data model vertically and 1/4 horizontally
			gv.CellSize = new PointF (0.25f, 5);

			// origin should be bottom left 
			// (note that y=10 is actually overspilling the control, the last row is 9)
			var botLeft = gv.ScreenToGraphSpace (0, 9);
			Assert.Equal (0, botLeft.X);
			Assert.Equal (0, botLeft.Y);
			Assert.Equal (0.25f, botLeft.Width);
			Assert.Equal (5, botLeft.Height);

			// up 2 rows of the console and along 1 col
			var up2along1 = gv.ScreenToGraphSpace (1, 7);
			Assert.Equal (0.25f, up2along1.X);
			Assert.Equal (10, up2along1.Y);
			Assert.Equal (0.25f, botLeft.Width);
			Assert.Equal (5, botLeft.Height);
		}

		#endregion

		#region Graph to Screen Tests

		[Fact]
		public void GraphSpaceToScreen_DefaultCellSize ()
		{
			var gv = new GraphView ();
			gv.BeginInit (); gv.EndInit ();

			gv.Bounds = new Rect (0, 0, 20, 10);

			// origin should be bottom left
			var botLeft = gv.GraphSpaceToScreen (new PointF (0, 0));
			Assert.Equal (0, botLeft.X);
			Assert.Equal (9, botLeft.Y); // row 9 of the view is the bottom left

			// along 2 and up 1 in graph space
			var along2up1 = gv.GraphSpaceToScreen (new PointF (2, 1));
			Assert.Equal (2, along2up1.X);
			Assert.Equal (8, along2up1.Y);
		}

		[Fact]
		public void GraphSpaceToScreen_DefaultCellSize_WithMargin ()
		{
			var gv = new GraphView ();
			gv.BeginInit (); gv.EndInit ();

			gv.Bounds = new Rect (0, 0, 20, 10);

			// origin should be bottom left
			var botLeft = gv.GraphSpaceToScreen (new PointF (0, 0));
			Assert.Equal (0, botLeft.X);
			Assert.Equal (9, botLeft.Y); // row 9 of the view is the bottom left

			gv.MarginLeft = 1;

			// With a margin of 1 the origin should be at x=1 y= 9
			botLeft = gv.GraphSpaceToScreen (new PointF (0, 0));
			Assert.Equal (1, botLeft.X);
			Assert.Equal (9, botLeft.Y); // row 9 of the view is the bottom left

			gv.MarginLeft = 1;
			gv.MarginBottom = 1;

			// With a margin of 1 in both directions the origin should be at x=1 y= 9
			botLeft = gv.GraphSpaceToScreen (new PointF (0, 0));
			Assert.Equal (1, botLeft.X);
			Assert.Equal (8, botLeft.Y); // row 8 of the view is the bottom left up 1 cell
		}

		[Fact]
		public void GraphSpaceToScreen_ScrollOffset ()
		{
			var gv = new GraphView ();
			gv.BeginInit (); gv.EndInit ();

			gv.Bounds = new Rect (0, 0, 20, 10);

			//graph is scrolled to present chart space -5 to 5 in both axes
			gv.ScrollOffset = new PointF (-5, -5);

			// origin should be right in the middle of the control
			var botLeft = gv.GraphSpaceToScreen (new PointF (0, 0));
			Assert.Equal (5, botLeft.X);
			Assert.Equal (4, botLeft.Y);

			// along 2 and up 1 in graph space
			var along2up1 = gv.GraphSpaceToScreen (new PointF (2, 1));
			Assert.Equal (7, along2up1.X);
			Assert.Equal (3, along2up1.Y);
		}
		[Fact]
		public void GraphSpaceToScreen_CustomCellSize ()
		{
			var gv = new GraphView ();
			gv.BeginInit (); gv.EndInit ();
			
			gv.Bounds = new Rect (0, 0, 20, 10);

			// Each cell of screen is responsible for rendering 5 units in graph data model
			// vertically and 1/4 horizontally
			gv.CellSize = new PointF (0.25f, 5);

			// origin should be bottom left
			var botLeft = gv.GraphSpaceToScreen (new PointF (0, 0));
			Assert.Equal (0, botLeft.X);
			// row 9 of the view is the bottom left (height is 10 so 0,1,2,3..9)
			Assert.Equal (9, botLeft.Y);

			// along 2 and up 1 in graph space
			var along2up1 = gv.GraphSpaceToScreen (new PointF (2, 1));
			Assert.Equal (8, along2up1.X);
			Assert.Equal (9, along2up1.Y);

			// Y value 4 should be rendered in bottom most row
			Assert.Equal (9, gv.GraphSpaceToScreen (new PointF (2, 4)).Y);

			// Cell height is 5 so this is the first point of graph space that should
			// be rendered in the graph in next row up (row 9)
			Assert.Equal (8, gv.GraphSpaceToScreen (new PointF (2, 5)).Y);

			// More boundary testing for this cell size
			Assert.Equal (8, gv.GraphSpaceToScreen (new PointF (2, 6)).Y);
			Assert.Equal (8, gv.GraphSpaceToScreen (new PointF (2, 7)).Y);
			Assert.Equal (8, gv.GraphSpaceToScreen (new PointF (2, 8)).Y);
			Assert.Equal (8, gv.GraphSpaceToScreen (new PointF (2, 9)).Y);
			Assert.Equal (7, gv.GraphSpaceToScreen (new PointF (2, 10)).Y);
			Assert.Equal (7, gv.GraphSpaceToScreen (new PointF (2, 11)).Y);
		}


		[Fact]
		public void GraphSpaceToScreen_CustomCellSize_WithScrollOffset ()
		{
			var gv = new GraphView ();
			gv.BeginInit (); gv.EndInit ();

			gv.Bounds = new Rect (0, 0, 20, 10);

			// Each cell of screen is responsible for rendering 5 units in graph data model
			// vertically and 1/4 horizontally
			gv.CellSize = new PointF (0.25f, 5);

			//graph is scrolled to present some negative chart (4 negative cols and 2 negative rows)
			gv.ScrollOffset = new PointF (-1, -10);

			// origin should be in the lower left (but not right at the bottom)
			var botLeft = gv.GraphSpaceToScreen (new PointF (0, 0));
			Assert.Equal (4, botLeft.X);
			Assert.Equal (7, botLeft.Y);

			// along 2 and up 1 in graph space
			var along2up1 = gv.GraphSpaceToScreen (new PointF (2, 1));
			Assert.Equal (12, along2up1.X);
			Assert.Equal (7, along2up1.Y);


			// More boundary testing for this cell size/offset
			Assert.Equal (6, gv.GraphSpaceToScreen (new PointF (2, 6)).Y);
			Assert.Equal (6, gv.GraphSpaceToScreen (new PointF (2, 7)).Y);
			Assert.Equal (6, gv.GraphSpaceToScreen (new PointF (2, 8)).Y);
			Assert.Equal (6, gv.GraphSpaceToScreen (new PointF (2, 9)).Y);
			Assert.Equal (5, gv.GraphSpaceToScreen (new PointF (2, 10)).Y);
			Assert.Equal (5, gv.GraphSpaceToScreen (new PointF (2, 11)).Y);
		}

		#endregion


		/// <summary>
		/// A cell size of 0 would result in mapping all graph space into the
		/// same cell of the console.  Since <see cref="GraphView.CellSize"/>
		/// is mutable a sensible place to check this is in redraw.
		/// </summary>
		[Fact]
		public void CellSizeZero ()
		{
			InitFakeDriver ();

			var gv = new GraphView ();
			gv.BeginInit (); gv.EndInit ();

			gv.ColorScheme = new ColorScheme ();
			gv.Bounds = new Rect (0, 0, 50, 30);
			gv.Series.Add (new ScatterSeries () { Points = new List<PointF> { new PointF (1, 1) } });
			gv.CellSize = new PointF (0, 5);
			var ex = Assert.Throws<Exception> (() => gv.Redraw (gv.Bounds));

			Assert.Equal ("CellSize cannot be 0", ex.Message);

			// Shutdown must be called to safely clean up Application if Init has been called
			Application.Shutdown ();
		}



		/// <summary>
		/// Tests that each point in the screen space maps to a rectangle of
		/// (float) graph space and that each corner of that rectangle of graph
		/// space maps back to the same row/col of the graph that was fed in
		/// </summary>
		[Fact]
		public void TestReversing_ScreenToGraphSpace ()
		{
			var gv = new GraphView ();
			gv.BeginInit (); gv.EndInit ();
			gv.Bounds = new Rect (0, 0, 50, 30);

			// How much graph space each cell of the console depicts
			gv.CellSize = new PointF (0.1f, 0.25f);
			gv.AxisX.Increment = 1;
			gv.AxisX.ShowLabelsEvery = 1;

			gv.AxisY.Increment = 1;
			gv.AxisY.ShowLabelsEvery = 1;

			// Start the graph at 80
			gv.ScrollOffset = new PointF (0, 80);

			for (int x = 0; x < gv.Bounds.Width; x++) {
				for (int y = 0; y < gv.Bounds.Height; y++) {

					var graphSpace = gv.ScreenToGraphSpace (x, y);

					// See 
					// https://en.wikipedia.org/wiki/Machine_epsilon
					float epsilon = 0.0001f;

					var p = gv.GraphSpaceToScreen (new PointF (graphSpace.Left + epsilon, graphSpace.Top + epsilon));
					Assert.Equal (x, p.X);
					Assert.Equal (y, p.Y);

					p = gv.GraphSpaceToScreen (new PointF (graphSpace.Right - epsilon, graphSpace.Top + epsilon));
					Assert.Equal (x, p.X);
					Assert.Equal (y, p.Y);

					p = gv.GraphSpaceToScreen (new PointF (graphSpace.Left + epsilon, graphSpace.Bottom - epsilon));
					Assert.Equal (x, p.X);
					Assert.Equal (y, p.Y);

					p = gv.GraphSpaceToScreen (new PointF (graphSpace.Right - epsilon, graphSpace.Bottom - epsilon));
					Assert.Equal (x, p.X);
					Assert.Equal (y, p.Y);

				}
			}
		}
	}

	public class SeriesTests {

		[Fact]
		public void Series_GetsPassedCorrectBounds_AllAtOnce ()
		{
			GraphViewTests.InitFakeDriver ();

			var gv = new GraphView ();
			gv.BeginInit (); gv.EndInit ();
			gv.ColorScheme = new ColorScheme ();
			gv.Bounds = new Rect (0, 0, 50, 30);

			RectangleF fullGraphBounds = RectangleF.Empty;
			Rect graphScreenBounds = Rect.Empty;

			var series = new FakeSeries ((v, s, g) => { graphScreenBounds = s; fullGraphBounds = g; });
			gv.Series.Add (series);

			gv.LayoutSubviews ();
			gv.Redraw (gv.Bounds);
			Assert.Equal (new RectangleF (0, 0, 50, 30), fullGraphBounds);
			Assert.Equal (new Rect (0, 0, 50, 30), graphScreenBounds);

			// Now we put a margin in
			// Graph should not spill into the margins

			gv.MarginBottom = 2;
			gv.MarginLeft = 5;

			// Even with a margin the graph should be drawn from 
			// the origin, we just get less visible width/height
			gv.LayoutSubviews ();
			gv.Redraw (gv.Bounds);
			Assert.Equal (new RectangleF (0, 0, 45, 28), fullGraphBounds);

			// The screen space the graph will be rendered into should
			// not overspill the margins
			Assert.Equal (new Rect (5, 0, 45, 28), graphScreenBounds);

			// Shutdown must be called to safely clean up Application if Init has been called
			Application.Shutdown ();
		}

		/// <summary>
		/// Tests that the bounds passed to the ISeries for drawing into are 
		/// correct even when the <see cref="GraphView.CellSize"/> results in
		/// multiple units of graph space being condensed into each cell of
		/// console
		/// </summary>
		[Fact]
		public void Series_GetsPassedCorrectBounds_AllAtOnce_LargeCellSize ()
		{
			GraphViewTests.InitFakeDriver ();

			var gv = new GraphView ();
			gv.BeginInit (); gv.EndInit ();
			gv.ColorScheme = new ColorScheme ();
			gv.Bounds = new Rect (0, 0, 50, 30);

			// the larger the cell size the more condensed (smaller) the graph space is
			gv.CellSize = new PointF (2, 5);

			RectangleF fullGraphBounds = RectangleF.Empty;
			Rect graphScreenBounds = Rect.Empty;

			var series = new FakeSeries ((v, s, g) => { graphScreenBounds = s; fullGraphBounds = g; });

			gv.Series.Add (series);

			gv.LayoutSubviews ();
			gv.Redraw (gv.Bounds);
			// Since each cell of the console is 2x5 of graph space the graph
			// bounds to be rendered are larger
			Assert.Equal (new RectangleF (0, 0, 100, 150), fullGraphBounds);
			Assert.Equal (new Rect (0, 0, 50, 30), graphScreenBounds);

			// Graph should not spill into the margins

			gv.MarginBottom = 2;
			gv.MarginLeft = 5;

			// Even with a margin the graph should be drawn from 
			// the origin, we just get less visible width/height
			gv.LayoutSubviews ();
			gv.Redraw (gv.Bounds);
			Assert.Equal (new RectangleF (0, 0, 90, 140), fullGraphBounds);

			// The screen space the graph will be rendered into should
			// not overspill the margins
			Assert.Equal (new Rect (5, 0, 45, 28), graphScreenBounds);

			// Shutdown must be called to safely clean up Application if Init has been called
			Application.Shutdown ();
		}

		private class FakeSeries : ISeries {

			readonly Action<GraphView, Rect, RectangleF> drawSeries;

			public FakeSeries (
				Action<GraphView, Rect, RectangleF> drawSeries
				)
			{
				this.drawSeries = drawSeries;
			}

			public void DrawSeries (GraphView graph, Rect bounds, RectangleF graphBounds)
			{
				drawSeries (graph, bounds, graphBounds);
			}
		}
	}

	public class MultiBarSeriesTests {

		readonly ITestOutputHelper output;

		public MultiBarSeriesTests (ITestOutputHelper output)
		{
			this.output = output;
		}

		[Fact]
		public void MultiBarSeries_BarSpacing ()
		{

			// Creates clusters of 5 adjacent bars with 2 spaces between clusters
			var series = new MultiBarSeries (5, 7, 1);

			Assert.Equal (5, series.SubSeries.Count);

			Assert.Equal (0, series.SubSeries.ElementAt (0).Offset);
			Assert.Equal (1, series.SubSeries.ElementAt (1).Offset);
			Assert.Equal (2, series.SubSeries.ElementAt (2).Offset);
			Assert.Equal (3, series.SubSeries.ElementAt (3).Offset);
			Assert.Equal (4, series.SubSeries.ElementAt (4).Offset);
		}


		[Fact]
		public void MultiBarSeriesColors_WrongNumber ()
		{

			var fake = new FakeDriver ();

			var colors = new []{
				fake.MakeAttribute(Color.Green,Color.Black)
			};

			// user passes 1 color only but asks for 5 bars
			var ex = Assert.Throws<ArgumentException> (() => new MultiBarSeries (5, 7, 1, colors));
			Assert.Equal ("Number of colors must match the number of bars (Parameter 'numberOfBarsPerCategory')", ex.Message);

			// Shutdown must be called to safely clean up Application if Init has been called
			Application.Shutdown ();
		}


		[Fact]
		public void MultiBarSeriesColors_RightNumber ()
		{

			var fake = new FakeDriver ();

			var colors = new []{
				fake.MakeAttribute(Color.Green,Color.Black),
				fake.MakeAttribute(Color.Green,Color.White),
				fake.MakeAttribute(Color.BrightYellow,Color.White)
			};

			// user passes 3 colors and asks for 3 bars
			var series = new MultiBarSeries (3, 7, 1, colors);

			Assert.Equal (series.SubSeries.ElementAt (0).OverrideBarColor, colors [0]);
			Assert.Equal (series.SubSeries.ElementAt (1).OverrideBarColor, colors [1]);
			Assert.Equal (series.SubSeries.ElementAt (2).OverrideBarColor, colors [2]);

			// Shutdown must be called to safely clean up Application if Init has been called
			Application.Shutdown ();
		}


		[Fact]
		public void MultiBarSeriesAddValues_WrongNumber ()
		{

			// user asks for 3 bars per category
			var series = new MultiBarSeries (3, 7, 1);

			var ex = Assert.Throws<ArgumentException> (() => series.AddBars ("Cars", '#', 1));

			Assert.Equal ("Number of values must match the number of bars per category (Parameter 'values')", ex.Message);
		}



		[Fact]
		public void TestRendering_MultibarSeries ()
		{

			GraphViewTests.InitFakeDriver ();

			var gv = new GraphView ();
			gv.ColorScheme = new ColorScheme ();

			// y axis goes from 0.1 to 1 across 10 console rows
			// x axis goes from 0 to 20 across 20 console columns
			gv.Bounds = new Rect (0, 0, 20, 10);
			gv.CellSize = new PointF (1f, 0.1f);
			gv.MarginBottom = 1;
			gv.MarginLeft = 1;

			var multibarSeries = new MultiBarSeries (2, 4, 1);

			//nudge them left to avoid float rounding errors at the boundaries of cells
			foreach (var sub in multibarSeries.SubSeries) {
				sub.Offset -= 0.001f;
			}

			gv.Series.Add (multibarSeries);

			FakeHAxis fakeXAxis;

			// don't show axis labels that means any labels
			// that appaer are explicitly from the bars
			gv.AxisX = fakeXAxis = new FakeHAxis () { Increment = 0 };
			gv.AxisY = new FakeVAxis () { Increment = 0 };

			gv.LayoutSubviews ();
			gv.Redraw (gv.Bounds);

			// Since bar series has no bars yet no labels should be displayed
			Assert.Empty (fakeXAxis.LabelPoints);

			multibarSeries.AddBars ("hey", 'M', 0.5001f, 0.5001f);
			fakeXAxis.LabelPoints.Clear ();
			gv.LayoutSubviews ();
			gv.Redraw (gv.Bounds);

			Assert.Equal (4, fakeXAxis.LabelPoints.Single ());

			multibarSeries.AddBars ("there", 'M', 0.24999f, 0.74999f);
			multibarSeries.AddBars ("bob", 'M', 1, 2);
			fakeXAxis.LabelPoints.Clear ();
			gv.LayoutSubviews ();
			gv.Redraw (gv.Bounds);

			Assert.Equal (3, fakeXAxis.LabelPoints.Count);
			Assert.Equal (4, fakeXAxis.LabelPoints [0]);
			Assert.Equal (8, fakeXAxis.LabelPoints [1]);
			Assert.Equal (12, fakeXAxis.LabelPoints [2]);

			string looksLike =
@" 
 │          MM
 │       M  MM
 │       M  MM
 │  MM   M  MM
 │  MM   M  MM
 │  MM   M  MM
 │  MM  MM  MM
 │  MM  MM  MM
 ┼──┬M──┬M──┬M──────
   heytherebob  ";
			TestHelpers.AssertDriverContentsAre (looksLike, output);

			// Shutdown must be called to safely clean up Application if Init has been called
			Application.Shutdown ();
		}
	}

	public class BarSeriesTests {


		private GraphView GetGraph (out FakeBarSeries series, out FakeHAxis axisX, out FakeVAxis axisY)
		{
			GraphViewTests.InitFakeDriver ();

			var gv = new GraphView ();
			gv.BeginInit (); gv.EndInit ();
			gv.ColorScheme = new ColorScheme ();

			// y axis goes from 0.1 to 1 across 10 console rows
			// x axis goes from 0 to 10 across 20 console columns
			gv.Bounds = new Rect (0, 0, 20, 10);
			gv.CellSize = new PointF (0.5f, 0.1f);

			gv.Series.Add (series = new FakeBarSeries ());

			// don't show axis labels that means any labels
			// that appaer are explicitly from the bars
			gv.AxisX = axisX = new FakeHAxis () { Increment = 0 };
			gv.AxisY = axisY = new FakeVAxis () { Increment = 0 };

			return gv;
		}

		[Fact]
		public void TestZeroHeightBar_WithName ()
		{

			var graph = GetGraph (out FakeBarSeries barSeries, out FakeHAxis axisX, out FakeVAxis axisY);
			graph.Redraw (graph.Bounds);

			// no bars
			Assert.Empty (barSeries.BarScreenStarts);
			Assert.Empty (axisX.LabelPoints);
			Assert.Empty (axisY.LabelPoints);

			// bar of height 0
			barSeries.Bars.Add (new BarSeries.Bar ("hi", new GraphCellToRender ('.'), 0));
			barSeries.Orientation = Orientation.Vertical;

			// redraw graph
			graph.Redraw (graph.Bounds);

			// bar should not be drawn
			Assert.Empty (barSeries.BarScreenStarts);

			Assert.NotEmpty (axisX.LabelPoints);
			Assert.Empty (axisY.LabelPoints);

			// but bar name should be
			// Screen position x=2 because bars are drawn every 1f of
			// graph space and CellSize.X is 0.5f
			Assert.Contains (2, axisX.LabelPoints);

			// Shutdown must be called to safely clean up Application if Init has been called
			Application.Shutdown ();
		}


		[Fact]
		public void TestTwoTallBars_WithOffset ()
		{

			var graph = GetGraph (out FakeBarSeries barSeries, out FakeHAxis axisX, out FakeVAxis axisY);
			graph.Redraw (graph.Bounds);

			// no bars
			Assert.Empty (barSeries.BarScreenStarts);
			Assert.Empty (axisX.LabelPoints);
			Assert.Empty (axisY.LabelPoints);

			// 0.5 units of graph fit every screen cell
			// so 1 unit of graph space is 2 screen columns
			graph.CellSize = new PointF (0.5f, 0.1f);

			// Start bar 1 screen unit along
			barSeries.Offset = 0.5f;
			barSeries.BarEvery = 1f;

			barSeries.Bars.Add (
				new BarSeries.Bar ("hi1", new GraphCellToRender ('.'), 100));
			barSeries.Bars.Add (
				new BarSeries.Bar ("hi2", new GraphCellToRender ('.'), 100));

			barSeries.Orientation = Orientation.Vertical;

			// redraw graph
			graph.Redraw (graph.Bounds);

			// bar should be drawn at BarEvery 1f + offset 0.5f = 3 screen units
			Assert.Equal (3, barSeries.BarScreenStarts [0].X);
			Assert.Equal (3, barSeries.BarScreenEnds [0].X);

			// second bar should be BarEveryx2 = 2f + offset 0.5f = 5 screen units
			Assert.Equal (5, barSeries.BarScreenStarts [1].X);
			Assert.Equal (5, barSeries.BarScreenEnds [1].X);

			// both bars should have labels
			Assert.Equal (2, axisX.LabelPoints.Count);
			Assert.Contains (3, axisX.LabelPoints);
			Assert.Contains (5, axisX.LabelPoints);

			// bars are very tall but should not draw up off top of screen
			Assert.Equal (9, barSeries.BarScreenStarts [0].Y);
			Assert.Equal (0, barSeries.BarScreenEnds [0].Y);
			Assert.Equal (9, barSeries.BarScreenStarts [1].Y);
			Assert.Equal (0, barSeries.BarScreenEnds [1].Y);

			// Shutdown must be called to safely clean up Application if Init has been called
			Application.Shutdown ();
		}

		[Fact]
		public void TestOneLongOneShortHorizontalBars_WithOffset ()
		{

			var graph = GetGraph (out FakeBarSeries barSeries, out FakeHAxis axisX, out FakeVAxis axisY);
			graph.Redraw (graph.Bounds);

			// no bars
			Assert.Empty (barSeries.BarScreenStarts);
			Assert.Empty (axisX.LabelPoints);
			Assert.Empty (axisY.LabelPoints);

			// 0.1 units of graph y fit every screen row
			// so 1 unit of graph y space is 10 screen rows
			graph.CellSize = new PointF (0.5f, 0.1f);

			// Start bar 3 screen units up (y = height-3)
			barSeries.Offset = 0.25f;
			// 1 bar every 3 rows of screen
			barSeries.BarEvery = 0.3f;
			barSeries.Orientation = Orientation.Horizontal;

			// 1 bar that is very wide (100 graph units horizontally = screen pos 50 but bounded by screen)
			barSeries.Bars.Add (
				new BarSeries.Bar ("hi1", new GraphCellToRender ('.'), 100));

			// 1 bar that is shorter
			barSeries.Bars.Add (
				new BarSeries.Bar ("hi2", new GraphCellToRender ('.'), 5));

			// redraw graph
			graph.Redraw (graph.Bounds);

			// since bars are horizontal all have the same X start cordinates
			Assert.Equal (0, barSeries.BarScreenStarts [0].X);
			Assert.Equal (0, barSeries.BarScreenStarts [1].X);

			// bar goes all the way to the end so bumps up against right screen boundary
			// width of graph is 20
			Assert.Equal (19, barSeries.BarScreenEnds [0].X);

			// shorter bar is 5 graph units wide which is 10 screen units
			Assert.Equal (10, barSeries.BarScreenEnds [1].X);

			// first  bar should be offset 6 screen units (0.25f + 0.3f graph units)
			// since height of control is 10 then first bar should be at screen row 4 (10-6)
			Assert.Equal (4, barSeries.BarScreenStarts [0].Y);

			// second  bar should be offset 9 screen units (0.25f + 0.6f graph units)
			// since height of control is 10 then second bar should be at screen row 1 (10-9)
			Assert.Equal (1, barSeries.BarScreenStarts [1].Y);

			// both bars should have labels but on the y axis
			Assert.Equal (2, axisY.LabelPoints.Count);
			Assert.Empty (axisX.LabelPoints);

			// labels should align with the bars (same screen y axis point)
			Assert.Contains (4, axisY.LabelPoints);
			Assert.Contains (1, axisY.LabelPoints);

			// Shutdown must be called to safely clean up Application if Init has been called
			Application.Shutdown ();
		}

		private class FakeBarSeries : BarSeries {
			public GraphCellToRender FinalColor { get; private set; }

			public List<Point> BarScreenStarts { get; private set; } = new List<Point> ();
			public List<Point> BarScreenEnds { get; private set; } = new List<Point> ();

			protected override GraphCellToRender AdjustColor (GraphCellToRender graphCellToRender)
			{
				return FinalColor = base.AdjustColor (graphCellToRender);
			}

			protected override void DrawBarLine (GraphView graph, Point start, Point end, Bar beingDrawn)
			{
				base.DrawBarLine (graph, start, end, beingDrawn);

				BarScreenStarts.Add (start);
				BarScreenEnds.Add (end);
			}

		}
	}


	public class AxisTests {


		private GraphView GetGraph (out FakeHAxis axis)
		{
			return GetGraph (out axis, out _);
		}
		private GraphView GetGraph (out FakeVAxis axis)
		{
			return GetGraph (out _, out axis);
		}
		private GraphView GetGraph (out FakeHAxis axisX, out FakeVAxis axisY)
		{
			GraphViewTests.InitFakeDriver ();

			var gv = new GraphView ();
			gv.ColorScheme = new ColorScheme ();
			gv.Bounds = new Rect (0, 0, 50, 30);
			// graph can't be completely empty or it won't draw
			gv.Series.Add (new ScatterSeries ());

			axisX = new FakeHAxis ();
			axisY = new FakeVAxis ();
			gv.AxisX = axisX;
			gv.AxisY = axisY;

			return gv;
		}

		#region HorizontalAxis Tests

		/// <summary>
		/// Tests that the horizontal axis is computed correctly and does not over spill
		/// it's bounds
		/// </summary>
		[Fact]
		public void TestHAxisLocation_NoMargin ()
		{
			var gv = GetGraph (out FakeHAxis axis);
			gv.LayoutSubviews ();
			gv.Redraw (gv.Bounds);

			Assert.DoesNotContain (new Point (-1, 29), axis.DrawAxisLinePoints);
			Assert.Contains (new Point (0, 29), axis.DrawAxisLinePoints);
			Assert.Contains (new Point (1, 29), axis.DrawAxisLinePoints);

			Assert.Contains (new Point (48, 29), axis.DrawAxisLinePoints);
			Assert.Contains (new Point (49, 29), axis.DrawAxisLinePoints);
			Assert.DoesNotContain (new Point (50, 29), axis.DrawAxisLinePoints);

			Assert.InRange (axis.LabelPoints.Max (), 0, 49);
			Assert.InRange (axis.LabelPoints.Min (), 0, 49);

			// Shutdown must be called to safely clean up Application if Init has been called
			Application.Shutdown ();
		}

		[Fact]
		public void TestHAxisLocation_MarginBottom ()
		{
			var gv = GetGraph (out FakeHAxis axis);

			gv.MarginBottom = 10;
			gv.LayoutSubviews ();
			gv.Redraw (gv.Bounds);

			Assert.DoesNotContain (new Point (-1, 19), axis.DrawAxisLinePoints);
			Assert.Contains (new Point (0, 19), axis.DrawAxisLinePoints);
			Assert.Contains (new Point (1, 19), axis.DrawAxisLinePoints);

			Assert.Contains (new Point (48, 19), axis.DrawAxisLinePoints);
			Assert.Contains (new Point (49, 19), axis.DrawAxisLinePoints);
			Assert.DoesNotContain (new Point (50, 19), axis.DrawAxisLinePoints);

			Assert.InRange (axis.LabelPoints.Max (), 0, 49);
			Assert.InRange (axis.LabelPoints.Min (), 0, 49);

			// Shutdown must be called to safely clean up Application if Init has been called
			Application.Shutdown ();
		}

		[Fact]
		public void TestHAxisLocation_MarginLeft ()
		{
			var gv = GetGraph (out FakeHAxis axis);

			gv.MarginLeft = 5;
			gv.LayoutSubviews ();
			gv.Redraw (gv.Bounds);

			Assert.DoesNotContain (new Point (4, 29), axis.DrawAxisLinePoints);
			Assert.Contains (new Point (5, 29), axis.DrawAxisLinePoints);
			Assert.Contains (new Point (6, 29), axis.DrawAxisLinePoints);

			Assert.Contains (new Point (48, 29), axis.DrawAxisLinePoints);
			Assert.Contains (new Point (49, 29), axis.DrawAxisLinePoints);
			Assert.DoesNotContain (new Point (50, 29), axis.DrawAxisLinePoints);

			// Axis lables should not be drawn in the margin
			Assert.InRange (axis.LabelPoints.Max (), 5, 49);
			Assert.InRange (axis.LabelPoints.Min (), 5, 49);

			// Shutdown must be called to safely clean up Application if Init has been called
			Application.Shutdown ();
		}

		#endregion

		#region VerticalAxisTests


		/// <summary>
		/// Tests that the horizontal axis is computed correctly and does not over spill
		/// it's bounds
		/// </summary>
		[Fact]
		public void TestVAxisLocation_NoMargin ()
		{
			var gv = GetGraph (out FakeVAxis axis);

			gv.LayoutSubviews ();
			gv.Redraw (gv.Bounds);

			Assert.DoesNotContain (new Point (0, -1), axis.DrawAxisLinePoints);
			Assert.Contains (new Point (0, 1), axis.DrawAxisLinePoints);
			Assert.Contains (new Point (0, 2), axis.DrawAxisLinePoints);

			Assert.Contains (new Point (0, 28), axis.DrawAxisLinePoints);
			Assert.Contains (new Point (0, 29), axis.DrawAxisLinePoints);
			Assert.DoesNotContain (new Point (0, 30), axis.DrawAxisLinePoints);

			Assert.InRange (axis.LabelPoints.Max (), 0, 29);
			Assert.InRange (axis.LabelPoints.Min (), 0, 29);

			// Shutdown must be called to safely clean up Application if Init has been called
			Application.Shutdown ();
		}

		[Fact]
		public void TestVAxisLocation_MarginBottom ()
		{
			var gv = GetGraph (out FakeVAxis axis);

			gv.MarginBottom = 10;
			gv.LayoutSubviews ();
			gv.Redraw (gv.Bounds);

			Assert.DoesNotContain (new Point (0, -1), axis.DrawAxisLinePoints);
			Assert.Contains (new Point (0, 1), axis.DrawAxisLinePoints);
			Assert.Contains (new Point (0, 2), axis.DrawAxisLinePoints);

			Assert.Contains (new Point (0, 18), axis.DrawAxisLinePoints);
			Assert.Contains (new Point (0, 19), axis.DrawAxisLinePoints);
			Assert.DoesNotContain (new Point (0, 20), axis.DrawAxisLinePoints);

			// Labels should not be drawn into the axis
			Assert.InRange (axis.LabelPoints.Max (), 0, 19);
			Assert.InRange (axis.LabelPoints.Min (), 0, 19);

			// Shutdown must be called to safely clean up Application if Init has been called
			Application.Shutdown ();
		}

		[Fact]
		public void TestVAxisLocation_MarginLeft ()
		{
			var gv = GetGraph (out FakeVAxis axis);

			gv.MarginLeft = 5;
			gv.LayoutSubviews ();
			gv.Redraw (gv.Bounds);

			Assert.DoesNotContain (new Point (5, -1), axis.DrawAxisLinePoints);
			Assert.Contains (new Point (5, 1), axis.DrawAxisLinePoints);
			Assert.Contains (new Point (5, 2), axis.DrawAxisLinePoints);

			Assert.Contains (new Point (5, 28), axis.DrawAxisLinePoints);
			Assert.Contains (new Point (5, 29), axis.DrawAxisLinePoints);
			Assert.DoesNotContain (new Point (5, 30), axis.DrawAxisLinePoints);

			Assert.InRange (axis.LabelPoints.Max (), 0, 29);
			Assert.InRange (axis.LabelPoints.Min (), 0, 29);

			// Shutdown must be called to safely clean up Application if Init has been called
			Application.Shutdown ();
		}

		#endregion
	}

	public class TextAnnotationTests {
		readonly ITestOutputHelper output;

		public TextAnnotationTests (ITestOutputHelper output)
		{
			this.output = output;
		}

		[Fact]
		public void TestTextAnnotation_ScreenUnits ()
		{
			var gv = GraphViewTests.GetGraph ();

			gv.Annotations.Add (new TextAnnotation () {
				Text = "hey!",
				ScreenPosition = new Point (3, 1)
			});
			gv.LayoutSubviews ();
			gv.Redraw (gv.Bounds);

			var expected =
@"
 │
 ┤ hey!
 ┤
0┼┬┬┬┬┬┬┬┬
 0    5";

			TestHelpers.AssertDriverContentsAre (expected, output);

			// user scrolls up one unit of graph space
			gv.ScrollOffset = new PointF (0, 1f);
			gv.Redraw (gv.Bounds);

			// we expect no change in the location of the annotation (only the axis label changes)
			// this is because screen units are constant and do not change as the viewport into
			// graph space scrolls to different areas of the graph
			expected =
@"
 │
 ┤ hey!
 ┤
1┼┬┬┬┬┬┬┬┬
 0    5";

			TestHelpers.AssertDriverContentsAre (expected, output);

			// Shutdown must be called to safely clean up Application if Init has been called
			Application.Shutdown ();
		}


		[Fact]
		public void TestTextAnnotation_GraphUnits ()
		{
			var gv = GraphViewTests.GetGraph ();

			gv.Annotations.Add (new TextAnnotation () {
				Text = "hey!",
				GraphPosition = new PointF (2, 2)
			});

			gv.LayoutSubviews ();
			gv.Redraw (gv.Bounds);

			var expected =
@"
 │
 ┤ hey!
 ┤
0┼┬┬┬┬┬┬┬┬
 0    5";

			TestHelpers.AssertDriverContentsAre (expected, output);

			// user scrolls up one unit of graph space
			gv.ScrollOffset = new PointF (0, 1f);
			gv.Redraw (gv.Bounds);

			// we expect the text annotation to go down one line since
			// the scroll offset means that that point of graph space is 
			// lower down in the view.  Note the 1 on the axis too, our viewport
			// (excluding margins) now shows y of 1 to 4 (previously 0 to 5)
			expected =
@"
 │
 ┤ 
 ┤ hey!
1┼┬┬┬┬┬┬┬┬
 0    5";

			TestHelpers.AssertDriverContentsAre (expected, output);

			// Shutdown must be called to safely clean up Application if Init has been called
			Application.Shutdown ();
		}

		[Fact]
		public void TestTextAnnotation_LongText ()
		{
			var gv = GraphViewTests.GetGraph ();

			gv.Annotations.Add (new TextAnnotation () {
				Text = "hey there partner hows it going boy its great",
				GraphPosition = new PointF (2, 2)
			});

			gv.LayoutSubviews ();
			gv.Redraw (gv.Bounds);

			// long text should get truncated
			// margin takes up 1 units
			// the GraphPosition of the anntation is 2
			// Leaving 7 characters of the annotation renderable (including space)
			var expected =
@"
 │
 ┤ hey the
 ┤
0┼┬┬┬┬┬┬┬┬
 0    5";

			TestHelpers.AssertDriverContentsAre (expected, output);


			// Shutdown must be called to safely clean up Application if Init has been called
			Application.Shutdown ();
		}


		[Fact]
		public void TestTextAnnotation_Offscreen ()
		{
			var gv = GraphViewTests.GetGraph ();

			gv.Annotations.Add (new TextAnnotation () {
				Text = "hey there partner hows it going boy its great",
				GraphPosition = new PointF (9, 2)
			});

			gv.LayoutSubviews ();
			gv.Redraw (gv.Bounds);

			// Text is off the screen (graph x axis runs to 8 not 9)
			var expected =
@"
 │
 ┤
 ┤
0┼┬┬┬┬┬┬┬┬
 0    5";

			TestHelpers.AssertDriverContentsAre (expected, output);

			// Shutdown must be called to safely clean up Application if Init has been called
			Application.Shutdown ();
		}

		[Theory]
		[InlineData (null)]
		[InlineData ("  ")]
		[InlineData ("\t\t")]
		public void TestTextAnnotation_EmptyText (string whitespace)
		{
			var gv = GraphViewTests.GetGraph ();

			gv.Annotations.Add (new TextAnnotation () {
				Text = whitespace,
				GraphPosition = new PointF (4, 2)
			});

			// add a point a bit further along the graph so if the whitespace were rendered
			// the test would pick it up (AssertDriverContentsAre ignores trailing whitespace on lines)
			var points = new ScatterSeries ();
			points.Points.Add (new PointF (7, 2));
			gv.Series.Add (points);
			gv.LayoutSubviews ();
			gv.Redraw (gv.Bounds);

			var expected =
@"
 │
 ┤      x
 ┤
0┼┬┬┬┬┬┬┬┬
 0    5";

			TestHelpers.AssertDriverContentsAre (expected, output);


			// Shutdown must be called to safely clean up Application if Init has been called
			Application.Shutdown ();
		}
	}

	public class LegendTests {
		readonly ITestOutputHelper output;

		public LegendTests (ITestOutputHelper output)
		{
			this.output = output;
		}

		[Fact]
		public void LegendNormalUsage_WithBorder ()
		{
			var gv = GraphViewTests.GetGraph ();
			var legend = new LegendAnnotation (new Rect (2, 0, 5, 3));
			legend.AddEntry (new GraphCellToRender ('A'), "Ant");
			legend.AddEntry (new GraphCellToRender ('B'), "Bat");

			gv.Annotations.Add (legend);
			gv.Redraw (gv.Bounds);

			var expected =
@"
 │┌───┐
 ┤│AAn│
 ┤└───┘
0┼┬┬┬┬┬┬┬┬
 0    5";

			TestHelpers.AssertDriverContentsAre (expected, output);


			// Shutdown must be called to safely clean up Application if Init has been called
			Application.Shutdown ();
		}

		[Fact]
		public void LegendNormalUsage_WithoutBorder ()
		{
			var gv = GraphViewTests.GetGraph ();
			var legend = new LegendAnnotation (new Rect (2, 0, 5, 3));
			legend.AddEntry (new GraphCellToRender ('A'), "Ant");
			legend.AddEntry (new GraphCellToRender ('B'), "?"); // this will exercise pad
			legend.AddEntry (new GraphCellToRender ('C'), "Cat");
			legend.AddEntry (new GraphCellToRender ('H'), "Hattter"); // not enough space for this oen
			legend.Border = false;

			gv.Annotations.Add (legend);
			gv.Redraw (gv.Bounds);

			var expected =
@"
 │AAnt
 ┤B?
 ┤CCat
0┼┬┬┬┬┬┬┬┬
 0    5";

			TestHelpers.AssertDriverContentsAre (expected, output);


			// Shutdown must be called to safely clean up Application if Init has been called
			Application.Shutdown ();
		}
	}

	public class PathAnnotationTests {
		readonly ITestOutputHelper output;

		public PathAnnotationTests (ITestOutputHelper output)
		{
			this.output = output;
		}

		[Fact]
		public void PathAnnotation_Box ()
		{
			var gv = GraphViewTests.GetGraph ();

			var path = new PathAnnotation ();
			path.Points.Add (new PointF (1, 1));
			path.Points.Add (new PointF (1, 3));
			path.Points.Add (new PointF (6, 3));
			path.Points.Add (new PointF (6, 1));

			// list the starting point again so that it draws a complete square
			// (otherwise it will miss out the last line along the bottom)
			path.Points.Add (new PointF (1, 1));

			gv.Annotations.Add (path);
			gv.LayoutSubviews ();
			gv.Redraw (gv.Bounds);

			var expected =
@"
 │......
 ┤.    .
 ┤......
0┼┬┬┬┬┬┬┬┬
 0    5";

			TestHelpers.AssertDriverContentsAre (expected, output);


			// Shutdown must be called to safely clean up Application if Init has been called
			Application.Shutdown ();
		}

		[Fact]
		public void YAxisLabels_With_MarginBottom ()
		{
			GraphViewTests.InitFakeDriver ();
			var gv = new GraphView {
				ColorScheme = new ColorScheme (),
				Bounds = new Rect (0, 0, 10, 7)
			};

			gv.CellSize = new PointF (1, 0.5f);
			gv.AxisY.Increment = 1;
			gv.AxisY.ShowLabelsEvery = 1;

			gv.Series.Add (new ScatterSeries {
				Points = { new PointF (1, 1), new PointF (5, 0) }
			});

			// reserve 3 cells of the console for the margin
			gv.MarginBottom = 3;
			gv.MarginLeft = 1;

			gv.LayoutSubviews ();
			gv.Redraw (gv.Bounds);

			var expected =
@"
 │
1┤x
 │ 
0┼┬┬┬┬x┬┬┬
 0    5   
          
          ";
			TestHelpers.AssertDriverContentsAre (expected, output);


			// Shutdown must be called to safely clean up Application if Init has been called
			Application.Shutdown ();
		}

		[Fact]
		public void XAxisLabels_With_MarginLeft ()
		{
			GraphViewTests.InitFakeDriver ();
			var gv = new GraphView {
				ColorScheme = new ColorScheme (),
				Bounds = new Rect (0, 0, 10, 7)
			};

			gv.CellSize = new PointF (1, 0.5f);
			gv.AxisY.Increment = 1;
			gv.AxisY.ShowLabelsEvery = 1;

			gv.Series.Add (new ScatterSeries {
				Points = { new PointF (1, 1), new PointF (5, 0) }
			});

			// reserve 3 cells of the left for the margin
			gv.MarginLeft = 3;
			gv.MarginBottom = 1;
			
			gv.LayoutSubviews ();
			gv.Redraw (gv.Bounds);

			var expected =
	@"
   │
  2┤
   │
  1┤x
   │ 
  0┼┬┬┬┬x┬
   0    5
         
          ";
			TestHelpers.AssertDriverContentsAre (expected, output);


			// Shutdown must be called to safely clean up Application if Init has been called
			Application.Shutdown ();
		}


		[Fact]
		public void MarginBottom_BiggerThanHeight_ExpectBlankGraph ()
		{
			var gv = GraphViewTests.GetGraph ();
			gv.Height = 10;
			gv.MarginBottom = 20;

			gv.Series.Add (new ScatterSeries {
				Points = { new PointF (1, 1), new PointF (5, 0) }
			});

			gv.LayoutSubviews ();
			gv.Redraw (gv.Bounds);

			var expected =
	@"
         
         
          ";
			TestHelpers.AssertDriverContentsAre (expected, output);


			// Shutdown must be called to safely clean up Application if Init has been called
			Application.Shutdown ();
		}
		[Fact]
		public void MarginLeft_BiggerThanWidth_ExpectBlankGraph ()
		{
			var gv = GraphViewTests.GetGraph ();
			gv.Width = 10;
			gv.MarginLeft = 20;

			gv.Series.Add (new ScatterSeries {
				Points = { new PointF (1, 1), new PointF (5, 0) }
			});

			gv.LayoutSubviews ();
			gv.Redraw (gv.Bounds);

			var expected =
	@"
         
         
          ";
			TestHelpers.AssertDriverContentsAre (expected, output);


			// Shutdown must be called to safely clean up Application if Init has been called
			Application.Shutdown ();
		}

		[Fact]
		public void PathAnnotation_Diamond ()
		{
			var gv = GraphViewTests.GetGraph ();

			var path = new PathAnnotation ();
			path.Points.Add (new PointF (1, 2));
			path.Points.Add (new PointF (3, 3));
			path.Points.Add (new PointF (6, 2));
			path.Points.Add (new PointF (3, 1));

			// list the starting point again to close the shape
			path.Points.Add (new PointF (1, 2));

			gv.Annotations.Add (path);

			gv.LayoutSubviews ();
			gv.Redraw (gv.Bounds);

			var expected =
@"
 │  ..
 ┤..  ..
 ┤ ...
0┼┬┬┬┬┬┬┬┬
 0    5";

			TestHelpers.AssertDriverContentsAre (expected, output);


			// Shutdown must be called to safely clean up Application if Init has been called
			Application.Shutdown ();
		}

		[Theory]
		[InlineData (true)]
		[InlineData (false)]
		public void LabelChangeText_RendersCorrectly (bool useFill)
		{
			var driver = new FakeDriver ();
			Application.Init (driver);
			driver.Init (() => { });

			// create a wide window
			var mount = new View () {
				Width = 100,
				Height = 100
			};

			try {
				// Create a label with a short text 
				var lbl1 = new Label ("ff");

				// Specify that the label should be very wide
				if (useFill) {
					lbl1.Width = Dim.Fill ();
				} else {
					lbl1.Width = 100;
				}

				//put label into view
				mount.Add (lbl1);

				//putting mount into toplevel since changing size
				//also change AutoSize to false
				Application.Top.Add (mount);
				Application.Begin (Application.Top);

				// render view
				lbl1.ColorScheme = new ColorScheme ();
				Assert.Equal (1, lbl1.Height);
				mount.Redraw (mount.Bounds);

				// should have the initial text
				TestHelpers.AssertDriverContentsAre ("ff", null);

				// change the text and redraw
				lbl1.Text = "ff1234";
				mount.Redraw (mount.Bounds);

				// should have the new text rendered
				TestHelpers.AssertDriverContentsAre ("ff1234", null);


			} finally {
				Application.Shutdown ();
			}
		}
	}

	public class AxisIncrementToRenderTests {
		[Fact]
		public void AxisIncrementToRenderTests_Constructor ()
		{
			var render = new AxisIncrementToRender (Orientation.Horizontal, 1, 6.6f);

			Assert.Equal (Orientation.Horizontal, render.Orientation);
			Assert.Equal (1, render.ScreenLocation);
			Assert.Equal (6.6f, render.Value);
		}
	}

}<|MERGE_RESOLUTION|>--- conflicted
+++ resolved
@@ -10,13 +10,7 @@
 using Xunit.Abstractions;
 using Rune = System.Rune;
 
-<<<<<<< HEAD
-namespace Terminal.Gui.ViewsTests {
-#if false // BUGBUG: v2 see https://github.com/gui-cs/Terminal.Gui/issues/2463
-=======
 namespace Terminal.Gui.ViewTests {
-// BUGBUG: v2 see https://github.com/gui-cs/Terminal.Gui/issues/2463
->>>>>>> 65ab508c
 
 	#region Helper Classes
 	class FakeHAxis : HorizontalAxis {
