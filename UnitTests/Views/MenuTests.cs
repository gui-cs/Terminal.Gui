﻿using System;
using Xunit;
using Xunit.Abstractions;
<<<<<<< HEAD
//using static Terminal.Gui.ViewTests.MenuTests;

namespace Terminal.Gui.ViewsTests {
	public class MenuTests {
		readonly ITestOutputHelper output;

		public MenuTests (ITestOutputHelper output)
		{
			this.output = output;
		}

		[Fact]
		public void Constuctors_Defaults ()
		{
			var menuBar = new MenuBar ();
			var menu = new Menu (menuBar, 0, 0, new MenuBarItem (), null, menuBar.MenusBorderStyle);
			Assert.Equal (Colors.Menu, menu.ColorScheme);
			Assert.True (menu.CanFocus);
			Assert.False (menu.WantContinuousButtonPressed);
			Assert.Equal (LineStyle.Single, menuBar.MenusBorderStyle);

			menuBar = new MenuBar ();
			Assert.Equal (0, menuBar.X);
			Assert.Equal (0, menuBar.Y);
			Assert.IsType<Dim.DimFill> (menuBar.Width);
			Assert.Equal (1, menuBar.Height);
			Assert.Empty (menuBar.Menus);
			Assert.Equal (Colors.Menu, menuBar.ColorScheme);
			Assert.True (menuBar.WantMousePositionReports);
			Assert.False (menuBar.IsMenuOpen);

			menuBar = new MenuBar (new MenuBarItem [] { });
			Assert.Equal (0, menuBar.X);
			Assert.Equal (0, menuBar.Y);
			Assert.IsType<Dim.DimFill> (menuBar.Width);
			Assert.Equal (1, menuBar.Height);
			Assert.Empty (menuBar.Menus);
			Assert.Equal (Colors.Menu, menuBar.ColorScheme);
			Assert.True (menuBar.WantMousePositionReports);
			Assert.False (menuBar.IsMenuOpen);

			var menuBarItem = new MenuBarItem ();
			Assert.Equal ("", menuBarItem.Title);
			Assert.Null (menuBarItem.Parent);
			Assert.Empty (menuBarItem.Children);

			menuBarItem = new MenuBarItem (new MenuBarItem [] { });
			Assert.Equal ("", menuBarItem.Title);
			Assert.Null (menuBarItem.Parent);
			Assert.Empty (menuBarItem.Children);

			menuBarItem = new MenuBarItem ("Test", new MenuBarItem [] { });
			Assert.Equal ("Test", menuBarItem.Title);
			Assert.Null (menuBarItem.Parent);
			Assert.Empty (menuBarItem.Children);

			menuBarItem = new MenuBarItem ("Test", new List<MenuItem []> ());
			Assert.Equal ("Test", menuBarItem.Title);
			Assert.Null (menuBarItem.Parent);
			Assert.Empty (menuBarItem.Children);

			menuBarItem = new MenuBarItem ("Test", "Help", null);
			Assert.Equal ("Test", menuBarItem.Title);
			Assert.Equal ("Help", menuBarItem.Help);
			Assert.Null (menuBarItem.Action);
			Assert.Null (menuBarItem.CanExecute);
			Assert.Null (menuBarItem.Parent);
			Assert.Equal (Key.Null, menuBarItem.Shortcut);

			var menuItem = new MenuItem ();
			Assert.Equal ("", menuItem.Title);
			Assert.Equal ("", menuItem.Help);
			Assert.Null (menuItem.Action);
			Assert.Null (menuItem.CanExecute);
			Assert.Null (menuItem.Parent);
			Assert.Equal (Key.Null, menuItem.Shortcut);

			menuItem = new MenuItem ("Test", "Help", Run, () => { return true; }, new MenuItem (), Key.F1);
			Assert.Equal ("Test", menuItem.Title);
			Assert.Equal ("Help", menuItem.Help);
			Assert.Equal (Run, menuItem.Action);
			Assert.NotNull (menuItem.CanExecute);
			Assert.NotNull (menuItem.Parent);
			Assert.Equal (Key.F1, menuItem.Shortcut);

			void Run () { }
		}

		[Fact]
		public void Exceptions ()
		{
			Assert.Throws<ArgumentNullException> (() => new MenuBarItem ("Test", (MenuItem [])null, null));
			Assert.Throws<ArgumentNullException> (() => new MenuBarItem ("Test", (List<MenuItem []>)null, null));
		}

		[Fact]
		[AutoInitShutdown]
		public void MenuOpening_MenuOpened_MenuClosing_Events ()
		{
			var miAction = "";
			var isMenuClosed = true;
			var cancelClosing = false;

			var menu = new MenuBar (new MenuBarItem [] {
		new MenuBarItem ("_File", new MenuItem [] {
		    new MenuItem ("_New", "Creates new file.", New)
		})
	    });
			menu.MenuOpening += (s, e) => {
				Assert.Equal ("_File", e.CurrentMenu.Title);
				Assert.Equal ("_New", e.CurrentMenu.Children [0].Title);
				Assert.Equal ("Creates new file.", e.CurrentMenu.Children [0].Help);
				Assert.Equal (New, e.CurrentMenu.Children [0].Action);
				e.CurrentMenu.Children [0].Action ();
				Assert.Equal ("New", miAction);
				e.NewMenuBarItem = new MenuBarItem ("_Edit", new MenuItem [] {
		    new MenuItem ("_Copy", "Copies the selection.", Copy)
		});
			};
			menu.MenuOpened += (s, e) => {
				var mi = e.MenuItem;

				Assert.Equal ("_Edit", mi.Parent.Title);
				Assert.Equal ("_Copy", mi.Title);
				Assert.Equal ("Copies the selection.", mi.Help);
				Assert.Equal (Copy, mi.Action);
				mi.Action ();
				Assert.Equal ("Copy", miAction);
			};
			menu.MenuClosing += (s, e) => {
				Assert.False (isMenuClosed);
				if (cancelClosing) {
					e.Cancel = true;
					isMenuClosed = false;
				} else isMenuClosed = true;
			};
			Application.Top.Add (menu);
			Application.Begin (Application.Top);

			Assert.True (menu.ProcessHotKey (new KeyEvent (Key.F9, new KeyModifiers ())));
			Assert.True (menu.IsMenuOpen);
			isMenuClosed = !menu.IsMenuOpen;
			Assert.False (isMenuClosed);
			Application.Top.Draw ();
			var expected = @"
Edit
┌──────────────────────────────┐
│ Copy   Copies the selection. │
└──────────────────────────────┘
";
			TestHelpers.AssertDriverContentsAre (expected, output);

			cancelClosing = true;
			Assert.True (menu.ProcessHotKey (new KeyEvent (Key.F9, new KeyModifiers ())));
			Assert.True (menu.IsMenuOpen);
			Assert.False (isMenuClosed);
			Application.Top.Draw ();
			expected = @"
Edit
┌──────────────────────────────┐
│ Copy   Copies the selection. │
└──────────────────────────────┘
";
			TestHelpers.AssertDriverContentsAre (expected, output);

			cancelClosing = false;
			Assert.True (menu.ProcessHotKey (new KeyEvent (Key.F9, new KeyModifiers ())));
			Assert.False (menu.IsMenuOpen);
			Assert.True (isMenuClosed);
			Application.Top.Draw ();
			expected = @"
Edit
";
			TestHelpers.AssertDriverContentsAre (expected, output);

			void New () => miAction = "New";
			void Copy () => miAction = "Copy";
		}

		[Fact, AutoInitShutdown]
		public void MenuOpened_On_Disabled_MenuItem ()
		{
			MenuItem miCurrent = null;
			Menu mCurrent = null;

			var menu = new MenuBar (new MenuBarItem [] {
		new MenuBarItem ("_File", new MenuItem [] {
		    new MenuBarItem ("_New", new MenuItem [] {
			new MenuItem ("_New doc", "Creates new doc.", null, () => false)
		    }),
		    null,
		    new MenuItem ("_Save", "Saves the file.", null, null)
		})
	    });
			menu.MenuOpened += (s, e) => {
				miCurrent = e.MenuItem;
				mCurrent = menu.openMenu;
			};
			menu.UseKeysUpDownAsKeysLeftRight = true;
			Application.Top.Add (menu);

			// open the menu
			Assert.True (menu.MouseEvent (new MouseEvent () {
				X = 1,
				Y = 0,
				Flags = MouseFlags.Button1Pressed,
				View = menu
			}));
			Assert.True (menu.IsMenuOpen);
			Assert.Equal ("_File", miCurrent.Parent.Title);
			Assert.Equal ("_New", miCurrent.Title);

			Assert.True (mCurrent.MouseEvent (new MouseEvent () {
				X = 1,
				Y = 1,
				Flags = MouseFlags.ReportMousePosition,
				View = mCurrent
			}));
			Assert.True (menu.IsMenuOpen);
			Assert.Equal ("_File", miCurrent.Parent.Title);
			Assert.Equal ("_New", miCurrent.Title);

			Assert.True (mCurrent.MouseEvent (new MouseEvent () {
				X = 1,
				Y = 2,
				Flags = MouseFlags.ReportMousePosition,
				View = mCurrent
			}));
			Assert.True (menu.IsMenuOpen);
			Assert.Equal ("_File", miCurrent.Parent.Title);
			Assert.Equal ("_New", miCurrent.Title);

			Assert.True (mCurrent.MouseEvent (new MouseEvent () {
				X = 1,
				Y = 3,
				Flags = MouseFlags.ReportMousePosition,
				View = mCurrent
			}));
			Assert.True (menu.IsMenuOpen);
			Assert.Equal ("_File", miCurrent.Parent.Title);
			Assert.Equal ("_Save", miCurrent.Title);

			// close the menu
			Assert.True (menu.MouseEvent (new MouseEvent () {
				X = 1,
				Y = 0,
				Flags = MouseFlags.Button1Pressed,
				View = menu
			}));
			Assert.False (menu.IsMenuOpen);

			// open the menu
			Assert.True (menu.ProcessHotKey (new KeyEvent (Key.F9, new KeyModifiers ())));
			Assert.True (menu.IsMenuOpen);
			// The _New doc isn't enabled because it can't execute and so can't be selected
			Assert.Equal ("_File", miCurrent.Parent.Title);
			Assert.Equal ("_New", miCurrent.Title);

			Assert.True (mCurrent.ProcessKey (new KeyEvent (Key.CursorDown, new KeyModifiers ())));
			Assert.True (menu.IsMenuOpen);
			Assert.Equal ("_File", miCurrent.Parent.Title);
			Assert.Equal ("_Save", miCurrent.Title);

			Assert.True (mCurrent.ProcessKey (new KeyEvent (Key.CursorUp, new KeyModifiers ())));
			Assert.True (menu.IsMenuOpen);
			Assert.Equal ("_File", miCurrent.Parent.Title);
			Assert.Equal ("_New", miCurrent.Title);

			// close the menu
			Assert.True (menu.ProcessHotKey (new KeyEvent (Key.F9, new KeyModifiers ())));
			Assert.False (menu.IsMenuOpen);
		}

		[Fact]
		[AutoInitShutdown]
		public void MouseEvent_Test ()
		{
			MenuItem miCurrent = null;
			Menu mCurrent = null;
			var menu = new MenuBar (new MenuBarItem [] {
		new MenuBarItem ("_File", new MenuItem [] {
		    new MenuItem ("_New", "", null),
		    new MenuItem ("_Open", "", null),
		    new MenuItem ("_Save", "", null)
		}),
		new MenuBarItem ("_Edit", new MenuItem [] {
		    new MenuItem ("_Copy", "", null),
		    new MenuItem ("C_ut", "", null),
		    new MenuItem ("_Paste", "", null)
		})
	    });
			menu.MenuOpened += (s, e) => {
				miCurrent = e.MenuItem;
				mCurrent = menu.openCurrentMenu;
			};
			Application.Top.Add (menu);

			Assert.True (menu.MouseEvent (new MouseEvent () {
				X = 10,
				Y = 0,
				Flags = MouseFlags.Button1Pressed,
				View = menu
			}));
			Assert.True (menu.IsMenuOpen);
			Assert.Equal ("_Edit", miCurrent.Parent.Title);
			Assert.Equal ("_Copy", miCurrent.Title);

			Assert.True (mCurrent.MouseEvent (new MouseEvent () {
				X = 10,
				Y = 3,
				Flags = MouseFlags.ReportMousePosition,
				View = mCurrent
			}));
			Assert.True (menu.IsMenuOpen);
			Assert.Equal ("_Edit", miCurrent.Parent.Title);
			Assert.Equal ("_Paste", miCurrent.Title);

			for (int i = 2; i >= -1; i--) {
				if (i == -1) Assert.False (mCurrent.MouseEvent (new MouseEvent () {
					X = 10,
					Y = i,
					Flags = MouseFlags.ReportMousePosition,
					View = menu
				}));
				else Assert.True (mCurrent.MouseEvent (new MouseEvent () {
					X = 10,
					Y = i,
					Flags = MouseFlags.ReportMousePosition,
					View = mCurrent
				}));
				Assert.True (menu.IsMenuOpen);
				if (i == 2) {
					Assert.Equal ("_Edit", miCurrent.Parent.Title);
					Assert.Equal ("C_ut", miCurrent.Title);
				} else if (i == 1) {
					Assert.Equal ("_Edit", miCurrent.Parent.Title);
					Assert.Equal ("_Copy", miCurrent.Title);
				} else if (i == 0) {
					Assert.Equal ("_Edit", miCurrent.Parent.Title);
					Assert.Equal ("_Copy", miCurrent.Title);
				} else {
					Assert.Equal ("_Edit", miCurrent.Parent.Title);
					Assert.Equal ("_Copy", miCurrent.Title);
				}
			}
		}

		[Fact]
		[AutoInitShutdown]
		public void KeyBindings_Command ()
		{
			var miAction = "";
			MenuItem mbiCurrent = null;
			MenuItem miCurrent = null;
			Menu mCurrent = null;

			var menu = new MenuBar (new MenuBarItem [] {
		new MenuBarItem ("_File", new MenuItem [] {
		    new MenuItem ("_New", "", () => miAction ="New"),
		    new MenuItem ("_Open", "", () => miAction ="Open"),
		    new MenuItem ("_Save", "", () => miAction ="Save"),
		    null,
		    new MenuItem ("_Quit", "", () => miAction ="Quit"),
		}),
		new MenuBarItem ("_Edit", new MenuItem [] {
		    new MenuItem ("_Copy", "", () => miAction ="Copy"),
		    new MenuItem ("C_ut", "", () => miAction ="Cut"),
		    new MenuItem ("_Paste", "", () => miAction ="Paste"),
		    new MenuBarItem ("_Find and Replace", new MenuItem [] {
			new MenuItem ("F_ind", "", null),
			new MenuItem ("_Replace", "", null)
		    }),
		    new MenuItem ("_Select All", "", () => miAction ="Select All")
		}),
		new MenuBarItem ("_About", "Top-Level", () => miAction ="About")
	    });
			menu.MenuOpening += (s, e) => mbiCurrent = e.CurrentMenu;
			menu.MenuOpened += (s, e) => {
				miCurrent = e.MenuItem;
				mCurrent = menu.openCurrentMenu;
			};
			menu.MenuClosing += (s, e) => {
				mbiCurrent = null;
				miCurrent = null;
				mCurrent = null;
			};
			menu.UseKeysUpDownAsKeysLeftRight = true;
			Application.Top.Add (menu);
			Application.Begin (Application.Top);

			Assert.True (menu.ProcessHotKey (new KeyEvent (Key.F9, new KeyModifiers ())));
			Assert.True (menu.IsMenuOpen);
			Assert.Equal ("_File", GetCurrentMenuBarItemTitle ());
			Assert.Equal ("_New", GetCurrentMenuTitle ());

			Assert.True (menu.ProcessKey (new KeyEvent (Key.CursorLeft, new KeyModifiers ())));
			Assert.True (menu.IsMenuOpen);
			Assert.Equal ("_About", GetCurrentMenuBarItemTitle ());
			Assert.Equal ("_About", GetCurrentMenuTitle ());

			Assert.True (menu.ProcessKey (new KeyEvent (Key.CursorRight, new KeyModifiers ())));
			Assert.True (menu.IsMenuOpen);
			Assert.Equal ("_File", GetCurrentMenuBarItemTitle ());
			Assert.Equal ("_New", GetCurrentMenuTitle ());

			Assert.True (menu.ProcessKey (new KeyEvent (Key.Esc, new KeyModifiers ())));
			Assert.False (menu.IsMenuOpen);
			Assert.Equal ("Closed", GetCurrentMenuBarItemTitle ());
			Assert.Equal ("None", GetCurrentMenuTitle ());

			Assert.True (menu.ProcessHotKey (new KeyEvent (Key.F9, new KeyModifiers ())));
			Assert.True (menu.IsMenuOpen);
			Assert.Equal ("_File", GetCurrentMenuBarItemTitle ());
			Assert.Equal ("_New", GetCurrentMenuTitle ());
			Assert.True (menu.ProcessKey (new KeyEvent (Key.C | Key.CtrlMask, new KeyModifiers ())));
			Assert.False (menu.IsMenuOpen);
			Assert.Equal ("Closed", GetCurrentMenuBarItemTitle ());
			Assert.Equal ("None", GetCurrentMenuTitle ());

			Assert.True (menu.ProcessKey (new KeyEvent (Key.CursorDown, new KeyModifiers ())));
			Assert.True (menu.IsMenuOpen);
			Assert.Equal ("_File", GetCurrentMenuBarItemTitle ());
			Assert.Equal ("_New", GetCurrentMenuTitle ());
			Assert.True (menu.ProcessKey (new KeyEvent (Key.Esc, new KeyModifiers ())));
			Assert.False (menu.IsMenuOpen);
			Assert.Equal ("Closed", GetCurrentMenuBarItemTitle ());
			Assert.Equal ("None", GetCurrentMenuTitle ());

			Assert.True (menu.ProcessKey (new KeyEvent (Key.Enter, new KeyModifiers ())));
			Assert.True (menu.IsMenuOpen);
			Assert.Equal ("_File", GetCurrentMenuBarItemTitle ());
			Assert.Equal ("_New", GetCurrentMenuTitle ());

			Assert.False (mCurrent.ProcessKey (new KeyEvent (Key.Tab, new KeyModifiers ())));
			Assert.True (menu.IsMenuOpen);
			Assert.True (Application.Top.ProcessKey (new KeyEvent (Key.Tab, new KeyModifiers ())));
			Assert.False (menu.IsMenuOpen);
			Assert.Equal ("Closed", GetCurrentMenuBarItemTitle ());
			Assert.Equal ("None", GetCurrentMenuTitle ());

			Assert.True (menu.ProcessHotKey (new KeyEvent (Key.F9, new KeyModifiers ())));
			Assert.True (menu.IsMenuOpen);
			Assert.Equal ("_File", GetCurrentMenuBarItemTitle ());
			Assert.Equal ("_New", GetCurrentMenuTitle ());
			Assert.True (mCurrent.ProcessKey (new KeyEvent (Key.CursorUp, new KeyModifiers ())));
			Assert.True (menu.IsMenuOpen);
			Assert.Equal ("_File", GetCurrentMenuBarItemTitle ());
			Assert.Equal ("_Quit", GetCurrentMenuTitle ());

			Assert.True (mCurrent.ProcessKey (new KeyEvent (Key.CursorDown, new KeyModifiers ())));
			Assert.True (menu.IsMenuOpen);
			Assert.Equal ("_File", GetCurrentMenuBarItemTitle ());
			Assert.Equal ("_New", GetCurrentMenuTitle ());

			Assert.True (mCurrent.ProcessKey (new KeyEvent (Key.CursorLeft, new KeyModifiers ())));
			Assert.True (menu.IsMenuOpen);
			Assert.Equal ("_About", GetCurrentMenuBarItemTitle ());
			Assert.Equal ("_About", GetCurrentMenuTitle ());

			Assert.True (mCurrent.ProcessKey (new KeyEvent (Key.CursorRight, new KeyModifiers ())));
			Assert.True (menu.IsMenuOpen);
			Assert.Equal ("_File", GetCurrentMenuBarItemTitle ());
			Assert.Equal ("_New", GetCurrentMenuTitle ());

			Assert.True (mCurrent.ProcessKey (new KeyEvent (Key.Esc, new KeyModifiers ())));
			Assert.False (menu.IsMenuOpen);
			Assert.Equal ("Closed", GetCurrentMenuBarItemTitle ());
			Assert.Equal ("None", GetCurrentMenuTitle ());

			Assert.True (menu.ProcessHotKey (new KeyEvent (Key.F9, new KeyModifiers ())));
			Assert.True (menu.IsMenuOpen);
			Assert.Equal ("_File", GetCurrentMenuBarItemTitle ());
			Assert.Equal ("_New", GetCurrentMenuTitle ());
			Assert.True (mCurrent.ProcessKey (new KeyEvent (Key.Enter, new KeyModifiers ())));
			Assert.False (menu.IsMenuOpen);
			Assert.Equal ("Closed", GetCurrentMenuBarItemTitle ());
			Assert.Equal ("None", GetCurrentMenuTitle ());
			Application.MainLoop.RunIteration ();
			Assert.Equal ("New", miAction);

			Assert.True (menu.ProcessHotKey (new KeyEvent (Key.F9, new KeyModifiers ())));
			Assert.True (menu.IsMenuOpen);
			Assert.Equal ("_File", GetCurrentMenuBarItemTitle ());
			Assert.Equal ("_New", GetCurrentMenuTitle ());
			Assert.True (mCurrent.ProcessKey (new KeyEvent (Key.CursorLeft, new KeyModifiers ())));
			Assert.True (menu.IsMenuOpen);
			Assert.Equal ("_About", GetCurrentMenuBarItemTitle ());
			Assert.Equal ("_About", GetCurrentMenuTitle ());
			Assert.True (mCurrent.ProcessKey (new KeyEvent (Key.Enter, new KeyModifiers ())));
			Assert.False (menu.IsMenuOpen);
			Assert.Equal ("Closed", GetCurrentMenuBarItemTitle ());
			Assert.Equal ("None", GetCurrentMenuTitle ());
			Application.MainLoop.RunIteration ();
			Assert.Equal ("About", miAction);

			Assert.True (menu.ProcessHotKey (new KeyEvent (Key.F9, new KeyModifiers ())));
			Assert.True (menu.IsMenuOpen);
			Assert.Equal ("_File", GetCurrentMenuBarItemTitle ());
			Assert.Equal ("_New", GetCurrentMenuTitle ());
			Assert.True (menu.ProcessKey (new KeyEvent (Key.CursorRight, new KeyModifiers ())));
			Assert.True (menu.IsMenuOpen);
			Assert.Equal ("_Edit", GetCurrentMenuBarItemTitle ());
			Assert.Equal ("_Copy", GetCurrentMenuTitle ());
			Assert.True (mCurrent.ProcessKey (new KeyEvent (Key.CursorDown, new KeyModifiers ())));
			Assert.True (menu.IsMenuOpen);
			Assert.Equal ("_Edit", GetCurrentMenuBarItemTitle ());
			Assert.Equal ("C_ut", GetCurrentMenuTitle ());
			Assert.True (mCurrent.ProcessKey (new KeyEvent (Key.CursorDown, new KeyModifiers ())));
			Assert.True (menu.IsMenuOpen);
			Assert.Equal ("_Edit", GetCurrentMenuBarItemTitle ());
			Assert.Equal ("_Edit", GetCurrenParenttMenuItemTitle ());
			Assert.Equal ("_Paste", GetCurrentMenuTitle ());
			Assert.True (mCurrent.ProcessKey (new KeyEvent (Key.CursorDown, new KeyModifiers ())));
			Assert.True (menu.IsMenuOpen);
			Assert.Equal ("_Edit", GetCurrentMenuBarItemTitle ());
			Assert.Equal ("_Find and Replace", GetCurrenParenttMenuItemTitle ());
			Assert.Equal ("F_ind", GetCurrentMenuTitle ());
			Assert.True (mCurrent.ProcessKey (new KeyEvent (Key.CursorDown, new KeyModifiers ())));
			Assert.True (menu.IsMenuOpen);
			Assert.Equal ("_Edit", GetCurrentMenuBarItemTitle ());
			Assert.Equal ("_Find and Replace", GetCurrenParenttMenuItemTitle ());
			Assert.Equal ("_Replace", GetCurrentMenuTitle ());
			Assert.True (mCurrent.ProcessKey (new KeyEvent (Key.CursorDown, new KeyModifiers ())));
			Assert.True (menu.IsMenuOpen);
			Assert.Equal ("_Edit", GetCurrentMenuBarItemTitle ());
			Assert.Equal ("_Find and Replace", GetCurrenParenttMenuItemTitle ());
			Assert.Equal ("F_ind", GetCurrentMenuTitle ());
			Assert.True (mCurrent.ProcessKey (new KeyEvent (Key.CursorLeft, new KeyModifiers ())));
			Assert.True (menu.IsMenuOpen);
			Assert.Equal ("_Edit", GetCurrentMenuBarItemTitle ());
			Assert.Equal ("_Edit", GetCurrenParenttMenuItemTitle ());
			Assert.Equal ("_Find and Replace", GetCurrentMenuTitle ());
			Assert.True (mCurrent.ProcessKey (new KeyEvent (Key.CursorDown, new KeyModifiers ())));
			Assert.True (menu.IsMenuOpen);
			Assert.Equal ("_Edit", GetCurrentMenuBarItemTitle ());
			Assert.Equal ("_Edit", GetCurrenParenttMenuItemTitle ());
			Assert.Equal ("_Select All", GetCurrentMenuTitle ());
			Assert.True (mCurrent.ProcessKey (new KeyEvent (Key.CursorUp, new KeyModifiers ())));
			Assert.True (menu.IsMenuOpen);
			Assert.Equal ("_Edit", GetCurrentMenuBarItemTitle ());
			Assert.Equal ("_Find and Replace", GetCurrenParenttMenuItemTitle ());
			Assert.Equal ("F_ind", GetCurrentMenuTitle ());
			Assert.True (mCurrent.ProcessKey (new KeyEvent (Key.CursorUp, new KeyModifiers ())));
			Assert.True (menu.IsMenuOpen);
			Assert.Equal ("_Edit", GetCurrentMenuBarItemTitle ());
			Assert.Equal ("_Edit", GetCurrenParenttMenuItemTitle ());
			Assert.Equal ("_Find and Replace", GetCurrentMenuTitle ());
			Assert.True (mCurrent.ProcessKey (new KeyEvent (Key.CursorUp, new KeyModifiers ())));
			Assert.True (menu.IsMenuOpen);
			Assert.Equal ("_Edit", GetCurrentMenuBarItemTitle ());
			Assert.Equal ("_Edit", GetCurrenParenttMenuItemTitle ());
			Assert.Equal ("_Paste", GetCurrentMenuTitle ());
			Assert.True (mCurrent.ProcessKey (new KeyEvent (Key.CursorUp, new KeyModifiers ())));
			Assert.True (menu.IsMenuOpen);
			Assert.Equal ("_Edit", GetCurrentMenuBarItemTitle ());
			Assert.Equal ("C_ut", GetCurrentMenuTitle ());
			Assert.True (mCurrent.ProcessKey (new KeyEvent (Key.CursorUp, new KeyModifiers ())));
			Assert.True (menu.IsMenuOpen);
			Assert.Equal ("_Edit", GetCurrentMenuBarItemTitle ());
			Assert.Equal ("_Copy", GetCurrentMenuTitle ());
			Assert.True (mCurrent.ProcessKey (new KeyEvent (Key.Enter, new KeyModifiers ())));
			Assert.False (menu.IsMenuOpen);
			Assert.Equal ("Closed", GetCurrentMenuBarItemTitle ());
			Assert.Equal ("None", GetCurrentMenuTitle ());
			Application.MainLoop.RunIteration ();
			Assert.Equal ("Copy", miAction);

			string GetCurrentMenuBarItemTitle ()
			{
				return mbiCurrent != null ? mbiCurrent.Title : "Closed";
			}

			string GetCurrenParenttMenuItemTitle ()
			{
				return miCurrent?.Parent != null ? miCurrent.Parent.Title : "None";
			}

			string GetCurrentMenuTitle ()
			{
				return miCurrent != null ? miCurrent.Title : "None";
			}
		}

		[Fact, AutoInitShutdown]
		public void DrawFrame_With_Positive_Positions ()
		{
			var menu = new MenuBar (new MenuBarItem [] {
		new MenuBarItem (new MenuItem [] {
		    new MenuItem ("One", "", null),
		    new MenuItem ("Two", "", null)
		})
	    });

			Assert.Equal (Point.Empty, new Point (menu.Frame.X, menu.Frame.Y));

			menu.OpenMenu ();
			Application.Begin (Application.Top);

			var expected = @"
┌──────┐
│ One  │
│ Two  │
└──────┘
";

			var pos = TestHelpers.AssertDriverContentsWithFrameAre (expected, output);
			Assert.Equal (new Rect (0, 1, 8, 4), pos);
		}

		[Fact, AutoInitShutdown]
		public void DrawFrame_With_Negative_Positions_LayoutStyle_Absolute ()
		{
			var menu = new MenuBar ([
				new MenuBarItem ([
				    new MenuItem ("One", "", null),
					new MenuItem ("Two", "", null)
				])
			]);

			Assert.Equal (LayoutStyle.Computed, menu.LayoutStyle);
			Assert.Equal (Point.Empty, new Point (menu.Frame.X, menu.Frame.Y));
			Assert.Equal (new Rect (0, 0, 0, 1), menu.Frame);

			menu.Frame = new Rect (-1, -1, menu.Frame.Width, menu.Frame.Height);
			menu.OpenMenu ();
			Application.Begin (Application.Top);

			var expected = @"
──────┐
 One  │
 Two  │
──────┘
";

			var pos = TestHelpers.AssertDriverContentsWithFrameAre (expected, output);
			Assert.Equal (new Rect (0, 0, 7, 4), pos);

			menu.CloseAllMenus ();
			menu.Frame = new Rect (-1, -2, menu.Frame.Width, menu.Frame.Height);
			menu.OpenMenu ();
			Application.Refresh ();

			expected = @"
 One  │
 Two  │
──────┘
";

			pos = TestHelpers.AssertDriverContentsWithFrameAre (expected, output);
			Assert.Equal (new Rect (1, 0, 7, 3), pos);

			menu.CloseAllMenus ();
			menu.Frame = new Rect (0, 0, menu.Frame.Width, menu.Frame.Height);
			((FakeDriver)Application.Driver).SetBufferSize (7, 5);
			menu.OpenMenu ();
			Application.Refresh ();

			expected = @"
┌──────
│ One  
│ Two  
└──────
";

			pos = TestHelpers.AssertDriverContentsWithFrameAre (expected, output);
			Assert.Equal (new Rect (0, 1, 7, 4), pos);

			menu.CloseAllMenus ();
			menu.Frame = new Rect (0, 0, menu.Frame.Width, menu.Frame.Height);
			((FakeDriver)Application.Driver).SetBufferSize (7, 3);
			menu.OpenMenu ();
			Application.Refresh ();

			expected = @"
┌──────
│ One  
│ Two  
";

			pos = TestHelpers.AssertDriverContentsWithFrameAre (expected, output);
			Assert.Equal (new Rect (0, 0, 7, 3), pos);
		}

		[Fact, AutoInitShutdown]
		public void DrawFrame_With_Negative_Positions_LayoutStyle_Computed ()
		{
			var menu = new MenuBar ([
				new MenuBarItem ([
				    new MenuItem ("One", "", null),
					new MenuItem ("Two", "", null)
				])
			]) {
				X = -1,
				Y = -1
			};

			Assert.Equal (LayoutStyle.Computed, menu.LayoutStyle);
			Assert.Equal (new Point (-1, -1), new Point (menu.Frame.X, menu.Frame.Y));
			Assert.Equal (new Rect (-1, -1, 0, 1), menu.Frame);

			menu.OpenMenu ();
			Application.Begin (Application.Top);

			var expected = @"
──────┐
 One  │
 Two  │
──────┘
";

			var pos = TestHelpers.AssertDriverContentsWithFrameAre (expected, output);
			Assert.Equal (new Rect (0, 0, 7, 4), pos);

			menu.CloseAllMenus ();
			menu.X = -1;
			menu.Y = -2;
			menu.OpenMenu ();
			Application.Refresh ();

			expected = @"
 One  │
 Two  │
──────┘
";

			pos = TestHelpers.AssertDriverContentsWithFrameAre (expected, output);
			Assert.Equal (new Rect (1, 0, 7, 3), pos);

			menu.CloseAllMenus ();
			menu.X = 0;
			menu.Y = 0;
			((FakeDriver)Application.Driver).SetBufferSize (7, 5);
			menu.OpenMenu ();
			Application.Refresh ();

			expected = @"
┌──────
│ One  
│ Two  
└──────
";

			pos = TestHelpers.AssertDriverContentsWithFrameAre (expected, output);
			Assert.Equal (new Rect (0, 1, 7, 4), pos);

			menu.CloseAllMenus ();
			menu.Frame = new Rect (0, 0, menu.Frame.Width, menu.Frame.Height);
			((FakeDriver)Application.Driver).SetBufferSize (7, 3);
			menu.OpenMenu ();
			Application.Refresh ();

			expected = @"
┌──────
│ One  
│ Two  
";

			pos = TestHelpers.AssertDriverContentsWithFrameAre (expected, output);
			Assert.Equal (new Rect (0, 0, 7, 3), pos);
		}

		[Fact, AutoInitShutdown]
		public void UseSubMenusSingleFrame_False_By_Keyboard ()
		{
			var menu = new MenuBar (new MenuBarItem [] {
		new MenuBarItem ("Numbers", new MenuItem [] {
		    new MenuItem ("One", "", null),
		    new MenuBarItem ("Two", new MenuItem [] {
			new MenuItem ("Sub-Menu 1", "", null),
			new MenuItem ("Sub-Menu 2", "", null)
		    }),
		    new MenuItem ("Three", "", null),
		})
	    });
			menu.UseKeysUpDownAsKeysLeftRight = true;
			Application.Top.Add (menu);
			Application.Begin (Application.Top);

			Assert.Equal (Point.Empty, new Point (menu.Frame.X, menu.Frame.Y));
			Assert.False (menu.UseSubMenusSingleFrame);

			Application.Top.Draw ();
			var expected = @"
 Numbers
";

			var pos = TestHelpers.AssertDriverContentsWithFrameAre (expected, output);

			Assert.True (menu.ProcessHotKey (new KeyEvent (Key.F9, null)));
			Application.Top.Draw ();
			expected = @"
 Numbers  
┌────────┐
│ One    │
│ Two   ►│
│ Three  │
└────────┘
";

			pos = TestHelpers.AssertDriverContentsWithFrameAre (expected, output);

			Assert.True (Application.Top.Subviews [1].ProcessKey (new KeyEvent (Key.CursorDown, null)));
			Application.Top.Draw ();
			expected = @"
 Numbers                 
┌────────┐               
│ One    │               
│ Two   ►│┌─────────────┐
│ Three  ││ Sub-Menu 1  │
└────────┘│ Sub-Menu 2  │
          └─────────────┘
";

			pos = TestHelpers.AssertDriverContentsWithFrameAre (expected, output);

			Assert.True (Application.Top.Subviews [2].ProcessKey (new KeyEvent (Key.CursorLeft, null)));
			Application.Top.Draw ();
			expected = @"
 Numbers  
┌────────┐
│ One    │
│ Two   ►│
│ Three  │
└────────┘
";

			pos = TestHelpers.AssertDriverContentsWithFrameAre (expected, output);

			Assert.True (Application.Top.Subviews [1].ProcessKey (new KeyEvent (Key.Esc, null)));
			Application.Top.Draw ();
			expected = @"
 Numbers
";

			pos = TestHelpers.AssertDriverContentsWithFrameAre (expected, output);
		}

		[Fact, AutoInitShutdown]
		public void UseSubMenusSingleFrame_False_By_Mouse ()
		{
			var menu = new MenuBar (new MenuBarItem [] {
		new MenuBarItem ("Numbers", new MenuItem [] {
		    new MenuItem ("One", "", null),
		    new MenuBarItem ("Two", new MenuItem [] {
			new MenuItem ("Sub-Menu 1", "", null),
			new MenuItem ("Sub-Menu 2", "", null)
		    }),
		    new MenuItem ("Three", "", null),
		})
	    });

			Application.Top.Add (menu);
			Application.Begin (Application.Top);

			Assert.Equal (Point.Empty, new Point (menu.Frame.X, menu.Frame.Y));
			Assert.False (menu.UseSubMenusSingleFrame);

			Application.Top.Draw ();
			var expected = @"
 Numbers
";

			var pos = TestHelpers.AssertDriverContentsWithFrameAre (expected, output);
			Assert.Equal (new Rect (1, 0, 8, 1), pos);

			Assert.True (menu.MouseEvent (new MouseEvent () {
				X = 1,
				Y = 0,
				Flags = MouseFlags.Button1Pressed,
				View = menu
			}));
			Application.Top.Draw ();
			expected = @"
 Numbers  
┌────────┐
│ One    │
│ Two   ►│
│ Three  │
└────────┘
";

			pos = TestHelpers.AssertDriverContentsWithFrameAre (expected, output);
			Assert.Equal (new Rect (1, 0, 10, 6), pos);

			Assert.False (menu.MouseEvent (new MouseEvent () {
				X = 1,
				Y = 3,
				Flags = MouseFlags.ReportMousePosition,
				View = Application.Top.Subviews [1]
			}));
			Application.Top.Draw ();
			expected = @"
 Numbers                 
┌────────┐               
│ One    │               
│ Two   ►│┌─────────────┐
│ Three  ││ Sub-Menu 1  │
└────────┘│ Sub-Menu 2  │
          └─────────────┘
";

			pos = TestHelpers.AssertDriverContentsWithFrameAre (expected, output);
			Assert.Equal (new Rect (1, 0, 25, 7), pos);

			Assert.False (menu.MouseEvent (new MouseEvent () {
				X = 1,
				Y = 2,
				Flags = MouseFlags.ReportMousePosition,
				View = Application.Top.Subviews [1]
			}));
			Application.Top.Draw ();
			expected = @"
 Numbers  
┌────────┐
│ One    │
│ Two   ►│
│ Three  │
└────────┘
";

			pos = TestHelpers.AssertDriverContentsWithFrameAre (expected, output);
			Assert.Equal (new Rect (1, 0, 10, 6), pos);

			Assert.False (menu.MouseEvent (new MouseEvent () {
				X = 70,
				Y = 2,
				Flags = MouseFlags.Button1Clicked,
				View = Application.Top
			}));
			Application.Top.Draw ();
			expected = @"
 Numbers
";

			pos = TestHelpers.AssertDriverContentsWithFrameAre (expected, output);
			Assert.Equal (new Rect (1, 0, 8, 1), pos);
		}

		[Fact, AutoInitShutdown]
		public void UseSubMenusSingleFrame_True_By_Keyboard ()
		{
			var menu = new MenuBar (new MenuBarItem [] {
				new MenuBarItem ("Numbers", new MenuItem [] {
				    new MenuItem ("One", "", null),
				    new MenuBarItem ("Two", new MenuItem [] {
					new MenuItem ("Sub-Menu 1", "", null),
					new MenuItem ("Sub-Menu 2", "", null)
				    }),
				    new MenuItem ("Three", "", null),
				})
			    });

			Application.Top.Add (menu);
			Application.Begin (Application.Top);

			Assert.Equal (Point.Empty, new Point (menu.Frame.X, menu.Frame.Y));
			Assert.False (menu.UseSubMenusSingleFrame);
			menu.UseSubMenusSingleFrame = true;
			Assert.True (menu.UseSubMenusSingleFrame);

			Application.Top.Draw ();
			var expected = @"
 Numbers
";

			var pos = TestHelpers.AssertDriverContentsWithFrameAre (expected, output);
			Assert.Equal (new Rect (1, 0, 8, 1), pos);

			Assert.True (menu.ProcessHotKey (new KeyEvent (Key.F9, null)));
			Application.Top.Draw ();
			expected = @"
 Numbers  
┌────────┐
│ One    │
│ Two   ►│
│ Three  │
└────────┘
";

			pos = TestHelpers.AssertDriverContentsWithFrameAre (expected, output);
			Assert.Equal (new Rect (1, 0, 10, 6), pos);

			Assert.True (Application.Top.Subviews [1].ProcessKey (new KeyEvent (Key.CursorDown, null)));
			Assert.True (Application.Top.Subviews [1].ProcessKey (new KeyEvent (Key.Enter, null)));
			Application.Top.Draw ();
			expected = @"
 Numbers       
┌─────────────┐
│◄    Two     │
├─────────────┤
│ Sub-Menu 1  │
│ Sub-Menu 2  │
└─────────────┘
";

			pos = TestHelpers.AssertDriverContentsWithFrameAre (expected, output);
			Assert.Equal (new Rect (1, 0, 15, 7), pos);

			Assert.True (Application.Top.Subviews [2].ProcessKey (new KeyEvent (Key.Enter, null)));
			Application.Top.Draw ();
			expected = @"
 Numbers  
┌────────┐
│ One    │
│ Two   ►│
│ Three  │
└────────┘
";

			pos = TestHelpers.AssertDriverContentsWithFrameAre (expected, output);
			Assert.Equal (new Rect (1, 0, 10, 6), pos);

			Assert.True (Application.Top.Subviews [1].ProcessKey (new KeyEvent (Key.Esc, null)));
			Application.Top.Draw ();
			expected = @"
 Numbers
";

			pos = TestHelpers.AssertDriverContentsWithFrameAre (expected, output);
			Assert.Equal (new Rect (1, 0, 8, 1), pos);
		}

		[Fact, AutoInitShutdown]
		public void UseSubMenusSingleFrame_True_By_Mouse ()
		{
			var menu = new MenuBar (new MenuBarItem [] {
				new MenuBarItem ("Numbers", new MenuItem [] {
					new MenuItem ("One", "", null),
					new MenuBarItem ("Two", new MenuItem [] {
					new MenuItem ("Sub-Menu 1", "", null),
					new MenuItem ("Sub-Menu 2", "", null)
					}),
					new MenuItem ("Three", "", null),
				})
			});

			Application.Top.Add (menu);
			Application.Begin (Application.Top);

			Assert.Equal (Point.Empty, new Point (menu.Frame.X, menu.Frame.Y));
			Assert.False (menu.UseSubMenusSingleFrame);
			menu.UseSubMenusSingleFrame = true;
			Assert.True (menu.UseSubMenusSingleFrame);

			Application.Top.Draw ();
			var expected = @"
 Numbers
";

			var pos = TestHelpers.AssertDriverContentsWithFrameAre (expected, output);
			Assert.Equal (new Rect (1, 0, 8, 1), pos);

			Assert.True (menu.MouseEvent (new MouseEvent () {
				X = 1,
				Y = 0,
				Flags = MouseFlags.Button1Pressed,
				View = menu
			}));
			Application.Top.Draw ();
			expected = @"
 Numbers  
┌────────┐
│ One    │
│ Two   ►│
│ Three  │
└────────┘
";

			pos = TestHelpers.AssertDriverContentsWithFrameAre (expected, output);
			Assert.Equal (new Rect (1, 0, 10, 6), pos);

			Assert.False (menu.MouseEvent (new MouseEvent () {
				X = 1,
				Y = 3,
				Flags = MouseFlags.Button1Clicked,
				View = Application.Top.Subviews [1]
			}));
			Application.Top.Draw ();
			expected = @"
 Numbers       
┌─────────────┐
│◄    Two     │
├─────────────┤
│ Sub-Menu 1  │
│ Sub-Menu 2  │
└─────────────┘
";

			pos = TestHelpers.AssertDriverContentsWithFrameAre (expected, output);
			Assert.Equal (new Rect (1, 0, 15, 7), pos);

			Assert.False (menu.MouseEvent (new MouseEvent () {
				X = 1,
				Y = 2,
				Flags = MouseFlags.Button1Clicked,
				View = Application.Top.Subviews [2]
			}));
			Application.Top.Draw ();
			expected = @"
 Numbers  
┌────────┐
│ One    │
│ Two   ►│
│ Three  │
└────────┘
";

			pos = TestHelpers.AssertDriverContentsWithFrameAre (expected, output);
			Assert.Equal (new Rect (1, 0, 10, 6), pos);

			Assert.False (menu.MouseEvent (new MouseEvent () {
				X = 70,
				Y = 2,
				Flags = MouseFlags.Button1Clicked,
				View = Application.Top
			}));
			Application.Top.Draw ();
			expected = @"
 Numbers
";

			pos = TestHelpers.AssertDriverContentsWithFrameAre (expected, output);
			Assert.Equal (new Rect (1, 0, 8, 1), pos);
		}

		[Fact, AutoInitShutdown]
		public void HotKey_MenuBar_OnKeyDown_OnKeyUp_ProcessHotKey_ProcessKey ()
		{
			var newAction = false;
			var copyAction = false;

			var menu = new MenuBar (new MenuBarItem [] {
		new MenuBarItem ("_File", new MenuItem [] {
		    new MenuItem ("_New", "", () => newAction = true)
		}),
		new MenuBarItem ("_Edit", new MenuItem [] {
		    new MenuItem ("_Copy", "", () => copyAction = true)
		})
	    });

			Application.Top.Add (menu);
			Application.Begin (Application.Top);

			Assert.False (newAction);
			Assert.False (copyAction);

			Assert.False (menu.OnKeyDown (new (Key.AltMask, new KeyModifiers () { Alt = true })));
			Assert.True (menu.OnKeyUp (new (Key.AltMask, new KeyModifiers () { Alt = true })));
			Assert.True (menu.IsMenuOpen);
			Application.Top.Draw ();
			var expected = @"
 File  Edit
";

			var pos = TestHelpers.AssertDriverContentsWithFrameAre (expected, output);
			Assert.Equal (new Rect (1, 0, 11, 1), pos);

			Assert.True (menu.ProcessKey (new (Key.N, null)));
			Application.MainLoop.RunIteration ();
			Assert.True (newAction);

			Assert.True (menu.ProcessHotKey (new (Key.AltMask, new KeyModifiers () { Alt = true })));
			Assert.True (menu.IsMenuOpen);
			Application.Top.Draw ();
			expected = @"
 File  Edit
";

			pos = TestHelpers.AssertDriverContentsWithFrameAre (expected, output);
			Assert.Equal (new Rect (1, 0, 11, 1), pos);

			Assert.True (menu.ProcessKey (new (Key.CursorRight, null)));
			Assert.True (menu.ProcessKey (new (Key.C, null)));
			Application.MainLoop.RunIteration ();
			Assert.True (copyAction);
		}

		// Defines the expected strings for a Menu. Currently supports 
		//   - MenuBar with any number of MenuItems 
		//   - Each top-level MenuItem can have a SINGLE sub-menu
		//
		// TODO: Enable multiple sub-menus
		// TODO: Enable checked sub-menus
		// TODO: Enable sub-menus with sub-menus (perhaps better to put this in a separate class with focused unit tests?)
		//
		// E.g: 
		//
		// File  Edit
		//  New    Copy
		public class ExpectedMenuBar : MenuBar {
			FakeDriver d = (FakeDriver)Application.Driver;

			// Each MenuBar title has a 1 space pad on each side
			// See `static int leftPadding` and `static int rightPadding` on line 1037 of Menu.cs
			public string MenuBarText {
				get {
					string txt = string.Empty;
					foreach (var m in Menus)
						txt += " " + m.Title + " ";
					return txt;
				}
			}

			// The expected strings when the menu is closed
			public string ClosedMenuText => MenuBarText + "\n";

			// Padding for the X of the sub menu Frane
			// Menu.cs - Line 1239 in `internal void OpenMenu` is where the Menu is created
			string padding (int i)
			{
				int n = 0;
				while (i > 0) {
					n += Menus [i - 1].TitleLength + 2;
					i--;
				}
				return new string (' ', n);
			}

			// Define expected menu frame
			// "┌──────┐"
			// "│ New  │"
			// "└──────┘"
			// 
			// The width of the Frame is determined in Menu.cs line 144, where `Width` is calculated
			//   1 space before the Title and 2 spaces after the Title/Check/Help
			public string expectedTopRow (int i) => $"{CM.Glyphs.ULCorner}{new string (CM.Glyphs.HLine.ToString () [0], Menus [i].Children [0].TitleLength + 3)}{CM.Glyphs.URCorner}  \n";
			// The 3 spaces at end are a result of Menu.cs line 1062 where `pos` is calculated (` + spacesAfterTitle`)
			public string expectedMenuItemRow (int i) => $"{CM.Glyphs.VLine} {Menus [i].Children [0].Title}  {CM.Glyphs.VLine}   \n";
			public string expectedBottomRow (int i) => $"{CM.Glyphs.LLCorner}{new string (CM.Glyphs.HLine.ToString () [0], Menus [i].Children [0].TitleLength + 3)}{CM.Glyphs.LRCorner}  \n";

			// The fulll expected string for an open sub menu
			public string expectedSubMenuOpen (int i) => ClosedMenuText +
			    (Menus [i].Children.Length > 0 ?
				padding (i) + expectedTopRow (i) +
				padding (i) + expectedMenuItemRow (i) +
				padding (i) + expectedBottomRow (i)
			    :
			    "");

			public ExpectedMenuBar (MenuBarItem [] menus) : base (menus)
			{
			}
		}

		[Fact, AutoInitShutdown]
		public void MenuBar_Submenus_Alignment_Correct ()
		{
			// Define the expected menu
			var expectedMenu = new ExpectedMenuBar (new MenuBarItem [] {
		new MenuBarItem ("File", new MenuItem [] {
		    new MenuItem ("Really Long Sub Menu", "",  null)
		}),
		new MenuBarItem ("123", new MenuItem [] {
		    new MenuItem ("Copy", "", null)
		}),
		new MenuBarItem ("Format", new MenuItem [] {
		    new MenuItem ("Word Wrap", "", null)
		}),
		new MenuBarItem ("Help", new MenuItem [] {
		    new MenuItem ("About", "", null)
		}),
		new MenuBarItem ("1", new MenuItem [] {
		    new MenuItem ("2", "", null)
		}),
		new MenuBarItem ("3", new MenuItem [] {
		    new MenuItem ("2", "", null)
		}),
		new MenuBarItem ("Last one", new MenuItem [] {
		    new MenuItem ("Test", "", null)
		})
	    });

			var items = new MenuBarItem [expectedMenu.Menus.Length];
			for (var i = 0; i < expectedMenu.Menus.Length; i++) items [i] = new MenuBarItem (expectedMenu.Menus [i].Title, new MenuItem [] {
		    new MenuItem (expectedMenu.Menus [i].Children [0].Title, "", null)
		});
			var menu = new MenuBar (items);

			Application.Top.Add (menu);
			Application.Begin (Application.Top);

			Application.Top.Draw ();
			TestHelpers.AssertDriverContentsAre (expectedMenu.ClosedMenuText, output);

			for (var i = 0; i < expectedMenu.Menus.Length; i++) {
				menu.OpenMenu (i);
				Assert.True (menu.IsMenuOpen);
				Application.Top.Draw ();
				TestHelpers.AssertDriverContentsAre (expectedMenu.expectedSubMenuOpen (i), output);
			}
		}

		[Fact, AutoInitShutdown]
		public void HotKey_MenuBar_ProcessHotKey_Menu_ProcessKey ()
		{
			var newAction = false;
			var copyAction = false;

			// Define the expected menu
			var expectedMenu = new ExpectedMenuBar (new MenuBarItem [] {
		new MenuBarItem ("File", new MenuItem [] {
		    new MenuItem ("New", "",  null)
		}),
		new MenuBarItem ("Edit", new MenuItem [] {
		    new MenuItem ("Copy", "", null)
		})
	    });

			// The real menu
			var menu = new MenuBar (new MenuBarItem [] {
		new MenuBarItem ("_" + expectedMenu.Menus[0].Title, new MenuItem [] {
		    new MenuItem ("_" + expectedMenu.Menus[0].Children[0].Title, "",  () => newAction = true)
		}),
		new MenuBarItem ("_" + expectedMenu.Menus[1].Title, new MenuItem [] {
		    new MenuItem ("_" + expectedMenu.Menus[1].Children[0].Title, "",  () => copyAction = true)
		}),
	    });

			Application.Top.Add (menu);
			Application.Begin (Application.Top);

			Assert.False (newAction);
			Assert.False (copyAction);

			Assert.True (menu.ProcessHotKey (new (Key.AltMask | Key.F, new KeyModifiers () { Alt = true })));
			Assert.True (menu.IsMenuOpen);
			Application.Top.Draw ();
			TestHelpers.AssertDriverContentsAre (expectedMenu.expectedSubMenuOpen (0), output);

			Assert.True (Application.Top.Subviews [1].ProcessKey (new (Key.N, null)));
			Application.MainLoop.RunIteration ();
			Assert.True (newAction);

			Assert.True (menu.ProcessHotKey (new (Key.AltMask | Key.E, new KeyModifiers () { Alt = true })));
			Assert.True (menu.IsMenuOpen);
			Application.Top.Draw ();
			TestHelpers.AssertDriverContentsAre (expectedMenu.expectedSubMenuOpen (1), output);

			Assert.True (Application.Top.Subviews [1].ProcessKey (new (Key.C, null)));
			Application.MainLoop.RunIteration ();
			Assert.True (copyAction);
		}

		[Fact, AutoInitShutdown]
		public void MenuBar_Position_And_Size_With_HotKeys_Is_The_Same_As_Without_HotKeys ()
		{
			// Define the expected menu
			var expectedMenu = new ExpectedMenuBar (new MenuBarItem [] {
		new MenuBarItem ("File", new MenuItem [] {
		    new MenuItem ("12", "",  null)
		}),
		new MenuBarItem ("Edit", new MenuItem [] {
		    new MenuItem ("Copy", "", null)
		})
	    });

			// Test without HotKeys first
			var menu = new MenuBar (new MenuBarItem [] {
		new MenuBarItem (expectedMenu.Menus[0].Title, new MenuItem [] {
		    new MenuItem (expectedMenu.Menus[0].Children[0].Title, "", null)
		}),
		new MenuBarItem (expectedMenu.Menus[1].Title, new MenuItem [] {
		    new MenuItem (expectedMenu.Menus[1].Children[0].Title, "", null)
		})
	    });

			Application.Top.Add (menu);
			Application.Begin (Application.Top);

			// Open first
			Assert.True (menu.ProcessHotKey (new (Key.F9, new KeyModifiers ())));
			Assert.True (menu.IsMenuOpen);
			Application.Top.Draw ();
			TestHelpers.AssertDriverContentsAre (expectedMenu.expectedSubMenuOpen (0), output);

			// Open second
			Assert.True (Application.Top.Subviews [1].ProcessKey (new (Key.CursorRight, null)));
			Assert.True (menu.IsMenuOpen);
			Application.Top.Draw ();
			TestHelpers.AssertDriverContentsAre (expectedMenu.expectedSubMenuOpen (1), output);

			// Close menu
			Assert.True (menu.ProcessHotKey (new (Key.F9, new KeyModifiers ())));
			Assert.False (menu.IsMenuOpen);
			Application.Top.Draw ();
			TestHelpers.AssertDriverContentsAre (expectedMenu.ClosedMenuText, output);

			Application.Top.Remove (menu);

			// Now test WITH HotKeys
			menu = new MenuBar (new MenuBarItem [] {
		new MenuBarItem ("_" + expectedMenu.Menus[0].Title, new MenuItem [] {
		    new MenuItem ("_" + expectedMenu.Menus[0].Children[0].Title, "",  null)
		}),
		new MenuBarItem ("_" + expectedMenu.Menus[1].Title, new MenuItem [] {
		    new MenuItem ("_" + expectedMenu.Menus[1].Children[0].Title, "",  null)
		}),
	    });

			Application.Top.Add (menu);

			// Open first
			Assert.True (menu.ProcessHotKey (new (Key.F9, new KeyModifiers ())));
			Assert.True (menu.IsMenuOpen);
			Application.Top.Draw ();
			TestHelpers.AssertDriverContentsAre (expectedMenu.expectedSubMenuOpen (0), output);

			// Open second
			Assert.True (Application.Top.Subviews [1].ProcessKey (new (Key.CursorRight, null)));
			Assert.True (menu.IsMenuOpen);
			Application.Top.Draw ();
			TestHelpers.AssertDriverContentsAre (expectedMenu.expectedSubMenuOpen (1), output);

			// Close menu
			Assert.True (menu.ProcessHotKey (new (Key.F9, new KeyModifiers ())));
			Assert.False (menu.IsMenuOpen);
			Application.Top.Draw ();
			TestHelpers.AssertDriverContentsAre (expectedMenu.ClosedMenuText, output);
		}

		[Fact, AutoInitShutdown]
		public void MenuBar_ButtonPressed_Open_The_Menu_ButtonPressed_Again_Close_The_Menu ()
		{
			// Define the expected menu
			var expectedMenu = new ExpectedMenuBar (new MenuBarItem [] {
		new MenuBarItem ("File", new MenuItem [] {
		    new MenuItem ("Open", "",  null)
		}),
		new MenuBarItem ("Edit", new MenuItem [] {
		    new MenuItem ("Copy", "", null)
		})
	    });

			// Test without HotKeys first
			var menu = new MenuBar (new MenuBarItem [] {
		new MenuBarItem ("_" + expectedMenu.Menus[0].Title, new MenuItem [] {
		    new MenuItem ("_" + expectedMenu.Menus[0].Children[0].Title, "",  null)
		}),
		new MenuBarItem ("_" + expectedMenu.Menus[1].Title, new MenuItem [] {
		    new MenuItem ("_" + expectedMenu.Menus[1].Children[0].Title, "",  null)
		}),
	    });

			Application.Top.Add (menu);
			Application.Begin (Application.Top);

			Assert.True (menu.MouseEvent (new MouseEvent () { X = 1, Y = 0, Flags = MouseFlags.Button1Pressed, View = menu }));
			Assert.True (menu.IsMenuOpen);
			Application.Top.Draw ();

			TestHelpers.AssertDriverContentsAre (expectedMenu.expectedSubMenuOpen (0), output);

			Assert.True (menu.MouseEvent (new MouseEvent () { X = 1, Y = 0, Flags = MouseFlags.Button1Pressed, View = menu }));
			Assert.False (menu.IsMenuOpen);
			Application.Top.Draw ();
			TestHelpers.AssertDriverContentsAre (expectedMenu.ClosedMenuText, output);
		}

		[Fact]
		public void UseKeysUpDownAsKeysLeftRight_And_UseSubMenusSingleFrame_Cannot_Be_Both_True ()
		{
			var menu = new MenuBar ();
			Assert.False (menu.UseKeysUpDownAsKeysLeftRight);
			Assert.False (menu.UseSubMenusSingleFrame);

			menu.UseKeysUpDownAsKeysLeftRight = true;
			Assert.True (menu.UseKeysUpDownAsKeysLeftRight);
			Assert.False (menu.UseSubMenusSingleFrame);

			menu.UseSubMenusSingleFrame = true;
			Assert.False (menu.UseKeysUpDownAsKeysLeftRight);
			Assert.True (menu.UseSubMenusSingleFrame);
		}

		[Fact, AutoInitShutdown]
		public void Parent_MenuItem_Stay_Focused_If_Child_MenuItem_Is_Empty_By_Mouse ()
		{
			// File  Edit  Format
			//┌──────┐    ┌───────┐         
			//│ New  │    │ Wrap  │         
			//└──────┘    └───────┘         

			// Define the expected menu
			var expectedMenu = new ExpectedMenuBar (new MenuBarItem [] {
		new MenuBarItem ("File", new MenuItem [] {
		    new MenuItem ("New", "",  null)
		}),
		new MenuBarItem ("Edit", new MenuItem [] {}),
		new MenuBarItem ("Format", new MenuItem [] {
		    new MenuItem ("Wrap", "", null)
		})
	    });

			var menu = new MenuBar (new MenuBarItem [] {
		new MenuBarItem (expectedMenu.Menus[0].Title, new MenuItem [] {
		    new MenuItem (expectedMenu.Menus[0].Children[0].Title, "", null)
		}),
		new MenuBarItem (expectedMenu.Menus[1].Title, new MenuItem [] {}),
		new MenuBarItem (expectedMenu.Menus[2].Title, new MenuItem [] {
		    new MenuItem (expectedMenu.Menus[2].Children[0].Title, "", null)
		})
	    });

			var tf = new TextField () { Y = 2, Width = 10 };
			Application.Top.Add (menu, tf);
			Application.Begin (Application.Top);

			Assert.True (tf.HasFocus);
			Assert.True (menu.MouseEvent (new MouseEvent () { X = 1, Y = 0, Flags = MouseFlags.Button1Pressed, View = menu }));
			Assert.True (menu.IsMenuOpen);
			Assert.False (tf.HasFocus);
			Application.Top.Draw ();
			TestHelpers.AssertDriverContentsAre (expectedMenu.expectedSubMenuOpen (0), output);

			Assert.True (menu.MouseEvent (new MouseEvent () { X = 8, Y = 0, Flags = MouseFlags.ReportMousePosition, View = menu }));
			Assert.True (menu.IsMenuOpen);
			Assert.False (tf.HasFocus);
			Application.Top.Draw ();
			TestHelpers.AssertDriverContentsAre (expectedMenu.expectedSubMenuOpen (1), output);

			Assert.True (menu.MouseEvent (new MouseEvent () { X = 15, Y = 0, Flags = MouseFlags.ReportMousePosition, View = menu }));
			Assert.True (menu.IsMenuOpen);
			Assert.False (tf.HasFocus);
			Application.Top.Draw ();
			TestHelpers.AssertDriverContentsAre (expectedMenu.expectedSubMenuOpen (2), output);

			Assert.True (menu.MouseEvent (new MouseEvent () { X = 8, Y = 0, Flags = MouseFlags.ReportMousePosition, View = menu }));
			Assert.True (menu.IsMenuOpen);
			Assert.False (tf.HasFocus);
			Application.Top.Draw ();
			TestHelpers.AssertDriverContentsAre (expectedMenu.ClosedMenuText, output);

			Assert.True (menu.MouseEvent (new MouseEvent () { X = 1, Y = 0, Flags = MouseFlags.ReportMousePosition, View = menu }));
			Assert.True (menu.IsMenuOpen);
			Assert.False (tf.HasFocus);
			Application.Top.Draw ();
			TestHelpers.AssertDriverContentsAre (expectedMenu.expectedSubMenuOpen (0), output);

			Assert.True (menu.MouseEvent (new MouseEvent () { X = 8, Y = 0, Flags = MouseFlags.Button1Pressed, View = menu }));
			Assert.False (menu.IsMenuOpen);
			Assert.True (tf.HasFocus);
			Application.Top.Draw ();
			TestHelpers.AssertDriverContentsAre (expectedMenu.ClosedMenuText, output);
		}

		[Fact, AutoInitShutdown]
		public void Parent_MenuItem_Stay_Focused_If_Child_MenuItem_Is_Empty_By_Keyboard ()
		{
			var expectedMenu = new ExpectedMenuBar (new MenuBarItem [] {
		new MenuBarItem ("File", new MenuItem [] {
		    new MenuItem ("New", "", null)
		}),
		new MenuBarItem ("Edit", Array.Empty<MenuItem> ()),
		new MenuBarItem ("Format", new MenuItem [] {
		    new MenuItem ("Wrap", "", null)
		})
	    });

			var items = new MenuBarItem [expectedMenu.Menus.Length];
			for (var i = 0; i < expectedMenu.Menus.Length; i++) items [i] = new MenuBarItem (expectedMenu.Menus [i].Title, expectedMenu.Menus [i].Children.Length > 0
				? new MenuItem [] {
			new MenuItem (expectedMenu.Menus [i].Children [0].Title, "", null),
				}
				: Array.Empty<MenuItem> ());
			var menu = new MenuBar (items);

			var tf = new TextField () { Y = 2, Width = 10 };
			Application.Top.Add (menu, tf);

			Application.Begin (Application.Top);
			Assert.True (tf.HasFocus);
			Assert.True (menu.ProcessHotKey (new KeyEvent (Key.F9, new KeyModifiers ())));
			Assert.True (menu.IsMenuOpen);
			Assert.False (tf.HasFocus);
			Application.Top.Draw ();
			TestHelpers.AssertDriverContentsAre (expectedMenu.expectedSubMenuOpen (0), output);

			// Right - Edit has no sub menu; this tests that no sub menu shows
			Assert.True (menu.openMenu.ProcessKey (new KeyEvent (Key.CursorRight, new KeyModifiers ())));
			Assert.True (menu.IsMenuOpen);
			Assert.False (tf.HasFocus);
			Application.Top.Draw ();
			TestHelpers.AssertDriverContentsAre (expectedMenu.expectedSubMenuOpen (1), output);

			// Right - Format
			Assert.True (menu.openMenu.ProcessKey (new KeyEvent (Key.CursorRight, new KeyModifiers ())));
			Assert.True (menu.IsMenuOpen);
			Assert.False (tf.HasFocus);
			Application.Top.Draw ();
			TestHelpers.AssertDriverContentsAre (expectedMenu.expectedSubMenuOpen (2), output);

			// Left - Edit
			Assert.True (menu.openMenu.ProcessKey (new KeyEvent (Key.CursorLeft, new KeyModifiers ())));
			Assert.True (menu.IsMenuOpen);
			Assert.False (tf.HasFocus);
			Application.Top.Draw ();
			TestHelpers.AssertDriverContentsAre (expectedMenu.expectedSubMenuOpen (1), output);

			Assert.True (menu.openMenu.ProcessKey (new KeyEvent (Key.CursorLeft, new KeyModifiers ())));
			Assert.True (menu.IsMenuOpen);
			Assert.False (tf.HasFocus);
			Application.Top.Draw ();
			TestHelpers.AssertDriverContentsAre (expectedMenu.expectedSubMenuOpen (0), output);

			Assert.True (menu.ProcessHotKey (new KeyEvent (Key.F9, new KeyModifiers ())));
			Assert.False (menu.IsMenuOpen);
			Assert.True (tf.HasFocus);
			Application.Top.Draw ();
			TestHelpers.AssertDriverContentsAre (expectedMenu.ClosedMenuText, output);
		}

		[Fact, AutoInitShutdown]
		public void Key_Open_And_Close_The_MenuBar ()
		{
			var menu = new MenuBar (new MenuBarItem [] {
		new MenuBarItem ("File", new MenuItem [] {
		    new MenuItem ("New", "", null)
		})
	    });
			Application.Top.Add (menu);
			Application.Begin (Application.Top);

			Assert.True (menu.ProcessHotKey (new KeyEvent (Key.F9, new KeyModifiers ())));
			Assert.True (menu.IsMenuOpen);
			Assert.True (menu.ProcessHotKey (new KeyEvent (Key.F9, new KeyModifiers ())));
			Assert.False (menu.IsMenuOpen);

			menu.Key = Key.F10 | Key.ShiftMask;
			Assert.False (menu.ProcessHotKey (new KeyEvent (Key.F9, new KeyModifiers ())));
			Assert.False (menu.IsMenuOpen);

			Assert.True (menu.ProcessHotKey (new KeyEvent (Key.F10 | Key.ShiftMask, new KeyModifiers ())));
			Assert.True (menu.IsMenuOpen);
			Assert.True (menu.ProcessHotKey (new KeyEvent (Key.F10 | Key.ShiftMask, new KeyModifiers ())));
			Assert.False (menu.IsMenuOpen);
		}

		[Fact, AutoInitShutdown]
		public void Disabled_MenuItem_Is_Never_Selected ()
		{
			var menu = new MenuBar (new MenuBarItem [] {
		new MenuBarItem ("Menu", new MenuItem [] {
		    new MenuItem ("Enabled 1", "", null),
		    new MenuItem ("Disabled", "", null, () => false),
		    null,
		    new MenuItem ("Enabled 2", "", null)
		})
	    });

			var top = Application.Top;
			top.Add (menu);
			Application.Begin (top);

			var attributes = new Attribute [] {
				// 0
				menu.ColorScheme.Normal,
				// 1
				menu.ColorScheme.Focus,
				// 2
				menu.ColorScheme.Disabled
	    };

			TestHelpers.AssertDriverColorsAre (@"
00000000000000", driver: Application.Driver, attributes);

			Assert.True (menu.MouseEvent (new MouseEvent {
				X = 0,
				Y = 0,
				Flags = MouseFlags.Button1Pressed,
				View = menu
			}));
			top.Draw ();
			TestHelpers.AssertDriverColorsAre (@"
11111100000000
00000000000000
01111111111110
02222222222220
00000000000000
00000000000000
00000000000000", driver: Application.Driver, attributes);

			Assert.True (top.Subviews [1].MouseEvent (new MouseEvent {
				X = 0,
				Y = 2,
				Flags = MouseFlags.Button1Clicked,
				View = top.Subviews [1]
			}));
			top.Subviews [1].Draw ();
			TestHelpers.AssertDriverColorsAre (@"
11111100000000
00000000000000
01111111111110
02222222222220
00000000000000
00000000000000
00000000000000", driver: Application.Driver, attributes);

			Assert.True (top.Subviews [1].MouseEvent (new MouseEvent {
				X = 0,
				Y = 2,
				Flags = MouseFlags.ReportMousePosition,
				View = top.Subviews [1]
			}));
			top.Subviews [1].Draw ();
			TestHelpers.AssertDriverColorsAre (@"
11111100000000
00000000000000
01111111111110
02222222222220
00000000000000
00000000000000
00000000000000", driver: Application.Driver, attributes);
		}

		[Fact, AutoInitShutdown]
		public void MenuBar_With_Action_But_Without_MenuItems_Not_Throw ()
		{
			var menu = new MenuBar (
			    menus: new []
			    {
				new MenuBarItem { Title = "Test 1", Action = () => { } },
				new MenuBarItem { Title = "Test 2", Action = () => { } },
			    });

			Application.Top.Add (menu);
			Application.Begin (Application.Top);

			Assert.False (Application.Top.OnKeyDown (new KeyEvent (Key.AltMask, new KeyModifiers { Alt = true })));
			Assert.True (menu.ProcessKey (new KeyEvent (Key.CursorRight, new KeyModifiers ())));
			Assert.True (menu.ProcessKey (new KeyEvent (Key.CursorRight, new KeyModifiers ())));
		}

		[Fact, AutoInitShutdown]
		public void MenuBar_In_Window_Without_Other_Views_With_Top_Init_With_Parameterless_Run ()
		{
			var win = new Window ();
			var menu = new MenuBar (new MenuBarItem [] {
				new MenuBarItem ("File", new MenuItem [] {
					new MenuItem ("New", "", null)
				}),
				new MenuBarItem ("Edit", new MenuItem [] {
					new MenuBarItem ("Delete", new MenuItem [] {
						new MenuItem ("All", "", null),
						new MenuItem ("Selected", "", null)
					})
				})
			});
			win.Add (menu);
			var top = Application.Top;
			top.Add (win);

			Application.Iteration += (s, a) => {
				((FakeDriver)Application.Driver).SetBufferSize (40, 8);

				TestHelpers.AssertDriverContentsWithFrameAre (@"
┌──────────────────────────────────────┐
│ File  Edit                           │
│                                      │
│                                      │
│                                      │
│                                      │
│                                      │
└──────────────────────────────────────┘", output);

				Assert.True (win.ProcessHotKey (new KeyEvent (Key.F9, new KeyModifiers ())));
				top.Draw ();
				TestHelpers.AssertDriverContentsWithFrameAre (@"
┌──────────────────────────────────────┐
│ File  Edit                           │
│┌──────┐                              │
││ New  │                              │
│└──────┘                              │
│                                      │
│                                      │
└──────────────────────────────────────┘", output);

				Assert.True (menu.ProcessKey (new KeyEvent (Key.CursorRight, new KeyModifiers ())));
				Application.Refresh ();
				TestHelpers.AssertDriverContentsWithFrameAre (@"
┌──────────────────────────────────────┐
│ File  Edit                           │
│      ┌─────────┐                     │
│      │ Delete ►│                     │
│      └─────────┘                     │
│                                      │
│                                      │
└──────────────────────────────────────┘", output);

				Assert.True (menu.openMenu.ProcessKey (new KeyEvent (Key.CursorRight, new KeyModifiers ())));
				top.Draw ();
				TestHelpers.AssertDriverContentsWithFrameAre (@"
┌──────────────────────────────────────┐
│ File  Edit                           │
│      ┌─────────┐                     │
│      │ Delete ►│┌───────────┐        │
│      └─────────┘│ All       │        │
│                 │ Selected  │        │
│                 └───────────┘        │
└──────────────────────────────────────┘", output);

				Assert.True (menu.openMenu.ProcessKey (new KeyEvent (Key.CursorRight, new KeyModifiers ())));
				top.Draw ();
				TestHelpers.AssertDriverContentsWithFrameAre (@"
┌──────────────────────────────────────┐
│ File  Edit                           │
│┌──────┐                              │
││ New  │                              │
│└──────┘                              │
│                                      │
│                                      │
└──────────────────────────────────────┘", output);

				Application.RequestStop ();
			};

			Application.Run ();
		}

		[Fact, AutoInitShutdown]
		public void MenuBar_In_Window_Without_Other_Views_With_Top_Init ()
		{
			var win = new Window ();
			var menu = new MenuBar (new MenuBarItem [] {
				new MenuBarItem ("File", new MenuItem [] {
					new MenuItem ("New", "", null)
				}),
				new MenuBarItem ("Edit", new MenuItem [] {
					new MenuBarItem ("Delete", new MenuItem [] {
						new MenuItem ("All", "", null),
						new MenuItem ("Selected", "", null)
					})
				})
			});
			win.Add (menu);
			var top = Application.Top;
			top.Add (win);
			Application.Begin (top);
			((FakeDriver)Application.Driver).SetBufferSize (40, 8);

			TestHelpers.AssertDriverContentsWithFrameAre (@"
┌──────────────────────────────────────┐
│ File  Edit                           │
│                                      │
│                                      │
│                                      │
│                                      │
│                                      │
└──────────────────────────────────────┘", output);

			Assert.True (win.ProcessHotKey (new KeyEvent (Key.F9, new KeyModifiers ())));
			top.Draw ();
			TestHelpers.AssertDriverContentsWithFrameAre (@"
┌──────────────────────────────────────┐
│ File  Edit                           │
│┌──────┐                              │
││ New  │                              │
│└──────┘                              │
│                                      │
│                                      │
└──────────────────────────────────────┘", output);

			Assert.True (menu.ProcessKey (new KeyEvent (Key.CursorRight, new KeyModifiers ())));
			Application.Refresh ();
			TestHelpers.AssertDriverContentsWithFrameAre (@"
┌──────────────────────────────────────┐
│ File  Edit                           │
│      ┌─────────┐                     │
│      │ Delete ►│                     │
│      └─────────┘                     │
│                                      │
│                                      │
└──────────────────────────────────────┘", output);

			Assert.True (menu.openMenu.ProcessKey (new KeyEvent (Key.CursorRight, new KeyModifiers ())));
			top.Draw ();
			TestHelpers.AssertDriverContentsWithFrameAre (@"
┌──────────────────────────────────────┐
│ File  Edit                           │
│      ┌─────────┐                     │
│      │ Delete ►│┌───────────┐        │
│      └─────────┘│ All       │        │
│                 │ Selected  │        │
│                 └───────────┘        │
└──────────────────────────────────────┘", output);

			Assert.True (menu.openMenu.ProcessKey (new KeyEvent (Key.CursorRight, new KeyModifiers ())));
			top.Draw ();
			TestHelpers.AssertDriverContentsWithFrameAre (@"
┌──────────────────────────────────────┐
│ File  Edit                           │
│┌──────┐                              │
││ New  │                              │
│└──────┘                              │
│                                      │
│                                      │
└──────────────────────────────────────┘", output);
		}

		[Fact, AutoInitShutdown]
		public void MenuBar_In_Window_Without_Other_Views_Without_Top_Init ()
		{
			var win = new Window ();
			var menu = new MenuBar (new MenuBarItem [] {
				new MenuBarItem ("File", new MenuItem [] {
					new MenuItem ("New", "", null)
				}),
				new MenuBarItem ("Edit", new MenuItem [] {
					new MenuBarItem ("Delete", new MenuItem [] {
						new MenuItem ("All", "", null),
						new MenuItem ("Selected", "", null)
					})
				})
			});
			win.Add (menu);
			((FakeDriver)Application.Driver).SetBufferSize (40, 8);
			Application.Begin (win);

			TestHelpers.AssertDriverContentsWithFrameAre (@"
┌──────────────────────────────────────┐
│ File  Edit                           │
│                                      │
│                                      │
│                                      │
│                                      │
│                                      │
└──────────────────────────────────────┘", output);

			Assert.True (win.ProcessHotKey (new KeyEvent (Key.F9, new KeyModifiers ())));
			win.Draw ();
			TestHelpers.AssertDriverContentsWithFrameAre (@"
┌──────────────────────────────────────┐
│ File  Edit                           │
│┌──────┐                              │
││ New  │                              │
│└──────┘                              │
│                                      │
│                                      │
└──────────────────────────────────────┘", output);

			Assert.True (menu.ProcessKey (new KeyEvent (Key.CursorRight, new KeyModifiers ())));
			Application.Refresh ();
			TestHelpers.AssertDriverContentsWithFrameAre (@"
┌──────────────────────────────────────┐
│ File  Edit                           │
│      ┌─────────┐                     │
│      │ Delete ►│                     │
│      └─────────┘                     │
│                                      │
│                                      │
└──────────────────────────────────────┘", output);

			Assert.True (menu.openMenu.ProcessKey (new KeyEvent (Key.CursorRight, new KeyModifiers ())));
			win.Draw ();
			TestHelpers.AssertDriverContentsWithFrameAre (@"
┌──────────────────────────────────────┐
│ File  Edit                           │
│      ┌─────────┐                     │
│      │ Delete ►│┌───────────┐        │
│      └─────────┘│ All       │        │
│                 │ Selected  │        │
│                 └───────────┘        │
└──────────────────────────────────────┘", output);

			Assert.True (menu.openMenu.ProcessKey (new KeyEvent (Key.CursorRight, new KeyModifiers ())));
			win.Draw ();
			TestHelpers.AssertDriverContentsWithFrameAre (@"
┌──────────────────────────────────────┐
│ File  Edit                           │
│┌──────┐                              │
││ New  │                              │
│└──────┘                              │
│                                      │
│                                      │
└──────────────────────────────────────┘", output);
		}

		[Fact, AutoInitShutdown]
		public void MenuBar_In_Window_Without_Other_Views_Without_Top_Init_With_Run_T ()
		{
			((FakeDriver)Application.Driver).SetBufferSize (40, 8);

			Application.Iteration += (s, a) => {
				var top = Application.Top;

				TestHelpers.AssertDriverContentsWithFrameAre (@"
┌──────────────────────────────────────┐
│ File  Edit                           │
│                                      │
│                                      │
│                                      │
│                                      │
│                                      │
└──────────────────────────────────────┘", output);

				Assert.True (top.ProcessHotKey (new KeyEvent (Key.F9, new KeyModifiers ())));
				top.Draw ();
				TestHelpers.AssertDriverContentsWithFrameAre (@"
┌──────────────────────────────────────┐
│ File  Edit                           │
│┌──────┐                              │
││ New  │                              │
│└──────┘                              │
│                                      │
│                                      │
└──────────────────────────────────────┘", output);

				Assert.True (top.Subviews [0].ProcessKey (new KeyEvent (Key.CursorRight, new KeyModifiers ())));
				Application.Refresh ();
				TestHelpers.AssertDriverContentsWithFrameAre (@"
┌──────────────────────────────────────┐
│ File  Edit                           │
│      ┌─────────┐                     │
│      │ Delete ►│                     │
│      └─────────┘                     │
│                                      │
│                                      │
└──────────────────────────────────────┘", output);

				Assert.True (((MenuBar)top.Subviews [0]).openMenu.ProcessKey (new KeyEvent (Key.CursorRight, new KeyModifiers ())));
				top.Draw ();
				TestHelpers.AssertDriverContentsWithFrameAre (@"
┌──────────────────────────────────────┐
│ File  Edit                           │
│      ┌─────────┐                     │
│      │ Delete ►│┌───────────┐        │
│      └─────────┘│ All       │        │
│                 │ Selected  │        │
│                 └───────────┘        │
└──────────────────────────────────────┘", output);

				Assert.True (((MenuBar)top.Subviews [0]).openMenu.ProcessKey (new KeyEvent (Key.CursorRight, new KeyModifiers ())));
				top.Draw ();
				TestHelpers.AssertDriverContentsWithFrameAre (@"
┌──────────────────────────────────────┐
│ File  Edit                           │
│┌──────┐                              │
││ New  │                              │
│└──────┘                              │
│                                      │
│                                      │
└──────────────────────────────────────┘", output);

				Application.RequestStop ();
			};

			Application.Run<CustomWindow> ();
		}

		private class CustomWindow : Window {
			public CustomWindow ()
			{
				var menu = new MenuBar (new MenuBarItem [] {
					new MenuBarItem ("File", new MenuItem [] {
						new MenuItem ("New", "", null)
					}),
					new MenuBarItem ("Edit", new MenuItem [] {
						new MenuBarItem ("Delete", new MenuItem [] {
							new MenuItem ("All", "", null),
							new MenuItem ("Selected", "", null)
						})
					})
				});
				Add (menu);
			}
		}

		[Fact, AutoInitShutdown]
		public void AllowNullChecked_Get_Set ()
		{
			var mi = new MenuItem ("Check this out 你", "", null) {
				CheckType = MenuItemCheckStyle.Checked
			};
			mi.Action = mi.ToggleChecked;
			var menu = new MenuBar (new MenuBarItem [] {
				new MenuBarItem("Nullable Checked",new MenuItem [] {
					mi
				})
			});
			new CheckBox ();
			var top = Application.Top;
			top.Add (menu);
			Application.Begin (top);

			Assert.False (mi.Checked);
			Assert.True (menu.ProcessHotKey (new KeyEvent (Key.F9, new KeyModifiers ())));
			Assert.True (menu.openMenu.ProcessKey (new KeyEvent (Key.Enter, new KeyModifiers ())));
			Application.MainLoop.RunIteration ();
			Assert.True (mi.Checked);
			Assert.True (menu.MouseEvent (new MouseEvent () {
				X = 0,
				Y = 0,
				Flags = MouseFlags.Button1Pressed,
				View = menu
			}));
			Assert.True (menu.openMenu.MouseEvent (new MouseEvent () {
				X = 0,
				Y = 1,
				Flags = MouseFlags.Button1Clicked,
				View = menu.openMenu
			}));
			Application.MainLoop.RunIteration ();
			Assert.False (mi.Checked);

			mi.AllowNullChecked = true;
			Assert.True (menu.ProcessHotKey (new KeyEvent (Key.F9, new KeyModifiers ())));
			Assert.True (menu.openMenu.ProcessKey (new KeyEvent (Key.Enter, new KeyModifiers ())));
			Application.MainLoop.RunIteration ();
			Assert.Null (mi.Checked);
			Assert.True (menu.MouseEvent (new MouseEvent () {
				X = 0,
				Y = 0,
				Flags = MouseFlags.Button1Pressed,
				View = menu
			}));
			Application.Refresh ();
			TestHelpers.AssertDriverContentsWithFrameAre (@$"
 Nullable Checked       
┌──────────────────────┐
│ {CM.Glyphs.NullChecked} Check this out 你  │
└──────────────────────┘", output);
			Assert.True (menu.openMenu.MouseEvent (new MouseEvent () {
				X = 0,
				Y = 1,
				Flags = MouseFlags.Button1Clicked,
				View = menu.openMenu
			}));
			Application.MainLoop.RunIteration ();
			Assert.True (mi.Checked);
			Assert.True (menu.ProcessHotKey (new KeyEvent (Key.F9, new KeyModifiers ())));
			Assert.True (menu.openMenu.ProcessKey (new KeyEvent (Key.Enter, new KeyModifiers ())));
			Application.MainLoop.RunIteration ();
			Assert.False (mi.Checked);
			Assert.True (menu.MouseEvent (new MouseEvent () {
				X = 0,
				Y = 0,
				Flags = MouseFlags.Button1Pressed,
				View = menu
			}));
			Assert.True (menu.openMenu.MouseEvent (new MouseEvent () {
				X = 0,
				Y = 1,
				Flags = MouseFlags.Button1Clicked,
				View = menu.openMenu
			}));
			Application.MainLoop.RunIteration ();
			Assert.Null (mi.Checked);

			mi.AllowNullChecked = false;
			Assert.False (mi.Checked);

			mi.CheckType = MenuItemCheckStyle.NoCheck;
			Assert.Throws<InvalidOperationException> (mi.ToggleChecked);

			mi.CheckType = MenuItemCheckStyle.Radio;
			Assert.Throws<InvalidOperationException> (mi.ToggleChecked);
		}

		[Fact, AutoInitShutdown]
		public void Menu_With_Separator ()
		{
			var menu = new MenuBar (new MenuBarItem [] {
				new MenuBarItem("File",new MenuItem [] {
				    new MenuItem("_Open", "Open a file", () => { }, null, null, Key.CtrlMask | Key.O),
				    null,
				    new MenuItem("_Quit","",null)
				})
			});

			Application.Top.Add (menu);
			Application.Begin (Application.Top);

			menu.OpenMenu ();
			Application.Refresh ();
			TestHelpers.AssertDriverContentsWithFrameAre (@"
 File                         
┌────────────────────────────┐
│ Open   Open a file  Ctrl+O │
├────────────────────────────┤
│ Quit                       │
└────────────────────────────┘", output);
		}

		[Fact, AutoInitShutdown]
		public void Menu_With_Separator_Disabled_Border ()
		{
			var menu = new MenuBar (new MenuBarItem [] {
		new MenuBarItem("File",new MenuItem [] {
		    new MenuItem("_Open", "Open a file", () => { }, null, null, Key.CtrlMask | Key.O),
		    null,
		    new MenuItem("_Quit","",null)
		})
	    }) { MenusBorderStyle = LineStyle.None };

			Application.Top.Add (menu);
			Application.Begin (Application.Top);

			menu.OpenMenu ();
			Application.Refresh ();
			TestHelpers.AssertDriverContentsWithFrameAre (@"
 File                       
 Open   Open a file  Ctrl+O 
────────────────────────────
 Quit                       ", output);
		}

		[Fact, AutoInitShutdown]
		public void DrawFrame_With_Positive_Positions_Disabled_Border ()
		{
			var menu = new MenuBar (new MenuBarItem [] {
				new MenuBarItem (new MenuItem [] {
				    new MenuItem ("One", "", null),
				    new MenuItem ("Two", "", null)
				})
			    }) { MenusBorderStyle = LineStyle.None };

			Assert.Equal (Point.Empty, new Point (menu.Frame.X, menu.Frame.Y));

			menu.OpenMenu ();
			Application.Begin (Application.Top);

			var expected = @"
 One
 Two
";

			_ = TestHelpers.AssertDriverContentsWithFrameAre (expected, output);
		}

		[Fact, AutoInitShutdown]
		public void DrawFrame_With_Negative_Positions_Disabled_Border ()
		{
			var menu = new MenuBar ([
				new MenuBarItem ([
					new MenuItem ("One", "", null),
					new MenuItem ("Two", "", null)
				])
				]) {
				X = -2,
				Y = -1,
				MenusBorderStyle = LineStyle.None
			};

			Assert.Equal (LayoutStyle.Computed, menu.LayoutStyle);
			Assert.Equal (new Point (-2, -1), new Point (menu.Frame.X, menu.Frame.Y));

			menu.OpenMenu ();
			Application.Begin (Application.Top);

			var expected = @"
ne
wo
";

			_ = TestHelpers.AssertDriverContentsWithFrameAre (expected, output);

			menu.CloseAllMenus ();
			menu.X = -2;
			menu.Y = -2;
			menu.OpenMenu ();
			Application.Refresh ();
			Assert.Equal (new Rect (-2, -2, menu.Frame.Width, menu.Frame.Height), menu.Frame);
			expected = @"
wo
";

			_ = TestHelpers.AssertDriverContentsWithFrameAre (expected, output);

			menu.CloseAllMenus ();
			menu.X = 0;
			menu.Y = 0;
			((FakeDriver)Application.Driver).SetBufferSize (3, 2);
			Assert.Equal (new Rect (0, 0, menu.Frame.Width, menu.Frame.Height), menu.Frame);
			menu.OpenMenu ();
			Application.Refresh ();

			expected = @"
 On
 Tw
";

			_ = TestHelpers.AssertDriverContentsWithFrameAre (expected, output);

			menu.CloseAllMenus ();
			((FakeDriver)Application.Driver).SetBufferSize (3, 1);
			Assert.Equal (new Rect (0, 0, menu.Frame.Width, menu.Frame.Height), menu.Frame);
			menu.OpenMenu ();
			Application.Refresh ();

			expected = @"
 On
";

			_ = TestHelpers.AssertDriverContentsWithFrameAre (expected, output);
		}

		[Fact, AutoInitShutdown]
		public void UseSubMenusSingleFrame_False_Disabled_Border ()
		{
			var menu = new MenuBar (new MenuBarItem [] {
			new MenuBarItem ("Numbers", new MenuItem [] {
				new MenuItem ("One", "", null),
				new MenuBarItem ("Two", new MenuItem [] {
				new MenuItem ("Sub-Menu 1", "", null),
				new MenuItem ("Sub-Menu 2", "", null)
				}),
				new MenuItem ("Three", "", null),
			})
			}) { MenusBorderStyle = LineStyle.None };

			menu.UseKeysUpDownAsKeysLeftRight = true;
			Application.Top.Add (menu);
			Application.Begin (Application.Top);

			Assert.Equal (Point.Empty, new Point (menu.Frame.X, menu.Frame.Y));
			Assert.False (menu.UseSubMenusSingleFrame);

			Assert.True (menu.ProcessHotKey (new KeyEvent (Key.F9, null)));
			Application.Top.Draw ();
			var expected = @"
 Numbers
 One    
 Two   ►
 Three  ";

			_ = TestHelpers.AssertDriverContentsWithFrameAre (expected, output);

			Assert.True (Application.Top.Subviews [1].ProcessKey (new KeyEvent (Key.CursorDown, null)));
			Application.Top.Draw ();
			expected = @"
 Numbers           
 One               
 Two   ► Sub-Menu 1
 Three   Sub-Menu 2";

			_ = TestHelpers.AssertDriverContentsWithFrameAre (expected, output);
		}

		[Fact, AutoInitShutdown]
		public void UseSubMenusSingleFrame_True_Disabled_Border ()
		{
			var menu = new MenuBar (new MenuBarItem [] {
				new MenuBarItem ("Numbers", new MenuItem [] {
					new MenuItem ("One", "", null),
					new MenuBarItem ("Two", new MenuItem [] {
					new MenuItem ("Sub-Menu 1", "", null),
					new MenuItem ("Sub-Menu 2", "", null)
					}),
				new MenuItem ("Three", "", null),
				})
			}) { MenusBorderStyle = LineStyle.None };

			Application.Top.Add (menu);
			Application.Begin (Application.Top);

			Assert.Equal (Point.Empty, new Point (menu.Frame.X, menu.Frame.Y));
			Assert.False (menu.UseSubMenusSingleFrame);
			menu.UseSubMenusSingleFrame = true;
			Assert.True (menu.UseSubMenusSingleFrame);


			Assert.True (menu.ProcessHotKey (new KeyEvent (Key.F9, null)));
			Application.Top.Draw ();
			var expected = @"
 Numbers
 One    
 Two   ►
 Three  ";

			_ = TestHelpers.AssertDriverContentsWithFrameAre (expected, output);

			Assert.True (Application.Top.Subviews [1].ProcessKey (new KeyEvent (Key.CursorDown, null)));
			Assert.True (Application.Top.Subviews [1].ProcessKey (new KeyEvent (Key.Enter, null)));
			Application.Top.Draw ();
			expected = @"
 Numbers     
◄    Two     
─────────────
 Sub-Menu 1  
 Sub-Menu 2  ";

			_ = TestHelpers.AssertDriverContentsWithFrameAre (expected, output);
		}

		[Fact, AutoInitShutdown]
		public void Draw_A_Menu_Over_A_Dialog ()
		{
			var top = Application.Top;
			var win = new Window ();
			top.Add (win);
			Application.Begin (top);
			((FakeDriver)Application.Driver).SetBufferSize (40, 15);

			Assert.Equal (new Rect (0, 0, 40, 15), win.Frame);
			TestHelpers.AssertDriverContentsWithFrameAre (@"
┌──────────────────────────────────────┐
│                                      │
│                                      │
│                                      │
│                                      │
│                                      │
│                                      │
│                                      │
│                                      │
│                                      │
│                                      │
│                                      │
│                                      │
│                                      │
└──────────────────────────────────────┘", output);

			var items = new List<string> { "New", "Open", "Close", "Save", "Save As", "Delete" };
			var dialog = new Dialog () { X = 2, Y = 2, Width = 15, Height = 4 };
			var menu = new MenuBar () { X = Pos.Center (), Width = 10 };
			menu.Menus = new MenuBarItem [] {
				new MenuBarItem("File", new MenuItem [] {
					new MenuItem(items[0], "Create a new file", () => ChangeMenuTitle("New"),null,null, Key.CtrlMask | Key.N),
					new MenuItem(items[1], "Open a file", () => ChangeMenuTitle("Open"),null,null, Key.CtrlMask | Key.O),
					new MenuItem(items[2], "Close a file", () => ChangeMenuTitle("Close"),null,null, Key.CtrlMask | Key.C),
					new MenuItem(items[3], "Save a file", () => ChangeMenuTitle("Save"),null,null, Key.CtrlMask | Key.S),
					new MenuItem(items[4], "Save a file as", () => ChangeMenuTitle("Save As"),null,null, Key.CtrlMask | Key.A),
					new MenuItem(items[5], "Delete a file", () => ChangeMenuTitle("Delete"),null,null, Key.CtrlMask | Key.A),
				})
			};
			dialog.Add (menu);

			void ChangeMenuTitle (string title)
			{
				menu.Menus [0].Title = title;
				menu.SetNeedsDisplay ();
			}

			var rs = Application.Begin (dialog);

			Assert.Equal (new Rect (2, 2, 15, 4), dialog.Frame);
			TestHelpers.AssertDriverContentsWithFrameAre (@"
┌──────────────────────────────────────┐
│                                      │
│ ┌─────────────┐                      │
│ │  File       │                      │
│ │             │                      │
│ └─────────────┘                      │
│                                      │
│                                      │
│                                      │
│                                      │
│                                      │
│                                      │
│                                      │
│                                      │
└──────────────────────────────────────┘", output);

			Assert.Equal ("File", menu.Menus [0].Title);
			menu.OpenMenu ();
			var firstIteration = false;
			Application.RunIteration (ref rs, ref firstIteration);
			TestHelpers.AssertDriverContentsWithFrameAre (@"
┌──────────────────────────────────────┐
│                                      │
│ ┌─────────────┐                      │
│ │  File       │                      │
│ │ ┌──────────────────────────────────┐
│ └─│ New    Create a new file  Ctrl+N │
│   │ Open         Open a file  Ctrl+O │
│   │ Close       Close a file  Ctrl+C │
│   │ Save         Save a file  Ctrl+S │
│   │ Save As   Save a file as  Ctrl+A │
│   │ Delete     Delete a file  Ctrl+A │
│   └──────────────────────────────────┘
│                                      │
│                                      │
└──────────────────────────────────────┘", output);

			Application.OnMouseEvent (new MouseEventEventArgs (new MouseEvent () {
				X = 20,
				Y = 4,
				Flags = MouseFlags.Button1Clicked
			}));

			firstIteration = false;
			Application.RunIteration (ref rs, ref firstIteration);
			Assert.Equal (items [0], menu.Menus [0].Title);
			TestHelpers.AssertDriverContentsWithFrameAre (@"
┌──────────────────────────────────────┐
│                                      │
│ ┌─────────────┐                      │
│ │  New        │                      │
│ │             │                      │
│ └─────────────┘                      │
│                                      │
│                                      │
│                                      │
│                                      │
│                                      │
│                                      │
│                                      │
│                                      │
└──────────────────────────────────────┘", output);

			for (int i = 1; i < items.Count; i++) {
				menu.OpenMenu ();

				Application.OnMouseEvent (new MouseEventEventArgs (new MouseEvent () {
					X = 20,
					Y = 4 + i,
					Flags = MouseFlags.Button1Clicked
				}));

				firstIteration = false;
				Application.RunIteration (ref rs, ref firstIteration);
				Assert.Equal (items [i], menu.Menus [0].Title);
			}

			((FakeDriver)Application.Driver).SetBufferSize (20, 15);
			menu.OpenMenu ();
			firstIteration = false;
			Application.RunIteration (ref rs, ref firstIteration);
			TestHelpers.AssertDriverContentsWithFrameAre (@"
┌──────────────────┐
│                  │
│ ┌─────────────┐  │
│ │  Delete     │  │
│ │ ┌───────────────
│ └─│ New    Create 
│   │ Open         O
│   │ Close       Cl
│   │ Save         S
│   │ Save As   Save
│   │ Delete     Del
│   └───────────────
│                  │
│                  │
└──────────────────┘", output);

			Application.End (rs);
		}

		[Fact, AutoInitShutdown]
		public void Draw_A_Menu_Over_A_Top_Dialog ()
		{
			((FakeDriver)Application.Driver).SetBufferSize (40, 15);

			Assert.Equal (new Rect (0, 0, 40, 15), Application.Driver.Clip);
			TestHelpers.AssertDriverContentsWithFrameAre (@"", output);

			var items = new List<string> { "New", "Open", "Close", "Save", "Save As", "Delete" };
			var dialog = new Dialog () { X = 2, Y = 2, Width = 15, Height = 4 };
			var menu = new MenuBar () { X = Pos.Center (), Width = 10 };
			menu.Menus = new MenuBarItem [] {
				new MenuBarItem("File", new MenuItem [] {
					new MenuItem(items[0], "Create a new file", () => ChangeMenuTitle("New"),null,null, Key.CtrlMask | Key.N),
					new MenuItem(items[1], "Open a file", () => ChangeMenuTitle("Open"),null,null, Key.CtrlMask | Key.O),
					new MenuItem(items[2], "Close a file", () => ChangeMenuTitle("Close"),null,null, Key.CtrlMask | Key.C),
					new MenuItem(items[3], "Save a file", () => ChangeMenuTitle("Save"),null,null, Key.CtrlMask | Key.S),
					new MenuItem(items[4], "Save a file as", () => ChangeMenuTitle("Save As"),null,null, Key.CtrlMask | Key.A),
					new MenuItem(items[5], "Delete a file", () => ChangeMenuTitle("Delete"),null,null, Key.CtrlMask | Key.A),
				})
			};
			dialog.Add (menu);

			void ChangeMenuTitle (string title)
			{
				menu.Menus [0].Title = title;
				menu.SetNeedsDisplay ();
			}

			var rs = Application.Begin (dialog);

			Assert.Equal (new Rect (2, 2, 15, 4), dialog.Frame);
			TestHelpers.AssertDriverContentsWithFrameAre (@"
  ┌─────────────┐
  │  File       │
  │             │
  └─────────────┘", output);

			Assert.Equal ("File", menu.Menus [0].Title);
			menu.OpenMenu ();
			var firstIteration = false;
			Application.RunIteration (ref rs, ref firstIteration);
			TestHelpers.AssertDriverContentsWithFrameAre (@"
  ┌─────────────┐                       
  │  File       │                       
  │ ┌──────────────────────────────────┐
  └─│ New    Create a new file  Ctrl+N │
    │ Open         Open a file  Ctrl+O │
    │ Close       Close a file  Ctrl+C │
    │ Save         Save a file  Ctrl+S │
    │ Save As   Save a file as  Ctrl+A │
    │ Delete     Delete a file  Ctrl+A │
    └──────────────────────────────────┘", output);

			Application.OnMouseEvent (new MouseEventEventArgs (new MouseEvent () {
				X = 20,
				Y = 5,
				Flags = MouseFlags.Button1Clicked
			}));

			firstIteration = false;
			Application.RunIteration (ref rs, ref firstIteration);
			Assert.Equal (items [0], menu.Menus [0].Title);
			TestHelpers.AssertDriverContentsWithFrameAre (@"
  ┌─────────────┐
  │  New        │
  │             │
  └─────────────┘", output);

			for (int i = 1; i < items.Count; i++) {
				menu.OpenMenu ();

				Application.OnMouseEvent (new MouseEventEventArgs (new MouseEvent () {
					X = 20,
					Y = 5 + i,
					Flags = MouseFlags.Button1Clicked
				}));

				firstIteration = false;
				Application.RunIteration (ref rs, ref firstIteration);
				Assert.Equal (items [i], menu.Menus [0].Title);
			}

			((FakeDriver)Application.Driver).SetBufferSize (20, 15);
			menu.OpenMenu ();
			firstIteration = false;
			Application.RunIteration (ref rs, ref firstIteration);
			TestHelpers.AssertDriverContentsWithFrameAre (@"
  ┌─────────────┐   
  │  Delete     │   
  │ ┌───────────────
  └─│ New    Create 
    │ Open         O
    │ Close       Cl
    │ Save         S
    │ Save As   Save
    │ Delete     Del
    └───────────────", output);

			Application.End (rs);
		}

		[Fact, AutoInitShutdown]
		public void Resizing_Close_Menus ()
		{
			var menu = new MenuBar (new MenuBarItem [] {
				new MenuBarItem ("File", new MenuItem [] {
					new MenuItem("Open", "Open a file", () => {},null,null, Key.CtrlMask | Key.O)
				})
			});
			Application.Top.Add (menu);
			var rs = Application.Begin (Application.Top);

			menu.OpenMenu ();
			var firstIteration = false;
			Application.RunIteration (ref rs, ref firstIteration);
			TestHelpers.AssertDriverContentsWithFrameAre (@"
 File                         
┌────────────────────────────┐
│ Open   Open a file  Ctrl+O │
└────────────────────────────┘", output);

			((FakeDriver)Application.Driver).SetBufferSize (20, 15);
			firstIteration = false;
			Application.RunIteration (ref rs, ref firstIteration);
			TestHelpers.AssertDriverContentsWithFrameAre (@"
 File", output);

			Application.End (rs);
		}

		[Fact, AutoInitShutdown]
		public void UseSubMenusSingleFrame_True_Without_Border ()
		{
			var menu = new MenuBar (new MenuBarItem [] {
				new MenuBarItem ("Numbers", new MenuItem [] {
					new MenuItem ("One", "", null),
					new MenuBarItem ("Two", new MenuItem [] {
					new MenuItem ("Sub-Menu 1", "", null),
					new MenuItem ("Sub-Menu 2", "", null)
					}),
					new MenuItem ("Three", "", null),
				})
			}) { UseSubMenusSingleFrame = true, MenusBorderStyle = LineStyle.None };

			Application.Top.Add (menu);
			Application.Begin (Application.Top);

			Assert.Equal (Point.Empty, new Point (menu.Frame.X, menu.Frame.Y));
			Assert.True (menu.UseSubMenusSingleFrame);
			Assert.Equal (LineStyle.None, menu.MenusBorderStyle);

			Application.Top.Draw ();
			var expected = @"
 Numbers
";

			var pos = TestHelpers.AssertDriverContentsWithFrameAre (expected, output);
			Assert.Equal (new Rect (1, 0, 8, 1), pos);

			Assert.True (menu.MouseEvent (new MouseEvent () {
				X = 1,
				Y = 0,
				Flags = MouseFlags.Button1Pressed,
				View = menu
			}));
			Application.Top.Draw ();
			expected = @"
 Numbers
 One    
 Two   ►
 Three  
";

			pos = TestHelpers.AssertDriverContentsWithFrameAre (expected, output);
			Assert.Equal (new Rect (1, 0, 8, 4), pos);

			Assert.False (menu.MouseEvent (new MouseEvent () {
				X = 1,
				Y = 2,
				Flags = MouseFlags.Button1Clicked,
				View = Application.Top.Subviews [1]
			}));
			Application.Top.Draw ();
			expected = @"
 Numbers     
◄    Two     
─────────────
 Sub-Menu 1  
 Sub-Menu 2  
";

			pos = TestHelpers.AssertDriverContentsWithFrameAre (expected, output);
			Assert.Equal (new Rect (1, 0, 13, 5), pos);

			Assert.False (menu.MouseEvent (new MouseEvent () {
				X = 1,
				Y = 1,
				Flags = MouseFlags.Button1Clicked,
				View = Application.Top.Subviews [2]
			}));
			Application.Top.Draw ();
			expected = @"
 Numbers
 One    
 Two   ►
 Three  
";

			pos = TestHelpers.AssertDriverContentsWithFrameAre (expected, output);
			Assert.Equal (new Rect (1, 0, 8, 4), pos);

			Assert.False (menu.MouseEvent (new MouseEvent () {
				X = 70,
				Y = 2,
				Flags = MouseFlags.Button1Clicked,
				View = Application.Top
			}));
			Application.Top.Draw ();
			expected = @"
 Numbers
";

			pos = TestHelpers.AssertDriverContentsWithFrameAre (expected, output);
			Assert.Equal (new Rect (1, 0, 8, 1), pos);
		}

		[Fact, AutoInitShutdown]
		public void MenuBarItem_Children_Null_Does_Not_Throw ()
		{
			var menu = new MenuBar (new MenuBarItem [] {
				new MenuBarItem("Test", "", null)
			});
			Application.Top.Add (menu);

			var exception = Record.Exception (() => menu.ProcessColdKey (new KeyEvent (Key.Space, new KeyModifiers ())));
			Assert.Null (exception);
		}

		[Fact, AutoInitShutdown]
		public void CanExecute_ProcessHotKey ()
		{
			Window win = null;
			var menu = new MenuBar (new MenuBarItem [] {
				new MenuBarItem ("File", new MenuItem [] {
					new MenuItem ("_New", "", New, CanExecuteNew),
					new MenuItem ("_Close", "", Close, CanExecuteClose)
				}),
			});
			var top = Application.Top;
			top.Add (menu);

			bool CanExecuteNew () => win == null;

			void New ()
			{
				win = new Window ();
			}

			bool CanExecuteClose () => win != null;

			void Close ()
			{
				win = null;
			}

			Application.Begin (top);

			Assert.Null (win);
			Assert.True (CanExecuteNew ());
			Assert.False (CanExecuteClose ());
=======

//using static Terminal.Gui.ViewTests.MenuTests;
>>>>>>> 80ef4b5e

namespace Terminal.Gui.ViewsTests;

public class MenuTests {
	readonly ITestOutputHelper _output;

	public MenuTests (ITestOutputHelper output)
	{
		_output = output;
	}

	// TODO: Create more low-level unit tests for Menu and MenuItem
	
	[Fact]
	public void Menu_Constuctors_Defaults ()
	{
		Assert.Throws<ArgumentNullException> (() => new Menu (null, 0, 0, null));

		var menu = new Menu (new MenuBar (), 0, 0, new MenuBarItem ());
		Assert.Empty (menu.Title);
		Assert.Empty (menu.Text);

	}

	[Fact]
	public void MenuItem_Constuctors_Defaults ()
	{
		var menuItem = new MenuItem ();
		Assert.Equal ("", menuItem.Title);
		Assert.Equal ("", menuItem.Help);
		Assert.Null (menuItem.Action);
		Assert.Null (menuItem.CanExecute);
		Assert.Null (menuItem.Parent);
		Assert.Equal (KeyCode.Null, menuItem.Shortcut);

		menuItem = new MenuItem ("Test", "Help", Run, () => { return true; }, new MenuItem (), KeyCode.F1);
		Assert.Equal ("Test", menuItem.Title);
		Assert.Equal ("Help", menuItem.Help);
		Assert.Equal (Run, menuItem.Action);
		Assert.NotNull (menuItem.CanExecute);
		Assert.NotNull (menuItem.Parent);
		Assert.Equal (KeyCode.F1, menuItem.Shortcut);

		void Run () { }
	}
}<|MERGE_RESOLUTION|>--- conflicted
+++ resolved
@@ -1,91 +1,50 @@
 ﻿using System;
 using Xunit;
 using Xunit.Abstractions;
-<<<<<<< HEAD
+
 //using static Terminal.Gui.ViewTests.MenuTests;
 
-namespace Terminal.Gui.ViewsTests {
-	public class MenuTests {
-		readonly ITestOutputHelper output;
-
-		public MenuTests (ITestOutputHelper output)
-		{
-			this.output = output;
-		}
-
-		[Fact]
-		public void Constuctors_Defaults ()
-		{
-			var menuBar = new MenuBar ();
-			var menu = new Menu (menuBar, 0, 0, new MenuBarItem (), null, menuBar.MenusBorderStyle);
-			Assert.Equal (Colors.Menu, menu.ColorScheme);
-			Assert.True (menu.CanFocus);
-			Assert.False (menu.WantContinuousButtonPressed);
-			Assert.Equal (LineStyle.Single, menuBar.MenusBorderStyle);
-
-			menuBar = new MenuBar ();
-			Assert.Equal (0, menuBar.X);
-			Assert.Equal (0, menuBar.Y);
-			Assert.IsType<Dim.DimFill> (menuBar.Width);
-			Assert.Equal (1, menuBar.Height);
-			Assert.Empty (menuBar.Menus);
-			Assert.Equal (Colors.Menu, menuBar.ColorScheme);
-			Assert.True (menuBar.WantMousePositionReports);
-			Assert.False (menuBar.IsMenuOpen);
-
-			menuBar = new MenuBar (new MenuBarItem [] { });
-			Assert.Equal (0, menuBar.X);
-			Assert.Equal (0, menuBar.Y);
-			Assert.IsType<Dim.DimFill> (menuBar.Width);
-			Assert.Equal (1, menuBar.Height);
-			Assert.Empty (menuBar.Menus);
-			Assert.Equal (Colors.Menu, menuBar.ColorScheme);
-			Assert.True (menuBar.WantMousePositionReports);
-			Assert.False (menuBar.IsMenuOpen);
-
-			var menuBarItem = new MenuBarItem ();
-			Assert.Equal ("", menuBarItem.Title);
-			Assert.Null (menuBarItem.Parent);
-			Assert.Empty (menuBarItem.Children);
-
-			menuBarItem = new MenuBarItem (new MenuBarItem [] { });
-			Assert.Equal ("", menuBarItem.Title);
-			Assert.Null (menuBarItem.Parent);
-			Assert.Empty (menuBarItem.Children);
-
-			menuBarItem = new MenuBarItem ("Test", new MenuBarItem [] { });
-			Assert.Equal ("Test", menuBarItem.Title);
-			Assert.Null (menuBarItem.Parent);
-			Assert.Empty (menuBarItem.Children);
-
-			menuBarItem = new MenuBarItem ("Test", new List<MenuItem []> ());
-			Assert.Equal ("Test", menuBarItem.Title);
-			Assert.Null (menuBarItem.Parent);
-			Assert.Empty (menuBarItem.Children);
-
-			menuBarItem = new MenuBarItem ("Test", "Help", null);
-			Assert.Equal ("Test", menuBarItem.Title);
-			Assert.Equal ("Help", menuBarItem.Help);
-			Assert.Null (menuBarItem.Action);
-			Assert.Null (menuBarItem.CanExecute);
-			Assert.Null (menuBarItem.Parent);
-			Assert.Equal (Key.Null, menuBarItem.Shortcut);
-
-			var menuItem = new MenuItem ();
-			Assert.Equal ("", menuItem.Title);
-			Assert.Equal ("", menuItem.Help);
-			Assert.Null (menuItem.Action);
-			Assert.Null (menuItem.CanExecute);
-			Assert.Null (menuItem.Parent);
-			Assert.Equal (Key.Null, menuItem.Shortcut);
-
-			menuItem = new MenuItem ("Test", "Help", Run, () => { return true; }, new MenuItem (), Key.F1);
-			Assert.Equal ("Test", menuItem.Title);
-			Assert.Equal ("Help", menuItem.Help);
-			Assert.Equal (Run, menuItem.Action);
-			Assert.NotNull (menuItem.CanExecute);
-			Assert.NotNull (menuItem.Parent);
-			Assert.Equal (Key.F1, menuItem.Shortcut);
+namespace Terminal.Gui.ViewsTests;
+
+public class MenuTests {
+	readonly ITestOutputHelper _output;
+
+	public MenuTests (ITestOutputHelper output)
+	{
+		_output = output;
+	}
+
+	// TODO: Create more low-level unit tests for Menu and MenuItem
+	
+	[Fact]
+	public void Menu_Constuctors_Defaults ()
+	{
+		Assert.Throws<ArgumentNullException> (() => new Menu (null, 0, 0, null));
+
+		var menu = new Menu (new MenuBar (), 0, 0, new MenuBarItem ());
+		Assert.Empty (menu.Title);
+		Assert.Empty (menu.Text);
+
+	}
+
+	[Fact]
+	public void MenuItem_Constuctors_Defaults ()
+	{
+		var menuItem = new MenuItem ();
+		Assert.Equal ("", menuItem.Title);
+		Assert.Equal ("", menuItem.Help);
+		Assert.Null (menuItem.Action);
+		Assert.Null (menuItem.CanExecute);
+		Assert.Null (menuItem.Parent);
+		Assert.Equal (KeyCode.Null, menuItem.Shortcut);
+
+		menuItem = new MenuItem ("Test", "Help", Run, () => { return true; }, new MenuItem (), KeyCode.F1);
+		Assert.Equal ("Test", menuItem.Title);
+		Assert.Equal ("Help", menuItem.Help);
+		Assert.Equal (Run, menuItem.Action);
+		Assert.NotNull (menuItem.CanExecute);
+		Assert.NotNull (menuItem.Parent);
+		Assert.Equal (KeyCode.F1, menuItem.Shortcut);
 
 			void Run () { }
 		}
@@ -2809,53 +2768,49 @@
 			Assert.Null (win);
 			Assert.True (CanExecuteNew ());
 			Assert.False (CanExecuteClose ());
-=======
-
-//using static Terminal.Gui.ViewTests.MenuTests;
->>>>>>> 80ef4b5e
-
-namespace Terminal.Gui.ViewsTests;
-
-public class MenuTests {
-	readonly ITestOutputHelper _output;
-
-	public MenuTests (ITestOutputHelper output)
-	{
-		_output = output;
-	}
-
-	// TODO: Create more low-level unit tests for Menu and MenuItem
-	
-	[Fact]
-	public void Menu_Constuctors_Defaults ()
-	{
-		Assert.Throws<ArgumentNullException> (() => new Menu (null, 0, 0, null));
-
-		var menu = new Menu (new MenuBar (), 0, 0, new MenuBarItem ());
-		Assert.Empty (menu.Title);
-		Assert.Empty (menu.Text);
-
-	}
-
-	[Fact]
-	public void MenuItem_Constuctors_Defaults ()
-	{
-		var menuItem = new MenuItem ();
-		Assert.Equal ("", menuItem.Title);
-		Assert.Equal ("", menuItem.Help);
-		Assert.Null (menuItem.Action);
-		Assert.Null (menuItem.CanExecute);
-		Assert.Null (menuItem.Parent);
-		Assert.Equal (KeyCode.Null, menuItem.Shortcut);
-
-		menuItem = new MenuItem ("Test", "Help", Run, () => { return true; }, new MenuItem (), KeyCode.F1);
-		Assert.Equal ("Test", menuItem.Title);
-		Assert.Equal ("Help", menuItem.Help);
-		Assert.Equal (Run, menuItem.Action);
-		Assert.NotNull (menuItem.CanExecute);
-		Assert.NotNull (menuItem.Parent);
-		Assert.Equal (KeyCode.F1, menuItem.Shortcut);
-
-		void Run () { }
+
+			Assert.True (top.ProcessHotKey (new KeyEvent (Key.N | Key.AltMask, new KeyModifiers () { Alt = true })));
+			Application.MainLoop.RunIteration ();
+			Assert.NotNull (win);
+			Assert.False (CanExecuteNew ());
+			Assert.True (CanExecuteClose ());
+		}
+
+		[Fact, AutoInitShutdown]
+		public void Visible_False_Key_Does_Not_Open_And_Close_All_Opened_Menus ()
+		{
+			var menu = new MenuBar (new MenuBarItem [] {
+				new MenuBarItem ("File", new MenuItem [] {
+					new MenuItem ("New", "", null)
+				})
+			});
+			Application.Top.Add (menu);
+			Application.Begin (Application.Top);
+
+			Assert.True (menu.Visible);
+			Assert.True (menu.ProcessHotKey (new KeyEvent (menu.Key, new KeyModifiers ())));
+			Assert.True (menu.IsMenuOpen);
+
+			menu.Visible = false;
+			Assert.False (menu.IsMenuOpen);
+
+			Assert.True (menu.ProcessHotKey (new KeyEvent (menu.Key, new KeyModifiers ())));
+			Assert.False (menu.IsMenuOpen);
+		}
+
+		[Fact]
+		public void Separators_Does_Not_Throws_Pressing_Menu_Shortcut ()
+		{
+			var menu = new MenuBar (new MenuBarItem [] {
+				new MenuBarItem ("File", new MenuItem [] {
+					new MenuItem ("_New", "", null),
+					null,
+					new MenuItem ("_Quit", "", null)
+				})
+			});
+
+			var exception = Record.Exception (() => Assert.True (menu.ProcessHotKey (new KeyEvent (Key.AltMask | Key.Q, new KeyModifiers () { Alt = true }))));
+			Assert.Null (exception);
+		}
 	}
 }