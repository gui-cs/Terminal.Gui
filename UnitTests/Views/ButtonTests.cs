--- conflicted
+++ resolved
@@ -23,8 +23,6 @@
 		Assert.True (btn.CanFocus);
 		Assert.Equal (new Rect (0, 0, 4, 1), btn.Bounds);
 		Assert.Equal (new Rect (0, 0, 4, 1), btn.Frame);
-<<<<<<< HEAD
-=======
 		Assert.Equal ($"{CM.Glyphs.LeftBracket}  {CM.Glyphs.RightBracket}", btn.TextFormatter.Text);
 		Assert.False (btn.IsDefault);
 		Assert.Equal (TextAlignment.Centered, btn.TextAlignment);
@@ -32,7 +30,6 @@
 		Assert.True (btn.CanFocus);
 		Assert.Equal (new Rect (0, 0, 4, 1), btn.Bounds);
 		Assert.Equal (new Rect (0, 0, 4, 1), btn.Frame);
->>>>>>> 1b1b4423
 
 		Assert.Equal (string.Empty, btn.Title);
 		Assert.Equal (KeyCode.Null, btn.HotKey);
@@ -106,12 +103,9 @@
 		Assert.True (btn.NewKeyDownEvent (btn.HotKey));
 		Assert.True (clicked);
 		clicked = false;
-<<<<<<< HEAD
-=======
 		Assert.True (btn.NewKeyDownEvent (btn.HotKey));
 		Assert.True (clicked);
 		clicked = false;
->>>>>>> 1b1b4423
 
 		// IsDefault = false
 		// Space and Enter should work
@@ -195,11 +189,8 @@
 
 		Application.Top.Add (btn);
 		Application.Begin (Application.Top);
-<<<<<<< HEAD
-=======
 		Application.Top.Add (btn);
 		Application.Begin (Application.Top);
->>>>>>> 1b1b4423
 
 		// default keybinding is Space which results in keypress
 		Application.OnKeyDown (new Key ((KeyCode)' '));
@@ -261,23 +252,16 @@
 		btn.Text = string.Empty;
 		Assert.Equal ("", btn.Text);
 		Assert.Equal (KeyCode.Null, btn.HotKey);
-<<<<<<< HEAD
-=======
 		btn.Text = string.Empty;
 		Assert.Equal ("", btn.Text);
 		Assert.Equal (KeyCode.Null, btn.HotKey);
->>>>>>> 1b1b4423
 
 		btn.Text = "Te_st";
 		Assert.Equal ("Te_st", btn.Text);
 		Assert.Equal (KeyCode.S, btn.HotKey);
 	}
 
-<<<<<<< HEAD
-	[Fact] [AutoInitShutdown]
-=======
 	[Fact, AutoInitShutdown]
->>>>>>> 1b1b4423
 	public void Update_Only_On_Or_After_Initialize ()
 	{
 		var btn = new Button ("Say Hello 你") {
@@ -292,18 +276,12 @@
 		Application.Top.Add (win);
 
 		Assert.False (btn.IsInitialized);
-<<<<<<< HEAD
-
-		Application.Begin (Application.Top);
-		((FakeDriver)Application.Driver).SetBufferSize (30, 5);
-=======
 		Assert.False (btn.IsInitialized);
 
 		Application.Begin (Application.Top);
 		((FakeDriver)Application.Driver).SetBufferSize (30, 5);
 		Application.Begin (Application.Top);
 		((FakeDriver)Application.Driver).SetBufferSize (30, 5);
->>>>>>> 1b1b4423
 
 		Assert.True (btn.IsInitialized);
 		Assert.Equal ("Say Hello 你", btn.Text);
@@ -322,11 +300,7 @@
 		Assert.Equal (new Rect (0, 0, 30, 5), pos);
 	}
 
-<<<<<<< HEAD
-	[Fact] [AutoInitShutdown]
-=======
 	[Fact, AutoInitShutdown]
->>>>>>> 1b1b4423
 	public void Update_Parameterless_Only_On_Or_After_Initialize ()
 	{
 		var btn = new Button {
@@ -342,18 +316,12 @@
 		Application.Top.Add (win);
 
 		Assert.False (btn.IsInitialized);
-<<<<<<< HEAD
-
-		Application.Begin (Application.Top);
-		((FakeDriver)Application.Driver).SetBufferSize (30, 5);
-=======
 		Assert.False (btn.IsInitialized);
 
 		Application.Begin (Application.Top);
 		((FakeDriver)Application.Driver).SetBufferSize (30, 5);
 		Application.Begin (Application.Top);
 		((FakeDriver)Application.Driver).SetBufferSize (30, 5);
->>>>>>> 1b1b4423
 
 		Assert.True (btn.IsInitialized);
 		Assert.Equal ("Say Hello 你", btn.Text);
@@ -371,9 +339,8 @@
 		var pos = TestHelpers.AssertDriverContentsWithFrameAre (expected, _output);
 		Assert.Equal (new Rect (0, 0, 30, 5), pos);
 	}
-<<<<<<< HEAD
-
-	[Fact] [AutoInitShutdown]
+
+	[Fact, AutoInitShutdown]
 	public void AutoSize_Stays_True_With_EmptyText ()
 	{
 		var btn = new Button {
@@ -390,30 +357,6 @@
 		Application.Top.Add (win);
 
 		Assert.True (btn.AutoSize);
-
-		btn.Text = "Say Hello 你";
-
-		Assert.True (btn.AutoSize);
-
-=======
-
-	[Fact, AutoInitShutdown]
-	public void AutoSize_Stays_True_With_EmptyText ()
-	{
-		var btn = new Button {
-			X = Pos.Center (),
-			Y = Pos.Center (),
-			AutoSize = true
-		};
-
-		var win = new Window {
-			Width = Dim.Fill (),
-			Height = Dim.Fill ()
-		};
-		win.Add (btn);
-		Application.Top.Add (win);
-
-		Assert.True (btn.AutoSize);
 		Assert.True (btn.AutoSize);
 
 		btn.Text = "Say Hello 你";
@@ -422,7 +365,6 @@
 		Assert.True (btn.AutoSize);
 		Assert.True (btn.AutoSize);
 
->>>>>>> 1b1b4423
 		Application.Begin (Application.Top);
 		((FakeDriver)Application.Driver).SetBufferSize (30, 5);
 		var expected = @$"
@@ -436,11 +378,7 @@
 		TestHelpers.AssertDriverContentsWithFrameAre (expected, _output);
 	}
 
-<<<<<<< HEAD
-	[Fact] [AutoInitShutdown]
-=======
 	[Fact, AutoInitShutdown]
->>>>>>> 1b1b4423
 	public void AutoSize_Stays_True_Center ()
 	{
 		var btn = new Button {
@@ -457,10 +395,7 @@
 		Application.Top.Add (win);
 
 		Assert.True (btn.AutoSize);
-<<<<<<< HEAD
-=======
-		Assert.True (btn.AutoSize);
->>>>>>> 1b1b4423
+		Assert.True (btn.AutoSize);
 
 		Application.Begin (Application.Top);
 		((FakeDriver)Application.Driver).SetBufferSize (30, 5);
@@ -500,10 +435,7 @@
 		var btnTxt = $"{CM.Glyphs.LeftBracket} {btn.Text} {CM.Glyphs.RightBracket}";
 
 		btn.X = Pos.AnchorEnd () - Pos.Function (() => btn.TextFormatter.Text.GetColumns ());
-<<<<<<< HEAD
-=======
 		btn.X = Pos.AnchorEnd () - Pos.Function (() => btn.TextFormatter.Text.GetColumns ());
->>>>>>> 1b1b4423
 
 		var win = new Window {
 			Width = Dim.Fill (),
@@ -513,10 +445,7 @@
 		Application.Top.Add (win);
 
 		Assert.True (btn.AutoSize);
-<<<<<<< HEAD
-=======
-		Assert.True (btn.AutoSize);
->>>>>>> 1b1b4423
+		Assert.True (btn.AutoSize);
 
 		Application.Begin (Application.Top);
 		((FakeDriver)Application.Driver).SetBufferSize (30, 5);
@@ -616,11 +545,7 @@
 			Width = Dim.Fill (),
 			Height = Dim.Fill ()
 		};
-<<<<<<< HEAD
-		tabView.AddTab (new Tab ("Find", tab), true);
-=======
 		tabView.AddTab (new Tab () { DisplayText = "Find", View = tab }, true);
->>>>>>> 1b1b4423
 
 		var win = new Window {
 			Width = Dim.Fill (),
@@ -733,49 +658,6 @@
 
 		TestHelpers.AssertDriverContentsWithFrameAre (expected, _output);
 	}
-<<<<<<< HEAD
-
-	[Fact] [AutoInitShutdown]
-	public void Button_HotKeyChanged_EventFires ()
-	{
-		var btn = new Button ("_Yar");
-
-		object sender = null;
-		KeyChangedEventArgs args = null;
-
-		btn.HotKeyChanged += (s, e) => {
-			sender = s;
-			args = e;
-
-		};
-
-		btn.HotKey = KeyCode.R;
-		Assert.Same (btn, sender);
-		Assert.Equal (KeyCode.Y, args.OldKey);
-		Assert.Equal (KeyCode.R, args.NewKey);
-
-	}
-
-	[Fact] [AutoInitShutdown]
-	public void Button_HotKeyChanged_EventFires_WithNone ()
-	{
-		var btn = new Button ();
-
-		object sender = null;
-		KeyChangedEventArgs args = null;
-
-		btn.HotKeyChanged += (s, e) => {
-			sender = s;
-			args = e;
-
-		};
-
-		btn.HotKey = KeyCode.R;
-		Assert.Same (btn, sender);
-		Assert.Equal (KeyCode.Null, args.OldKey);
-		Assert.Equal (KeyCode.R, args.NewKey);
-
-=======
 
 	[Fact] [AutoInitShutdown]
 	public void Button_HotKeyChanged_EventFires ()
@@ -823,6 +705,5 @@
 		Assert.Same (btn, sender);
 		Assert.Equal (KeyCode.Null, args.OldKey);
 		Assert.Equal (KeyCode.R, args.NewKey);
->>>>>>> 1b1b4423
 	}
 }