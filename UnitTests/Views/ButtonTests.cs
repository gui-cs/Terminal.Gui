--- conflicted
+++ resolved
@@ -1,7 +1,6 @@
 ﻿using Xunit;
 using Xunit.Abstractions;
 
-<<<<<<< HEAD
 namespace Terminal.Gui.ViewsTests; 
 
 public class ButtonTests {
@@ -10,29 +9,12 @@
 	public ButtonTests (ITestOutputHelper output) => _output = output;
 
 	[Fact] [SetupFakeDriver]
-=======
-namespace Terminal.Gui.ViewsTests;
-public class ButtonTests {
-	readonly ITestOutputHelper output;
-
-	public ButtonTests (ITestOutputHelper output)
-	{
-		this.output = output;
-	}
-
-	[Fact, AutoInitShutdown]
->>>>>>> e9f98cfa
 	public void Constructors_Defaults ()
 	{
 		var btn = new Button ();
 		Assert.Equal (string.Empty, btn.Text);
-<<<<<<< HEAD
 		btn.BeginInit ();
 		btn.EndInit ();
-=======
-		Application.Top.Add (btn);
-		var rs = Application.Begin (Application.Top);
->>>>>>> e9f98cfa
 
 		Assert.Equal ($"{CM.Glyphs.LeftBracket}  {CM.Glyphs.RightBracket}", btn.TextFormatter.Text);
 		Assert.False (btn.IsDefault);
@@ -41,11 +23,17 @@
 		Assert.True (btn.CanFocus);
 		Assert.Equal (new Rect (0, 0, 4, 1), btn.Bounds);
 		Assert.Equal (new Rect (0, 0, 4, 1), btn.Frame);
+		Assert.Equal ($"{CM.Glyphs.LeftBracket}  {CM.Glyphs.RightBracket}", btn.TextFormatter.Text);
+		Assert.False (btn.IsDefault);
+		Assert.Equal (TextAlignment.Centered, btn.TextAlignment);
+		Assert.Equal ('_', btn.HotKeySpecifier.Value);
+		Assert.True (btn.CanFocus);
+		Assert.Equal (new Rect (0, 0, 4, 1), btn.Bounds);
+		Assert.Equal (new Rect (0, 0, 4, 1), btn.Frame);
 
 		Assert.Equal (string.Empty, btn.Title);
 		Assert.Equal (KeyCode.Null, btn.HotKey);
 
-<<<<<<< HEAD
 		btn.Draw ();
 
 		var expected = @$"
@@ -63,28 +51,10 @@
 		Assert.Equal ($"{CM.Glyphs.LeftBracket}{CM.Glyphs.LeftDefaultIndicator} Test {CM.Glyphs.RightDefaultIndicator}{CM.Glyphs.RightBracket}", btn.TextFormatter.Format ());
 		Assert.True (btn.IsDefault);
 		Assert.Equal (TextAlignment.Centered, btn.TextAlignment);
-=======
-		var expected = @$"
-{CM.Glyphs.LeftBracket}  {CM.Glyphs.RightBracket}
-";
-		TestHelpers.AssertDriverContentsWithFrameAre (expected, output);
-		Application.End (rs);
-
-		btn = new Button ("ARGS", true) { Text = "Test" };
-		Assert.Equal ("Test", btn.Text);
-		Application.Top.Add (btn);
-		rs = Application.Begin (Application.Top);
-
-		Assert.Equal ($"{CM.Glyphs.LeftBracket}{CM.Glyphs.LeftDefaultIndicator} Test {CM.Glyphs.RightDefaultIndicator}{CM.Glyphs.RightBracket}", btn.TextFormatter.Text);
-		Assert.True (btn.IsDefault);
-		Assert.Equal (TextAlignment.Centered, btn.TextAlignment);
-		Assert.Equal ('_', btn.HotKeySpecifier.Value);
->>>>>>> e9f98cfa
 		Assert.True (btn.CanFocus);
 		Assert.Equal (new Rect (0, 0, 10, 1), btn.Bounds);
 		Assert.Equal (new Rect (0, 0, 10, 1), btn.Frame);
 		Assert.Equal (KeyCode.T, btn.HotKey);
-<<<<<<< HEAD
 
 		btn = new Button (1, 2, "_abc", true);
 		btn.BeginInit ();
@@ -93,21 +63,10 @@
 		Assert.Equal (Key.A, btn.HotKey);
 
 		Assert.Equal ($"{CM.Glyphs.LeftBracket}{CM.Glyphs.LeftDefaultIndicator} abc {CM.Glyphs.RightDefaultIndicator}{CM.Glyphs.RightBracket}", btn.TextFormatter.Format ());
-=======
-		Application.End (rs);
-
-		btn = new Button (3, 4, "Test", true);
-		Assert.Equal ("Test", btn.Text);
-		Application.Top.Add (btn);
-		rs = Application.Begin (Application.Top);
-
-		Assert.Equal ($"{CM.Glyphs.LeftBracket}{CM.Glyphs.LeftDefaultIndicator} Test {CM.Glyphs.RightDefaultIndicator}{CM.Glyphs.RightBracket}", btn.TextFormatter.Text);
->>>>>>> e9f98cfa
 		Assert.True (btn.IsDefault);
 		Assert.Equal (TextAlignment.Centered, btn.TextAlignment);
 		Assert.Equal ('_', btn.HotKeySpecifier.Value);
 		Assert.True (btn.CanFocus);
-<<<<<<< HEAD
 
 		Application.Driver.ClearContents ();
 		btn.Draw ();
@@ -119,13 +78,6 @@
 
 		Assert.Equal (new Rect (0, 0, 10, 1), btn.Bounds);
 		Assert.Equal (new Rect (1, 2, 10, 1), btn.Frame);
-=======
-		Assert.Equal (new Rect (0, 0, 10, 1), btn.Bounds);
-		Assert.Equal (new Rect (3, 4, 10, 1), btn.Frame);
-		Assert.Equal (KeyCode.T, btn.HotKey);
-
-		Application.End (rs);
->>>>>>> e9f98cfa
 	}
 
 	[Fact]
@@ -133,33 +85,24 @@
 	public void KeyBindings_Command ()
 	{
 		var clicked = false;
-<<<<<<< HEAD
 		var btn = new Button ("_Test");
-=======
-		Button btn = new Button ("_Test");
->>>>>>> e9f98cfa
 		btn.Clicked += (s, e) => clicked = true;
 		Application.Top.Add (btn);
 		Application.Begin (Application.Top);
 
 		// Hot key. Both alone and with alt
 		Assert.Equal (KeyCode.T, btn.HotKey);
-<<<<<<< HEAD
 		Assert.True (btn.NewKeyDownEvent (new Key (KeyCode.T)));
 		Assert.True (clicked);
 		clicked = false;
 
 		Assert.True (btn.NewKeyDownEvent (new Key (KeyCode.T | KeyCode.AltMask)));
-=======
-		Assert.True (btn.NewKeyDownEvent (new (KeyCode.T)));
-		Assert.True (clicked);
-		clicked = false;
-
-		Assert.True (btn.NewKeyDownEvent (new (KeyCode.T | KeyCode.AltMask)));
->>>>>>> e9f98cfa
-		Assert.True (clicked);
-		clicked = false;
-
+		Assert.True (clicked);
+		clicked = false;
+
+		Assert.True (btn.NewKeyDownEvent (btn.HotKey));
+		Assert.True (clicked);
+		clicked = false;
 		Assert.True (btn.NewKeyDownEvent (btn.HotKey));
 		Assert.True (clicked);
 		clicked = false;
@@ -167,36 +110,23 @@
 		// IsDefault = false
 		// Space and Enter should work
 		Assert.False (btn.IsDefault);
-<<<<<<< HEAD
 		Assert.True (btn.NewKeyDownEvent (new Key (KeyCode.Enter)));
-=======
-		Assert.True (btn.NewKeyDownEvent (new (KeyCode.Enter)));
->>>>>>> e9f98cfa
 		Assert.True (clicked);
 		clicked = false;
 
 		// IsDefault = true
 		// Space and Enter should work
 		btn.IsDefault = true;
-<<<<<<< HEAD
 		Assert.True (btn.NewKeyDownEvent (new Key (KeyCode.Enter)));
-=======
-		Assert.True (btn.NewKeyDownEvent (new (KeyCode.Enter)));
->>>>>>> e9f98cfa
 		Assert.True (clicked);
 		clicked = false;
 
 		// Toplevel does not handle Enter, so it should get passed on to button
-<<<<<<< HEAD
 		Assert.True (Application.Top.NewKeyDownEvent (new Key (KeyCode.Enter)));
-=======
-		Assert.True (Application.Top.NewKeyDownEvent (new (KeyCode.Enter)));
->>>>>>> e9f98cfa
 		Assert.True (clicked);
 		clicked = false;
 
 		// Direct
-<<<<<<< HEAD
 		Assert.True (btn.NewKeyDownEvent (new Key (KeyCode.Enter)));
 		Assert.True (clicked);
 		clicked = false;
@@ -206,17 +136,6 @@
 		clicked = false;
 
 		Assert.True (btn.NewKeyDownEvent (new Key ((KeyCode)'T')));
-=======
-		Assert.True (btn.NewKeyDownEvent (new (KeyCode.Enter)));
-		Assert.True (clicked);
-		clicked = false;
-
-		Assert.True (btn.NewKeyDownEvent (new (KeyCode.Space)));
-		Assert.True (clicked);
-		clicked = false;
-
-		Assert.True (btn.NewKeyDownEvent (new ((KeyCode)'T')));
->>>>>>> e9f98cfa
 		Assert.True (clicked);
 		clicked = false;
 
@@ -232,38 +151,22 @@
 	public void HotKeyChange_Works ()
 	{
 		var clicked = false;
-<<<<<<< HEAD
 		var btn = new Button ("_Test");
-=======
-		Button btn = new Button ("Test");
->>>>>>> e9f98cfa
 		btn.Clicked += (s, e) => clicked = true;
 		Application.Top.Add (btn);
 		Application.Begin (Application.Top);
 
 		Assert.Equal (KeyCode.T, btn.HotKey);
-<<<<<<< HEAD
 		Assert.True (btn.NewKeyDownEvent (new Key (KeyCode.T)));
 		Assert.True (clicked);
 
 		clicked = false;
 		Assert.True (btn.NewKeyDownEvent (new Key (KeyCode.T | KeyCode.AltMask)));
-=======
-		Assert.True (btn.NewKeyDownEvent (new (KeyCode.T)));
-		Assert.True (clicked);
-
-		clicked = false;
-		Assert.True (btn.NewKeyDownEvent (new (KeyCode.T | KeyCode.AltMask)));
->>>>>>> e9f98cfa
 		Assert.True (clicked);
 
 		clicked = false;
 		btn.HotKey = KeyCode.E;
-<<<<<<< HEAD
 		Assert.True (btn.NewKeyDownEvent (new Key (KeyCode.E | KeyCode.AltMask)));
-=======
-		Assert.True (btn.NewKeyDownEvent (new (KeyCode.E | KeyCode.AltMask)));
->>>>>>> e9f98cfa
 		Assert.True (clicked);
 	}
 
@@ -275,11 +178,7 @@
 	[AutoInitShutdown]
 	public void KeyBindingExample ()
 	{
-<<<<<<< HEAD
 		var pressed = 0;
-=======
-		int pressed = 0;
->>>>>>> e9f98cfa
 		var btn = new Button ("Press Me");
 
 		btn.Clicked += (s, e) => pressed++;
@@ -290,31 +189,24 @@
 
 		Application.Top.Add (btn);
 		Application.Begin (Application.Top);
+		Application.Top.Add (btn);
+		Application.Begin (Application.Top);
 
 		// default keybinding is Space which results in keypress
-<<<<<<< HEAD
 		Application.OnKeyDown (new Key ((KeyCode)' '));
-=======
-		Application.OnKeyDown (new ((KeyCode)' '));
->>>>>>> e9f98cfa
 		Assert.Equal (1, pressed);
 
 		// remove the default keybinding (Space)
 		btn.KeyBindings.Clear (Command.Default, Command.Accept);
 
 		// After clearing the default keystroke the Space button no longer does anything for the Button
-<<<<<<< HEAD
 		Application.OnKeyDown (new Key ((KeyCode)' '));
-=======
-		Application.OnKeyDown (new ((KeyCode)' '));
->>>>>>> e9f98cfa
 		Assert.Equal (1, pressed);
 
 		// Set a new binding of b for the click (Accept) event
 		btn.KeyBindings.Add (KeyCode.B, Command.Default, Command.Accept);
 
 		// now pressing B should call the button click event
-<<<<<<< HEAD
 		Application.OnKeyDown (new Key (KeyCode.B));
 		Assert.Equal (2, pressed);
 
@@ -328,32 +220,13 @@
 
 		// now pressing Shift-Alt-B should NOT call the button click event
 		Application.OnKeyDown (new Key (KeyCode.ShiftMask | KeyCode.AltMask | KeyCode.B));
-=======
-		Application.OnKeyDown (new (KeyCode.B));
-		Assert.Equal (2, pressed);
-
-		// now pressing Shift-B should NOT call the button click event
-		Application.OnKeyDown (new (KeyCode.ShiftMask | KeyCode.B));
-		Assert.Equal (2, pressed);
-
-		// now pressing Alt-B should NOT call the button click event
-		Application.OnKeyDown (new (KeyCode.AltMask | KeyCode.B));
-		Assert.Equal (2, pressed);
-
-		// now pressing Shift-Alt-B should NOT call the button click event
-		Application.OnKeyDown (new (KeyCode.ShiftMask | KeyCode.AltMask | KeyCode.B));
->>>>>>> e9f98cfa
 		Assert.Equal (2, pressed);
 	}
 
 	[Fact]
 	public void TestAssignTextToButton ()
 	{
-<<<<<<< HEAD
 		View b = new Button { Text = "heya" };
-=======
-		View b = new Button () { Text = "heya" };
->>>>>>> e9f98cfa
 		Assert.Equal ("heya", b.Text);
 		Assert.Contains ("heya", b.TextFormatter.Text);
 		b.Text = "heyb";
@@ -368,47 +241,34 @@
 	public void Setting_Empty_Text_Sets_HoKey_To_KeyNull ()
 	{
 		var super = new View ();
-<<<<<<< HEAD
 		var btn = new Button ("_Test");
-=======
-		var btn = new Button ("Test");
->>>>>>> e9f98cfa
 		super.Add (btn);
 		super.BeginInit ();
 		super.EndInit ();
 
-<<<<<<< HEAD
 		Assert.Equal ("_Test", btn.Text);
-=======
-		Assert.Equal ("Test", btn.Text);
->>>>>>> e9f98cfa
 		Assert.Equal (KeyCode.T, btn.HotKey);
 
 		btn.Text = string.Empty;
 		Assert.Equal ("", btn.Text);
 		Assert.Equal (KeyCode.Null, btn.HotKey);
+		btn.Text = string.Empty;
+		Assert.Equal ("", btn.Text);
+		Assert.Equal (KeyCode.Null, btn.HotKey);
 
 		btn.Text = "Te_st";
 		Assert.Equal ("Te_st", btn.Text);
 		Assert.Equal (KeyCode.S, btn.HotKey);
 	}
 
-<<<<<<< HEAD
-	[Fact] [AutoInitShutdown]
-=======
 	[Fact, AutoInitShutdown]
->>>>>>> e9f98cfa
 	public void Update_Only_On_Or_After_Initialize ()
 	{
 		var btn = new Button ("Say Hello 你") {
 			X = Pos.Center (),
 			Y = Pos.Center ()
 		};
-<<<<<<< HEAD
 		var win = new Window {
-=======
-		var win = new Window () {
->>>>>>> e9f98cfa
 			Width = Dim.Fill (),
 			Height = Dim.Fill ()
 		};
@@ -416,7 +276,10 @@
 		Application.Top.Add (win);
 
 		Assert.False (btn.IsInitialized);
-
+		Assert.False (btn.IsInitialized);
+
+		Application.Begin (Application.Top);
+		((FakeDriver)Application.Driver).SetBufferSize (30, 5);
 		Application.Begin (Application.Top);
 		((FakeDriver)Application.Driver).SetBufferSize (30, 5);
 
@@ -433,44 +296,30 @@
 └────────────────────────────┘
 ";
 
-<<<<<<< HEAD
 		var pos = TestHelpers.AssertDriverContentsWithFrameAre (expected, _output);
 		Assert.Equal (new Rect (0, 0, 30, 5), pos);
 	}
 
-	[Fact] [AutoInitShutdown]
-	public void Update_Parameterless_Only_On_Or_After_Initialize ()
-	{
-		var btn = new Button {
-=======
-		var pos = TestHelpers.AssertDriverContentsWithFrameAre (expected, output);
-		Assert.Equal (new Rect (0, 0, 30, 5), pos);
-	}
-
 	[Fact, AutoInitShutdown]
 	public void Update_Parameterless_Only_On_Or_After_Initialize ()
 	{
-		var btn = new Button () {
->>>>>>> e9f98cfa
+		var btn = new Button {
 			X = Pos.Center (),
 			Y = Pos.Center (),
 			Text = "Say Hello 你"
 		};
-<<<<<<< HEAD
 		var win = new Window {
 			Width = Dim.Fill (),
 			Height = Dim.Fill ()
-=======
-		var win = new Window () {
-			Width = Dim.Fill (),
-			Height = Dim.Fill (),
->>>>>>> e9f98cfa
 		};
 		win.Add (btn);
 		Application.Top.Add (win);
 
 		Assert.False (btn.IsInitialized);
-
+		Assert.False (btn.IsInitialized);
+
+		Application.Begin (Application.Top);
+		((FakeDriver)Application.Driver).SetBufferSize (30, 5);
 		Application.Begin (Application.Top);
 		((FakeDriver)Application.Driver).SetBufferSize (30, 5);
 
@@ -487,47 +336,33 @@
 └────────────────────────────┘
 ";
 
-<<<<<<< HEAD
 		var pos = TestHelpers.AssertDriverContentsWithFrameAre (expected, _output);
 		Assert.Equal (new Rect (0, 0, 30, 5), pos);
 	}
 
-	[Fact] [AutoInitShutdown]
-	public void AutoSize_Stays_True_With_EmptyText ()
-	{
-		var btn = new Button {
-=======
-		var pos = TestHelpers.AssertDriverContentsWithFrameAre (expected, output);
-		Assert.Equal (new Rect (0, 0, 30, 5), pos);
-	}
-
 	[Fact, AutoInitShutdown]
 	public void AutoSize_Stays_True_With_EmptyText ()
 	{
-		var btn = new Button () {
->>>>>>> e9f98cfa
+		var btn = new Button {
 			X = Pos.Center (),
 			Y = Pos.Center (),
 			AutoSize = true
 		};
 
-<<<<<<< HEAD
 		var win = new Window {
 			Width = Dim.Fill (),
 			Height = Dim.Fill ()
-=======
-		var win = new Window () {
-			Width = Dim.Fill (),
-			Height = Dim.Fill (),
->>>>>>> e9f98cfa
 		};
 		win.Add (btn);
 		Application.Top.Add (win);
 
 		Assert.True (btn.AutoSize);
+		Assert.True (btn.AutoSize);
 
 		btn.Text = "Say Hello 你";
-
+		btn.Text = "Say Hello 你";
+
+		Assert.True (btn.AutoSize);
 		Assert.True (btn.AutoSize);
 
 		Application.Begin (Application.Top);
@@ -540,42 +375,27 @@
 └────────────────────────────┘
 ";
 
-<<<<<<< HEAD
-		TestHelpers.AssertDriverContentsWithFrameAre (expected, _output);
-	}
-
-	[Fact] [AutoInitShutdown]
-	public void AutoSize_Stays_True_Center ()
-	{
-		var btn = new Button {
-=======
-		TestHelpers.AssertDriverContentsWithFrameAre (expected, output);
+		TestHelpers.AssertDriverContentsWithFrameAre (expected, _output);
 	}
 
 	[Fact, AutoInitShutdown]
 	public void AutoSize_Stays_True_Center ()
 	{
-		var btn = new Button () {
->>>>>>> e9f98cfa
+		var btn = new Button {
 			X = Pos.Center (),
 			Y = Pos.Center (),
 			Text = "Say Hello 你"
 		};
 
-<<<<<<< HEAD
 		var win = new Window {
 			Width = Dim.Fill (),
 			Height = Dim.Fill ()
-=======
-		var win = new Window () {
-			Width = Dim.Fill (),
-			Height = Dim.Fill (),
->>>>>>> e9f98cfa
 		};
 		win.Add (btn);
 		Application.Top.Add (win);
 
 		Assert.True (btn.AutoSize);
+		Assert.True (btn.AutoSize);
 
 		Application.Begin (Application.Top);
 		((FakeDriver)Application.Driver).SetBufferSize (30, 5);
@@ -587,11 +407,7 @@
 └────────────────────────────┘
 ";
 
-<<<<<<< HEAD
-		TestHelpers.AssertDriverContentsWithFrameAre (expected, _output);
-=======
-		TestHelpers.AssertDriverContentsWithFrameAre (expected, output);
->>>>>>> e9f98cfa
+		TestHelpers.AssertDriverContentsWithFrameAre (expected, _output);
 
 		Assert.True (btn.AutoSize);
 		btn.Text = "Say Hello 你 changed";
@@ -605,7 +421,6 @@
 └────────────────────────────┘
 ";
 
-<<<<<<< HEAD
 		TestHelpers.AssertDriverContentsWithFrameAre (expected, _output);
 	}
 
@@ -613,15 +428,6 @@
 	public void AutoSize_Stays_True_AnchorEnd ()
 	{
 		var btn = new Button {
-=======
-		TestHelpers.AssertDriverContentsWithFrameAre (expected, output);
-	}
-
-	[Fact, AutoInitShutdown]
-	public void AutoSize_Stays_True_AnchorEnd ()
-	{
-		var btn = new Button () {
->>>>>>> e9f98cfa
 			Y = Pos.Center (),
 			Text = "Say Hello 你",
 			AutoSize = true
@@ -629,21 +435,17 @@
 		var btnTxt = $"{CM.Glyphs.LeftBracket} {btn.Text} {CM.Glyphs.RightBracket}";
 
 		btn.X = Pos.AnchorEnd () - Pos.Function (() => btn.TextFormatter.Text.GetColumns ());
-
-<<<<<<< HEAD
+		btn.X = Pos.AnchorEnd () - Pos.Function (() => btn.TextFormatter.Text.GetColumns ());
+
 		var win = new Window {
 			Width = Dim.Fill (),
 			Height = Dim.Fill ()
-=======
-		var win = new Window () {
-			Width = Dim.Fill (),
-			Height = Dim.Fill (),
->>>>>>> e9f98cfa
 		};
 		win.Add (btn);
 		Application.Top.Add (win);
 
 		Assert.True (btn.AutoSize);
+		Assert.True (btn.AutoSize);
 
 		Application.Begin (Application.Top);
 		((FakeDriver)Application.Driver).SetBufferSize (30, 5);
@@ -655,11 +457,7 @@
 └────────────────────────────┘
 ";
 
-<<<<<<< HEAD
-		TestHelpers.AssertDriverContentsWithFrameAre (expected, _output);
-=======
-		TestHelpers.AssertDriverContentsWithFrameAre (expected, output);
->>>>>>> e9f98cfa
+		TestHelpers.AssertDriverContentsWithFrameAre (expected, _output);
 
 		Assert.True (btn.AutoSize);
 		btn.Text = "Say Hello 你 changed";
@@ -674,17 +472,10 @@
 └────────────────────────────┘
 ";
 
-<<<<<<< HEAD
 		TestHelpers.AssertDriverContentsWithFrameAre (expected, _output);
 	}
 
 	[Fact] [AutoInitShutdown]
-=======
-		TestHelpers.AssertDriverContentsWithFrameAre (expected, output);
-	}
-
-	[Fact, AutoInitShutdown]
->>>>>>> e9f98cfa
 	public void AutoSize_False_With_Fixed_Width ()
 	{
 		var tab = new View ();
@@ -750,23 +541,13 @@
 		};
 		tab.Add (ckbMatchWholeWord);
 
-<<<<<<< HEAD
 		var tabView = new TabView {
 			Width = Dim.Fill (),
 			Height = Dim.Fill ()
 		};
-		tabView.AddTab (new Tab ("Find", tab), true);
+		tabView.AddTab (new Tab () { DisplayText = "Find", View = tab }, true);
 
 		var win = new Window {
-=======
-		var tabView = new TabView () {
-			Width = Dim.Fill (),
-			Height = Dim.Fill ()
-		};
-		tabView.AddTab (new Tab () { DisplayText = "Find", View = tab }, true);
-
-		var win = new Window () {
->>>>>>> e9f98cfa
 			Width = Dim.Fill (),
 			Height = Dim.Fill ()
 		};
@@ -811,17 +592,10 @@
 └────────────────────────────────────────────────────┘
 ";
 
-<<<<<<< HEAD
 		TestHelpers.AssertDriverContentsWithFrameAre (expected, _output);
 	}
 
 	[Fact] [AutoInitShutdown]
-=======
-		TestHelpers.AssertDriverContentsWithFrameAre (expected, output);
-	}
-
-	[Fact, AutoInitShutdown]
->>>>>>> e9f98cfa
 	public void Pos_Center_Layout_AutoSize_True ()
 	{
 		var button = new Button ("Process keys") {
@@ -829,11 +603,7 @@
 			Y = Pos.Center (),
 			IsDefault = true
 		};
-<<<<<<< HEAD
 		var win = new Window {
-=======
-		var win = new Window () {
->>>>>>> e9f98cfa
 			Width = Dim.Fill (),
 			Height = Dim.Fill ()
 		};
@@ -854,17 +624,10 @@
 └────────────────────────────┘
 ";
 
-<<<<<<< HEAD
 		TestHelpers.AssertDriverContentsWithFrameAre (expected, _output);
 	}
 
 	[Fact] [AutoInitShutdown]
-=======
-		TestHelpers.AssertDriverContentsWithFrameAre (expected, output);
-	}
-
-	[Fact, AutoInitShutdown]
->>>>>>> e9f98cfa
 	public void Pos_Center_Layout_AutoSize_False ()
 	{
 		var button = new Button ("Process keys") {
@@ -874,11 +637,7 @@
 			IsDefault = true,
 			AutoSize = false
 		};
-<<<<<<< HEAD
 		var win = new Window {
-=======
-		var win = new Window () {
->>>>>>> e9f98cfa
 			Width = Dim.Fill (),
 			Height = Dim.Fill ()
 		};
@@ -897,7 +656,6 @@
 └────────────────────────────┘
 ";
 
-<<<<<<< HEAD
 		TestHelpers.AssertDriverContentsWithFrameAre (expected, _output);
 	}
 
@@ -912,28 +670,27 @@
 		btn.HotKeyChanged += (s, e) => {
 			sender = s;
 			args = e;
-
+		btn.HotKeyChanged += (s, e) => {
+			sender = s;
+			args = e;
+
+		};
 		};
 
 		btn.HotKey = KeyCode.R;
 		Assert.Same (btn, sender);
 		Assert.Equal (KeyCode.Y, args.OldKey);
 		Assert.Equal (KeyCode.R, args.NewKey);
-
+		btn.HotKey = KeyCode.R;
+		Assert.Same (btn, sender);
+		Assert.Equal (KeyCode.Y, args.OldKey);
+		Assert.Equal (KeyCode.R, args.NewKey);
 	}
 
 	[Fact] [AutoInitShutdown]
 	public void Button_HotKeyChanged_EventFires_WithNone ()
 	{
 		var btn = new Button ();
-=======
-		TestHelpers.AssertDriverContentsWithFrameAre (expected, output);
-	}
-	[Fact, AutoInitShutdown]
-	public void Button_HotKeyChanged_EventFires ()
-	{
-		var btn = new Button ("Yar");
->>>>>>> e9f98cfa
 
 		object sender = null;
 		KeyChangedEventArgs args = null;
@@ -942,36 +699,11 @@
 			sender = s;
 			args = e;
 
-		};
-
-		btn.HotKey = KeyCode.R;
-		Assert.Same (btn, sender);
-<<<<<<< HEAD
-		Assert.Equal (KeyCode.Null, args.OldKey);
-		Assert.Equal (KeyCode.R, args.NewKey);
-
-=======
-		Assert.Equal (KeyCode.Y, args.OldKey);
-		Assert.Equal (KeyCode.R, args.NewKey);
-
-	}
-	[Fact, AutoInitShutdown]
-	public void Button_HotKeyChanged_EventFires_WithNone ()
-	{
-		var btn = new Button ();
-
-		object sender = null;
-		KeyChangedEventArgs args = null;
-
-		btn.HotKeyChanged += (s, e) => {
-			sender = s;
-			args = e;
 		};
 
 		btn.HotKey = KeyCode.R;
 		Assert.Same (btn, sender);
 		Assert.Equal (KeyCode.Null, args.OldKey);
 		Assert.Equal (KeyCode.R, args.NewKey);
->>>>>>> e9f98cfa
 	}
 }