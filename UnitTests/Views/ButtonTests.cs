﻿using Xunit;
using Xunit.Abstractions;

<<<<<<< HEAD
namespace Terminal.Gui.ViewsTests;
public class ButtonTests {
	readonly ITestOutputHelper _output;

	public ButtonTests (ITestOutputHelper output)
	{
		this._output = output;
	}

	[Fact, AutoInitShutdown]
=======
namespace Terminal.Gui.ViewsTests; 

public class ButtonTests {
	readonly ITestOutputHelper _output;

	public ButtonTests (ITestOutputHelper output) => _output = output;

	[Fact] [SetupFakeDriver]
>>>>>>> 1df8ae15
	public void Constructors_Defaults ()
	{
		var btn = new Button ();
		Assert.Equal (string.Empty, btn.Text);
<<<<<<< HEAD
		Application.Top.Add (btn);
		var rs = Application.Begin (Application.Top);
=======
		btn.BeginInit ();
		btn.EndInit ();
>>>>>>> 1df8ae15

		Assert.Equal ($"{CM.Glyphs.LeftBracket}  {CM.Glyphs.RightBracket}", btn.TextFormatter.Text);
		Assert.False (btn.IsDefault);
		Assert.Equal (TextAlignment.Centered, btn.TextAlignment);
		Assert.Equal ('_', btn.HotKeySpecifier.Value);
		Assert.True (btn.CanFocus);
		Assert.Equal (new Rect (0, 0, 4, 1), btn.Bounds);
		Assert.Equal (new Rect (0, 0, 4, 1), btn.Frame);
<<<<<<< HEAD
=======
		Assert.Equal ($"{CM.Glyphs.LeftBracket}  {CM.Glyphs.RightBracket}", btn.TextFormatter.Text);
		Assert.False (btn.IsDefault);
		Assert.Equal (TextAlignment.Centered, btn.TextAlignment);
		Assert.Equal ('_', btn.HotKeySpecifier.Value);
		Assert.True (btn.CanFocus);
		Assert.Equal (new Rect (0, 0, 4, 1), btn.Bounds);
		Assert.Equal (new Rect (0, 0, 4, 1), btn.Frame);
>>>>>>> 1df8ae15

		Assert.Equal (string.Empty, btn.Title);
		Assert.Equal (KeyCode.Null, btn.HotKey);

<<<<<<< HEAD
=======
		btn.Draw ();

>>>>>>> 1df8ae15
		var expected = @$"
{CM.Glyphs.LeftBracket}  {CM.Glyphs.RightBracket}
";
		TestHelpers.AssertDriverContentsWithFrameAre (expected, _output);
<<<<<<< HEAD
		Application.End (rs);

		btn = new Button ("ARGS", true) { Text = "Test" };
		Assert.Equal ("Test", btn.Text);
		Application.Top.Add (btn);
		rs = Application.Begin (Application.Top);

		Assert.Equal ($"{CM.Glyphs.LeftBracket}{CM.Glyphs.LeftDefaultIndicator} Test {CM.Glyphs.RightDefaultIndicator}{CM.Glyphs.RightBracket}", btn.TextFormatter.Text);
		Assert.True (btn.IsDefault);
		Assert.Equal (TextAlignment.Centered, btn.TextAlignment);
		Assert.Equal ('_', btn.HotKeySpecifier.Value);
=======

		btn = new Button ("ARGS", true) { Text = "_Test" };
		btn.BeginInit ();
		btn.EndInit ();
		Assert.Equal ('_', btn.HotKeySpecifier.Value);
		Assert.Equal (Key.T, btn.HotKey);
		Assert.Equal ("_Test", btn.Text);

		Assert.Equal ($"{CM.Glyphs.LeftBracket}{CM.Glyphs.LeftDefaultIndicator} Test {CM.Glyphs.RightDefaultIndicator}{CM.Glyphs.RightBracket}", btn.TextFormatter.Format ());
		Assert.True (btn.IsDefault);
		Assert.Equal (TextAlignment.Centered, btn.TextAlignment);
>>>>>>> 1df8ae15
		Assert.True (btn.CanFocus);
		Assert.Equal (new Rect (0, 0, 10, 1), btn.Bounds);
		Assert.Equal (new Rect (0, 0, 10, 1), btn.Frame);
		Assert.Equal (KeyCode.T, btn.HotKey);
<<<<<<< HEAD
		Application.End (rs);

		btn = new Button ("Test", true) { X = 3, Y = 4 };
		Assert.Equal ("Test", btn.Text);
		Application.Top.Add (btn);
		rs = Application.Begin (Application.Top);

		Assert.Equal ($"{CM.Glyphs.LeftBracket}{CM.Glyphs.LeftDefaultIndicator} Test {CM.Glyphs.RightDefaultIndicator}{CM.Glyphs.RightBracket}", btn.TextFormatter.Text);
=======

		btn = new Button (1, 2, "_abc", true);
		btn.BeginInit ();
		btn.EndInit ();
		Assert.Equal ("_abc", btn.Text);
		Assert.Equal (Key.A, btn.HotKey);

		Assert.Equal ($"{CM.Glyphs.LeftBracket}{CM.Glyphs.LeftDefaultIndicator} abc {CM.Glyphs.RightDefaultIndicator}{CM.Glyphs.RightBracket}", btn.TextFormatter.Format ());
>>>>>>> 1df8ae15
		Assert.True (btn.IsDefault);
		Assert.Equal (TextAlignment.Centered, btn.TextAlignment);
		Assert.Equal ('_', btn.HotKeySpecifier.Value);
		Assert.True (btn.CanFocus);
<<<<<<< HEAD
		Assert.Equal (new Rect (0, 0, 10, 1), btn.Bounds);
		Assert.Equal (new Rect (3, 4, 10, 1), btn.Frame);
		Assert.Equal (KeyCode.T, btn.HotKey);

		Application.End (rs);
=======

		Application.Driver.ClearContents ();
		btn.Draw ();

		expected = @$"
 {CM.Glyphs.LeftBracket}{CM.Glyphs.LeftDefaultIndicator} abc {CM.Glyphs.RightDefaultIndicator}{CM.Glyphs.RightBracket}
";
		TestHelpers.AssertDriverContentsWithFrameAre (expected, _output);

		Assert.Equal (new Rect (0, 0, 10, 1), btn.Bounds);
		Assert.Equal (new Rect (1, 2, 10, 1), btn.Frame);
>>>>>>> 1df8ae15
	}

	[Fact]
	[AutoInitShutdown]
	public void KeyBindings_Command ()
	{
		var clicked = false;
<<<<<<< HEAD
		Button btn = new Button ("_Test");
=======
		var btn = new Button ("_Test");
>>>>>>> 1df8ae15
		btn.Clicked += (s, e) => clicked = true;
		Application.Top.Add (btn);
		Application.Begin (Application.Top);

		// Hot key. Both alone and with alt
		Assert.Equal (KeyCode.T, btn.HotKey);
<<<<<<< HEAD
		Assert.True (btn.NewKeyDownEvent (new (KeyCode.T)));
		Assert.True (clicked);
		clicked = false;

		Assert.True (btn.NewKeyDownEvent (new (KeyCode.T | KeyCode.AltMask)));
=======
		Assert.True (btn.NewKeyDownEvent (new Key (KeyCode.T)));
		Assert.True (clicked);
		clicked = false;

		Assert.True (btn.NewKeyDownEvent (new Key (KeyCode.T | KeyCode.AltMask)));
>>>>>>> 1df8ae15
		Assert.True (clicked);
		clicked = false;

		Assert.True (btn.NewKeyDownEvent (btn.HotKey));
		Assert.True (clicked);
		clicked = false;
<<<<<<< HEAD
=======
		Assert.True (btn.NewKeyDownEvent (btn.HotKey));
		Assert.True (clicked);
		clicked = false;
>>>>>>> 1df8ae15

		// IsDefault = false
		// Space and Enter should work
		Assert.False (btn.IsDefault);
<<<<<<< HEAD
		Assert.True (btn.NewKeyDownEvent (new (KeyCode.Enter)));
=======
		Assert.True (btn.NewKeyDownEvent (new Key (KeyCode.Enter)));
>>>>>>> 1df8ae15
		Assert.True (clicked);
		clicked = false;

		// IsDefault = true
		// Space and Enter should work
		btn.IsDefault = true;
<<<<<<< HEAD
		Assert.True (btn.NewKeyDownEvent (new (KeyCode.Enter)));
=======
		Assert.True (btn.NewKeyDownEvent (new Key (KeyCode.Enter)));
>>>>>>> 1df8ae15
		Assert.True (clicked);
		clicked = false;

		// Toplevel does not handle Enter, so it should get passed on to button
<<<<<<< HEAD
		Assert.True (Application.Top.NewKeyDownEvent (new (KeyCode.Enter)));
=======
		Assert.True (Application.Top.NewKeyDownEvent (new Key (KeyCode.Enter)));
>>>>>>> 1df8ae15
		Assert.True (clicked);
		clicked = false;

		// Direct
<<<<<<< HEAD
		Assert.True (btn.NewKeyDownEvent (new (KeyCode.Enter)));
		Assert.True (clicked);
		clicked = false;

		Assert.True (btn.NewKeyDownEvent (new (KeyCode.Space)));
		Assert.True (clicked);
		clicked = false;

		Assert.True (btn.NewKeyDownEvent (new ((KeyCode)'T')));
=======
		Assert.True (btn.NewKeyDownEvent (new Key (KeyCode.Enter)));
		Assert.True (clicked);
		clicked = false;

		Assert.True (btn.NewKeyDownEvent (new Key (KeyCode.Space)));
		Assert.True (clicked);
		clicked = false;

		Assert.True (btn.NewKeyDownEvent (new Key ((KeyCode)'T')));
>>>>>>> 1df8ae15
		Assert.True (clicked);
		clicked = false;

		// Change hotkey:
		btn.Text = "Te_st";
		Assert.True (btn.NewKeyDownEvent (btn.HotKey));
		Assert.True (clicked);
		clicked = false;
	}

	[Fact]
	[AutoInitShutdown]
	public void HotKeyChange_Works ()
	{
		var clicked = false;
<<<<<<< HEAD
		Button btn = new Button ("Test");
=======
		var btn = new Button ("_Test");
>>>>>>> 1df8ae15
		btn.Clicked += (s, e) => clicked = true;
		Application.Top.Add (btn);
		Application.Begin (Application.Top);

		Assert.Equal (KeyCode.T, btn.HotKey);
<<<<<<< HEAD
		Assert.True (btn.NewKeyDownEvent (new (KeyCode.T)));
		Assert.True (clicked);

		clicked = false;
		Assert.True (btn.NewKeyDownEvent (new (KeyCode.T | KeyCode.AltMask)));
=======
		Assert.True (btn.NewKeyDownEvent (new Key (KeyCode.T)));
		Assert.True (clicked);

		clicked = false;
		Assert.True (btn.NewKeyDownEvent (new Key (KeyCode.T | KeyCode.AltMask)));
>>>>>>> 1df8ae15
		Assert.True (clicked);

		clicked = false;
		btn.HotKey = KeyCode.E;
<<<<<<< HEAD
		Assert.True (btn.NewKeyDownEvent (new (KeyCode.E | KeyCode.AltMask)));
=======
		Assert.True (btn.NewKeyDownEvent (new Key (KeyCode.E | KeyCode.AltMask)));
>>>>>>> 1df8ae15
		Assert.True (clicked);
	}

	/// <summary>
	/// This test demonstrates how to change the activation key for Button
	/// as described in the README.md keyboard handling section
	/// </summary>
	[Fact]
	[AutoInitShutdown]
	public void KeyBindingExample ()
	{
<<<<<<< HEAD
		int pressed = 0;
=======
		var pressed = 0;
>>>>>>> 1df8ae15
		var btn = new Button ("Press Me");

		btn.Clicked += (s, e) => pressed++;

		// The Button class supports the Default and Accept command
		Assert.Contains (Command.Default, btn.GetSupportedCommands ());
		Assert.Contains (Command.Accept, btn.GetSupportedCommands ());

		Application.Top.Add (btn);
		Application.Begin (Application.Top);
<<<<<<< HEAD

		// default keybinding is Space which results in keypress
		Application.OnKeyDown (new ((KeyCode)' '));
=======
		Application.Top.Add (btn);
		Application.Begin (Application.Top);

		// default keybinding is Space which results in keypress
		Application.OnKeyDown (new Key ((KeyCode)' '));
>>>>>>> 1df8ae15
		Assert.Equal (1, pressed);

		// remove the default keybinding (Space)
		btn.KeyBindings.Clear (Command.Default, Command.Accept);

		// After clearing the default keystroke the Space button no longer does anything for the Button
<<<<<<< HEAD
		Application.OnKeyDown (new ((KeyCode)' '));
=======
		Application.OnKeyDown (new Key ((KeyCode)' '));
>>>>>>> 1df8ae15
		Assert.Equal (1, pressed);

		// Set a new binding of b for the click (Accept) event
		btn.KeyBindings.Add (KeyCode.B, Command.Default, Command.Accept);

		// now pressing B should call the button click event
<<<<<<< HEAD
		Application.OnKeyDown (new (KeyCode.B));
		Assert.Equal (2, pressed);

		// now pressing Shift-B should NOT call the button click event
		Application.OnKeyDown (new (KeyCode.ShiftMask | KeyCode.B));
		Assert.Equal (2, pressed);

		// now pressing Alt-B should NOT call the button click event
		Application.OnKeyDown (new (KeyCode.AltMask | KeyCode.B));
		Assert.Equal (2, pressed);

		// now pressing Shift-Alt-B should NOT call the button click event
		Application.OnKeyDown (new (KeyCode.ShiftMask | KeyCode.AltMask | KeyCode.B));
=======
		Application.OnKeyDown (new Key (KeyCode.B));
		Assert.Equal (2, pressed);

		// now pressing Shift-B should NOT call the button click event
		Application.OnKeyDown (new Key (KeyCode.ShiftMask | KeyCode.B));
		Assert.Equal (2, pressed);

		// now pressing Alt-B should NOT call the button click event
		Application.OnKeyDown (new Key (KeyCode.AltMask | KeyCode.B));
		Assert.Equal (2, pressed);

		// now pressing Shift-Alt-B should NOT call the button click event
		Application.OnKeyDown (new Key (KeyCode.ShiftMask | KeyCode.AltMask | KeyCode.B));
>>>>>>> 1df8ae15
		Assert.Equal (2, pressed);
	}

	[Fact]
	public void TestAssignTextToButton ()
	{
<<<<<<< HEAD
		View b = new Button () { Text = "heya" };
=======
		View b = new Button { Text = "heya" };
>>>>>>> 1df8ae15
		Assert.Equal ("heya", b.Text);
		Assert.Contains ("heya", b.TextFormatter.Text);
		b.Text = "heyb";
		Assert.Equal ("heyb", b.Text);
		Assert.Contains ("heyb", b.TextFormatter.Text);

		// with cast
		Assert.Equal ("heyb", ((Button)b).Text);
	}

	[Fact]
	public void Setting_Empty_Text_Sets_HoKey_To_KeyNull ()
	{
		var super = new View ();
<<<<<<< HEAD
		var btn = new Button ("Test");
=======
		var btn = new Button ("_Test");
>>>>>>> 1df8ae15
		super.Add (btn);
		super.BeginInit ();
		super.EndInit ();

<<<<<<< HEAD
		Assert.Equal ("Test", btn.Text);
=======
		Assert.Equal ("_Test", btn.Text);
>>>>>>> 1df8ae15
		Assert.Equal (KeyCode.T, btn.HotKey);

		btn.Text = string.Empty;
		Assert.Equal ("", btn.Text);
		Assert.Equal (KeyCode.Null, btn.HotKey);
<<<<<<< HEAD
=======
		btn.Text = string.Empty;
		Assert.Equal ("", btn.Text);
		Assert.Equal (KeyCode.Null, btn.HotKey);
>>>>>>> 1df8ae15

		btn.Text = "Te_st";
		Assert.Equal ("Te_st", btn.Text);
		Assert.Equal (KeyCode.S, btn.HotKey);
	}

	[Fact, AutoInitShutdown]
	public void Update_Only_On_Or_After_Initialize ()
	{
		var btn = new Button ("Say Hello 你") {
			X = Pos.Center (),
			Y = Pos.Center ()
		};
<<<<<<< HEAD
		var win = new Window () {
=======
		var win = new Window {
>>>>>>> 1df8ae15
			Width = Dim.Fill (),
			Height = Dim.Fill ()
		};
		win.Add (btn);
		Application.Top.Add (win);

		Assert.False (btn.IsInitialized);
<<<<<<< HEAD

		Application.Begin (Application.Top);
		((FakeDriver)Application.Driver).SetBufferSize (30, 5);
=======
		Assert.False (btn.IsInitialized);

		Application.Begin (Application.Top);
		((FakeDriver)Application.Driver).SetBufferSize (30, 5);
		Application.Begin (Application.Top);
		((FakeDriver)Application.Driver).SetBufferSize (30, 5);
>>>>>>> 1df8ae15

		Assert.True (btn.IsInitialized);
		Assert.Equal ("Say Hello 你", btn.Text);
		Assert.Equal ($"{CM.Glyphs.LeftBracket} {btn.Text} {CM.Glyphs.RightBracket}", btn.TextFormatter.Text);
		Assert.Equal (new Rect (0, 0, 16, 1), btn.Bounds);
		var btnTxt = $"{CM.Glyphs.LeftBracket} {btn.Text} {CM.Glyphs.RightBracket}";
		var expected = @$"
┌────────────────────────────┐
│                            │
│      {btnTxt}      │
│                            │
└────────────────────────────┘
";

		var pos = TestHelpers.AssertDriverContentsWithFrameAre (expected, _output);
		Assert.Equal (new Rect (0, 0, 30, 5), pos);
	}

	[Fact, AutoInitShutdown]
	public void Update_Parameterless_Only_On_Or_After_Initialize ()
	{
<<<<<<< HEAD
		var btn = new Button () {
=======
		var btn = new Button {
>>>>>>> 1df8ae15
			X = Pos.Center (),
			Y = Pos.Center (),
			Text = "Say Hello 你"
		};
<<<<<<< HEAD
		var win = new Window () {
			Width = Dim.Fill (),
			Height = Dim.Fill (),
=======
		var win = new Window {
			Width = Dim.Fill (),
			Height = Dim.Fill ()
>>>>>>> 1df8ae15
		};
		win.Add (btn);
		Application.Top.Add (win);

		Assert.False (btn.IsInitialized);
<<<<<<< HEAD

		Application.Begin (Application.Top);
		((FakeDriver)Application.Driver).SetBufferSize (30, 5);
=======
		Assert.False (btn.IsInitialized);

		Application.Begin (Application.Top);
		((FakeDriver)Application.Driver).SetBufferSize (30, 5);
		Application.Begin (Application.Top);
		((FakeDriver)Application.Driver).SetBufferSize (30, 5);
>>>>>>> 1df8ae15

		Assert.True (btn.IsInitialized);
		Assert.Equal ("Say Hello 你", btn.Text);
		Assert.Equal ($"{CM.Glyphs.LeftBracket} {btn.Text} {CM.Glyphs.RightBracket}", btn.TextFormatter.Text);
		Assert.Equal (new Rect (0, 0, 16, 1), btn.Bounds);
		var btnTxt = $"{CM.Glyphs.LeftBracket} {btn.Text} {CM.Glyphs.RightBracket}";
		var expected = @$"
┌────────────────────────────┐
│                            │
│      {btnTxt}      │
│                            │
└────────────────────────────┘
";

		var pos = TestHelpers.AssertDriverContentsWithFrameAre (expected, _output);
		Assert.Equal (new Rect (0, 0, 30, 5), pos);
	}
<<<<<<< HEAD

	[Fact, AutoInitShutdown]
	public void AutoSize_Stays_True_With_EmptyText ()
	{
		var btn = new Button () {
			X = Pos.Center (),
			Y = Pos.Center (),
			AutoSize = true
		};

		var win = new Window () {
			Width = Dim.Fill (),
			Height = Dim.Fill (),
		};
		win.Add (btn);
		Application.Top.Add (win);

		Assert.True (btn.AutoSize);

		btn.Text = "Say Hello 你";

		Assert.True (btn.AutoSize);

=======

	[Fact, AutoInitShutdown]
	public void AutoSize_Stays_True_With_EmptyText ()
	{
		var btn = new Button {
			X = Pos.Center (),
			Y = Pos.Center (),
			AutoSize = true
		};

		var win = new Window {
			Width = Dim.Fill (),
			Height = Dim.Fill ()
		};
		win.Add (btn);
		Application.Top.Add (win);

		Assert.True (btn.AutoSize);
		Assert.True (btn.AutoSize);

		btn.Text = "Say Hello 你";
		btn.Text = "Say Hello 你";

		Assert.True (btn.AutoSize);
		Assert.True (btn.AutoSize);

>>>>>>> 1df8ae15
		Application.Begin (Application.Top);
		((FakeDriver)Application.Driver).SetBufferSize (30, 5);
		var expected = @$"
┌────────────────────────────┐
│                            │
│      {CM.Glyphs.LeftBracket} Say Hello 你 {CM.Glyphs.RightBracket}      │
│                            │
└────────────────────────────┘
";

		TestHelpers.AssertDriverContentsWithFrameAre (expected, _output);
	}

	[Fact, AutoInitShutdown]
	public void AutoSize_Stays_True_Center ()
	{
<<<<<<< HEAD
		var btn = new Button () {
=======
		var btn = new Button {
>>>>>>> 1df8ae15
			X = Pos.Center (),
			Y = Pos.Center (),
			Text = "Say Hello 你"
		};

<<<<<<< HEAD
		var win = new Window () {
			Width = Dim.Fill (),
			Height = Dim.Fill (),
=======
		var win = new Window {
			Width = Dim.Fill (),
			Height = Dim.Fill ()
>>>>>>> 1df8ae15
		};
		win.Add (btn);
		Application.Top.Add (win);

		Assert.True (btn.AutoSize);
<<<<<<< HEAD
=======
		Assert.True (btn.AutoSize);
>>>>>>> 1df8ae15

		Application.Begin (Application.Top);
		((FakeDriver)Application.Driver).SetBufferSize (30, 5);
		var expected = @$"
┌────────────────────────────┐
│                            │
│      {CM.Glyphs.LeftBracket} Say Hello 你 {CM.Glyphs.RightBracket}      │
│                            │
└────────────────────────────┘
";

		TestHelpers.AssertDriverContentsWithFrameAre (expected, _output);

		Assert.True (btn.AutoSize);
		btn.Text = "Say Hello 你 changed";
		Assert.True (btn.AutoSize);
		Application.Refresh ();
		expected = @$"
┌────────────────────────────┐
│                            │
│  {CM.Glyphs.LeftBracket} Say Hello 你 changed {CM.Glyphs.RightBracket}  │
│                            │
└────────────────────────────┘
";

		TestHelpers.AssertDriverContentsWithFrameAre (expected, _output);
	}

<<<<<<< HEAD
	[Fact, AutoInitShutdown]
	public void AutoSize_Stays_True_AnchorEnd ()
	{
		var btn = new Button () {
=======
	[Fact] [AutoInitShutdown]
	public void AutoSize_Stays_True_AnchorEnd ()
	{
		var btn = new Button {
>>>>>>> 1df8ae15
			Y = Pos.Center (),
			Text = "Say Hello 你",
			AutoSize = true
		};
		var btnTxt = $"{CM.Glyphs.LeftBracket} {btn.Text} {CM.Glyphs.RightBracket}";

		btn.X = Pos.AnchorEnd () - Pos.Function (() => btn.TextFormatter.Text.GetColumns ());
<<<<<<< HEAD

		var win = new Window () {
			Width = Dim.Fill (),
			Height = Dim.Fill (),
=======
		btn.X = Pos.AnchorEnd () - Pos.Function (() => btn.TextFormatter.Text.GetColumns ());

		var win = new Window {
			Width = Dim.Fill (),
			Height = Dim.Fill ()
>>>>>>> 1df8ae15
		};
		win.Add (btn);
		Application.Top.Add (win);

		Assert.True (btn.AutoSize);
<<<<<<< HEAD
=======
		Assert.True (btn.AutoSize);
>>>>>>> 1df8ae15

		Application.Begin (Application.Top);
		((FakeDriver)Application.Driver).SetBufferSize (30, 5);
		var expected = @$"
┌────────────────────────────┐
│                            │
│            {btnTxt}│
│                            │
└────────────────────────────┘
";

		TestHelpers.AssertDriverContentsWithFrameAre (expected, _output);

		Assert.True (btn.AutoSize);
		btn.Text = "Say Hello 你 changed";
		btnTxt = $"{CM.Glyphs.LeftBracket} {btn.Text} {CM.Glyphs.RightBracket}";
		Assert.True (btn.AutoSize);
		Application.Refresh ();
		expected = @$"
┌────────────────────────────┐
│                            │
│    {btnTxt}│
│                            │
└────────────────────────────┘
";

		TestHelpers.AssertDriverContentsWithFrameAre (expected, _output);
	}

<<<<<<< HEAD
	[Fact, AutoInitShutdown]
=======
	[Fact] [AutoInitShutdown]
>>>>>>> 1df8ae15
	public void AutoSize_False_With_Fixed_Width ()
	{
		var tab = new View ();

		var lblWidth = 8;

		var label = new Label ("Find:") {
			Y = 1,
			Width = lblWidth,
			TextAlignment = TextAlignment.Right,
			AutoSize = false
		};
		tab.Add (label);

		var txtToFind = new TextField ("Testing buttons.") {
			X = Pos.Right (label) + 1,
			Y = Pos.Top (label),
			Width = 20
		};
		tab.Add (txtToFind);

		var btnFindNext = new Button ("Find _Next") {
			X = Pos.Right (txtToFind) + 1,
			Y = Pos.Top (label),
			Width = 20,
			Enabled = !string.IsNullOrEmpty (txtToFind.Text),
			TextAlignment = TextAlignment.Centered,
			IsDefault = true,
			AutoSize = false
		};
		tab.Add (btnFindNext);

		var btnFindPrevious = new Button ("Find _Previous") {
			X = Pos.Right (txtToFind) + 1,
			Y = Pos.Top (btnFindNext) + 1,
			Width = 20,
			Enabled = !string.IsNullOrEmpty (txtToFind.Text),
			TextAlignment = TextAlignment.Centered,
			AutoSize = false
		};
		tab.Add (btnFindPrevious);

		var btnCancel = new Button ("Cancel") {
			X = Pos.Right (txtToFind) + 1,
			Y = Pos.Top (btnFindPrevious) + 2,
			Width = 20,
			TextAlignment = TextAlignment.Centered,
			AutoSize = false
		};
		tab.Add (btnCancel);

		var ckbMatchCase = new CheckBox ("Match c_ase") {
			X = 0,
			Y = Pos.Top (txtToFind) + 2,
			Checked = true
		};
		tab.Add (ckbMatchCase);

		var ckbMatchWholeWord = new CheckBox ("Match _whole word") {
			X = 0,
			Y = Pos.Top (ckbMatchCase) + 1,
			Checked = false
		};
		tab.Add (ckbMatchWholeWord);

<<<<<<< HEAD
		var tabView = new TabView () {
=======
		var tabView = new TabView {
>>>>>>> 1df8ae15
			Width = Dim.Fill (),
			Height = Dim.Fill ()
		};
		tabView.AddTab (new Tab () { DisplayText = "Find", View = tab }, true);

<<<<<<< HEAD
		var win = new Window () {
=======
		var win = new Window {
>>>>>>> 1df8ae15
			Width = Dim.Fill (),
			Height = Dim.Fill ()
		};

		tab.Width = label.Width + txtToFind.Width + btnFindNext.Width + 2;
		tab.Height = btnFindNext.Height + btnFindPrevious.Height + btnCancel.Height + 4;

		win.Add (tabView);
		Application.Top.Add (win);

		Application.Begin (Application.Top);
		((FakeDriver)Application.Driver).SetBufferSize (54, 11);

		Assert.Equal (new Rect (0, 0, 54, 11), win.Frame);
		Assert.Equal (new Rect (0, 0, 52, 9), tabView.Frame);
		Assert.Equal (new Rect (0, 0, 50, 7), tab.Frame);
		Assert.Equal (new Rect (0, 1, 8, 1), label.Frame);
		Assert.Equal (new Rect (9, 1, 20, 1), txtToFind.Frame);

		Assert.Equal (0, txtToFind.ScrollOffset);
		Assert.Equal (16, txtToFind.CursorPosition);

		Assert.Equal (new Rect (30, 1, 20, 1), btnFindNext.Frame);
		Assert.Equal (new Rect (30, 2, 20, 1), btnFindPrevious.Frame);
		Assert.Equal (new Rect (30, 4, 20, 1), btnCancel.Frame);
		Assert.Equal (new Rect (0, 3, 12, 1), ckbMatchCase.Frame);
		Assert.Equal (new Rect (0, 4, 18, 1), ckbMatchWholeWord.Frame);
		var btn1 = $"{CM.Glyphs.LeftBracket}{CM.Glyphs.LeftDefaultIndicator} Find Next {CM.Glyphs.RightDefaultIndicator}{CM.Glyphs.RightBracket}";
		var btn2 = $"{CM.Glyphs.LeftBracket} Find Previous {CM.Glyphs.RightBracket}";
		var btn3 = $"{CM.Glyphs.LeftBracket} Cancel {CM.Glyphs.RightBracket}";
		var expected = @$"
┌────────────────────────────────────────────────────┐
│╭────╮                                              │
││Find│                                              │
││    ╰─────────────────────────────────────────────╮│
││                                                  ││
││   Find: Testing buttons.       {btn1}   ││
││                               {btn2}  ││
││{CM.Glyphs.Checked} Match case                                      ││
││{CM.Glyphs.UnChecked} Match whole word                 {btn3}     ││
│└──────────────────────────────────────────────────┘│
└────────────────────────────────────────────────────┘
";

		TestHelpers.AssertDriverContentsWithFrameAre (expected, _output);
	}

<<<<<<< HEAD
	[Fact, AutoInitShutdown]
=======
	[Fact] [AutoInitShutdown]
>>>>>>> 1df8ae15
	public void Pos_Center_Layout_AutoSize_True ()
	{
		var button = new Button ("Process keys") {
			X = Pos.Center (),
			Y = Pos.Center (),
			IsDefault = true
		};
<<<<<<< HEAD
		var win = new Window () {
=======
		var win = new Window {
>>>>>>> 1df8ae15
			Width = Dim.Fill (),
			Height = Dim.Fill ()
		};
		win.Add (button);
		Application.Top.Add (win);

		Application.Begin (Application.Top);
		((FakeDriver)Application.Driver).SetBufferSize (30, 5);
		Assert.True (button.AutoSize);
		Assert.Equal (new Rect (5, 1, 18, 1), button.Frame);
		var btn = $"{CM.Glyphs.LeftBracket}{CM.Glyphs.LeftDefaultIndicator} Process keys {CM.Glyphs.RightDefaultIndicator}{CM.Glyphs.RightBracket}";

		var expected = @$"
┌────────────────────────────┐
│                            │
│     {btn}     │
│                            │
└────────────────────────────┘
";

		TestHelpers.AssertDriverContentsWithFrameAre (expected, _output);
	}

<<<<<<< HEAD
	[Fact, AutoInitShutdown]
=======
	[Fact] [AutoInitShutdown]
>>>>>>> 1df8ae15
	public void Pos_Center_Layout_AutoSize_False ()
	{
		var button = new Button ("Process keys") {
			X = Pos.Center (),
			Y = Pos.Center (),
			Width = 20,
			IsDefault = true,
			AutoSize = false
		};
<<<<<<< HEAD
		var win = new Window () {
=======
		var win = new Window {
>>>>>>> 1df8ae15
			Width = Dim.Fill (),
			Height = Dim.Fill ()
		};
		win.Add (button);
		Application.Top.Add (win);

		Application.Begin (Application.Top);
		((FakeDriver)Application.Driver).SetBufferSize (30, 5);
		Assert.False (button.AutoSize);
		Assert.Equal (new Rect (4, 1, 20, 1), button.Frame);
		var expected = @$"
┌────────────────────────────┐
│                            │
│     {CM.Glyphs.LeftBracket}{CM.Glyphs.LeftDefaultIndicator} Process keys {CM.Glyphs.RightDefaultIndicator}{CM.Glyphs.RightBracket}     │
│                            │
└────────────────────────────┘
";

		TestHelpers.AssertDriverContentsWithFrameAre (expected, _output);
	}
<<<<<<< HEAD
	[Fact, AutoInitShutdown]
	public void Button_HotKeyChanged_EventFires ()
	{
		var btn = new Button ("Yar");

		object sender = null;
		KeyChangedEventArgs args = null;

		btn.HotKeyChanged += (s, e) => {
			sender = s;
			args = e;

		};

		btn.HotKey = KeyCode.R;
		Assert.Same (btn, sender);
		Assert.Equal (KeyCode.Y, args.OldKey);
		Assert.Equal (KeyCode.R, args.NewKey);

	}
	[Fact, AutoInitShutdown]
	public void Button_HotKeyChanged_EventFires_WithNone ()
	{
		var btn = new Button ();

		object sender = null;
		KeyChangedEventArgs args = null;

		btn.HotKeyChanged += (s, e) => {
			sender = s;
			args = e;
		};

=======

	[Fact] [AutoInitShutdown]
	public void Button_HotKeyChanged_EventFires ()
	{
		var btn = new Button ("_Yar");

		object sender = null;
		KeyChangedEventArgs args = null;

		btn.HotKeyChanged += (s, e) => {
			sender = s;
			args = e;
		btn.HotKeyChanged += (s, e) => {
			sender = s;
			args = e;

		};
		};

		btn.HotKey = KeyCode.R;
		Assert.Same (btn, sender);
		Assert.Equal (KeyCode.Y, args.OldKey);
		Assert.Equal (KeyCode.R, args.NewKey);
		btn.HotKey = KeyCode.R;
		Assert.Same (btn, sender);
		Assert.Equal (KeyCode.Y, args.OldKey);
		Assert.Equal (KeyCode.R, args.NewKey);
	}

	[Fact] [AutoInitShutdown]
	public void Button_HotKeyChanged_EventFires_WithNone ()
	{
		var btn = new Button ();

		object sender = null;
		KeyChangedEventArgs args = null;

		btn.HotKeyChanged += (s, e) => {
			sender = s;
			args = e;

		};

>>>>>>> 1df8ae15
		btn.HotKey = KeyCode.R;
		Assert.Same (btn, sender);
		Assert.Equal (KeyCode.Null, args.OldKey);
		Assert.Equal (KeyCode.R, args.NewKey);
	}
}<|MERGE_RESOLUTION|>--- conflicted
+++ resolved
@@ -1,38 +1,20 @@
 ﻿using Xunit;
 using Xunit.Abstractions;
 
-<<<<<<< HEAD
-namespace Terminal.Gui.ViewsTests;
+namespace Terminal.Gui.ViewsTests; 
+
 public class ButtonTests {
 	readonly ITestOutputHelper _output;
 
-	public ButtonTests (ITestOutputHelper output)
-	{
-		this._output = output;
-	}
-
-	[Fact, AutoInitShutdown]
-=======
-namespace Terminal.Gui.ViewsTests; 
-
-public class ButtonTests {
-	readonly ITestOutputHelper _output;
-
 	public ButtonTests (ITestOutputHelper output) => _output = output;
 
 	[Fact] [SetupFakeDriver]
->>>>>>> 1df8ae15
 	public void Constructors_Defaults ()
 	{
 		var btn = new Button ();
 		Assert.Equal (string.Empty, btn.Text);
-<<<<<<< HEAD
-		Application.Top.Add (btn);
-		var rs = Application.Begin (Application.Top);
-=======
 		btn.BeginInit ();
 		btn.EndInit ();
->>>>>>> 1df8ae15
 
 		Assert.Equal ($"{CM.Glyphs.LeftBracket}  {CM.Glyphs.RightBracket}", btn.TextFormatter.Text);
 		Assert.False (btn.IsDefault);
@@ -41,8 +23,6 @@
 		Assert.True (btn.CanFocus);
 		Assert.Equal (new Rect (0, 0, 4, 1), btn.Bounds);
 		Assert.Equal (new Rect (0, 0, 4, 1), btn.Frame);
-<<<<<<< HEAD
-=======
 		Assert.Equal ($"{CM.Glyphs.LeftBracket}  {CM.Glyphs.RightBracket}", btn.TextFormatter.Text);
 		Assert.False (btn.IsDefault);
 		Assert.Equal (TextAlignment.Centered, btn.TextAlignment);
@@ -50,33 +30,16 @@
 		Assert.True (btn.CanFocus);
 		Assert.Equal (new Rect (0, 0, 4, 1), btn.Bounds);
 		Assert.Equal (new Rect (0, 0, 4, 1), btn.Frame);
->>>>>>> 1df8ae15
 
 		Assert.Equal (string.Empty, btn.Title);
 		Assert.Equal (KeyCode.Null, btn.HotKey);
 
-<<<<<<< HEAD
-=======
 		btn.Draw ();
 
->>>>>>> 1df8ae15
 		var expected = @$"
 {CM.Glyphs.LeftBracket}  {CM.Glyphs.RightBracket}
 ";
 		TestHelpers.AssertDriverContentsWithFrameAre (expected, _output);
-<<<<<<< HEAD
-		Application.End (rs);
-
-		btn = new Button ("ARGS", true) { Text = "Test" };
-		Assert.Equal ("Test", btn.Text);
-		Application.Top.Add (btn);
-		rs = Application.Begin (Application.Top);
-
-		Assert.Equal ($"{CM.Glyphs.LeftBracket}{CM.Glyphs.LeftDefaultIndicator} Test {CM.Glyphs.RightDefaultIndicator}{CM.Glyphs.RightBracket}", btn.TextFormatter.Text);
-		Assert.True (btn.IsDefault);
-		Assert.Equal (TextAlignment.Centered, btn.TextAlignment);
-		Assert.Equal ('_', btn.HotKeySpecifier.Value);
-=======
 
 		btn = new Button ("ARGS", true) { Text = "_Test" };
 		btn.BeginInit ();
@@ -88,21 +51,10 @@
 		Assert.Equal ($"{CM.Glyphs.LeftBracket}{CM.Glyphs.LeftDefaultIndicator} Test {CM.Glyphs.RightDefaultIndicator}{CM.Glyphs.RightBracket}", btn.TextFormatter.Format ());
 		Assert.True (btn.IsDefault);
 		Assert.Equal (TextAlignment.Centered, btn.TextAlignment);
->>>>>>> 1df8ae15
 		Assert.True (btn.CanFocus);
 		Assert.Equal (new Rect (0, 0, 10, 1), btn.Bounds);
 		Assert.Equal (new Rect (0, 0, 10, 1), btn.Frame);
 		Assert.Equal (KeyCode.T, btn.HotKey);
-<<<<<<< HEAD
-		Application.End (rs);
-
-		btn = new Button ("Test", true) { X = 3, Y = 4 };
-		Assert.Equal ("Test", btn.Text);
-		Application.Top.Add (btn);
-		rs = Application.Begin (Application.Top);
-
-		Assert.Equal ($"{CM.Glyphs.LeftBracket}{CM.Glyphs.LeftDefaultIndicator} Test {CM.Glyphs.RightDefaultIndicator}{CM.Glyphs.RightBracket}", btn.TextFormatter.Text);
-=======
 
 		btn = new Button (1, 2, "_abc", true);
 		btn.BeginInit ();
@@ -111,18 +63,10 @@
 		Assert.Equal (Key.A, btn.HotKey);
 
 		Assert.Equal ($"{CM.Glyphs.LeftBracket}{CM.Glyphs.LeftDefaultIndicator} abc {CM.Glyphs.RightDefaultIndicator}{CM.Glyphs.RightBracket}", btn.TextFormatter.Format ());
->>>>>>> 1df8ae15
 		Assert.True (btn.IsDefault);
 		Assert.Equal (TextAlignment.Centered, btn.TextAlignment);
 		Assert.Equal ('_', btn.HotKeySpecifier.Value);
 		Assert.True (btn.CanFocus);
-<<<<<<< HEAD
-		Assert.Equal (new Rect (0, 0, 10, 1), btn.Bounds);
-		Assert.Equal (new Rect (3, 4, 10, 1), btn.Frame);
-		Assert.Equal (KeyCode.T, btn.HotKey);
-
-		Application.End (rs);
-=======
 
 		Application.Driver.ClearContents ();
 		btn.Draw ();
@@ -134,7 +78,6 @@
 
 		Assert.Equal (new Rect (0, 0, 10, 1), btn.Bounds);
 		Assert.Equal (new Rect (1, 2, 10, 1), btn.Frame);
->>>>>>> 1df8ae15
 	}
 
 	[Fact]
@@ -142,86 +85,48 @@
 	public void KeyBindings_Command ()
 	{
 		var clicked = false;
-<<<<<<< HEAD
-		Button btn = new Button ("_Test");
-=======
 		var btn = new Button ("_Test");
->>>>>>> 1df8ae15
 		btn.Clicked += (s, e) => clicked = true;
 		Application.Top.Add (btn);
 		Application.Begin (Application.Top);
 
 		// Hot key. Both alone and with alt
 		Assert.Equal (KeyCode.T, btn.HotKey);
-<<<<<<< HEAD
-		Assert.True (btn.NewKeyDownEvent (new (KeyCode.T)));
-		Assert.True (clicked);
-		clicked = false;
-
-		Assert.True (btn.NewKeyDownEvent (new (KeyCode.T | KeyCode.AltMask)));
-=======
 		Assert.True (btn.NewKeyDownEvent (new Key (KeyCode.T)));
 		Assert.True (clicked);
 		clicked = false;
 
 		Assert.True (btn.NewKeyDownEvent (new Key (KeyCode.T | KeyCode.AltMask)));
->>>>>>> 1df8ae15
 		Assert.True (clicked);
 		clicked = false;
 
 		Assert.True (btn.NewKeyDownEvent (btn.HotKey));
 		Assert.True (clicked);
 		clicked = false;
-<<<<<<< HEAD
-=======
 		Assert.True (btn.NewKeyDownEvent (btn.HotKey));
 		Assert.True (clicked);
 		clicked = false;
->>>>>>> 1df8ae15
 
 		// IsDefault = false
 		// Space and Enter should work
 		Assert.False (btn.IsDefault);
-<<<<<<< HEAD
-		Assert.True (btn.NewKeyDownEvent (new (KeyCode.Enter)));
-=======
 		Assert.True (btn.NewKeyDownEvent (new Key (KeyCode.Enter)));
->>>>>>> 1df8ae15
 		Assert.True (clicked);
 		clicked = false;
 
 		// IsDefault = true
 		// Space and Enter should work
 		btn.IsDefault = true;
-<<<<<<< HEAD
-		Assert.True (btn.NewKeyDownEvent (new (KeyCode.Enter)));
-=======
 		Assert.True (btn.NewKeyDownEvent (new Key (KeyCode.Enter)));
->>>>>>> 1df8ae15
 		Assert.True (clicked);
 		clicked = false;
 
 		// Toplevel does not handle Enter, so it should get passed on to button
-<<<<<<< HEAD
-		Assert.True (Application.Top.NewKeyDownEvent (new (KeyCode.Enter)));
-=======
 		Assert.True (Application.Top.NewKeyDownEvent (new Key (KeyCode.Enter)));
->>>>>>> 1df8ae15
 		Assert.True (clicked);
 		clicked = false;
 
 		// Direct
-<<<<<<< HEAD
-		Assert.True (btn.NewKeyDownEvent (new (KeyCode.Enter)));
-		Assert.True (clicked);
-		clicked = false;
-
-		Assert.True (btn.NewKeyDownEvent (new (KeyCode.Space)));
-		Assert.True (clicked);
-		clicked = false;
-
-		Assert.True (btn.NewKeyDownEvent (new ((KeyCode)'T')));
-=======
 		Assert.True (btn.NewKeyDownEvent (new Key (KeyCode.Enter)));
 		Assert.True (clicked);
 		clicked = false;
@@ -231,7 +136,6 @@
 		clicked = false;
 
 		Assert.True (btn.NewKeyDownEvent (new Key ((KeyCode)'T')));
->>>>>>> 1df8ae15
 		Assert.True (clicked);
 		clicked = false;
 
@@ -247,38 +151,22 @@
 	public void HotKeyChange_Works ()
 	{
 		var clicked = false;
-<<<<<<< HEAD
-		Button btn = new Button ("Test");
-=======
 		var btn = new Button ("_Test");
->>>>>>> 1df8ae15
 		btn.Clicked += (s, e) => clicked = true;
 		Application.Top.Add (btn);
 		Application.Begin (Application.Top);
 
 		Assert.Equal (KeyCode.T, btn.HotKey);
-<<<<<<< HEAD
-		Assert.True (btn.NewKeyDownEvent (new (KeyCode.T)));
-		Assert.True (clicked);
-
-		clicked = false;
-		Assert.True (btn.NewKeyDownEvent (new (KeyCode.T | KeyCode.AltMask)));
-=======
 		Assert.True (btn.NewKeyDownEvent (new Key (KeyCode.T)));
 		Assert.True (clicked);
 
 		clicked = false;
 		Assert.True (btn.NewKeyDownEvent (new Key (KeyCode.T | KeyCode.AltMask)));
->>>>>>> 1df8ae15
 		Assert.True (clicked);
 
 		clicked = false;
 		btn.HotKey = KeyCode.E;
-<<<<<<< HEAD
-		Assert.True (btn.NewKeyDownEvent (new (KeyCode.E | KeyCode.AltMask)));
-=======
 		Assert.True (btn.NewKeyDownEvent (new Key (KeyCode.E | KeyCode.AltMask)));
->>>>>>> 1df8ae15
 		Assert.True (clicked);
 	}
 
@@ -290,11 +178,7 @@
 	[AutoInitShutdown]
 	public void KeyBindingExample ()
 	{
-<<<<<<< HEAD
-		int pressed = 0;
-=======
 		var pressed = 0;
->>>>>>> 1df8ae15
 		var btn = new Button ("Press Me");
 
 		btn.Clicked += (s, e) => pressed++;
@@ -305,49 +189,24 @@
 
 		Application.Top.Add (btn);
 		Application.Begin (Application.Top);
-<<<<<<< HEAD
-
-		// default keybinding is Space which results in keypress
-		Application.OnKeyDown (new ((KeyCode)' '));
-=======
 		Application.Top.Add (btn);
 		Application.Begin (Application.Top);
 
 		// default keybinding is Space which results in keypress
 		Application.OnKeyDown (new Key ((KeyCode)' '));
->>>>>>> 1df8ae15
 		Assert.Equal (1, pressed);
 
 		// remove the default keybinding (Space)
 		btn.KeyBindings.Clear (Command.Default, Command.Accept);
 
 		// After clearing the default keystroke the Space button no longer does anything for the Button
-<<<<<<< HEAD
-		Application.OnKeyDown (new ((KeyCode)' '));
-=======
 		Application.OnKeyDown (new Key ((KeyCode)' '));
->>>>>>> 1df8ae15
 		Assert.Equal (1, pressed);
 
 		// Set a new binding of b for the click (Accept) event
 		btn.KeyBindings.Add (KeyCode.B, Command.Default, Command.Accept);
 
 		// now pressing B should call the button click event
-<<<<<<< HEAD
-		Application.OnKeyDown (new (KeyCode.B));
-		Assert.Equal (2, pressed);
-
-		// now pressing Shift-B should NOT call the button click event
-		Application.OnKeyDown (new (KeyCode.ShiftMask | KeyCode.B));
-		Assert.Equal (2, pressed);
-
-		// now pressing Alt-B should NOT call the button click event
-		Application.OnKeyDown (new (KeyCode.AltMask | KeyCode.B));
-		Assert.Equal (2, pressed);
-
-		// now pressing Shift-Alt-B should NOT call the button click event
-		Application.OnKeyDown (new (KeyCode.ShiftMask | KeyCode.AltMask | KeyCode.B));
-=======
 		Application.OnKeyDown (new Key (KeyCode.B));
 		Assert.Equal (2, pressed);
 
@@ -361,18 +220,13 @@
 
 		// now pressing Shift-Alt-B should NOT call the button click event
 		Application.OnKeyDown (new Key (KeyCode.ShiftMask | KeyCode.AltMask | KeyCode.B));
->>>>>>> 1df8ae15
 		Assert.Equal (2, pressed);
 	}
 
 	[Fact]
 	public void TestAssignTextToButton ()
 	{
-<<<<<<< HEAD
-		View b = new Button () { Text = "heya" };
-=======
 		View b = new Button { Text = "heya" };
->>>>>>> 1df8ae15
 		Assert.Equal ("heya", b.Text);
 		Assert.Contains ("heya", b.TextFormatter.Text);
 		b.Text = "heyb";
@@ -387,31 +241,20 @@
 	public void Setting_Empty_Text_Sets_HoKey_To_KeyNull ()
 	{
 		var super = new View ();
-<<<<<<< HEAD
-		var btn = new Button ("Test");
-=======
 		var btn = new Button ("_Test");
->>>>>>> 1df8ae15
 		super.Add (btn);
 		super.BeginInit ();
 		super.EndInit ();
 
-<<<<<<< HEAD
-		Assert.Equal ("Test", btn.Text);
-=======
 		Assert.Equal ("_Test", btn.Text);
->>>>>>> 1df8ae15
 		Assert.Equal (KeyCode.T, btn.HotKey);
 
 		btn.Text = string.Empty;
 		Assert.Equal ("", btn.Text);
 		Assert.Equal (KeyCode.Null, btn.HotKey);
-<<<<<<< HEAD
-=======
 		btn.Text = string.Empty;
 		Assert.Equal ("", btn.Text);
 		Assert.Equal (KeyCode.Null, btn.HotKey);
->>>>>>> 1df8ae15
 
 		btn.Text = "Te_st";
 		Assert.Equal ("Te_st", btn.Text);
@@ -425,11 +268,7 @@
 			X = Pos.Center (),
 			Y = Pos.Center ()
 		};
-<<<<<<< HEAD
-		var win = new Window () {
-=======
 		var win = new Window {
->>>>>>> 1df8ae15
 			Width = Dim.Fill (),
 			Height = Dim.Fill ()
 		};
@@ -437,18 +276,12 @@
 		Application.Top.Add (win);
 
 		Assert.False (btn.IsInitialized);
-<<<<<<< HEAD
-
-		Application.Begin (Application.Top);
-		((FakeDriver)Application.Driver).SetBufferSize (30, 5);
-=======
 		Assert.False (btn.IsInitialized);
 
 		Application.Begin (Application.Top);
 		((FakeDriver)Application.Driver).SetBufferSize (30, 5);
 		Application.Begin (Application.Top);
 		((FakeDriver)Application.Driver).SetBufferSize (30, 5);
->>>>>>> 1df8ae15
 
 		Assert.True (btn.IsInitialized);
 		Assert.Equal ("Say Hello 你", btn.Text);
@@ -470,41 +303,25 @@
 	[Fact, AutoInitShutdown]
 	public void Update_Parameterless_Only_On_Or_After_Initialize ()
 	{
-<<<<<<< HEAD
-		var btn = new Button () {
-=======
 		var btn = new Button {
->>>>>>> 1df8ae15
 			X = Pos.Center (),
 			Y = Pos.Center (),
 			Text = "Say Hello 你"
 		};
-<<<<<<< HEAD
-		var win = new Window () {
-			Width = Dim.Fill (),
-			Height = Dim.Fill (),
-=======
 		var win = new Window {
 			Width = Dim.Fill (),
 			Height = Dim.Fill ()
->>>>>>> 1df8ae15
 		};
 		win.Add (btn);
 		Application.Top.Add (win);
 
 		Assert.False (btn.IsInitialized);
-<<<<<<< HEAD
-
-		Application.Begin (Application.Top);
-		((FakeDriver)Application.Driver).SetBufferSize (30, 5);
-=======
 		Assert.False (btn.IsInitialized);
 
 		Application.Begin (Application.Top);
 		((FakeDriver)Application.Driver).SetBufferSize (30, 5);
 		Application.Begin (Application.Top);
 		((FakeDriver)Application.Driver).SetBufferSize (30, 5);
->>>>>>> 1df8ae15
 
 		Assert.True (btn.IsInitialized);
 		Assert.Equal ("Say Hello 你", btn.Text);
@@ -522,31 +339,6 @@
 		var pos = TestHelpers.AssertDriverContentsWithFrameAre (expected, _output);
 		Assert.Equal (new Rect (0, 0, 30, 5), pos);
 	}
-<<<<<<< HEAD
-
-	[Fact, AutoInitShutdown]
-	public void AutoSize_Stays_True_With_EmptyText ()
-	{
-		var btn = new Button () {
-			X = Pos.Center (),
-			Y = Pos.Center (),
-			AutoSize = true
-		};
-
-		var win = new Window () {
-			Width = Dim.Fill (),
-			Height = Dim.Fill (),
-		};
-		win.Add (btn);
-		Application.Top.Add (win);
-
-		Assert.True (btn.AutoSize);
-
-		btn.Text = "Say Hello 你";
-
-		Assert.True (btn.AutoSize);
-
-=======
 
 	[Fact, AutoInitShutdown]
 	public void AutoSize_Stays_True_With_EmptyText ()
@@ -573,7 +365,6 @@
 		Assert.True (btn.AutoSize);
 		Assert.True (btn.AutoSize);
 
->>>>>>> 1df8ae15
 		Application.Begin (Application.Top);
 		((FakeDriver)Application.Driver).SetBufferSize (30, 5);
 		var expected = @$"
@@ -590,34 +381,21 @@
 	[Fact, AutoInitShutdown]
 	public void AutoSize_Stays_True_Center ()
 	{
-<<<<<<< HEAD
-		var btn = new Button () {
-=======
 		var btn = new Button {
->>>>>>> 1df8ae15
 			X = Pos.Center (),
 			Y = Pos.Center (),
 			Text = "Say Hello 你"
 		};
 
-<<<<<<< HEAD
-		var win = new Window () {
-			Width = Dim.Fill (),
-			Height = Dim.Fill (),
-=======
 		var win = new Window {
 			Width = Dim.Fill (),
 			Height = Dim.Fill ()
->>>>>>> 1df8ae15
 		};
 		win.Add (btn);
 		Application.Top.Add (win);
 
 		Assert.True (btn.AutoSize);
-<<<<<<< HEAD
-=======
-		Assert.True (btn.AutoSize);
->>>>>>> 1df8ae15
+		Assert.True (btn.AutoSize);
 
 		Application.Begin (Application.Top);
 		((FakeDriver)Application.Driver).SetBufferSize (30, 5);
@@ -646,17 +424,10 @@
 		TestHelpers.AssertDriverContentsWithFrameAre (expected, _output);
 	}
 
-<<<<<<< HEAD
-	[Fact, AutoInitShutdown]
-	public void AutoSize_Stays_True_AnchorEnd ()
-	{
-		var btn = new Button () {
-=======
 	[Fact] [AutoInitShutdown]
 	public void AutoSize_Stays_True_AnchorEnd ()
 	{
 		var btn = new Button {
->>>>>>> 1df8ae15
 			Y = Pos.Center (),
 			Text = "Say Hello 你",
 			AutoSize = true
@@ -664,27 +435,17 @@
 		var btnTxt = $"{CM.Glyphs.LeftBracket} {btn.Text} {CM.Glyphs.RightBracket}";
 
 		btn.X = Pos.AnchorEnd () - Pos.Function (() => btn.TextFormatter.Text.GetColumns ());
-<<<<<<< HEAD
-
-		var win = new Window () {
-			Width = Dim.Fill (),
-			Height = Dim.Fill (),
-=======
 		btn.X = Pos.AnchorEnd () - Pos.Function (() => btn.TextFormatter.Text.GetColumns ());
 
 		var win = new Window {
 			Width = Dim.Fill (),
 			Height = Dim.Fill ()
->>>>>>> 1df8ae15
 		};
 		win.Add (btn);
 		Application.Top.Add (win);
 
 		Assert.True (btn.AutoSize);
-<<<<<<< HEAD
-=======
-		Assert.True (btn.AutoSize);
->>>>>>> 1df8ae15
+		Assert.True (btn.AutoSize);
 
 		Application.Begin (Application.Top);
 		((FakeDriver)Application.Driver).SetBufferSize (30, 5);
@@ -714,11 +475,7 @@
 		TestHelpers.AssertDriverContentsWithFrameAre (expected, _output);
 	}
 
-<<<<<<< HEAD
-	[Fact, AutoInitShutdown]
-=======
 	[Fact] [AutoInitShutdown]
->>>>>>> 1df8ae15
 	public void AutoSize_False_With_Fixed_Width ()
 	{
 		var tab = new View ();
@@ -784,21 +541,13 @@
 		};
 		tab.Add (ckbMatchWholeWord);
 
-<<<<<<< HEAD
-		var tabView = new TabView () {
-=======
 		var tabView = new TabView {
->>>>>>> 1df8ae15
 			Width = Dim.Fill (),
 			Height = Dim.Fill ()
 		};
 		tabView.AddTab (new Tab () { DisplayText = "Find", View = tab }, true);
 
-<<<<<<< HEAD
-		var win = new Window () {
-=======
 		var win = new Window {
->>>>>>> 1df8ae15
 			Width = Dim.Fill (),
 			Height = Dim.Fill ()
 		};
@@ -846,11 +595,7 @@
 		TestHelpers.AssertDriverContentsWithFrameAre (expected, _output);
 	}
 
-<<<<<<< HEAD
-	[Fact, AutoInitShutdown]
-=======
 	[Fact] [AutoInitShutdown]
->>>>>>> 1df8ae15
 	public void Pos_Center_Layout_AutoSize_True ()
 	{
 		var button = new Button ("Process keys") {
@@ -858,11 +603,7 @@
 			Y = Pos.Center (),
 			IsDefault = true
 		};
-<<<<<<< HEAD
-		var win = new Window () {
-=======
 		var win = new Window {
->>>>>>> 1df8ae15
 			Width = Dim.Fill (),
 			Height = Dim.Fill ()
 		};
@@ -886,11 +627,7 @@
 		TestHelpers.AssertDriverContentsWithFrameAre (expected, _output);
 	}
 
-<<<<<<< HEAD
-	[Fact, AutoInitShutdown]
-=======
 	[Fact] [AutoInitShutdown]
->>>>>>> 1df8ae15
 	public void Pos_Center_Layout_AutoSize_False ()
 	{
 		var button = new Button ("Process keys") {
@@ -900,11 +637,7 @@
 			IsDefault = true,
 			AutoSize = false
 		};
-<<<<<<< HEAD
-		var win = new Window () {
-=======
 		var win = new Window {
->>>>>>> 1df8ae15
 			Width = Dim.Fill (),
 			Height = Dim.Fill ()
 		};
@@ -925,41 +658,6 @@
 
 		TestHelpers.AssertDriverContentsWithFrameAre (expected, _output);
 	}
-<<<<<<< HEAD
-	[Fact, AutoInitShutdown]
-	public void Button_HotKeyChanged_EventFires ()
-	{
-		var btn = new Button ("Yar");
-
-		object sender = null;
-		KeyChangedEventArgs args = null;
-
-		btn.HotKeyChanged += (s, e) => {
-			sender = s;
-			args = e;
-
-		};
-
-		btn.HotKey = KeyCode.R;
-		Assert.Same (btn, sender);
-		Assert.Equal (KeyCode.Y, args.OldKey);
-		Assert.Equal (KeyCode.R, args.NewKey);
-
-	}
-	[Fact, AutoInitShutdown]
-	public void Button_HotKeyChanged_EventFires_WithNone ()
-	{
-		var btn = new Button ();
-
-		object sender = null;
-		KeyChangedEventArgs args = null;
-
-		btn.HotKeyChanged += (s, e) => {
-			sender = s;
-			args = e;
-		};
-
-=======
 
 	[Fact] [AutoInitShutdown]
 	public void Button_HotKeyChanged_EventFires ()
@@ -1003,7 +701,6 @@
 
 		};
 
->>>>>>> 1df8ae15
 		btn.HotKey = KeyCode.R;
 		Assert.Same (btn, sender);
 		Assert.Equal (KeyCode.Null, args.OldKey);
