--- conflicted
+++ resolved
@@ -5,10 +5,6 @@
 
 public class ButtonTests (ITestOutputHelper output)
 {
-<<<<<<< HEAD
-    private readonly ITestOutputHelper _output;
-    public ButtonTests (ITestOutputHelper output) { _output = output; }
-=======
     // Test that Title and Text are the same
     [Fact]
     public void Text_Mirrors_Title ()
@@ -35,7 +31,6 @@
         Assert.Equal ("Hello", view.TitleTextFormatter.Text);
         view.Dispose ();
     }
->>>>>>> f1bc42aa
 
     // BUGBUG: This test is NOT a unit test and needs to be broken apart into 
     //         more specific tests (e.g. it tests Checkbox as well as Button)
@@ -132,21 +127,12 @@
         Assert.Equal (0, txtToFind.ScrollOffset);
         Assert.Equal (16, txtToFind.CursorPosition);
 
-<<<<<<< HEAD
-        Assert.Equal (new Rectangle (30, 1, 20, 1), btnFindNext.Frame);
-        Assert.Equal (new Rectangle (30, 2, 20, 1), btnFindPrevious.Frame);
-        Assert.Equal (new Rectangle (30, 4, 20, 1), btnCancel.Frame);
-
-//        Assert.Equal (new (0, 3, 12, 1), ckbMatchCase.Frame);
-//        Assert.Equal (new (0, 4, 18, 1), ckbMatchWholeWord.Frame);
-=======
         Assert.Equal (new (30, 1, 20, 1), btnFindNext.Frame);
         Assert.Equal (new (30, 2, 20, 1), btnFindPrevious.Frame);
         Assert.Equal (new (30, 4, 20, 1), btnCancel.Frame);
 
         //        Assert.Equal (new (0, 3, 12, 1), ckbMatchCase.Frame);
         //        Assert.Equal (new (0, 4, 18, 1), ckbMatchWholeWord.Frame);
->>>>>>> f1bc42aa
 
         var btn1 =
             $"{CM.Glyphs.LeftBracket}{CM.Glyphs.LeftDefaultIndicator} Find Next {CM.Glyphs.RightDefaultIndicator}{CM.Glyphs.RightBracket}";
@@ -405,25 +391,15 @@
         Assert.Equal (TextAlignment.Centered, btn.TextAlignment);
         Assert.Equal ('_', btn.HotKeySpecifier.Value);
         Assert.True (btn.CanFocus);
-<<<<<<< HEAD
-        Assert.Equal (new Rectangle (0, 0, 4, 1), btn.ContentArea);
-        Assert.Equal (new Rectangle (0, 0, 4, 1), btn.Frame);
-=======
-        Assert.Equal (new (0, 0, 4, 1), btn.Bounds);
+        Assert.Equal (new (0, 0, 4, 1), btn.ContentArea);
         Assert.Equal (new (0, 0, 4, 1), btn.Frame);
->>>>>>> f1bc42aa
         Assert.Equal ($"{CM.Glyphs.LeftBracket}  {CM.Glyphs.RightBracket}", btn.TextFormatter.Text);
         Assert.False (btn.IsDefault);
         Assert.Equal (TextAlignment.Centered, btn.TextAlignment);
         Assert.Equal ('_', btn.HotKeySpecifier.Value);
         Assert.True (btn.CanFocus);
-<<<<<<< HEAD
-        Assert.Equal (new Rectangle (0, 0, 4, 1), btn.ContentArea);
-        Assert.Equal (new Rectangle (0, 0, 4, 1), btn.Frame);
-=======
-        Assert.Equal (new (0, 0, 4, 1), btn.Bounds);
+        Assert.Equal (new (0, 0, 4, 1), btn.ContentArea);
         Assert.Equal (new (0, 0, 4, 1), btn.Frame);
->>>>>>> f1bc42aa
 
         Assert.Equal (string.Empty, btn.Title);
         Assert.Equal (KeyCode.Null, btn.HotKey);
@@ -450,13 +426,8 @@
         Assert.True (btn.IsDefault);
         Assert.Equal (TextAlignment.Centered, btn.TextAlignment);
         Assert.True (btn.CanFocus);
-<<<<<<< HEAD
-        Assert.Equal (new Rectangle (0, 0, 10, 1), btn.ContentArea);
-        Assert.Equal (new Rectangle (0, 0, 10, 1), btn.Frame);
-=======
-        Assert.Equal (new (0, 0, 10, 1), btn.Bounds);
+        Assert.Equal (new (0, 0, 10, 1), btn.ContentArea);
         Assert.Equal (new (0, 0, 10, 1), btn.Frame);
->>>>>>> f1bc42aa
         Assert.Equal (KeyCode.T, btn.HotKey);
 
         btn.Dispose ();
@@ -484,30 +455,9 @@
 ";
         TestHelpers.AssertDriverContentsWithFrameAre (expected, output);
 
-<<<<<<< HEAD
-        Assert.Equal (new Rectangle (0, 0, 9, 1), btn.ContentArea);
-        Assert.Equal (new Rectangle (1, 2, 9, 1), btn.Frame);
-=======
-        Assert.Equal (new (0, 0, 9, 1), btn.Bounds);
+        Assert.Equal (new (0, 0, 9, 1), btn.ContentArea);
         Assert.Equal (new (1, 2, 9, 1), btn.Frame);
         btn.Dispose ();
->>>>>>> f1bc42aa
-    }
-
-    [Fact]
-    public void HotKey_Command_Accepts ()
-    {
-        var button = new Button ();
-        var accepted = false;
-
-        button.Accept += ButtonOnAccept;
-        button.InvokeCommand (Command.HotKey);
-
-        Assert.True (accepted);
-
-        return;
-
-        void ButtonOnAccept (object sender, CancelEventArgs e) { accepted = true; }
     }
 
     [Fact]
@@ -661,8 +611,6 @@
     }
 
     [Fact]
-<<<<<<< HEAD
-=======
     public void HotKey_Command_Accepts ()
     {
         var button = new Button ();
@@ -680,7 +628,6 @@
     }
 
     [Fact]
->>>>>>> f1bc42aa
     public void Accept_Cancel_Event_OnAccept_Returns_True ()
     {
         var button = new Button ();
@@ -743,31 +690,6 @@
         b.Dispose ();
     }
 
-    // Test that Title and Text are the same
-    [Fact]
-    public void Text_Mirrors_Title ()
-    {
-        var view = new Button ();
-        view.Title = "Hello";
-        Assert.Equal ("Hello", view.Title);
-        Assert.Equal ("Hello", view.TitleTextFormatter.Text);
-
-        Assert.Equal ("Hello", view.Text);
-        Assert.Equal ($"{CM.Glyphs.LeftBracket} Hello {CM.Glyphs.RightBracket}", view.TextFormatter.Text);
-    }
-
-    [Fact]
-    public void Title_Mirrors_Text ()
-    {
-        var view = new Button ();
-        view.Text = "Hello";
-        Assert.Equal ("Hello", view.Text);
-        Assert.Equal ($"{CM.Glyphs.LeftBracket} Hello {CM.Glyphs.RightBracket}", view.TextFormatter.Text);
-
-        Assert.Equal ("Hello", view.Title);
-        Assert.Equal ("Hello", view.TitleTextFormatter.Text);
-    }
-
     [Fact]
     [AutoInitShutdown]
     public void Update_Only_On_Or_After_Initialize ()
@@ -786,11 +708,7 @@
         Assert.True (btn.IsInitialized);
         Assert.Equal ("Say Hello 你", btn.Text);
         Assert.Equal ($"{CM.Glyphs.LeftBracket} {btn.Text} {CM.Glyphs.RightBracket}", btn.TextFormatter.Text);
-<<<<<<< HEAD
-        Assert.Equal (new Rectangle (0, 0, 16, 1), btn.ContentArea);
-=======
-        Assert.Equal (new (0, 0, 16, 1), btn.Bounds);
->>>>>>> f1bc42aa
+        Assert.Equal (new (0, 0, 16, 1), btn.ContentArea);
         var btnTxt = $"{CM.Glyphs.LeftBracket} {btn.Text} {CM.Glyphs.RightBracket}";
 
         var expected = @$"
@@ -824,11 +742,7 @@
         Assert.True (btn.IsInitialized);
         Assert.Equal ("Say Hello 你", btn.Text);
         Assert.Equal ($"{CM.Glyphs.LeftBracket} {btn.Text} {CM.Glyphs.RightBracket}", btn.TextFormatter.Text);
-<<<<<<< HEAD
-        Assert.Equal (new Rectangle (0, 0, 16, 1), btn.ContentArea);
-=======
-        Assert.Equal (new (0, 0, 16, 1), btn.Bounds);
->>>>>>> f1bc42aa
+        Assert.Equal (new (0, 0, 16, 1), btn.ContentArea);
         var btnTxt = $"{CM.Glyphs.LeftBracket} {btn.Text} {CM.Glyphs.RightBracket}";
 
         var expected = @$"
