--- conflicted
+++ resolved
@@ -32,13 +32,8 @@
         var tv = new TabView ();
         Tab tab1;
         Tab tab2;
-<<<<<<< HEAD
-        tv.AddTab (tab1 = new Tab { DisplayText = "Tab1", View = new TextField ("hi") }, false);
-        tv.AddTab (tab2 = new Tab { DisplayText = "Tab1", View = new Label ("hi2") }, true);
-=======
         tv.AddTab (tab1 = new Tab { DisplayText = "Tab1", View = new TextField { Text = "hi" } }, false);
         tv.AddTab (tab2 = new Tab { DisplayText = "Tab1", View = new Label { Text = "hi2" } }, true);
->>>>>>> 2e95cec4
 
         Assert.Equal (2, tv.Tabs.Count);
         Assert.Equal (tab2, tv.SelectedTab);
@@ -400,16 +395,7 @@
         tv.Width = 7;
         tv.Height = 5;
 
-<<<<<<< HEAD
-        var btn = new Button {
-                                 Text = "Ok",
-                                 AutoSize = false,
-                                 Y = Pos.Bottom (tv) + 1,
-                                 Width = 7
-                             };
-=======
         var btn = new Button { Y = Pos.Bottom (tv) + 1, Width = 7, Text = "Ok" };
->>>>>>> 2e95cec4
 
         Toplevel top = Application.Top;
         top.Add (tv, btn);
@@ -449,11 +435,7 @@
         Assert.Equal (tv, top.Focused);
         Assert.Equal (tv.MostFocused, top.Focused.MostFocused);
 
-<<<<<<< HEAD
-        // Press the cursor down key to focused the selected tab view hosting
-=======
         // Press the cursor down key to focus the selected tab view hosting
->>>>>>> 2e95cec4
         args = new Key (Key.CursorDown);
         Application.OnKeyDown (args);
         Application.Refresh ();
@@ -465,8 +447,6 @@
         // and the View container is the focused one
         Assert.Equal (tv.Subviews[1], top.Focused.MostFocused);
 
-<<<<<<< HEAD
-=======
         // Press the cursor down key again will focus next view in the toplevel
         Application.OnKeyDown (args);
         Application.Refresh ();
@@ -483,7 +463,6 @@
         Assert.Equal (tv, top.Focused);
         Assert.Equal (tv.MostFocused, top.Focused.MostFocused);
 
->>>>>>> 2e95cec4
         // Press the cursor up key to focus the selected tab
         args = new Key (Key.CursorUp);
         Application.OnKeyDown (args);
@@ -1011,12 +990,8 @@
         tv.LayoutSubviews ();
 
         tab1.DisplayText = "Tab0";
-<<<<<<< HEAD
-        tab2.DisplayText = "Les Mise" + char.ConvertFromUtf32 (int.Parse ("0301", NumberStyles.HexNumber)) + "rables";
-=======
         tab2.DisplayText = "Les Mise" + char.ConvertFromUtf32 (int.Parse ("0301", NumberStyles.HexNumber)) +
                            "rables";
->>>>>>> 2e95cec4
 
         tv.Draw ();
 
@@ -1170,12 +1145,8 @@
         tv.LayoutSubviews ();
 
         tab1.DisplayText = "Tab0";
-<<<<<<< HEAD
-        tab2.DisplayText = "Les Mise" + char.ConvertFromUtf32 (int.Parse ("0301", NumberStyles.HexNumber)) + "rables";
-=======
         tab2.DisplayText = "Les Mise" + char.ConvertFromUtf32 (int.Parse ("0301", NumberStyles.HexNumber)) +
                            "rables";
->>>>>>> 2e95cec4
 
         tv.Draw ();
 
@@ -1266,15 +1237,10 @@
         tv.BeginInit ();
         tv.EndInit ();
         tv.ColorScheme = new ColorScheme ();
-<<<<<<< HEAD
-        tv.AddTab (tab1 = new Tab { DisplayText = "Tab1", View = new TextField ("hi") { Width = 2 } }, false);
-        tv.AddTab (tab2 = new Tab { DisplayText = "Tab2", View = new Label ("hi2") }, false);
-=======
         tv.AddTab (
                    tab1 = new Tab { DisplayText = "Tab1", View = new TextField { Width = 2, Text = "hi" } },
                    false);
         tv.AddTab (tab2 = new Tab { DisplayText = "Tab2", View = new Label { Text = "hi2" } }, false);
->>>>>>> 2e95cec4
 
         return tv;
     }
