--- conflicted
+++ resolved
@@ -31,15 +31,8 @@
 
 			var tv = new TabView ();
 			tv.ColorScheme = new ColorScheme ();
-<<<<<<< HEAD
-			tv.AddTab (tab1 = new TabView.Tab ("Tab1", new TextField ("hi")), false);
-			tv.AddTab (tab2 = new TabView.Tab ("Tab2", new Label ("hi2")), false);
-			tv.BeginInit ();
-			tv.EndInit ();
-=======
 			tv.AddTab (tab1 = new Tab ("Tab1", new TextField ("hi")), false);
 			tv.AddTab (tab2 = new Tab ("Tab2", new Label ("hi2")), false);
->>>>>>> e2feeefa
 			return tv;
 		}
 
