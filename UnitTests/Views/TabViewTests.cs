--- conflicted
+++ resolved
@@ -244,29 +244,16 @@
 		// Ensures that the tab bar subview gets the bounds of the parent TabView
 		tv.LayoutSubviews ();
 
-<<<<<<< HEAD
 			// Test two tab names that fit 
 			tab1.DisplayText = "12";
 			tab2.DisplayText = "13";
-=======
-		// Test two tab names that fit 
-		tab1.Text = "12";
-		tab2.Text = "13";
->>>>>>> d54461fc
-
-		tv.Draw ();
-
-<<<<<<< HEAD
+
+		tv.Draw ();
+
 			TestHelpers.AssertDriverContentsWithFrameAre (@"
 ╭──┬──╮   
 │12│13│   
 │  ╰──┴──╮
-=======
-		TestHelpers.AssertDriverContentsWithFrameAre (@"
-┌──┐      
-│12│13    
-│  └─────┐
->>>>>>> d54461fc
 │hi      │
 └────────┘", output);
 
@@ -274,7 +261,6 @@
 
 		tv.Draw ();
 
-<<<<<<< HEAD
 			TestHelpers.AssertDriverContentsWithFrameAre (@"
 ╭──┬──╮   
 │12│13│   
@@ -286,29 +272,11 @@
 			// Test first tab name too long
 			tab1.DisplayText = "12345678910";
 			tab2.DisplayText = "13";
-=======
-		TestHelpers.AssertDriverContentsWithFrameAre (@"
-   ┌──┐   
- 12│13│   
-┌──┘  └──┐
-│hi2     │
-└────────┘", output);
-
-		tv.SelectedTab = tab1;
-		// Test first tab name too long
-		tab1.Text = "12345678910";
-		tab2.Text = "13";
->>>>>>> d54461fc
-
-		tv.Draw ();
-
-<<<<<<< HEAD
+
+		tv.Draw ();
+
 			TestHelpers.AssertDriverContentsWithFrameAre (@"
 ╭───────╮ 
-=======
-		TestHelpers.AssertDriverContentsWithFrameAre (@"
-┌───────┐ 
->>>>>>> d54461fc
 │1234567│ 
 │       ╰►
 │hi      │
@@ -318,37 +286,21 @@
 		tv.SelectedTab = tab2;
 		tv.Draw ();
 
-<<<<<<< HEAD
 			TestHelpers.AssertDriverContentsWithFrameAre (@"
 ╭──╮      
-=======
-		TestHelpers.AssertDriverContentsWithFrameAre (@"
-┌──┐      
->>>>>>> d54461fc
 │13│      
 ◄  ╰─────╮
 │hi2     │
 └────────┘", output);
 
-<<<<<<< HEAD
 			// now make both tabs too long
 			tab1.DisplayText = "12345678910";
 			tab2.DisplayText = "abcdefghijklmnopq";
-=======
-		// now make both tabs too long
-		tab1.Text = "12345678910";
-		tab2.Text = "abcdefghijklmnopq";
->>>>>>> d54461fc
-
-		tv.Draw ();
-
-<<<<<<< HEAD
+
+		tv.Draw ();
+
 			TestHelpers.AssertDriverContentsWithFrameAre (@"
 ╭───────╮ 
-=======
-		TestHelpers.AssertDriverContentsWithFrameAre (@"
-┌───────┐ 
->>>>>>> d54461fc
 │abcdefg│ 
 ◄       ╰╮
 │hi2     │
@@ -368,27 +320,15 @@
 		// Ensures that the tab bar subview gets the bounds of the parent TabView
 		tv.LayoutSubviews ();
 
-<<<<<<< HEAD
 			// Test two tab names that fit 
 			tab1.DisplayText = "12";
 			tab2.DisplayText = "13";
-=======
-		// Test two tab names that fit 
-		tab1.Text = "12";
-		tab2.Text = "13";
->>>>>>> d54461fc
-
-		tv.Draw ();
-
-<<<<<<< HEAD
+
+		tv.Draw ();
+
 			TestHelpers.AssertDriverContentsWithFrameAre (@"
 │12│13│   
 │  ╰──┴──╮
-=======
-		TestHelpers.AssertDriverContentsWithFrameAre (@"
-│12│13    
-│  └─────┐
->>>>>>> d54461fc
 │hi      │
 │        │
 └────────┘", output);
@@ -397,30 +337,18 @@
 
 		tv.Draw ();
 
-<<<<<<< HEAD
 			TestHelpers.AssertDriverContentsWithFrameAre (@"
 │12│13│   
 ├──╯  ╰──╮
-=======
-		TestHelpers.AssertDriverContentsWithFrameAre (@"
- 12│13│   
-┌──┘  └──┐
->>>>>>> d54461fc
 │hi2     │
 │        │
 └────────┘", output);
 
 		tv.SelectedTab = tab1;
 
-<<<<<<< HEAD
 			// Test first tab name too long
 			tab1.DisplayText = "12345678910";
 			tab2.DisplayText = "13";
-=======
-		// Test first tab name too long
-		tab1.Text = "12345678910";
-		tab2.Text = "13";
->>>>>>> d54461fc
 
 		tv.Draw ();
 
@@ -442,15 +370,9 @@
 │        │
 └────────┘", output);
 
-<<<<<<< HEAD
 			// now make both tabs too long
 			tab1.DisplayText = "12345678910";
 			tab2.DisplayText = "abcdefghijklmnopq";
-=======
-		// now make both tabs too long
-		tab1.Text = "12345678910";
-		tab2.Text = "abcdefghijklmnopq";
->>>>>>> d54461fc
 
 		tv.Draw ();
 
@@ -473,13 +395,8 @@
 
 		tv.Draw ();
 
-<<<<<<< HEAD
 			TestHelpers.AssertDriverContentsWithFrameAre (@"
 ╭─╮ 
-=======
-		TestHelpers.AssertDriverContentsWithFrameAre (@"
-┌─┐ 
->>>>>>> d54461fc
 │T│ 
 │ ╰►
 │hi│
@@ -518,13 +435,8 @@
 
 		tv.Draw ();
 
-<<<<<<< HEAD
 			TestHelpers.AssertDriverContentsWithFrameAre (@"
 ╭╮ 
-=======
-		TestHelpers.AssertDriverContentsWithFrameAre (@"
-┌┐ 
->>>>>>> d54461fc
 ││ 
 │╰►
 │h│
@@ -565,15 +477,9 @@
 		// Ensures that the tab bar subview gets the bounds of the parent TabView
 		tv.LayoutSubviews ();
 
-<<<<<<< HEAD
 			// Test two tab names that fit 
 			tab1.DisplayText = "12";
 			tab2.DisplayText = "13";
-=======
-		// Test two tab names that fit 
-		tab1.Text = "12";
-		tab2.Text = "13";
->>>>>>> d54461fc
 
 		tv.Draw ();
 
@@ -584,15 +490,9 @@
 │12│13│   
 ╰──┴──╯   ", output);
 
-<<<<<<< HEAD
 			// Test first tab name too long
 			tab1.DisplayText = "12345678910";
 			tab2.DisplayText = "13";
-=======
-		// Test first tab name too long
-		tab1.Text = "12345678910";
-		tab2.Text = "13";
->>>>>>> d54461fc
 
 		tv.Draw ();
 
@@ -614,15 +514,9 @@
 │13│      
 ╰──╯      ", output);
 
-<<<<<<< HEAD
 			// now make both tabs too long
 			tab1.DisplayText = "12345678910";
 			tab2.DisplayText = "abcdefghijklmnopq";
-=======
-		// now make both tabs too long
-		tab1.Text = "12345678910";
-		tab2.Text = "abcdefghijklmnopq";
->>>>>>> d54461fc
 
 		tv.Draw ();
 
@@ -631,13 +525,8 @@
 │hi2     │
 ◄       ╭╯
 │abcdefg│ 
-<<<<<<< HEAD
 ╰───────╯ ", output);
 		}
-=======
-└───────┘ ", output);
-	}
->>>>>>> d54461fc
 
 	[Fact]
 	[AutoInitShutdown]
@@ -652,15 +541,9 @@
 		// Ensures that the tab bar subview gets the bounds of the parent TabView
 		tv.LayoutSubviews ();
 
-<<<<<<< HEAD
 			// Test two tab names that fit 
 			tab1.DisplayText = "12";
 			tab2.DisplayText = "13";
-=======
-		// Test two tab names that fit 
-		tab1.Text = "12";
-		tab2.Text = "13";
->>>>>>> d54461fc
 
 		tv.Draw ();
 
@@ -684,15 +567,9 @@
 
 		tv.SelectedTab = tab1;
 
-<<<<<<< HEAD
 			// Test first tab name too long
 			tab1.DisplayText = "12345678910";
 			tab2.DisplayText = "13";
-=======
-		// Test first tab name too long
-		tab1.Text = "12345678910";
-		tab2.Text = "13";
->>>>>>> d54461fc
 
 		tv.Draw ();
 
@@ -714,15 +591,9 @@
 ◄  ╭─────╯
 │13│      ", output);
 
-<<<<<<< HEAD
 			// now make both tabs too long
 			tab1.DisplayText = "12345678910";
 			tab2.DisplayText = "abcdefghijklmnopq";
-=======
-		// now make both tabs too long
-		tab1.Text = "12345678910";
-		tab2.Text = "abcdefghijklmnopq";
->>>>>>> d54461fc
 
 		tv.Draw ();
 
@@ -752,13 +623,8 @@
 │hi│
 │ ╭►
 │T│ 
-<<<<<<< HEAD
 ╰─╯ ", output);
 		}
-=======
-└─┘ ", output);
-	}
->>>>>>> d54461fc
 
 	[Fact]
 	[AutoInitShutdown]
@@ -799,13 +665,8 @@
 │h│
 │╭►
 ││ 
-<<<<<<< HEAD
 ╰╯ ", output);
 		}
-=======
-└┘ ", output);
-	}
->>>>>>> d54461fc
 
 	[Fact]
 	[AutoInitShutdown]
@@ -838,23 +699,13 @@
 
 		tv.LayoutSubviews ();
 
-<<<<<<< HEAD
 			tab1.DisplayText = "Tab0";
 			tab2.DisplayText = "Les Mise" + Char.ConvertFromUtf32 (Int32.Parse ("0301", NumberStyles.HexNumber)) + "rables";
-=======
-		tab1.Text = "Tab0";
-		tab2.Text = "Les Mise" + Char.ConvertFromUtf32 (Int32.Parse ("0301", NumberStyles.HexNumber)) + "rables";
->>>>>>> d54461fc
-
-		tv.Draw ();
-
-<<<<<<< HEAD
+
+		tv.Draw ();
+
 			TestHelpers.AssertDriverContentsWithFrameAre (@"
 ╭────╮              
-=======
-		TestHelpers.AssertDriverContentsWithFrameAre (@"
-┌────┐              
->>>>>>> d54461fc
 │Tab0│              
 │    ╰─────────────►
 │hi                │
@@ -864,13 +715,8 @@
 
 		tv.Draw ();
 
-<<<<<<< HEAD
 			TestHelpers.AssertDriverContentsWithFrameAre (@"
 ╭──────────────╮    
-=======
-		TestHelpers.AssertDriverContentsWithFrameAre (@"
-┌──────────────┐    
->>>>>>> d54461fc
 │Les Misérables│    
 ◄              ╰───╮
 │hi2               │
@@ -889,13 +735,8 @@
 
 		tv.LayoutSubviews ();
 
-<<<<<<< HEAD
 			tab1.DisplayText = "Tab0";
 			tab2.DisplayText = "Les Mise" + Char.ConvertFromUtf32 (Int32.Parse ("0301", NumberStyles.HexNumber)) + "rables";
-=======
-		tab1.Text = "Tab0";
-		tab2.Text = "Les Mise" + Char.ConvertFromUtf32 (Int32.Parse ("0301", NumberStyles.HexNumber)) + "rables";
->>>>>>> d54461fc
 
 		tv.Draw ();
 
@@ -915,13 +756,8 @@
 │hi2               │
 ◄              ╭───╯
 │Les Misérables│    
-<<<<<<< HEAD
 ╰──────────────╯    ", output);
 		}
-=======
-└──────────────┘    ", output);
-	}
->>>>>>> d54461fc
 
 	[Fact]
 	[AutoInitShutdown]
@@ -936,7 +772,6 @@
 
 		tv.Draw ();
 
-<<<<<<< HEAD
 			var tabRow = tv.Subviews [0];
 			Assert.Equal ("TabRowView", tabRow.GetType ().Name);
 
@@ -944,20 +779,10 @@
 ╭────┬────╮
 │Tab1│Tab2│
 │    ╰────┴────────╮
-=======
-		var tabRow = tv.Subviews [0];
-		Assert.Equal ("TabRowView", tabRow.GetType ().Name);
-
-		TestHelpers.AssertDriverContentsAre (@"
-┌────┐              
-│Tab1│Tab2          
-│    └─────────────┐
->>>>>>> d54461fc
 │hi                │
 └──────────────────┘
 ", output);
 
-<<<<<<< HEAD
 			Tab clicked = null;
 
 			tv.TabClicked += (s, e) => {
@@ -1022,23 +847,9 @@
 
 			args = new MouseEventEventArgs (new MouseEvent {
 				X = 12,
-=======
-		Tab clicked = null;
-
-
-		tv.TabClicked += (s, e) => {
-			clicked = e.Tab;
-		};
-
-		// Waving mouse around does not trigger click
-		for (var i = 0; i < 100; i++) {
-			tabRow.MouseEvent (new MouseEvent {
-				X = i,
->>>>>>> d54461fc
 				Y = 1,
-				Flags = MouseFlags.ReportMousePosition
+				Flags = MouseFlags.Button1Clicked
 			});
-<<<<<<< HEAD
 			Application.OnMouseEvent (args);
 			Application.Refresh ();
 			// Clicking beyond last tab should raise event with null Tab
@@ -1356,59 +1167,7 @@
 			Assert.Equal (tab1, tv.SelectedTab);
 			Assert.Equal (tv, top.Focused);
 			Assert.Equal (tv.MostFocused, top.Focused.MostFocused);
-=======
-
-			Assert.Null (clicked);
-			Assert.Equal (tab1, tv.SelectedTab);
->>>>>>> d54461fc
 		}
-
-		tabRow.MouseEvent (new MouseEvent {
-			X = 3,
-			Y = 1,
-			Flags = MouseFlags.Button1Clicked
-		});
-
-		Assert.Equal (tab1, clicked);
-		Assert.Equal (tab1, tv.SelectedTab);
-
-		// Click to tab2
-		tabRow.MouseEvent (new MouseEvent {
-			X = 7,
-			Y = 1,
-			Flags = MouseFlags.Button1Clicked
-		});
-
-		Assert.Equal (tab2, clicked);
-		Assert.Equal (tab2, tv.SelectedTab);
-
-		// cancel navigation
-		tv.TabClicked += (s, e) => {
-			clicked = e.Tab;
-			e.MouseEvent.Handled = true;
-		};
-
-		tabRow.MouseEvent (new MouseEvent {
-			X = 3,
-			Y = 1,
-			Flags = MouseFlags.Button1Clicked
-		});
-
-		// Tab 1 was clicked but event handler blocked navigation
-		Assert.Equal (tab1, clicked);
-		Assert.Equal (tab2, tv.SelectedTab);
-
-		tabRow.MouseEvent (new MouseEvent {
-			X = 10,
-			Y = 1,
-			Flags = MouseFlags.Button1Clicked
-		});
-
-		// Clicking beyond last tab should raise event with null Tab
-		Assert.Null (clicked);
-		Assert.Equal (tab2, tv.SelectedTab);
-
-	}
 
 	void InitFakeDriver ()
 	{
