--- conflicted
+++ resolved
@@ -8,8 +8,6 @@
     private readonly ITestOutputHelper _output;
     public LabelTests (ITestOutputHelper output) { _output = output; }
 
-<<<<<<< HEAD
-=======
     // Test that Title and Text are the same
     [Fact]
     public void Text_Mirrors_Title ()
@@ -74,22 +72,6 @@
         Assert.True (nextSubview.HasFocus);
     }
 
-    [Fact]
-    public void HotKey_Command_Does_Not_Accept ()
-    {
-        var label = new Label ();
-        var accepted = false;
-
-        label.Accept += LabelOnAccept;
-        label.InvokeCommand (Command.HotKey);
-
-        Assert.False (accepted);
-
-        return;
-        void LabelOnAccept (object sender, CancelEventArgs e) { accepted = true; }
-    }
-
->>>>>>> e4e3ffea
     [Fact]
     [AutoInitShutdown]
     public void AutoSize_Stays_True_AnchorEnd ()
