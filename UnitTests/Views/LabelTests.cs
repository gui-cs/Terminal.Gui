﻿using System;
using Xunit;
using Xunit.Abstractions;

namespace Terminal.Gui.ViewsTests {
	public class LabelTests {
		readonly ITestOutputHelper output;

		public LabelTests (ITestOutputHelper output)
		{
			this.output = output;
		}

		[Fact, AutoInitShutdown]
		public void Constructors_Defaults ()
		{
			var label = new Label ();
			Assert.Equal (string.Empty, label.Text);
			Application.Top.Add (label);
			var rs = Application.Begin (Application.Top);

			Assert.Equal (TextAlignment.Left, label.TextAlignment);
			Assert.True (label.AutoSize);
			Assert.False (label.CanFocus);
			Assert.Equal (new Rect (0, 0, 0, 1), label.Frame);
			Assert.Equal (KeyCode.Null, label.HotKey);
			var expected = @"";
			TestHelpers.AssertDriverContentsWithFrameAre (expected, output);
			Application.End (rs);

			label = new Label ("ARGS", true) { Text = "Test" };
			Assert.True (label.AutoSize);
			Assert.Equal ("Test", label.Text);
			Application.Top.Add (label);
			rs = Application.Begin (Application.Top);

			Assert.Equal ("Test", label.TextFormatter.Text);
			Assert.Equal (new Rect (0, 0, 4, 1), label.Frame);
			expected = @"
Test
";
			TestHelpers.AssertDriverContentsWithFrameAre (expected, output);
			Application.End (rs);

			label = new Label (3, 4, "Test", true);
			Assert.Equal ("Test", label.Text);
			Application.Top.Add (label);
			rs = Application.Begin (Application.Top);

			Assert.Equal ("Test", label.TextFormatter.Text);
			Assert.Equal (new Rect (3, 4, 4, 1), label.Frame);
			expected = @"
   Test
";
			TestHelpers.AssertDriverContentsWithFrameAre (expected, output);

			Application.End (rs);
		}

		[Fact]
		public void TestAssignTextToLabel ()
		{
			View b = new Label () { Text = "heya" };
			Assert.Equal ("heya", b.Text);
			Assert.Contains ("heya", b.TextFormatter.Text);
			b.Text = "heyb";
			Assert.Equal ("heyb", b.Text);
			Assert.Contains ("heyb", b.TextFormatter.Text);

			// with cast
			Assert.Equal ("heyb", ((Label)b).Text);
		}

		[Fact, AutoInitShutdown]
		public void Update_Only_On_Or_After_Initialize ()
		{
			var label = new Label ("Say Hello 你") {
				X = Pos.Center (),
				Y = Pos.Center ()
			};
			var win = new Window () {
				Width = Dim.Fill (),
				Height = Dim.Fill ()
			};
			win.Add (label);
			Application.Top.Add (win);

			Assert.False (label.IsInitialized);

			Application.Begin (Application.Top);
			((FakeDriver)Application.Driver).SetBufferSize (30, 5);

			Assert.True (label.IsInitialized);
			Assert.Equal ("Say Hello 你", label.Text);
			Assert.Equal ("Say Hello 你", label.TextFormatter.Text);
			Assert.Equal (new Rect (0, 0, 12, 1), label.Bounds);

			var expected = @"
┌────────────────────────────┐
│                            │
│        Say Hello 你        │
│                            │
└────────────────────────────┘
";
			var pos = TestHelpers.AssertDriverContentsWithFrameAre (expected, output);
			Assert.Equal (new Rect (0, 0, 30, 5), pos);
		}

		[Fact, AutoInitShutdown]
		public void Update_Parameterless_Only_On_Or_After_Initialize ()
		{
			var label = new Label () {
				X = Pos.Center (),
				Y = Pos.Center (),
				Text = "Say Hello 你",
				AutoSize = true
			};
			var win = new Window () {
				Width = Dim.Fill (),
				Height = Dim.Fill (),
			};
			win.Add (label);
			Application.Top.Add (win);

			Assert.False (label.IsInitialized);

			Application.Begin (Application.Top);
			((FakeDriver)Application.Driver).SetBufferSize (30, 5);

			Assert.True (label.IsInitialized);
			Assert.Equal ("Say Hello 你", label.Text);
			Assert.Equal ("Say Hello 你", label.TextFormatter.Text);
			Assert.Equal (new Rect (0, 0, 12, 1), label.Bounds);

			var expected = @"
┌────────────────────────────┐
│                            │
│        Say Hello 你        │
│                            │
└────────────────────────────┘
";

			var pos = TestHelpers.AssertDriverContentsWithFrameAre (expected, output);
			Assert.Equal (new Rect (0, 0, 30, 5), pos);
		}

		[Fact, AutoInitShutdown]
		public void AutoSize_Stays_True_With_EmptyText ()
		{
			var label = new Label () {
				X = Pos.Center (),
				Y = Pos.Center (),
				AutoSize = true
			};

			var win = new Window () {
				Width = Dim.Fill (),
				Height = Dim.Fill (),
			};
			win.Add (label);
			Application.Top.Add (win);

			Assert.True (label.AutoSize);

			label.Text = "Say Hello 你";

			Assert.True (label.AutoSize);

			Application.Begin (Application.Top);
			((FakeDriver)Application.Driver).SetBufferSize (30, 5);
			var expected = @"
┌────────────────────────────┐
│                            │
│        Say Hello 你        │
│                            │
└────────────────────────────┘
";

			TestHelpers.AssertDriverContentsWithFrameAre (expected, output);
		}

		[Fact, AutoInitShutdown]
		public void AutoSize_Stays_True_Center ()
		{
			var label = new Label () {
				X = Pos.Center (),
				Y = Pos.Center (),
				Text = "Say Hello 你"
			};

			var win = new Window () {
				Width = Dim.Fill (),
				Height = Dim.Fill (),
			};
			win.Add (label);
			Application.Top.Add (win);

			Assert.True (label.AutoSize);

			Application.Begin (Application.Top);
			((FakeDriver)Application.Driver).SetBufferSize (30, 5);
			var expected = @"
┌────────────────────────────┐
│                            │
│        Say Hello 你        │
│                            │
└────────────────────────────┘
";

			TestHelpers.AssertDriverContentsWithFrameAre (expected, output);

			Assert.True (label.AutoSize);
			label.Text = "Say Hello 你 changed";
			Assert.True (label.AutoSize);
			Application.Refresh ();
			expected = @"
┌────────────────────────────┐
│                            │
│    Say Hello 你 changed    │
│                            │
└────────────────────────────┘
";

			TestHelpers.AssertDriverContentsWithFrameAre (expected, output);
		}

		[Fact, AutoInitShutdown]
		public void AutoSize_Stays_True_AnchorEnd ()
		{
			var label = new Label () {
				Y = Pos.Center (),
				Text = "Say Hello 你",
				AutoSize = true
			};
			label.X = Pos.AnchorEnd () - Pos.Function (() => label.TextFormatter.Text.GetColumns ());

			var win = new Window () {
				Width = Dim.Fill (),
				Height = Dim.Fill (),
			};
			win.Add (label);
			Application.Top.Add (win);

			Assert.True (label.AutoSize);

			Application.Begin (Application.Top);
			((FakeDriver)Application.Driver).SetBufferSize (30, 5);
			var expected = @"
┌────────────────────────────┐
│                            │
│                Say Hello 你│
│                            │
└────────────────────────────┘
";

			TestHelpers.AssertDriverContentsWithFrameAre (expected, output);

			Assert.True (label.AutoSize);
			label.Text = "Say Hello 你 changed";
			Assert.True (label.AutoSize);
			Application.Refresh ();
			expected = @"
┌────────────────────────────┐
│                            │
│        Say Hello 你 changed│
│                            │
└────────────────────────────┘
";

			TestHelpers.AssertDriverContentsWithFrameAre (expected, output);
		}

		[Fact, AutoInitShutdown]
		public void Pos_Center_Layout_AutoSize_True ()
		{
			var Label = new Label ("012345678901") {
				X = Pos.Center (),
				Y = Pos.Center (),
			};
			var win = new Window () {
				Width = Dim.Fill (),
				Height = Dim.Fill ()
			};
			win.Add (Label);
			Application.Top.Add (win);

			Application.Begin (Application.Top);
			((FakeDriver)Application.Driver).SetBufferSize (30, 5);
			Assert.True (Label.AutoSize);
			//Assert.Equal (new Rect (5, 1, 18, 1), Label.Frame);
			var expected = @"
┌────────────────────────────┐
│                            │
│        012345678901        │
│                            │
└────────────────────────────┘
";

			TestHelpers.AssertDriverContentsWithFrameAre (expected, output);
		}

		[Fact, AutoInitShutdown]
		public void Pos_Center_Layout_AutoSize_False ()
		{
			var Label = new Label ("012345678901") {
				X = Pos.Center (),
				Y = Pos.Center (),
				AutoSize = false,
				Width = 20,
				TextAlignment = TextAlignment.Centered
			};
			var win = new Window () {
				Width = Dim.Fill (),
				Height = Dim.Fill ()
			};
			win.Add (Label);
			Application.Top.Add (win);

			Application.Begin (Application.Top);
			((FakeDriver)Application.Driver).SetBufferSize (30, 5);
			Assert.False (Label.AutoSize);
			Assert.Equal (new Rect (4, 1, 20, 1), Label.Frame);
			var expected = @"
┌────────────────────────────┐
│                            │
│        012345678901        │
│                            │
└────────────────────────────┘
";
			TestHelpers.AssertDriverContentsWithFrameAre (expected, output);
		}

		[Fact, AutoInitShutdown]
		public void Label_HotKeyChanged_EventFires ()
		{
			var label = new Label ("Yar");
			label.HotKey = (Key)'Y';

			object sender = null;
			KeyChangedEventArgs args = null;

			label.HotKeyChanged += (s, e) => {
				sender = s;
				args = e;

<<<<<<< HEAD
			};
=======
		//	label.HotKey = Key.R;
		//	Assert.Same (label, sender);
		//	Assert.Equal (Key.Y, args.OldKey);
		//	Assert.Equal (Key.R, args.NewKey);
>>>>>>> 80ef4b5e

			label.HotKey = Key.r;
			Assert.Same (label, sender);
			Assert.Equal (Key.Y, args.OldKey);
			Assert.Equal (Key.r, args.NewKey);
		}

		[Fact, AutoInitShutdown]
		public void Label_HotKeyChanged_EventFires_WithNone ()
		{
			var label = new Label ();

			object sender = null;
			KeyChangedEventArgs args = null;

			label.HotKeyChanged += (s, e) => {
				sender = s;
				args = e;

			};

			label.HotKey = KeyCode.R;
			Assert.Same (label, sender);
			Assert.Equal (KeyCode.Null, args.OldKey);
			Assert.Equal (KeyCode.R, args.NewKey);
		}

		[Fact, AutoInitShutdown]
		public void Label_WordWrap_PreserveTrailingSpaces_Horizontal_With_Simple_Runes ()
		{
			var text = "A sentence has words.";
			var width = 3;
			var height = 8;
			var wrappedLines = TextFormatter.WordWrapText (text, width, true);
			var breakLines = "";
			foreach (var line in wrappedLines) breakLines += $"{line}{Environment.NewLine}";
			var label = new Label (breakLines) { Width = Dim.Fill (), Height = Dim.Fill () };
			var frame = new FrameView () { Width = Dim.Fill (), Height = Dim.Fill () };

			frame.Add (label);
			Application.Top.Add (frame);
			Application.Begin (Application.Top);
			((FakeDriver)Application.Driver).SetBufferSize (width + 2, height + 2);

			Assert.True (label.AutoSize);
			Assert.Equal (new Rect (0, 0, width, height + 1), label.Frame);
			Assert.Equal (new Rect (0, 0, width + 2, height + 2), frame.Frame);

			var expected = @"
┌───┐
│A  │
│sen│
│ten│
│ce │
│has│
│   │
│wor│
│ds.│
└───┘
";

			var pos = TestHelpers.AssertDriverContentsWithFrameAre (expected, output);
			Assert.Equal (new Rect (0, 0, width + 2, height + 2), pos);
		}

		[Fact, AutoInitShutdown]
		public void Label_WordWrap_PreserveTrailingSpaces_Vertical_With_Simple_Runes ()
		{
			var text = "A sentence has words.";
			var width = 8;
			var height = 3;
			var wrappedLines = TextFormatter.WordWrapText (text, height, true);
			var breakLines = "";
			for (int i = 0; i < wrappedLines.Count; i++) breakLines += $"{wrappedLines [i]}{(i < wrappedLines.Count - 1 ? Environment.NewLine : string.Empty)}";
			var label = new Label (breakLines) {
				TextDirection = TextDirection.TopBottom_LeftRight,
				Width = Dim.Fill (),
				Height = Dim.Fill ()
			};
			var frame = new FrameView () { Width = Dim.Fill (), Height = Dim.Fill () };

			frame.Add (label);
			Application.Top.Add (frame);
			Application.Begin (Application.Top);
			((FakeDriver)Application.Driver).SetBufferSize (width + 2, height + 2);

			Assert.True (label.AutoSize);
			Assert.Equal (new Rect (0, 0, width, height), label.Frame);
			Assert.Equal (new Rect (0, 0, width + 2, height + 2), frame.Frame);

			var expected = @"
┌────────┐
│Astch wd│
│ eeea os│
│ nn s r.│
└────────┘
";

			var pos = TestHelpers.AssertDriverContentsWithFrameAre (expected, output);
			Assert.Equal (new Rect (0, 0, width + 2, height + 2), pos);
		}

		[Theory, AutoInitShutdown]
		[InlineData (false)]
		[InlineData (true)]
		public void Label_WordWrap_PreserveTrailingSpaces_Horizontal_With_Wide_Runes (bool autoSize)
		{
			var text = "文に は言葉 があり ます。";
			var width = 6;
			var height = 8;
			var wrappedLines = TextFormatter.WordWrapText (text, width, true);
			var breakLines = "";
			foreach (var line in wrappedLines) breakLines += $"{line}{Environment.NewLine}";
			var label = new Label (breakLines) { Width = Dim.Fill (), Height = Dim.Fill (), AutoSize = autoSize };
			var frame = new FrameView () { Width = Dim.Fill (), Height = Dim.Fill () };

			frame.Add (label);
			Application.Top.Add (frame);
			Application.Begin (Application.Top);

			Assert.True (label.AutoSize == autoSize);
			Assert.Equal (new Rect (0, 0, 78, 23), label.Frame);
			if (autoSize) {
				// The size of the wrappedLines [1]
				Assert.Equal (new Size (width, height - 2), label.TextFormatter.Size);
			} else {
				Assert.Equal (new Size (78, 23), label.TextFormatter.Size);
			}
			((FakeDriver)Application.Driver).SetBufferSize (width + 2, height + 2);

			Assert.Equal (new Rect (0, 0, width, height), label.Frame);
			if (autoSize) {
				Assert.Equal (new Size (width, height - 2), label.TextFormatter.Size);
			} else {
				Assert.Equal (new Size (width, height), label.TextFormatter.Size);
			}
			Assert.Equal (new Rect (0, 0, width + 2, height + 2), frame.Frame);

			var expected = @"
┌──────┐
│文に  │
│は言葉│
│ があ │
│り ま │
│す。  │
│      │
│      │
│      │
└──────┘
";

			var pos = TestHelpers.AssertDriverContentsWithFrameAre (expected, output);
			Assert.Equal (new Rect (0, 0, width + 2, height + 2), pos);
		}

		[Fact, AutoInitShutdown]
		public void Label_WordWrap_PreserveTrailingSpaces_Vertical_With_Wide_Runes ()
		{
			var text = "文に は言葉 があり ます。";
			var width = 8;
			var height = 4;
			var wrappedLines = TextFormatter.WordWrapText (text, width, true);
			var breakLines = "";
			for (int i = 0; i < wrappedLines.Count; i++) breakLines += $"{wrappedLines [i]}{(i < wrappedLines.Count - 1 ? Environment.NewLine : string.Empty)}";
			var label = new Label (breakLines) {
				TextDirection = TextDirection.TopBottom_LeftRight,
				Width = Dim.Fill (),
				Height = Dim.Fill ()
			};
			var frame = new FrameView () { Width = Dim.Fill (), Height = Dim.Fill () };

			frame.Add (label);
			Application.Top.Add (frame);
			Application.Begin (Application.Top);
			((FakeDriver)Application.Driver).SetBufferSize (width + 2, height + 2);

			Assert.True (label.AutoSize);
			Assert.Equal (new Rect (0, 0, width, height), label.Frame);
			Assert.Equal (new Rect (0, 0, width + 2, height + 2), frame.Frame);

			var expected = @"
┌────────┐
│文言あす│
│に葉り。│
│        │
│はがま  │
└────────┘
";

			var pos = TestHelpers.AssertDriverContentsWithFrameAre (expected, output);
			Assert.Equal (new Rect (0, 0, width + 2, height + 2), pos);
		}

		[Fact, AutoInitShutdown]
		public void Label_Draw_Horizontal_Simple_TextAlignments_Justified ()
		{
			var text = "01234 01234";
			var width = 20;
			var lblJust = new Label (text) { Y = 0, Width = width, TextAlignment = TextAlignment.Justified };
			var frame = new FrameView () { Width = Dim.Fill (), Height = Dim.Fill () };

			frame.Add (lblJust);
			Application.Top.Add (frame);
			Application.Begin (Application.Top);
			((FakeDriver)Application.Driver).SetBufferSize (width + 2, 3);

			var expected = @"
┌────────────────────┐
│01234          01234│
└────────────────────┘
";
			Assert.Equal (new Rect (0, 0, width, 1), lblJust.Frame);

			var pos = TestHelpers.AssertDriverContentsWithFrameAre (expected, output);
			Assert.Equal (new Rect (0, 0, width + 2, 3), pos);
		}

		[Fact, AutoInitShutdown]
		public void Label_Draw_Horizontal_Simple_Runes ()
		{
			var label = new Label ("Demo Simple Rune");
			Application.Top.Add (label);
			Application.Begin (Application.Top);

			Assert.True (label.AutoSize);
			Assert.Equal (new Rect (0, 0, 16, 1), label.Frame);

			var expected = @"
Demo Simple Rune
";

			var pos = TestHelpers.AssertDriverContentsWithFrameAre (expected, output);
			Assert.Equal (new Rect (0, 0, 16, 1), pos);
		}

		[Fact, AutoInitShutdown]
		public void Label_Draw_Vertical_Simple_Runes ()
		{
			var label = new Label ("Demo Simple Rune") {
				TextDirection = TextDirection.TopBottom_LeftRight
			};
			Application.Top.Add (label);
			Application.Begin (Application.Top);

			Assert.NotNull (label.Width);
			Assert.NotNull (label.Height);

			var expected = @"
D
e
m
o
 
S
i
m
p
l
e
 
R
u
n
e
";

			var pos = TestHelpers.AssertDriverContentsWithFrameAre (expected, output);
			Assert.Equal (new Rect (0, 0, 1, 16), pos);
		}

		[Fact, AutoInitShutdown]
		public void Label_Draw_Horizontal_Wide_Runes ()
		{
			var label = new Label ("デモエムポンズ");
			Application.Top.Add (label);
			Application.Begin (Application.Top);

			Assert.True (label.AutoSize);
			Assert.Equal (new Rect (0, 0, 14, 1), label.Frame);

			var expected = @"
デモエムポンズ
";

			var pos = TestHelpers.AssertDriverContentsWithFrameAre (expected, output);
			Assert.Equal (new Rect (0, 0, 14, 1), pos);
		}

		[Fact, AutoInitShutdown]
		public void Label_Draw_Vertical_Wide_Runes ()
		{
			var label = new Label ("デモエムポンズ") {
				TextDirection = TextDirection.TopBottom_LeftRight
			};
			Application.Top.Add (label);
			Application.Begin (Application.Top);

			var expected = @"
デ
モ
エ
ム
ポ
ン
ズ
";

			var pos = TestHelpers.AssertDriverContentsWithFrameAre (expected, output);
			Assert.Equal (new Rect (0, 0, 2, 7), pos);
		}

		[Fact, AutoInitShutdown]
		public void Label_Draw_Vertical_Wide_Runes_With_ForceValidatePosDim ()
		{
			var label = new Label ("デモエムポンズ") {
				Width = Dim.Fill (),
				Height = Dim.Percent (50f),
				TextDirection = TextDirection.TopBottom_LeftRight,
				ValidatePosDim = true
			};
			Application.Top.Add (label);
			Application.Begin (Application.Top);

			Assert.True (label.AutoSize);
			Assert.Equal (new Rect (0, 0, 80, 12), label.Frame);

			var expected = @"
デ
モ
エ
ム
ポ
ン
ズ
";

			var pos = TestHelpers.AssertDriverContentsWithFrameAre (expected, output);
			Assert.Equal (new Rect (0, 0, 2, 7), pos);
		}

		[Theory, AutoInitShutdown]
		[InlineData (true)]
		[InlineData (false)]
		public void Label_Draw_Horizontal_Simple_TextAlignments (bool autoSize)
		{
			var text = "Hello World";
			var width = 20;
			var lblLeft = new Label (text) { Width = width, AutoSize = autoSize };
			var lblCenter = new Label (text) { Y = 1, Width = width, TextAlignment = TextAlignment.Centered, AutoSize = autoSize };
			var lblRight = new Label (text) { Y = 2, Width = width, TextAlignment = TextAlignment.Right, AutoSize = autoSize };
			var lblJust = new Label (text) { Y = 3, Width = width, TextAlignment = TextAlignment.Justified, AutoSize = autoSize };
			var frame = new FrameView () { Width = Dim.Fill (), Height = Dim.Fill () };

			frame.Add (lblLeft, lblCenter, lblRight, lblJust);
			Application.Top.Add (frame);
			Application.Begin (Application.Top);
			((FakeDriver)Application.Driver).SetBufferSize (width + 2, 6);

			Assert.True (lblLeft.AutoSize == autoSize);
			Assert.True (lblCenter.AutoSize == autoSize);
			Assert.True (lblRight.AutoSize == autoSize);
			Assert.True (lblJust.AutoSize == autoSize);
			Assert.True (lblLeft.TextFormatter.AutoSize == autoSize);
			Assert.True (lblCenter.TextFormatter.AutoSize == autoSize);
			Assert.True (lblRight.TextFormatter.AutoSize == autoSize);
			Assert.True (lblJust.TextFormatter.AutoSize == autoSize);
			Assert.Equal (new Rect (0, 0, width, 1), lblLeft.Frame);
			Assert.Equal (new Rect (0, 1, width, 1), lblCenter.Frame);
			Assert.Equal (new Rect (0, 2, width, 1), lblRight.Frame);
			Assert.Equal (new Rect (0, 3, width, 1), lblJust.Frame);
			if (autoSize) {
				Assert.Equal (new Size (11, 1), lblLeft.TextFormatter.Size);
				Assert.Equal (new Size (11, 1), lblCenter.TextFormatter.Size);
				Assert.Equal (new Size (11, 1), lblRight.TextFormatter.Size);
			} else {
				Assert.Equal (new Size (width, 1), lblLeft.TextFormatter.Size);
				Assert.Equal (new Size (width, 1), lblCenter.TextFormatter.Size);
				Assert.Equal (new Size (width, 1), lblRight.TextFormatter.Size);
			}
			Assert.Equal (new Size (width, 1), lblJust.TextFormatter.Size);
			Assert.Equal (new Rect (0, 0, width + 2, 6), frame.Frame);

			var expected = @"
┌────────────────────┐
│Hello World         │
│    Hello World     │
│         Hello World│
│Hello          World│
└────────────────────┘
";

			var pos = TestHelpers.AssertDriverContentsWithFrameAre (expected, output);
			Assert.Equal (new Rect (0, 0, width + 2, 6), pos);
		}

		[Theory, AutoInitShutdown]
		[InlineData (true)]
		[InlineData (false)]
		public void Label_Draw_Vertical_Simple_TextAlignments (bool autoSize)
		{
			var text = "Hello World";
			var height = 20;
			var lblLeft = new Label (text, direction: TextDirection.TopBottom_LeftRight, autoSize) { Height = height };
			var lblCenter = new Label (text, direction: TextDirection.TopBottom_LeftRight, autoSize) { X = 2, Height = height, VerticalTextAlignment = VerticalTextAlignment.Middle };
			var lblRight = new Label (text, direction: TextDirection.TopBottom_LeftRight, autoSize) { X = 4, Height = height, VerticalTextAlignment = VerticalTextAlignment.Bottom };
			var lblJust = new Label (text, direction: TextDirection.TopBottom_LeftRight, autoSize) { X = 6, Height = height, VerticalTextAlignment = VerticalTextAlignment.Justified };
			var frame = new FrameView () { Width = Dim.Fill (), Height = Dim.Fill () };

			frame.Add (lblLeft, lblCenter, lblRight, lblJust);
			Application.Top.Add (frame);
			Application.Begin (Application.Top);
			((FakeDriver)Application.Driver).SetBufferSize (9, height + 2);

			Assert.True (lblLeft.AutoSize == autoSize);
			Assert.True (lblCenter.AutoSize == autoSize);
			Assert.True (lblRight.AutoSize == autoSize);
			Assert.True (lblJust.AutoSize == autoSize);
			Assert.True (lblLeft.TextFormatter.AutoSize == autoSize);
			Assert.True (lblCenter.TextFormatter.AutoSize == autoSize);
			Assert.True (lblRight.TextFormatter.AutoSize == autoSize);
			Assert.True (lblJust.TextFormatter.AutoSize == autoSize);
			Assert.Equal (new Rect (0, 0, 1, height), lblLeft.Frame);
			Assert.Equal (new Rect (2, 0, 1, height), lblCenter.Frame);
			Assert.Equal (new Rect (4, 0, 1, height), lblRight.Frame);
			Assert.Equal (new Rect (6, 0, 1, height), lblJust.Frame);
			if (autoSize) {
				Assert.Equal (new Size (1, 11), lblLeft.TextFormatter.Size);
				Assert.Equal (new Size (1, 11), lblCenter.TextFormatter.Size);
				Assert.Equal (new Size (1, 11), lblRight.TextFormatter.Size);
			} else {
				Assert.Equal (new Size (1, height), lblLeft.TextFormatter.Size);
				Assert.Equal (new Size (1, height), lblCenter.TextFormatter.Size);
				Assert.Equal (new Size (1, height), lblRight.TextFormatter.Size);
			}
			Assert.Equal (new Size (1, height), lblJust.TextFormatter.Size);
			Assert.Equal (new Rect (0, 0, 9, height + 2), frame.Frame);

			var expected = @"
┌───────┐
│H     H│
│e     e│
│l     l│
│l     l│
│o H   o│
│  e    │
│W l    │
│o l    │
│r o    │
│l   H  │
│d W e  │
│  o l  │
│  r l  │
│  l o  │
│  d    │
│    W W│
│    o o│
│    r r│
│    l l│
│    d d│
└───────┘
";

			var pos = TestHelpers.AssertDriverContentsWithFrameAre (expected, output);
			Assert.Equal (new Rect (0, 0, 9, height + 2), pos);
		}

		[Fact, AutoInitShutdown]
		public void Label_Draw_Horizontal_Wide_TextAlignments ()
		{
			var text = "こんにちは 世界";
			var width = 25;
			var lblLeft = new Label (text) { Width = width };
			var lblCenter = new Label (text) { Y = 1, Width = width, TextAlignment = TextAlignment.Centered };
			var lblRight = new Label (text) { Y = 2, Width = width, TextAlignment = TextAlignment.Right };
			var lblJust = new Label (text) { Y = 3, Width = width, TextAlignment = TextAlignment.Justified };
			var frame = new FrameView () { Width = Dim.Fill (), Height = Dim.Fill () };

			frame.Add (lblLeft, lblCenter, lblRight, lblJust);
			Application.Top.Add (frame);
			Application.Begin (Application.Top);
			((FakeDriver)Application.Driver).SetBufferSize (width + 2, 6);

			Assert.True (lblLeft.AutoSize);
			Assert.True (lblCenter.AutoSize);
			Assert.True (lblRight.AutoSize);
			Assert.True (lblJust.AutoSize);
			Assert.Equal (new Rect (0, 0, width, 1), lblLeft.Frame);
			Assert.Equal (new Rect (0, 1, width, 1), lblCenter.Frame);
			Assert.Equal (new Rect (0, 2, width, 1), lblRight.Frame);
			Assert.Equal (new Rect (0, 3, width, 1), lblJust.Frame);
			Assert.Equal (new Rect (0, 0, width + 2, 6), frame.Frame);

			var expected = @"
┌─────────────────────────┐
│こんにちは 世界          │
│     こんにちは 世界     │
│          こんにちは 世界│
│こんにちは           世界│
└─────────────────────────┘
";

			var pos = TestHelpers.AssertDriverContentsWithFrameAre (expected, output);
			Assert.Equal (new Rect (0, 0, width + 2, 6), pos);
		}

		[Fact, AutoInitShutdown]
		public void Label_Draw_Vertical_Wide_TextAlignments ()
		{
			var text = "こんにちは 世界";
			var height = 23;
			var lblLeft = new Label (text) { Width = 2, Height = height, TextDirection = TextDirection.TopBottom_LeftRight };
			var lblCenter = new Label (text) { X = 3, Width = 2, Height = height, TextDirection = TextDirection.TopBottom_LeftRight, VerticalTextAlignment = VerticalTextAlignment.Middle };
			var lblRight = new Label (text) { X = 6, Width = 2, Height = height, TextDirection = TextDirection.TopBottom_LeftRight, VerticalTextAlignment = VerticalTextAlignment.Bottom };
			var lblJust = new Label (text) { X = 9, Width = 2, Height = height, TextDirection = TextDirection.TopBottom_LeftRight, VerticalTextAlignment = VerticalTextAlignment.Justified };
			var frame = new FrameView () { Width = Dim.Fill (), Height = Dim.Fill () };

			frame.Add (lblLeft, lblCenter, lblRight, lblJust);
			Application.Top.Add (frame);
			Application.Begin (Application.Top);
			((FakeDriver)Application.Driver).SetBufferSize (13, height + 2);

			// All AutoSize are false because the Frame.Height != TextFormatter.Size.Height
			Assert.True (lblLeft.AutoSize);
			Assert.True (lblCenter.AutoSize);
			Assert.True (lblRight.AutoSize);
			Assert.True (lblJust.AutoSize);
			Assert.Equal (new Rect (0, 0, 2, height), lblLeft.Frame);
			Assert.Equal (new Rect (3, 0, 2, height), lblCenter.Frame);
			Assert.Equal (new Rect (6, 0, 2, height), lblRight.Frame);
			Assert.Equal (new Rect (9, 0, 2, height), lblJust.Frame);
			Assert.Equal (new Rect (0, 0, 13, height + 2), frame.Frame);

			var expected = @"
┌───────────┐
│こ       こ│
│ん       ん│
│に       に│
│ち       ち│
│は       は│
│           │
│世         │
│界 こ      │
│   ん      │
│   に      │
│   ち      │
│   は      │
│           │
│   世      │
│   界      │
│      こ   │
│      ん   │
│      に   │
│      ち   │
│      は   │
│           │
│      世 世│
│      界 界│
└───────────┘
";

			var pos = TestHelpers.AssertDriverContentsWithFrameAre (expected, output);
			Assert.Equal (new Rect (0, 0, 13, height + 2), pos);
		}

		[Fact, AutoInitShutdown]
		public void Label_Draw_Fill_Remaining ()
		{
			var view = new View ("This view needs to be cleared before rewritten.");

			var tf1 = new TextFormatter () { Direction = TextDirection.LeftRight_TopBottom };
			tf1.Text = "This TextFormatter (tf1) without fill will not be cleared on rewritten.";
			var tf1Size = tf1.Size;

			var tf2 = new TextFormatter () { Direction = TextDirection.LeftRight_TopBottom };
			tf2.Text = "This TextFormatter (tf2) with fill will be cleared on rewritten.";
			var tf2Size = tf2.Size;

			Application.Top.Add (view);
			Application.Begin (Application.Top);

			tf1.Draw (new Rect (new Point (0, 1), tf1Size), view.GetNormalColor (), view.ColorScheme.HotNormal, default, false);

			tf2.Draw (new Rect (new Point (0, 2), tf2Size), view.GetNormalColor (), view.ColorScheme.HotNormal);

			TestHelpers.AssertDriverContentsWithFrameAre (@"
This view needs to be cleared before rewritten.                        
This TextFormatter (tf1) without fill will not be cleared on rewritten.
This TextFormatter (tf2) with fill will be cleared on rewritten.       
", output);

			view.Text = "This view is rewritten.";
			view.Draw ();

			tf1.Text = "This TextFormatter (tf1) is rewritten.";
			tf1.Draw (new Rect (new Point (0, 1), tf1Size), view.GetNormalColor (), view.ColorScheme.HotNormal, default, false);

			tf2.Text = "This TextFormatter (tf2) is rewritten.";
			tf2.Draw (new Rect (new Point (0, 2), tf2Size), view.GetNormalColor (), view.ColorScheme.HotNormal);

			TestHelpers.AssertDriverContentsWithFrameAre (@"
This view is rewritten.                                                
This TextFormatter (tf1) is rewritten.will not be cleared on rewritten.
This TextFormatter (tf2) is rewritten.                                 
", output);
		}

	}
}<|MERGE_RESOLUTION|>--- conflicted
+++ resolved
@@ -343,14 +343,7 @@
 				sender = s;
 				args = e;
 
-<<<<<<< HEAD
-			};
-=======
-		//	label.HotKey = Key.R;
-		//	Assert.Same (label, sender);
-		//	Assert.Equal (Key.Y, args.OldKey);
-		//	Assert.Equal (Key.R, args.NewKey);
->>>>>>> 80ef4b5e
+			};
 
 			label.HotKey = Key.r;
 			Assert.Same (label, sender);
