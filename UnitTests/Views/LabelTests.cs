--- conflicted
+++ resolved
@@ -128,33 +128,6 @@
 │                            │
 └────────────────────────────┘
 ";
-<<<<<<< HEAD
-
-        TestHelpers.AssertDriverContentsWithFrameAre (expected, _output);
-    }
-
-    [Fact]
-    [AutoInitShutdown]
-    public void Constructors_Defaults () {
-        var label = new Label ();
-        Assert.Equal (string.Empty, label.Text);
-        Application.Top.Add (label);
-        RunState rs = Application.Begin (Application.Top);
-
-        Assert.Equal (TextAlignment.Left, label.TextAlignment);
-        Assert.True (label.AutoSize);
-        Assert.False (label.CanFocus);
-        Assert.Equal (new Rect (0, 0, 0, 0), label.Frame);
-        Assert.Equal (KeyCode.Null, label.HotKey);
-        var expected = @"";
-        TestHelpers.AssertDriverContentsWithFrameAre (expected, _output);
-        Application.End (rs);
-
-        label = new Label {
-                              Text = "Test"
-                          };
-        Assert.True (label.AutoSize);
-=======
 
         TestHelpers.AssertDriverContentsWithFrameAre (expected, _output);
     }
@@ -191,30 +164,11 @@
         Application.End (rs);
 
         label = new Label { X = 3, Y = 4, Text = "Test" };
->>>>>>> 2e95cec4
         Assert.Equal ("Test", label.Text);
         Application.Top.Add (label);
         rs = Application.Begin (Application.Top);
 
         Assert.Equal ("Test", label.TextFormatter.Text);
-<<<<<<< HEAD
-        Assert.Equal (new Rect (0, 0, 4, 1), label.Frame);
-        expected = @"
-Test
-";
-        TestHelpers.AssertDriverContentsWithFrameAre (expected, _output);
-        Application.End (rs);
-
-        label = new Label (3, 4, "Test");
-        Assert.Equal ("Test", label.Text);
-        Application.Top.Add (label);
-        rs = Application.Begin (Application.Top);
-
-        Assert.Equal ("Test", label.TextFormatter.Text);
-        Assert.Equal (new Rect (3, 4, 4, 1), label.Frame);
-        expected = @"
-   Test
-=======
         Assert.Equal (new Rect (3, 4, 4, 1), label.Frame);
         expected = @"
    Test
@@ -294,176 +248,8 @@
 
         var expected = @"
 Demo Simple Rune
->>>>>>> 2e95cec4
-";
-        TestHelpers.AssertDriverContentsWithFrameAre (expected, _output);
-
-<<<<<<< HEAD
-        Application.End (rs);
-    }
-
-    [Fact]
-    [AutoInitShutdown]
-    public void Label_Draw_Fill_Remaining () {
-        var view = new View ("This view needs to be cleared before rewritten.");
-
-        var tf1 = new TextFormatter { Direction = TextDirection.LeftRight_TopBottom };
-        tf1.Text = "This TextFormatter (tf1) without fill will not be cleared on rewritten.";
-        Size tf1Size = tf1.Size;
-
-        var tf2 = new TextFormatter { Direction = TextDirection.LeftRight_TopBottom };
-        tf2.Text = "This TextFormatter (tf2) with fill will be cleared on rewritten.";
-        Size tf2Size = tf2.Size;
-
-        Application.Top.Add (view);
-        Application.Begin (Application.Top);
-
-        tf1.Draw (
-                  new Rect (new Point (0, 1), tf1Size),
-                  view.GetNormalColor (),
-                  view.ColorScheme.HotNormal,
-                  default (Rect),
-                  false);
-
-        tf2.Draw (new Rect (new Point (0, 2), tf2Size), view.GetNormalColor (), view.ColorScheme.HotNormal);
-
-        TestHelpers.AssertDriverContentsWithFrameAre (
-                                                      @"
-This view needs to be cleared before rewritten.                        
-This TextFormatter (tf1) without fill will not be cleared on rewritten.
-This TextFormatter (tf2) with fill will be cleared on rewritten.       
-",
-                                                      _output);
-
-        view.Text = "This view is rewritten.";
-        view.Draw ();
-
-        tf1.Text = "This TextFormatter (tf1) is rewritten.";
-        tf1.Draw (
-                  new Rect (new Point (0, 1), tf1Size),
-                  view.GetNormalColor (),
-                  view.ColorScheme.HotNormal,
-                  default (Rect),
-                  false);
-
-        tf2.Text = "This TextFormatter (tf2) is rewritten.";
-        tf2.Draw (new Rect (new Point (0, 2), tf2Size), view.GetNormalColor (), view.ColorScheme.HotNormal);
-
-        TestHelpers.AssertDriverContentsWithFrameAre (
-                                                      @"
-This view is rewritten.                                                
-This TextFormatter (tf1) is rewritten.will not be cleared on rewritten.
-This TextFormatter (tf2) is rewritten.                                 
-",
-                                                      _output);
-    }
-
-    [Fact]
-    [AutoInitShutdown]
-    public void Label_Draw_Horizontal_Simple_Runes () {
-        var label = new Label ("Demo Simple Rune");
-        Application.Top.Add (label);
-        Application.Begin (Application.Top);
-
-        Assert.True (label.AutoSize);
-        Assert.Equal (new Rect (0, 0, 16, 1), label.Frame);
-
-        var expected = @"
-Demo Simple Rune
-";
-
-        Rect pos = TestHelpers.AssertDriverContentsWithFrameAre (expected, _output);
-        Assert.Equal (new Rect (0, 0, 16, 1), pos);
-    }
-
-    [Theory]
-    [SetupFakeDriver]
-    [InlineData (true)]
-    [InlineData (false)]
-    public void Label_Draw_Horizontal_Simple_TextAlignments (bool autoSize) {
-        var frame = new FrameView { Width = Dim.Fill (), Height = Dim.Fill () };
-
-        var text = "Hello World";
-        var width = 20;
-        var lblLeft = new Label (text) { AutoSize = autoSize };
-        var lblCenter = new Label (text) { AutoSize = autoSize, Y = 1, TextAlignment = TextAlignment.Centered };
-        var lblRight = new Label (text) { AutoSize = autoSize, Y = 2, TextAlignment = TextAlignment.Right };
-        var lblJust = new Label (text) { AutoSize = autoSize, Y = 3, TextAlignment = TextAlignment.Justified };
-
-        if (!autoSize) {
-            lblLeft.Width = lblCenter.Width = lblRight.Width = lblJust.Width = width;
-        }
-
-        frame.Add (lblLeft, lblCenter, lblRight, lblJust);
-        ((FakeDriver)Application.Driver).SetBufferSize (width + 2, 6);
-        frame.BeginInit ();
-        frame.EndInit ();
-        frame.Draw ();
-
-        Assert.True (lblLeft.AutoSize == autoSize);
-        Assert.True (lblCenter.AutoSize == autoSize);
-        Assert.True (lblRight.AutoSize == autoSize);
-        Assert.True (lblJust.AutoSize == autoSize);
-        Assert.True (lblLeft.TextFormatter.AutoSize == autoSize);
-        Assert.True (lblCenter.TextFormatter.AutoSize == autoSize);
-        Assert.True (lblRight.TextFormatter.AutoSize == autoSize);
-        Assert.True (lblJust.TextFormatter.AutoSize == autoSize);
-        string expected;
-        if (autoSize) {
-            Assert.Equal (new Rect (0, 0, 11, 1), lblLeft.Frame);
-            Assert.Equal (new Rect (0, 1, 11, 1), lblCenter.Frame);
-            Assert.Equal (new Rect (0, 2, 11, 1), lblRight.Frame);
-            Assert.Equal (new Rect (0, 3, 11, 1), lblJust.Frame);
-            Assert.Equal (new Size (11, 1), lblLeft.TextFormatter.Size);
-            Assert.Equal (new Size (11, 1), lblCenter.TextFormatter.Size);
-            Assert.Equal (new Size (11, 1), lblRight.TextFormatter.Size);
-            Assert.Equal (new Size (11, 1), lblJust.TextFormatter.Size);
-            expected = @"
-┌────────────────────┐
-│Hello World         │
-│Hello World         │
-│Hello World         │
-│Hello World         │
-└────────────────────┘
-";
-        } else {
-            Assert.Equal (new Rect (0, 0, width, 1), lblLeft.Frame);
-            Assert.Equal (new Rect (0, 1, width, 1), lblCenter.Frame);
-            Assert.Equal (new Rect (0, 2, width, 1), lblRight.Frame);
-            Assert.Equal (new Rect (0, 3, width, 1), lblJust.Frame);
-            Assert.Equal (new Size (width, 1), lblLeft.TextFormatter.Size);
-            Assert.Equal (new Size (width, 1), lblCenter.TextFormatter.Size);
-            Assert.Equal (new Size (width, 1), lblRight.TextFormatter.Size);
-            Assert.Equal (new Size (width, 1), lblJust.TextFormatter.Size);
-            expected = @"
-┌────────────────────┐
-│Hello World         │
-│    Hello World     │
-│         Hello World│
-│Hello          World│
-└────────────────────┘
-";
-        }
-
-        Assert.Equal (new Rect (0, 0, width + 2, 6), frame.Frame);
-        Rect pos = TestHelpers.AssertDriverContentsWithFrameAre (expected, _output);
-    }
-
-    [Fact]
-    [SetupFakeDriver]
-    public void Label_Draw_Horizontal_Simple_TextAlignments_Justified () {
-        var frame = new FrameView { Width = Dim.Fill (), Height = Dim.Fill () };
-        var text = "01234 01234";
-        var width = 20;
-        var lblJust = new Label (text)
-                      { Y = 0, AutoSize = false, Width = width, TextAlignment = TextAlignment.Justified };
-
-        frame.Add (lblJust);
-        ((FakeDriver)Application.Driver).SetBufferSize (width + 2, 3);
-        frame.BeginInit ();
-        frame.EndInit ();
-        frame.Draw ();
-=======
+";
+
         Rect pos = TestHelpers.AssertDriverContentsWithFrameAre (expected, _output);
         Assert.Equal (new Rect (0, 0, 16, 1), pos);
     }
@@ -551,7 +337,6 @@
         Application.Top.Add (frame);
         Application.Begin (Application.Top);
         ((FakeDriver)Application.Driver).SetBufferSize (width + 2, 3);
->>>>>>> 2e95cec4
 
         var expected = @"
 ┌────────────────────┐
@@ -561,20 +346,13 @@
         Assert.Equal (new Rect (0, 0, width, 1), lblJust.Frame);
 
         Rect pos = TestHelpers.AssertDriverContentsWithFrameAre (expected, _output);
-<<<<<<< HEAD
-=======
         Assert.Equal (new Rect (0, 0, width + 2, 3), pos);
->>>>>>> 2e95cec4
     }
 
     [Fact]
     [AutoInitShutdown]
     public void Label_Draw_Horizontal_Wide_Runes () {
-<<<<<<< HEAD
-        var label = new Label ("デモエムポンズ");
-=======
         var label = new Label { Text = "デモエムポンズ" };
->>>>>>> 2e95cec4
         Application.Top.Add (label);
         Application.Begin (Application.Top);
 
@@ -583,52 +361,6 @@
 
         var expected = @"
 デモエムポンズ
-<<<<<<< HEAD
-";
-
-        Rect pos = TestHelpers.AssertDriverContentsWithFrameAre (expected, _output);
-        Assert.Equal (new Rect (0, 0, 14, 1), pos);
-    }
-
-    [Fact]
-    [AutoInitShutdown]
-    public void Label_Draw_Horizontal_Wide_TextAlignments () {
-        var text = "こんにちは 世界";
-        var width = 25;
-        var lblLeft = new Label (text) { AutoSize = false, Width = width };
-        var lblCenter = new Label (text)
-                        { AutoSize = false, Y = 1, Width = width, TextAlignment = TextAlignment.Centered };
-        var lblRight = new Label (text) { AutoSize = false, Y = 2, Width = width, TextAlignment = TextAlignment.Right };
-        var lblJust = new Label (text)
-                      { AutoSize = false, Y = 3, Width = width, TextAlignment = TextAlignment.Justified };
-        var frame = new FrameView { Width = Dim.Fill (), Height = Dim.Fill () };
-
-        frame.Add (lblLeft, lblCenter, lblRight, lblJust);
-        Application.Top.Add (frame);
-        Application.Begin (Application.Top);
-        ((FakeDriver)Application.Driver).SetBufferSize (width + 2, 6);
-
-        Assert.False (lblLeft.AutoSize);
-        Assert.False (lblCenter.AutoSize);
-        Assert.False (lblRight.AutoSize);
-        Assert.False (lblJust.AutoSize);
-        Assert.Equal (new Rect (0, 0, width, 1), lblLeft.Frame);
-        Assert.Equal (new Rect (0, 1, width, 1), lblCenter.Frame);
-        Assert.Equal (new Rect (0, 2, width, 1), lblRight.Frame);
-        Assert.Equal (new Rect (0, 3, width, 1), lblJust.Frame);
-        Assert.Equal (new Rect (0, 0, width + 2, 6), frame.Frame);
-
-        var expected = @"
-┌─────────────────────────┐
-│こんにちは 世界          │
-│     こんにちは 世界     │
-│          こんにちは 世界│
-│こんにちは           世界│
-└─────────────────────────┘
-";
-
-        Rect pos = TestHelpers.AssertDriverContentsWithFrameAre (expected, _output);
-=======
 ";
 
         Rect pos = TestHelpers.AssertDriverContentsWithFrameAre (expected, _output);
@@ -672,20 +404,14 @@
 
         Rect pos = TestHelpers.AssertDriverContentsWithFrameAre (expected, _output);
         Assert.Equal (new Rect (0, 0, width + 2, 6), pos);
->>>>>>> 2e95cec4
     }
 
     [Fact]
     [AutoInitShutdown]
     public void Label_Draw_Vertical_Simple_Runes () {
         var label = new Label {
-<<<<<<< HEAD
-                                  Text = "Demo Simple Rune",
-                                  TextDirection = TextDirection.TopBottom_LeftRight
-=======
                                   TextDirection = TextDirection.TopBottom_LeftRight,
                                   Text = "Demo Simple Rune"
->>>>>>> 2e95cec4
                               };
         Application.Top.Add (label);
         Application.Begin (Application.Top);
@@ -723,21 +449,6 @@
     public void Label_Draw_Vertical_Simple_TextAlignments (bool autoSize) {
         var text = "Hello World";
         var height = 20;
-<<<<<<< HEAD
-        var lblLeft = new Label (text, TextDirection.TopBottom_LeftRight, autoSize);
-        var lblCenter = new Label (text, TextDirection.TopBottom_LeftRight, autoSize)
-                        { X = 2, VerticalTextAlignment = VerticalTextAlignment.Middle };
-        var lblRight = new Label (text, TextDirection.TopBottom_LeftRight, autoSize)
-                       { X = 4, VerticalTextAlignment = VerticalTextAlignment.Bottom };
-        var lblJust = new Label (text, TextDirection.TopBottom_LeftRight, autoSize)
-                      { X = 6, VerticalTextAlignment = VerticalTextAlignment.Justified };
-        var frame = new FrameView { Width = Dim.Fill (), Height = Dim.Fill () };
-
-        if (!autoSize) {
-            lblLeft.Height = lblCenter.Height = lblRight.Height = lblJust.Height = height;
-        }
-
-=======
         var lblLeft = new Label {
                                     Height = height,
                                     Text = text,
@@ -770,7 +481,6 @@
                                 };
         var frame = new FrameView { Width = Dim.Fill (), Height = Dim.Fill () };
 
->>>>>>> 2e95cec4
         frame.Add (lblLeft, lblCenter, lblRight, lblJust);
         Application.Top.Add (frame);
         Application.Begin (Application.Top);
@@ -784,66 +494,24 @@
         Assert.True (lblCenter.TextFormatter.AutoSize == autoSize);
         Assert.True (lblRight.TextFormatter.AutoSize == autoSize);
         Assert.True (lblJust.TextFormatter.AutoSize == autoSize);
-<<<<<<< HEAD
-        string expected;
-=======
         Assert.Equal (new Rect (0, 0, 1, height), lblLeft.Frame);
         Assert.Equal (new Rect (2, 0, 1, height), lblCenter.Frame);
         Assert.Equal (new Rect (4, 0, 1, height), lblRight.Frame);
         Assert.Equal (new Rect (6, 0, 1, height), lblJust.Frame);
->>>>>>> 2e95cec4
         if (autoSize) {
             Assert.Equal (new Size (1, 11), lblLeft.TextFormatter.Size);
             Assert.Equal (new Size (1, 11), lblCenter.TextFormatter.Size);
             Assert.Equal (new Size (1, 11), lblRight.TextFormatter.Size);
-<<<<<<< HEAD
-
-            expected = @"
-┌───────┐
-│H H H H│
-│e e e e│
-│l l l l│
-│l l l l│
-│o o o o│
-│       │
-│W W W W│
-│o o o o│
-│r r r r│
-│l l l l│
-│d d d d│
-│       │
-│       │
-│       │
-│       │
-│       │
-│       │
-│       │
-│       │
-│       │
-└───────┘
-";
-=======
->>>>>>> 2e95cec4
         } else {
             Assert.Equal (new Size (1, height), lblLeft.TextFormatter.Size);
             Assert.Equal (new Size (1, height), lblCenter.TextFormatter.Size);
             Assert.Equal (new Size (1, height), lblRight.TextFormatter.Size);
-<<<<<<< HEAD
-            Assert.Equal (new Rect (0, 0, 1, height), lblLeft.Frame);
-            Assert.Equal (new Rect (2, 0, 1, height), lblCenter.Frame);
-            Assert.Equal (new Rect (4, 0, 1, height), lblRight.Frame);
-            Assert.Equal (new Rect (6, 0, 1, height), lblJust.Frame);
-            Assert.Equal (new Size (1, height), lblJust.TextFormatter.Size);
-
-            expected = @"
-=======
         }
 
         Assert.Equal (new Size (1, height), lblJust.TextFormatter.Size);
         Assert.Equal (new Rect (0, 0, 9, height + 2), frame.Frame);
 
         var expected = @"
->>>>>>> 2e95cec4
 ┌───────┐
 │H     H│
 │e     e│
@@ -869,27 +537,14 @@
 ";
         }
 
-<<<<<<< HEAD
-        Assert.Equal (new Rect (0, 0, 9, height + 2), frame.Frame);
-
-        Rect pos = TestHelpers.AssertDriverContentsWithFrameAre (expected, _output);
-=======
         Rect pos = TestHelpers.AssertDriverContentsWithFrameAre (expected, _output);
         Assert.Equal (new Rect (0, 0, 9, height + 2), pos);
->>>>>>> 2e95cec4
     }
 
     [Fact]
     [AutoInitShutdown]
     public void Label_Draw_Vertical_Wide_Runes () {
-<<<<<<< HEAD
-        var label = new Label {
-                                  Text = "デモエムポンズ",
-                                  TextDirection = TextDirection.TopBottom_LeftRight
-                              };
-=======
         var label = new Label { TextDirection = TextDirection.TopBottom_LeftRight, Text = "デモエムポンズ" };
->>>>>>> 2e95cec4
         Application.Top.Add (label);
         Application.Begin (Application.Top);
 
@@ -911,29 +566,16 @@
     [AutoInitShutdown]
     public void Label_Draw_Vertical_Wide_Runes_With_ForceValidatePosDim () {
         var label = new Label {
-<<<<<<< HEAD
-                                  Text = "デモエムポンズ",
-                                  AutoSize = false,
-                                  Width = Dim.Fill (),
-                                  Height = Dim.Percent (50f),
-                                  TextDirection = TextDirection.TopBottom_LeftRight,
-                                  ValidatePosDim = true
-=======
                                   Width = Dim.Fill (),
                                   Height = Dim.Percent (50f),
                                   TextDirection = TextDirection.TopBottom_LeftRight,
                                   ValidatePosDim = true,
                                   Text = "デモエムポンズ"
->>>>>>> 2e95cec4
                               };
         Application.Top.Add (label);
         Application.Begin (Application.Top);
 
-<<<<<<< HEAD
-        Assert.False (label.AutoSize);
-=======
-        Assert.True (label.AutoSize);
->>>>>>> 2e95cec4
+        Assert.True (label.AutoSize);
         Assert.Equal (new Rect (0, 0, 80, 12), label.Frame);
 
         var expected = @"
@@ -955,27 +597,6 @@
     public void Label_Draw_Vertical_Wide_TextAlignments () {
         var text = "こんにちは 世界";
         var height = 23;
-<<<<<<< HEAD
-        var lblLeft = new Label (text) {
-                                           AutoSize = false, Width = 2, Height = height,
-                                           TextDirection = TextDirection.TopBottom_LeftRight
-                                       };
-        var lblCenter = new Label (text) {
-                                             AutoSize = false, X = 3, Width = 2, Height = height,
-                                             TextDirection = TextDirection.TopBottom_LeftRight,
-                                             VerticalTextAlignment = VerticalTextAlignment.Middle
-                                         };
-        var lblRight = new Label (text) {
-                                            AutoSize = false, X = 6, Width = 2, Height = height,
-                                            TextDirection = TextDirection.TopBottom_LeftRight,
-                                            VerticalTextAlignment = VerticalTextAlignment.Bottom
-                                        };
-        var lblJust = new Label (text) {
-                                           AutoSize = false, X = 9, Width = 2, Height = height,
-                                           TextDirection = TextDirection.TopBottom_LeftRight,
-                                           VerticalTextAlignment = VerticalTextAlignment.Justified
-                                       };
-=======
         var lblLeft = new Label {
                                     Width = 2, Height = height, TextDirection = TextDirection.TopBottom_LeftRight,
                                     Text = text
@@ -1004,7 +625,6 @@
                                     VerticalTextAlignment = VerticalTextAlignment.Justified,
                                     Text = text
                                 };
->>>>>>> 2e95cec4
         var frame = new FrameView { Width = Dim.Fill (), Height = Dim.Fill () };
 
         frame.Add (lblLeft, lblCenter, lblRight, lblJust);
@@ -1013,17 +633,10 @@
         ((FakeDriver)Application.Driver).SetBufferSize (13, height + 2);
 
         // All AutoSize are false because the Frame.Height != TextFormatter.Size.Height
-<<<<<<< HEAD
-        Assert.False (lblLeft.AutoSize);
-        Assert.False (lblCenter.AutoSize);
-        Assert.False (lblRight.AutoSize);
-        Assert.False (lblJust.AutoSize);
-=======
         Assert.True (lblLeft.AutoSize);
         Assert.True (lblCenter.AutoSize);
         Assert.True (lblRight.AutoSize);
         Assert.True (lblJust.AutoSize);
->>>>>>> 2e95cec4
         Assert.Equal (new Rect (0, 0, 2, height), lblLeft.Frame);
         Assert.Equal (new Rect (3, 0, 2, height), lblCenter.Frame);
         Assert.Equal (new Rect (6, 0, 2, height), lblRight.Frame);
@@ -1065,11 +678,7 @@
     [Fact]
     [AutoInitShutdown]
     public void Label_HotKeyChanged_EventFires () {
-<<<<<<< HEAD
-        var label = new Label ("Yar");
-=======
         var label = new Label { Text = "Yar" };
->>>>>>> 2e95cec4
         label.HotKey = 'Y';
 
         object sender = null;
@@ -1117,11 +726,7 @@
             breakLines += $"{line}{Environment.NewLine}";
         }
 
-<<<<<<< HEAD
-        var label = new Label (breakLines) { AutoSize = false, Width = Dim.Fill (), Height = Dim.Fill () };
-=======
         var label = new Label { Width = Dim.Fill (), Height = Dim.Fill (), Text = breakLines };
->>>>>>> 2e95cec4
         var frame = new FrameView { Width = Dim.Fill (), Height = Dim.Fill () };
 
         frame.Add (label);
@@ -1129,13 +734,8 @@
         Application.Begin (Application.Top);
         ((FakeDriver)Application.Driver).SetBufferSize (width + 2, height + 2);
 
-<<<<<<< HEAD
-        Assert.False (label.AutoSize);
-        Assert.Equal (new Rect (0, 0, width, height), label.Frame);
-=======
         Assert.True (label.AutoSize);
         Assert.Equal (new Rect (0, 0, width, height + 1), label.Frame);
->>>>>>> 2e95cec4
         Assert.Equal (new Rect (0, 0, width + 2, height + 2), frame.Frame);
 
         var expected = @"
@@ -1150,309 +750,6 @@
 │ds.│
 └───┘
 ";
-<<<<<<< HEAD
-
-        Rect pos = TestHelpers.AssertDriverContentsWithFrameAre (expected, _output);
-        Assert.Equal (new Rect (0, 0, width + 2, height + 2), pos);
-    }
-
-    [Theory]
-    [AutoInitShutdown]
-    [InlineData (false)]
-    [InlineData (true)]
-    public void Label_WordWrap_PreserveTrailingSpaces_Horizontal_With_Wide_Runes (bool autoSize) {
-        var text = "文に は言葉 があり ます。";
-        var width = 6;
-        var height = 8;
-        List<string> wrappedLines = TextFormatter.WordWrapText (text, width, true);
-        var breakLines = "";
-        foreach (string line in wrappedLines) {
-            breakLines += $"{line}{Environment.NewLine}";
-        }
-
-        var label = new Label (breakLines) { AutoSize = autoSize };
-        var frame = new FrameView { Width = Dim.Fill (), Height = Dim.Fill () };
-
-        if (!autoSize) {
-            label.Width = Dim.Fill ();
-            label.Height = Dim.Fill ();
-        }
-
-        frame.Add (label);
-        Application.Top.Add (frame);
-        Application.Begin (Application.Top);
-
-        Assert.True (label.AutoSize == autoSize);
-        if (autoSize) {
-            // The size of the wrappedLines [1]
-            Assert.Equal (new Rect (0, 0, 6, 6), label.Frame);
-            Assert.Equal (new Size (width, height - 2), label.TextFormatter.Size);
-        } else {
-            Assert.Equal (new Rect (0, 0, 78, 23), label.Frame);
-            Assert.Equal (new Size (78, 23), label.TextFormatter.Size);
-        }
-
-        ((FakeDriver)Application.Driver).SetBufferSize (width + 2, height + 2);
-
-        if (autoSize) {
-            Assert.Equal (new Size (width, height - 2), label.TextFormatter.Size);
-            Assert.Equal (new Rect (0, 0, width, height - 2), label.Frame);
-        } else {
-            Assert.Equal (new Size (width, height), label.TextFormatter.Size);
-            Assert.Equal (new Rect (0, 0, width, height), label.Frame);
-        }
-
-        Assert.Equal (new Rect (0, 0, width + 2, height + 2), frame.Frame);
-
-        var expected = @"
-┌──────┐
-│文に  │
-│は言葉│
-│ があ │
-│り ま │
-│す。  │
-│      │
-│      │
-│      │
-└──────┘
-";
-
-        Rect pos = TestHelpers.AssertDriverContentsWithFrameAre (expected, _output);
-        Assert.Equal (new Rect (0, 0, width + 2, height + 2), pos);
-    }
-
-    [Fact]
-    [AutoInitShutdown]
-    public void Label_WordWrap_PreserveTrailingSpaces_Vertical_With_Simple_Runes () {
-        var text = "A sentence has words.";
-        var width = 8;
-        var height = 3;
-        List<string> wrappedLines = TextFormatter.WordWrapText (text, height, true);
-        var breakLines = "";
-        for (var i = 0; i < wrappedLines.Count; i++) {
-            breakLines += $"{wrappedLines[i]}{(i < wrappedLines.Count - 1 ? Environment.NewLine : string.Empty)}";
-        }
-
-        var label = new Label (breakLines) {
-                                               AutoSize = false,
-                                               TextDirection = TextDirection.TopBottom_LeftRight,
-                                               Width = Dim.Fill (),
-                                               Height = Dim.Fill ()
-                                           };
-        var frame = new FrameView { Width = Dim.Fill (), Height = Dim.Fill () };
-
-        frame.Add (label);
-        Application.Top.Add (frame);
-        Application.Begin (Application.Top);
-        ((FakeDriver)Application.Driver).SetBufferSize (width + 2, height + 2);
-
-        Assert.False (label.AutoSize);
-        Assert.Equal (new Rect (0, 0, width, height), label.Frame);
-        Assert.Equal (new Rect (0, 0, width + 2, height + 2), frame.Frame);
-
-        var expected = @"
-┌────────┐
-│Astch wd│
-│ eeea os│
-│ nn s r.│
-└────────┘
-";
-
-        Rect pos = TestHelpers.AssertDriverContentsWithFrameAre (expected, _output);
-        Assert.Equal (new Rect (0, 0, width + 2, height + 2), pos);
-    }
-
-    [Fact]
-    [AutoInitShutdown]
-    public void Label_WordWrap_PreserveTrailingSpaces_Vertical_With_Wide_Runes () {
-        var text = "文に は言葉 があり ます。";
-        var width = 8;
-        var height = 4;
-        List<string> wrappedLines = TextFormatter.WordWrapText (text, width, true);
-        var breakLines = "";
-        for (var i = 0; i < wrappedLines.Count; i++) {
-            breakLines += $"{wrappedLines[i]}{(i < wrappedLines.Count - 1 ? Environment.NewLine : string.Empty)}";
-        }
-
-        var label = new Label (breakLines) {
-                                               AutoSize = false,
-                                               TextDirection = TextDirection.TopBottom_LeftRight,
-                                               Width = Dim.Fill (),
-                                               Height = Dim.Fill ()
-                                           };
-        var frame = new FrameView { Width = Dim.Fill (), Height = Dim.Fill () };
-
-        frame.Add (label);
-        Application.Top.Add (frame);
-        Application.Begin (Application.Top);
-        ((FakeDriver)Application.Driver).SetBufferSize (width + 2, height + 2);
-
-        Assert.False (label.AutoSize);
-        Assert.Equal (new Rect (0, 0, width, height), label.Frame);
-        Assert.Equal (new Rect (0, 0, width + 2, height + 2), frame.Frame);
-
-        var expected = @"
-┌────────┐
-│文言あす│
-│に葉り。│
-│        │
-│はがま  │
-└────────┘
-";
-
-        Rect pos = TestHelpers.AssertDriverContentsWithFrameAre (expected, _output);
-        Assert.Equal (new Rect (0, 0, width + 2, height + 2), pos);
-    }
-
-    [Fact]
-    [AutoInitShutdown]
-    public void Pos_Center_Layout_AutoSize_False () {
-        var Label = new Label {
-                                  Text = "012345678901",
-                                  X = Pos.Center (),
-                                  Y = Pos.Center (),
-                                  AutoSize = false,
-                                  Width = 20,
-                                  TextAlignment = TextAlignment.Centered
-                              };
-        var win = new Window {
-                                 Width = Dim.Fill (),
-                                 Height = Dim.Fill ()
-                             };
-        win.Add (Label);
-        Application.Top.Add (win);
-
-        Application.Begin (Application.Top);
-        ((FakeDriver)Application.Driver).SetBufferSize (30, 5);
-        Assert.False (Label.AutoSize);
-        Assert.Equal (new Rect (4, 1, 20, 1), Label.Frame);
-        var expected = @"
-┌────────────────────────────┐
-│                            │
-│        012345678901        │
-│                            │
-└────────────────────────────┘
-";
-        TestHelpers.AssertDriverContentsWithFrameAre (expected, _output);
-    }
-
-    [Fact]
-    [AutoInitShutdown]
-    public void Pos_Center_Layout_AutoSize_True () {
-        var Label = new Label {
-                                  Text = "012345678901",
-                                  X = Pos.Center (),
-                                  Y = Pos.Center ()
-                              };
-        var win = new Window {
-                                 Width = Dim.Fill (),
-                                 Height = Dim.Fill ()
-                             };
-        win.Add (Label);
-        Application.Top.Add (win);
-
-        Application.Begin (Application.Top);
-        ((FakeDriver)Application.Driver).SetBufferSize (30, 5);
-        Assert.True (Label.AutoSize);
-
-        //Assert.Equal (new Rect (5, 1, 18, 1), Label.Frame);
-        var expected = @"
-┌────────────────────────────┐
-│                            │
-│        012345678901        │
-│                            │
-└────────────────────────────┘
-";
-
-        TestHelpers.AssertDriverContentsWithFrameAre (expected, _output);
-    }
-
-    [Fact]
-    public void TestAssignTextToLabel () {
-        View b = new Label { Text = "heya" };
-        Assert.Equal ("heya", b.Text);
-        Assert.Contains ("heya", b.TextFormatter.Text);
-        b.Text = "heyb";
-        Assert.Equal ("heyb", b.Text);
-        Assert.Contains ("heyb", b.TextFormatter.Text);
-
-        // with cast
-        Assert.Equal ("heyb", ((Label)b).Text);
-    }
-
-    [Fact]
-    [AutoInitShutdown]
-    public void Update_Only_On_Or_After_Initialize () {
-        var label = new Label {
-                                  Text = "Say Hello 你",
-                                  X = Pos.Center (),
-                                  Y = Pos.Center ()
-                              };
-        var win = new Window {
-                                 Width = Dim.Fill (),
-                                 Height = Dim.Fill ()
-                             };
-        win.Add (label);
-        Application.Top.Add (win);
-
-        Assert.False (label.IsInitialized);
-
-        Application.Begin (Application.Top);
-        ((FakeDriver)Application.Driver).SetBufferSize (30, 5);
-
-        Assert.True (label.IsInitialized);
-        Assert.Equal ("Say Hello 你", label.Text);
-        Assert.Equal ("Say Hello 你", label.TextFormatter.Text);
-        Assert.Equal (new Rect (0, 0, 12, 1), label.Bounds);
-
-        var expected = @"
-┌────────────────────────────┐
-│                            │
-│        Say Hello 你        │
-│                            │
-└────────────────────────────┘
-";
-        Rect pos = TestHelpers.AssertDriverContentsWithFrameAre (expected, _output);
-        Assert.Equal (new Rect (0, 0, 30, 5), pos);
-    }
-
-    [Fact]
-    [AutoInitShutdown]
-    public void Update_Parameterless_Only_On_Or_After_Initialize () {
-        var label = new Label {
-                                  X = Pos.Center (),
-                                  Y = Pos.Center (),
-                                  Text = "Say Hello 你",
-                                  AutoSize = true
-                              };
-        var win = new Window {
-                                 Width = Dim.Fill (),
-                                 Height = Dim.Fill ()
-                             };
-        win.Add (label);
-        Application.Top.Add (win);
-
-        Assert.False (label.IsInitialized);
-
-        Application.Begin (Application.Top);
-        ((FakeDriver)Application.Driver).SetBufferSize (30, 5);
-
-        Assert.True (label.IsInitialized);
-        Assert.Equal ("Say Hello 你", label.Text);
-        Assert.Equal ("Say Hello 你", label.TextFormatter.Text);
-        Assert.Equal (new Rect (0, 0, 12, 1), label.Bounds);
-
-        var expected = @"
-┌────────────────────────────┐
-│                            │
-│        Say Hello 你        │
-│                            │
-└────────────────────────────┘
-";
-
-        Rect pos = TestHelpers.AssertDriverContentsWithFrameAre (expected, _output);
-        Assert.Equal (new Rect (0, 0, 30, 5), pos);
-=======
 
         Rect pos = TestHelpers.AssertDriverContentsWithFrameAre (expected, _output);
         Assert.Equal (new Rect (0, 0, width + 2, height + 2), pos);
@@ -1799,6 +1096,5 @@
 This TextFormatter (tf2) is rewritten.                                 
 ",
                                                       _output);
->>>>>>> 2e95cec4
     }
 }