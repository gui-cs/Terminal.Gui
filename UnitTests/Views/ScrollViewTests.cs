﻿using System.Text;
using Xunit.Abstractions;

namespace Terminal.Gui.ViewsTests;

public class ScrollViewTests
{
    private readonly ITestOutputHelper _output;
    public ScrollViewTests (ITestOutputHelper output) { _output = output; }

    [Fact]
    public void Adding_Views ()
    {
        var sv = new ScrollView { Width = 20, Height = 10, ContentSize = new Size (30, 20) };

        sv.Add (
                new View { Width = 10, Height = 5 },
                new View { X = 12, Y = 7, Width = 10, Height = 5 }
               );

        Assert.Equal (new Size (30, 20), sv.ContentSize);
        Assert.Equal (2, sv.Subviews [0].Subviews.Count);
    }

    [Fact]
    [AutoInitShutdown]
    public void AutoHideScrollBars_False_ShowHorizontalScrollIndicator_ShowVerticalScrollIndicator ()
    {
        var sv = new ScrollView { Width = 10, Height = 10, AutoHideScrollBars = false };

        sv.ShowHorizontalScrollIndicator = true;
        sv.ShowVerticalScrollIndicator = true;

        Application.Top.Add (sv);
        Application.Begin (Application.Top);

        Assert.Equal (new Rect (0, 0, 10, 10), sv.Bounds);

        Assert.False (sv.AutoHideScrollBars);
        Assert.True (sv.ShowHorizontalScrollIndicator);
        Assert.True (sv.ShowVerticalScrollIndicator);
        sv.Draw ();

        TestHelpers.AssertDriverContentsAre (
                                             @"
         ▲
         ┬
         │
         │
         │
         │
         │
         ┴
         ▼
◄├─────┤► 
",
                                             _output
                                            );

        sv.ShowHorizontalScrollIndicator = false;
        Assert.Equal (new Rect (0, 0, 10, 10), sv.Bounds);
        sv.ShowVerticalScrollIndicator = true;
        Assert.Equal (new Rect (0, 0, 10, 10), sv.Bounds);

        Assert.False (sv.AutoHideScrollBars);
        Assert.False (sv.ShowHorizontalScrollIndicator);
        Assert.True (sv.ShowVerticalScrollIndicator);
        sv.Draw ();

        TestHelpers.AssertDriverContentsAre (
                                             @"
         ▲
         ┬
         │
         │
         │
         │
         │
         │
         ┴
         ▼
",
                                             _output
                                            );

        sv.ShowHorizontalScrollIndicator = true;
        sv.ShowVerticalScrollIndicator = false;

        Assert.False (sv.AutoHideScrollBars);
        Assert.True (sv.ShowHorizontalScrollIndicator);
        Assert.False (sv.ShowVerticalScrollIndicator);
        sv.Draw ();

        TestHelpers.AssertDriverContentsAre (
                                             @"
         
         
         
         
         
         
         
         
         
◄├──────┤► 
",
                                             _output
                                            );

        sv.ShowHorizontalScrollIndicator = false;
        sv.ShowVerticalScrollIndicator = false;

        Assert.False (sv.AutoHideScrollBars);
        Assert.False (sv.ShowHorizontalScrollIndicator);
        Assert.False (sv.ShowVerticalScrollIndicator);
        sv.Draw ();

        TestHelpers.AssertDriverContentsAre (
                                             @"
         
         
         
         
         
         
         
         
         
         
",
                                             _output
                                            );
    }

    [Fact]
    [AutoInitShutdown]
    public void AutoHideScrollBars_ShowHorizontalScrollIndicator_ShowVerticalScrollIndicator ()
    {
        var sv = new ScrollView { Width = 10, Height = 10 };

        Application.Top.Add (sv);
        Application.Begin (Application.Top);

        Assert.True (sv.AutoHideScrollBars);
        Assert.False (sv.ShowHorizontalScrollIndicator);
        Assert.False (sv.ShowVerticalScrollIndicator);
        TestHelpers.AssertDriverContentsWithFrameAre ("", _output);

        sv.AutoHideScrollBars = false;
        sv.ShowHorizontalScrollIndicator = true;
        sv.ShowVerticalScrollIndicator = true;
        sv.LayoutSubviews ();
        sv.Draw ();

        TestHelpers.AssertDriverContentsWithFrameAre (
                                                      @"
         ▲
         ┬
         │
         │
         │
         │
         │
         ┴
         ▼
◄├─────┤► 
",
                                                      _output
                                                     );
    }

    // There are still issue with the lower right corner of the scroll view
    [Fact]
    [AutoInitShutdown]
    public void Clear_Window_Inside_ScrollView ()
    {
        var topLabel = new Label { X = 15, Text = "At 15,0" };

        var sv = new ScrollView
        {
            X = 3,
            Y = 3,
            Width = 10,
            Height = 10,
            ContentSize = new Size (23, 23),
            KeepContentAlwaysInViewPort = false
        };
        var bottomLabel = new Label { X = 15, Y = 15, Text = "At 15,15" };
        Application.Top.Add (topLabel, sv, bottomLabel);
        Application.Begin (Application.Top);

        TestHelpers.AssertDriverContentsWithFrameAre (
                                                      @"
               At 15,0 
                       
                       
            ▲          
            ┬          
            ┴          
            ░          
            ░          
            ░          
            ░          
            ░          
            ▼          
   ◄├┤░░░░░►           
                       
                       
               At 15,15",
                                                      _output
                                                     );

        Attribute [] attributes =
        {
            Colors.ColorSchemes ["TopLevel"].Normal,
            Colors.ColorSchemes ["TopLevel"].Focus,
            Colors.ColorSchemes ["Base"].Normal
        };

        TestHelpers.AssertDriverAttributesAre (
                                               @"
00000000000000000000000
00000000000000000000000
00000000000000000000000
00000000000010000000000
00000000000010000000000
00000000000010000000000
00000000000010000000000
00000000000010000000000
00000000000010000000000
00000000000010000000000
00000000000010000000000
00000000000010000000000
00011111111110000000000
00000000000000000000000
00000000000000000000000
00000000000000000000000",
                                               null,
                                               attributes
                                              );

        sv.Add (new Window { X = 3, Y = 3, Width = 20, Height = 20 });

        Application.Refresh ();

        TestHelpers.AssertDriverContentsWithFrameAre (
                                                      @"
               At 15,0 
                       
                       
            ▲          
            ┬          
            ┴          
      ┌─────░          
      │     ░          
      │     ░          
      │     ░          
      │     ░          
      │     ▼          
   ◄├┤░░░░░►           
                       
                       
               At 15,15",
                                                      _output
                                                     );

        TestHelpers.AssertDriverAttributesAre (
                                               @"
00000000000000000000000
00000000000000000000000
00000000000000000000000
00000000000010000000000
00000000000010000000000
00000000000010000000000
00000022222210000000000
00000022222210000000000
00000022222210000000000
00000022222210000000000
00000022222210000000000
00000022222210000000000
00011111111110000000000
00000000000000000000000
00000000000000000000000
00000000000000000000000",
                                               null,
                                               attributes
                                              );

        sv.ContentOffset = new Point (20, 20);
        Application.Refresh ();

        TestHelpers.AssertDriverContentsWithFrameAre (
                                                      @"
               At 15,0 
                       
                       
     │      ▲          
     │      ░          
   ──┘      ░          
            ░          
            ░          
            ┬          
            │          
            ┴          
            ▼          
   ◄░░░░├─┤►           
                       
                       
               At 15,15",
                                                      _output
                                                     );

        TestHelpers.AssertDriverAttributesAre (
                                               @"
00000000000000000000000
00000000000000000000000
00000000000000000000000
00022200000010000000000
00022200000010000000000
00022200000010000000000
00000000000010000000000
00000000000010000000000
00000000000010000000000
00000000000010000000000
00000000000010000000000
00000000000010000000000
00011111111110000000000
00000000000000000000000
00000000000000000000000
00000000000000000000000",
                                               null,
                                               attributes
                                              );
    }

    [Fact]
    public void Constructors_Defaults ()
    {
        var sv = new ScrollView ();
        Assert.Equal (LayoutStyle.Absolute, sv.LayoutStyle);
        Assert.True (sv.CanFocus);
        Assert.Equal (new Rect (0, 0, 0, 0), sv.Frame);
        Assert.Equal (Rect.Empty, sv.Frame);
        Assert.Equal (Point.Empty, sv.ContentOffset);
        Assert.Equal (Size.Empty, sv.ContentSize);
        Assert.True (sv.AutoHideScrollBars);
        Assert.True (sv.KeepContentAlwaysInViewPort);

        sv = new ScrollView { X = 1, Y = 2, Width = 20, Height = 10 };
        Assert.Equal (LayoutStyle.Absolute, sv.LayoutStyle);
        Assert.True (sv.CanFocus);
        Assert.Equal (new Rect (1, 2, 20, 10), sv.Frame);
        Assert.Equal (Point.Empty, sv.ContentOffset);
        Assert.Equal (Size.Empty, sv.ContentSize);
        Assert.True (sv.AutoHideScrollBars);
        Assert.True (sv.KeepContentAlwaysInViewPort);
    }

    [Fact]
    [SetupFakeDriver]
    public void ContentBottomRightCorner_Draw ()
    {
        ((FakeDriver)Application.Driver).SetBufferSize (30, 30);

        var top = new View { Width = 30, Height = 30, ColorScheme = new ColorScheme { Normal = Attribute.Default } };

        var size = new Size { Width = 20, Height = 10 };

        var sv = new ScrollView
        {
            X = 1,
            Y = 1,
            Width = 10,
            Height = 5,
            ContentSize = size,
            ColorScheme = new ColorScheme { Normal = new Attribute (Color.Red, Color.Green) }
        };
        string text = null;

        for (var i = 0; i < size.Height; i++)
        {
            text += "*".Repeat (size.Width);

            if (i < size.Height)
            {
                text += '\n';
            }
        }

        var view = new View
        {
            Width = size.Width,
            Height = size.Height,
            ColorScheme = new ColorScheme { Normal = new Attribute (Color.Blue, Color.Yellow) },
            AutoSize = true,
            Text = text
        };
        sv.Add (view);

        top.Add (sv);
        top.BeginInit ();
        top.EndInit ();

        top.LayoutSubviews ();

        top.Draw ();

        View contentBottomRightCorner = sv.Subviews.First (v => v is ScrollBar.ContentBottomRightCorner);
        Assert.True (contentBottomRightCorner is ScrollBar.ContentBottomRightCorner);
        Assert.True (contentBottomRightCorner.Visible);

        TestHelpers.AssertDriverContentsWithFrameAre (
                                                      @"
 *********▲
 *********┬
 *********┴
 *********▼
 ◄├──┤░░░► ",
                                                      _output
                                                     );

        Attribute [] attrs = { Attribute.Default, new (Color.Red, Color.Green), new (Color.Blue, Color.Yellow) };

        TestHelpers.AssertDriverAttributesAre (
                                               @"
000000000000
022222222210
022222222210
022222222210
022222222210
011111111110
000000000000",
                                               null,
                                               attrs
                                              );
    }

    [Fact]
    [AutoInitShutdown]
    public void
        ContentOffset_ContentSize_AutoHideScrollBars_ShowHorizontalScrollIndicator_ShowVerticalScrollIndicator ()
    {
        var sv = new ScrollView
        {
            Width = 10, Height = 10, ContentSize = new Size (50, 50), ContentOffset = new Point (25, 25)
        };

        Application.Top.Add (sv);
        Application.Begin (Application.Top);

        Assert.Equal (-25, sv.ContentOffset.X);
        Assert.Equal (-25, sv.ContentOffset.Y);
        Assert.Equal (50, sv.ContentSize.Width);
        Assert.Equal (50, sv.ContentSize.Height);
        Assert.True (sv.AutoHideScrollBars);
        Assert.True (sv.ShowHorizontalScrollIndicator);
        Assert.True (sv.ShowVerticalScrollIndicator);

        TestHelpers.AssertDriverContentsWithFrameAre (
                                                      @"
         ▲
         ░
         ░
         ░
         ┬
         │
         ┴
         ░
         ▼
◄░░░├─┤░► 
",
                                                      _output
                                                     );
    }

    [Fact]
    [AutoInitShutdown]
    public void ContentSize_AutoHideScrollBars_ShowHorizontalScrollIndicator_ShowVerticalScrollIndicator ()
    {
        var sv = new ScrollView { Width = 10, Height = 10, ContentSize = new Size (50, 50) };

        Application.Top.Add (sv);
        Application.Begin (Application.Top);

        Assert.Equal (50, sv.ContentSize.Width);
        Assert.Equal (50, sv.ContentSize.Height);
        Assert.True (sv.AutoHideScrollBars);
        Assert.True (sv.ShowHorizontalScrollIndicator);
        Assert.True (sv.ShowVerticalScrollIndicator);

        TestHelpers.AssertDriverContentsWithFrameAre (
                                                      @"
         ▲
         ┬
         ┴
         ░
         ░
         ░
         ░
         ░
         ▼
◄├┤░░░░░► 
",
                                                      _output
                                                     );
    }

    [Fact]
    [AutoInitShutdown]
    public void DrawTextFormatter_Respects_The_Clip_Bounds ()
    {
        var rule = "0123456789";
        var size = new Size (40, 40);
        var view = new View { Frame = new Rect (Point.Empty, size) };

        view.Add (
                  new Label
                  {
                      AutoSize = false, Width = Dim.Fill (), Height = 1, Text = rule.Repeat (size.Width / rule.Length)
                  }
                 );

        view.Add (
                  new Label
                  {
                      AutoSize = false,
                      Height = Dim.Fill (),
                      Width = 1,
                      Text = rule.Repeat (size.Height / rule.Length),
                      TextDirection = TextDirection.TopBottom_LeftRight
                  }
                 );
        view.Add (new Label { X = 1, Y = 1, Text = "[ Press me! ]" });

        var scrollView = new ScrollView
        {
            X = 1,
            Y = 1,
            Width = 15,
            Height = 10,
            ContentSize = size,
            ShowHorizontalScrollIndicator = true,
            ShowVerticalScrollIndicator = true
        };
        scrollView.Add (view);
        var win = new Window { X = 1, Y = 1, Width = 20, Height = 14 };
        win.Add (scrollView);
        Application.Top.Add (win);
        Application.Begin (Application.Top);

        var expected = @"
 ┌──────────────────┐
 │                  │
 │ 01234567890123▲  │
 │ 1[ Press me! ]┬  │
 │ 2             │  │
 │ 3             ┴  │
 │ 4             ░  │
 │ 5             ░  │
 │ 6             ░  │
 │ 7             ░  │
 │ 8             ▼  │
 │ ◄├───┤░░░░░░░►   │
 │                  │
 └──────────────────┘
"
            ;

        Rect pos = TestHelpers.AssertDriverContentsWithFrameAre (expected, _output);
        Assert.Equal (new Rect (1, 1, 21, 14), pos);

        Assert.True (scrollView.OnKeyDown (Key.CursorRight));
        Application.Top.Draw ();

        expected = @"
 ┌──────────────────┐
 │                  │
 │ 12345678901234▲  │
 │ [ Press me! ] ┬  │
 │               │  │
 │               ┴  │
 │               ░  │
 │               ░  │
 │               ░  │
 │               ░  │
 │               ▼  │
 │ ◄├───┤░░░░░░░►   │
 │                  │
 └──────────────────┘
"
            ;

        pos = TestHelpers.AssertDriverContentsWithFrameAre (expected, _output);
        Assert.Equal (new Rect (1, 1, 21, 14), pos);

        Assert.True (scrollView.OnKeyDown (Key.CursorRight));
        Application.Top.Draw ();

        expected = @"
 ┌──────────────────┐
 │                  │
 │ 23456789012345▲  │
 │  Press me! ]  ┬  │
 │               │  │
 │               ┴  │
 │               ░  │
 │               ░  │
 │               ░  │
 │               ░  │
 │               ▼  │
 │ ◄├────┤░░░░░░►   │
 │                  │
 └──────────────────┘
"
            ;

        pos = TestHelpers.AssertDriverContentsWithFrameAre (expected, _output);
        Assert.Equal (new Rect (1, 1, 21, 14), pos);

        Assert.True (scrollView.OnKeyDown (Key.CursorRight));
        Application.Top.Draw ();

        expected = @"
 ┌──────────────────┐
 │                  │
 │ 34567890123456▲  │
 │ Press me! ]   ┬  │
 │               │  │
 │               ┴  │
 │               ░  │
 │               ░  │
 │               ░  │
 │               ░  │
 │               ▼  │
 │ ◄├────┤░░░░░░►   │
 │                  │
 └──────────────────┘
"
            ;

        pos = TestHelpers.AssertDriverContentsWithFrameAre (expected, _output);
        Assert.Equal (new Rect (1, 1, 21, 14), pos);

        Assert.True (scrollView.OnKeyDown (Key.CursorRight));
        Application.Top.Draw ();

        expected = @"
 ┌──────────────────┐
 │                  │
 │ 45678901234567▲  │
 │ ress me! ]    ┬  │
 │               │  │
 │               ┴  │
 │               ░  │
 │               ░  │
 │               ░  │
 │               ░  │
 │               ▼  │
 │ ◄░├───┤░░░░░░►   │
 │                  │
 └──────────────────┘
"
            ;

        pos = TestHelpers.AssertDriverContentsWithFrameAre (expected, _output);
        Assert.Equal (new Rect (1, 1, 21, 14), pos);

        Assert.True (scrollView.OnKeyDown (Key.CursorRight));
        Application.Top.Draw ();

        expected = @"
 ┌──────────────────┐
 │                  │
 │ 56789012345678▲  │
 │ ess me! ]     ┬  │
 │               │  │
 │               ┴  │
 │               ░  │
 │               ░  │
 │               ░  │
 │               ░  │
 │               ▼  │
 │ ◄░├────┤░░░░░►   │
 │                  │
 └──────────────────┘
"
            ;

        pos = TestHelpers.AssertDriverContentsWithFrameAre (expected, _output);
        Assert.Equal (new Rect (1, 1, 21, 14), pos);

        Assert.True (scrollView.OnKeyDown (Key.CursorRight));
        Application.Top.Draw ();

        expected = @"
 ┌──────────────────┐
 │                  │
 │ 67890123456789▲  │
 │ ss me! ]      ┬  │
 │               │  │
 │               ┴  │
 │               ░  │
 │               ░  │
 │               ░  │
 │               ░  │
 │               ▼  │
 │ ◄░├────┤░░░░░►   │
 │                  │
 └──────────────────┘
"
            ;

        pos = TestHelpers.AssertDriverContentsWithFrameAre (expected, _output);
        Assert.Equal (new Rect (1, 1, 21, 14), pos);

        Assert.True (scrollView.OnKeyDown (Key.CursorRight));
        Application.Top.Draw ();

        expected = @"
 ┌──────────────────┐
 │                  │
 │ 78901234567890▲  │
 │ s me! ]       ┬  │
 │               │  │
 │               ┴  │
 │               ░  │
 │               ░  │
 │               ░  │
 │               ░  │
 │               ▼  │
 │ ◄░░├───┤░░░░░►   │
 │                  │
 └──────────────────┘
";

        pos = TestHelpers.AssertDriverContentsWithFrameAre (expected, _output);
        Assert.Equal (new Rect (1, 1, 21, 14), pos);

        Assert.True (scrollView.OnKeyDown (Key.End.WithCtrl));
        Application.Top.Draw ();

        expected = @"
 ┌──────────────────┐
 │                  │
 │ 67890123456789▲  │
 │               ┬  │
 │               │  │
 │               ┴  │
 │               ░  │
 │               ░  │
 │               ░  │
 │               ░  │
 │               ▼  │
 │ ◄░░░░░░░├───┤►   │
 │                  │
 └──────────────────┘
";

        pos = TestHelpers.AssertDriverContentsWithFrameAre (expected, _output);
        Assert.Equal (new Rect (1, 1, 21, 14), pos);

        Assert.True (scrollView.OnKeyDown (Key.Home.WithCtrl));
        Assert.True (scrollView.OnKeyDown (Key.CursorDown));
        Application.Top.Draw ();

        expected = @"
 ┌──────────────────┐
 │                  │
 │ 1[ Press me! ]▲  │
 │ 2             ┬  │
 │ 3             │  │
 │ 4             ┴  │
 │ 5             ░  │
 │ 6             ░  │
 │ 7             ░  │
 │ 8             ░  │
 │ 9             ▼  │
 │ ◄├───┤░░░░░░░►   │
 │                  │
 └──────────────────┘
";

        pos = TestHelpers.AssertDriverContentsWithFrameAre (expected, _output);
        Assert.Equal (new Rect (1, 1, 21, 14), pos);

        Assert.True (scrollView.OnKeyDown (Key.CursorDown));
        Application.Top.Draw ();

        expected = @"
 ┌──────────────────┐
 │                  │
 │ 2             ▲  │
 │ 3             ┬  │
 │ 4             │  │
 │ 5             ┴  │
 │ 6             ░  │
 │ 7             ░  │
 │ 8             ░  │
 │ 9             ░  │
 │ 0             ▼  │
 │ ◄├───┤░░░░░░░►   │
 │                  │
 └──────────────────┘
";

        pos = TestHelpers.AssertDriverContentsWithFrameAre (expected, _output);
        Assert.Equal (new Rect (1, 1, 21, 14), pos);

        Assert.True (scrollView.OnKeyDown (Key.CursorDown));
        Application.Top.Draw ();

        expected = @"
 ┌──────────────────┐
 │                  │
 │ 3             ▲  │
 │ 4             ┬  │
 │ 5             │  │
 │ 6             ┴  │
 │ 7             ░  │
 │ 8             ░  │
 │ 9             ░  │
 │ 0             ░  │
 │ 1             ▼  │
 │ ◄├───┤░░░░░░░►   │
 │                  │
 └──────────────────┘
";

        pos = TestHelpers.AssertDriverContentsWithFrameAre (expected, _output);
        Assert.Equal (new Rect (1, 1, 21, 14), pos);

        Assert.True (scrollView.OnKeyDown (Key.End));
        Application.Top.Draw ();

        expected = @"
 ┌──────────────────┐
 │                  │
 │ 1             ▲  │
 │ 2             ░  │
 │ 3             ░  │
 │ 4             ░  │
 │ 5             ░  │
 │ 6             ░  │
 │ 7             ┬  │
 │ 8             ┴  │
 │ 9             ▼  │
 │ ◄├───┤░░░░░░░►   │
 │                  │
 └──────────────────┘
";

        pos = TestHelpers.AssertDriverContentsWithFrameAre (expected, _output);
        Assert.Equal (new Rect (1, 1, 21, 14), pos);
    }

    // There still have an issue with lower right corner of the scroll view
    [Fact]
    [AutoInitShutdown]
    public void Frame_And_Labels_Does_Not_Overspill_ScrollView ()
    {
        var sv = new ScrollView
        {
            X = 3,
            Y = 3,
            Width = 10,
            Height = 10,
            ContentSize = new Size (50, 50)
        };

        for (var i = 0; i < 8; i++)
        {
            sv.Add (new CustomButton ("█", $"Button {i}", 20, 3) { Y = i * 3 });
        }

        Application.Top.Add (sv);
        Application.Begin (Application.Top);

        TestHelpers.AssertDriverContentsWithFrameAre (
                                                      @"
   █████████▲
   ██████But┬
   █████████┴
   ┌────────░
   │     But░
   └────────░
   ┌────────░
   │     But░
   └────────▼
   ◄├┤░░░░░► ",
                                                      _output
                                                     );

        sv.ContentOffset = new Point (5, 5);
        sv.LayoutSubviews ();
        Application.Refresh ();

        TestHelpers.AssertDriverContentsWithFrameAre (
                                                      @"
   ─────────▲
   ─────────┬
    Button 2│
   ─────────┴
   ─────────░
    Button 3░
   ─────────░
   ─────────░
    Button 4▼
   ◄├─┤░░░░► ",
                                                      _output
                                                     );
    }

    [Fact]
    public void KeyBindings_Command ()
    {
        var sv = new ScrollView { Width = 20, Height = 10, ContentSize = new Size (40, 20) };

        sv.Add (
                new View { Width = 20, Height = 5 },
                new View { X = 22, Y = 7, Width = 10, Height = 5 }
               );

        sv.BeginInit ();
        sv.EndInit ();

        Assert.True (sv.KeepContentAlwaysInViewPort);
        Assert.True (sv.AutoHideScrollBars);
        Assert.True (sv.ShowVerticalScrollIndicator);
        Assert.True (sv.ShowHorizontalScrollIndicator);
        Assert.Equal (new Point (0, 0), sv.ContentOffset);
        Assert.False (sv.OnKeyDown (Key.CursorUp));
        Assert.Equal (new Point (0, 0), sv.ContentOffset);
        Assert.True (sv.OnKeyDown (Key.CursorDown));
        Assert.Equal (new Point (0, -1), sv.ContentOffset);
        Assert.True (sv.OnKeyDown (Key.CursorUp));
        Assert.Equal (new Point (0, 0), sv.ContentOffset);
        Assert.False (sv.OnKeyDown (Key.PageUp));
        Assert.Equal (new Point (0, 0), sv.ContentOffset);
        Assert.True (sv.OnKeyDown (Key.PageDown));
        Assert.Equal (new Point (0, -10), sv.ContentOffset);
<<<<<<< HEAD
        Assert.True (sv.OnKeyDown (new Key (KeyCode.PageDown)));

        // The other scroll bar is visible, so it need to scroll one more row
        Assert.Equal (new Point (0, -11), sv.ContentOffset);
        Assert.False (sv.OnKeyDown (new Key (KeyCode.CursorDown)));
        Assert.Equal (new Point (0, -11), sv.ContentOffset);
        Assert.True (sv.OnKeyDown (new Key ((KeyCode)'v' | KeyCode.AltMask)));

        // Scrolled 10 rows and still is hiding one row
        Assert.Equal (new Point (0, -1), sv.ContentOffset);

        // Pressing the same key again will set to 0
        Assert.True (sv.OnKeyDown (new Key ((KeyCode)'v' | KeyCode.AltMask)));
=======
        Assert.False (sv.OnKeyDown (Key.PageDown));
        Assert.Equal (new Point (0, -10), sv.ContentOffset);
        Assert.False (sv.OnKeyDown (Key.CursorDown));
        Assert.Equal (new Point (0, -10), sv.ContentOffset);
        Assert.True (sv.OnKeyDown (Key.V.WithAlt));
>>>>>>> 16055c53
        Assert.Equal (new Point (0, 0), sv.ContentOffset);
        Assert.True (sv.OnKeyDown (Key.V.WithCtrl));
        Assert.Equal (new Point (0, -10), sv.ContentOffset);
        Assert.False (sv.OnKeyDown (Key.CursorLeft));
        Assert.Equal (new Point (0, -10), sv.ContentOffset);
        Assert.True (sv.OnKeyDown (Key.CursorRight));
        Assert.Equal (new Point (-1, -10), sv.ContentOffset);
        Assert.True (sv.OnKeyDown (Key.CursorLeft));
        Assert.Equal (new Point (0, -10), sv.ContentOffset);
        Assert.False (sv.OnKeyDown (Key.PageUp.WithCtrl));
        Assert.Equal (new Point (0, -10), sv.ContentOffset);
        Assert.True (sv.OnKeyDown (Key.PageDown.WithCtrl));
        Assert.Equal (new Point (-20, -10), sv.ContentOffset);
<<<<<<< HEAD
        Assert.True (sv.OnKeyDown (new Key (KeyCode.CursorRight)));

        // The other scroll bar is visible, so it need to scroll one more column
        Assert.Equal (new Point (-21, -10), sv.ContentOffset);
        Assert.True (sv.OnKeyDown (new Key (KeyCode.Home)));

        // The other scroll bar is visible, so it need to scroll one more column
        Assert.Equal (new Point (-21, 0), sv.ContentOffset);
        Assert.False (sv.OnKeyDown (new Key (KeyCode.Home)));
        Assert.Equal (new Point (-21, 0), sv.ContentOffset);
        Assert.True (sv.OnKeyDown (new Key (KeyCode.End)));
        Assert.Equal (new Point (-21, -11), sv.ContentOffset);
        Assert.False (sv.OnKeyDown (new Key (KeyCode.End)));
        Assert.Equal (new Point (-21, -11), sv.ContentOffset);
        Assert.True (sv.OnKeyDown (new Key (KeyCode.Home | KeyCode.CtrlMask)));
        Assert.Equal (new Point (0, -11), sv.ContentOffset);
        Assert.False (sv.OnKeyDown (new Key (KeyCode.Home | KeyCode.CtrlMask)));
        Assert.Equal (new Point (0, -11), sv.ContentOffset);
        Assert.True (sv.OnKeyDown (new Key (KeyCode.End | KeyCode.CtrlMask)));
        Assert.Equal (new Point (-21, -11), sv.ContentOffset);
        Assert.False (sv.OnKeyDown (new Key (KeyCode.End | KeyCode.CtrlMask)));
        Assert.Equal (new Point (-21, -11), sv.ContentOffset);
        Assert.True (sv.OnKeyDown (new Key (KeyCode.Home)));
        Assert.Equal (new Point (-21, 0), sv.ContentOffset);
        Assert.True (sv.OnKeyDown (new Key (KeyCode.Home | KeyCode.CtrlMask)));
=======
        Assert.False (sv.OnKeyDown (Key.CursorRight));
        Assert.Equal (new Point (-20, -10), sv.ContentOffset);
        Assert.True (sv.OnKeyDown (Key.Home));
        Assert.Equal (new Point (-20, 0), sv.ContentOffset);
        Assert.False (sv.OnKeyDown (Key.Home));
        Assert.Equal (new Point (-20, 0), sv.ContentOffset);
        Assert.True (sv.OnKeyDown (Key.End));
        Assert.Equal (new Point (-20, -10), sv.ContentOffset);
        Assert.False (sv.OnKeyDown (Key.End));
        Assert.Equal (new Point (-20, -10), sv.ContentOffset);
        Assert.True (sv.OnKeyDown (Key.Home.WithCtrl));
        Assert.Equal (new Point (0, -10), sv.ContentOffset);
        Assert.False (sv.OnKeyDown (Key.Home.WithCtrl));
        Assert.Equal (new Point (0, -10), sv.ContentOffset);
        Assert.True (sv.OnKeyDown (Key.End.WithCtrl));
        Assert.Equal (new Point (-20, -10), sv.ContentOffset);
        Assert.False (sv.OnKeyDown (Key.End.WithCtrl));
        Assert.Equal (new Point (-20, -10), sv.ContentOffset);
        Assert.True (sv.OnKeyDown (Key.Home));
        Assert.Equal (new Point (-20, 0), sv.ContentOffset);
        Assert.True (sv.OnKeyDown (Key.Home.WithCtrl));
>>>>>>> 16055c53
        Assert.Equal (new Point (0, 0), sv.ContentOffset);

        sv.KeepContentAlwaysInViewPort = false;
        Assert.False (sv.KeepContentAlwaysInViewPort);
        Assert.True (sv.AutoHideScrollBars);
        Assert.True (sv.ShowVerticalScrollIndicator);
        Assert.True (sv.ShowHorizontalScrollIndicator);
        Assert.Equal (new Point (0, 0), sv.ContentOffset);
        Assert.False (sv.OnKeyDown (Key.CursorUp));
        Assert.Equal (new Point (0, 0), sv.ContentOffset);
        Assert.True (sv.OnKeyDown (Key.CursorDown));
        Assert.Equal (new Point (0, -1), sv.ContentOffset);
        Assert.True (sv.OnKeyDown (Key.CursorUp));
        Assert.Equal (new Point (0, 0), sv.ContentOffset);
        Assert.False (sv.OnKeyDown (Key.PageUp));
        Assert.Equal (new Point (0, 0), sv.ContentOffset);
        Assert.True (sv.OnKeyDown (Key.PageDown));
        Assert.Equal (new Point (0, -10), sv.ContentOffset);
        Assert.True (sv.OnKeyDown (Key.PageDown));
        Assert.Equal (new Point (0, -19), sv.ContentOffset);
        Assert.False (sv.OnKeyDown (Key.PageDown));
        Assert.Equal (new Point (0, -19), sv.ContentOffset);
        Assert.False (sv.OnKeyDown (Key.CursorDown));
        Assert.Equal (new Point (0, -19), sv.ContentOffset);
        Assert.True (sv.OnKeyDown (Key.V.WithAlt));
        Assert.Equal (new Point (0, -9), sv.ContentOffset);
        Assert.True (sv.OnKeyDown (Key.V.WithCtrl));
        Assert.Equal (new Point (0, -19), sv.ContentOffset);
        Assert.False (sv.OnKeyDown (Key.CursorLeft));
        Assert.Equal (new Point (0, -19), sv.ContentOffset);
        Assert.True (sv.OnKeyDown (Key.CursorRight));
        Assert.Equal (new Point (-1, -19), sv.ContentOffset);
        Assert.True (sv.OnKeyDown (Key.CursorLeft));
        Assert.Equal (new Point (0, -19), sv.ContentOffset);
        Assert.False (sv.OnKeyDown (Key.PageUp.WithCtrl));
        Assert.Equal (new Point (0, -19), sv.ContentOffset);
        Assert.True (sv.OnKeyDown (Key.PageDown.WithCtrl));
        Assert.Equal (new Point (-20, -19), sv.ContentOffset);
        Assert.True (sv.OnKeyDown (Key.PageDown.WithCtrl));
        Assert.Equal (new Point (-39, -19), sv.ContentOffset);
        Assert.False (sv.OnKeyDown (Key.PageDown.WithCtrl));
        Assert.Equal (new Point (-39, -19), sv.ContentOffset);
        Assert.False (sv.OnKeyDown (Key.CursorRight));
        Assert.Equal (new Point (-39, -19), sv.ContentOffset);
        Assert.True (sv.OnKeyDown (Key.PageUp.WithCtrl));
        Assert.Equal (new Point (-19, -19), sv.ContentOffset);
        Assert.True (sv.OnKeyDown (Key.Home));
        Assert.Equal (new Point (-19, 0), sv.ContentOffset);
        Assert.False (sv.OnKeyDown (Key.Home));
        Assert.Equal (new Point (-19, 0), sv.ContentOffset);
        Assert.True (sv.OnKeyDown (Key.End));
        Assert.Equal (new Point (-19, -19), sv.ContentOffset);
        Assert.False (sv.OnKeyDown (Key.End));
        Assert.Equal (new Point (-19, -19), sv.ContentOffset);
        Assert.True (sv.OnKeyDown (Key.Home.WithCtrl));
        Assert.Equal (new Point (0, -19), sv.ContentOffset);
        Assert.False (sv.OnKeyDown (Key.Home.WithCtrl));
        Assert.Equal (new Point (0, -19), sv.ContentOffset);
        Assert.True (sv.OnKeyDown (Key.End.WithCtrl));
        Assert.Equal (new Point (-39, -19), sv.ContentOffset);
        Assert.False (sv.OnKeyDown (Key.End.WithCtrl));
        Assert.Equal (new Point (-39, -19), sv.ContentOffset);
    }

    [Fact]
    [AutoInitShutdown]
    public void Remove_Added_View_Is_Allowed ()
    {
        var sv = new ScrollView { Width = 20, Height = 20, ContentSize = new Size (100, 100) };

        sv.Add (
                new View { Width = Dim.Fill (), Height = Dim.Fill (50), Id = "View1" },
                new View { Y = 51, Width = Dim.Fill (), Height = Dim.Fill (), Id = "View2" }
               );

        Application.Top.Add (sv);
        Application.Begin (Application.Top);

        Assert.Equal (4, sv.Subviews.Count);
        Assert.Equal (2, sv.Subviews [0].Subviews.Count);

        sv.Remove (sv.Subviews [0].Subviews [1]);
        Assert.Equal (4, sv.Subviews.Count);
        Assert.Single (sv.Subviews [0].Subviews);
        Assert.Equal ("View1", sv.Subviews [0].Subviews [0].Id);
    }

    private class CustomButton : FrameView
    {
        private readonly Label _labelFill;
        private readonly Label _labelText;

        public CustomButton (string fill, string text, int width, int height)
        {
            Width = width;
            Height = height;

            //labelFill = new Label { AutoSize = false, X = Pos.Center (), Y = Pos.Center (), Width = Dim.Fill (), Height = Dim.Fill (), Visible = false };
            _labelFill = new Label { AutoSize = false, Width = Dim.Fill (), Height = Dim.Fill (), Visible = false };

            _labelFill.LayoutComplete += (s, e) =>
                                         {
                                             var fillText = new StringBuilder ();

                                             for (var i = 0; i < _labelFill.Bounds.Height; i++)
                                             {
                                                 if (i > 0)
                                                 {
                                                     fillText.AppendLine ("");
                                                 }

                                                 for (var j = 0; j < _labelFill.Bounds.Width; j++)
                                                 {
                                                     fillText.Append (fill);
                                                 }
                                             }

                                             _labelFill.Text = fillText.ToString ();
                                         };

            _labelText = new Label { X = Pos.Center (), Y = Pos.Center (), Text = text };
            Add (_labelFill, _labelText);
            CanFocus = true;
        }

        public override bool OnEnter (View view)
        {
            Border.LineStyle = LineStyle.None;
            Border.Thickness = new Thickness (0);
            _labelFill.Visible = true;
            view = this;

            return base.OnEnter (view);
        }

        public override bool OnLeave (View view)
        {
            Border.LineStyle = LineStyle.Single;
            Border.Thickness = new Thickness (1);
            _labelFill.Visible = false;

            if (view == null)
            {
                view = this;
            }

            return base.OnLeave (view);
        }
    }
}<|MERGE_RESOLUTION|>--- conflicted
+++ resolved
@@ -938,7 +938,6 @@
         Assert.Equal (new Point (0, 0), sv.ContentOffset);
         Assert.True (sv.OnKeyDown (Key.PageDown));
         Assert.Equal (new Point (0, -10), sv.ContentOffset);
-<<<<<<< HEAD
         Assert.True (sv.OnKeyDown (new Key (KeyCode.PageDown)));
 
         // The other scroll bar is visible, so it need to scroll one more row
@@ -952,13 +951,6 @@
 
         // Pressing the same key again will set to 0
         Assert.True (sv.OnKeyDown (new Key ((KeyCode)'v' | KeyCode.AltMask)));
-=======
-        Assert.False (sv.OnKeyDown (Key.PageDown));
-        Assert.Equal (new Point (0, -10), sv.ContentOffset);
-        Assert.False (sv.OnKeyDown (Key.CursorDown));
-        Assert.Equal (new Point (0, -10), sv.ContentOffset);
-        Assert.True (sv.OnKeyDown (Key.V.WithAlt));
->>>>>>> 16055c53
         Assert.Equal (new Point (0, 0), sv.ContentOffset);
         Assert.True (sv.OnKeyDown (Key.V.WithCtrl));
         Assert.Equal (new Point (0, -10), sv.ContentOffset);
@@ -972,7 +964,6 @@
         Assert.Equal (new Point (0, -10), sv.ContentOffset);
         Assert.True (sv.OnKeyDown (Key.PageDown.WithCtrl));
         Assert.Equal (new Point (-20, -10), sv.ContentOffset);
-<<<<<<< HEAD
         Assert.True (sv.OnKeyDown (new Key (KeyCode.CursorRight)));
 
         // The other scroll bar is visible, so it need to scroll one more column
@@ -998,29 +989,6 @@
         Assert.True (sv.OnKeyDown (new Key (KeyCode.Home)));
         Assert.Equal (new Point (-21, 0), sv.ContentOffset);
         Assert.True (sv.OnKeyDown (new Key (KeyCode.Home | KeyCode.CtrlMask)));
-=======
-        Assert.False (sv.OnKeyDown (Key.CursorRight));
-        Assert.Equal (new Point (-20, -10), sv.ContentOffset);
-        Assert.True (sv.OnKeyDown (Key.Home));
-        Assert.Equal (new Point (-20, 0), sv.ContentOffset);
-        Assert.False (sv.OnKeyDown (Key.Home));
-        Assert.Equal (new Point (-20, 0), sv.ContentOffset);
-        Assert.True (sv.OnKeyDown (Key.End));
-        Assert.Equal (new Point (-20, -10), sv.ContentOffset);
-        Assert.False (sv.OnKeyDown (Key.End));
-        Assert.Equal (new Point (-20, -10), sv.ContentOffset);
-        Assert.True (sv.OnKeyDown (Key.Home.WithCtrl));
-        Assert.Equal (new Point (0, -10), sv.ContentOffset);
-        Assert.False (sv.OnKeyDown (Key.Home.WithCtrl));
-        Assert.Equal (new Point (0, -10), sv.ContentOffset);
-        Assert.True (sv.OnKeyDown (Key.End.WithCtrl));
-        Assert.Equal (new Point (-20, -10), sv.ContentOffset);
-        Assert.False (sv.OnKeyDown (Key.End.WithCtrl));
-        Assert.Equal (new Point (-20, -10), sv.ContentOffset);
-        Assert.True (sv.OnKeyDown (Key.Home));
-        Assert.Equal (new Point (-20, 0), sv.ContentOffset);
-        Assert.True (sv.OnKeyDown (Key.Home.WithCtrl));
->>>>>>> 16055c53
         Assert.Equal (new Point (0, 0), sv.ContentOffset);
 
         sv.KeepContentAlwaysInViewPort = false;
