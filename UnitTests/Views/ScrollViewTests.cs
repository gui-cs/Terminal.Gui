﻿using System.Text;
using Xunit.Abstractions;

namespace Terminal.Gui.ViewsTests;

public class ScrollViewTests
{
    private readonly ITestOutputHelper _output;
    public ScrollViewTests (ITestOutputHelper output) { _output = output; }

    [Fact]
    public void Adding_Views ()
    {
        var sv = new ScrollView { Width = 20, Height = 10, ContentSize = new (30, 20) };

        sv.Add (
                new View { Width = 10, Height = 5 },
                new View { X = 12, Y = 7, Width = 10, Height = 5 }
               );

        Assert.Equal (new (30, 20), sv.ContentSize);
        Assert.Equal (2, sv.Subviews [0].Subviews.Count);
    }

    [Fact]
    [AutoInitShutdown]
    public void AutoHideScrollBars_False_ShowHorizontalScrollIndicator_ShowVerticalScrollIndicator ()
    {
        var sv = new ScrollView { Width = 10, Height = 10, AutoHideScrollBars = false };

        sv.ShowHorizontalScrollIndicator = true;
        sv.ShowVerticalScrollIndicator = true;

        Application.Top.Add (sv);
        Application.Begin (Application.Top);

        Assert.Equal (new Rectangle (0, 0, 10, 10), sv.ContentArea);

        Assert.False (sv.AutoHideScrollBars);
        Assert.True (sv.ShowHorizontalScrollIndicator);
        Assert.True (sv.ShowVerticalScrollIndicator);
        sv.Draw ();

        TestHelpers.AssertDriverContentsAre (
                                             @"
         ▲
         ┬
         │
         │
         │
         │
         │
         ┴
         ▼
◄├─────┤► 
",
                                             _output
                                            );

        sv.ShowHorizontalScrollIndicator = false;
        Assert.Equal (new Rectangle (0, 0, 10, 10), sv.ContentArea);
        sv.ShowVerticalScrollIndicator = true;
        Assert.Equal (new Rectangle (0, 0, 10, 10), sv.ContentArea);

        Assert.False (sv.AutoHideScrollBars);
        Assert.False (sv.ShowHorizontalScrollIndicator);
        Assert.True (sv.ShowVerticalScrollIndicator);
        sv.Draw ();

        TestHelpers.AssertDriverContentsAre (
                                             @"
         ▲
         ┬
         │
         │
         │
         │
         │
         │
         ┴
         ▼
",
                                             _output
                                            );

        sv.ShowHorizontalScrollIndicator = true;
        sv.ShowVerticalScrollIndicator = false;

        Assert.False (sv.AutoHideScrollBars);
        Assert.True (sv.ShowHorizontalScrollIndicator);
        Assert.False (sv.ShowVerticalScrollIndicator);
        sv.Draw ();

        TestHelpers.AssertDriverContentsAre (
                                             @"
         
         
         
         
         
         
         
         
         
◄├──────┤► 
",
                                             _output
                                            );

        sv.ShowHorizontalScrollIndicator = false;
        sv.ShowVerticalScrollIndicator = false;

        Assert.False (sv.AutoHideScrollBars);
        Assert.False (sv.ShowHorizontalScrollIndicator);
        Assert.False (sv.ShowVerticalScrollIndicator);
        sv.Draw ();

        TestHelpers.AssertDriverContentsAre (
                                             @"
         
         
         
         
         
         
         
         
         
         
",
                                             _output
                                            );
    }

    [Fact]
    [AutoInitShutdown]
    public void AutoHideScrollBars_ShowHorizontalScrollIndicator_ShowVerticalScrollIndicator ()
    {
        var sv = new ScrollView { Width = 10, Height = 10 };

        Application.Top.Add (sv);
        Application.Begin (Application.Top);

        Assert.True (sv.AutoHideScrollBars);
        Assert.False (sv.ShowHorizontalScrollIndicator);
        Assert.False (sv.ShowVerticalScrollIndicator);
        TestHelpers.AssertDriverContentsWithFrameAre ("", _output);

        sv.AutoHideScrollBars = false;
        sv.ShowHorizontalScrollIndicator = true;
        sv.ShowVerticalScrollIndicator = true;
        sv.LayoutSubviews ();
        sv.Draw ();

        TestHelpers.AssertDriverContentsWithFrameAre (
                                                      @"
         ▲
         ┬
         │
         │
         │
         │
         │
         ┴
         ▼
◄├─────┤► 
",
                                                      _output
                                                     );
    }

    // There are still issue with the lower right corner of the scroll view
    [Fact]
    [AutoInitShutdown]
    public void Clear_Window_Inside_ScrollView ()
    {
        var topLabel = new Label { X = 15, Text = "At 15,0" };

        var sv = new ScrollView
        {
            X = 3,
            Y = 3,
            Width = 10,
            Height = 10,
<<<<<<< HEAD
            ContentSize = new Size (23, 23),
            KeepContentAlwaysInViewPort = false
=======
            ContentSize = new (23, 23),
            KeepContentAlwaysInViewport = false
>>>>>>> 7fd4223f
        };
        var bottomLabel = new Label { X = 15, Y = 15, Text = "At 15,15" };
        Application.Top.Add (topLabel, sv, bottomLabel);
        Application.Begin (Application.Top);

        TestHelpers.AssertDriverContentsWithFrameAre (
                                                      @"
               At 15,0 
                       
                       
            ▲          
            ┬          
            ┴          
            ░          
            ░          
            ░          
            ░          
            ░          
            ▼          
   ◄├┤░░░░░►           
                       
                       
               At 15,15",
                                                      _output
                                                     );

        Attribute [] attributes =
        {
            Colors.ColorSchemes ["TopLevel"].Normal,
            Colors.ColorSchemes ["TopLevel"].Focus,
            Colors.ColorSchemes ["Base"].Normal
        };

        TestHelpers.AssertDriverAttributesAre (
                                               @"
00000000000000000000000
00000000000000000000000
00000000000000000000000
00000000000010000000000
00000000000010000000000
00000000000010000000000
00000000000010000000000
00000000000010000000000
00000000000010000000000
00000000000010000000000
00000000000010000000000
00000000000010000000000
00011111111110000000000
00000000000000000000000
00000000000000000000000
00000000000000000000000",
                                               null,
                                               attributes
                                              );

        sv.Add (new Window { X = 3, Y = 3, Width = 20, Height = 20 });

        Application.Refresh ();

        TestHelpers.AssertDriverContentsWithFrameAre (
                                                      @"
               At 15,0 
                       
                       
            ▲          
            ┬          
            ┴          
      ┌─────░          
      │     ░          
      │     ░          
      │     ░          
      │     ░          
      │     ▼          
   ◄├┤░░░░░►           
                       
                       
               At 15,15",
                                                      _output
                                                     );

        TestHelpers.AssertDriverAttributesAre (
                                               @"
00000000000000000000000
00000000000000000000000
00000000000000000000000
00000000000010000000000
00000000000010000000000
00000000000010000000000
00000022222210000000000
00000022222210000000000
00000022222210000000000
00000022222210000000000
00000022222210000000000
00000022222210000000000
00011111111110000000000
00000000000000000000000
00000000000000000000000
00000000000000000000000",
                                               null,
                                               attributes
                                              );

        sv.ContentOffset = new Point (20, 20);
        Application.Refresh ();

        TestHelpers.AssertDriverContentsWithFrameAre (
                                                      @"
               At 15,0 
                       
                       
     │      ▲          
     │      ░          
   ──┘      ░          
            ░          
            ░          
            ┬          
            │          
            ┴          
            ▼          
   ◄░░░░├─┤►           
                       
                       
               At 15,15",
                                                      _output
                                                     );

        TestHelpers.AssertDriverAttributesAre (
                                               @"
00000000000000000000000
00000000000000000000000
00000000000000000000000
00022200000010000000000
00022200000010000000000
00022200000010000000000
00000000000010000000000
00000000000010000000000
00000000000010000000000
00000000000010000000000
00000000000010000000000
00000000000010000000000
00011111111110000000000
00000000000000000000000
00000000000000000000000
00000000000000000000000",
                                               null,
                                               attributes
                                              );
    }

    [Fact]
    public void Constructors_Defaults ()
    {
        var sv = new ScrollView ();
        Assert.Equal (LayoutStyle.Absolute, sv.LayoutStyle);
        Assert.True (sv.CanFocus);
        Assert.Equal (new Rectangle (0, 0, 0, 0), sv.Frame);
        Assert.Equal (Rectangle.Empty, sv.Frame);
        Assert.Equal (Point.Empty, sv.ContentOffset);
        Assert.Equal (Size.Empty, sv.ContentSize);
        Assert.True (sv.AutoHideScrollBars);
        Assert.True (sv.KeepContentAlwaysInViewPort);

        sv = new ScrollView { X = 1, Y = 2, Width = 20, Height = 10 };
        Assert.Equal (LayoutStyle.Absolute, sv.LayoutStyle);
        Assert.True (sv.CanFocus);
        Assert.Equal (new Rectangle (1, 2, 20, 10), sv.Frame);
        Assert.Equal (Point.Empty, sv.ContentOffset);
        Assert.Equal (Size.Empty, sv.ContentSize);
        Assert.True (sv.AutoHideScrollBars);
        Assert.True (sv.KeepContentAlwaysInViewPort);
    }

    [Fact]
    [SetupFakeDriver]
    public void ContentBottomRightCorner_Draw ()
    {
        ((FakeDriver)Application.Driver).SetBufferSize (30, 30);

        var top = new View { Width = 30, Height = 30, ColorScheme = new ColorScheme { Normal = Attribute.Default } };

        Size size = new (20, 10);

        var sv = new ScrollView
        {
            X = 1,
            Y = 1,
            Width = 10,
            Height = 5,
            ContentSize = size,
            ColorScheme = new ColorScheme { Normal = new Attribute (Color.Red, Color.Green) }
        };
        string text = null;

        for (var i = 0; i < size.Height; i++)
        {
            text += "*".Repeat (size.Width);

            if (i < size.Height)
            {
                text += '\n';
            }
        }

        var view = new View
        {
            Width = size.Width,
            Height = size.Height,
            ColorScheme = new ColorScheme { Normal = new Attribute (Color.Blue, Color.Yellow) },
            AutoSize = true,
            Text = text
        };
        sv.Add (view);

        top.Add (sv);
        top.BeginInit ();
        top.EndInit ();

        top.LayoutSubviews ();

        top.Draw ();

        View contentBottomRightCorner = sv.Subviews.First (v => v is ScrollBarView.ContentBottomRightCorner);
        Assert.True (contentBottomRightCorner is ScrollBarView.ContentBottomRightCorner);
        Assert.True (contentBottomRightCorner.Visible);

        TestHelpers.AssertDriverContentsWithFrameAre (
                                                      @"
 *********▲
 *********┬
 *********┴
 *********▼
 ◄├──┤░░░► ",
                                                      _output
                                                     );

        Attribute [] attrs = { Attribute.Default, new (Color.Red, Color.Green), new (Color.Blue, Color.Yellow) };

        TestHelpers.AssertDriverAttributesAre (
                                               @"
000000000000
022222222210
022222222210
022222222210
022222222210
011111111110
000000000000",
                                               null,
                                               attrs
                                              );
    }

    [Fact]
    [AutoInitShutdown]
    public void
        ContentOffset_ContentSize_AutoHideScrollBars_ShowHorizontalScrollIndicator_ShowVerticalScrollIndicator ()
    {
        var sv = new ScrollView
        {
            Width = 10, Height = 10, ContentSize = new (50, 50), ContentOffset = new (25, 25)
        };

        Application.Top.Add (sv);
        Application.Begin (Application.Top);

        Assert.Equal(new(-25,-25),sv.ContentOffset);
        Assert.Equal(new(50,50),sv.ContentSize);
        Assert.True (sv.AutoHideScrollBars);
        Assert.True (sv.ShowHorizontalScrollIndicator);
        Assert.True (sv.ShowVerticalScrollIndicator);

        TestHelpers.AssertDriverContentsWithFrameAre (
                                                      @"
         ▲
         ░
         ░
         ░
         ┬
         │
         ┴
         ░
         ▼
◄░░░├─┤░► 
",
                                                      _output
                                                     );
    }

    [Fact]
    [AutoInitShutdown]
    public void ContentSize_AutoHideScrollBars_ShowHorizontalScrollIndicator_ShowVerticalScrollIndicator ()
    {
        var sv = new ScrollView { Width = 10, Height = 10, ContentSize = new (50, 50) };

        Application.Top.Add (sv);
        Application.Begin (Application.Top);

        Assert.Equal (50, sv.ContentSize.Width);
        Assert.Equal (50, sv.ContentSize.Height);
        Assert.True (sv.AutoHideScrollBars);
        Assert.True (sv.ShowHorizontalScrollIndicator);
        Assert.True (sv.ShowVerticalScrollIndicator);

        TestHelpers.AssertDriverContentsWithFrameAre (
                                                      @"
         ▲
         ┬
         ┴
         ░
         ░
         ░
         ░
         ░
         ▼
◄├┤░░░░░► 
",
                                                      _output
                                                     );
    }

    [Fact]
    [AutoInitShutdown]
    public void DrawTextFormatter_Respects_The_Clip_Bounds ()
    {
        var rule = "0123456789";
        Size size = new (40, 40);
        var view = new View { Frame = new (Point.Empty, size) };

        view.Add (
                  new Label
                  {
                      AutoSize = false, Width = Dim.Fill (), Height = 1, Text = rule.Repeat (size.Width / rule.Length)
                  }
                 );

        view.Add (
                  new Label
                  {
                      AutoSize = false,
                      Height = Dim.Fill (),
                      Width = 1,
                      Text = rule.Repeat (size.Height / rule.Length),
                      TextDirection = TextDirection.TopBottom_LeftRight
                  }
                 );
        view.Add (new Label { X = 1, Y = 1, Text = "[ Press me! ]" });

        var scrollView = new ScrollView
        {
            X = 1,
            Y = 1,
            Width = 15,
            Height = 10,
            ContentSize = size,
            ShowHorizontalScrollIndicator = true,
            ShowVerticalScrollIndicator = true
        };
        scrollView.Add (view);
        var win = new Window { X = 1, Y = 1, Width = 20, Height = 14 };
        win.Add (scrollView);
        Application.Top.Add (win);
        Application.Begin (Application.Top);

        var expected = @"
 ┌──────────────────┐
 │                  │
 │ 01234567890123▲  │
 │ 1[ Press me! ]┬  │
 │ 2             │  │
 │ 3             ┴  │
 │ 4             ░  │
 │ 5             ░  │
 │ 6             ░  │
 │ 7             ░  │
 │ 8             ▼  │
 │ ◄├───┤░░░░░░░►   │
 │                  │
 └──────────────────┘
"
            ;

        Rectangle pos = TestHelpers.AssertDriverContentsWithFrameAre (expected, _output);
        Assert.Equal (new Rectangle (1, 1, 21, 14), pos);

        Assert.True (scrollView.OnKeyDown (Key.CursorRight));
        Application.Top.Draw ();

        expected = @"
 ┌──────────────────┐
 │                  │
 │ 12345678901234▲  │
 │ [ Press me! ] ┬  │
 │               │  │
 │               ┴  │
 │               ░  │
 │               ░  │
 │               ░  │
 │               ░  │
 │               ▼  │
 │ ◄├───┤░░░░░░░►   │
 │                  │
 └──────────────────┘
"
            ;

        pos = TestHelpers.AssertDriverContentsWithFrameAre (expected, _output);
        Assert.Equal (new Rectangle (1, 1, 21, 14), pos);

        Assert.True (scrollView.OnKeyDown (Key.CursorRight));
        Application.Top.Draw ();

        expected = @"
 ┌──────────────────┐
 │                  │
 │ 23456789012345▲  │
 │  Press me! ]  ┬  │
 │               │  │
 │               ┴  │
 │               ░  │
 │               ░  │
 │               ░  │
 │               ░  │
 │               ▼  │
 │ ◄├────┤░░░░░░►   │
 │                  │
 └──────────────────┘
"
            ;

        pos = TestHelpers.AssertDriverContentsWithFrameAre (expected, _output);
        Assert.Equal (new Rectangle (1, 1, 21, 14), pos);

        Assert.True (scrollView.OnKeyDown (Key.CursorRight));
        Application.Top.Draw ();

        expected = @"
 ┌──────────────────┐
 │                  │
 │ 34567890123456▲  │
 │ Press me! ]   ┬  │
 │               │  │
 │               ┴  │
 │               ░  │
 │               ░  │
 │               ░  │
 │               ░  │
 │               ▼  │
 │ ◄├────┤░░░░░░►   │
 │                  │
 └──────────────────┘
"
            ;

        pos = TestHelpers.AssertDriverContentsWithFrameAre (expected, _output);
        Assert.Equal (new Rectangle (1, 1, 21, 14), pos);

        Assert.True (scrollView.OnKeyDown (Key.CursorRight));
        Application.Top.Draw ();

        expected = @"
 ┌──────────────────┐
 │                  │
 │ 45678901234567▲  │
 │ ress me! ]    ┬  │
 │               │  │
 │               ┴  │
 │               ░  │
 │               ░  │
 │               ░  │
 │               ░  │
 │               ▼  │
 │ ◄░├───┤░░░░░░►   │
 │                  │
 └──────────────────┘
"
            ;

        pos = TestHelpers.AssertDriverContentsWithFrameAre (expected, _output);
        Assert.Equal (new Rectangle (1, 1, 21, 14), pos);

        Assert.True (scrollView.OnKeyDown (Key.CursorRight));
        Application.Top.Draw ();

        expected = @"
 ┌──────────────────┐
 │                  │
 │ 56789012345678▲  │
 │ ess me! ]     ┬  │
 │               │  │
 │               ┴  │
 │               ░  │
 │               ░  │
 │               ░  │
 │               ░  │
 │               ▼  │
 │ ◄░├────┤░░░░░►   │
 │                  │
 └──────────────────┘
"
            ;

        pos = TestHelpers.AssertDriverContentsWithFrameAre (expected, _output);
        Assert.Equal (new Rectangle (1, 1, 21, 14), pos);

        Assert.True (scrollView.OnKeyDown (Key.CursorRight));
        Application.Top.Draw ();

        expected = @"
 ┌──────────────────┐
 │                  │
 │ 67890123456789▲  │
 │ ss me! ]      ┬  │
 │               │  │
 │               ┴  │
 │               ░  │
 │               ░  │
 │               ░  │
 │               ░  │
 │               ▼  │
 │ ◄░├────┤░░░░░►   │
 │                  │
 └──────────────────┘
"
            ;

        pos = TestHelpers.AssertDriverContentsWithFrameAre (expected, _output);
        Assert.Equal (new Rectangle (1, 1, 21, 14), pos);

        Assert.True (scrollView.OnKeyDown (Key.CursorRight));
        Application.Top.Draw ();

        expected = @"
 ┌──────────────────┐
 │                  │
 │ 78901234567890▲  │
 │ s me! ]       ┬  │
 │               │  │
 │               ┴  │
 │               ░  │
 │               ░  │
 │               ░  │
 │               ░  │
 │               ▼  │
 │ ◄░░├───┤░░░░░►   │
 │                  │
 └──────────────────┘
";

        pos = TestHelpers.AssertDriverContentsWithFrameAre (expected, _output);
        Assert.Equal (new Rectangle (1, 1, 21, 14), pos);

        Assert.True (scrollView.OnKeyDown (Key.End.WithCtrl));
        Application.Top.Draw ();

        expected = @"
 ┌──────────────────┐
 │                  │
 │ 67890123456789▲  │
 │               ┬  │
 │               │  │
 │               ┴  │
 │               ░  │
 │               ░  │
 │               ░  │
 │               ░  │
 │               ▼  │
 │ ◄░░░░░░░├───┤►   │
 │                  │
 └──────────────────┘
";

        pos = TestHelpers.AssertDriverContentsWithFrameAre (expected, _output);
        Assert.Equal (new Rectangle (1, 1, 21, 14), pos);

        Assert.True (scrollView.OnKeyDown (Key.Home.WithCtrl));
        Assert.True (scrollView.OnKeyDown (Key.CursorDown));
        Application.Top.Draw ();

        expected = @"
 ┌──────────────────┐
 │                  │
 │ 1[ Press me! ]▲  │
 │ 2             ┬  │
 │ 3             │  │
 │ 4             ┴  │
 │ 5             ░  │
 │ 6             ░  │
 │ 7             ░  │
 │ 8             ░  │
 │ 9             ▼  │
 │ ◄├───┤░░░░░░░►   │
 │                  │
 └──────────────────┘
";

        pos = TestHelpers.AssertDriverContentsWithFrameAre (expected, _output);
        Assert.Equal (new Rectangle (1, 1, 21, 14), pos);

        Assert.True (scrollView.OnKeyDown (Key.CursorDown));
        Application.Top.Draw ();

        expected = @"
 ┌──────────────────┐
 │                  │
 │ 2             ▲  │
 │ 3             ┬  │
 │ 4             │  │
 │ 5             ┴  │
 │ 6             ░  │
 │ 7             ░  │
 │ 8             ░  │
 │ 9             ░  │
 │ 0             ▼  │
 │ ◄├───┤░░░░░░░►   │
 │                  │
 └──────────────────┘
";

        pos = TestHelpers.AssertDriverContentsWithFrameAre (expected, _output);
        Assert.Equal (new Rectangle (1, 1, 21, 14), pos);

        Assert.True (scrollView.OnKeyDown (Key.CursorDown));
        Application.Top.Draw ();

        expected = @"
 ┌──────────────────┐
 │                  │
 │ 3             ▲  │
 │ 4             ┬  │
 │ 5             │  │
 │ 6             ┴  │
 │ 7             ░  │
 │ 8             ░  │
 │ 9             ░  │
 │ 0             ░  │
 │ 1             ▼  │
 │ ◄├───┤░░░░░░░►   │
 │                  │
 └──────────────────┘
";

        pos = TestHelpers.AssertDriverContentsWithFrameAre (expected, _output);
        Assert.Equal (new Rectangle (1, 1, 21, 14), pos);

        Assert.True (scrollView.OnKeyDown (Key.End));
        Application.Top.Draw ();

        expected = @"
 ┌──────────────────┐
 │                  │
 │ 1             ▲  │
 │ 2             ░  │
 │ 3             ░  │
 │ 4             ░  │
 │ 5             ░  │
 │ 6             ░  │
 │ 7             ┬  │
 │ 8             ┴  │
 │ 9             ▼  │
 │ ◄├───┤░░░░░░░►   │
 │                  │
 └──────────────────┘
";

        pos = TestHelpers.AssertDriverContentsWithFrameAre (expected, _output);
        Assert.Equal (new Rectangle (1, 1, 21, 14), pos);
    }

    // There still have an issue with lower right corner of the scroll view
    [Fact]
    [AutoInitShutdown]
    public void Frame_And_Labels_Does_Not_Overspill_ScrollView ()
    {
        var sv = new ScrollView
        {
            X = 3,
            Y = 3,
            Width = 10,
            Height = 10,
            ContentSize = new (50, 50)
        };

        for (var i = 0; i < 8; i++)
        {
            sv.Add (new CustomButton ("█", $"Button {i}", 20, 3) { Y = i * 3 });
        }

        Application.Top.Add (sv);
        Application.Begin (Application.Top);

        TestHelpers.AssertDriverContentsWithFrameAre (
                                                      @"
   █████████▲
   ██████But┬
   █████████┴
   ┌────────░
   │     But░
   └────────░
   ┌────────░
   │     But░
   └────────▼
   ◄├┤░░░░░► ",
                                                      _output
                                                     );

        sv.ContentOffset = new Point (5, 5);
        sv.LayoutSubviews ();
        Application.Refresh ();

        TestHelpers.AssertDriverContentsWithFrameAre (
                                                      @"
   ─────────▲
   ─────────┬
    Button 2│
   ─────────┴
   ─────────░
    Button 3░
   ─────────░
   ─────────░
    Button 4▼
   ◄├─┤░░░░► ",
                                                      _output
                                                     );
    }

    [Fact]
    public void KeyBindings_Command ()
    {
        var sv = new ScrollView { Width = 20, Height = 10, ContentSize = new (40, 20) };

        sv.Add (
                new View { Width = 20, Height = 5 },
                new View { X = 22, Y = 7, Width = 10, Height = 5 }
               );

        sv.BeginInit ();
        sv.EndInit ();

        Assert.True (sv.KeepContentAlwaysInViewPort);
        Assert.True (sv.AutoHideScrollBars);
<<<<<<< HEAD
        Assert.True (sv.ShowVerticalScrollIndicator);
        Assert.True (sv.ShowHorizontalScrollIndicator);
        Assert.Equal (new Point (0, 0), sv.ContentOffset);
=======
        Assert.Equal (Point.Empty, sv.ContentOffset);
>>>>>>> 7fd4223f
        Assert.False (sv.OnKeyDown (Key.CursorUp));
        Assert.Equal (Point.Empty, sv.ContentOffset);
        Assert.True (sv.OnKeyDown (Key.CursorDown));
        Assert.Equal (new (0, -1), sv.ContentOffset);
        Assert.True (sv.OnKeyDown (Key.CursorUp));
        Assert.Equal (Point.Empty, sv.ContentOffset);
        Assert.False (sv.OnKeyDown (Key.PageUp));
        Assert.Equal (Point.Empty, sv.ContentOffset);
        Assert.True (sv.OnKeyDown (Key.PageDown));
<<<<<<< HEAD
        Assert.Equal (new Point (0, -10), sv.ContentOffset);
        Assert.True (sv.OnKeyDown (Key.PageDown));

        // The other scroll bar is visible, so it need to scroll one more row
        Assert.Equal (new Point (0, -11), sv.ContentOffset);
        Assert.False (sv.OnKeyDown (Key.CursorDown));
        Assert.Equal (new Point (0, -11), sv.ContentOffset);
        Assert.True (sv.OnKeyDown (Key.V.WithAlt));

        // Scrolled 10 rows and still is hiding one row
        Assert.Equal (new Point (0, -1), sv.ContentOffset);

        // Pressing the same key again will set to 0
=======
        Point point0xMinus10 = new (0, -10);
        Assert.Equal (point0xMinus10, sv.ContentOffset);
        Assert.False (sv.OnKeyDown (Key.PageDown));
        Assert.Equal (point0xMinus10, sv.ContentOffset);
        Assert.False (sv.OnKeyDown (Key.CursorDown));
        Assert.Equal (point0xMinus10, sv.ContentOffset);
>>>>>>> 7fd4223f
        Assert.True (sv.OnKeyDown (Key.V.WithAlt));
        Assert.Equal (Point.Empty, sv.ContentOffset);
        Assert.True (sv.OnKeyDown (Key.V.WithCtrl));
        Assert.Equal (point0xMinus10, sv.ContentOffset);
        Assert.False (sv.OnKeyDown (Key.CursorLeft));
        Assert.Equal (point0xMinus10, sv.ContentOffset);
        Assert.True (sv.OnKeyDown (Key.CursorRight));
        Assert.Equal (new (-1, -10), sv.ContentOffset);
        Assert.True (sv.OnKeyDown (Key.CursorLeft));
        Assert.Equal (point0xMinus10, sv.ContentOffset);
        Assert.False (sv.OnKeyDown (Key.PageUp.WithCtrl));
        Assert.Equal (point0xMinus10, sv.ContentOffset);
        Assert.True (sv.OnKeyDown (Key.PageDown.WithCtrl));
<<<<<<< HEAD
        Assert.Equal (new Point (-20, -10), sv.ContentOffset);
        Assert.True (sv.OnKeyDown (Key.CursorRight));

        // The other scroll bar is visible, so it need to scroll one more column
        Assert.Equal (new Point (-21, -10), sv.ContentOffset);
        Assert.True (sv.OnKeyDown (Key.Home));

        // The other scroll bar is visible, so it need to scroll one more column
        Assert.Equal (new Point (-21, 0), sv.ContentOffset);
        Assert.False (sv.OnKeyDown (Key.Home));
        Assert.Equal (new Point (-21, 0), sv.ContentOffset);
        Assert.True (sv.OnKeyDown (Key.End));
        Assert.Equal (new Point (-21, -11), sv.ContentOffset);
        Assert.False (sv.OnKeyDown (Key.End));
        Assert.Equal (new Point (-21, -11), sv.ContentOffset);
        Assert.True (sv.OnKeyDown (new Key (KeyCode.Home | KeyCode.CtrlMask)));
        Assert.Equal (new Point (0, -11), sv.ContentOffset);
        Assert.False (sv.OnKeyDown (new Key (KeyCode.Home | KeyCode.CtrlMask)));
        Assert.Equal (new Point (0, -11), sv.ContentOffset);
        Assert.True (sv.OnKeyDown (new Key (KeyCode.End | KeyCode.CtrlMask)));
        Assert.Equal (new Point (-21, -11), sv.ContentOffset);
        Assert.False (sv.OnKeyDown (new Key (KeyCode.End | KeyCode.CtrlMask)));
        Assert.Equal (new Point (-21, -11), sv.ContentOffset);
        Assert.True (sv.OnKeyDown (Key.Home));
        Assert.Equal (new Point (-21, 0), sv.ContentOffset);
        Assert.True (sv.OnKeyDown (new Key (KeyCode.Home | KeyCode.CtrlMask)));
        Assert.Equal (new Point (0, 0), sv.ContentOffset);
=======
        Point pointMinus20xMinus10 = new (-20, -10);
        Assert.Equal (pointMinus20xMinus10, sv.ContentOffset);
        Assert.False (sv.OnKeyDown (Key.CursorRight));
        Assert.Equal (pointMinus20xMinus10, sv.ContentOffset);
        Assert.True (sv.OnKeyDown (Key.Home));
        Point pointMinus20x0 = new (-20, 0);
        Assert.Equal (pointMinus20x0, sv.ContentOffset);
        Assert.False (sv.OnKeyDown (Key.Home));
        Assert.Equal (pointMinus20x0, sv.ContentOffset);
        Assert.True (sv.OnKeyDown (Key.End));
        Assert.Equal (pointMinus20xMinus10, sv.ContentOffset);
        Assert.False (sv.OnKeyDown (Key.End));
        Assert.Equal (pointMinus20xMinus10, sv.ContentOffset);
        Assert.True (sv.OnKeyDown (Key.Home.WithCtrl));
        Assert.Equal (point0xMinus10, sv.ContentOffset);
        Assert.False (sv.OnKeyDown (Key.Home.WithCtrl));
        Assert.Equal (point0xMinus10, sv.ContentOffset);
        Assert.True (sv.OnKeyDown (Key.End.WithCtrl));
        Assert.Equal (pointMinus20xMinus10, sv.ContentOffset);
        Assert.False (sv.OnKeyDown (Key.End.WithCtrl));
        Assert.Equal (pointMinus20xMinus10, sv.ContentOffset);
        Assert.True (sv.OnKeyDown (Key.Home));
        Assert.Equal (pointMinus20x0, sv.ContentOffset);
        Assert.True (sv.OnKeyDown (Key.Home.WithCtrl));
        Assert.Equal (Point.Empty, sv.ContentOffset);
>>>>>>> 7fd4223f

        sv.KeepContentAlwaysInViewPort = false;
        Assert.False (sv.KeepContentAlwaysInViewPort);
        Assert.True (sv.AutoHideScrollBars);
<<<<<<< HEAD
        Assert.True (sv.ShowVerticalScrollIndicator);
        Assert.True (sv.ShowHorizontalScrollIndicator);
        Assert.Equal (new Point (0, 0), sv.ContentOffset);
=======
        Assert.Equal (Point.Empty, sv.ContentOffset);
>>>>>>> 7fd4223f
        Assert.False (sv.OnKeyDown (Key.CursorUp));
        Assert.Equal (Point.Empty, sv.ContentOffset);
        Assert.True (sv.OnKeyDown (Key.CursorDown));
        Assert.Equal (new (0, -1), sv.ContentOffset);
        Assert.True (sv.OnKeyDown (Key.CursorUp));
        Assert.Equal (Point.Empty, sv.ContentOffset);
        Assert.False (sv.OnKeyDown (Key.PageUp));
        Assert.Equal (Point.Empty, sv.ContentOffset);
        Assert.True (sv.OnKeyDown (Key.PageDown));
        Assert.Equal (point0xMinus10, sv.ContentOffset);
        Assert.True (sv.OnKeyDown (Key.PageDown));
        Point point0xMinus19 = new (0, -19);
        Assert.Equal (point0xMinus19, sv.ContentOffset);
        Assert.False (sv.OnKeyDown (Key.PageDown));
        Assert.Equal (point0xMinus19, sv.ContentOffset);
        Assert.False (sv.OnKeyDown (Key.CursorDown));
        Assert.Equal (point0xMinus19, sv.ContentOffset);
        Assert.True (sv.OnKeyDown (Key.V.WithAlt));
        Assert.Equal (new (0, -9), sv.ContentOffset);
        Assert.True (sv.OnKeyDown (Key.V.WithCtrl));
        Assert.Equal (point0xMinus19, sv.ContentOffset);
        Assert.False (sv.OnKeyDown (Key.CursorLeft));
        Assert.Equal (point0xMinus19, sv.ContentOffset);
        Assert.True (sv.OnKeyDown (Key.CursorRight));
        Assert.Equal (new (-1, -19), sv.ContentOffset);
        Assert.True (sv.OnKeyDown (Key.CursorLeft));
        Assert.Equal (point0xMinus19, sv.ContentOffset);
        Assert.False (sv.OnKeyDown (Key.PageUp.WithCtrl));
        Assert.Equal (point0xMinus19, sv.ContentOffset);
        Assert.True (sv.OnKeyDown (Key.PageDown.WithCtrl));
        Assert.Equal (new (-20, -19), sv.ContentOffset);
        Assert.True (sv.OnKeyDown (Key.PageDown.WithCtrl));
        Point pointMinus39xMinus19 = new (-39, -19);
        Assert.Equal (pointMinus39xMinus19, sv.ContentOffset);
        Assert.False (sv.OnKeyDown (Key.PageDown.WithCtrl));
        Assert.Equal (pointMinus39xMinus19, sv.ContentOffset);
        Assert.False (sv.OnKeyDown (Key.CursorRight));
        Assert.Equal (pointMinus39xMinus19, sv.ContentOffset);
        Assert.True (sv.OnKeyDown (Key.PageUp.WithCtrl));
        Point pointMinus19xMinus19 = new Point (-19, -19);
        Assert.Equal (pointMinus19xMinus19, sv.ContentOffset);
        Assert.True (sv.OnKeyDown (Key.Home));
        Assert.Equal (new (-19, 0), sv.ContentOffset);
        Assert.False (sv.OnKeyDown (Key.Home));
        Assert.Equal (new (-19, 0), sv.ContentOffset);
        Assert.True (sv.OnKeyDown (Key.End));
        Assert.Equal (pointMinus19xMinus19, sv.ContentOffset);
        Assert.False (sv.OnKeyDown (Key.End));
        Assert.Equal (pointMinus19xMinus19, sv.ContentOffset);
        Assert.True (sv.OnKeyDown (Key.Home.WithCtrl));
        Assert.Equal (point0xMinus19, sv.ContentOffset);
        Assert.False (sv.OnKeyDown (Key.Home.WithCtrl));
        Assert.Equal (point0xMinus19, sv.ContentOffset);
        Assert.True (sv.OnKeyDown (Key.End.WithCtrl));
        Assert.Equal (pointMinus39xMinus19, sv.ContentOffset);
        Assert.False (sv.OnKeyDown (Key.End.WithCtrl));
        Assert.Equal (pointMinus39xMinus19, sv.ContentOffset);
    }

    [Fact]
    [AutoInitShutdown]
    public void Remove_Added_View_Is_Allowed ()
    {
        var sv = new ScrollView { Width = 20, Height = 20, ContentSize = new (100, 100) };

        sv.Add (
                new View { Width = Dim.Fill (), Height = Dim.Fill (50), Id = "View1" },
                new View { Y = 51, Width = Dim.Fill (), Height = Dim.Fill (), Id = "View2" }
               );

        Application.Top.Add (sv);
        Application.Begin (Application.Top);

        Assert.Equal (4, sv.Subviews.Count);
        Assert.Equal (2, sv.Subviews [0].Subviews.Count);

        sv.Remove (sv.Subviews [0].Subviews [1]);
        Assert.Equal (4, sv.Subviews.Count);
        Assert.Single (sv.Subviews [0].Subviews);
        Assert.Equal ("View1", sv.Subviews [0].Subviews [0].Id);
    }

    private class CustomButton : FrameView
    {
        private readonly Label _labelFill;
        private readonly Label _labelText;

        public CustomButton (string fill, string text, int width, int height)
        {
            Width = width;
            Height = height;

            //labelFill = new Label { AutoSize = false, X = Pos.Center (), Y = Pos.Center (), Width = Dim.Fill (), Height = Dim.Fill (), Visible = false };
            _labelFill = new Label { AutoSize = false, Width = Dim.Fill (), Height = Dim.Fill (), Visible = false };

            _labelFill.LayoutComplete += (s, e) =>
                                         {
                                             var fillText = new StringBuilder ();

                                             for (var i = 0; i < _labelFill.ContentArea.Height; i++)
                                             {
                                                 if (i > 0)
                                                 {
                                                     fillText.AppendLine ("");
                                                 }

                                                 for (var j = 0; j < _labelFill.ContentArea.Width; j++)
                                                 {
                                                     fillText.Append (fill);
                                                 }
                                             }

                                             _labelFill.Text = fillText.ToString ();
                                         };

            _labelText = new Label { X = Pos.Center (), Y = Pos.Center (), Text = text };
            Add (_labelFill, _labelText);
            CanFocus = true;
        }

        public override bool OnEnter (View view)
        {
            Border.LineStyle = LineStyle.None;
            Border.Thickness = new Thickness (0);
            _labelFill.Visible = true;
            view = this;

            return base.OnEnter (view);
        }

        public override bool OnLeave (View view)
        {
            Border.LineStyle = LineStyle.Single;
            Border.Thickness = new Thickness (1);
            _labelFill.Visible = false;

            if (view == null)
            {
                view = this;
            }

            return base.OnLeave (view);
        }
    }
}<|MERGE_RESOLUTION|>--- conflicted
+++ resolved
@@ -182,13 +182,8 @@
             Y = 3,
             Width = 10,
             Height = 10,
-<<<<<<< HEAD
-            ContentSize = new Size (23, 23),
+            ContentSize = new (23, 23),
             KeepContentAlwaysInViewPort = false
-=======
-            ContentSize = new (23, 23),
-            KeepContentAlwaysInViewport = false
->>>>>>> 7fd4223f
         };
         var bottomLabel = new Label { X = 15, Y = 15, Text = "At 15,15" };
         Application.Top.Add (topLabel, sv, bottomLabel);
@@ -928,13 +923,9 @@
 
         Assert.True (sv.KeepContentAlwaysInViewPort);
         Assert.True (sv.AutoHideScrollBars);
-<<<<<<< HEAD
         Assert.True (sv.ShowVerticalScrollIndicator);
         Assert.True (sv.ShowHorizontalScrollIndicator);
-        Assert.Equal (new Point (0, 0), sv.ContentOffset);
-=======
         Assert.Equal (Point.Empty, sv.ContentOffset);
->>>>>>> 7fd4223f
         Assert.False (sv.OnKeyDown (Key.CursorUp));
         Assert.Equal (Point.Empty, sv.ContentOffset);
         Assert.True (sv.OnKeyDown (Key.CursorDown));
@@ -944,31 +935,23 @@
         Assert.False (sv.OnKeyDown (Key.PageUp));
         Assert.Equal (Point.Empty, sv.ContentOffset);
         Assert.True (sv.OnKeyDown (Key.PageDown));
-<<<<<<< HEAD
         Assert.Equal (new Point (0, -10), sv.ContentOffset);
         Assert.True (sv.OnKeyDown (Key.PageDown));
 
         // The other scroll bar is visible, so it need to scroll one more row
-        Assert.Equal (new Point (0, -11), sv.ContentOffset);
+        Assert.Equal (new (0, -11), sv.ContentOffset);
         Assert.False (sv.OnKeyDown (Key.CursorDown));
-        Assert.Equal (new Point (0, -11), sv.ContentOffset);
+        Assert.Equal (new (0, -11), sv.ContentOffset);
         Assert.True (sv.OnKeyDown (Key.V.WithAlt));
 
         // Scrolled 10 rows and still is hiding one row
-        Assert.Equal (new Point (0, -1), sv.ContentOffset);
+        Assert.Equal (new (0, -1), sv.ContentOffset);
 
         // Pressing the same key again will set to 0
-=======
+        Assert.True (sv.OnKeyDown (Key.V.WithAlt));
+        Assert.Equal (new (0, 0), sv.ContentOffset);
+        Assert.True (sv.OnKeyDown (Key.V.WithCtrl));
         Point point0xMinus10 = new (0, -10);
-        Assert.Equal (point0xMinus10, sv.ContentOffset);
-        Assert.False (sv.OnKeyDown (Key.PageDown));
-        Assert.Equal (point0xMinus10, sv.ContentOffset);
-        Assert.False (sv.OnKeyDown (Key.CursorDown));
-        Assert.Equal (point0xMinus10, sv.ContentOffset);
->>>>>>> 7fd4223f
-        Assert.True (sv.OnKeyDown (Key.V.WithAlt));
-        Assert.Equal (Point.Empty, sv.ContentOffset);
-        Assert.True (sv.OnKeyDown (Key.V.WithCtrl));
         Assert.Equal (point0xMinus10, sv.ContentOffset);
         Assert.False (sv.OnKeyDown (Key.CursorLeft));
         Assert.Equal (point0xMinus10, sv.ContentOffset);
@@ -979,72 +962,40 @@
         Assert.False (sv.OnKeyDown (Key.PageUp.WithCtrl));
         Assert.Equal (point0xMinus10, sv.ContentOffset);
         Assert.True (sv.OnKeyDown (Key.PageDown.WithCtrl));
-<<<<<<< HEAD
-        Assert.Equal (new Point (-20, -10), sv.ContentOffset);
+        Assert.Equal (new (-20, -10), sv.ContentOffset);
         Assert.True (sv.OnKeyDown (Key.CursorRight));
 
         // The other scroll bar is visible, so it need to scroll one more column
-        Assert.Equal (new Point (-21, -10), sv.ContentOffset);
+        Assert.Equal (new (-21, -10), sv.ContentOffset);
         Assert.True (sv.OnKeyDown (Key.Home));
 
         // The other scroll bar is visible, so it need to scroll one more column
-        Assert.Equal (new Point (-21, 0), sv.ContentOffset);
+        Assert.Equal (new (-21, 0), sv.ContentOffset);
         Assert.False (sv.OnKeyDown (Key.Home));
-        Assert.Equal (new Point (-21, 0), sv.ContentOffset);
+        Assert.Equal (new (-21, 0), sv.ContentOffset);
         Assert.True (sv.OnKeyDown (Key.End));
-        Assert.Equal (new Point (-21, -11), sv.ContentOffset);
+        Assert.Equal (new (-21, -11), sv.ContentOffset);
         Assert.False (sv.OnKeyDown (Key.End));
-        Assert.Equal (new Point (-21, -11), sv.ContentOffset);
-        Assert.True (sv.OnKeyDown (new Key (KeyCode.Home | KeyCode.CtrlMask)));
-        Assert.Equal (new Point (0, -11), sv.ContentOffset);
-        Assert.False (sv.OnKeyDown (new Key (KeyCode.Home | KeyCode.CtrlMask)));
-        Assert.Equal (new Point (0, -11), sv.ContentOffset);
-        Assert.True (sv.OnKeyDown (new Key (KeyCode.End | KeyCode.CtrlMask)));
-        Assert.Equal (new Point (-21, -11), sv.ContentOffset);
-        Assert.False (sv.OnKeyDown (new Key (KeyCode.End | KeyCode.CtrlMask)));
-        Assert.Equal (new Point (-21, -11), sv.ContentOffset);
+        Assert.Equal (new (-21, -11), sv.ContentOffset);
+        Assert.True (sv.OnKeyDown (Key.Home.WithCtrl));
+        Assert.Equal (new (0, -11), sv.ContentOffset);
+        Assert.False (sv.OnKeyDown (Key.Home.WithCtrl));
+        Assert.Equal (new (0, -11), sv.ContentOffset);
+        Assert.True (sv.OnKeyDown (Key.End.WithCtrl));
+        Assert.Equal (new (-21, -11), sv.ContentOffset);
+        Assert.False (sv.OnKeyDown (Key.End.WithCtrl));
+        Assert.Equal (new (-21, -11), sv.ContentOffset);
         Assert.True (sv.OnKeyDown (Key.Home));
-        Assert.Equal (new Point (-21, 0), sv.ContentOffset);
-        Assert.True (sv.OnKeyDown (new Key (KeyCode.Home | KeyCode.CtrlMask)));
-        Assert.Equal (new Point (0, 0), sv.ContentOffset);
-=======
-        Point pointMinus20xMinus10 = new (-20, -10);
-        Assert.Equal (pointMinus20xMinus10, sv.ContentOffset);
-        Assert.False (sv.OnKeyDown (Key.CursorRight));
-        Assert.Equal (pointMinus20xMinus10, sv.ContentOffset);
-        Assert.True (sv.OnKeyDown (Key.Home));
-        Point pointMinus20x0 = new (-20, 0);
-        Assert.Equal (pointMinus20x0, sv.ContentOffset);
-        Assert.False (sv.OnKeyDown (Key.Home));
-        Assert.Equal (pointMinus20x0, sv.ContentOffset);
-        Assert.True (sv.OnKeyDown (Key.End));
-        Assert.Equal (pointMinus20xMinus10, sv.ContentOffset);
-        Assert.False (sv.OnKeyDown (Key.End));
-        Assert.Equal (pointMinus20xMinus10, sv.ContentOffset);
+        Assert.Equal (new (-21, 0), sv.ContentOffset);
         Assert.True (sv.OnKeyDown (Key.Home.WithCtrl));
-        Assert.Equal (point0xMinus10, sv.ContentOffset);
-        Assert.False (sv.OnKeyDown (Key.Home.WithCtrl));
-        Assert.Equal (point0xMinus10, sv.ContentOffset);
-        Assert.True (sv.OnKeyDown (Key.End.WithCtrl));
-        Assert.Equal (pointMinus20xMinus10, sv.ContentOffset);
-        Assert.False (sv.OnKeyDown (Key.End.WithCtrl));
-        Assert.Equal (pointMinus20xMinus10, sv.ContentOffset);
-        Assert.True (sv.OnKeyDown (Key.Home));
-        Assert.Equal (pointMinus20x0, sv.ContentOffset);
-        Assert.True (sv.OnKeyDown (Key.Home.WithCtrl));
-        Assert.Equal (Point.Empty, sv.ContentOffset);
->>>>>>> 7fd4223f
+        Assert.Equal (new (0, 0), sv.ContentOffset);
 
         sv.KeepContentAlwaysInViewPort = false;
         Assert.False (sv.KeepContentAlwaysInViewPort);
         Assert.True (sv.AutoHideScrollBars);
-<<<<<<< HEAD
         Assert.True (sv.ShowVerticalScrollIndicator);
         Assert.True (sv.ShowHorizontalScrollIndicator);
-        Assert.Equal (new Point (0, 0), sv.ContentOffset);
-=======
         Assert.Equal (Point.Empty, sv.ContentOffset);
->>>>>>> 7fd4223f
         Assert.False (sv.OnKeyDown (Key.CursorUp));
         Assert.Equal (Point.Empty, sv.ContentOffset);
         Assert.True (sv.OnKeyDown (Key.CursorDown));
