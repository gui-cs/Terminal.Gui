--- conflicted
+++ resolved
@@ -846,20 +846,13 @@
     [Theory]
     [InlineData (false, 1)]
     [InlineData (true, 0)]
-<<<<<<< HEAD
     public void Accepted_Handler_Handled_Prevents_Default_Button_Accept (bool handleAccept, int expectedButtonAccepts)
     {
         var superView = new Window
-=======
-    public void Accept_Handler_Handled_Prevents_Default_Button_Accept (bool handleAccept, int expectedButtonAccepts)
-    {
-        var superView = new Window ()
->>>>>>> 5d678504
         {
             Id = "superView"
         };
 
-<<<<<<< HEAD
         var tf = new TextField
         {
             Id = "tf"
@@ -869,16 +862,6 @@
         {
             Id = "button",
             IsDefault = true
-=======
-        var tf = new TextField ()
-        {
-            Id = "tf"
-        };
-        var button = new Button ()
-        {
-            Id = "button",
-            IsDefault = true,
->>>>>>> 5d678504
         };
 
         superView.Add (tf, button);
@@ -915,16 +898,11 @@
     [Fact]
     public void Accepted_No_Handler_Enables_Default_Button_Accept ()
     {
-<<<<<<< HEAD
         var superView = new Window
-=======
-        var superView = new Window ()
->>>>>>> 5d678504
         {
             Id = "superView"
         };
 
-<<<<<<< HEAD
         var tf = new TextField
         {
             Id = "tf"
@@ -934,16 +912,6 @@
         {
             Id = "button",
             IsDefault = true
-=======
-        var tf = new TextField ()
-        {
-            Id = "tf"
-        };
-        var button = new Button ()
-        {
-            Id="button",
-            IsDefault = true,
->>>>>>> 5d678504
         };
 
         superView.Add (tf, button);
@@ -978,21 +946,13 @@
 
         var tfAcceptedInvoked = false;
         var handle = false;
-<<<<<<< HEAD
         view.Accepting += TextViewAccept;
-=======
-        view.Accept += TextViewAccept;
->>>>>>> 5d678504
         Assert.False (view.InvokeCommand (Command.Accept));
         Assert.True (tfAcceptedInvoked);
 
         tfAcceptedInvoked = false;
         handle = true;
-<<<<<<< HEAD
         view.Accepting += TextViewAccept;
-=======
-        view.Accept += TextViewAccept;
->>>>>>> 5d678504
         Assert.True (view.InvokeCommand (Command.Accept));
         Assert.True (tfAcceptedInvoked);
 
