--- conflicted
+++ resolved
@@ -2089,7 +2089,6 @@
         Assert.Equal (2, superView.Subviews.Count);
     }
 
-<<<<<<< HEAD
     [Fact]
     public void Right_CursorAtEnd_WithSelection_ShouldClearSelection ()
     {
@@ -2137,8 +2136,6 @@
         // Now that the selection is cleared another left keypress should move focus
         Assert.False (tf.NewKeyDownEvent (Key.CursorLeft));
     }
-=======
->>>>>>> 0085e254
     [Fact]
     public void Autocomplete_Visible_False_By_Default ()
     {
