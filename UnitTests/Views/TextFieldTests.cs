﻿using System.Globalization;
using System.Reflection;
using System.Text;
using Xunit.Abstractions;

namespace Terminal.Gui.ViewsTests;

public class TextFieldTests {
    private static TextField _textField;
<<<<<<< HEAD
    private readonly ITestOutputHelper output;
    public TextFieldTests (ITestOutputHelper output) { this.output = output; }
=======
    private readonly ITestOutputHelper _output;
    public TextFieldTests (ITestOutputHelper output) { _output = output; }
>>>>>>> 2e95cec4

    [Fact]
    [AutoInitShutdown]
    public void Accented_Letter_With_Three_Combining_Unicode_Chars () {
<<<<<<< HEAD
        var tf = new TextField {
                                   Text = "ắ",
                                   Width = 3
                               };
=======
        var tf = new TextField { Width = 3, Text = "ắ" };
>>>>>>> 2e95cec4
        Toplevel top = Application.Top;
        top.Add (tf);
        Application.Begin (top);

        TestHelpers.AssertDriverContentsWithFrameAre (
                                                      @"
ắ",
<<<<<<< HEAD
                                                      output);
=======
                                                      _output);
>>>>>>> 2e95cec4

        tf.Text = "\u1eaf";
        Application.Refresh ();
        TestHelpers.AssertDriverContentsWithFrameAre (
                                                      @"
ắ",
<<<<<<< HEAD
                                                      output);
=======
                                                      _output);
>>>>>>> 2e95cec4

        tf.Text = "\u0103\u0301";
        Application.Refresh ();
        TestHelpers.AssertDriverContentsWithFrameAre (
                                                      @"
ắ",
<<<<<<< HEAD
                                                      output);
=======
                                                      _output);
>>>>>>> 2e95cec4

        tf.Text = "\u0061\u0306\u0301";
        Application.Refresh ();
        TestHelpers.AssertDriverContentsWithFrameAre (
                                                      @"
ắ",
<<<<<<< HEAD
                                                      output);
=======
                                                      _output);
>>>>>>> 2e95cec4
    }

    [Fact]
    [AutoInitShutdown]
    public void Adjust_First () {
        var tf = new TextField {
                                   Width = Dim.Fill (),
                                   Text = "This is a test."
                               };
        Application.Top.Add (tf);
        Application.Begin (Application.Top);

        Assert.Equal ("This is a test. ", GetContents ());

        string GetContents () {
            var item = "";
            for (var i = 0; i < 16; i++) {
                item += Application.Driver.Contents[0, i].Rune;
            }

            return item;
        }
    }

    [Fact]
    public void Cancel_TextChanging_ThenBackspace () {
        var tf = new TextField ();
        tf.EnsureFocus ();
        tf.NewKeyDownEvent (new Key (KeyCode.A | KeyCode.ShiftMask));
        Assert.Equal ("A", tf.Text);

        // cancel the next keystroke
        tf.TextChanging += (s, e) => e.Cancel = e.NewText == "AB";
        tf.NewKeyDownEvent (new Key (KeyCode.B | KeyCode.ShiftMask));

        // B was canceled so should just be A
        Assert.Equal ("A", tf.Text);

        // now delete the A
        tf.NewKeyDownEvent (new Key (KeyCode.Backspace));

        Assert.Equal ("", tf.Text);
    }

    [Fact]
    [TextFieldTestsAutoInitShutdown]
    public void CanFocus_False_Wont_Focus_With_Mouse () {
        Toplevel top = Application.Top;
        var tf = new TextField {
                                   Width = Dim.Fill (),
                                   CanFocus = false,
                                   ReadOnly = true,
                                   Text = "some text"
                               };
        var fv = new FrameView {
<<<<<<< HEAD
                                   Title = "I shouldn't get focus",
                                   Width = Dim.Fill (),
                                   Height = Dim.Fill (),
                                   CanFocus = false
=======
                                   Width = Dim.Fill (),
                                   Height = Dim.Fill (),
                                   CanFocus = false,
                                   Title = "I shouldn't get focus"
>>>>>>> 2e95cec4
                               };
        fv.Add (tf);
        top.Add (fv);

        Application.Begin (top);

        Assert.False (tf.CanFocus);
        Assert.False (tf.HasFocus);
        Assert.False (fv.CanFocus);
        Assert.False (fv.HasFocus);

        tf.MouseEvent (
                       new MouseEvent {
                                          X = 1,
                                          Y = 0,
                                          Flags = MouseFlags.Button1DoubleClicked
                                      });

        Assert.Null (tf.SelectedText);
        Assert.False (tf.CanFocus);
        Assert.False (tf.HasFocus);
        Assert.False (fv.CanFocus);
        Assert.False (fv.HasFocus);

        Assert.Throws<InvalidOperationException> (() => tf.CanFocus = true);
        fv.CanFocus = true;
        tf.CanFocus = true;
        tf.MouseEvent (
                       new MouseEvent {
                                          X = 1,
                                          Y = 0,
                                          Flags = MouseFlags.Button1DoubleClicked
                                      });

        Assert.Equal ("some ", tf.SelectedText);
        Assert.True (tf.CanFocus);
        Assert.True (tf.HasFocus);
        Assert.True (fv.CanFocus);
        Assert.True (fv.HasFocus);

        fv.CanFocus = false;
        tf.MouseEvent (
                       new MouseEvent {
                                          X = 1,
                                          Y = 0,
                                          Flags = MouseFlags.Button1DoubleClicked
                                      });

        Assert.Equal ("some ", tf.SelectedText); // Setting CanFocus to false don't change the SelectedText
        Assert.False (tf.CanFocus);
        Assert.False (tf.HasFocus);
        Assert.False (fv.CanFocus);
        Assert.False (fv.HasFocus);
    }

    [Theory]
    [AutoInitShutdown]
    [InlineData ("0123456789", "0123456789")]
    [InlineData ("01234567890", "0123456789")]
    public void CaptionedTextField_DoesNotOverspillBounds (string caption, string expectedRender) {
        TextField tf = GetTextFieldsInView ();

        // Caption has no effect when focused
        tf.Caption = caption;
        Application.Driver.SendKeys ('\t', ConsoleKey.Tab, false, false, false);
        Assert.False (tf.HasFocus);

        tf.Draw ();
<<<<<<< HEAD
        TestHelpers.AssertDriverContentsAre (expectedRender, output);
=======
        TestHelpers.AssertDriverContentsAre (expectedRender, _output);
>>>>>>> 2e95cec4
    }

    [Fact]
    [AutoInitShutdown]
    public void CaptionedTextField_DoesNotOverspillBounds_Unicode () {
        string caption = "Mise" + char.ConvertFromUtf32 (int.Parse ("0301", NumberStyles.HexNumber)) + "rables";

        Assert.Equal (11, caption.Length);
        Assert.Equal (10, caption.EnumerateRunes ().Sum (c => c.GetColumns ()));

        TextField tf = GetTextFieldsInView ();

        tf.Caption = caption;
        Application.Driver.SendKeys ('\t', ConsoleKey.Tab, false, false, false);
        Assert.False (tf.HasFocus);

        tf.Draw ();
<<<<<<< HEAD
        TestHelpers.AssertDriverContentsAre ("Misérables", output);
=======
        TestHelpers.AssertDriverContentsAre ("Misérables", _output);
>>>>>>> 2e95cec4
    }

    [Theory]
    [AutoInitShutdown]
    [InlineData ("blah")]
    [InlineData (" ")]
    public void CaptionedTextField_DoNotRenderCaption_WhenTextPresent (string content) {
        TextField tf = GetTextFieldsInView ();

        tf.Draw ();
<<<<<<< HEAD
        TestHelpers.AssertDriverContentsAre ("", output);
=======
        TestHelpers.AssertDriverContentsAre ("", _output);
>>>>>>> 2e95cec4

        tf.Caption = "Enter txt";
        Application.Driver.SendKeys ('\t', ConsoleKey.Tab, false, false, false);

        // Caption should appear when not focused and no text
        Assert.False (tf.HasFocus);
        tf.Draw ();
<<<<<<< HEAD
        TestHelpers.AssertDriverContentsAre ("Enter txt", output);
=======
        TestHelpers.AssertDriverContentsAre ("Enter txt", _output);
>>>>>>> 2e95cec4

        // but disapear when text is added
        tf.Text = content;
        tf.Draw ();
<<<<<<< HEAD
        TestHelpers.AssertDriverContentsAre (content, output);
=======
        TestHelpers.AssertDriverContentsAre (content, _output);
>>>>>>> 2e95cec4
    }

    [Fact]
    [AutoInitShutdown]
    public void CaptionedTextField_RendersCaption_WhenNotFocused () {
        TextField tf = GetTextFieldsInView ();

        tf.Draw ();
<<<<<<< HEAD
        TestHelpers.AssertDriverContentsAre ("", output);
=======
        TestHelpers.AssertDriverContentsAre ("", _output);
>>>>>>> 2e95cec4

        // Caption has no effect when focused
        tf.Caption = "Enter txt";
        Assert.True (tf.HasFocus);
        tf.Draw ();
<<<<<<< HEAD
        TestHelpers.AssertDriverContentsAre ("", output);
=======
        TestHelpers.AssertDriverContentsAre ("", _output);
>>>>>>> 2e95cec4

        Application.Driver.SendKeys ('\t', ConsoleKey.Tab, false, false, false);

        Assert.False (tf.HasFocus);
        tf.Draw ();
<<<<<<< HEAD
        TestHelpers.AssertDriverContentsAre ("Enter txt", output);
=======
        TestHelpers.AssertDriverContentsAre ("Enter txt", _output);
>>>>>>> 2e95cec4
    }

    [Fact]
    [TextFieldTestsAutoInitShutdown]
    public void Changing_SelectedStart_Or_CursorPosition_Update_SelectedLength_And_SelectedText () {
<<<<<<< HEAD
=======
        _textField.BeginInit ();
        _textField.EndInit ();
>>>>>>> 2e95cec4
        _textField.SelectedStart = 2;
        Assert.Equal (32, _textField.CursorPosition);
        Assert.Equal (30, _textField.SelectedLength);
        Assert.Equal ("B to jump between text fields.", _textField.SelectedText);
        _textField.CursorPosition = 20;
        Assert.Equal (2, _textField.SelectedStart);
        Assert.Equal (18, _textField.SelectedLength);
        Assert.Equal ("B to jump between ", _textField.SelectedText);
    }

    [Fact]
    [TextFieldTestsAutoInitShutdown]
    public void Copy_Or_Cut__Not_Allowed_If_Secret_Is_True () {
        _textField.Secret = true;
        _textField.SelectedStart = 20;
        _textField.CursorPosition = 24;
        _textField.Copy ();
        Assert.Null (_textField.SelectedText);
        _textField.Cut ();
        Assert.Null (_textField.SelectedText);
        _textField.Secret = false;
        _textField.Copy ();
        Assert.Equal ("text", _textField.SelectedText);
        _textField.Cut ();
        Assert.Null (_textField.SelectedText);
    }

    [Fact]
    [TextFieldTestsAutoInitShutdown]
    public void Copy_Or_Cut_And_Paste_With_No_Selection () {
        _textField.SelectedStart = 20;
        _textField.CursorPosition = 24;
        _textField.Copy ();
        Assert.Equal ("text", _textField.SelectedText);
        Assert.Equal ("TAB to jump between text fields.", _textField.Text);
        _textField.SelectedStart = -1;
        _textField.Paste ();
        Assert.Equal ("TAB to jump between texttext fields.", _textField.Text);
        _textField.SelectedStart = 24;
        _textField.Cut ();
        Assert.Null (_textField.SelectedText);
        Assert.Equal ("TAB to jump between text fields.", _textField.Text);
        _textField.SelectedStart = -1;
        _textField.Paste ();
        Assert.Equal ("TAB to jump between texttext fields.", _textField.Text);
    }

    [Fact]
    [TextFieldTestsAutoInitShutdown]
    public void Copy_Or_Cut_And_Paste_With_Selection () {
        _textField.SelectedStart = 20;
        _textField.CursorPosition = 24;
        _textField.Copy ();
        Assert.Equal ("text", _textField.SelectedText);
        Assert.Equal ("TAB to jump between text fields.", _textField.Text);
        _textField.Paste ();
        Assert.Equal ("TAB to jump between text fields.", _textField.Text);
        _textField.SelectedStart = 20;
        _textField.Cut ();
        _textField.Paste ();
        Assert.Equal ("TAB to jump between text fields.", _textField.Text);
    }

    [Fact]
    [TextFieldTestsAutoInitShutdown]
    public void Copy_Or_Cut_Not_Null_If_Has_Selection () {
        _textField.SelectedStart = 20;
        _textField.CursorPosition = 24;
        _textField.Copy ();
        Assert.Equal ("text", _textField.SelectedText);
        _textField.Cut ();
        Assert.Null (_textField.SelectedText);
    }

    [Fact]
    [TextFieldTestsAutoInitShutdown]
    public void Copy_Or_Cut_Null_If_No_Selection () {
        _textField.SelectedStart = -1;
        _textField.Copy ();
        Assert.Null (_textField.SelectedText);
        _textField.Cut ();
        Assert.Null (_textField.SelectedText);
    }

    [Fact]
    [TextFieldTestsAutoInitShutdown]
    public void Copy_Paste_Surrogate_Pairs () {
        _textField.Text = "TextField with some more test text. Unicode shouldn't 𝔹Aℝ𝔽!";
        _textField.SelectAll ();
        _textField.Cut ();
        Assert.Equal (
                      "TextField with some more test text. Unicode shouldn't 𝔹Aℝ𝔽!",
                      Application.Driver.Clipboard.GetClipboardData ());
        Assert.Equal (string.Empty, _textField.Text);
        _textField.Paste ();
        Assert.Equal ("TextField with some more test text. Unicode shouldn't 𝔹Aℝ𝔽!", _textField.Text);
    }

    [Fact]
    [TextFieldTestsAutoInitShutdown]
    public void Copy_Paste_Text_Changing_Updates_Cursor_Position () {
<<<<<<< HEAD
=======
        _textField.BeginInit ();
        _textField.EndInit ();

>>>>>>> 2e95cec4
        _textField.TextChanging += _textField_TextChanging;

        void _textField_TextChanging (object sender, TextChangingEventArgs e) {
            if (e.NewText.GetRuneCount () > 11) {
                e.NewText = e.NewText[..11];
            }
        }

        Assert.Equal (32, _textField.CursorPosition);
        _textField.SelectAll ();
        _textField.Cut ();
        Assert.Equal ("TAB to jump between text fields.", Application.Driver.Clipboard.GetClipboardData ());
        Assert.Equal (string.Empty, _textField.Text);
        Assert.Equal (0, _textField.CursorPosition);
        _textField.Paste ();
        Assert.Equal ("TAB to jump", _textField.Text);
        Assert.Equal (11, _textField.CursorPosition);

        _textField.TextChanging -= _textField_TextChanging;
    }

    [Fact]
    [TextFieldTestsAutoInitShutdown]
    public void Cursor_Position_Initialization () {
        Assert.False (_textField.IsInitialized);
<<<<<<< HEAD
=======

        // BUGBUG: IsInitialized is false and
        // CursorPosition wasn't calculated yet
        Assert.Equal (0, _textField.CursorPosition);
        _textField.BeginInit ();
        _textField.EndInit ();
>>>>>>> 2e95cec4
        Assert.Equal (32, _textField.CursorPosition);
        Assert.Equal (0, _textField.SelectedLength);
        Assert.Null (_textField.SelectedText);
        Assert.Equal ("TAB to jump between text fields.", _textField.Text);
    }

    [Fact]
    [TextFieldTestsAutoInitShutdown]
    public void CursorPosition_With_Value_Greater_Than_Text_Length_Changes_To_Text_Length () {
        _textField.CursorPosition = 33;
        Assert.Equal (32, _textField.CursorPosition);
        Assert.Equal (0, _textField.SelectedLength);
        Assert.Null (_textField.SelectedText);
    }

    [Fact]
    [TextFieldTestsAutoInitShutdown]
    public void CursorPosition_With_Value_Less_Than_Zero_Changes_To_Zero () {
        _textField.CursorPosition = -1;
        Assert.Equal (0, _textField.CursorPosition);
        Assert.Equal (0, _textField.SelectedLength);
        Assert.Null (_textField.SelectedText);
    }

    [Fact]
    [AutoInitShutdown]
    public void DeleteSelectedText_InsertText_DeleteCharLeft_DeleteCharRight_Cut () {
        var newText = "";
        var oldText = "";
        var tf = new TextField { Width = 10, Text = "-1" };

        tf.TextChanging += (s, e) => newText = e.NewText;
        tf.TextChanged += (s, e) => oldText = e.OldValue;

        Application.Top.Add (tf);
        Application.Begin (Application.Top);

        Assert.Equal ("-1", tf.Text);

        // InsertText
        tf.SelectedStart = 1;
        tf.CursorPosition = 2;
        Assert.Equal (1, tf.SelectedLength);
        Assert.Equal ("1", tf.SelectedText);
        Assert.True (tf.NewKeyDownEvent (new Key (KeyCode.D2)));
        Assert.Equal ("-2", newText);
        Assert.Equal ("-1", oldText);
        Assert.Equal ("-2", tf.Text);

        // DeleteCharLeft
        tf.SelectedStart = 1;
        tf.CursorPosition = 2;
        Assert.Equal (1, tf.SelectedLength);
        Assert.Equal ("2", tf.SelectedText);
        Assert.True (tf.NewKeyDownEvent (new Key (KeyCode.Backspace)));
        Assert.Equal ("-", newText);
        Assert.Equal ("-2", oldText);
        Assert.Equal ("-", tf.Text);

        // DeleteCharRight
        tf.Text = "-1";
        tf.SelectedStart = 1;
        tf.CursorPosition = 2;
        Assert.Equal (1, tf.SelectedLength);
        Assert.Equal ("1", tf.SelectedText);
        Assert.True (tf.NewKeyDownEvent (new Key (KeyCode.Delete)));
        Assert.Equal ("-", newText);
        Assert.Equal ("-1", oldText);
        Assert.Equal ("-", tf.Text);

        // Cut
        tf.Text = "-1";
        tf.SelectedStart = 1;
        tf.CursorPosition = 2;
        Assert.Equal (1, tf.SelectedLength);
        Assert.Equal ("1", tf.SelectedText);
        Assert.True (tf.NewKeyDownEvent (new Key (KeyCode.X | KeyCode.CtrlMask)));
        Assert.Equal ("-", newText);
        Assert.Equal ("-1", oldText);
        Assert.Equal ("-", tf.Text);

        // Delete word with accented char
        tf.Text = "Les Misérables movie.";
        Assert.True (
                     tf.MouseEvent (
                                    new MouseEvent {
                                                       X = 7,
                                                       Y = 1,
                                                       Flags = MouseFlags.Button1DoubleClicked,
                                                       View = tf
                                                   }));
        Assert.Equal ("Misérables ", tf.SelectedText);
        Assert.Equal (11, tf.SelectedLength);
        Assert.True (tf.NewKeyDownEvent (new Key (KeyCode.Delete)));
        Assert.Equal ("Les movie.", newText);
        Assert.Equal ("Les Misérables movie.", oldText);
        Assert.Equal ("Les movie.", tf.Text);
    }

    [Fact]
    public void HistoryText_IsDirty_ClearHistoryChanges () {
        var text = "Testing";
<<<<<<< HEAD
        var tf = new TextField (text);
=======
        var tf = new TextField { Text = text };
        tf.BeginInit ();
        tf.EndInit ();
>>>>>>> 2e95cec4

        Assert.Equal (text, tf.Text);
        tf.ClearHistoryChanges ();
        Assert.False (tf.IsDirty);

        Assert.True (tf.NewKeyDownEvent (new Key (KeyCode.A | KeyCode.ShiftMask)));
        Assert.Equal ($"{text}A", tf.Text);
        Assert.True (tf.IsDirty);
    }

    [Fact]
    [AutoInitShutdown (useFakeClipboard: true)]
    public void KeyBindings_Command () {
<<<<<<< HEAD
        var tf = new TextField ("This is a test.") {
                                                       Width = 20
                                                   };
=======
        var tf = new TextField { Width = 20, Text = "This is a test." };
        tf.BeginInit ();
        tf.EndInit ();

>>>>>>> 2e95cec4
        Assert.Equal (15, tf.Text.Length);
        Assert.Equal (15, tf.CursorPosition);
        Assert.False (tf.ReadOnly);

        Assert.True (tf.NewKeyDownEvent (new Key (KeyCode.Delete)));
        Assert.Equal ("This is a test.", tf.Text);
        tf.CursorPosition = 0;
        Assert.True (tf.NewKeyDownEvent (new Key (KeyCode.Delete)));
        Assert.Equal ("his is a test.", tf.Text);
        tf.ReadOnly = true;
        Assert.True (tf.NewKeyDownEvent (new Key (KeyCode.D | KeyCode.CtrlMask)));
        Assert.Equal ("his is a test.", tf.Text);
        Assert.True (tf.NewKeyDownEvent (new Key (KeyCode.Delete)));
        Assert.Equal ("his is a test.", tf.Text);
        tf.ReadOnly = false;
        tf.CursorPosition = 1;
        Assert.True (tf.NewKeyDownEvent (new Key (KeyCode.Backspace)));
        Assert.Equal ("is is a test.", tf.Text);
        tf.CursorPosition = 5;
        Assert.True (tf.NewKeyDownEvent (new Key (KeyCode.Home | KeyCode.ShiftMask)));
        Assert.Equal ("is is a test.", tf.Text);
        Assert.Equal ("is is", tf.SelectedText);
        tf.CursorPosition = 5;
        tf.SelectedStart = -1;
        Assert.Null (tf.SelectedText);
        Assert.True (tf.NewKeyDownEvent (new Key (KeyCode.Home | KeyCode.ShiftMask | KeyCode.CtrlMask)));
        Assert.Equal ("is is a test.", tf.Text);
        Assert.Equal ("is is", tf.SelectedText);
        tf.CursorPosition = 5;
        tf.SelectedStart = -1;
        Assert.Null (tf.SelectedText);
        Assert.True (tf.NewKeyDownEvent (new Key (KeyCode.A | KeyCode.ShiftMask | KeyCode.CtrlMask)));
        Assert.Equal ("is is a test.", tf.Text);
        Assert.Equal ("is is", tf.SelectedText);
        tf.CursorPosition = 5;
        tf.SelectedStart = -1;
        Assert.Null (tf.SelectedText);
        Assert.True (tf.NewKeyDownEvent (new Key (KeyCode.End | KeyCode.ShiftMask)));
        Assert.Equal ("is is a test.", tf.Text);
        Assert.Equal (" a test.", tf.SelectedText);
        tf.CursorPosition = 5;
        tf.SelectedStart = -1;
        Assert.Null (tf.SelectedText);
        Assert.True (tf.NewKeyDownEvent (new Key (KeyCode.End | KeyCode.ShiftMask | KeyCode.CtrlMask)));
        Assert.Equal ("is is a test.", tf.Text);
        Assert.Equal (" a test.", tf.SelectedText);
        tf.CursorPosition = 5;
        tf.SelectedStart = -1;
        Assert.Null (tf.SelectedText);
        Assert.True (tf.NewKeyDownEvent (new Key (KeyCode.E | KeyCode.ShiftMask | KeyCode.CtrlMask)));
        Assert.Equal ("is is a test.", tf.Text);
        Assert.Equal (" a test.", tf.SelectedText);
        tf.CursorPosition = 5;
        tf.SelectedStart = -1;
        Assert.Null (tf.SelectedText);
        Assert.True (tf.NewKeyDownEvent (new Key (KeyCode.Home)));
        Assert.Equal ("is is a test.", tf.Text);
        Assert.Equal (0, tf.CursorPosition);
        tf.CursorPosition = 5;
        Assert.Null (tf.SelectedText);
        Assert.True (tf.NewKeyDownEvent (new Key (KeyCode.Home | KeyCode.CtrlMask)));
        Assert.Equal ("is is a test.", tf.Text);
        Assert.Equal (0, tf.CursorPosition);
        tf.CursorPosition = 5;
        Assert.Null (tf.SelectedText);
        Assert.True (tf.NewKeyDownEvent (new Key (KeyCode.A | KeyCode.CtrlMask)));
        Assert.Equal ("is is a test.", tf.Text);
        Assert.Equal (0, tf.CursorPosition);
        tf.CursorPosition = 5;
        tf.SelectedStart = -1;
        Assert.Null (tf.SelectedText);
        Assert.True (tf.NewKeyDownEvent (new Key (KeyCode.CursorLeft | KeyCode.ShiftMask)));
        Assert.Equal ("is is a test.", tf.Text);
        Assert.Equal ("s", tf.SelectedText);
        Assert.True (tf.NewKeyDownEvent (new Key (KeyCode.CursorUp | KeyCode.ShiftMask)));
        Assert.Equal ("is is a test.", tf.Text);
        Assert.Equal ("is", tf.SelectedText);
        Assert.True (tf.NewKeyDownEvent (new Key (KeyCode.CursorRight | KeyCode.ShiftMask)));
        Assert.Equal ("is is a test.", tf.Text);
        Assert.Equal ("s", tf.SelectedText);
        Assert.True (tf.NewKeyDownEvent (new Key (KeyCode.CursorDown | KeyCode.ShiftMask)));
        Assert.Equal ("is is a test.", tf.Text);
        Assert.Null (tf.SelectedText);
        tf.CursorPosition = 7;
        tf.SelectedStart = -1;
        Assert.Null (tf.SelectedText);
        Assert.True (tf.NewKeyDownEvent (new Key (KeyCode.CursorLeft | KeyCode.ShiftMask | KeyCode.CtrlMask)));
        Assert.Equal ("is is a test.", tf.Text);
        Assert.Equal ("a", tf.SelectedText);
        Assert.True (tf.NewKeyDownEvent (new Key (KeyCode.CursorUp | KeyCode.ShiftMask | KeyCode.CtrlMask)));
        Assert.Equal ("is is a test.", tf.Text);
        Assert.Equal ("is a", tf.SelectedText);
        Assert.True (tf.NewKeyDownEvent (new Key (('B' + KeyCode.ShiftMask) | KeyCode.AltMask)));
        Assert.Equal ("is is a test.", tf.Text);
        Assert.Equal ("is is a", tf.SelectedText);
        tf.CursorPosition = 3;
        tf.SelectedStart = -1;
        Assert.Null (tf.SelectedText);
        Assert.True (tf.NewKeyDownEvent (new Key (KeyCode.CursorRight | KeyCode.ShiftMask | KeyCode.CtrlMask)));
        Assert.Equal ("is is a test.", tf.Text);
        Assert.Equal ("is ", tf.SelectedText);
        Assert.True (tf.NewKeyDownEvent (new Key (KeyCode.CursorDown | KeyCode.ShiftMask | KeyCode.CtrlMask)));
        Assert.Equal ("is is a test.", tf.Text);
        Assert.Equal ("is a ", tf.SelectedText);
        Assert.True (tf.NewKeyDownEvent (new Key (('F' + KeyCode.ShiftMask) | KeyCode.AltMask)));
        Assert.Equal ("is is a test.", tf.Text);
        Assert.Equal ("is a test.", tf.SelectedText);
        Assert.Equal (13, tf.CursorPosition);
        Assert.True (tf.NewKeyDownEvent (new Key (KeyCode.CursorLeft)));
        Assert.Equal ("is is a test.", tf.Text);
        Assert.Null (tf.SelectedText);
        Assert.Equal (12, tf.CursorPosition);
        Assert.True (tf.NewKeyDownEvent (new Key (KeyCode.CursorLeft)));
        Assert.Equal ("is is a test.", tf.Text);
        Assert.Equal (11, tf.CursorPosition);
        Assert.True (tf.NewKeyDownEvent (new Key (KeyCode.End)));
        Assert.Equal ("is is a test.", tf.Text);
        Assert.Equal (13, tf.CursorPosition);
        tf.CursorPosition = 0;
        Assert.True (tf.NewKeyDownEvent (new Key (KeyCode.End | KeyCode.CtrlMask)));
        Assert.Equal ("is is a test.", tf.Text);
        Assert.Equal (13, tf.CursorPosition);
        tf.CursorPosition = 0;
        Assert.True (tf.NewKeyDownEvent (new Key (KeyCode.E | KeyCode.CtrlMask)));
        Assert.Equal ("is is a test.", tf.Text);
        Assert.Equal (13, tf.CursorPosition);
        tf.CursorPosition = 0;
        Assert.True (tf.NewKeyDownEvent (new Key (KeyCode.CursorRight)));
        Assert.Equal ("is is a test.", tf.Text);
        Assert.Equal (1, tf.CursorPosition);
        Assert.True (tf.NewKeyDownEvent (new Key (KeyCode.F | KeyCode.CtrlMask)));
        Assert.Equal ("is is a test.", tf.Text);
        Assert.Equal (2, tf.CursorPosition);
        tf.CursorPosition = 9;
        tf.ReadOnly = true;
        Assert.True (tf.NewKeyDownEvent (new Key (KeyCode.K | KeyCode.CtrlMask)));
        Assert.Equal ("is is a test.", tf.Text);
        tf.ReadOnly = false;
        Assert.True (tf.NewKeyDownEvent (new Key (KeyCode.K | KeyCode.CtrlMask)));
        Assert.Equal ("is is a t", tf.Text);
        Assert.Equal ("est.", Clipboard.Contents);
        Assert.True (tf.NewKeyDownEvent (new Key (KeyCode.Z | KeyCode.CtrlMask)));
        Assert.Equal ("is is a test.", tf.Text);
        Assert.True (tf.NewKeyDownEvent (new Key (KeyCode.Y | KeyCode.CtrlMask)));
        Assert.Equal ("is is a t", tf.Text);
        Assert.True (tf.NewKeyDownEvent (new Key (KeyCode.Backspace | KeyCode.AltMask)));
        Assert.Equal ("is is a test.", tf.Text);
        Assert.True (tf.NewKeyDownEvent (new Key (KeyCode.Y | KeyCode.CtrlMask)));
        Assert.Equal ("is is a t", tf.Text);
        Assert.True (tf.NewKeyDownEvent (new Key (KeyCode.CursorLeft | KeyCode.CtrlMask)));
        Assert.Equal ("is is a t", tf.Text);
        Assert.Equal (8, tf.CursorPosition);
        Assert.True (tf.NewKeyDownEvent (new Key (KeyCode.CursorUp | KeyCode.CtrlMask)));
        Assert.Equal ("is is a t", tf.Text);
        Assert.Equal (6, tf.CursorPosition);
        Assert.True (tf.NewKeyDownEvent (new Key ('B' + KeyCode.AltMask)));
        Assert.Equal ("is is a t", tf.Text);
        Assert.Equal (3, tf.CursorPosition);
        Assert.True (tf.NewKeyDownEvent (new Key (KeyCode.CursorRight | KeyCode.CtrlMask)));
        Assert.Equal ("is is a t", tf.Text);
        Assert.Equal (6, tf.CursorPosition);
        Assert.True (tf.NewKeyDownEvent (new Key (KeyCode.CursorDown | KeyCode.CtrlMask)));
        Assert.Equal ("is is a t", tf.Text);
        Assert.Equal (8, tf.CursorPosition);
        Assert.True (tf.NewKeyDownEvent (new Key ('F' + KeyCode.AltMask)));
        Assert.Equal ("is is a t", tf.Text);
        Assert.Equal (9, tf.CursorPosition);
        Assert.True (tf.Used);
        Assert.True (tf.NewKeyDownEvent (new Key (KeyCode.Insert)));
        Assert.Equal ("is is a t", tf.Text);
        Assert.Equal (9, tf.CursorPosition);
        Assert.False (tf.Used);
        tf.SelectedStart = 3;
        tf.CursorPosition = 7;
        Assert.Equal ("is a", tf.SelectedText);
        Assert.Equal ("est.", Clipboard.Contents);
        Assert.True (tf.NewKeyDownEvent (new Key (KeyCode.C | KeyCode.CtrlMask)));
        Assert.Equal ("is is a t", tf.Text);
        Assert.Equal ("is a", Clipboard.Contents);
        Assert.True (tf.NewKeyDownEvent (new Key (KeyCode.X | KeyCode.CtrlMask)));
        Assert.Equal ("is  t", tf.Text);
        Assert.Equal ("is a", Clipboard.Contents);
        Assert.True (tf.NewKeyDownEvent (new Key (KeyCode.V | KeyCode.CtrlMask)));
        Assert.Equal ("is is a t", tf.Text);
        Assert.Equal ("is a", Clipboard.Contents);
        Assert.Equal (7, tf.CursorPosition);
        Assert.True (tf.NewKeyDownEvent (new Key (KeyCode.K | KeyCode.AltMask)));
        Assert.Equal (" t", tf.Text);
        Assert.Equal ("is is a", Clipboard.Contents);
        tf.Text = "TAB to jump between text fields.";
        Assert.Equal (0, tf.CursorPosition);
        Assert.True (tf.NewKeyDownEvent (new Key (KeyCode.Delete | KeyCode.CtrlMask)));
        Assert.Equal ("to jump between text fields.", tf.Text);
        tf.CursorPosition = tf.Text.Length;
        Assert.True (tf.NewKeyDownEvent (new Key (KeyCode.Backspace | KeyCode.CtrlMask)));
        Assert.Equal ("to jump between text fields", tf.Text);
        Assert.True (tf.NewKeyDownEvent (new Key (KeyCode.T | KeyCode.CtrlMask)));
        Assert.Equal ("to jump between text fields", tf.SelectedText);
        Assert.True (tf.NewKeyDownEvent (new Key (KeyCode.D | KeyCode.CtrlMask | KeyCode.ShiftMask)));
        Assert.Equal ("", tf.Text);
    }

    [Fact]
    public void OnEnter_Does_Not_Throw_If_Not_IsInitialized_SetCursorVisibility () {
        var top = new Toplevel ();
        var tf = new TextField { Width = 10 };
        top.Add (tf);

        Exception exception = Record.Exception (tf.SetFocus);
        Assert.Null (exception);
    }

    [Fact]
    [TextFieldTestsAutoInitShutdown]
    public void Paste_Always_Clear_The_SelectedText () {
        _textField.SelectedStart = 20;
        _textField.CursorPosition = 24;
        _textField.Copy ();
        Assert.Equal ("text", _textField.SelectedText);
        _textField.Paste ();
        Assert.Null (_textField.SelectedText);
    }

    [Fact]
    public void ProcessKey_Backspace_From_End () {
<<<<<<< HEAD
        var tf = new TextField ("ABC");
        tf.EnsureFocus ();
        Assert.Equal ("ABC", tf.Text);
=======
        var tf = new TextField { Text = "ABC" };
        tf.EnsureFocus ();
        Assert.Equal ("ABC", tf.Text);
        tf.BeginInit ();
        tf.EndInit ();

>>>>>>> 2e95cec4
        Assert.Equal (3, tf.CursorPosition);

        // now delete the C
        tf.NewKeyDownEvent (new Key (KeyCode.Backspace));
        Assert.Equal ("AB", tf.Text);
        Assert.Equal (2, tf.CursorPosition);

        // then delete the B
        tf.NewKeyDownEvent (new Key (KeyCode.Backspace));
        Assert.Equal ("A", tf.Text);
        Assert.Equal (1, tf.CursorPosition);

        // then delete the A
        tf.NewKeyDownEvent (new Key (KeyCode.Backspace));
        Assert.Equal ("", tf.Text);
        Assert.Equal (0, tf.CursorPosition);
    }

    [Fact]
    public void ProcessKey_Backspace_From_Middle () {
<<<<<<< HEAD
        var tf = new TextField ("ABC");
=======
        var tf = new TextField { Text = "ABC" };
>>>>>>> 2e95cec4
        tf.EnsureFocus ();
        tf.CursorPosition = 2;
        Assert.Equal ("ABC", tf.Text);

        // now delete the B
        tf.NewKeyDownEvent (new Key (KeyCode.Backspace));
        Assert.Equal ("AC", tf.Text);

        // then delete the A
        tf.NewKeyDownEvent (new Key (KeyCode.Backspace));
        Assert.Equal ("C", tf.Text);

        // then delete nothing
        tf.NewKeyDownEvent (new Key (KeyCode.Backspace));
        Assert.Equal ("C", tf.Text);

        // now delete the C
        tf.CursorPosition = 1;
        tf.NewKeyDownEvent (new Key (KeyCode.Backspace));
        Assert.Equal ("", tf.Text);
    }

    [Fact]
    [AutoInitShutdown]
    public void ScrollOffset_Initialize () {
<<<<<<< HEAD
        var tf = new TextField ("Testing Scrolls.") {
                                                        X = 1,
                                                        Y = 1,
                                                        Width = 20
                                                    };
=======
        var tf = new TextField {
                                   X = 1,
                                   Y = 1,
                                   Width = 20,
                                   Text = "Testing Scrolls."
                               };
        tf.BeginInit ();
        tf.EndInit ();

>>>>>>> 2e95cec4
        Assert.Equal (0, tf.ScrollOffset);
        Assert.Equal (16, tf.CursorPosition);

        Application.Top.Add (tf);
        Application.Begin (Application.Top);

        Assert.Equal (0, tf.ScrollOffset);
        Assert.Equal (16, tf.CursorPosition);
    }

    [Fact]
    [TextFieldTestsAutoInitShutdown]
    public void Selected_Text_Shows () {
        // Proves #3022 is fixed (TextField selected text does not show in v2)

        _textField.CursorPosition = 0;
        Application.Top.Add (_textField);
        RunState rs = Application.Begin (Application.Top);

        Attribute[] attributes = new[] {
                                           _textField.ColorScheme.Focus,
                                           new (
                                                _textField.ColorScheme.Focus.Background,
                                                _textField.ColorScheme.Focus.Foreground)
                                       };

        //                                             TAB to jump between text fields.
        TestHelpers.AssertDriverAttributesAre ("0000000", Application.Driver, attributes);
<<<<<<< HEAD
=======

        // Cursor is at the end
        Assert.Equal (32, _textField.CursorPosition);
        _textField.CursorPosition = 0;
>>>>>>> 2e95cec4
        _textField.NewKeyDownEvent (new Key (KeyCode.CursorRight | KeyCode.CtrlMask | KeyCode.ShiftMask));

        var first = true;
        Application.RunIteration (ref rs, ref first);
        Assert.Equal (4, _textField.CursorPosition);

        //                                             TAB to jump between text fields.
        TestHelpers.AssertDriverAttributesAre ("1111000", Application.Driver, attributes);
    }

    [Fact]
    [TextFieldTestsAutoInitShutdown]
    public void SelectedStart_And_CursorPosition_With_Value_Greater_Than_Text_Length_Changes_Both_To_Text_Length () {
        _textField.CursorPosition = 33;
        _textField.SelectedStart = 33;
        Assert.Equal (32, _textField.CursorPosition);
        Assert.Equal (32, _textField.SelectedStart);
        Assert.Equal (0, _textField.SelectedLength);
        Assert.Null (_textField.SelectedText);
    }

    [Fact]
    [TextFieldTestsAutoInitShutdown]
    public void SelectedStart_Greater_Than_CursorPosition_All_Selection_Is_Overwritten_On_Typing () {
        _textField.SelectedStart = 19;
        _textField.CursorPosition = 12;
        Assert.Equal ("TAB to jump between text fields.", _textField.Text);
        _textField.NewKeyDownEvent (new Key ((KeyCode)0x75)); // u
        Assert.Equal ("TAB to jump u text fields.", _textField.Text);
    }

    [Fact]
    [TextFieldTestsAutoInitShutdown]
    public void SelectedStart_With_Value_Greater_Than_Text_Length_Changes_To_Text_Length () {
        _textField.CursorPosition = 2;
        _textField.SelectedStart = 33;
        Assert.Equal (32, _textField.SelectedStart);
        Assert.Equal (30, _textField.SelectedLength);
        Assert.Equal ("B to jump between text fields.", _textField.SelectedText);
    }

    [Fact]
    [TextFieldTestsAutoInitShutdown]
    public void SelectedStart_With_Value_Less_Than_Minus_One_Changes_To_Minus_One () {
        _textField.SelectedStart = -2;
        Assert.Equal (-1, _textField.SelectedStart);
        Assert.Equal (0, _textField.SelectedLength);
        Assert.Null (_textField.SelectedText);
    }

    [Fact]
    [AutoInitShutdown]
    public void Test_RootKeyEvent_Cancel () {
        Application.KeyDown += SuppressKey;

        var tf = new TextField ();

        Application.Top.Add (tf);
        Application.Begin (Application.Top);

        Application.Driver.SendKeys ('a', ConsoleKey.A, false, false, false);
        Assert.Equal ("a", tf.Text);

        // SuppressKey suppresses the 'j' key
        Application.Driver.SendKeys ('j', ConsoleKey.J, false, false, false);
        Assert.Equal ("a", tf.Text);

        Application.KeyDown -= SuppressKey;

        // Now that the delegate has been removed we can type j again
        Application.Driver.SendKeys ('j', ConsoleKey.J, false, false, false);
        Assert.Equal ("aj", tf.Text);
    }

    [Fact]
    [AutoInitShutdown]
    public void Test_RootMouseKeyEvent_Cancel () {
        Application.MouseEvent += SuppressRightClick;

        var tf = new TextField { Width = 10 };
        var clickCounter = 0;
        tf.MouseClick += (s, m) => { clickCounter++; };

        Application.Top.Add (tf);
        Application.Begin (Application.Top);

        var mouseEvent = new MouseEvent {
                                            Flags = MouseFlags.Button1Clicked,
                                            View = tf
                                        };

        Application.OnMouseEvent (new MouseEventEventArgs (mouseEvent));
        Assert.Equal (1, clickCounter);

        // Get a fresh instance that represents a right click.
        // Should be ignored because of SuppressRightClick callback
        mouseEvent = new MouseEvent {
                                        Flags = MouseFlags.Button3Clicked,
                                        View = tf
                                    };
        Application.OnMouseEvent (new MouseEventEventArgs (mouseEvent));
        Assert.Equal (1, clickCounter);

        Application.MouseEvent -= SuppressRightClick;

        // Get a fresh instance that represents a right click.
        // Should no longer be ignored as the callback was removed
        mouseEvent = new MouseEvent {
                                        Flags = MouseFlags.Button3Clicked,
                                        View = tf
                                    };

        // In #3183 OnMouseClicked is no longer called before MouseEvent().
        // This call causes the context menu to pop, and MouseEvent() returns true.
        // Thus, the clickCounter is NOT incremented.
        // Which is correct, because the user did NOT click with the left mouse button.
        Application.OnMouseEvent (new MouseEventEventArgs (mouseEvent));
        Assert.Equal (1, clickCounter);
    }

    [InlineData ("a")] // Lower than selection
    [InlineData ("aaaaaaaaaaa")] // Greater than selection
    [InlineData ("aaaa")] // Equal than selection
    [Theory]
    public void TestSetTextAndMoveCursorToEnd_WhenExistingSelection (string newText) {
        var tf = new TextField ();
        tf.Text = "fish";
        tf.CursorPosition = tf.Text.Length;

        tf.NewKeyDownEvent (new Key (KeyCode.CursorLeft));

        tf.NewKeyDownEvent (new Key (KeyCode.CursorLeft | KeyCode.ShiftMask));
        tf.NewKeyDownEvent (new Key (KeyCode.CursorLeft | KeyCode.ShiftMask));

        Assert.Equal (1, tf.CursorPosition);
        Assert.Equal (2, tf.SelectedLength);
        Assert.Equal ("is", tf.SelectedText);

        tf.Text = newText;
        tf.CursorPosition = tf.Text.Length;

        Assert.Equal (newText.Length, tf.CursorPosition);
        Assert.Equal (0, tf.SelectedLength);
        Assert.Null (tf.SelectedText);
    }

    [Fact]
    [TextFieldTestsAutoInitShutdown]
    public void Text_Replaces_Tabs_With_Empty_String () {
        _textField.Text = "\t\tTAB to jump between text fields.";
        Assert.Equal ("TAB to jump between text fields.", _textField.Text);
        _textField.Text = "";
        Clipboard.Contents = "\t\tTAB to jump between text fields.";
        _textField.Paste ();
        Assert.Equal ("TAB to jump between text fields.", _textField.Text);
    }

    [Fact]
    [TextFieldTestsAutoInitShutdown]
    public void TextChanged_Event () {
        _textField.TextChanged += (s, e) => { Assert.Equal ("TAB to jump between text fields.", e.OldValue); };

        _textField.Text = "changed";
        Assert.Equal ("changed", _textField.Text);
    }

    [Fact]
    [TextFieldTestsAutoInitShutdown]
    public void TextChanging_Event () {
        var cancel = true;

        _textField.TextChanging += (s, e) => {
            Assert.Equal ("changing", e.NewText);
            if (cancel) {
                e.Cancel = true;
            }
        };

        _textField.Text = "changing";
        Assert.Equal ("TAB to jump between text fields.", _textField.Text);
        cancel = false;
        _textField.Text = "changing";
        Assert.Equal ("changing", _textField.Text);
    }

    [Fact]
    [TextFieldTestsAutoInitShutdown]
    public void TextField_SpaceHandling () {
        var tf = new TextField {
                                   Width = 10,
                                   Text = " "
                               };

        var ev = new MouseEvent {
                                    X = 0,
                                    Y = 0,
                                    Flags = MouseFlags.Button1DoubleClicked
                                };

        tf.MouseEvent (ev);
        Assert.Equal (1, tf.SelectedLength);

        ev = new MouseEvent {
                                X = 1,
                                Y = 0,
                                Flags = MouseFlags.Button1DoubleClicked
                            };

        tf.MouseEvent (ev);
        Assert.Equal (1, tf.SelectedLength);
    }

    [Fact]
    [TextFieldTestsAutoInitShutdown]
    public void Used_Is_False () {
        _textField.Used = false;
        _textField.CursorPosition = 10;
        Assert.Equal ("TAB to jump between text fields.", _textField.Text);
        _textField.NewKeyDownEvent (new Key ((KeyCode)0x75)); // u
        Assert.Equal ("TAB to jumu between text fields.", _textField.Text);
        _textField.NewKeyDownEvent (new Key ((KeyCode)0x73)); // s
        Assert.Equal ("TAB to jumusbetween text fields.", _textField.Text);
        _textField.NewKeyDownEvent (new Key ((KeyCode)0x65)); // e
        Assert.Equal ("TAB to jumuseetween text fields.", _textField.Text);
        _textField.NewKeyDownEvent (new Key ((KeyCode)0x64)); // d
        Assert.Equal ("TAB to jumusedtween text fields.", _textField.Text);
    }

    [Fact]
    [TextFieldTestsAutoInitShutdown]
    public void Used_Is_True_By_Default () {
        _textField.CursorPosition = 10;
        Assert.Equal ("TAB to jump between text fields.", _textField.Text);
        _textField.NewKeyDownEvent (new Key ((KeyCode)0x75)); // u
        Assert.Equal ("TAB to jumup between text fields.", _textField.Text);
        _textField.NewKeyDownEvent (new Key ((KeyCode)0x73)); // s
        Assert.Equal ("TAB to jumusp between text fields.", _textField.Text);
        _textField.NewKeyDownEvent (new Key ((KeyCode)0x65)); // e
        Assert.Equal ("TAB to jumusep between text fields.", _textField.Text);
        _textField.NewKeyDownEvent (new Key ((KeyCode)0x64)); // d
        Assert.Equal ("TAB to jumusedp between text fields.", _textField.Text);
    }

    [Fact]
    [TextFieldTestsAutoInitShutdown]
    public void WordBackward_With_No_Selection () {
        _textField.CursorPosition = _textField.Text.Length;
        var iteration = 0;

        while (_textField.CursorPosition > 0) {
            _textField.NewKeyDownEvent (new Key (KeyCode.CursorLeft | KeyCode.CtrlMask));
            switch (iteration) {
                case 0:
                    Assert.Equal (31, _textField.CursorPosition);
                    Assert.Equal (-1, _textField.SelectedStart);
                    Assert.Equal (0, _textField.SelectedLength);
                    Assert.Null (_textField.SelectedText);

                    break;
                case 1:
                    Assert.Equal (25, _textField.CursorPosition);
                    Assert.Equal (-1, _textField.SelectedStart);
                    Assert.Equal (0, _textField.SelectedLength);
                    Assert.Null (_textField.SelectedText);

                    break;
                case 2:
                    Assert.Equal (20, _textField.CursorPosition);
                    Assert.Equal (-1, _textField.SelectedStart);
                    Assert.Equal (0, _textField.SelectedLength);
                    Assert.Null (_textField.SelectedText);

                    break;
                case 3:
                    Assert.Equal (12, _textField.CursorPosition);
                    Assert.Equal (-1, _textField.SelectedStart);
                    Assert.Equal (0, _textField.SelectedLength);
                    Assert.Null (_textField.SelectedText);

                    break;
                case 4:
                    Assert.Equal (7, _textField.CursorPosition);
                    Assert.Equal (-1, _textField.SelectedStart);
                    Assert.Equal (0, _textField.SelectedLength);
                    Assert.Null (_textField.SelectedText);

                    break;
                case 5:
                    Assert.Equal (4, _textField.CursorPosition);
                    Assert.Equal (-1, _textField.SelectedStart);
                    Assert.Equal (0, _textField.SelectedLength);
                    Assert.Null (_textField.SelectedText);

                    break;
                case 6:
                    Assert.Equal (0, _textField.CursorPosition);
                    Assert.Equal (-1, _textField.SelectedStart);
                    Assert.Equal (0, _textField.SelectedLength);
                    Assert.Null (_textField.SelectedText);

                    break;
            }

            iteration++;
        }
    }

    [Fact]
    [TextFieldTestsAutoInitShutdown]
    public void WordBackward_With_No_Selection_And_With_More_Than_Only_One_Whitespace_And_With_Only_One_Letter () {
        //                           1         2         3         4         5    
        //                 0123456789012345678901234567890123456789012345678901234=55 (Length)
        _textField.Text = "TAB   t  o  jump         b  etween    t ext   f ields .";
        _textField.CursorPosition = _textField.Text.Length;
        var iteration = 0;

        while (_textField.CursorPosition > 0) {
            _textField.NewKeyDownEvent (new Key (KeyCode.CursorLeft | KeyCode.CtrlMask));
            switch (iteration) {
                case 0:
                    Assert.Equal (54, _textField.CursorPosition);
                    Assert.Equal (-1, _textField.SelectedStart);
                    Assert.Equal (0, _textField.SelectedLength);
                    Assert.Null (_textField.SelectedText);

                    break;
                case 1:
                    Assert.Equal (48, _textField.CursorPosition);
                    Assert.Equal (-1, _textField.SelectedStart);
                    Assert.Equal (0, _textField.SelectedLength);
                    Assert.Null (_textField.SelectedText);

                    break;
                case 2:
                    Assert.Equal (46, _textField.CursorPosition);
                    Assert.Equal (-1, _textField.SelectedStart);
                    Assert.Equal (0, _textField.SelectedLength);
                    Assert.Null (_textField.SelectedText);

                    break;
                case 3:
                    Assert.Equal (40, _textField.CursorPosition);
                    Assert.Equal (-1, _textField.SelectedStart);
                    Assert.Equal (0, _textField.SelectedLength);
                    Assert.Null (_textField.SelectedText);

                    break;
                case 4:
                    Assert.Equal (38, _textField.CursorPosition);
                    Assert.Equal (-1, _textField.SelectedStart);
                    Assert.Equal (0, _textField.SelectedLength);
                    Assert.Null (_textField.SelectedText);

                    break;
                case 5:
                    Assert.Equal (28, _textField.CursorPosition);
                    Assert.Equal (-1, _textField.SelectedStart);
                    Assert.Equal (0, _textField.SelectedLength);
                    Assert.Null (_textField.SelectedText);

                    break;
                case 6:
                    Assert.Equal (25, _textField.CursorPosition);
                    Assert.Equal (-1, _textField.SelectedStart);
                    Assert.Equal (0, _textField.SelectedLength);
                    Assert.Null (_textField.SelectedText);

                    break;
                case 7:
                    Assert.Equal (12, _textField.CursorPosition);
                    Assert.Equal (-1, _textField.SelectedStart);
                    Assert.Equal (0, _textField.SelectedLength);
                    Assert.Null (_textField.SelectedText);

                    break;
                case 8:
                    Assert.Equal (9, _textField.CursorPosition);
                    Assert.Equal (-1, _textField.SelectedStart);
                    Assert.Equal (0, _textField.SelectedLength);
                    Assert.Null (_textField.SelectedText);

                    break;
                case 9:
                    Assert.Equal (6, _textField.CursorPosition);
                    Assert.Equal (-1, _textField.SelectedStart);
                    Assert.Equal (0, _textField.SelectedLength);
                    Assert.Null (_textField.SelectedText);

                    break;
                case 10:
                    Assert.Equal (0, _textField.CursorPosition);
                    Assert.Equal (-1, _textField.SelectedStart);
                    Assert.Equal (0, _textField.SelectedLength);
                    Assert.Null (_textField.SelectedText);

                    break;
            }

            iteration++;
        }
    }

    [Fact]
    [TextFieldTestsAutoInitShutdown]
    public void WordBackward_With_Selection () {
        _textField.CursorPosition = _textField.Text.Length;
        _textField.SelectedStart = _textField.Text.Length;
        var iteration = 0;

        while (_textField.CursorPosition > 0) {
<<<<<<< HEAD
            _textField.NewKeyDownEvent (new Key (KeyCode.CursorLeft | KeyCode.CtrlMask | KeyCode.ShiftMask));
=======
            _textField.NewKeyDownEvent (
                                        new Key (
                                                 KeyCode.CursorLeft | KeyCode.CtrlMask |
                                                 KeyCode.ShiftMask));
>>>>>>> 2e95cec4
            switch (iteration) {
                case 0:
                    Assert.Equal (31, _textField.CursorPosition);
                    Assert.Equal (32, _textField.SelectedStart);
                    Assert.Equal (1, _textField.SelectedLength);
                    Assert.Equal (".", _textField.SelectedText);

                    break;
                case 1:
                    Assert.Equal (25, _textField.CursorPosition);
                    Assert.Equal (32, _textField.SelectedStart);
                    Assert.Equal (7, _textField.SelectedLength);
                    Assert.Equal ("fields.", _textField.SelectedText);

                    break;
                case 2:
                    Assert.Equal (20, _textField.CursorPosition);
                    Assert.Equal (32, _textField.SelectedStart);
                    Assert.Equal (12, _textField.SelectedLength);
                    Assert.Equal ("text fields.", _textField.SelectedText);

                    break;
                case 3:
                    Assert.Equal (12, _textField.CursorPosition);
                    Assert.Equal (32, _textField.SelectedStart);
                    Assert.Equal (20, _textField.SelectedLength);
                    Assert.Equal ("between text fields.", _textField.SelectedText);

                    break;
                case 4:
                    Assert.Equal (7, _textField.CursorPosition);
                    Assert.Equal (32, _textField.SelectedStart);
                    Assert.Equal (25, _textField.SelectedLength);
                    Assert.Equal ("jump between text fields.", _textField.SelectedText);

                    break;
                case 5:
                    Assert.Equal (4, _textField.CursorPosition);
                    Assert.Equal (32, _textField.SelectedStart);
                    Assert.Equal (28, _textField.SelectedLength);
                    Assert.Equal ("to jump between text fields.", _textField.SelectedText);

                    break;
                case 6:
                    Assert.Equal (0, _textField.CursorPosition);
                    Assert.Equal (32, _textField.SelectedStart);
                    Assert.Equal (32, _textField.SelectedLength);
                    Assert.Equal ("TAB to jump between text fields.", _textField.SelectedText);

                    break;
            }

            iteration++;
        }
    }

    [Fact]
    [TextFieldTestsAutoInitShutdown]
    public void
        WordBackward_With_The_Same_Values_For_SelectedStart_And_CursorPosition_And_Not_Starting_At_Beginning_Of_The_Text () {
        _textField.CursorPosition = 10;
        _textField.SelectedStart = 10;
        var iteration = 0;

        while (_textField.CursorPosition > 0) {
<<<<<<< HEAD
            _textField.NewKeyDownEvent (new Key (KeyCode.CursorLeft | KeyCode.CtrlMask | KeyCode.ShiftMask));
=======
            _textField.NewKeyDownEvent (
                                        new Key (
                                                 KeyCode.CursorLeft | KeyCode.CtrlMask |
                                                 KeyCode.ShiftMask));
>>>>>>> 2e95cec4
            switch (iteration) {
                case 0:
                    Assert.Equal (7, _textField.CursorPosition);
                    Assert.Equal (10, _textField.SelectedStart);
                    Assert.Equal (3, _textField.SelectedLength);
                    Assert.Equal ("jum", _textField.SelectedText);

                    break;
                case 1:
                    Assert.Equal (4, _textField.CursorPosition);
                    Assert.Equal (10, _textField.SelectedStart);
                    Assert.Equal (6, _textField.SelectedLength);
                    Assert.Equal ("to jum", _textField.SelectedText);

                    break;
                case 2:
                    Assert.Equal (0, _textField.CursorPosition);
                    Assert.Equal (10, _textField.SelectedStart);
                    Assert.Equal (10, _textField.SelectedLength);
                    Assert.Equal ("TAB to jum", _textField.SelectedText);

                    break;
            }

            iteration++;
        }
    }

    [Fact]
    public void WordBackward_WordForward_Mixed () {
<<<<<<< HEAD
        var tf = new TextField ("Test with0. and!.?;-@+") {
                                                              Width = 30
                                                          };
=======
        var tf = new TextField { Width = 30, Text = "Test with0. and!.?;-@+" };
        tf.BeginInit ();
        tf.EndInit ();

>>>>>>> 2e95cec4
        tf.NewKeyDownEvent (new Key (KeyCode.CtrlMask | KeyCode.CursorLeft));
        Assert.Equal (15, tf.CursorPosition);
        tf.NewKeyDownEvent (new Key (KeyCode.CtrlMask | KeyCode.CursorLeft));
        Assert.Equal (12, tf.CursorPosition);
        tf.NewKeyDownEvent (new Key (KeyCode.CtrlMask | KeyCode.CursorLeft));
        Assert.Equal (10, tf.CursorPosition);
        tf.NewKeyDownEvent (new Key (KeyCode.CtrlMask | KeyCode.CursorLeft));
        Assert.Equal (5, tf.CursorPosition);
        tf.NewKeyDownEvent (new Key (KeyCode.CtrlMask | KeyCode.CursorLeft));
        Assert.Equal (0, tf.CursorPosition);

        tf.NewKeyDownEvent (new Key (KeyCode.CtrlMask | KeyCode.CursorRight));
        Assert.Equal (5, tf.CursorPosition);
        tf.NewKeyDownEvent (new Key (KeyCode.CtrlMask | KeyCode.CursorRight));
        Assert.Equal (10, tf.CursorPosition);
        tf.NewKeyDownEvent (new Key (KeyCode.CtrlMask | KeyCode.CursorRight));
        Assert.Equal (12, tf.CursorPosition);
        tf.NewKeyDownEvent (new Key (KeyCode.CtrlMask | KeyCode.CursorRight));
        Assert.Equal (15, tf.CursorPosition);
        tf.NewKeyDownEvent (new Key (KeyCode.CtrlMask | KeyCode.CursorRight));
        Assert.Equal (22, tf.CursorPosition);
    }

    [Fact]
    public void WordBackward_WordForward_SelectedText_With_Accent () {
        var text = "Les Misérables movie.";
<<<<<<< HEAD
        var tf = new TextField (text) { Width = 30 };
=======
        var tf = new TextField { Width = 30, Text = text };
>>>>>>> 2e95cec4

        Assert.Equal (21, text.Length);
        Assert.Equal (21, tf.Text.GetRuneCount ());
        Assert.Equal (21, tf.Text.GetColumns ());

        List<Rune> runes = tf.Text.ToRuneList ();
        Assert.Equal (21, runes.Count);
        Assert.Equal (21, tf.Text.Length);

        for (var i = 0; i < runes.Count; i++) {
            char cs = text[i];
            var cus = (char)runes[i].Value;
            Assert.Equal (cs, cus);
        }

        var idx = 15;
        Assert.Equal ('m', text[idx]);
        Assert.Equal ('m', (char)runes[idx].Value);
        Assert.Equal ("m", runes[idx].ToString ());

        Assert.True (
                     tf.MouseEvent (
                                    new MouseEvent {
                                                       X = idx,
                                                       Y = 1,
                                                       Flags = MouseFlags.Button1DoubleClicked,
                                                       View = tf
                                                   }));
        Assert.Equal ("movie.", tf.SelectedText);

        Assert.True (
                     tf.MouseEvent (
                                    new MouseEvent {
                                                       X = idx + 1,
                                                       Y = 1,
                                                       Flags = MouseFlags.Button1DoubleClicked,
                                                       View = tf
                                                   }));
        Assert.Equal ("movie.", tf.SelectedText);
    }

    [Fact]
    [TextFieldTestsAutoInitShutdown]
    public void WordForward_With_No_Selection () {
        _textField.CursorPosition = 0;
        var iteration = 0;

        while (_textField.CursorPosition < _textField.Text.Length) {
            _textField.NewKeyDownEvent (new Key (KeyCode.CursorRight | KeyCode.CtrlMask));
            switch (iteration) {
                case 0:
                    Assert.Equal (4, _textField.CursorPosition);
                    Assert.Equal (-1, _textField.SelectedStart);
                    Assert.Equal (0, _textField.SelectedLength);
                    Assert.Null (_textField.SelectedText);

                    break;
                case 1:
                    Assert.Equal (7, _textField.CursorPosition);
                    Assert.Equal (-1, _textField.SelectedStart);
                    Assert.Equal (0, _textField.SelectedLength);
                    Assert.Null (_textField.SelectedText);

                    break;
                case 2:
                    Assert.Equal (12, _textField.CursorPosition);
                    Assert.Equal (-1, _textField.SelectedStart);
                    Assert.Equal (0, _textField.SelectedLength);
                    Assert.Null (_textField.SelectedText);

                    break;
                case 3:
                    Assert.Equal (20, _textField.CursorPosition);
                    Assert.Equal (-1, _textField.SelectedStart);
                    Assert.Equal (0, _textField.SelectedLength);
                    Assert.Null (_textField.SelectedText);

                    break;
                case 4:
                    Assert.Equal (25, _textField.CursorPosition);
                    Assert.Equal (-1, _textField.SelectedStart);
                    Assert.Equal (0, _textField.SelectedLength);
                    Assert.Null (_textField.SelectedText);

                    break;
                case 5:
                    Assert.Equal (32, _textField.CursorPosition);
                    Assert.Equal (-1, _textField.SelectedStart);
                    Assert.Equal (0, _textField.SelectedLength);
                    Assert.Null (_textField.SelectedText);

                    break;
            }

            iteration++;
        }
    }

    [Fact]
    [TextFieldTestsAutoInitShutdown]
    public void WordForward_With_No_Selection_And_With_More_Than_Only_One_Whitespace_And_With_Only_One_Letter () {
        //                           1         2         3         4         5    
        //                 0123456789012345678901234567890123456789012345678901234=55 (Length)
        _textField.Text = "TAB   t  o  jump         b  etween    t ext   f ields .";
        _textField.CursorPosition = 0;
        var iteration = 0;

        while (_textField.CursorPosition < _textField.Text.Length) {
            _textField.NewKeyDownEvent (new Key (KeyCode.CursorRight | KeyCode.CtrlMask));
            switch (iteration) {
                case 0:
                    Assert.Equal (6, _textField.CursorPosition);
                    Assert.Equal (-1, _textField.SelectedStart);
                    Assert.Equal (0, _textField.SelectedLength);
                    Assert.Null (_textField.SelectedText);

                    break;
                case 1:
                    Assert.Equal (9, _textField.CursorPosition);
                    Assert.Equal (-1, _textField.SelectedStart);
                    Assert.Equal (0, _textField.SelectedLength);
                    Assert.Null (_textField.SelectedText);

                    break;
                case 2:
                    Assert.Equal (12, _textField.CursorPosition);
                    Assert.Equal (-1, _textField.SelectedStart);
                    Assert.Equal (0, _textField.SelectedLength);
                    Assert.Null (_textField.SelectedText);

                    break;
                case 3:
                    Assert.Equal (25, _textField.CursorPosition);
                    Assert.Equal (-1, _textField.SelectedStart);
                    Assert.Equal (0, _textField.SelectedLength);
                    Assert.Null (_textField.SelectedText);

                    break;
                case 4:
                    Assert.Equal (28, _textField.CursorPosition);
                    Assert.Equal (-1, _textField.SelectedStart);
                    Assert.Equal (0, _textField.SelectedLength);
                    Assert.Null (_textField.SelectedText);

                    break;
                case 5:
                    Assert.Equal (38, _textField.CursorPosition);
                    Assert.Equal (-1, _textField.SelectedStart);
                    Assert.Equal (0, _textField.SelectedLength);
                    Assert.Null (_textField.SelectedText);

                    break;
                case 6:
                    Assert.Equal (40, _textField.CursorPosition);
                    Assert.Equal (-1, _textField.SelectedStart);
                    Assert.Equal (0, _textField.SelectedLength);
                    Assert.Null (_textField.SelectedText);

                    break;
                case 7:
                    Assert.Equal (46, _textField.CursorPosition);
                    Assert.Equal (-1, _textField.SelectedStart);
                    Assert.Equal (0, _textField.SelectedLength);
                    Assert.Null (_textField.SelectedText);

                    break;
                case 8:
                    Assert.Equal (48, _textField.CursorPosition);
                    Assert.Equal (-1, _textField.SelectedStart);
                    Assert.Equal (0, _textField.SelectedLength);
                    Assert.Null (_textField.SelectedText);

                    break;
                case 9:
                    Assert.Equal (54, _textField.CursorPosition);
                    Assert.Equal (-1, _textField.SelectedStart);
                    Assert.Equal (0, _textField.SelectedLength);
                    Assert.Null (_textField.SelectedText);

                    break;
                case 10:
                    Assert.Equal (55, _textField.CursorPosition);
                    Assert.Equal (-1, _textField.SelectedStart);
                    Assert.Equal (0, _textField.SelectedLength);
                    Assert.Null (_textField.SelectedText);

                    break;
            }

            iteration++;
        }
    }

    [Fact]
    [TextFieldTestsAutoInitShutdown]
    public void WordForward_With_Selection () {
        _textField.CursorPosition = 0;
        _textField.SelectedStart = 0;
        var iteration = 0;

        while (_textField.CursorPosition < _textField.Text.Length) {
<<<<<<< HEAD
            _textField.NewKeyDownEvent (new Key (KeyCode.CursorRight | KeyCode.CtrlMask | KeyCode.ShiftMask));
=======
            _textField.NewKeyDownEvent (
                                        new Key (KeyCode.CursorRight | KeyCode.CtrlMask | KeyCode.ShiftMask));
>>>>>>> 2e95cec4
            switch (iteration) {
                case 0:
                    Assert.Equal (4, _textField.CursorPosition);
                    Assert.Equal (0, _textField.SelectedStart);
                    Assert.Equal (4, _textField.SelectedLength);
                    Assert.Equal ("TAB ", _textField.SelectedText);

                    break;
                case 1:
                    Assert.Equal (7, _textField.CursorPosition);
                    Assert.Equal (0, _textField.SelectedStart);
                    Assert.Equal (7, _textField.SelectedLength);
                    Assert.Equal ("TAB to ", _textField.SelectedText);

                    break;
                case 2:
                    Assert.Equal (12, _textField.CursorPosition);
                    Assert.Equal (0, _textField.SelectedStart);
                    Assert.Equal (12, _textField.SelectedLength);
                    Assert.Equal ("TAB to jump ", _textField.SelectedText);

                    break;
                case 3:
                    Assert.Equal (20, _textField.CursorPosition);
                    Assert.Equal (0, _textField.SelectedStart);
                    Assert.Equal (20, _textField.SelectedLength);
                    Assert.Equal ("TAB to jump between ", _textField.SelectedText);

                    break;
                case 4:
                    Assert.Equal (25, _textField.CursorPosition);
                    Assert.Equal (0, _textField.SelectedStart);
                    Assert.Equal (25, _textField.SelectedLength);
                    Assert.Equal ("TAB to jump between text ", _textField.SelectedText);

                    break;
                case 5:
                    Assert.Equal (32, _textField.CursorPosition);
                    Assert.Equal (0, _textField.SelectedStart);
                    Assert.Equal (32, _textField.SelectedLength);
                    Assert.Equal ("TAB to jump between text fields.", _textField.SelectedText);

                    break;
            }

            iteration++;
        }
    }

    [Fact]
    [TextFieldTestsAutoInitShutdown]
    public void
        WordForward_With_The_Same_Values_For_SelectedStart_And_CursorPosition_And_Not_Starting_At_Beginning_Of_The_Text () {
        _textField.CursorPosition = 10;
        _textField.SelectedStart = 10;
        var iteration = 0;

        while (_textField.CursorPosition < _textField.Text.Length) {
<<<<<<< HEAD
            _textField.NewKeyDownEvent (new Key (KeyCode.CursorRight | KeyCode.CtrlMask | KeyCode.ShiftMask));
=======
            _textField.NewKeyDownEvent (
                                        new Key (KeyCode.CursorRight | KeyCode.CtrlMask | KeyCode.ShiftMask));
>>>>>>> 2e95cec4
            switch (iteration) {
                case 0:
                    Assert.Equal (12, _textField.CursorPosition);
                    Assert.Equal (10, _textField.SelectedStart);
                    Assert.Equal (2, _textField.SelectedLength);
                    Assert.Equal ("p ", _textField.SelectedText);

                    break;
                case 1:
                    Assert.Equal (20, _textField.CursorPosition);
                    Assert.Equal (10, _textField.SelectedStart);
                    Assert.Equal (10, _textField.SelectedLength);
                    Assert.Equal ("p between ", _textField.SelectedText);

                    break;
                case 2:
                    Assert.Equal (25, _textField.CursorPosition);
                    Assert.Equal (10, _textField.SelectedStart);
                    Assert.Equal (15, _textField.SelectedLength);
                    Assert.Equal ("p between text ", _textField.SelectedText);

                    break;
                case 3:
                    Assert.Equal (32, _textField.CursorPosition);
                    Assert.Equal (10, _textField.SelectedStart);
                    Assert.Equal (22, _textField.SelectedLength);
                    Assert.Equal ("p between text fields.", _textField.SelectedText);

                    break;
            }

            iteration++;
        }
    }

    [Fact]
    [AutoInitShutdown]
    public void Words_With_Accents_Incorrect_Order_Will_Result_With_Wrong_Accent_Place () {
<<<<<<< HEAD
        var tf = new TextField {
                                   Text = "Les Misérables",
                                   Width = 30
                               };
=======
        var tf = new TextField { Width = 30, Text = "Les Misérables" };
>>>>>>> 2e95cec4
        Toplevel top = Application.Top;
        top.Add (tf);
        Application.Begin (top);

        TestHelpers.AssertDriverContentsWithFrameAre (
                                                      @"
Les Misérables",
<<<<<<< HEAD
                                                      output);
=======
                                                      _output);
>>>>>>> 2e95cec4

        tf.Text = "Les Mise" + char.ConvertFromUtf32 (int.Parse ("0301", NumberStyles.HexNumber)) + "rables";
        Application.Refresh ();
        TestHelpers.AssertDriverContentsWithFrameAre (
                                                      @"
Les Misérables",
<<<<<<< HEAD
                                                      output);
=======
                                                      _output);
>>>>>>> 2e95cec4

        // incorrect order will result with a wrong accent place
        tf.Text = "Les Mis" + char.ConvertFromUtf32 (int.Parse ("0301", NumberStyles.HexNumber)) + "erables";
        Application.Refresh ();
        TestHelpers.AssertDriverContentsWithFrameAre (
                                                      @"
Les Miśerables",
<<<<<<< HEAD
                                                      output);
=======
                                                      _output);
>>>>>>> 2e95cec4
    }

    private TextField GetTextFieldsInView () {
        var tf = new TextField {
                                   Width = 10
                               };
        var tf2 = new TextField {
                                    Y = 1,
                                    Width = 10
                                };

        Toplevel top = Application.Top;
        top.Add (tf);
        top.Add (tf2);

        Application.Begin (top);

        Assert.Same (tf, top.Focused);

        return tf;
    }

    private void SuppressKey (object s, Key arg) {
        if (arg.AsRune == new Rune ('j')) {
            arg.Handled = true;
        }
    }

    private void SuppressRightClick (object sender, MouseEventEventArgs arg) {
        if (arg.MouseEvent.Flags.HasFlag (MouseFlags.Button3Clicked)) {
            arg.Handled = true;
        }
    }

    // This class enables test functions annotated with the [InitShutdown] attribute
    // to have a function called before the test function is called and after.
    // 
    // This is necessary because a) Application is a singleton and Init/Shutdown must be called
    // as a pair, and b) all unit test functions should be atomic.
    [AttributeUsage (AttributeTargets.Class | AttributeTargets.Method)]
    public class TextFieldTestsAutoInitShutdown : AutoInitShutdownAttribute {
        public override void After (MethodInfo methodUnderTest) {
<<<<<<< HEAD
=======
            _textField.Dispose ();
>>>>>>> 2e95cec4
            _textField = null;
            base.After (methodUnderTest);
        }

        public override void Before (MethodInfo methodUnderTest) {
            base.Before (methodUnderTest);

<<<<<<< HEAD
            //                                                    1         2         3 
            //                                          01234567890123456789012345678901=32 (Length)
            _textField = new TextField ("TAB to jump between text fields.") {
                                                                                ColorScheme =
                                                                                    Colors.ColorSchemes["Base"]
                                                                            };
=======
            //Application.Top.ColorScheme = Colors.ColorSchemes ["Base"];
            _textField = new TextField {
                                           ColorScheme = new ColorScheme (Colors.ColorSchemes["Base"]),

                                           //                1         2         3 
                                           //      01234567890123456789012345678901=32 (Length)
                                           Text = "TAB to jump between text fields.",
                                           Width = 32
                                       };
>>>>>>> 2e95cec4
        }
    }
}<|MERGE_RESOLUTION|>--- conflicted
+++ resolved
@@ -7,25 +7,13 @@
 
 public class TextFieldTests {
     private static TextField _textField;
-<<<<<<< HEAD
-    private readonly ITestOutputHelper output;
-    public TextFieldTests (ITestOutputHelper output) { this.output = output; }
-=======
     private readonly ITestOutputHelper _output;
     public TextFieldTests (ITestOutputHelper output) { _output = output; }
->>>>>>> 2e95cec4
 
     [Fact]
     [AutoInitShutdown]
     public void Accented_Letter_With_Three_Combining_Unicode_Chars () {
-<<<<<<< HEAD
-        var tf = new TextField {
-                                   Text = "ắ",
-                                   Width = 3
-                               };
-=======
         var tf = new TextField { Width = 3, Text = "ắ" };
->>>>>>> 2e95cec4
         Toplevel top = Application.Top;
         top.Add (tf);
         Application.Begin (top);
@@ -33,44 +21,28 @@
         TestHelpers.AssertDriverContentsWithFrameAre (
                                                       @"
 ắ",
-<<<<<<< HEAD
-                                                      output);
-=======
                                                       _output);
->>>>>>> 2e95cec4
 
         tf.Text = "\u1eaf";
         Application.Refresh ();
         TestHelpers.AssertDriverContentsWithFrameAre (
                                                       @"
 ắ",
-<<<<<<< HEAD
-                                                      output);
-=======
                                                       _output);
->>>>>>> 2e95cec4
 
         tf.Text = "\u0103\u0301";
         Application.Refresh ();
         TestHelpers.AssertDriverContentsWithFrameAre (
                                                       @"
 ắ",
-<<<<<<< HEAD
-                                                      output);
-=======
                                                       _output);
->>>>>>> 2e95cec4
 
         tf.Text = "\u0061\u0306\u0301";
         Application.Refresh ();
         TestHelpers.AssertDriverContentsWithFrameAre (
                                                       @"
 ắ",
-<<<<<<< HEAD
-                                                      output);
-=======
                                                       _output);
->>>>>>> 2e95cec4
     }
 
     [Fact]
@@ -126,17 +98,10 @@
                                    Text = "some text"
                                };
         var fv = new FrameView {
-<<<<<<< HEAD
-                                   Title = "I shouldn't get focus",
-                                   Width = Dim.Fill (),
-                                   Height = Dim.Fill (),
-                                   CanFocus = false
-=======
                                    Width = Dim.Fill (),
                                    Height = Dim.Fill (),
                                    CanFocus = false,
                                    Title = "I shouldn't get focus"
->>>>>>> 2e95cec4
                                };
         fv.Add (tf);
         top.Add (fv);
@@ -205,11 +170,7 @@
         Assert.False (tf.HasFocus);
 
         tf.Draw ();
-<<<<<<< HEAD
-        TestHelpers.AssertDriverContentsAre (expectedRender, output);
-=======
         TestHelpers.AssertDriverContentsAre (expectedRender, _output);
->>>>>>> 2e95cec4
     }
 
     [Fact]
@@ -227,11 +188,7 @@
         Assert.False (tf.HasFocus);
 
         tf.Draw ();
-<<<<<<< HEAD
-        TestHelpers.AssertDriverContentsAre ("Misérables", output);
-=======
         TestHelpers.AssertDriverContentsAre ("Misérables", _output);
->>>>>>> 2e95cec4
     }
 
     [Theory]
@@ -242,11 +199,7 @@
         TextField tf = GetTextFieldsInView ();
 
         tf.Draw ();
-<<<<<<< HEAD
-        TestHelpers.AssertDriverContentsAre ("", output);
-=======
         TestHelpers.AssertDriverContentsAre ("", _output);
->>>>>>> 2e95cec4
 
         tf.Caption = "Enter txt";
         Application.Driver.SendKeys ('\t', ConsoleKey.Tab, false, false, false);
@@ -254,20 +207,12 @@
         // Caption should appear when not focused and no text
         Assert.False (tf.HasFocus);
         tf.Draw ();
-<<<<<<< HEAD
-        TestHelpers.AssertDriverContentsAre ("Enter txt", output);
-=======
         TestHelpers.AssertDriverContentsAre ("Enter txt", _output);
->>>>>>> 2e95cec4
 
         // but disapear when text is added
         tf.Text = content;
         tf.Draw ();
-<<<<<<< HEAD
-        TestHelpers.AssertDriverContentsAre (content, output);
-=======
         TestHelpers.AssertDriverContentsAre (content, _output);
->>>>>>> 2e95cec4
     }
 
     [Fact]
@@ -276,41 +221,26 @@
         TextField tf = GetTextFieldsInView ();
 
         tf.Draw ();
-<<<<<<< HEAD
-        TestHelpers.AssertDriverContentsAre ("", output);
-=======
         TestHelpers.AssertDriverContentsAre ("", _output);
->>>>>>> 2e95cec4
 
         // Caption has no effect when focused
         tf.Caption = "Enter txt";
         Assert.True (tf.HasFocus);
         tf.Draw ();
-<<<<<<< HEAD
-        TestHelpers.AssertDriverContentsAre ("", output);
-=======
         TestHelpers.AssertDriverContentsAre ("", _output);
->>>>>>> 2e95cec4
 
         Application.Driver.SendKeys ('\t', ConsoleKey.Tab, false, false, false);
 
         Assert.False (tf.HasFocus);
         tf.Draw ();
-<<<<<<< HEAD
-        TestHelpers.AssertDriverContentsAre ("Enter txt", output);
-=======
         TestHelpers.AssertDriverContentsAre ("Enter txt", _output);
->>>>>>> 2e95cec4
     }
 
     [Fact]
     [TextFieldTestsAutoInitShutdown]
     public void Changing_SelectedStart_Or_CursorPosition_Update_SelectedLength_And_SelectedText () {
-<<<<<<< HEAD
-=======
         _textField.BeginInit ();
         _textField.EndInit ();
->>>>>>> 2e95cec4
         _textField.SelectedStart = 2;
         Assert.Equal (32, _textField.CursorPosition);
         Assert.Equal (30, _textField.SelectedLength);
@@ -412,12 +342,9 @@
     [Fact]
     [TextFieldTestsAutoInitShutdown]
     public void Copy_Paste_Text_Changing_Updates_Cursor_Position () {
-<<<<<<< HEAD
-=======
         _textField.BeginInit ();
         _textField.EndInit ();
 
->>>>>>> 2e95cec4
         _textField.TextChanging += _textField_TextChanging;
 
         void _textField_TextChanging (object sender, TextChangingEventArgs e) {
@@ -443,15 +370,12 @@
     [TextFieldTestsAutoInitShutdown]
     public void Cursor_Position_Initialization () {
         Assert.False (_textField.IsInitialized);
-<<<<<<< HEAD
-=======
 
         // BUGBUG: IsInitialized is false and
         // CursorPosition wasn't calculated yet
         Assert.Equal (0, _textField.CursorPosition);
         _textField.BeginInit ();
         _textField.EndInit ();
->>>>>>> 2e95cec4
         Assert.Equal (32, _textField.CursorPosition);
         Assert.Equal (0, _textField.SelectedLength);
         Assert.Null (_textField.SelectedText);
@@ -554,13 +478,9 @@
     [Fact]
     public void HistoryText_IsDirty_ClearHistoryChanges () {
         var text = "Testing";
-<<<<<<< HEAD
-        var tf = new TextField (text);
-=======
         var tf = new TextField { Text = text };
         tf.BeginInit ();
         tf.EndInit ();
->>>>>>> 2e95cec4
 
         Assert.Equal (text, tf.Text);
         tf.ClearHistoryChanges ();
@@ -574,16 +494,10 @@
     [Fact]
     [AutoInitShutdown (useFakeClipboard: true)]
     public void KeyBindings_Command () {
-<<<<<<< HEAD
-        var tf = new TextField ("This is a test.") {
-                                                       Width = 20
-                                                   };
-=======
         var tf = new TextField { Width = 20, Text = "This is a test." };
         tf.BeginInit ();
         tf.EndInit ();
 
->>>>>>> 2e95cec4
         Assert.Equal (15, tf.Text.Length);
         Assert.Equal (15, tf.CursorPosition);
         Assert.False (tf.ReadOnly);
@@ -809,18 +723,12 @@
 
     [Fact]
     public void ProcessKey_Backspace_From_End () {
-<<<<<<< HEAD
-        var tf = new TextField ("ABC");
-        tf.EnsureFocus ();
-        Assert.Equal ("ABC", tf.Text);
-=======
         var tf = new TextField { Text = "ABC" };
         tf.EnsureFocus ();
         Assert.Equal ("ABC", tf.Text);
         tf.BeginInit ();
         tf.EndInit ();
 
->>>>>>> 2e95cec4
         Assert.Equal (3, tf.CursorPosition);
 
         // now delete the C
@@ -841,11 +749,7 @@
 
     [Fact]
     public void ProcessKey_Backspace_From_Middle () {
-<<<<<<< HEAD
-        var tf = new TextField ("ABC");
-=======
         var tf = new TextField { Text = "ABC" };
->>>>>>> 2e95cec4
         tf.EnsureFocus ();
         tf.CursorPosition = 2;
         Assert.Equal ("ABC", tf.Text);
@@ -871,13 +775,6 @@
     [Fact]
     [AutoInitShutdown]
     public void ScrollOffset_Initialize () {
-<<<<<<< HEAD
-        var tf = new TextField ("Testing Scrolls.") {
-                                                        X = 1,
-                                                        Y = 1,
-                                                        Width = 20
-                                                    };
-=======
         var tf = new TextField {
                                    X = 1,
                                    Y = 1,
@@ -887,7 +784,6 @@
         tf.BeginInit ();
         tf.EndInit ();
 
->>>>>>> 2e95cec4
         Assert.Equal (0, tf.ScrollOffset);
         Assert.Equal (16, tf.CursorPosition);
 
@@ -916,13 +812,10 @@
 
         //                                             TAB to jump between text fields.
         TestHelpers.AssertDriverAttributesAre ("0000000", Application.Driver, attributes);
-<<<<<<< HEAD
-=======
 
         // Cursor is at the end
         Assert.Equal (32, _textField.CursorPosition);
         _textField.CursorPosition = 0;
->>>>>>> 2e95cec4
         _textField.NewKeyDownEvent (new Key (KeyCode.CursorRight | KeyCode.CtrlMask | KeyCode.ShiftMask));
 
         var first = true;
@@ -1333,14 +1226,10 @@
         var iteration = 0;
 
         while (_textField.CursorPosition > 0) {
-<<<<<<< HEAD
-            _textField.NewKeyDownEvent (new Key (KeyCode.CursorLeft | KeyCode.CtrlMask | KeyCode.ShiftMask));
-=======
             _textField.NewKeyDownEvent (
                                         new Key (
                                                  KeyCode.CursorLeft | KeyCode.CtrlMask |
                                                  KeyCode.ShiftMask));
->>>>>>> 2e95cec4
             switch (iteration) {
                 case 0:
                     Assert.Equal (31, _textField.CursorPosition);
@@ -1406,14 +1295,10 @@
         var iteration = 0;
 
         while (_textField.CursorPosition > 0) {
-<<<<<<< HEAD
-            _textField.NewKeyDownEvent (new Key (KeyCode.CursorLeft | KeyCode.CtrlMask | KeyCode.ShiftMask));
-=======
             _textField.NewKeyDownEvent (
                                         new Key (
                                                  KeyCode.CursorLeft | KeyCode.CtrlMask |
                                                  KeyCode.ShiftMask));
->>>>>>> 2e95cec4
             switch (iteration) {
                 case 0:
                     Assert.Equal (7, _textField.CursorPosition);
@@ -1444,16 +1329,10 @@
 
     [Fact]
     public void WordBackward_WordForward_Mixed () {
-<<<<<<< HEAD
-        var tf = new TextField ("Test with0. and!.?;-@+") {
-                                                              Width = 30
-                                                          };
-=======
         var tf = new TextField { Width = 30, Text = "Test with0. and!.?;-@+" };
         tf.BeginInit ();
         tf.EndInit ();
 
->>>>>>> 2e95cec4
         tf.NewKeyDownEvent (new Key (KeyCode.CtrlMask | KeyCode.CursorLeft));
         Assert.Equal (15, tf.CursorPosition);
         tf.NewKeyDownEvent (new Key (KeyCode.CtrlMask | KeyCode.CursorLeft));
@@ -1480,11 +1359,7 @@
     [Fact]
     public void WordBackward_WordForward_SelectedText_With_Accent () {
         var text = "Les Misérables movie.";
-<<<<<<< HEAD
-        var tf = new TextField (text) { Width = 30 };
-=======
         var tf = new TextField { Width = 30, Text = text };
->>>>>>> 2e95cec4
 
         Assert.Equal (21, text.Length);
         Assert.Equal (21, tf.Text.GetRuneCount ());
@@ -1686,12 +1561,8 @@
         var iteration = 0;
 
         while (_textField.CursorPosition < _textField.Text.Length) {
-<<<<<<< HEAD
-            _textField.NewKeyDownEvent (new Key (KeyCode.CursorRight | KeyCode.CtrlMask | KeyCode.ShiftMask));
-=======
             _textField.NewKeyDownEvent (
                                         new Key (KeyCode.CursorRight | KeyCode.CtrlMask | KeyCode.ShiftMask));
->>>>>>> 2e95cec4
             switch (iteration) {
                 case 0:
                     Assert.Equal (4, _textField.CursorPosition);
@@ -1750,12 +1621,8 @@
         var iteration = 0;
 
         while (_textField.CursorPosition < _textField.Text.Length) {
-<<<<<<< HEAD
-            _textField.NewKeyDownEvent (new Key (KeyCode.CursorRight | KeyCode.CtrlMask | KeyCode.ShiftMask));
-=======
             _textField.NewKeyDownEvent (
                                         new Key (KeyCode.CursorRight | KeyCode.CtrlMask | KeyCode.ShiftMask));
->>>>>>> 2e95cec4
             switch (iteration) {
                 case 0:
                     Assert.Equal (12, _textField.CursorPosition);
@@ -1794,14 +1661,7 @@
     [Fact]
     [AutoInitShutdown]
     public void Words_With_Accents_Incorrect_Order_Will_Result_With_Wrong_Accent_Place () {
-<<<<<<< HEAD
-        var tf = new TextField {
-                                   Text = "Les Misérables",
-                                   Width = 30
-                               };
-=======
         var tf = new TextField { Width = 30, Text = "Les Misérables" };
->>>>>>> 2e95cec4
         Toplevel top = Application.Top;
         top.Add (tf);
         Application.Begin (top);
@@ -1809,22 +1669,14 @@
         TestHelpers.AssertDriverContentsWithFrameAre (
                                                       @"
 Les Misérables",
-<<<<<<< HEAD
-                                                      output);
-=======
                                                       _output);
->>>>>>> 2e95cec4
 
         tf.Text = "Les Mise" + char.ConvertFromUtf32 (int.Parse ("0301", NumberStyles.HexNumber)) + "rables";
         Application.Refresh ();
         TestHelpers.AssertDriverContentsWithFrameAre (
                                                       @"
 Les Misérables",
-<<<<<<< HEAD
-                                                      output);
-=======
                                                       _output);
->>>>>>> 2e95cec4
 
         // incorrect order will result with a wrong accent place
         tf.Text = "Les Mis" + char.ConvertFromUtf32 (int.Parse ("0301", NumberStyles.HexNumber)) + "erables";
@@ -1832,11 +1684,7 @@
         TestHelpers.AssertDriverContentsWithFrameAre (
                                                       @"
 Les Miśerables",
-<<<<<<< HEAD
-                                                      output);
-=======
                                                       _output);
->>>>>>> 2e95cec4
     }
 
     private TextField GetTextFieldsInView () {
@@ -1879,10 +1727,7 @@
     [AttributeUsage (AttributeTargets.Class | AttributeTargets.Method)]
     public class TextFieldTestsAutoInitShutdown : AutoInitShutdownAttribute {
         public override void After (MethodInfo methodUnderTest) {
-<<<<<<< HEAD
-=======
             _textField.Dispose ();
->>>>>>> 2e95cec4
             _textField = null;
             base.After (methodUnderTest);
         }
@@ -1890,14 +1735,6 @@
         public override void Before (MethodInfo methodUnderTest) {
             base.Before (methodUnderTest);
 
-<<<<<<< HEAD
-            //                                                    1         2         3 
-            //                                          01234567890123456789012345678901=32 (Length)
-            _textField = new TextField ("TAB to jump between text fields.") {
-                                                                                ColorScheme =
-                                                                                    Colors.ColorSchemes["Base"]
-                                                                            };
-=======
             //Application.Top.ColorScheme = Colors.ColorSchemes ["Base"];
             _textField = new TextField {
                                            ColorScheme = new ColorScheme (Colors.ColorSchemes["Base"]),
@@ -1907,7 +1744,6 @@
                                            Text = "TAB to jump between text fields.",
                                            Width = 32
                                        };
->>>>>>> 2e95cec4
         }
     }
 }