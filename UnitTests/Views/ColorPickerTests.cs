--- conflicted
+++ resolved
@@ -6,13 +6,8 @@
     public void Constructors ()
     {
         var colorPicker = new ColorPicker ();
-<<<<<<< HEAD
-        Assert.Equal (new Color (ColorName.Black), colorPicker.SelectedColor);
-        Assert.Equal (new Point (0, 0), colorPicker.Cursor);
-=======
         Assert.Equal (ColorName.Black, colorPicker.SelectedColor);
         Assert.Equal (Point.Empty, colorPicker.Cursor);
->>>>>>> 60528d3a
         Assert.True (colorPicker.CanFocus);
 
         colorPicker.BeginInit ();
@@ -28,45 +23,6 @@
         Assert.Equal (Color.Black, colorPicker.SelectedColor);
 
         Assert.True (colorPicker.NewKeyDownEvent (Key.CursorRight));
-<<<<<<< HEAD
-        Assert.Equal (Color.Blue, colorPicker.SelectedColor);
-
-        Assert.True (colorPicker.NewKeyDownEvent (Key.CursorDown));
-        Assert.Equal (Color.BrightBlue, colorPicker.SelectedColor);
-
-        Assert.True (colorPicker.NewKeyDownEvent (Key.CursorLeft));
-        Assert.Equal (Color.DarkGray, colorPicker.SelectedColor);
-
-        Assert.True (colorPicker.NewKeyDownEvent (Key.CursorUp));
-        Assert.Equal (Color.Black, colorPicker.SelectedColor);
-
-        Assert.True (colorPicker.NewKeyDownEvent (Key.CursorLeft)); // stay
-        Assert.Equal (Color.Black, colorPicker.SelectedColor);
-
-        Assert.True (colorPicker.NewKeyDownEvent (Key.CursorUp)); // stay
-        Assert.Equal (Color.Black, colorPicker.SelectedColor);
-
-        Assert.True (colorPicker.NewKeyDownEvent (Key.End));
-        Assert.Equal (Color.White, colorPicker.SelectedColor);
-
-        Assert.True (colorPicker.NewKeyDownEvent (Key.CursorDown)); // stay
-        Assert.Equal (Color.White, colorPicker.SelectedColor);
-
-        Assert.True (colorPicker.NewKeyDownEvent (Key.CursorRight)); // stay
-        Assert.Equal (Color.White, colorPicker.SelectedColor);
-
-        Assert.True (colorPicker.NewKeyDownEvent (Key.CursorUp));
-        Assert.Equal (Color.Gray, colorPicker.SelectedColor);
-
-        Assert.True (colorPicker.NewKeyDownEvent (Key.CursorRight)); // wrap
-        Assert.Equal (Color.DarkGray, colorPicker.SelectedColor);
-
-        Assert.True (colorPicker.NewKeyDownEvent (Key.Home));
-        Assert.Equal (Color.Black, colorPicker.SelectedColor);
-
-        Assert.True (colorPicker.NewKeyDownEvent (Key.End));
-        Assert.Equal (Color.White, colorPicker.SelectedColor);
-=======
         Assert.Equal (ColorName.Blue, colorPicker.SelectedColor);
 
         Assert.True (colorPicker.NewKeyDownEvent (Key.CursorDown));
@@ -78,19 +34,37 @@
         Assert.True (colorPicker.NewKeyDownEvent (Key.CursorUp));
         Assert.Equal (ColorName.Black, colorPicker.SelectedColor);
 
-        Assert.True (colorPicker.NewKeyDownEvent (Key.CursorLeft));
+        Assert.True (colorPicker.NewKeyDownEvent (Key.CursorLeft)); // stay
         Assert.Equal (ColorName.Black, colorPicker.SelectedColor);
 
+        Assert.True (colorPicker.NewKeyDownEvent (Key.CursorUp)); // stay
+        Assert.Equal (ColorName.Black, colorPicker.SelectedColor);
+
+        Assert.True (colorPicker.NewKeyDownEvent (Key.End));
+        Assert.Equal (ColorName.White, colorPicker.SelectedColor);
+
+        Assert.True (colorPicker.NewKeyDownEvent (Key.CursorDown)); // stay
+        Assert.Equal (ColorName.White, colorPicker.SelectedColor);
+
+        Assert.True (colorPicker.NewKeyDownEvent (Key.CursorRight)); // stay
+        Assert.Equal (ColorName.White, colorPicker.SelectedColor);
+
         Assert.True (colorPicker.NewKeyDownEvent (Key.CursorUp));
+        Assert.Equal (ColorName.Gray, colorPicker.SelectedColor);
+
+        Assert.True (colorPicker.NewKeyDownEvent (Key.CursorRight)); // wrap
+        Assert.Equal (ColorName.DarkGray, colorPicker.SelectedColor);
+
+        Assert.True (colorPicker.NewKeyDownEvent (Key.Home));
         Assert.Equal (ColorName.Black, colorPicker.SelectedColor);
->>>>>>> 60528d3a
+
+        Assert.True (colorPicker.NewKeyDownEvent (Key.End));
+        Assert.Equal (ColorName.White, colorPicker.SelectedColor);
     }
 
     [Fact]
-    [AutoInitShutdown]
     public void MouseEvents ()
     {
-<<<<<<< HEAD
         var colorPicker = new ColorPicker
         {
             X = 0,
@@ -99,26 +73,11 @@
             Width = 32
         };
         Assert.Equal (new Color (ColorName.Black), colorPicker.SelectedColor);
-        Application.Top.Add (colorPicker);
-        Application.Begin (Application.Top);
-=======
-        var colorPicker = new ColorPicker { X = 0, Y = 0, Height = 4, Width = 32 };
-        Assert.Equal (ColorName.Black, colorPicker.SelectedColor);
-        var top = new Toplevel ();
-        top.Add (colorPicker);
-        Application.Begin (top);
->>>>>>> 60528d3a
 
         Assert.False (colorPicker.NewMouseEvent (new ()));
 
-<<<<<<< HEAD
-        Assert.True (colorPicker.MouseEvent (new MouseEvent { Flags = MouseFlags.Button1Clicked, X = 4, Y = 1 }));
-        Assert.Equal (Color.Blue, colorPicker.SelectedColor);
-=======
         Assert.True (colorPicker.NewMouseEvent (new() { Position = new (4, 1), Flags = MouseFlags.Button1Clicked }));
         Assert.Equal (ColorName.Blue, colorPicker.SelectedColor);
-        top.Dispose ();
->>>>>>> 60528d3a
     }
 
     [Fact]
@@ -133,18 +92,10 @@
         Assert.Equal (0, colorPicker.Cursor.X);
         Assert.Equal (0, colorPicker.Cursor.Y);
 
-<<<<<<< HEAD
-        colorPicker.Cursor = new Point (7, 1);
-        Assert.Equal (new Color (ColorName.White), colorPicker.SelectedColor);
-
-        colorPicker.Cursor = new Point (0, 0);
-        Assert.Equal (new Color (ColorName.Black), colorPicker.SelectedColor);
-=======
         colorPicker.Cursor = new (7, 1);
         Assert.Equal (ColorName.White, colorPicker.SelectedColor);
 
         colorPicker.Cursor = Point.Empty;
         Assert.Equal (ColorName.Black, colorPicker.SelectedColor);
->>>>>>> 60528d3a
     }
 }