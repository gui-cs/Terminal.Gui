--- conflicted
+++ resolved
@@ -1,5 +1,4 @@
-<<<<<<< HEAD
-﻿using Xunit;
+using Xunit;
 
 namespace Terminal.Gui.ViewsTests;
 
@@ -12,11 +11,11 @@
 		Assert.Equal (new Point (0, 0), colorPicker.Cursor);
 		Assert.True (colorPicker.CanFocus);
 
-		colorPicker.BeginInit ();
-		colorPicker.EndInit ();
-		colorPicker.LayoutSubviews ();
-		Assert.Equal (new Rect (0, 0, 32, 4), colorPicker.Frame);
-	}
+        colorPicker.BeginInit ();
+        colorPicker.EndInit ();
+        colorPicker.LayoutSubviews ();
+        Assert.Equal (new Rect (0, 0, 32, 4), colorPicker.Frame);
+    }
 
 	[Fact]
 	[AutoInitShutdown]
@@ -79,7 +78,7 @@
 		Application.Top.Add (colorPicker);
 		Application.Begin (Application.Top);
 
-		Assert.False (colorPicker.MouseEvent (new MouseEvent ()));
+        Assert.False (colorPicker.MouseEvent (new MouseEvent ()));
 
 		Assert.True (colorPicker.MouseEvent (new MouseEvent () { Flags = MouseFlags.Button1Clicked, X = 4, Y = 1 }));
 		Assert.Equal (Color.Blue, colorPicker.SelectedColor);
@@ -104,84 +103,4 @@
 		colorPicker.Cursor = new Point (0, 0);
 		Assert.Equal (new Color (ColorName.Black), colorPicker.SelectedColor);
 	}
-=======
-﻿namespace Terminal.Gui.ViewsTests;
-
-public class ColorPickerTests
-{
-    [Fact]
-    public void Constructors ()
-    {
-        var colorPicker = new ColorPicker ();
-        Assert.Equal (ColorName.Black, colorPicker.SelectedColor);
-        Assert.Equal (new Point (0, 0), colorPicker.Cursor);
-        Assert.True (colorPicker.CanFocus);
-
-        colorPicker.BeginInit ();
-        colorPicker.EndInit ();
-        colorPicker.LayoutSubviews ();
-        Assert.Equal (new Rect (0, 0, 32, 4), colorPicker.Frame);
-    }
-
-    [Fact]
-    [AutoInitShutdown]
-    public void KeyBindings_Command ()
-    {
-        var colorPicker = new ColorPicker ();
-        Assert.Equal (ColorName.Black, colorPicker.SelectedColor);
-
-        Assert.True (colorPicker.NewKeyDownEvent (new Key (KeyCode.CursorRight)));
-        Assert.Equal (ColorName.Blue, colorPicker.SelectedColor);
-
-        Assert.True (colorPicker.NewKeyDownEvent (new Key (KeyCode.CursorDown)));
-        Assert.Equal (ColorName.BrightBlue, colorPicker.SelectedColor);
-
-        Assert.True (colorPicker.NewKeyDownEvent (new Key (KeyCode.CursorLeft)));
-        Assert.Equal (ColorName.DarkGray, colorPicker.SelectedColor);
-
-        Assert.True (colorPicker.NewKeyDownEvent (new Key (KeyCode.CursorUp)));
-        Assert.Equal (ColorName.Black, colorPicker.SelectedColor);
-
-        Assert.True (colorPicker.NewKeyDownEvent (new Key (KeyCode.CursorLeft)));
-        Assert.Equal (ColorName.Black, colorPicker.SelectedColor);
-
-        Assert.True (colorPicker.NewKeyDownEvent (new Key (KeyCode.CursorUp)));
-        Assert.Equal (ColorName.Black, colorPicker.SelectedColor);
-    }
-
-    [Fact]
-    [AutoInitShutdown]
-    public void MouseEvents ()
-    {
-        var colorPicker = new ColorPicker { X = 0, Y = 0, Height = 4, Width = 32 };
-        Assert.Equal (ColorName.Black, colorPicker.SelectedColor);
-        Application.Top.Add (colorPicker);
-        Application.Begin (Application.Top);
-
-        Assert.False (colorPicker.MouseEvent (new MouseEvent ()));
-
-        Assert.True (colorPicker.MouseEvent (new MouseEvent { Flags = MouseFlags.Button1Clicked, X = 4, Y = 1 }));
-        Assert.Equal (ColorName.Blue, colorPicker.SelectedColor);
-    }
-
-    [Fact]
-    [AutoInitShutdown]
-    public void SelectedColorAndCursor ()
-    {
-        var colorPicker = new ColorPicker ();
-        colorPicker.SelectedColor = ColorName.White;
-        Assert.Equal (7, colorPicker.Cursor.X);
-        Assert.Equal (1, colorPicker.Cursor.Y);
-
-        colorPicker.SelectedColor = Color.Black;
-        Assert.Equal (0, colorPicker.Cursor.X);
-        Assert.Equal (0, colorPicker.Cursor.Y);
-
-        colorPicker.Cursor = new Point (7, 1);
-        Assert.Equal (ColorName.White, colorPicker.SelectedColor);
-
-        colorPicker.Cursor = new Point (0, 0);
-        Assert.Equal (ColorName.Black, colorPicker.SelectedColor);
-    }
->>>>>>> 4430fe2c
 }