--- conflicted
+++ resolved
@@ -22,27 +22,6 @@
 	public void KeyBindings_Command ()
 	{
 		var colorPicker = new ColorPicker ();
-<<<<<<< HEAD
-		Assert.Equal (new Color (ColorName.Black), colorPicker.SelectedColor);
-
-		Assert.True (colorPicker.NewKeyDownEvent (Key.CursorRight));
-		Assert.Equal (new Color (ColorName.Blue), colorPicker.SelectedColor);
-
-		Assert.True (colorPicker.NewKeyDownEvent (Key.CursorDown));
-		Assert.Equal (new Color (ColorName.BrightBlue), colorPicker.SelectedColor);
-
-		Assert.True (colorPicker.NewKeyDownEvent (Key.CursorLeft));
-		Assert.Equal (new Color (ColorName.DarkGray), colorPicker.SelectedColor);
-
-		Assert.True (colorPicker.NewKeyDownEvent (Key.CursorUp));
-		Assert.Equal (new Color (ColorName.Black), colorPicker.SelectedColor);
-
-		Assert.True (colorPicker.NewKeyDownEvent (Key.CursorLeft));
-		Assert.Equal (new Color (ColorName.Black), colorPicker.SelectedColor);
-
-		Assert.True (colorPicker.NewKeyDownEvent (Key.CursorUp));
-		Assert.Equal (new Color (ColorName.Black), colorPicker.SelectedColor);
-=======
 		Assert.Equal (Color.Black, colorPicker.SelectedColor);
 
 		Assert.True (colorPicker.NewKeyDownEvent (Key.CursorRight));
@@ -83,7 +62,6 @@
 		
 		Assert.True (colorPicker.NewKeyDownEvent (Key.End));
 		Assert.Equal (Color.White, colorPicker.SelectedColor);
->>>>>>> a91a69c7
 	}
 
 	[Fact]
@@ -103,11 +81,7 @@
 		Assert.False (colorPicker.MouseEvent (new MouseEvent ()));
 
 		Assert.True (colorPicker.MouseEvent (new MouseEvent () { Flags = MouseFlags.Button1Clicked, X = 4, Y = 1 }));
-<<<<<<< HEAD
-		Assert.Equal (new Color (ColorName.Blue), colorPicker.SelectedColor);
-=======
 		Assert.Equal (Color.Blue, colorPicker.SelectedColor);
->>>>>>> a91a69c7
 	}
 
 	[Fact]
