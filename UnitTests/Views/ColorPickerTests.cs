﻿using System;
using System.Collections.Generic;
using System.Linq;
using System.Text;
using System.Threading.Tasks;
using Xunit;

namespace Terminal.Gui.ViewsTests {
	public class ColorPickerTests {
		[Fact]
		public void Constructors ()
		{
			var colorPicker = new ColorPicker ();
<<<<<<< HEAD
			Assert.Equal (ColorNames.Black, colorPicker.SelectedColor.ColorName);
=======
			Assert.Equal (ColorName.Black, colorPicker.SelectedColor);
>>>>>>> faff1ecd
			Assert.Equal (new Point (0, 0), colorPicker.Cursor);
			Assert.True (colorPicker.CanFocus);

			colorPicker.BeginInit ();
			colorPicker.EndInit ();
			colorPicker.LayoutSubviews ();
			Assert.Equal (new Rect (0, 0, 32, 4), colorPicker.Frame);
		}

		[Fact]
		[AutoInitShutdown]
		public void KeyBindings_Command ()
		{
			var colorPicker = new ColorPicker ();
<<<<<<< HEAD
			Assert.Equal (ColorNames.Black, colorPicker.SelectedColor.ColorName);

			Assert.True (colorPicker.ProcessKey (new KeyEvent (Key.CursorRight, new KeyModifiers ())));
			Assert.Equal (ColorNames.Blue, colorPicker.SelectedColor.ColorName);

			Assert.True (colorPicker.ProcessKey (new KeyEvent (Key.CursorDown, new KeyModifiers ())));
			Assert.Equal (ColorNames.BrightBlue, colorPicker.SelectedColor.ColorName);

			Assert.True (colorPicker.ProcessKey (new KeyEvent (Key.CursorLeft, new KeyModifiers ())));
			Assert.Equal (ColorNames.DarkGray, colorPicker.SelectedColor.ColorName);

			Assert.True (colorPicker.ProcessKey (new KeyEvent (Key.CursorUp, new KeyModifiers ())));
			Assert.Equal (ColorNames.Black, colorPicker.SelectedColor.ColorName);

			Assert.True (colorPicker.ProcessKey (new KeyEvent (Key.CursorLeft, new KeyModifiers ())));
			Assert.Equal (ColorNames.Black, colorPicker.SelectedColor.ColorName);

			Assert.True (colorPicker.ProcessKey (new KeyEvent (Key.CursorUp, new KeyModifiers ())));
			Assert.Equal (ColorNames.Black, colorPicker.SelectedColor.ColorName);
=======
			Assert.Equal (ColorName.Black, colorPicker.SelectedColor);

			Assert.True (colorPicker.ProcessKey (new KeyEvent (Key.CursorRight, new KeyModifiers ())));
			Assert.Equal (ColorName.Blue, colorPicker.SelectedColor);

			Assert.True (colorPicker.ProcessKey (new KeyEvent (Key.CursorDown, new KeyModifiers ())));
			Assert.Equal (ColorName.BrightBlue, colorPicker.SelectedColor);

			Assert.True (colorPicker.ProcessKey (new KeyEvent (Key.CursorLeft, new KeyModifiers ())));
			Assert.Equal (ColorName.DarkGray, colorPicker.SelectedColor);

			Assert.True (colorPicker.ProcessKey (new KeyEvent (Key.CursorUp, new KeyModifiers ())));
			Assert.Equal (ColorName.Black, colorPicker.SelectedColor);

			Assert.True (colorPicker.ProcessKey (new KeyEvent (Key.CursorLeft, new KeyModifiers ())));
			Assert.Equal (ColorName.Black, colorPicker.SelectedColor);

			Assert.True (colorPicker.ProcessKey (new KeyEvent (Key.CursorUp, new KeyModifiers ())));
			Assert.Equal (ColorName.Black, colorPicker.SelectedColor);
>>>>>>> faff1ecd
		}

		[Fact]
		[AutoInitShutdown]
		public void MouseEvents ()
		{
			var colorPicker = new ColorPicker () {
				X = 0,
				Y = 0,
				Height = 4,
				Width = 32
			};
<<<<<<< HEAD
			Assert.Equal (ColorNames.Black, colorPicker.SelectedColor.ColorName);
=======
			Assert.Equal (ColorName.Black, colorPicker.SelectedColor);
>>>>>>> faff1ecd
			Application.Top.Add (colorPicker);
			Application.Begin (Application.Top);

			Assert.False (colorPicker.MouseEvent (new MouseEvent ()));

			Assert.True (colorPicker.MouseEvent (new MouseEvent () { Flags = MouseFlags.Button1Clicked, X = 4, Y = 1 }));
<<<<<<< HEAD
			Assert.Equal (ColorNames.Blue, colorPicker.SelectedColor.ColorName);
=======
			Assert.Equal (ColorName.Blue, colorPicker.SelectedColor);
>>>>>>> faff1ecd
		}

		[Fact]
		[AutoInitShutdown]
		public void SelectedColorAndCursor ()
		{
			var colorPicker = new ColorPicker ();
<<<<<<< HEAD
			colorPicker.SelectedColor = (Color)ColorNames.White;
=======
			colorPicker.SelectedColor = ColorName.White;
>>>>>>> faff1ecd
			Assert.Equal (7, colorPicker.Cursor.X);
			Assert.Equal (1, colorPicker.Cursor.Y);

			colorPicker.SelectedColor = (Color)Color.Black;
			Assert.Equal (0, colorPicker.Cursor.X);
			Assert.Equal (0, colorPicker.Cursor.Y);

			colorPicker.Cursor = new Point (7, 1);
<<<<<<< HEAD
			Assert.Equal (ColorNames.White, colorPicker.SelectedColor.ColorName);

			colorPicker.Cursor = new Point (0, 0);
			Assert.Equal (ColorNames.Black, colorPicker.SelectedColor.ColorName);
=======
			Assert.Equal (ColorName.White, colorPicker.SelectedColor);

			colorPicker.Cursor = new Point (0, 0);
			Assert.Equal (ColorName.Black, colorPicker.SelectedColor);
>>>>>>> faff1ecd
		}
	}
}<|MERGE_RESOLUTION|>--- conflicted
+++ resolved
@@ -11,11 +11,7 @@
 		public void Constructors ()
 		{
 			var colorPicker = new ColorPicker ();
-<<<<<<< HEAD
-			Assert.Equal (ColorNames.Black, colorPicker.SelectedColor.ColorName);
-=======
-			Assert.Equal (ColorName.Black, colorPicker.SelectedColor);
->>>>>>> faff1ecd
+			Assert.Equal (new Color (ColorName.Black), colorPicker.SelectedColor);
 			Assert.Equal (new Point (0, 0), colorPicker.Cursor);
 			Assert.True (colorPicker.CanFocus);
 
@@ -30,47 +26,25 @@
 		public void KeyBindings_Command ()
 		{
 			var colorPicker = new ColorPicker ();
-<<<<<<< HEAD
-			Assert.Equal (ColorNames.Black, colorPicker.SelectedColor.ColorName);
+			Assert.Equal (new Color (ColorName.Black), colorPicker.SelectedColor);
 
 			Assert.True (colorPicker.ProcessKey (new KeyEvent (Key.CursorRight, new KeyModifiers ())));
-			Assert.Equal (ColorNames.Blue, colorPicker.SelectedColor.ColorName);
+			Assert.Equal (new Color (ColorName.Blue), colorPicker.SelectedColor);
 
 			Assert.True (colorPicker.ProcessKey (new KeyEvent (Key.CursorDown, new KeyModifiers ())));
-			Assert.Equal (ColorNames.BrightBlue, colorPicker.SelectedColor.ColorName);
+			Assert.Equal (new Color (ColorName.BrightBlue), colorPicker.SelectedColor);
 
 			Assert.True (colorPicker.ProcessKey (new KeyEvent (Key.CursorLeft, new KeyModifiers ())));
-			Assert.Equal (ColorNames.DarkGray, colorPicker.SelectedColor.ColorName);
+			Assert.Equal (new Color (ColorName.DarkGray), colorPicker.SelectedColor);
 
 			Assert.True (colorPicker.ProcessKey (new KeyEvent (Key.CursorUp, new KeyModifiers ())));
-			Assert.Equal (ColorNames.Black, colorPicker.SelectedColor.ColorName);
+			Assert.Equal (new Color (ColorName.Black), colorPicker.SelectedColor);
 
 			Assert.True (colorPicker.ProcessKey (new KeyEvent (Key.CursorLeft, new KeyModifiers ())));
-			Assert.Equal (ColorNames.Black, colorPicker.SelectedColor.ColorName);
+			Assert.Equal (new Color (ColorName.Black), colorPicker.SelectedColor);
 
 			Assert.True (colorPicker.ProcessKey (new KeyEvent (Key.CursorUp, new KeyModifiers ())));
-			Assert.Equal (ColorNames.Black, colorPicker.SelectedColor.ColorName);
-=======
-			Assert.Equal (ColorName.Black, colorPicker.SelectedColor);
-
-			Assert.True (colorPicker.ProcessKey (new KeyEvent (Key.CursorRight, new KeyModifiers ())));
-			Assert.Equal (ColorName.Blue, colorPicker.SelectedColor);
-
-			Assert.True (colorPicker.ProcessKey (new KeyEvent (Key.CursorDown, new KeyModifiers ())));
-			Assert.Equal (ColorName.BrightBlue, colorPicker.SelectedColor);
-
-			Assert.True (colorPicker.ProcessKey (new KeyEvent (Key.CursorLeft, new KeyModifiers ())));
-			Assert.Equal (ColorName.DarkGray, colorPicker.SelectedColor);
-
-			Assert.True (colorPicker.ProcessKey (new KeyEvent (Key.CursorUp, new KeyModifiers ())));
-			Assert.Equal (ColorName.Black, colorPicker.SelectedColor);
-
-			Assert.True (colorPicker.ProcessKey (new KeyEvent (Key.CursorLeft, new KeyModifiers ())));
-			Assert.Equal (ColorName.Black, colorPicker.SelectedColor);
-
-			Assert.True (colorPicker.ProcessKey (new KeyEvent (Key.CursorUp, new KeyModifiers ())));
-			Assert.Equal (ColorName.Black, colorPicker.SelectedColor);
->>>>>>> faff1ecd
+			Assert.Equal (new Color (ColorName.Black), colorPicker.SelectedColor);
 		}
 
 		[Fact]
@@ -83,22 +57,14 @@
 				Height = 4,
 				Width = 32
 			};
-<<<<<<< HEAD
-			Assert.Equal (ColorNames.Black, colorPicker.SelectedColor.ColorName);
-=======
-			Assert.Equal (ColorName.Black, colorPicker.SelectedColor);
->>>>>>> faff1ecd
+			Assert.Equal (new Color (ColorName.Black), colorPicker.SelectedColor);
 			Application.Top.Add (colorPicker);
 			Application.Begin (Application.Top);
 
 			Assert.False (colorPicker.MouseEvent (new MouseEvent ()));
 
 			Assert.True (colorPicker.MouseEvent (new MouseEvent () { Flags = MouseFlags.Button1Clicked, X = 4, Y = 1 }));
-<<<<<<< HEAD
-			Assert.Equal (ColorNames.Blue, colorPicker.SelectedColor.ColorName);
-=======
-			Assert.Equal (ColorName.Blue, colorPicker.SelectedColor);
->>>>>>> faff1ecd
+			Assert.Equal (new Color (ColorName.Blue), colorPicker.SelectedColor);
 		}
 
 		[Fact]
@@ -106,30 +72,19 @@
 		public void SelectedColorAndCursor ()
 		{
 			var colorPicker = new ColorPicker ();
-<<<<<<< HEAD
-			colorPicker.SelectedColor = (Color)ColorNames.White;
-=======
-			colorPicker.SelectedColor = ColorName.White;
->>>>>>> faff1ecd
+			colorPicker.SelectedColor = new Color (ColorName.White);
 			Assert.Equal (7, colorPicker.Cursor.X);
 			Assert.Equal (1, colorPicker.Cursor.Y);
 
-			colorPicker.SelectedColor = (Color)Color.Black;
+			colorPicker.SelectedColor = new Color (Color.Black);
 			Assert.Equal (0, colorPicker.Cursor.X);
 			Assert.Equal (0, colorPicker.Cursor.Y);
 
 			colorPicker.Cursor = new Point (7, 1);
-<<<<<<< HEAD
-			Assert.Equal (ColorNames.White, colorPicker.SelectedColor.ColorName);
+			Assert.Equal (new Color (ColorName.White), colorPicker.SelectedColor);
 
 			colorPicker.Cursor = new Point (0, 0);
-			Assert.Equal (ColorNames.Black, colorPicker.SelectedColor.ColorName);
-=======
-			Assert.Equal (ColorName.White, colorPicker.SelectedColor);
-
-			colorPicker.Cursor = new Point (0, 0);
-			Assert.Equal (ColorName.Black, colorPicker.SelectedColor);
->>>>>>> faff1ecd
+			Assert.Equal (new Color (ColorName.Black), colorPicker.SelectedColor);
 		}
 	}
 }