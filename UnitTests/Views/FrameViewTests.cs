--- conflicted
+++ resolved
@@ -1,15 +1,5 @@
 ﻿using Xunit.Abstractions;
 
-<<<<<<< HEAD
-namespace Terminal.Gui.ViewsTests; 
-
-public class FrameViewTests {
-    private readonly ITestOutputHelper output;
-    public FrameViewTests (ITestOutputHelper output) { this.output = output; }
-
-    [Fact]
-    public void Constuctors_Defaults () {
-=======
 namespace Terminal.Gui.ViewsTests;
 
 public class FrameViewTests {
@@ -18,26 +8,17 @@
 
     [Fact]
     public void Constructors_Defaults () {
->>>>>>> 2e95cec4
         var fv = new FrameView ();
         Assert.Equal (string.Empty, fv.Title);
         Assert.Equal (string.Empty, fv.Text);
         Assert.Equal (LineStyle.Single, fv.BorderStyle);
 
-<<<<<<< HEAD
-        fv = new FrameView ("Test");
-=======
         fv = new FrameView { Title = "Test" };
->>>>>>> 2e95cec4
         Assert.Equal ("Test", fv.Title);
         Assert.Equal (string.Empty, fv.Text);
         Assert.Equal (LineStyle.Single, fv.BorderStyle);
 
-<<<<<<< HEAD
-        fv = new FrameView (new Rect (1, 2, 10, 20), "Test");
-=======
         fv = new FrameView { X = 1, Y = 2, Width = 10, Height = 20, Title = "Test" };
->>>>>>> 2e95cec4
         Assert.Equal ("Test", fv.Title);
         Assert.Equal (string.Empty, fv.Text);
         fv.BeginInit ();
@@ -56,11 +37,7 @@
         Application.Top.Add (fv);
         Application.Begin (Application.Top);
         Assert.Equal (new Rect (0, 0, 0, 0), fv.Frame);
-<<<<<<< HEAD
-        TestHelpers.AssertDriverContentsWithFrameAre (@"", output);
-=======
         TestHelpers.AssertDriverContentsWithFrameAre (@"", _output);
->>>>>>> 2e95cec4
 
         fv.Height = 5;
         fv.Width = 5;
@@ -73,11 +50,7 @@
 │   │
 │   │
 └───┘",
-<<<<<<< HEAD
-                                                      output);
-=======
                                                       _output);
->>>>>>> 2e95cec4
 
         fv.X = 1;
         fv.Y = 2;
@@ -90,11 +63,7 @@
  │   │
  │   │
  └───┘",
-<<<<<<< HEAD
-                                                      output);
-=======
                                                       _output);
->>>>>>> 2e95cec4
 
         fv.X = -1;
         fv.Y = -2;
@@ -105,11 +74,7 @@
    │
    │
 ───┘",
-<<<<<<< HEAD
-                                                      output);
-=======
                                                       _output);
->>>>>>> 2e95cec4
 
         fv.X = 7;
         fv.Y = 8;
@@ -119,10 +84,6 @@
                                                       @"
        ┌──
        │  ",
-<<<<<<< HEAD
-                                                      output);
-=======
                                                       _output);
->>>>>>> 2e95cec4
     }
 }