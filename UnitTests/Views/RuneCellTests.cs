﻿using System.Text;
using Xunit.Abstractions;

<<<<<<< HEAD
namespace Terminal.Gui.ViewsTests; 
=======
namespace Terminal.Gui.ViewsTests;
>>>>>>> 2e95cec4

public class RuneCellTests {
    private readonly ITestOutputHelper _output;
    public RuneCellTests (ITestOutputHelper output) { _output = output; }

    [Fact]
    public void Constructor_Defaults () {
        var rc = new RuneCell ();
        Assert.NotNull (rc);
        Assert.Equal (0, rc.Rune.Value);
        Assert.Null (rc.ColorScheme);
    }

    [Fact]
    public void Equals_False () {
        var rc1 = new RuneCell ();
        var rc2 = new RuneCell {
                                   Rune = new Rune ('a'),
                                   ColorScheme = new ColorScheme { Normal = new Attribute (Color.Red) }
                               };
        Assert.False (rc1.Equals (rc2));
        Assert.False (rc2.Equals (rc1));

        rc1.Rune = new Rune ('a');
        rc1.ColorScheme = new ColorScheme ();
        Assert.Equal (rc1.Rune, rc2.Rune);
        Assert.False (rc1.Equals (rc2));
        Assert.False (rc2.Equals (rc1));
    }

    [Fact]
    public void Equals_True () {
        var rc1 = new RuneCell ();
        var rc2 = new RuneCell ();
        Assert.True (rc1.Equals (rc2));
        Assert.True (rc2.Equals (rc1));

        rc1.Rune = new Rune ('a');
        rc1.ColorScheme = new ColorScheme ();
        rc2.Rune = new Rune ('a');
        rc2.ColorScheme = new ColorScheme ();
        Assert.True (rc1.Equals (rc2));
        Assert.True (rc2.Equals (rc1));
    }

    [Fact]
    [AutoInitShutdown]
    public void RuneCell_LoadRuneCells_InheritsPreviousColorScheme () {
<<<<<<< HEAD
        List<RuneCell> runeCells = new ();
=======
        List<RuneCell> runeCells = new List<RuneCell> ();
>>>>>>> 2e95cec4
        foreach (KeyValuePair<string, ColorScheme> color in Colors.ColorSchemes) {
            string csName = color.Key;
            foreach (Rune rune in csName.EnumerateRunes ()) {
                runeCells.Add (new RuneCell { Rune = rune, ColorScheme = color.Value });
            }

            runeCells.Add (new RuneCell { Rune = (Rune)'\n', ColorScheme = color.Value });
        }

        TextView tv = CreateTextView ();
        tv.Load (runeCells);
        Application.Top.Add (tv);
        RunState rs = Application.Begin (Application.Top);
        Assert.True (tv.InheritsPreviousColorScheme);
        var expectedText = @"
TopLevel
Base    
Dialog  
Menu    
Error   ";
        TestHelpers.AssertDriverContentsWithFrameAre (expectedText, _output);

<<<<<<< HEAD
        Attribute[] attributes = {
                                     // 0
                                     Colors.ColorSchemes["TopLevel"].Focus,

                                     // 1
                                     Colors.ColorSchemes["Base"].Focus,

                                     // 2
                                     Colors.ColorSchemes["Dialog"].Focus,

                                     // 3
                                     Colors.ColorSchemes["Menu"].Focus,

                                     // 4
                                     Colors.ColorSchemes["Error"].Focus
                                 };
=======
        Attribute[] attributes = new[] {
                                           // 0
                                           Colors.ColorSchemes["TopLevel"].Focus,

                                           // 1
                                           Colors.ColorSchemes["Base"].Focus,

                                           // 2
                                           Colors.ColorSchemes["Dialog"].Focus,

                                           // 3
                                           Colors.ColorSchemes["Menu"].Focus,

                                           // 4
                                           Colors.ColorSchemes["Error"].Focus
                                       };
>>>>>>> 2e95cec4
        var expectedColor = @"
0000000000
1111000000
2222220000
3333000000
4444400000";
        TestHelpers.AssertDriverAttributesAre (expectedColor, Application.Driver, attributes);

        tv.WordWrap = true;
        Application.Refresh ();
        TestHelpers.AssertDriverContentsWithFrameAre (expectedText, _output);
        TestHelpers.AssertDriverAttributesAre (expectedColor, Application.Driver, attributes);

        tv.CursorPosition = new Point (6, 2);
        tv.SelectionStartColumn = 0;
        tv.SelectionStartRow = 0;
        Assert.Equal ($"TopLevel{Environment.NewLine}Base{Environment.NewLine}Dialog", tv.SelectedText);
        tv.Copy ();
        tv.Selecting = false;
        tv.CursorPosition = new Point (2, 4);
        tv.Paste ();
        Application.Refresh ();
        expectedText = @"
TopLevel  
Base      
Dialog    
Menu      
ErTopLevel
Base      
Dialogror ";
        TestHelpers.AssertDriverContentsWithFrameAre (expectedText, _output);
        expectedColor = @"
0000000000
1111000000
2222220000
3333000000
4444444444
4444000000
4444444440";
        TestHelpers.AssertDriverAttributesAre (expectedColor, Application.Driver, attributes);

        tv.Undo ();
        tv.CursorPosition = new Point (0, 3);
        tv.SelectionStartColumn = 0;
        tv.SelectionStartRow = 0;
        Assert.Equal (
                      $"TopLevel{Environment.NewLine}Base{Environment.NewLine}Dialog{Environment.NewLine}",
                      tv.SelectedText);
        tv.Copy ();
        tv.Selecting = false;
        tv.CursorPosition = new Point (2, 4);
        tv.Paste ();
        Application.Refresh ();
        expectedText = @"
TopLevel  
Base      
Dialog    
Menu      
ErTopLevel
Base      
Dialog    
ror       ";
        TestHelpers.AssertDriverContentsWithFrameAre (expectedText, _output);
        expectedColor = @"
0000000000
1111000000
2222220000
3333000000
4444444444
4444000000
4444440000
4440000000";
        TestHelpers.AssertDriverAttributesAre (expectedColor, Application.Driver, attributes);

        Application.End (rs);
    }

    [Fact]
    [AutoInitShutdown]
    public void RuneCell_LoadRuneCells_Without_ColorScheme_Is_Never_Null () {
        List<RuneCell> cells = new List<RuneCell> {
<<<<<<< HEAD
                                                      new() { Rune = new Rune ('T') },
                                                      new() { Rune = new Rune ('e') },
                                                      new() { Rune = new Rune ('s') },
                                                      new() { Rune = new Rune ('t') }
=======
                                                      new () { Rune = new Rune ('T') },
                                                      new () { Rune = new Rune ('e') },
                                                      new () { Rune = new Rune ('s') },
                                                      new () { Rune = new Rune ('t') }
>>>>>>> 2e95cec4
                                                  };
        TextView tv = CreateTextView ();
        Application.Top.Add (tv);
        tv.Load (cells);

        for (var i = 0; i < tv.Lines; i++) {
            List<RuneCell> line = tv.GetLine (i);
            foreach (RuneCell rc in line) {
                Assert.NotNull (rc.ColorScheme);
            }
        }
    }

    [Fact]
    [AutoInitShutdown]
    public void RuneCellEventArgs_WordWrap_True () {
        var eventCount = 0;
<<<<<<< HEAD
        List<List<RuneCell>> text = new() {
                                              TextModel.ToRuneCells ("This is the first line.".ToRunes ()),
                                              TextModel.ToRuneCells ("This is the second line.".ToRunes ())
                                          };
=======
        List<List<RuneCell>> text = new List<List<RuneCell>> {
                                                                 TextModel.ToRuneCells (
                                                                  "This is the first line.".ToRunes ()),
                                                                 TextModel.ToRuneCells (
                                                                  "This is the second line.".ToRunes ())
                                                             };
>>>>>>> 2e95cec4
        TextView tv = CreateTextView ();
        tv.DrawNormalColor += _textView_DrawColor;
        tv.DrawReadOnlyColor += _textView_DrawColor;
        tv.DrawSelectionColor += _textView_DrawColor;
        tv.DrawUsedColor += _textView_DrawColor;

        void _textView_DrawColor (object sender, RuneCellEventArgs e) {
            Assert.Equal (e.Line[e.Col], text[e.UnwrappedPosition.Row][e.UnwrappedPosition.Col]);
            eventCount++;
        }

        tv.Text = $"{TextModel.ToString (text[0])}\n{TextModel.ToString (text[1])}\n";
        Assert.False (tv.WordWrap);
        Application.Top.Add (tv);
        Application.Begin (Application.Top);
        TestHelpers.AssertDriverContentsWithFrameAre (
                                                      @"
This is the first line. 
This is the second line.",
                                                      _output);

        tv.Width = 10;
        tv.Height = 25;
        tv.WordWrap = true;
        Application.Refresh ();
        TestHelpers.AssertDriverContentsWithFrameAre (
                                                      @"
This is
the    
first  
line.  
This is
the    
second 
line.  ",
                                                      _output);

        Assert.Equal (eventCount, (text[0].Count + text[1].Count) * 2);
    }

    [Fact]
    public void ToString_Override () {
        var rc1 = new RuneCell ();
        var rc2 = new RuneCell {
                                   Rune = new Rune ('a'),
                                   ColorScheme = new ColorScheme { Normal = new Attribute (Color.Red) }
                               };
        Assert.Equal ("U+0000 '\0'; null", rc1.ToString ());
        Assert.Equal (
                      "U+0061 'a'; Normal: [Red,Red]; Focus: [White,Black]; HotNormal: [White,Black]; HotFocus: [White,Black]; Disabled: [White,Black]",
                      rc2.ToString ());
    }

    // TODO: Move the tests below to View or Color - they test ColorScheme, not RuneCell primitives.
    private TextView CreateTextView () { return new TextView { Width = 30, Height = 10 }; }
}<|MERGE_RESOLUTION|>--- conflicted
+++ resolved
@@ -1,11 +1,7 @@
 ﻿using System.Text;
 using Xunit.Abstractions;
 
-<<<<<<< HEAD
-namespace Terminal.Gui.ViewsTests; 
-=======
 namespace Terminal.Gui.ViewsTests;
->>>>>>> 2e95cec4
 
 public class RuneCellTests {
     private readonly ITestOutputHelper _output;
@@ -54,11 +50,7 @@
     [Fact]
     [AutoInitShutdown]
     public void RuneCell_LoadRuneCells_InheritsPreviousColorScheme () {
-<<<<<<< HEAD
-        List<RuneCell> runeCells = new ();
-=======
         List<RuneCell> runeCells = new List<RuneCell> ();
->>>>>>> 2e95cec4
         foreach (KeyValuePair<string, ColorScheme> color in Colors.ColorSchemes) {
             string csName = color.Key;
             foreach (Rune rune in csName.EnumerateRunes ()) {
@@ -81,24 +73,6 @@
 Error   ";
         TestHelpers.AssertDriverContentsWithFrameAre (expectedText, _output);
 
-<<<<<<< HEAD
-        Attribute[] attributes = {
-                                     // 0
-                                     Colors.ColorSchemes["TopLevel"].Focus,
-
-                                     // 1
-                                     Colors.ColorSchemes["Base"].Focus,
-
-                                     // 2
-                                     Colors.ColorSchemes["Dialog"].Focus,
-
-                                     // 3
-                                     Colors.ColorSchemes["Menu"].Focus,
-
-                                     // 4
-                                     Colors.ColorSchemes["Error"].Focus
-                                 };
-=======
         Attribute[] attributes = new[] {
                                            // 0
                                            Colors.ColorSchemes["TopLevel"].Focus,
@@ -115,7 +89,6 @@
                                            // 4
                                            Colors.ColorSchemes["Error"].Focus
                                        };
->>>>>>> 2e95cec4
         var expectedColor = @"
 0000000000
 1111000000
@@ -197,17 +170,10 @@
     [AutoInitShutdown]
     public void RuneCell_LoadRuneCells_Without_ColorScheme_Is_Never_Null () {
         List<RuneCell> cells = new List<RuneCell> {
-<<<<<<< HEAD
-                                                      new() { Rune = new Rune ('T') },
-                                                      new() { Rune = new Rune ('e') },
-                                                      new() { Rune = new Rune ('s') },
-                                                      new() { Rune = new Rune ('t') }
-=======
                                                       new () { Rune = new Rune ('T') },
                                                       new () { Rune = new Rune ('e') },
                                                       new () { Rune = new Rune ('s') },
                                                       new () { Rune = new Rune ('t') }
->>>>>>> 2e95cec4
                                                   };
         TextView tv = CreateTextView ();
         Application.Top.Add (tv);
@@ -225,19 +191,12 @@
     [AutoInitShutdown]
     public void RuneCellEventArgs_WordWrap_True () {
         var eventCount = 0;
-<<<<<<< HEAD
-        List<List<RuneCell>> text = new() {
-                                              TextModel.ToRuneCells ("This is the first line.".ToRunes ()),
-                                              TextModel.ToRuneCells ("This is the second line.".ToRunes ())
-                                          };
-=======
         List<List<RuneCell>> text = new List<List<RuneCell>> {
                                                                  TextModel.ToRuneCells (
                                                                   "This is the first line.".ToRunes ()),
                                                                  TextModel.ToRuneCells (
                                                                   "This is the second line.".ToRunes ())
                                                              };
->>>>>>> 2e95cec4
         TextView tv = CreateTextView ();
         tv.DrawNormalColor += _textView_DrawColor;
         tv.DrawReadOnlyColor += _textView_DrawColor;
