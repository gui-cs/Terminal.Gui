--- conflicted
+++ resolved
@@ -1737,8 +1737,7 @@
 │222222222222│44444│
 └────────────┴─────┘";
 
-<<<<<<< HEAD
-			TestHelpers.AssertDriverContentsAre (looksLike, output);
+            TestHelpers.AssertDriverContentsAre(looksLike, output);
 
 			// BUGBUG: v2 - Something broke and I can't figure it out. Disabling for now.
 			tileView.Tiles.ElementAt (0).ContentView.Visible = true;
@@ -1829,106 +1828,6 @@
 
 			TestHelpers.AssertDriverContentsAre (looksLike, output);
 
-			tileView.Tiles.ElementAt (0).ContentView.Visible = false;
-			tileView.Tiles.ElementAt (1).ContentView.Visible = false;
-			tileView.Tiles.ElementAt (2).ContentView.Visible = true;
-			tileView.LayoutSubviews ();
-
-			tileView.Draw ();
-
-			looksLike =
-=======
-            TestHelpers.AssertDriverContentsAre(looksLike, output);
-
-            // BUGBUG: v2 - Something broke and I can't figure it out. Disabling for now.
-            //			tileView.Tiles.ElementAt (0).ContentView.Visible = true;
-            //			tileView.Tiles.ElementAt (1).ContentView.Visible = false;
-            //			tileView.Tiles.ElementAt (2).ContentView.Visible = true;
-            //			tileView.LayoutSubviews ();
-
-            //			tileView.Draw ();
-
-            //			looksLike =
-            //@"
-            //┌────────────┬─────┐
-            //│111111111111│33333│
-            //│111111111111│33333│
-            //│111111111111│33333│
-            //│111111111111│33333│
-            //│111111111111├─────┤
-            //│111111111111│44444│
-            //│111111111111│44444│
-            //│111111111111│44444│
-            //└────────────┴─────┘";
-
-            //			TestHelpers.AssertDriverContentsAre (looksLike, output);
-
-            //			tileView.Tiles.ElementAt (0).ContentView.Visible = true;
-            //			tileView.Tiles.ElementAt (1).ContentView.Visible = true;
-            //			tileView.Tiles.ElementAt (2).ContentView.Visible = false;
-            //			tileView.LayoutSubviews ();
-
-            //			tileView.Draw ();
-
-            //			looksLike =
-            //@"
-            //┌─────┬────────────┐
-            //│11111│222222222222│
-            //│11111│222222222222│
-            //│11111│222222222222│
-            //│11111│222222222222│
-            //│11111│222222222222│
-            //│11111│222222222222│
-            //│11111│222222222222│
-            //│11111│222222222222│
-            //└─────┴────────────┘";
-
-            //			TestHelpers.AssertDriverContentsAre (looksLike, output);
-
-            //			tileView.Tiles.ElementAt (0).ContentView.Visible = true;
-            //			tileView.Tiles.ElementAt (1).ContentView.Visible = false;
-            //			tileView.Tiles.ElementAt (2).ContentView.Visible = false;
-            //			tileView.LayoutSubviews ();
-
-            //			tileView.Draw ();
-
-            //			looksLike =
-            //@"
-            //┌──────────────────┐
-            //│111111111111111111│
-            //│111111111111111111│
-            //│111111111111111111│
-            //│111111111111111111│
-            //│111111111111111111│
-            //│111111111111111111│
-            //│111111111111111111│
-            //│111111111111111111│
-            //└──────────────────┘";
-
-            //			TestHelpers.AssertDriverContentsAre (looksLike, output);
-
-            //			tileView.Tiles.ElementAt (0).ContentView.Visible = false;
-            //			tileView.Tiles.ElementAt (1).ContentView.Visible = true;
-            //			tileView.Tiles.ElementAt (2).ContentView.Visible = false;
-            //			tileView.LayoutSubviews ();
-
-            //			tileView.Draw ();
-
-            //			looksLike =
-            //@"
-            //┌──────────────────┐
-            //│222222222222222222│
-            //│222222222222222222│
-            //│222222222222222222│
-            //│222222222222222222│
-            //│222222222222222222│
-            //│222222222222222222│
-            //│222222222222222222│
-            //│222222222222222222│
-            //└──────────────────┘";
-
-            //			TestHelpers.AssertDriverContentsAre (looksLike, output);
-
             tileView.Tiles.ElementAt(0).ContentView.Visible = false;
             tileView.Tiles.ElementAt(1).ContentView.Visible = false;
             tileView.Tiles.ElementAt(2).ContentView.Visible = true;
@@ -1937,7 +1836,6 @@
             tileView.Draw();
 
             looksLike =
->>>>>>> 80ef4b5e
 @"
 ┌──────────────────┐
 │333333333333333333│
@@ -2021,8 +1919,7 @@
 2222222222222│444444
 2222222222222│444444";
 
-<<<<<<< HEAD
-			TestHelpers.AssertDriverContentsAre (looksLike, output);
+            TestHelpers.AssertDriverContentsAre(looksLike, output);
 
 			// BUGBUG: v2 - Something broke and I can't figure it out. Disabling for now.
 			tileView.Tiles.ElementAt (0).ContentView.Visible = true;
@@ -2152,167 +2049,6 @@
 			TestHelpers.AssertDriverContentsAre (looksLike, output);
 		}
 
-		[Fact, AutoInitShutdown]
-		public void Test_SplitTop_WholeBottom ()
-		{
-			var tileView = new TileView (2) {
-				Width = 20,
-				Height = 10,
-				Orientation = Orientation.Horizontal,
-				LineStyle = LineStyle.Single,
-			};
-
-			Assert.True (tileView.TrySplitTile (0, 2, out TileView top));
-
-			top.Tiles.ElementAt (0).ContentView.Add (new Label ("bleh"));
-			top.Tiles.ElementAt (1).ContentView.Add (new Label ("blah"));
-			top.BeginInit ();
-			top.EndInit ();
-			top.LayoutSubviews ();
-
-			tileView.Tiles.ElementAt (1).ContentView.Add (new Label ("Hello"));
-			tileView.ColorScheme = new ColorScheme ();
-			top.ColorScheme = new ColorScheme ();
-
-			tileView.BeginInit ();
-			tileView.EndInit ();
-			tileView.LayoutSubviews ();
-
-			tileView.Draw ();
-
-			string looksLike =
-=======
-            TestHelpers.AssertDriverContentsAre(looksLike, output);
-
-            // BUGBUG: v2 - Something broke and I can't figure it out. Disabling for now.
-            //			tileView.Tiles.ElementAt (0).ContentView.Visible = true;
-            //			tileView.Tiles.ElementAt (1).ContentView.Visible = false;
-            //			tileView.Tiles.ElementAt (2).ContentView.Visible = true;
-            //			tileView.LayoutSubviews ();
-
-            //			tileView.Draw ();
-
-            //			looksLike =
-            //@"
-            //1111111111111│333333
-            //1111111111111│333333
-            //1111111111111│333333
-            //1111111111111│333333
-            //1111111111111│333333
-            //1111111111111├──────
-            //1111111111111│444444
-            //1111111111111│444444
-            //1111111111111│444444
-            //1111111111111│444444";
-
-            //			TestHelpers.AssertDriverContentsAre (looksLike, output);
-
-            //			tileView.Tiles.ElementAt (0).ContentView.Visible = true;
-            //			tileView.Tiles.ElementAt (1).ContentView.Visible = true;
-            //			tileView.Tiles.ElementAt (2).ContentView.Visible = false;
-            //			tileView.LayoutSubviews ();
-
-            //			tileView.Draw ();
-
-            //			looksLike =
-            //@"
-            //111111│2222222222222
-            //111111│2222222222222
-            //111111│2222222222222
-            //111111│2222222222222
-            //111111│2222222222222
-            //111111│2222222222222
-            //111111│2222222222222
-            //111111│2222222222222
-            //111111│2222222222222
-            //111111│2222222222222";
-
-            //			TestHelpers.AssertDriverContentsAre (looksLike, output);
-
-            //			tileView.Tiles.ElementAt (0).ContentView.Visible = true;
-            //			tileView.Tiles.ElementAt (1).ContentView.Visible = false;
-            //			tileView.Tiles.ElementAt (2).ContentView.Visible = false;
-            //			tileView.LayoutSubviews ();
-
-            //			tileView.Draw ();
-
-            //			looksLike =
-            //@"
-            //11111111111111111111
-            //11111111111111111111
-            //11111111111111111111
-            //11111111111111111111
-            //11111111111111111111
-            //11111111111111111111
-            //11111111111111111111
-            //11111111111111111111
-            //11111111111111111111
-            //11111111111111111111";
-
-            //			TestHelpers.AssertDriverContentsAre (looksLike, output);
-
-            //			tileView.Tiles.ElementAt (0).ContentView.Visible = false;
-            //			tileView.Tiles.ElementAt (1).ContentView.Visible = true;
-            //			tileView.Tiles.ElementAt (2).ContentView.Visible = false;
-            //			tileView.LayoutSubviews ();
-
-            //			tileView.Draw ();
-
-            //			looksLike =
-            //@"
-            //22222222222222222222
-            //22222222222222222222
-            //22222222222222222222
-            //22222222222222222222
-            //22222222222222222222
-            //22222222222222222222
-            //22222222222222222222
-            //22222222222222222222
-            //22222222222222222222
-            //22222222222222222222";
-
-            //			TestHelpers.AssertDriverContentsAre (looksLike, output);
-
-            //			tileView.Tiles.ElementAt (0).ContentView.Visible = false;
-            //			tileView.Tiles.ElementAt (1).ContentView.Visible = false;
-            //			tileView.Tiles.ElementAt (2).ContentView.Visible = true;
-            //			tileView.LayoutSubviews ();
-
-            //			tileView.Draw ();
-
-            //			looksLike =
-            //@"
-            //33333333333333333333
-            //33333333333333333333
-            //33333333333333333333
-            //33333333333333333333
-            //33333333333333333333
-            //────────────────────
-            //44444444444444444444
-            //44444444444444444444
-            //44444444444444444444
-            //44444444444444444444";
-
-            //			TestHelpers.AssertDriverContentsAre (looksLike, output);
-
-
-            //			TestHelpers.AssertDriverContentsAre (looksLike, output);
-
-            //			tileView.Tiles.ElementAt (0).ContentView.Visible = false;
-            //			tileView.Tiles.ElementAt (1).ContentView.Visible = false;
-            //			tileView.Tiles.ElementAt (2).ContentView.Visible = false;
-            //			tileView.LayoutSubviews ();
-
-            //			tileView.Draw ();
-
-            //			looksLike =
-            //@"
-            // ";
-
-            //			TestHelpers.AssertDriverContentsAre (looksLike, output);
-
-        }
-
         [Fact, AutoInitShutdown]
         public void Test_SplitTop_WholeBottom()
         {
@@ -2343,7 +2079,6 @@
             tileView.Draw();
 
             string looksLike =
->>>>>>> 80ef4b5e
 @"
 ┌─────────┬────────┐
 │bleh     │blah    │
