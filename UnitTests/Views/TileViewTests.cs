--- conflicted
+++ resolved
@@ -1685,14 +1685,8 @@
 │222222222222│44444│
 └────────────┴─────┘";
 
-<<<<<<< HEAD
-            TestHelpers.AssertDriverContentsAre(looksLike, output);
-
-			// BUGBUG: v2 - Something broke and I can't figure it out. Disabling for now.
-=======
-			TestHelpers.AssertDriverContentsAre (looksLike, output);
-
->>>>>>> d54461fc
+			TestHelpers.AssertDriverContentsAre (looksLike, output);
+
 			tileView.Tiles.ElementAt (0).ContentView.Visible = true;
 			tileView.Tiles.ElementAt (1).ContentView.Visible = false;
 			tileView.Tiles.ElementAt (2).ContentView.Visible = true;
@@ -1767,7 +1761,6 @@
 			tileView.Draw ();
 
 			looksLike =
-<<<<<<< HEAD
 @"
 ┌──────────────────┐
 │222222222222222222│
@@ -1782,30 +1775,6 @@
 
 			TestHelpers.AssertDriverContentsAre (looksLike, output);
 
-            tileView.Tiles.ElementAt(0).ContentView.Visible = false;
-            tileView.Tiles.ElementAt(1).ContentView.Visible = false;
-            tileView.Tiles.ElementAt(2).ContentView.Visible = true;
-            tileView.LayoutSubviews();
-
-            tileView.Draw();
-
-            looksLike =
-=======
->>>>>>> d54461fc
-@"
-┌──────────────────┐
-│222222222222222222│
-│222222222222222222│
-│222222222222222222│
-│222222222222222222│
-│222222222222222222│
-│222222222222222222│
-│222222222222222222│
-│222222222222222222│
-└──────────────────┘";
-
-			TestHelpers.AssertDriverContentsAre (looksLike, output);
-
 			tileView.Tiles.ElementAt (0).ContentView.Visible = false;
 			tileView.Tiles.ElementAt (1).ContentView.Visible = false;
 			tileView.Tiles.ElementAt (2).ContentView.Visible = true;
@@ -1897,14 +1866,8 @@
 2222222222222│444444
 2222222222222│444444";
 
-<<<<<<< HEAD
-            TestHelpers.AssertDriverContentsAre(looksLike, output);
-
-			// BUGBUG: v2 - Something broke and I can't figure it out. Disabling for now.
-=======
-			TestHelpers.AssertDriverContentsAre (looksLike, output);
-
->>>>>>> d54461fc
+			TestHelpers.AssertDriverContentsAre (looksLike, output);
+
 			tileView.Tiles.ElementAt (0).ContentView.Visible = true;
 			tileView.Tiles.ElementAt (1).ContentView.Visible = false;
 			tileView.Tiles.ElementAt (2).ContentView.Visible = true;
@@ -1946,18 +1909,17 @@
 111111│2222222222222
 111111│2222222222222
 111111│2222222222222";
-
-			TestHelpers.AssertDriverContentsAre (looksLike, output);
-
+            //			tileView.Tiles.ElementAt (1).ContentView.Visible = true;
+			TestHelpers.AssertDriverContentsAre (looksLike, output);
+            //			tileView.LayoutSubviews ();
 			tileView.Tiles.ElementAt (0).ContentView.Visible = true;
 			tileView.Tiles.ElementAt (1).ContentView.Visible = false;
 			tileView.Tiles.ElementAt (2).ContentView.Visible = false;
 			tileView.LayoutSubviews ();
-
-			tileView.Draw ();
-
-			looksLike =
-<<<<<<< HEAD
+            //			tileView.Draw ();
+			tileView.Draw ();
+            //			looksLike =
+			looksLike =
 @"
 11111111111111111111
 11111111111111111111
@@ -1969,16 +1931,16 @@
 11111111111111111111
 11111111111111111111
 11111111111111111111";
-
-			TestHelpers.AssertDriverContentsAre (looksLike, output);
-
+            //111111│2222222222222
+			TestHelpers.AssertDriverContentsAre (looksLike, output);
+            //111111│2222222222222
 			tileView.Tiles.ElementAt (0).ContentView.Visible = false;
 			tileView.Tiles.ElementAt (1).ContentView.Visible = true;
 			tileView.Tiles.ElementAt (2).ContentView.Visible = false;
 			tileView.LayoutSubviews ();
-
-			tileView.Draw ();
-
+            //111111│2222222222222
+			tileView.Draw ();
+            //111111│2222222222222
 			looksLike =
 @"
 22222222222222222222
@@ -1991,7 +1953,7 @@
 22222222222222222222
 22222222222222222222
 22222222222222222222";
-
+            //111111│2222222222222
 			TestHelpers.AssertDriverContentsAre (looksLike, output);
 
 			tileView.Tiles.ElementAt (0).ContentView.Visible = false;
@@ -2000,7 +1962,7 @@
 			tileView.LayoutSubviews ();
 
 			tileView.Draw ();
-
+            //			tileView.Tiles.ElementAt (1).ContentView.Visible = false;
 			looksLike =
 @"
 33333333333333333333
@@ -2013,134 +1975,90 @@
 44444444444444444444
 44444444444444444444
 44444444444444444444";
-
-			TestHelpers.AssertDriverContentsAre (looksLike, output);
-
-
-			TestHelpers.AssertDriverContentsAre (looksLike, output);
-
+            //			tileView.LayoutSubviews ();
+			TestHelpers.AssertDriverContentsAre (looksLike, output);
+            //			tileView.Draw ();
+            //			looksLike =
+            //@"
+            //11111111111111111111
 			tileView.Tiles.ElementAt (0).ContentView.Visible = false;
 			tileView.Tiles.ElementAt (1).ContentView.Visible = false;
 			tileView.Tiles.ElementAt (2).ContentView.Visible = false;
 			tileView.LayoutSubviews ();
-
-			tileView.Draw ();
-
+            //11111111111111111111
+			tileView.Draw ();
+            //11111111111111111111
 			looksLike =
 @"
 			 ";
-
-			TestHelpers.AssertDriverContentsAre (looksLike, output);
-		}
-
-        [Fact, AutoInitShutdown]
-        public void Test_SplitTop_WholeBottom()
-        {
-            var tileView = new TileView(2)
-            {
-                Width = 20,
-                Height = 10,
-                Orientation = Orientation.Horizontal,
-                LineStyle = LineStyle.Single,
-            };
-
-            Assert.True(tileView.TrySplitTile(0, 2, out TileView top));
-
-            top.Tiles.ElementAt(0).ContentView.Add(new Label("bleh"));
-            top.Tiles.ElementAt(1).ContentView.Add(new Label("blah"));
-            top.BeginInit();
-            top.EndInit();
-            top.LayoutSubviews();
-
-            tileView.Tiles.ElementAt(1).ContentView.Add(new Label("Hello"));
-            tileView.ColorScheme = new ColorScheme();
-            top.ColorScheme = new ColorScheme();
-
-            tileView.BeginInit();
-            tileView.EndInit();
-            tileView.LayoutSubviews();
-
-            tileView.Draw();
-
-            string looksLike =
-=======
->>>>>>> d54461fc
-@"
-11111111111111111111
-11111111111111111111
-11111111111111111111
-11111111111111111111
-11111111111111111111
-11111111111111111111
-11111111111111111111
-11111111111111111111
-11111111111111111111
-11111111111111111111";
-
-			TestHelpers.AssertDriverContentsAre (looksLike, output);
-
-			tileView.Tiles.ElementAt (0).ContentView.Visible = false;
-			tileView.Tiles.ElementAt (1).ContentView.Visible = true;
-			tileView.Tiles.ElementAt (2).ContentView.Visible = false;
-			tileView.LayoutSubviews ();
-
-			tileView.Draw ();
-
-			looksLike =
-@"
-22222222222222222222
-22222222222222222222
-22222222222222222222
-22222222222222222222
-22222222222222222222
-22222222222222222222
-22222222222222222222
-22222222222222222222
-22222222222222222222
-22222222222222222222";
-
-			TestHelpers.AssertDriverContentsAre (looksLike, output);
-
-			tileView.Tiles.ElementAt (0).ContentView.Visible = false;
-			tileView.Tiles.ElementAt (1).ContentView.Visible = false;
-			tileView.Tiles.ElementAt (2).ContentView.Visible = true;
-			tileView.LayoutSubviews ();
-
-			tileView.Draw ();
-
-			looksLike =
-@"
-33333333333333333333
-33333333333333333333
-33333333333333333333
-33333333333333333333
-33333333333333333333
-────────────────────
-44444444444444444444
-44444444444444444444
-44444444444444444444
-44444444444444444444";
-
-			TestHelpers.AssertDriverContentsAre (looksLike, output);
-
-
-			TestHelpers.AssertDriverContentsAre (looksLike, output);
-
-			tileView.Tiles.ElementAt (0).ContentView.Visible = false;
-			tileView.Tiles.ElementAt (1).ContentView.Visible = false;
-			tileView.Tiles.ElementAt (2).ContentView.Visible = false;
-			tileView.LayoutSubviews ();
-
-			tileView.Draw ();
-
-			looksLike =
-@"
-			 ";
-
-			TestHelpers.AssertDriverContentsAre (looksLike, output);
-
-
-		}
+            //11111111111111111111
+			TestHelpers.AssertDriverContentsAre (looksLike, output);
+            //11111111111111111111
+
+		}
+
+            //			tileView.Tiles.ElementAt (0).ContentView.Visible = false;
+            //			tileView.Tiles.ElementAt (1).ContentView.Visible = true;
+            //			tileView.Tiles.ElementAt (2).ContentView.Visible = false;
+            //			tileView.LayoutSubviews ();
+
+            //			tileView.Draw ();
+
+            //			looksLike =
+            //@"
+            //22222222222222222222
+            //22222222222222222222
+            //22222222222222222222
+            //22222222222222222222
+            //22222222222222222222
+            //22222222222222222222
+            //22222222222222222222
+            //22222222222222222222
+            //22222222222222222222
+            //22222222222222222222";
+
+            //			TestHelpers.AssertDriverContentsAre (looksLike, output);
+
+            //			tileView.Tiles.ElementAt (0).ContentView.Visible = false;
+            //			tileView.Tiles.ElementAt (1).ContentView.Visible = false;
+            //			tileView.Tiles.ElementAt (2).ContentView.Visible = true;
+            //			tileView.LayoutSubviews ();
+
+            //			tileView.Draw ();
+
+            //			looksLike =
+            //@"
+            //33333333333333333333
+            //33333333333333333333
+            //33333333333333333333
+            //33333333333333333333
+            //33333333333333333333
+            //────────────────────
+            //44444444444444444444
+            //44444444444444444444
+            //44444444444444444444
+            //44444444444444444444";
+
+            //			TestHelpers.AssertDriverContentsAre (looksLike, output);
+
+			TestHelpers.AssertDriverContentsAre (looksLike, output);
+
+            //			TestHelpers.AssertDriverContentsAre (looksLike, output);
+
+            //			tileView.Tiles.ElementAt (0).ContentView.Visible = false;
+            //			tileView.Tiles.ElementAt (1).ContentView.Visible = false;
+            //			tileView.Tiles.ElementAt (2).ContentView.Visible = false;
+            //			tileView.LayoutSubviews ();
+
+            //			tileView.Draw ();
+
+            //			looksLike =
+            //@"
+            // ";
+
+            //			TestHelpers.AssertDriverContentsAre (looksLike, output);
+
+        }
 
 		[Fact, AutoInitShutdown]
 		public void Test_SplitTop_WholeBottom ()
