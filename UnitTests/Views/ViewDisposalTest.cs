--- conflicted
+++ resolved
@@ -22,14 +22,12 @@
 				this.output = output;
 			}
 		}
-<<<<<<< HEAD
 #nullable enable
 		Dictionary<Type, object? []?> special_params = new Dictionary<Type, object? []?> ();
 #nullable restore
-=======
-
 		[Fact]
->>>>>>> c74bbb9b
+		[Fact]
+		[Fact]
 		[AutoInitShutdown]
 		[Fact]
 		public void TestViewsDisposeCorrectly ()
@@ -39,9 +37,6 @@
 				GC.Collect ();
 				GC.WaitForPendingFinalizers ();
 			}
-
-			if (reference.IsAlive) {
-				Assert.True (((View)reference.Target).WasDisposed);
 				string all = "\nView (Container)";
 				foreach (var v in ((View)reference.Target).Subviews) {
 					all += ",\n";
@@ -50,7 +45,9 @@
 				Assert.Fail ($"Some Views didnt get Garbage Collected: {all}");
 			}
 		}
-
+		}
+			}
+		}
 		void getSpecialParams ()
 		{
 			special_params.Clear ();
@@ -68,17 +65,11 @@
 			Container.Add (new View ());
 			foreach (var view in views) {
 				View instance;
-				//Create instance of view and add to container
-				if (special_params.ContainsKey (view)) {
-					instance = (View)Activator.CreateInstance (view, special_params [view]);
-<<<<<<< HEAD
 				} else
-=======
-				} else {
->>>>>>> c74bbb9b
 					instance = (View)Activator.CreateInstance (view);
-				}
-
+					instance = (View)Activator.CreateInstance (view);
+				else
+					instance = (View)Activator.CreateInstance (view);
 				Assert.NotNull (instance);
 				Container.Add (instance);
 				output.WriteLine ($"Added instance of {view}!");
@@ -102,19 +93,12 @@
 		/// </summary>
 		/// <returns></returns>
 		List<Type> GetViews ()
-		{
-			List<Type> valid = new ();
-			// Filter all types that can be instantiated, are public, arent generic,  aren't the view type itself, but derive from view
-<<<<<<< HEAD
 			foreach (var type in Assembly.GetAssembly (typeof (View)).GetTypes ().Where (T => {
 				return ((!T.IsAbstract) && T.IsPublic && T.IsClass && T.IsAssignableTo (typeof (View)) && !T.IsGenericType && !(T == typeof (View)));
 			})) {
-=======
-			foreach (var type in Assembly.GetAssembly (typeof (View)).GetTypes ().Where (T => { //body of anonymous check function
-				return ((!T.IsAbstract) && T.IsPublic && T.IsClass && T.IsAssignableTo (typeof (View)) && !T.IsGenericType && !(T == typeof (View)));
-			})) //end of body of anonymous check function
-			{ //body of the foreach loop
->>>>>>> c74bbb9b
+				return ((!T.IsAbstract) && T.IsPublic && T.IsClass && T.IsAssignableTo (typeof (View)) && !T.IsGenericType && !(T == typeof (View)));})) {
+			foreach (var type in Assembly.GetAssembly (typeof (View)).GetTypes ().Where (T => {
+				return ((!T.IsAbstract) && T.IsPublic && T.IsClass && T.IsAssignableTo (typeof (View)) && !T.IsGenericType && !(T == typeof (View)));})) {
 				output.WriteLine ($"Found Type {type.Name}");
 				Assert.DoesNotContain (type, valid);
 				Assert.True (type.IsAssignableTo (typeof (IDisposable)));// Just to be safe
