--- conflicted
+++ resolved
@@ -1470,32 +1470,6 @@
         Assert.Equal (win.Border, Application.MouseGrabView);
         top.SetNeedsLayout ();
         top.LayoutSubviews ();
-<<<<<<< HEAD
-        // BUGBUG: tig broke this in #3273
-   //     Assert.Equal (new Rectangle (2, 2, 195, 95), win.Frame);
-   //     Application.Refresh ();
-
-   //     TestHelpers.AssertDriverContentsWithFrameAre (
-   //                                                   @"
-   //                                       ▲
-   //                                       ┬
-   //  ┌────────────────────────────────────│
-   //  │                                    ┴
-   //  │                                    ░
-   //  │                                    ░
-   //  │                                    ░
-   //  │                                    ░
-   //  │                                    ░
-   //  │                                    ░
-   //  │                                    ░
-   //  │                                    ░
-   //  │                                    ░
-   //  │                                    ░
-   //  │                                    ▼
-   //◄├──────┤░░░░░░░░░░░░░░░░░░░░░░░░░░░░░► ",
-   //                                                   _output
-   //                                                  );
-=======
         Assert.Equal (new Rectangle (2, 2, 195, 95), win.Frame);
         Application.Refresh ();
 
@@ -1519,7 +1493,6 @@
    ◄├──────┤░░░░░░░░░░░░░░░░░░░░░░░░░░░░░► ",
                                                       _output
                                                      );
->>>>>>> 1573bb02
 
         Application.OnMouseEvent (
                                   new MouseEventEventArgs (
@@ -1529,21 +1502,12 @@
         // ScrollView always grab the mouse when the container's subview OnMouseEnter don't want grab the mouse
         Assert.Equal (scrollView, Application.MouseGrabView);
 
-<<<<<<< HEAD
-   //     Application.OnMouseEvent (
-   //                               new MouseEventEventArgs (
-   //                                                        new MouseEvent { X = 4, Y = 4, Flags = MouseFlags.ReportMousePosition }
-   //                                                       )
-   //                              );
-   //     Assert.Equal (scrollView, Application.MouseGrabView);
-=======
         Application.OnMouseEvent (
                                   new MouseEventEventArgs (
                                                            new MouseEvent { X = 4, Y = 4, Flags = MouseFlags.ReportMousePosition }
                                                           )
                                  );
         Assert.Equal (scrollView, Application.MouseGrabView);
->>>>>>> 1573bb02
     }
 
     [Fact]
