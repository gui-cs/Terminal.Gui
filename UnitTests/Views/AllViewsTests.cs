--- conflicted
+++ resolved
@@ -25,18 +25,8 @@
         view.X = Pos.Center ();
         view.Y = Pos.Center ();
 
-<<<<<<< HEAD
-            var frame = new View { X = 0, Y = 0, Width = 50, Height = 50 };
-            frame.Add (view);
-            frame.BeginInit ();
-            frame.EndInit ();
-
-            view.X = Pos.Center ();
-            view.Y = Pos.Center ();
-=======
         // Turn off AutoSize
         view.AutoSize = false;
->>>>>>> a5b1d683
 
         // Ensure the view has positive dimensions
         view.Width = 10;
@@ -48,13 +38,9 @@
         frame.EndInit ();
         frame.LayoutSubviews ();
 
-<<<<<<< HEAD
-            frame.LayoutSubviews ();
-=======
         // What's the natural width/height?
         int expectedX = (frame.Frame.Width - view.Frame.Width) / 2;
         int expectedY = (frame.Frame.Height - view.Frame.Height) / 2;
->>>>>>> a5b1d683
 
         Assert.True (
                      view.Frame.Left == expectedX,
