﻿using System.Collections;
using Xunit.Abstractions;

<<<<<<< HEAD
namespace Terminal.Gui.ViewsTests; 

public class ListViewTests {
    private readonly ITestOutputHelper output;
    public ListViewTests (ITestOutputHelper output) { this.output = output; }
=======
namespace Terminal.Gui.ViewsTests;

public class ListViewTests {
    private readonly ITestOutputHelper _output;
    public ListViewTests (ITestOutputHelper output) { _output = output; }
>>>>>>> 2e95cec4

    [Fact]
    public void Constructors_Defaults () {
        var lv = new ListView ();
        Assert.Null (lv.Source);
        Assert.True (lv.CanFocus);
        Assert.Equal (-1, lv.SelectedItem);

<<<<<<< HEAD
        lv = new ListView (new List<string> { "One", "Two", "Three" });
        Assert.NotNull (lv.Source);
        Assert.Equal (-1, lv.SelectedItem);

        lv = new ListView (new NewListDataSource ());
        Assert.NotNull (lv.Source);
        Assert.Equal (-1, lv.SelectedItem);

        lv = new ListView (new Rect (0, 1, 10, 20), new List<string> { "One", "Two", "Three" });
=======
        lv = new ListView { Source = new ListWrapper (new List<string> { "One", "Two", "Three" }) };
        Assert.NotNull (lv.Source);
        Assert.Equal (-1, lv.SelectedItem);

        lv = new ListView { Source = new NewListDataSource () };
        Assert.NotNull (lv.Source);
        Assert.Equal (-1, lv.SelectedItem);

        lv = new ListView {
                              Y = 1,
                              Width = 10,
                              Height = 20,
                              Source = new ListWrapper (new List<string> { "One", "Two", "Three" })
                          };
>>>>>>> 2e95cec4
        Assert.NotNull (lv.Source);
        Assert.Equal (-1, lv.SelectedItem);
        Assert.Equal (new Rect (0, 1, 10, 20), lv.Frame);

<<<<<<< HEAD
        lv = new ListView (new Rect (0, 1, 10, 20), new NewListDataSource ());
=======
        lv = new ListView { Y = 1, Width = 10, Height = 20, Source = new NewListDataSource () };
>>>>>>> 2e95cec4
        Assert.NotNull (lv.Source);
        Assert.Equal (-1, lv.SelectedItem);
        Assert.Equal (new Rect (0, 1, 10, 20), lv.Frame);
    }

    [Fact]
    [AutoInitShutdown]
    public void Ensures_Visibility_SelectedItem_On_MoveDown_And_MoveUp () {
        List<string> source = new List<string> ();
        for (var i = 0; i < 20; i++) {
            source.Add ($"Line{i}");
        }

<<<<<<< HEAD
        var lv = new ListView (source) { Width = Dim.Fill (), Height = Dim.Fill () };
=======
        var lv = new ListView { Width = Dim.Fill (), Height = Dim.Fill (), Source = new ListWrapper (source) };
>>>>>>> 2e95cec4
        var win = new Window ();
        win.Add (lv);
        Application.Top.Add (win);
        Application.Begin (Application.Top);
        ((FakeDriver)Application.Driver).SetBufferSize (12, 12);
        Application.Refresh ();

        Assert.Equal (-1, lv.SelectedItem);
        TestHelpers.AssertDriverContentsWithFrameAre (
                                                      @"
┌──────────┐
│Line0     │
│Line1     │
│Line2     │
│Line3     │
│Line4     │
│Line5     │
│Line6     │
│Line7     │
│Line8     │
│Line9     │
└──────────┘",
<<<<<<< HEAD
                                                      output);
=======
                                                      _output);
>>>>>>> 2e95cec4

        Assert.True (lv.ScrollDown (10));
        lv.Draw ();
        Assert.Equal (-1, lv.SelectedItem);
        TestHelpers.AssertDriverContentsWithFrameAre (
                                                      @"
┌──────────┐
│Line10    │
│Line11    │
│Line12    │
│Line13    │
│Line14    │
│Line15    │
│Line16    │
│Line17    │
│Line18    │
│Line19    │
└──────────┘",
<<<<<<< HEAD
                                                      output);
=======
                                                      _output);
>>>>>>> 2e95cec4

        Assert.True (lv.MoveDown ());
        lv.Draw ();
        Assert.Equal (0, lv.SelectedItem);
        TestHelpers.AssertDriverContentsWithFrameAre (
                                                      @"
┌──────────┐
│Line0     │
│Line1     │
│Line2     │
│Line3     │
│Line4     │
│Line5     │
│Line6     │
│Line7     │
│Line8     │
│Line9     │
└──────────┘",
<<<<<<< HEAD
                                                      output);
=======
                                                      _output);
>>>>>>> 2e95cec4

        Assert.True (lv.MoveEnd ());
        lv.Draw ();
        Assert.Equal (19, lv.SelectedItem);
        TestHelpers.AssertDriverContentsWithFrameAre (
                                                      @"
┌──────────┐
│Line19    │
│          │
│          │
│          │
│          │
│          │
│          │
│          │
│          │
│          │
└──────────┘",
<<<<<<< HEAD
                                                      output);
=======
                                                      _output);
>>>>>>> 2e95cec4

        Assert.True (lv.ScrollUp (20));
        lv.Draw ();
        Assert.Equal (19, lv.SelectedItem);
        TestHelpers.AssertDriverContentsWithFrameAre (
                                                      @"
┌──────────┐
│Line0     │
│Line1     │
│Line2     │
│Line3     │
│Line4     │
│Line5     │
│Line6     │
│Line7     │
│Line8     │
│Line9     │
└──────────┘",
<<<<<<< HEAD
                                                      output);
=======
                                                      _output);
>>>>>>> 2e95cec4

        Assert.True (lv.MoveDown ());
        lv.Draw ();
        Assert.Equal (19, lv.SelectedItem);
        TestHelpers.AssertDriverContentsWithFrameAre (
                                                      @"
┌──────────┐
│Line10    │
│Line11    │
│Line12    │
│Line13    │
│Line14    │
│Line15    │
│Line16    │
│Line17    │
│Line18    │
│Line19    │
└──────────┘",
<<<<<<< HEAD
                                                      output);
=======
                                                      _output);
>>>>>>> 2e95cec4

        Assert.True (lv.ScrollUp (20));
        lv.Draw ();
        Assert.Equal (19, lv.SelectedItem);
        TestHelpers.AssertDriverContentsWithFrameAre (
                                                      @"
┌──────────┐
│Line0     │
│Line1     │
│Line2     │
│Line3     │
│Line4     │
│Line5     │
│Line6     │
│Line7     │
│Line8     │
│Line9     │
└──────────┘",
<<<<<<< HEAD
                                                      output);
=======
                                                      _output);
>>>>>>> 2e95cec4

        Assert.True (lv.MoveDown ());
        lv.Draw ();
        Assert.Equal (19, lv.SelectedItem);
        TestHelpers.AssertDriverContentsWithFrameAre (
                                                      @"
┌──────────┐
│Line10    │
│Line11    │
│Line12    │
│Line13    │
│Line14    │
│Line15    │
│Line16    │
│Line17    │
│Line18    │
│Line19    │
└──────────┘",
<<<<<<< HEAD
                                                      output);
=======
                                                      _output);
>>>>>>> 2e95cec4

        Assert.True (lv.MoveHome ());
        lv.Draw ();
        Assert.Equal (0, lv.SelectedItem);
        TestHelpers.AssertDriverContentsWithFrameAre (
                                                      @"
┌──────────┐
│Line0     │
│Line1     │
│Line2     │
│Line3     │
│Line4     │
│Line5     │
│Line6     │
│Line7     │
│Line8     │
│Line9     │
└──────────┘",
<<<<<<< HEAD
                                                      output);
=======
                                                      _output);
>>>>>>> 2e95cec4

        Assert.True (lv.ScrollDown (20));
        lv.Draw ();
        Assert.Equal (0, lv.SelectedItem);
        TestHelpers.AssertDriverContentsWithFrameAre (
                                                      @"
┌──────────┐
│Line19    │
│          │
│          │
│          │
│          │
│          │
│          │
│          │
│          │
│          │
└──────────┘",
<<<<<<< HEAD
                                                      output);
=======
                                                      _output);
>>>>>>> 2e95cec4

        Assert.True (lv.MoveUp ());
        lv.Draw ();
        Assert.Equal (0, lv.SelectedItem);
        TestHelpers.AssertDriverContentsWithFrameAre (
                                                      @"
┌──────────┐
│Line0     │
│Line1     │
│Line2     │
│Line3     │
│Line4     │
│Line5     │
│Line6     │
│Line7     │
│Line8     │
│Line9     │
└──────────┘",
<<<<<<< HEAD
                                                      output);
=======
                                                      _output);
>>>>>>> 2e95cec4
    }

    [Fact]
    [AutoInitShutdown]
    public void EnsureSelectedItemVisible_SelectedItem () {
        List<string> source = new List<string> ();
        for (var i = 0; i < 10; i++) {
            source.Add ($"Item {i}");
        }

<<<<<<< HEAD
        var lv = new ListView (source) {
                                           Width = 10,
                                           Height = 5
                                       };
=======
        var lv = new ListView {
                                  Width = 10,
                                  Height = 5,
                                  Source = new ListWrapper (source)
                              };
>>>>>>> 2e95cec4
        Application.Top.Add (lv);
        Application.Begin (Application.Top);

        TestHelpers.AssertDriverContentsWithFrameAre (
                                                      @"
Item 0
Item 1
Item 2
Item 3
Item 4",
<<<<<<< HEAD
                                                      output);
=======
                                                      _output);
>>>>>>> 2e95cec4

        // EnsureSelectedItemVisible is auto enabled on the OnSelectedChanged
        lv.SelectedItem = 6;
        Application.Refresh ();
        TestHelpers.AssertDriverContentsWithFrameAre (
                                                      @"
Item 2
Item 3
Item 4
Item 5
Item 6",
<<<<<<< HEAD
                                                      output);
=======
                                                      _output);
>>>>>>> 2e95cec4
    }

    [Fact]
    [AutoInitShutdown]
    public void EnsureSelectedItemVisible_Top () {
        List<string> source = new List<string> { "First", "Second" };
<<<<<<< HEAD
        var lv = new ListView (source) { Width = Dim.Fill (), Height = 1 };
=======
        var lv = new ListView { Width = Dim.Fill (), Height = 1, Source = new ListWrapper (source) };
>>>>>>> 2e95cec4
        lv.SelectedItem = 1;
        Application.Top.Add (lv);
        Application.Begin (Application.Top);

        Assert.Equal ("Second ", GetContents (0));
        Assert.Equal (new string (' ', 7), GetContents (1));

        lv.MoveUp ();
        lv.Draw ();

        Assert.Equal ("First  ", GetContents (0));
        Assert.Equal (new string (' ', 7), GetContents (1));

        string GetContents (int line) {
            var item = "";
            for (var i = 0; i < 7; i++) {
                item += Application.Driver.Contents[line, i].Rune;
            }

            return item;
        }
    }

    [Fact]
    public void KeyBindings_Command () {
<<<<<<< HEAD
        List<string> source = new() { "One", "Two", "Three" };
        var lv = new ListView (source) { Height = 2, AllowsMarking = true };
=======
        List<string> source = new List<string> { "One", "Two", "Three" };
        var lv = new ListView { Height = 2, AllowsMarking = true, Source = new ListWrapper (source) };
>>>>>>> 2e95cec4
        lv.BeginInit ();
        lv.EndInit ();
        Assert.Equal (-1, lv.SelectedItem);
        Assert.True (lv.NewKeyDownEvent (new Key (KeyCode.CursorDown)));
        Assert.Equal (0, lv.SelectedItem);
        Assert.True (lv.NewKeyDownEvent (new Key (KeyCode.CursorUp)));
        Assert.Equal (0, lv.SelectedItem);
        Assert.True (lv.NewKeyDownEvent (new Key (KeyCode.PageDown)));
        Assert.Equal (2, lv.SelectedItem);
        Assert.Equal (2, lv.TopItem);
        Assert.True (lv.NewKeyDownEvent (new Key (KeyCode.PageUp)));
        Assert.Equal (0, lv.SelectedItem);
        Assert.Equal (0, lv.TopItem);
        Assert.False (lv.Source.IsMarked (lv.SelectedItem));
        Assert.True (lv.NewKeyDownEvent (new Key (KeyCode.Space)));
        Assert.True (lv.Source.IsMarked (lv.SelectedItem));
        var opened = false;
        lv.OpenSelectedItem += (s, _) => opened = true;
        Assert.True (lv.NewKeyDownEvent (new Key (KeyCode.Enter)));
        Assert.True (opened);
        Assert.True (lv.NewKeyDownEvent (new Key (KeyCode.End)));
        Assert.Equal (2, lv.SelectedItem);
        Assert.True (lv.NewKeyDownEvent (new Key (KeyCode.Home)));
        Assert.Equal (0, lv.SelectedItem);
    }

    /// <summary>
    ///     Tests that when none of the Commands in a chained keybinding are possible the
    ///     <see cref="View.NewKeyDownEvent"/> returns the appropriate result
    /// </summary>
    [Fact]
    public void ListViewProcessKeyReturnValue_WithMultipleCommands () {
<<<<<<< HEAD
        var lv = new ListView (new List<string> { "One", "Two", "Three", "Four" });
=======
        var lv = new ListView { Source = new ListWrapper (new List<string> { "One", "Two", "Three", "Four" }) };
>>>>>>> 2e95cec4

        Assert.NotNull (lv.Source);

        // first item should be deselected by default
        Assert.Equal (-1, lv.SelectedItem);

        // bind shift down to move down twice in control
        lv.KeyBindings.Add (KeyCode.CursorDown | KeyCode.ShiftMask, Command.LineDown, Command.LineDown);

        var ev = new Key (KeyCode.CursorDown | KeyCode.ShiftMask);

        Assert.True (lv.NewKeyDownEvent (ev), "The first time we move down 2 it should be possible");

        // After moving down twice from -1 we should be at 'Two'
        Assert.Equal (1, lv.SelectedItem);

        // clear the items
        lv.SetSource (null);

        // Press key combo again - return should be false this time as none of the Commands are allowable
        Assert.False (lv.NewKeyDownEvent (ev), "We cannot move down so will not respond to this");
    }

    [Fact]
    public void ListViewSelectThenDown () {
<<<<<<< HEAD
        var lv = new ListView (new List<string> { "One", "Two", "Three" });
=======
        var lv = new ListView { Source = new ListWrapper (new List<string> { "One", "Two", "Three" }) };
>>>>>>> 2e95cec4
        lv.AllowsMarking = true;

        Assert.NotNull (lv.Source);

        // first item should be deselected by default
        Assert.Equal (-1, lv.SelectedItem);

        // nothing is ticked
        Assert.False (lv.Source.IsMarked (0));
        Assert.False (lv.Source.IsMarked (1));
        Assert.False (lv.Source.IsMarked (2));

        lv.KeyBindings.Add (KeyCode.Space | KeyCode.ShiftMask, Command.ToggleChecked, Command.LineDown);

        var ev = new Key (KeyCode.Space | KeyCode.ShiftMask);

        // view should indicate that it has accepted and consumed the event
        Assert.True (lv.NewKeyDownEvent (ev));

        // first item should now be selected
        Assert.Equal (0, lv.SelectedItem);

        // none of the items should be ticked
        Assert.False (lv.Source.IsMarked (0));
        Assert.False (lv.Source.IsMarked (1));
        Assert.False (lv.Source.IsMarked (2));

        // Press key combo again
        Assert.True (lv.NewKeyDownEvent (ev));

        // second item should now be selected
        Assert.Equal (1, lv.SelectedItem);

        // first item only should be ticked
        Assert.True (lv.Source.IsMarked (0));
        Assert.False (lv.Source.IsMarked (1));
        Assert.False (lv.Source.IsMarked (2));

        // Press key combo again
        Assert.True (lv.NewKeyDownEvent (ev));
        Assert.Equal (2, lv.SelectedItem);
        Assert.True (lv.Source.IsMarked (0));
        Assert.True (lv.Source.IsMarked (1));
        Assert.False (lv.Source.IsMarked (2));

        // Press key combo again
        Assert.True (lv.NewKeyDownEvent (ev));
        Assert.Equal (2, lv.SelectedItem); // cannot move down any further
        Assert.True (lv.Source.IsMarked (0));
        Assert.True (lv.Source.IsMarked (1));
        Assert.True (lv.Source.IsMarked (2)); // but can toggle marked

        // Press key combo again 
        Assert.True (lv.NewKeyDownEvent (ev));
        Assert.Equal (2, lv.SelectedItem); // cannot move down any further
        Assert.True (lv.Source.IsMarked (0));
        Assert.True (lv.Source.IsMarked (1));
        Assert.False (lv.Source.IsMarked (2)); // untoggle toggle marked
    }

    [Fact]
    public void ListWrapper_StartsWith () {
        var lw = new ListWrapper (new List<string> { "One", "Two", "Three" });

        Assert.Equal (1, lw.StartsWith ("t"));
        Assert.Equal (1, lw.StartsWith ("tw"));
        Assert.Equal (2, lw.StartsWith ("th"));
        Assert.Equal (1, lw.StartsWith ("T"));
        Assert.Equal (1, lw.StartsWith ("TW"));
        Assert.Equal (2, lw.StartsWith ("TH"));

        lw = new ListWrapper (new List<string> { "One", "Two", "Three" });

        Assert.Equal (1, lw.StartsWith ("t"));
        Assert.Equal (1, lw.StartsWith ("tw"));
        Assert.Equal (2, lw.StartsWith ("th"));
        Assert.Equal (1, lw.StartsWith ("T"));
        Assert.Equal (1, lw.StartsWith ("TW"));
        Assert.Equal (2, lw.StartsWith ("TH"));
    }

    [Fact]
    public void OnEnter_Does_Not_Throw_Exception () {
        var lv = new ListView ();
        var top = new View ();
        top.Add (lv);
        Exception exception = Record.Exception (lv.SetFocus);
        Assert.Null (exception);
    }

    [Fact]
    [AutoInitShutdown]
    public void RowRender_Event () {
        var rendered = false;
        List<string> source = new List<string> { "one", "two", "three" };
        var lv = new ListView { Width = Dim.Fill (), Height = Dim.Fill () };
        lv.RowRender += (s, _) => rendered = true;
        Application.Top.Add (lv);
        Application.Begin (Application.Top);
        Assert.False (rendered);

        lv.SetSource (source);
        lv.Draw ();
        Assert.True (rendered);
    }

    [Fact]
    public void SelectedItem_Get_Set () {
<<<<<<< HEAD
        var lv = new ListView (new List<string> { "One", "Two", "Three" });
=======
        var lv = new ListView { Source = new ListWrapper (new List<string> { "One", "Two", "Three" }) };
>>>>>>> 2e95cec4
        Assert.Equal (-1, lv.SelectedItem);
        Assert.Throws<ArgumentException> (() => lv.SelectedItem = 3);
        Exception exception = Record.Exception (() => lv.SelectedItem = -1);
        Assert.Null (exception);
    }

    [Fact]
    public void SetSource_Preserves_ListWrapper_Instance_If_Not_Null () {
<<<<<<< HEAD
        var lv = new ListView (new List<string> { "One", "Two" });
=======
        var lv = new ListView { Source = new ListWrapper (new List<string> { "One", "Two" }) };
>>>>>>> 2e95cec4

        Assert.NotNull (lv.Source);

        lv.SetSource (null);
        Assert.NotNull (lv.Source);

        lv.Source = null;
        Assert.Null (lv.Source);

<<<<<<< HEAD
        lv = new ListView (new List<string> { "One", "Two" });
=======
        lv = new ListView { Source = new ListWrapper (new List<string> { "One", "Two" }) };
>>>>>>> 2e95cec4
        Assert.NotNull (lv.Source);

        lv.SetSourceAsync (null);
        Assert.NotNull (lv.Source);
    }

    [Fact]
    public void SettingEmptyKeybindingThrows () {
<<<<<<< HEAD
        var lv = new ListView (new List<string> { "One", "Two", "Three" });
=======
        var lv = new ListView { Source = new ListWrapper (new List<string> { "One", "Two", "Three" }) };
>>>>>>> 2e95cec4
        Assert.Throws<ArgumentException> (() => lv.KeyBindings.Add (KeyCode.Space));
    }

    private class NewListDataSource : IListDataSource {
        public int Count => throw new NotImplementedException ();

        public int Length => throw new NotImplementedException ();

        public bool IsMarked (int item) { throw new NotImplementedException (); }

        public void Render (
            ListView container,
            ConsoleDriver driver,
            bool selected,
            int item,
            int col,
            int line,
            int width,
            int start = 0
        ) {
            throw new NotImplementedException ();
        }

        public void SetMark (int item, bool value) { throw new NotImplementedException (); }
        public IList ToList () { return new List<string> { "One", "Two", "Three" }; }
    }

    // No longer needed given PR #2920
    //		[Fact, AutoInitShutdown]
    //		public void Clicking_On_Border_Is_Ignored ()
    //		{
    //			var selected = "";
    //			var lv = new ListView {
    //				Height = 5,
    //				Width = 7,
    //				BorderStyle = LineStyle.Single
    //			};
    //			lv.SetSource (new List<string> { "One", "Two", "Three", "Four" });
    //			lv.SelectedItemChanged += (s, e) => selected = e.Value.ToString ();
    //			Application.Top.Add (lv);
    //			Application.Begin (Application.Top);

    //			Assert.Equal (new Thickness (1), lv.Border.Thickness);
    //			Assert.Equal (-1, lv.SelectedItem);
    //			Assert.Equal ("", lv.Text);
    //			TestHelpers.AssertDriverContentsWithFrameAre (@"
    //┌─────┐
    //│One  │
    //│Two  │
    //│Three│
    //└─────┘", output);

    //			Assert.True (lv.MouseEvent (new MouseEvent {
    //				X = 0,
    //				Y = 0,
    //				Flags = MouseFlags.Button1Clicked
    //			}));
    //			Assert.Equal ("", selected);
    //			Assert.Equal (-1, lv.SelectedItem);

    //			Assert.True (lv.MouseEvent (new MouseEvent {
    //				X = 0,
    //				Y = 1,
    //				Flags = MouseFlags.Button1Clicked
    //			}));
    //			Assert.Equal ("One", selected);
    //			Assert.Equal (0, lv.SelectedItem);

    //			Assert.True (lv.MouseEvent (new MouseEvent {
    //				X = 0,
    //				Y = 2,
    //				Flags = MouseFlags.Button1Clicked
    //			}));
    //			Assert.Equal ("Two", selected);
    //			Assert.Equal (1, lv.SelectedItem);

    //			Assert.True (lv.MouseEvent (new MouseEvent {
    //				X = 0,
    //				Y = 3,
    //				Flags = MouseFlags.Button1Clicked
    //			}));
    //			Assert.Equal ("Three", selected);
    //			Assert.Equal (2, lv.SelectedItem);

    //			Assert.True (lv.MouseEvent (new MouseEvent {
    //				X = 0,
    //				Y = 4,
    //				Flags = MouseFlags.Button1Clicked
    //			}));
    //			Assert.Equal ("Three", selected);
    //			Assert.Equal (2, lv.SelectedItem);
    //		}
}<|MERGE_RESOLUTION|>--- conflicted
+++ resolved
@@ -1,19 +1,11 @@
 ﻿using System.Collections;
 using Xunit.Abstractions;
 
-<<<<<<< HEAD
-namespace Terminal.Gui.ViewsTests; 
-
-public class ListViewTests {
-    private readonly ITestOutputHelper output;
-    public ListViewTests (ITestOutputHelper output) { this.output = output; }
-=======
 namespace Terminal.Gui.ViewsTests;
 
 public class ListViewTests {
     private readonly ITestOutputHelper _output;
     public ListViewTests (ITestOutputHelper output) { _output = output; }
->>>>>>> 2e95cec4
 
     [Fact]
     public void Constructors_Defaults () {
@@ -22,17 +14,6 @@
         Assert.True (lv.CanFocus);
         Assert.Equal (-1, lv.SelectedItem);
 
-<<<<<<< HEAD
-        lv = new ListView (new List<string> { "One", "Two", "Three" });
-        Assert.NotNull (lv.Source);
-        Assert.Equal (-1, lv.SelectedItem);
-
-        lv = new ListView (new NewListDataSource ());
-        Assert.NotNull (lv.Source);
-        Assert.Equal (-1, lv.SelectedItem);
-
-        lv = new ListView (new Rect (0, 1, 10, 20), new List<string> { "One", "Two", "Three" });
-=======
         lv = new ListView { Source = new ListWrapper (new List<string> { "One", "Two", "Three" }) };
         Assert.NotNull (lv.Source);
         Assert.Equal (-1, lv.SelectedItem);
@@ -47,16 +28,11 @@
                               Height = 20,
                               Source = new ListWrapper (new List<string> { "One", "Two", "Three" })
                           };
->>>>>>> 2e95cec4
         Assert.NotNull (lv.Source);
         Assert.Equal (-1, lv.SelectedItem);
         Assert.Equal (new Rect (0, 1, 10, 20), lv.Frame);
 
-<<<<<<< HEAD
-        lv = new ListView (new Rect (0, 1, 10, 20), new NewListDataSource ());
-=======
         lv = new ListView { Y = 1, Width = 10, Height = 20, Source = new NewListDataSource () };
->>>>>>> 2e95cec4
         Assert.NotNull (lv.Source);
         Assert.Equal (-1, lv.SelectedItem);
         Assert.Equal (new Rect (0, 1, 10, 20), lv.Frame);
@@ -70,11 +46,7 @@
             source.Add ($"Line{i}");
         }
 
-<<<<<<< HEAD
-        var lv = new ListView (source) { Width = Dim.Fill (), Height = Dim.Fill () };
-=======
         var lv = new ListView { Width = Dim.Fill (), Height = Dim.Fill (), Source = new ListWrapper (source) };
->>>>>>> 2e95cec4
         var win = new Window ();
         win.Add (lv);
         Application.Top.Add (win);
@@ -97,11 +69,7 @@
 │Line8     │
 │Line9     │
 └──────────┘",
-<<<<<<< HEAD
-                                                      output);
-=======
-                                                      _output);
->>>>>>> 2e95cec4
+                                                      _output);
 
         Assert.True (lv.ScrollDown (10));
         lv.Draw ();
@@ -120,11 +88,7 @@
 │Line18    │
 │Line19    │
 └──────────┘",
-<<<<<<< HEAD
-                                                      output);
-=======
-                                                      _output);
->>>>>>> 2e95cec4
+                                                      _output);
 
         Assert.True (lv.MoveDown ());
         lv.Draw ();
@@ -143,11 +107,7 @@
 │Line8     │
 │Line9     │
 └──────────┘",
-<<<<<<< HEAD
-                                                      output);
-=======
-                                                      _output);
->>>>>>> 2e95cec4
+                                                      _output);
 
         Assert.True (lv.MoveEnd ());
         lv.Draw ();
@@ -166,11 +126,7 @@
 │          │
 │          │
 └──────────┘",
-<<<<<<< HEAD
-                                                      output);
-=======
-                                                      _output);
->>>>>>> 2e95cec4
+                                                      _output);
 
         Assert.True (lv.ScrollUp (20));
         lv.Draw ();
@@ -189,11 +145,7 @@
 │Line8     │
 │Line9     │
 └──────────┘",
-<<<<<<< HEAD
-                                                      output);
-=======
-                                                      _output);
->>>>>>> 2e95cec4
+                                                      _output);
 
         Assert.True (lv.MoveDown ());
         lv.Draw ();
@@ -212,11 +164,7 @@
 │Line18    │
 │Line19    │
 └──────────┘",
-<<<<<<< HEAD
-                                                      output);
-=======
-                                                      _output);
->>>>>>> 2e95cec4
+                                                      _output);
 
         Assert.True (lv.ScrollUp (20));
         lv.Draw ();
@@ -235,11 +183,7 @@
 │Line8     │
 │Line9     │
 └──────────┘",
-<<<<<<< HEAD
-                                                      output);
-=======
-                                                      _output);
->>>>>>> 2e95cec4
+                                                      _output);
 
         Assert.True (lv.MoveDown ());
         lv.Draw ();
@@ -258,11 +202,7 @@
 │Line18    │
 │Line19    │
 └──────────┘",
-<<<<<<< HEAD
-                                                      output);
-=======
-                                                      _output);
->>>>>>> 2e95cec4
+                                                      _output);
 
         Assert.True (lv.MoveHome ());
         lv.Draw ();
@@ -281,11 +221,7 @@
 │Line8     │
 │Line9     │
 └──────────┘",
-<<<<<<< HEAD
-                                                      output);
-=======
-                                                      _output);
->>>>>>> 2e95cec4
+                                                      _output);
 
         Assert.True (lv.ScrollDown (20));
         lv.Draw ();
@@ -304,11 +240,7 @@
 │          │
 │          │
 └──────────┘",
-<<<<<<< HEAD
-                                                      output);
-=======
-                                                      _output);
->>>>>>> 2e95cec4
+                                                      _output);
 
         Assert.True (lv.MoveUp ());
         lv.Draw ();
@@ -327,11 +259,7 @@
 │Line8     │
 │Line9     │
 └──────────┘",
-<<<<<<< HEAD
-                                                      output);
-=======
-                                                      _output);
->>>>>>> 2e95cec4
+                                                      _output);
     }
 
     [Fact]
@@ -342,18 +270,11 @@
             source.Add ($"Item {i}");
         }
 
-<<<<<<< HEAD
-        var lv = new ListView (source) {
-                                           Width = 10,
-                                           Height = 5
-                                       };
-=======
         var lv = new ListView {
                                   Width = 10,
                                   Height = 5,
                                   Source = new ListWrapper (source)
                               };
->>>>>>> 2e95cec4
         Application.Top.Add (lv);
         Application.Begin (Application.Top);
 
@@ -364,11 +285,7 @@
 Item 2
 Item 3
 Item 4",
-<<<<<<< HEAD
-                                                      output);
-=======
-                                                      _output);
->>>>>>> 2e95cec4
+                                                      _output);
 
         // EnsureSelectedItemVisible is auto enabled on the OnSelectedChanged
         lv.SelectedItem = 6;
@@ -380,22 +297,14 @@
 Item 4
 Item 5
 Item 6",
-<<<<<<< HEAD
-                                                      output);
-=======
-                                                      _output);
->>>>>>> 2e95cec4
+                                                      _output);
     }
 
     [Fact]
     [AutoInitShutdown]
     public void EnsureSelectedItemVisible_Top () {
         List<string> source = new List<string> { "First", "Second" };
-<<<<<<< HEAD
-        var lv = new ListView (source) { Width = Dim.Fill (), Height = 1 };
-=======
         var lv = new ListView { Width = Dim.Fill (), Height = 1, Source = new ListWrapper (source) };
->>>>>>> 2e95cec4
         lv.SelectedItem = 1;
         Application.Top.Add (lv);
         Application.Begin (Application.Top);
@@ -421,13 +330,8 @@
 
     [Fact]
     public void KeyBindings_Command () {
-<<<<<<< HEAD
-        List<string> source = new() { "One", "Two", "Three" };
-        var lv = new ListView (source) { Height = 2, AllowsMarking = true };
-=======
         List<string> source = new List<string> { "One", "Two", "Three" };
         var lv = new ListView { Height = 2, AllowsMarking = true, Source = new ListWrapper (source) };
->>>>>>> 2e95cec4
         lv.BeginInit ();
         lv.EndInit ();
         Assert.Equal (-1, lv.SelectedItem);
@@ -460,11 +364,7 @@
     /// </summary>
     [Fact]
     public void ListViewProcessKeyReturnValue_WithMultipleCommands () {
-<<<<<<< HEAD
-        var lv = new ListView (new List<string> { "One", "Two", "Three", "Four" });
-=======
         var lv = new ListView { Source = new ListWrapper (new List<string> { "One", "Two", "Three", "Four" }) };
->>>>>>> 2e95cec4
 
         Assert.NotNull (lv.Source);
 
@@ -490,11 +390,7 @@
 
     [Fact]
     public void ListViewSelectThenDown () {
-<<<<<<< HEAD
-        var lv = new ListView (new List<string> { "One", "Two", "Three" });
-=======
         var lv = new ListView { Source = new ListWrapper (new List<string> { "One", "Two", "Three" }) };
->>>>>>> 2e95cec4
         lv.AllowsMarking = true;
 
         Assert.NotNull (lv.Source);
@@ -603,11 +499,7 @@
 
     [Fact]
     public void SelectedItem_Get_Set () {
-<<<<<<< HEAD
-        var lv = new ListView (new List<string> { "One", "Two", "Three" });
-=======
         var lv = new ListView { Source = new ListWrapper (new List<string> { "One", "Two", "Three" }) };
->>>>>>> 2e95cec4
         Assert.Equal (-1, lv.SelectedItem);
         Assert.Throws<ArgumentException> (() => lv.SelectedItem = 3);
         Exception exception = Record.Exception (() => lv.SelectedItem = -1);
@@ -616,11 +508,7 @@
 
     [Fact]
     public void SetSource_Preserves_ListWrapper_Instance_If_Not_Null () {
-<<<<<<< HEAD
-        var lv = new ListView (new List<string> { "One", "Two" });
-=======
         var lv = new ListView { Source = new ListWrapper (new List<string> { "One", "Two" }) };
->>>>>>> 2e95cec4
 
         Assert.NotNull (lv.Source);
 
@@ -630,11 +518,7 @@
         lv.Source = null;
         Assert.Null (lv.Source);
 
-<<<<<<< HEAD
-        lv = new ListView (new List<string> { "One", "Two" });
-=======
         lv = new ListView { Source = new ListWrapper (new List<string> { "One", "Two" }) };
->>>>>>> 2e95cec4
         Assert.NotNull (lv.Source);
 
         lv.SetSourceAsync (null);
@@ -643,11 +527,7 @@
 
     [Fact]
     public void SettingEmptyKeybindingThrows () {
-<<<<<<< HEAD
-        var lv = new ListView (new List<string> { "One", "Two", "Three" });
-=======
         var lv = new ListView { Source = new ListWrapper (new List<string> { "One", "Two", "Three" }) };
->>>>>>> 2e95cec4
         Assert.Throws<ArgumentException> (() => lv.KeyBindings.Add (KeyCode.Space));
     }
 
