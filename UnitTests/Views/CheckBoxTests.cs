﻿using Xunit;
using Xunit.Abstractions;

<<<<<<< HEAD
namespace Terminal.Gui.ViewsTests {
	public class CheckboxTests {
		readonly ITestOutputHelper output;

		public CheckboxTests (ITestOutputHelper output)
		{
			this.output = output;
		}

		[Fact]
		public void Constructors_Defaults ()
		{
			var ckb = new CheckBox ();
			Assert.True (ckb.AutoSize);
			Assert.False (ckb.Checked);
			Assert.False (ckb.AllowNullChecked);
			Assert.Equal (string.Empty, ckb.Text);
			Assert.Equal ($"{CM.Glyphs.UnChecked} ", ckb.TextFormatter.Text);
			Assert.True (ckb.CanFocus);
			Assert.Equal (new Rect (0, 0, 2, 1), ckb.Frame);

			ckb = new CheckBox ("Test", true);
			Assert.True (ckb.AutoSize);
			Assert.True (ckb.Checked);
			Assert.False (ckb.AllowNullChecked);
			Assert.Equal ("Test", ckb.Text);
			Assert.Equal ($"{CM.Glyphs.Checked} Test", ckb.TextFormatter.Text);
			Assert.True (ckb.CanFocus);
			Assert.Equal (new Rect (0, 0, 6, 1), ckb.Frame);

			ckb = new CheckBox (1, 2, "Test");
			Assert.True (ckb.AutoSize);
			Assert.False (ckb.Checked);
			Assert.False (ckb.AllowNullChecked);
			Assert.Equal ("Test", ckb.Text);
			Assert.Equal ($"{CM.Glyphs.UnChecked} Test", ckb.TextFormatter.Text);
			Assert.True (ckb.CanFocus);
			Assert.Equal (new Rect (1, 2, 6, 1), ckb.Frame);

			ckb = new CheckBox (3, 4, "Test", true);
			Assert.True (ckb.AutoSize);
			Assert.True (ckb.Checked);
			Assert.False (ckb.AllowNullChecked);
			Assert.Equal ("Test", ckb.Text);
			Assert.Equal ($"{CM.Glyphs.Checked} Test", ckb.TextFormatter.Text);
			Assert.True (ckb.CanFocus);
			Assert.Equal (new Rect (3, 4, 6, 1), ckb.Frame);
		}

		[Fact]
		[AutoInitShutdown]
		public void KeyBindings_Command ()
		{
			var toggled = false;
			CheckBox ckb = new CheckBox ();
			ckb.Toggled += (s, e) => toggled = true;
			Application.Top.Add (ckb);
			Application.Begin (Application.Top);

			Assert.False (ckb.Checked);
			Assert.False (toggled);
			Assert.Equal (KeyCode.Null, ckb.HotKey);

			ckb.Text = "_Test";
			Assert.Equal (KeyCode.T, ckb.HotKey);
			Assert.True (Application.Top.NewKeyDownEvent (new (KeyCode.T)));
			Assert.True (ckb.Checked);
			Assert.True (toggled);

			ckb.Text = "T_est";
			toggled = false;
			Assert.Equal (KeyCode.E, ckb.HotKey);
			Assert.True (Application.Top.NewKeyDownEvent (new (KeyCode.E | KeyCode.AltMask)));
			Assert.True (toggled);
			Assert.False (ckb.Checked);

			toggled = false;
			Assert.Equal (KeyCode.E, ckb.HotKey);
			Assert.True (Application.Top.NewKeyDownEvent (new (KeyCode.E)));
			Assert.True (toggled);
			Assert.True (ckb.Checked);

			toggled = false;
			Assert.True (Application.Top.NewKeyDownEvent (new ((KeyCode)' ')));
			Assert.True (toggled);
			Assert.False (ckb.Checked);

			toggled = false;
			Assert.True (Application.Top.NewKeyDownEvent (new (KeyCode.Space)));
			Assert.True (toggled);
			Assert.True (ckb.Checked);
			Assert.True (ckb.AutoSize);

			Application.Refresh ();

			var expected = @$"
=======
namespace Terminal.Gui.ViewsTests;

public class CheckboxTests {
	readonly ITestOutputHelper _output;

	public CheckboxTests (ITestOutputHelper output) => _output = output;

	[Fact]
	public void Constructors_Defaults ()
	{
		var ckb = new CheckBox ();
		Assert.True (ckb.AutoSize);
		Assert.False (ckb.Checked);
		Assert.False (ckb.AllowNullChecked);
		Assert.Equal (string.Empty, ckb.Text);
		Assert.Equal ($"{CM.Glyphs.UnChecked} ", ckb.TextFormatter.Text);
		Assert.True (ckb.CanFocus);
		Assert.Equal (new Rect (0, 0, 2, 1), ckb.Frame);

		ckb = new CheckBox ("Test", true);
		Assert.True (ckb.AutoSize);
		Assert.True (ckb.Checked);
		Assert.False (ckb.AllowNullChecked);
		Assert.Equal ("Test", ckb.Text);
		Assert.Equal ($"{CM.Glyphs.Checked} Test", ckb.TextFormatter.Text);
		Assert.True (ckb.CanFocus);
		Assert.Equal (new Rect (0, 0, 6, 1), ckb.Frame);

		ckb = new CheckBox (1, 2, "Test");
		Assert.True (ckb.AutoSize);
		Assert.False (ckb.Checked);
		Assert.False (ckb.AllowNullChecked);
		Assert.Equal ("Test", ckb.Text);
		Assert.Equal ($"{CM.Glyphs.UnChecked} Test", ckb.TextFormatter.Text);
		Assert.True (ckb.CanFocus);
		Assert.Equal (new Rect (1, 2, 6, 1), ckb.Frame);

		ckb = new CheckBox (3, 4, "Test", true);
		Assert.True (ckb.AutoSize);
		Assert.True (ckb.Checked);
		Assert.False (ckb.AllowNullChecked);
		Assert.Equal ("Test", ckb.Text);
		Assert.Equal ($"{CM.Glyphs.Checked} Test", ckb.TextFormatter.Text);
		Assert.True (ckb.CanFocus);
		Assert.Equal (new Rect (3, 4, 6, 1), ckb.Frame);
	}

	[Fact]
	[AutoInitShutdown]
	public void KeyBindings_Command ()
	{
		var toggled = false;
		var ckb = new CheckBox ();
		ckb.Toggled += (s, e) => toggled = true;
		Application.Top.Add (ckb);
		Application.Begin (Application.Top);

		Assert.False (ckb.Checked);
		Assert.False (toggled);
		Assert.Equal (KeyCode.Null, ckb.HotKey);

		ckb.Text = "_Test";
		Assert.Equal (KeyCode.T, ckb.HotKey);
		Assert.True (Application.Top.NewKeyDownEvent (new Key (KeyCode.T)));
		Assert.True (ckb.Checked);
		Assert.True (toggled);

		ckb.Text = "T_est";
		toggled = false;
		Assert.Equal (KeyCode.E, ckb.HotKey);
		Assert.True (Application.Top.NewKeyDownEvent (new Key (KeyCode.E | KeyCode.AltMask)));
		Assert.True (toggled);
		Assert.False (ckb.Checked);

		toggled = false;
		Assert.Equal (KeyCode.E, ckb.HotKey);
		Assert.True (Application.Top.NewKeyDownEvent (new Key (KeyCode.E)));
		Assert.True (toggled);
		Assert.True (ckb.Checked);

		toggled = false;
		Assert.True (Application.Top.NewKeyDownEvent (new Key ((KeyCode)' ')));
		Assert.True (toggled);
		Assert.False (ckb.Checked);

		toggled = false;
		Assert.True (Application.Top.NewKeyDownEvent (new Key (KeyCode.Space)));
		Assert.True (toggled);
		Assert.True (ckb.Checked);
		Assert.True (ckb.AutoSize);

		Application.Refresh ();

		var expected = @$"
>>>>>>> 1b1b4423
{CM.Glyphs.Checked} Test
";

		var pos = TestHelpers.AssertDriverContentsWithFrameAre (expected, _output);
		Assert.Equal (new Rect (0, 0, 6, 1), pos);
	}

	[Fact] [AutoInitShutdown]
	public void AutoSize_StaysVisible ()
	{
		var checkBox = new CheckBox {
			X = 1,
			Y = Pos.Center (),
			Text = "Check this out 你"
		};
		var win = new Window {
			Width = Dim.Fill (),
			Height = Dim.Fill (),
			Title = "Test Demo 你"
		};
		win.Add (checkBox);
		Application.Top.Add (win);

		Assert.False (checkBox.IsInitialized);

		var runstate = Application.Begin (Application.Top);
		((FakeDriver)Application.Driver).SetBufferSize (30, 5);

		Assert.True (checkBox.IsInitialized);
		Assert.Equal (new Rect (1, 1, 19, 1), checkBox.Frame);
		Assert.Equal ("Check this out 你", checkBox.Text);
		Assert.Equal ($"{CM.Glyphs.UnChecked} Check this out 你", checkBox.TextFormatter.Text);
		Assert.True (checkBox.AutoSize);

		checkBox.Checked = true;
		Assert.Equal ($"{CM.Glyphs.Checked} Check this out 你", checkBox.TextFormatter.Text);

		checkBox.AutoSize = false;
		// It isn't auto-size so the height is guaranteed by the SetMinWidthHeight
		checkBox.Text = "Check this out 你 changed";
		var firstIteration = false;
		Application.RunIteration (ref runstate, ref firstIteration);
		// BUGBUG - v2 - Autosize is busted; disabling tests for now
		Assert.Equal (new Rect (1, 1, 19, 1), checkBox.Frame);
		var expected = @"
┌┤Test Demo 你├──────────────┐
│                            │
│ ☑ Check this out 你        │
│                            │
└────────────────────────────┘";

		var pos = TestHelpers.AssertDriverContentsWithFrameAre (expected, _output);
		Assert.Equal (new Rect (0, 0, 30, 5), pos);

		checkBox.Width = 19;
		// It isn't auto-size so the height is guaranteed by the SetMinWidthHeight
		checkBox.Text = "Check this out 你 changed";
		Application.RunIteration (ref runstate, ref firstIteration);
		Assert.False (checkBox.AutoSize);
		Assert.Equal (new Rect (1, 1, 19, 1), checkBox.Frame);
		expected = @"
┌┤Test Demo 你├──────────────┐
│                            │
│ ☑ Check this out 你        │
│                            │
└────────────────────────────┘";

		pos = TestHelpers.AssertDriverContentsWithFrameAre (expected, _output);
		Assert.Equal (new Rect (0, 0, 30, 5), pos);

		checkBox.AutoSize = true;
		Application.RunIteration (ref runstate, ref firstIteration);
		Assert.Equal (new Rect (1, 1, 27, 1), checkBox.Frame);
		expected = @"
┌┤Test Demo 你├──────────────┐
│                            │
│ ☑ Check this out 你 changed│
│                            │
└────────────────────────────┘";

		pos = TestHelpers.AssertDriverContentsWithFrameAre (expected, _output);
		Assert.Equal (new Rect (0, 0, 30, 5), pos);
	}

	[Fact] [AutoInitShutdown]
	public void TextAlignment_Left ()
	{
		var checkBox = new CheckBox {
			X = 1,
			Y = Pos.Center (),
			Text = "Check this out 你",
			AutoSize = false,
			Width = 25
		};
		var win = new Window {
			Width = Dim.Fill (),
			Height = Dim.Fill (),
			Title = "Test Demo 你"
		};
		win.Add (checkBox);
		Application.Top.Add (win);

		Application.Begin (Application.Top);
		((FakeDriver)Application.Driver).SetBufferSize (30, 5);

		Assert.Equal (TextAlignment.Left, checkBox.TextAlignment);
		Assert.Equal (new Rect (1, 1, 25, 1), checkBox.Frame);
		Assert.Equal (new Size (25, 1), checkBox.TextFormatter.Size);

		var expected = @$"
┌┤Test Demo 你├──────────────┐
│                            │
│ {CM.Glyphs.UnChecked} Check this out 你        │
│                            │
└────────────────────────────┘
";

		var pos = TestHelpers.AssertDriverContentsWithFrameAre (expected, _output);
		Assert.Equal (new Rect (0, 0, 30, 5), pos);

		checkBox.Checked = true;
		Application.Refresh ();
		expected = @$"
┌┤Test Demo 你├──────────────┐
│                            │
│ {CM.Glyphs.Checked} Check this out 你        │
│                            │
└────────────────────────────┘
";

		pos = TestHelpers.AssertDriverContentsWithFrameAre (expected, _output);
		Assert.Equal (new Rect (0, 0, 30, 5), pos);
	}

	[Fact] [AutoInitShutdown]
	public void TextAlignment_Centered ()
	{
		var checkBox = new CheckBox {
			X = 1,
			Y = Pos.Center (),
			Text = "Check this out 你",
			TextAlignment = TextAlignment.Centered,
			AutoSize = false,
			Width = 25
		};
		var win = new Window {
			Width = Dim.Fill (),
			Height = Dim.Fill (),
			Title = "Test Demo 你"
		};
		win.Add (checkBox);
		Application.Top.Add (win);

		Application.Begin (Application.Top);
		((FakeDriver)Application.Driver).SetBufferSize (30, 5);

		Assert.Equal (TextAlignment.Centered, checkBox.TextAlignment);
		Assert.Equal (new Rect (1, 1, 25, 1), checkBox.Frame);
		Assert.Equal (new Size (25, 1), checkBox.TextFormatter.Size);
		Assert.False (checkBox.AutoSize);

		var expected = @$"
┌┤Test Demo 你├──────────────┐
│                            │
│    {CM.Glyphs.UnChecked} Check this out 你     │
│                            │
└────────────────────────────┘
";

		var pos = TestHelpers.AssertDriverContentsWithFrameAre (expected, _output);
		Assert.Equal (new Rect (0, 0, 30, 5), pos);

		checkBox.Checked = true;
		Application.Refresh ();
		expected = @$"
┌┤Test Demo 你├──────────────┐
│                            │
│    {CM.Glyphs.Checked} Check this out 你     │
│                            │
└────────────────────────────┘
";

		pos = TestHelpers.AssertDriverContentsWithFrameAre (expected, _output);
		Assert.Equal (new Rect (0, 0, 30, 5), pos);
	}

	[Fact] [AutoInitShutdown]
	public void TextAlignment_Justified ()
	{
		var checkBox1 = new CheckBox {
			X = 1,
			Y = Pos.Center (),
			Text = "Check first out 你",
			TextAlignment = TextAlignment.Justified,
			AutoSize = false,
			Width = 25
		};
		var checkBox2 = new CheckBox {
			X = 1,
			Y = Pos.Bottom (checkBox1),
			Text = "Check second out 你",
			TextAlignment = TextAlignment.Justified,
			AutoSize = false,
			Width = 25
		};
		var win = new Window {
			Width = Dim.Fill (),
			Height = Dim.Fill (),
			Title = "Test Demo 你"
		};
		win.Add (checkBox1, checkBox2);
		Application.Top.Add (win);

		Application.Begin (Application.Top);
		((FakeDriver)Application.Driver).SetBufferSize (30, 6);

		Assert.Equal (TextAlignment.Justified, checkBox1.TextAlignment);
		Assert.Equal (new Rect (1, 1, 25, 1), checkBox1.Frame);
		Assert.Equal (new Size (25, 1), checkBox1.TextFormatter.Size);
		Assert.Equal (TextAlignment.Justified, checkBox2.TextAlignment);
		Assert.Equal (new Rect (1, 2, 25, 1), checkBox2.Frame);
		Assert.Equal (new Size (25, 1), checkBox2.TextFormatter.Size);

		var expected = @$"
┌┤Test Demo 你├──────────────┐
│                            │
│ {CM.Glyphs.UnChecked}   Check  first  out  你  │
│ {CM.Glyphs.UnChecked}  Check  second  out  你  │
│                            │
└────────────────────────────┘
";

		var pos = TestHelpers.AssertDriverContentsWithFrameAre (expected, _output);
		Assert.Equal (new Rect (0, 0, 30, 6), pos);

		checkBox1.Checked = true;
		Assert.Equal (new Rect (1, 1, 25, 1), checkBox1.Frame);
		//Assert.Equal (new Size (25, 1), checkBox1.TextFormatter.Size);
		checkBox2.Checked = true;
		Assert.Equal (new Rect (1, 2, 25, 1), checkBox2.Frame);
		//Assert.Equal (new Size (25, 1), checkBox2.TextFormatter.Size);
		Application.Refresh ();
		expected = @$"
┌┤Test Demo 你├──────────────┐
│                            │
│ {CM.Glyphs.Checked}   Check  first  out  你  │
│ {CM.Glyphs.Checked}  Check  second  out  你  │
│                            │
└────────────────────────────┘
";

		pos = TestHelpers.AssertDriverContentsWithFrameAre (expected, _output);
		Assert.Equal (new Rect (0, 0, 30, 6), pos);
	}

	[Fact] [AutoInitShutdown]
	public void TextAlignment_Right ()
	{
		var checkBox = new CheckBox {
			X = 1,
			Y = Pos.Center (),
			Text = "Check this out 你",
			TextAlignment = TextAlignment.Right,
			AutoSize = false,
			Width = 25
		};
		var win = new Window {
			Width = Dim.Fill (),
			Height = Dim.Fill (),
			Title = "Test Demo 你"
		};
		win.Add (checkBox);
		Application.Top.Add (win);

		Application.Begin (Application.Top);
		((FakeDriver)Application.Driver).SetBufferSize (30, 5);

		Assert.Equal (TextAlignment.Right, checkBox.TextAlignment);
		Assert.Equal (new Rect (1, 1, 25, 1), checkBox.Frame);
		Assert.Equal (new Size (25, 1), checkBox.TextFormatter.Size);
		Assert.False (checkBox.AutoSize);

		var expected = @$"
┌┤Test Demo 你├──────────────┐
│                            │
│       Check this out 你 {CM.Glyphs.UnChecked}  │
│                            │
└────────────────────────────┘
";

		var pos = TestHelpers.AssertDriverContentsWithFrameAre (expected, _output);
		Assert.Equal (new Rect (0, 0, 30, 5), pos);

		checkBox.Checked = true;
		Application.Refresh ();
		expected = @$"
┌┤Test Demo 你├──────────────┐
│                            │
│       Check this out 你 {CM.Glyphs.Checked}  │
│                            │
└────────────────────────────┘
";

		pos = TestHelpers.AssertDriverContentsWithFrameAre (expected, _output);
		Assert.Equal (new Rect (0, 0, 30, 5), pos);
	}

	[Fact] [AutoInitShutdown]
	public void AutoSize_Stays_True_AnchorEnd_Without_HotKeySpecifier ()
	{
		var checkBox = new CheckBox {
			Y = Pos.Center (),
			Text = "Check this out 你"
		};
		checkBox.X = Pos.AnchorEnd () - Pos.Function (() => checkBox.GetSizeNeededForTextWithoutHotKey ().Width);

		var win = new Window {
			Width = Dim.Fill (),
			Height = Dim.Fill (),
			Title = "Test Demo 你"
		};
		win.Add (checkBox);
		Application.Top.Add (win);

		Assert.True (checkBox.AutoSize);

		Application.Begin (Application.Top);
		((FakeDriver)Application.Driver).SetBufferSize (30, 5);
		var expected = @$"
┌┤Test Demo 你├──────────────┐
│                            │
│         {CM.Glyphs.UnChecked} Check this out 你│
│                            │
└────────────────────────────┘
";

		TestHelpers.AssertDriverContentsWithFrameAre (expected, _output);

		Assert.True (checkBox.AutoSize);
		checkBox.Text = "Check this out 你 changed";
		Assert.True (checkBox.AutoSize);
		Application.Refresh ();
		expected = @$"
┌┤Test Demo 你├──────────────┐
│                            │
│ {CM.Glyphs.UnChecked} Check this out 你 changed│
│                            │
└────────────────────────────┘
";

		TestHelpers.AssertDriverContentsWithFrameAre (expected, _output);
	}

	[Fact] [AutoInitShutdown]
	public void AutoSize_Stays_True_AnchorEnd_With_HotKeySpecifier ()
	{
		var checkBox = new CheckBox {
			Y = Pos.Center (),
			Text = "C_heck this out 你"
		};
		checkBox.X = Pos.AnchorEnd () - Pos.Function (() => checkBox.GetSizeNeededForTextWithoutHotKey ().Width);

		var win = new Window {
			Width = Dim.Fill (),
			Height = Dim.Fill (),
			Title = "Test Demo 你"
		};
		win.Add (checkBox);
		Application.Top.Add (win);

		Assert.True (checkBox.AutoSize);

		Application.Begin (Application.Top);
		((FakeDriver)Application.Driver).SetBufferSize (30, 5);
		var expected = @$"
┌┤Test Demo 你├──────────────┐
│                            │
│         {CM.Glyphs.UnChecked} Check this out 你│
│                            │
└────────────────────────────┘
";

		TestHelpers.AssertDriverContentsWithFrameAre (expected, _output);

		Assert.True (checkBox.AutoSize);
		checkBox.Text = "Check this out 你 changed";
		Assert.True (checkBox.AutoSize);
		Application.Refresh ();
		expected = @$"
┌┤Test Demo 你├──────────────┐
│                            │
│ {CM.Glyphs.UnChecked} Check this out 你 changed│
│                            │
└────────────────────────────┘
";

		TestHelpers.AssertDriverContentsWithFrameAre (expected, _output);
	}

	[Fact] [AutoInitShutdown]
	public void AllowNullChecked_Get_Set ()
	{
		var checkBox = new CheckBox ("Check this out 你");
		var top = Application.Top;
		top.Add (checkBox);
		Application.Begin (top);

		Assert.False (checkBox.Checked);
		Assert.True (checkBox.NewKeyDownEvent (new Key (KeyCode.Space)));
		Assert.True (checkBox.Checked);
		Assert.True (checkBox.MouseEvent (new MouseEvent { X = 0, Y = 0, Flags = MouseFlags.Button1Clicked }));
		Assert.False (checkBox.Checked);

		checkBox.AllowNullChecked = true;
		Assert.True (checkBox.NewKeyDownEvent (new Key (KeyCode.Space)));
		Assert.Null (checkBox.Checked);
		Application.Refresh ();
		TestHelpers.AssertDriverContentsWithFrameAre (@$"
{CM.Glyphs.NullChecked} Check this out 你", _output);
		Assert.True (checkBox.MouseEvent (new MouseEvent { X = 0, Y = 0, Flags = MouseFlags.Button1Clicked }));
		Assert.True (checkBox.Checked);
		Assert.True (checkBox.NewKeyDownEvent (new Key (KeyCode.Space)));
		Assert.False (checkBox.Checked);
		Assert.True (checkBox.MouseEvent (new MouseEvent { X = 0, Y = 0, Flags = MouseFlags.Button1Clicked }));
		Assert.Null (checkBox.Checked);

		checkBox.AllowNullChecked = false;
		Assert.False (checkBox.Checked);
	}
}<|MERGE_RESOLUTION|>--- conflicted
+++ resolved
@@ -1,104 +1,6 @@
 ﻿using Xunit;
 using Xunit.Abstractions;
 
-<<<<<<< HEAD
-namespace Terminal.Gui.ViewsTests {
-	public class CheckboxTests {
-		readonly ITestOutputHelper output;
-
-		public CheckboxTests (ITestOutputHelper output)
-		{
-			this.output = output;
-		}
-
-		[Fact]
-		public void Constructors_Defaults ()
-		{
-			var ckb = new CheckBox ();
-			Assert.True (ckb.AutoSize);
-			Assert.False (ckb.Checked);
-			Assert.False (ckb.AllowNullChecked);
-			Assert.Equal (string.Empty, ckb.Text);
-			Assert.Equal ($"{CM.Glyphs.UnChecked} ", ckb.TextFormatter.Text);
-			Assert.True (ckb.CanFocus);
-			Assert.Equal (new Rect (0, 0, 2, 1), ckb.Frame);
-
-			ckb = new CheckBox ("Test", true);
-			Assert.True (ckb.AutoSize);
-			Assert.True (ckb.Checked);
-			Assert.False (ckb.AllowNullChecked);
-			Assert.Equal ("Test", ckb.Text);
-			Assert.Equal ($"{CM.Glyphs.Checked} Test", ckb.TextFormatter.Text);
-			Assert.True (ckb.CanFocus);
-			Assert.Equal (new Rect (0, 0, 6, 1), ckb.Frame);
-
-			ckb = new CheckBox (1, 2, "Test");
-			Assert.True (ckb.AutoSize);
-			Assert.False (ckb.Checked);
-			Assert.False (ckb.AllowNullChecked);
-			Assert.Equal ("Test", ckb.Text);
-			Assert.Equal ($"{CM.Glyphs.UnChecked} Test", ckb.TextFormatter.Text);
-			Assert.True (ckb.CanFocus);
-			Assert.Equal (new Rect (1, 2, 6, 1), ckb.Frame);
-
-			ckb = new CheckBox (3, 4, "Test", true);
-			Assert.True (ckb.AutoSize);
-			Assert.True (ckb.Checked);
-			Assert.False (ckb.AllowNullChecked);
-			Assert.Equal ("Test", ckb.Text);
-			Assert.Equal ($"{CM.Glyphs.Checked} Test", ckb.TextFormatter.Text);
-			Assert.True (ckb.CanFocus);
-			Assert.Equal (new Rect (3, 4, 6, 1), ckb.Frame);
-		}
-
-		[Fact]
-		[AutoInitShutdown]
-		public void KeyBindings_Command ()
-		{
-			var toggled = false;
-			CheckBox ckb = new CheckBox ();
-			ckb.Toggled += (s, e) => toggled = true;
-			Application.Top.Add (ckb);
-			Application.Begin (Application.Top);
-
-			Assert.False (ckb.Checked);
-			Assert.False (toggled);
-			Assert.Equal (KeyCode.Null, ckb.HotKey);
-
-			ckb.Text = "_Test";
-			Assert.Equal (KeyCode.T, ckb.HotKey);
-			Assert.True (Application.Top.NewKeyDownEvent (new (KeyCode.T)));
-			Assert.True (ckb.Checked);
-			Assert.True (toggled);
-
-			ckb.Text = "T_est";
-			toggled = false;
-			Assert.Equal (KeyCode.E, ckb.HotKey);
-			Assert.True (Application.Top.NewKeyDownEvent (new (KeyCode.E | KeyCode.AltMask)));
-			Assert.True (toggled);
-			Assert.False (ckb.Checked);
-
-			toggled = false;
-			Assert.Equal (KeyCode.E, ckb.HotKey);
-			Assert.True (Application.Top.NewKeyDownEvent (new (KeyCode.E)));
-			Assert.True (toggled);
-			Assert.True (ckb.Checked);
-
-			toggled = false;
-			Assert.True (Application.Top.NewKeyDownEvent (new ((KeyCode)' ')));
-			Assert.True (toggled);
-			Assert.False (ckb.Checked);
-
-			toggled = false;
-			Assert.True (Application.Top.NewKeyDownEvent (new (KeyCode.Space)));
-			Assert.True (toggled);
-			Assert.True (ckb.Checked);
-			Assert.True (ckb.AutoSize);
-
-			Application.Refresh ();
-
-			var expected = @$"
-=======
 namespace Terminal.Gui.ViewsTests;
 
 public class CheckboxTests {
@@ -193,7 +95,6 @@
 		Application.Refresh ();
 
 		var expected = @$"
->>>>>>> 1b1b4423
 {CM.Glyphs.Checked} Test
 ";
 
