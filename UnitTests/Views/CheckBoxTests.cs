﻿using Xunit;
using Xunit.Abstractions;

namespace Terminal.Gui.ViewsTests;
<<<<<<< HEAD
public class CheckBoxTests {
	readonly ITestOutputHelper _output;

	public CheckBoxTests (ITestOutputHelper output)
	{
		this._output = output;
	}
=======

public class CheckboxTests {
	readonly ITestOutputHelper _output;

	public CheckboxTests (ITestOutputHelper output) => _output = output;
>>>>>>> 1df8ae15

	[Fact]
	public void Constructors_Defaults ()
	{
		var ckb = new CheckBox ();
		Assert.True (ckb.AutoSize);
		Assert.False (ckb.Checked);
		Assert.False (ckb.AllowNullChecked);
		Assert.Equal (string.Empty, ckb.Text);
		Assert.Equal ($"{CM.Glyphs.UnChecked} ", ckb.TextFormatter.Text);
		Assert.True (ckb.CanFocus);
		Assert.Equal (new Rect (0, 0, 2, 1), ckb.Frame);

		ckb = new CheckBox ("Test", true);
		Assert.True (ckb.AutoSize);
		Assert.True (ckb.Checked);
		Assert.False (ckb.AllowNullChecked);
		Assert.Equal ("Test", ckb.Text);
		Assert.Equal ($"{CM.Glyphs.Checked} Test", ckb.TextFormatter.Text);
		Assert.True (ckb.CanFocus);
		Assert.Equal (new Rect (0, 0, 6, 1), ckb.Frame);

<<<<<<< HEAD
		ckb = new CheckBox ("Test") { X = 1, Y = 2 };
=======
		ckb = new CheckBox (1, 2, "Test");
>>>>>>> 1df8ae15
		Assert.True (ckb.AutoSize);
		Assert.False (ckb.Checked);
		Assert.False (ckb.AllowNullChecked);
		Assert.Equal ("Test", ckb.Text);
		Assert.Equal ($"{CM.Glyphs.UnChecked} Test", ckb.TextFormatter.Text);
		Assert.True (ckb.CanFocus);
		Assert.Equal (new Rect (1, 2, 6, 1), ckb.Frame);

<<<<<<< HEAD
		ckb = new CheckBox ("Test", true) { X = 3, Y = 4 };
=======
		ckb = new CheckBox (3, 4, "Test", true);
>>>>>>> 1df8ae15
		Assert.True (ckb.AutoSize);
		Assert.True (ckb.Checked);
		Assert.False (ckb.AllowNullChecked);
		Assert.Equal ("Test", ckb.Text);
		Assert.Equal ($"{CM.Glyphs.Checked} Test", ckb.TextFormatter.Text);
		Assert.True (ckb.CanFocus);
		Assert.Equal (new Rect (3, 4, 6, 1), ckb.Frame);
	}

	[Fact]
	[AutoInitShutdown]
	public void KeyBindings_Command ()
	{
		var toggled = false;
<<<<<<< HEAD
		CheckBox ckb = new CheckBox ();
=======
		var ckb = new CheckBox ();
>>>>>>> 1df8ae15
		ckb.Toggled += (s, e) => toggled = true;
		Application.Top.Add (ckb);
		Application.Begin (Application.Top);

		Assert.False (ckb.Checked);
		Assert.False (toggled);
		Assert.Equal (KeyCode.Null, ckb.HotKey);

<<<<<<< HEAD
		ckb.Text = "Test";
		Assert.Equal (KeyCode.T, ckb.HotKey);
		Assert.True (Application.Top.NewKeyDownEvent (new (KeyCode.T)));
=======
		ckb.Text = "_Test";
		Assert.Equal (KeyCode.T, ckb.HotKey);
		Assert.True (Application.Top.NewKeyDownEvent (new Key (KeyCode.T)));
>>>>>>> 1df8ae15
		Assert.True (ckb.Checked);
		Assert.True (toggled);

		ckb.Text = "T_est";
		toggled = false;
		Assert.Equal (KeyCode.E, ckb.HotKey);
<<<<<<< HEAD
		Assert.True (Application.Top.NewKeyDownEvent (new (KeyCode.E | KeyCode.AltMask)));
=======
		Assert.True (Application.Top.NewKeyDownEvent (new Key (KeyCode.E | KeyCode.AltMask)));
>>>>>>> 1df8ae15
		Assert.True (toggled);
		Assert.False (ckb.Checked);

		toggled = false;
		Assert.Equal (KeyCode.E, ckb.HotKey);
<<<<<<< HEAD
		Assert.True (Application.Top.NewKeyDownEvent (new (KeyCode.E)));
=======
		Assert.True (Application.Top.NewKeyDownEvent (new Key (KeyCode.E)));
>>>>>>> 1df8ae15
		Assert.True (toggled);
		Assert.True (ckb.Checked);

		toggled = false;
<<<<<<< HEAD
		Assert.True (Application.Top.NewKeyDownEvent (new ((KeyCode)' ')));
=======
		Assert.True (Application.Top.NewKeyDownEvent (new Key ((KeyCode)' ')));
>>>>>>> 1df8ae15
		Assert.True (toggled);
		Assert.False (ckb.Checked);

		toggled = false;
<<<<<<< HEAD
		Assert.True (Application.Top.NewKeyDownEvent (new (KeyCode.Space)));
=======
		Assert.True (Application.Top.NewKeyDownEvent (new Key (KeyCode.Space)));
>>>>>>> 1df8ae15
		Assert.True (toggled);
		Assert.True (ckb.Checked);
		Assert.True (ckb.AutoSize);

		Application.Refresh ();

		var expected = @$"
{CM.Glyphs.Checked} Test
";

		var pos = TestHelpers.AssertDriverContentsWithFrameAre (expected, _output);
		Assert.Equal (new Rect (0, 0, 6, 1), pos);
	}

<<<<<<< HEAD
	[Fact, AutoInitShutdown]
	public void AutoSize_StaysVisible ()
	{
		var checkBox = new CheckBox () {
=======
	[Fact] [AutoInitShutdown]
	public void AutoSize_StaysVisible ()
	{
		var checkBox = new CheckBox {
>>>>>>> 1df8ae15
			X = 1,
			Y = Pos.Center (),
			Text = "Check this out 你"
		};
<<<<<<< HEAD
		var win = new Window () {
=======
		var win = new Window {
>>>>>>> 1df8ae15
			Width = Dim.Fill (),
			Height = Dim.Fill (),
			Title = "Test Demo 你"
		};
		win.Add (checkBox);
		Application.Top.Add (win);

		Assert.False (checkBox.IsInitialized);

		var runstate = Application.Begin (Application.Top);
		((FakeDriver)Application.Driver).SetBufferSize (30, 5);

		Assert.True (checkBox.IsInitialized);
		Assert.Equal (new Rect (1, 1, 19, 1), checkBox.Frame);
		Assert.Equal ("Check this out 你", checkBox.Text);
		Assert.Equal ($"{CM.Glyphs.UnChecked} Check this out 你", checkBox.TextFormatter.Text);
		Assert.True (checkBox.AutoSize);

		checkBox.Checked = true;
		Assert.Equal ($"{CM.Glyphs.Checked} Check this out 你", checkBox.TextFormatter.Text);

		checkBox.AutoSize = false;
		// It isn't auto-size so the height is guaranteed by the SetMinWidthHeight
		checkBox.Text = "Check this out 你 changed";
		var firstIteration = false;
		Application.RunIteration (ref runstate, ref firstIteration);
		// BUGBUG - v2 - Autosize is busted; disabling tests for now
		Assert.Equal (new Rect (1, 1, 19, 1), checkBox.Frame);
		var expected = @"
┌┤Test Demo 你├──────────────┐
│                            │
│ ☑ Check this out 你        │
│                            │
└────────────────────────────┘";

		var pos = TestHelpers.AssertDriverContentsWithFrameAre (expected, _output);
		Assert.Equal (new Rect (0, 0, 30, 5), pos);

		checkBox.Width = 19;
		// It isn't auto-size so the height is guaranteed by the SetMinWidthHeight
		checkBox.Text = "Check this out 你 changed";
		Application.RunIteration (ref runstate, ref firstIteration);
		Assert.False (checkBox.AutoSize);
		Assert.Equal (new Rect (1, 1, 19, 1), checkBox.Frame);
		expected = @"
┌┤Test Demo 你├──────────────┐
│                            │
│ ☑ Check this out 你        │
│                            │
└────────────────────────────┘";

		pos = TestHelpers.AssertDriverContentsWithFrameAre (expected, _output);
		Assert.Equal (new Rect (0, 0, 30, 5), pos);

		checkBox.AutoSize = true;
		Application.RunIteration (ref runstate, ref firstIteration);
		Assert.Equal (new Rect (1, 1, 27, 1), checkBox.Frame);
		expected = @"
┌┤Test Demo 你├──────────────┐
│                            │
│ ☑ Check this out 你 changed│
│                            │
└────────────────────────────┘";

		pos = TestHelpers.AssertDriverContentsWithFrameAre (expected, _output);
		Assert.Equal (new Rect (0, 0, 30, 5), pos);
	}

<<<<<<< HEAD
	[Fact, AutoInitShutdown]
	public void TextAlignment_Left ()
	{
		var checkBox = new CheckBox () {
=======
	[Fact] [AutoInitShutdown]
	public void TextAlignment_Left ()
	{
		var checkBox = new CheckBox {
>>>>>>> 1df8ae15
			X = 1,
			Y = Pos.Center (),
			Text = "Check this out 你",
			AutoSize = false,
			Width = 25
		};
<<<<<<< HEAD
		var win = new Window () {
=======
		var win = new Window {
>>>>>>> 1df8ae15
			Width = Dim.Fill (),
			Height = Dim.Fill (),
			Title = "Test Demo 你"
		};
		win.Add (checkBox);
		Application.Top.Add (win);

		Application.Begin (Application.Top);
		((FakeDriver)Application.Driver).SetBufferSize (30, 5);

		Assert.Equal (TextAlignment.Left, checkBox.TextAlignment);
		Assert.Equal (new Rect (1, 1, 25, 1), checkBox.Frame);
		Assert.Equal (new Size (25, 1), checkBox.TextFormatter.Size);

		var expected = @$"
┌┤Test Demo 你├──────────────┐
│                            │
│ {CM.Glyphs.UnChecked} Check this out 你        │
│                            │
└────────────────────────────┘
";

		var pos = TestHelpers.AssertDriverContentsWithFrameAre (expected, _output);
		Assert.Equal (new Rect (0, 0, 30, 5), pos);

		checkBox.Checked = true;
		Application.Refresh ();
		expected = @$"
┌┤Test Demo 你├──────────────┐
│                            │
│ {CM.Glyphs.Checked} Check this out 你        │
│                            │
└────────────────────────────┘
";

		pos = TestHelpers.AssertDriverContentsWithFrameAre (expected, _output);
		Assert.Equal (new Rect (0, 0, 30, 5), pos);
	}

<<<<<<< HEAD
	[Fact, AutoInitShutdown]
	public void TextAlignment_Centered ()
	{
		var checkBox = new CheckBox () {
=======
	[Fact] [AutoInitShutdown]
	public void TextAlignment_Centered ()
	{
		var checkBox = new CheckBox {
>>>>>>> 1df8ae15
			X = 1,
			Y = Pos.Center (),
			Text = "Check this out 你",
			TextAlignment = TextAlignment.Centered,
			AutoSize = false,
			Width = 25
		};
<<<<<<< HEAD
		var win = new Window () {
=======
		var win = new Window {
>>>>>>> 1df8ae15
			Width = Dim.Fill (),
			Height = Dim.Fill (),
			Title = "Test Demo 你"
		};
		win.Add (checkBox);
		Application.Top.Add (win);

		Application.Begin (Application.Top);
		((FakeDriver)Application.Driver).SetBufferSize (30, 5);

		Assert.Equal (TextAlignment.Centered, checkBox.TextAlignment);
		Assert.Equal (new Rect (1, 1, 25, 1), checkBox.Frame);
		Assert.Equal (new Size (25, 1), checkBox.TextFormatter.Size);
		Assert.False (checkBox.AutoSize);

		var expected = @$"
┌┤Test Demo 你├──────────────┐
│                            │
│    {CM.Glyphs.UnChecked} Check this out 你     │
│                            │
└────────────────────────────┘
";

		var pos = TestHelpers.AssertDriverContentsWithFrameAre (expected, _output);
		Assert.Equal (new Rect (0, 0, 30, 5), pos);

		checkBox.Checked = true;
		Application.Refresh ();
		expected = @$"
┌┤Test Demo 你├──────────────┐
│                            │
│    {CM.Glyphs.Checked} Check this out 你     │
│                            │
└────────────────────────────┘
";

		pos = TestHelpers.AssertDriverContentsWithFrameAre (expected, _output);
		Assert.Equal (new Rect (0, 0, 30, 5), pos);
	}

<<<<<<< HEAD
	[Fact, AutoInitShutdown]
	public void TextAlignment_Justified ()
	{
		var checkBox1 = new CheckBox () {
=======
	[Fact] [AutoInitShutdown]
	public void TextAlignment_Justified ()
	{
		var checkBox1 = new CheckBox {
>>>>>>> 1df8ae15
			X = 1,
			Y = Pos.Center (),
			Text = "Check first out 你",
			TextAlignment = TextAlignment.Justified,
			AutoSize = false,
			Width = 25
		};
<<<<<<< HEAD
		var checkBox2 = new CheckBox () {
=======
		var checkBox2 = new CheckBox {
>>>>>>> 1df8ae15
			X = 1,
			Y = Pos.Bottom (checkBox1),
			Text = "Check second out 你",
			TextAlignment = TextAlignment.Justified,
			AutoSize = false,
			Width = 25
		};
<<<<<<< HEAD
		var win = new Window () {
=======
		var win = new Window {
>>>>>>> 1df8ae15
			Width = Dim.Fill (),
			Height = Dim.Fill (),
			Title = "Test Demo 你"
		};
		win.Add (checkBox1, checkBox2);
		Application.Top.Add (win);

		Application.Begin (Application.Top);
		((FakeDriver)Application.Driver).SetBufferSize (30, 6);

		Assert.Equal (TextAlignment.Justified, checkBox1.TextAlignment);
		Assert.Equal (new Rect (1, 1, 25, 1), checkBox1.Frame);
		Assert.Equal (new Size (25, 1), checkBox1.TextFormatter.Size);
		Assert.Equal (TextAlignment.Justified, checkBox2.TextAlignment);
		Assert.Equal (new Rect (1, 2, 25, 1), checkBox2.Frame);
		Assert.Equal (new Size (25, 1), checkBox2.TextFormatter.Size);

		var expected = @$"
┌┤Test Demo 你├──────────────┐
│                            │
│ {CM.Glyphs.UnChecked}   Check  first  out  你  │
│ {CM.Glyphs.UnChecked}  Check  second  out  你  │
│                            │
└────────────────────────────┘
";

		var pos = TestHelpers.AssertDriverContentsWithFrameAre (expected, _output);
		Assert.Equal (new Rect (0, 0, 30, 6), pos);

		checkBox1.Checked = true;
		Assert.Equal (new Rect (1, 1, 25, 1), checkBox1.Frame);
		//Assert.Equal (new Size (25, 1), checkBox1.TextFormatter.Size);
		checkBox2.Checked = true;
		Assert.Equal (new Rect (1, 2, 25, 1), checkBox2.Frame);
		//Assert.Equal (new Size (25, 1), checkBox2.TextFormatter.Size);
		Application.Refresh ();
		expected = @$"
┌┤Test Demo 你├──────────────┐
│                            │
│ {CM.Glyphs.Checked}   Check  first  out  你  │
│ {CM.Glyphs.Checked}  Check  second  out  你  │
│                            │
└────────────────────────────┘
";

		pos = TestHelpers.AssertDriverContentsWithFrameAre (expected, _output);
		Assert.Equal (new Rect (0, 0, 30, 6), pos);
	}

<<<<<<< HEAD
	[Fact, AutoInitShutdown]
	public void TextAlignment_Right ()
	{
		var checkBox = new CheckBox () {
=======
	[Fact] [AutoInitShutdown]
	public void TextAlignment_Right ()
	{
		var checkBox = new CheckBox {
>>>>>>> 1df8ae15
			X = 1,
			Y = Pos.Center (),
			Text = "Check this out 你",
			TextAlignment = TextAlignment.Right,
			AutoSize = false,
			Width = 25
		};
<<<<<<< HEAD
		var win = new Window () {
=======
		var win = new Window {
>>>>>>> 1df8ae15
			Width = Dim.Fill (),
			Height = Dim.Fill (),
			Title = "Test Demo 你"
		};
		win.Add (checkBox);
		Application.Top.Add (win);

		Application.Begin (Application.Top);
		((FakeDriver)Application.Driver).SetBufferSize (30, 5);

		Assert.Equal (TextAlignment.Right, checkBox.TextAlignment);
		Assert.Equal (new Rect (1, 1, 25, 1), checkBox.Frame);
		Assert.Equal (new Size (25, 1), checkBox.TextFormatter.Size);
		Assert.False (checkBox.AutoSize);

		var expected = @$"
┌┤Test Demo 你├──────────────┐
│                            │
│       Check this out 你 {CM.Glyphs.UnChecked}  │
│                            │
└────────────────────────────┘
";

		var pos = TestHelpers.AssertDriverContentsWithFrameAre (expected, _output);
		Assert.Equal (new Rect (0, 0, 30, 5), pos);

		checkBox.Checked = true;
		Application.Refresh ();
		expected = @$"
┌┤Test Demo 你├──────────────┐
│                            │
│       Check this out 你 {CM.Glyphs.Checked}  │
│                            │
└────────────────────────────┘
";

		pos = TestHelpers.AssertDriverContentsWithFrameAre (expected, _output);
		Assert.Equal (new Rect (0, 0, 30, 5), pos);
	}

<<<<<<< HEAD
	[Fact, AutoInitShutdown]
	public void AutoSize_Stays_True_AnchorEnd_Without_HotKeySpecifier ()
	{
		var checkBox = new CheckBox () {
=======
	[Fact] [AutoInitShutdown]
	public void AutoSize_Stays_True_AnchorEnd_Without_HotKeySpecifier ()
	{
		var checkBox = new CheckBox {
>>>>>>> 1df8ae15
			Y = Pos.Center (),
			Text = "Check this out 你"
		};
		checkBox.X = Pos.AnchorEnd () - Pos.Function (() => checkBox.GetSizeNeededForTextWithoutHotKey ().Width);

<<<<<<< HEAD
		var win = new Window () {
=======
		var win = new Window {
>>>>>>> 1df8ae15
			Width = Dim.Fill (),
			Height = Dim.Fill (),
			Title = "Test Demo 你"
		};
		win.Add (checkBox);
		Application.Top.Add (win);

		Assert.True (checkBox.AutoSize);

		Application.Begin (Application.Top);
		((FakeDriver)Application.Driver).SetBufferSize (30, 5);
		var expected = @$"
┌┤Test Demo 你├──────────────┐
│                            │
│         {CM.Glyphs.UnChecked} Check this out 你│
│                            │
└────────────────────────────┘
";

		TestHelpers.AssertDriverContentsWithFrameAre (expected, _output);

		Assert.True (checkBox.AutoSize);
		checkBox.Text = "Check this out 你 changed";
		Assert.True (checkBox.AutoSize);
		Application.Refresh ();
		expected = @$"
┌┤Test Demo 你├──────────────┐
│                            │
│ {CM.Glyphs.UnChecked} Check this out 你 changed│
│                            │
└────────────────────────────┘
";

		TestHelpers.AssertDriverContentsWithFrameAre (expected, _output);
	}

<<<<<<< HEAD
	[Fact, AutoInitShutdown]
	public void AutoSize_Stays_True_AnchorEnd_With_HotKeySpecifier ()
	{
		var checkBox = new CheckBox () {
=======
	[Fact] [AutoInitShutdown]
	public void AutoSize_Stays_True_AnchorEnd_With_HotKeySpecifier ()
	{
		var checkBox = new CheckBox {
>>>>>>> 1df8ae15
			Y = Pos.Center (),
			Text = "C_heck this out 你"
		};
		checkBox.X = Pos.AnchorEnd () - Pos.Function (() => checkBox.GetSizeNeededForTextWithoutHotKey ().Width);

<<<<<<< HEAD
		var win = new Window () {
=======
		var win = new Window {
>>>>>>> 1df8ae15
			Width = Dim.Fill (),
			Height = Dim.Fill (),
			Title = "Test Demo 你"
		};
		win.Add (checkBox);
		Application.Top.Add (win);

		Assert.True (checkBox.AutoSize);

		Application.Begin (Application.Top);
		((FakeDriver)Application.Driver).SetBufferSize (30, 5);
		var expected = @$"
┌┤Test Demo 你├──────────────┐
│                            │
│         {CM.Glyphs.UnChecked} Check this out 你│
│                            │
└────────────────────────────┘
";

		TestHelpers.AssertDriverContentsWithFrameAre (expected, _output);

		Assert.True (checkBox.AutoSize);
		checkBox.Text = "Check this out 你 changed";
		Assert.True (checkBox.AutoSize);
		Application.Refresh ();
		expected = @$"
┌┤Test Demo 你├──────────────┐
│                            │
│ {CM.Glyphs.UnChecked} Check this out 你 changed│
│                            │
└────────────────────────────┘
";

		TestHelpers.AssertDriverContentsWithFrameAre (expected, _output);
	}

<<<<<<< HEAD
	[Fact, AutoInitShutdown]
=======
	[Fact] [AutoInitShutdown]
>>>>>>> 1df8ae15
	public void AllowNullChecked_Get_Set ()
	{
		var checkBox = new CheckBox ("Check this out 你");
		var top = Application.Top;
		top.Add (checkBox);
		Application.Begin (top);

		Assert.False (checkBox.Checked);
<<<<<<< HEAD
		Assert.True (checkBox.NewKeyDownEvent (new (KeyCode.Space)));
		Assert.True (checkBox.Checked);
		Assert.True (checkBox.MouseEvent (new MouseEvent () { X = 0, Y = 0, Flags = MouseFlags.Button1Clicked }));
		Assert.False (checkBox.Checked);

		checkBox.AllowNullChecked = true;
		Assert.True (checkBox.NewKeyDownEvent (new (KeyCode.Space)));
=======
		Assert.True (checkBox.NewKeyDownEvent (new Key (KeyCode.Space)));
		Assert.True (checkBox.Checked);
		Assert.True (checkBox.MouseEvent (new MouseEvent { X = 0, Y = 0, Flags = MouseFlags.Button1Clicked }));
		Assert.False (checkBox.Checked);

		checkBox.AllowNullChecked = true;
		Assert.True (checkBox.NewKeyDownEvent (new Key (KeyCode.Space)));
>>>>>>> 1df8ae15
		Assert.Null (checkBox.Checked);
		Application.Refresh ();
		TestHelpers.AssertDriverContentsWithFrameAre (@$"
{CM.Glyphs.NullChecked} Check this out 你", _output);
<<<<<<< HEAD
		Assert.True (checkBox.MouseEvent (new MouseEvent () { X = 0, Y = 0, Flags = MouseFlags.Button1Clicked }));
		Assert.True (checkBox.Checked);
		Assert.True (checkBox.NewKeyDownEvent (new (KeyCode.Space)));
		Assert.False (checkBox.Checked);
		Assert.True (checkBox.MouseEvent (new MouseEvent () { X = 0, Y = 0, Flags = MouseFlags.Button1Clicked }));
=======
		Assert.True (checkBox.MouseEvent (new MouseEvent { X = 0, Y = 0, Flags = MouseFlags.Button1Clicked }));
		Assert.True (checkBox.Checked);
		Assert.True (checkBox.NewKeyDownEvent (new Key (KeyCode.Space)));
		Assert.False (checkBox.Checked);
		Assert.True (checkBox.MouseEvent (new MouseEvent { X = 0, Y = 0, Flags = MouseFlags.Button1Clicked }));
>>>>>>> 1df8ae15
		Assert.Null (checkBox.Checked);

		checkBox.AllowNullChecked = false;
		Assert.False (checkBox.Checked);
	}
}<|MERGE_RESOLUTION|>--- conflicted
+++ resolved
@@ -2,21 +2,11 @@
 using Xunit.Abstractions;
 
 namespace Terminal.Gui.ViewsTests;
-<<<<<<< HEAD
+
 public class CheckBoxTests {
 	readonly ITestOutputHelper _output;
 
-	public CheckBoxTests (ITestOutputHelper output)
-	{
-		this._output = output;
-	}
-=======
-
-public class CheckboxTests {
-	readonly ITestOutputHelper _output;
-
-	public CheckboxTests (ITestOutputHelper output) => _output = output;
->>>>>>> 1df8ae15
+	public CheckBoxTests (ITestOutputHelper output) => _output = output;
 
 	[Fact]
 	public void Constructors_Defaults ()
@@ -39,11 +29,7 @@
 		Assert.True (ckb.CanFocus);
 		Assert.Equal (new Rect (0, 0, 6, 1), ckb.Frame);
 
-<<<<<<< HEAD
 		ckb = new CheckBox ("Test") { X = 1, Y = 2 };
-=======
-		ckb = new CheckBox (1, 2, "Test");
->>>>>>> 1df8ae15
 		Assert.True (ckb.AutoSize);
 		Assert.False (ckb.Checked);
 		Assert.False (ckb.AllowNullChecked);
@@ -52,11 +38,7 @@
 		Assert.True (ckb.CanFocus);
 		Assert.Equal (new Rect (1, 2, 6, 1), ckb.Frame);
 
-<<<<<<< HEAD
 		ckb = new CheckBox ("Test", true) { X = 3, Y = 4 };
-=======
-		ckb = new CheckBox (3, 4, "Test", true);
->>>>>>> 1df8ae15
 		Assert.True (ckb.AutoSize);
 		Assert.True (ckb.Checked);
 		Assert.False (ckb.AllowNullChecked);
@@ -71,11 +53,7 @@
 	public void KeyBindings_Command ()
 	{
 		var toggled = false;
-<<<<<<< HEAD
-		CheckBox ckb = new CheckBox ();
-=======
 		var ckb = new CheckBox ();
->>>>>>> 1df8ae15
 		ckb.Toggled += (s, e) => toggled = true;
 		Application.Top.Add (ckb);
 		Application.Begin (Application.Top);
@@ -84,54 +62,32 @@
 		Assert.False (toggled);
 		Assert.Equal (KeyCode.Null, ckb.HotKey);
 
-<<<<<<< HEAD
-		ckb.Text = "Test";
-		Assert.Equal (KeyCode.T, ckb.HotKey);
-		Assert.True (Application.Top.NewKeyDownEvent (new (KeyCode.T)));
-=======
 		ckb.Text = "_Test";
 		Assert.Equal (KeyCode.T, ckb.HotKey);
 		Assert.True (Application.Top.NewKeyDownEvent (new Key (KeyCode.T)));
->>>>>>> 1df8ae15
 		Assert.True (ckb.Checked);
 		Assert.True (toggled);
 
 		ckb.Text = "T_est";
 		toggled = false;
 		Assert.Equal (KeyCode.E, ckb.HotKey);
-<<<<<<< HEAD
-		Assert.True (Application.Top.NewKeyDownEvent (new (KeyCode.E | KeyCode.AltMask)));
-=======
 		Assert.True (Application.Top.NewKeyDownEvent (new Key (KeyCode.E | KeyCode.AltMask)));
->>>>>>> 1df8ae15
 		Assert.True (toggled);
 		Assert.False (ckb.Checked);
 
 		toggled = false;
 		Assert.Equal (KeyCode.E, ckb.HotKey);
-<<<<<<< HEAD
-		Assert.True (Application.Top.NewKeyDownEvent (new (KeyCode.E)));
-=======
 		Assert.True (Application.Top.NewKeyDownEvent (new Key (KeyCode.E)));
->>>>>>> 1df8ae15
 		Assert.True (toggled);
 		Assert.True (ckb.Checked);
 
 		toggled = false;
-<<<<<<< HEAD
-		Assert.True (Application.Top.NewKeyDownEvent (new ((KeyCode)' ')));
-=======
 		Assert.True (Application.Top.NewKeyDownEvent (new Key ((KeyCode)' ')));
->>>>>>> 1df8ae15
 		Assert.True (toggled);
 		Assert.False (ckb.Checked);
 
 		toggled = false;
-<<<<<<< HEAD
-		Assert.True (Application.Top.NewKeyDownEvent (new (KeyCode.Space)));
-=======
 		Assert.True (Application.Top.NewKeyDownEvent (new Key (KeyCode.Space)));
->>>>>>> 1df8ae15
 		Assert.True (toggled);
 		Assert.True (ckb.Checked);
 		Assert.True (ckb.AutoSize);
@@ -146,26 +102,15 @@
 		Assert.Equal (new Rect (0, 0, 6, 1), pos);
 	}
 
-<<<<<<< HEAD
-	[Fact, AutoInitShutdown]
+	[Fact] [AutoInitShutdown]
 	public void AutoSize_StaysVisible ()
 	{
-		var checkBox = new CheckBox () {
-=======
-	[Fact] [AutoInitShutdown]
-	public void AutoSize_StaysVisible ()
-	{
 		var checkBox = new CheckBox {
->>>>>>> 1df8ae15
 			X = 1,
 			Y = Pos.Center (),
 			Text = "Check this out 你"
 		};
-<<<<<<< HEAD
-		var win = new Window () {
-=======
-		var win = new Window {
->>>>>>> 1df8ae15
+		var win = new Window {
 			Width = Dim.Fill (),
 			Height = Dim.Fill (),
 			Title = "Test Demo 你"
@@ -234,28 +179,17 @@
 		Assert.Equal (new Rect (0, 0, 30, 5), pos);
 	}
 
-<<<<<<< HEAD
-	[Fact, AutoInitShutdown]
+	[Fact] [AutoInitShutdown]
 	public void TextAlignment_Left ()
 	{
-		var checkBox = new CheckBox () {
-=======
-	[Fact] [AutoInitShutdown]
-	public void TextAlignment_Left ()
-	{
 		var checkBox = new CheckBox {
->>>>>>> 1df8ae15
 			X = 1,
 			Y = Pos.Center (),
 			Text = "Check this out 你",
 			AutoSize = false,
 			Width = 25
 		};
-<<<<<<< HEAD
-		var win = new Window () {
-=======
-		var win = new Window {
->>>>>>> 1df8ae15
+		var win = new Window {
 			Width = Dim.Fill (),
 			Height = Dim.Fill (),
 			Title = "Test Demo 你"
@@ -295,17 +229,10 @@
 		Assert.Equal (new Rect (0, 0, 30, 5), pos);
 	}
 
-<<<<<<< HEAD
-	[Fact, AutoInitShutdown]
+	[Fact] [AutoInitShutdown]
 	public void TextAlignment_Centered ()
 	{
-		var checkBox = new CheckBox () {
-=======
-	[Fact] [AutoInitShutdown]
-	public void TextAlignment_Centered ()
-	{
 		var checkBox = new CheckBox {
->>>>>>> 1df8ae15
 			X = 1,
 			Y = Pos.Center (),
 			Text = "Check this out 你",
@@ -313,11 +240,7 @@
 			AutoSize = false,
 			Width = 25
 		};
-<<<<<<< HEAD
-		var win = new Window () {
-=======
-		var win = new Window {
->>>>>>> 1df8ae15
+		var win = new Window {
 			Width = Dim.Fill (),
 			Height = Dim.Fill (),
 			Title = "Test Demo 你"
@@ -358,17 +281,10 @@
 		Assert.Equal (new Rect (0, 0, 30, 5), pos);
 	}
 
-<<<<<<< HEAD
-	[Fact, AutoInitShutdown]
+	[Fact] [AutoInitShutdown]
 	public void TextAlignment_Justified ()
 	{
-		var checkBox1 = new CheckBox () {
-=======
-	[Fact] [AutoInitShutdown]
-	public void TextAlignment_Justified ()
-	{
 		var checkBox1 = new CheckBox {
->>>>>>> 1df8ae15
 			X = 1,
 			Y = Pos.Center (),
 			Text = "Check first out 你",
@@ -376,11 +292,7 @@
 			AutoSize = false,
 			Width = 25
 		};
-<<<<<<< HEAD
-		var checkBox2 = new CheckBox () {
-=======
 		var checkBox2 = new CheckBox {
->>>>>>> 1df8ae15
 			X = 1,
 			Y = Pos.Bottom (checkBox1),
 			Text = "Check second out 你",
@@ -388,11 +300,7 @@
 			AutoSize = false,
 			Width = 25
 		};
-<<<<<<< HEAD
-		var win = new Window () {
-=======
-		var win = new Window {
->>>>>>> 1df8ae15
+		var win = new Window {
 			Width = Dim.Fill (),
 			Height = Dim.Fill (),
 			Title = "Test Demo 你"
@@ -442,17 +350,10 @@
 		Assert.Equal (new Rect (0, 0, 30, 6), pos);
 	}
 
-<<<<<<< HEAD
-	[Fact, AutoInitShutdown]
+	[Fact] [AutoInitShutdown]
 	public void TextAlignment_Right ()
 	{
-		var checkBox = new CheckBox () {
-=======
-	[Fact] [AutoInitShutdown]
-	public void TextAlignment_Right ()
-	{
 		var checkBox = new CheckBox {
->>>>>>> 1df8ae15
 			X = 1,
 			Y = Pos.Center (),
 			Text = "Check this out 你",
@@ -460,11 +361,7 @@
 			AutoSize = false,
 			Width = 25
 		};
-<<<<<<< HEAD
-		var win = new Window () {
-=======
-		var win = new Window {
->>>>>>> 1df8ae15
+		var win = new Window {
 			Width = Dim.Fill (),
 			Height = Dim.Fill (),
 			Title = "Test Demo 你"
@@ -505,27 +402,16 @@
 		Assert.Equal (new Rect (0, 0, 30, 5), pos);
 	}
 
-<<<<<<< HEAD
-	[Fact, AutoInitShutdown]
+	[Fact] [AutoInitShutdown]
 	public void AutoSize_Stays_True_AnchorEnd_Without_HotKeySpecifier ()
 	{
-		var checkBox = new CheckBox () {
-=======
-	[Fact] [AutoInitShutdown]
-	public void AutoSize_Stays_True_AnchorEnd_Without_HotKeySpecifier ()
-	{
 		var checkBox = new CheckBox {
->>>>>>> 1df8ae15
 			Y = Pos.Center (),
 			Text = "Check this out 你"
 		};
 		checkBox.X = Pos.AnchorEnd () - Pos.Function (() => checkBox.GetSizeNeededForTextWithoutHotKey ().Width);
 
-<<<<<<< HEAD
-		var win = new Window () {
-=======
-		var win = new Window {
->>>>>>> 1df8ae15
+		var win = new Window {
 			Width = Dim.Fill (),
 			Height = Dim.Fill (),
 			Title = "Test Demo 你"
@@ -562,27 +448,16 @@
 		TestHelpers.AssertDriverContentsWithFrameAre (expected, _output);
 	}
 
-<<<<<<< HEAD
-	[Fact, AutoInitShutdown]
+	[Fact] [AutoInitShutdown]
 	public void AutoSize_Stays_True_AnchorEnd_With_HotKeySpecifier ()
 	{
-		var checkBox = new CheckBox () {
-=======
-	[Fact] [AutoInitShutdown]
-	public void AutoSize_Stays_True_AnchorEnd_With_HotKeySpecifier ()
-	{
 		var checkBox = new CheckBox {
->>>>>>> 1df8ae15
 			Y = Pos.Center (),
 			Text = "C_heck this out 你"
 		};
 		checkBox.X = Pos.AnchorEnd () - Pos.Function (() => checkBox.GetSizeNeededForTextWithoutHotKey ().Width);
 
-<<<<<<< HEAD
-		var win = new Window () {
-=======
-		var win = new Window {
->>>>>>> 1df8ae15
+		var win = new Window {
 			Width = Dim.Fill (),
 			Height = Dim.Fill (),
 			Title = "Test Demo 你"
@@ -619,11 +494,7 @@
 		TestHelpers.AssertDriverContentsWithFrameAre (expected, _output);
 	}
 
-<<<<<<< HEAD
-	[Fact, AutoInitShutdown]
-=======
-	[Fact] [AutoInitShutdown]
->>>>>>> 1df8ae15
+	[Fact] [AutoInitShutdown]
 	public void AllowNullChecked_Get_Set ()
 	{
 		var checkBox = new CheckBox ("Check this out 你");
@@ -632,15 +503,6 @@
 		Application.Begin (top);
 
 		Assert.False (checkBox.Checked);
-<<<<<<< HEAD
-		Assert.True (checkBox.NewKeyDownEvent (new (KeyCode.Space)));
-		Assert.True (checkBox.Checked);
-		Assert.True (checkBox.MouseEvent (new MouseEvent () { X = 0, Y = 0, Flags = MouseFlags.Button1Clicked }));
-		Assert.False (checkBox.Checked);
-
-		checkBox.AllowNullChecked = true;
-		Assert.True (checkBox.NewKeyDownEvent (new (KeyCode.Space)));
-=======
 		Assert.True (checkBox.NewKeyDownEvent (new Key (KeyCode.Space)));
 		Assert.True (checkBox.Checked);
 		Assert.True (checkBox.MouseEvent (new MouseEvent { X = 0, Y = 0, Flags = MouseFlags.Button1Clicked }));
@@ -648,24 +510,15 @@
 
 		checkBox.AllowNullChecked = true;
 		Assert.True (checkBox.NewKeyDownEvent (new Key (KeyCode.Space)));
->>>>>>> 1df8ae15
 		Assert.Null (checkBox.Checked);
 		Application.Refresh ();
 		TestHelpers.AssertDriverContentsWithFrameAre (@$"
 {CM.Glyphs.NullChecked} Check this out 你", _output);
-<<<<<<< HEAD
-		Assert.True (checkBox.MouseEvent (new MouseEvent () { X = 0, Y = 0, Flags = MouseFlags.Button1Clicked }));
-		Assert.True (checkBox.Checked);
-		Assert.True (checkBox.NewKeyDownEvent (new (KeyCode.Space)));
-		Assert.False (checkBox.Checked);
-		Assert.True (checkBox.MouseEvent (new MouseEvent () { X = 0, Y = 0, Flags = MouseFlags.Button1Clicked }));
-=======
 		Assert.True (checkBox.MouseEvent (new MouseEvent { X = 0, Y = 0, Flags = MouseFlags.Button1Clicked }));
 		Assert.True (checkBox.Checked);
 		Assert.True (checkBox.NewKeyDownEvent (new Key (KeyCode.Space)));
 		Assert.False (checkBox.Checked);
 		Assert.True (checkBox.MouseEvent (new MouseEvent { X = 0, Y = 0, Flags = MouseFlags.Button1Clicked }));
->>>>>>> 1df8ae15
 		Assert.Null (checkBox.Checked);
 
 		checkBox.AllowNullChecked = false;
