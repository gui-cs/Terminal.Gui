--- conflicted
+++ resolved
@@ -140,10 +140,6 @@
 			Assert.Equal ($"{CM.Glyphs.Checked} Check this out 你", checkBox.TextFormatter.Text);
 
 			checkBox.AutoSize = false;
-<<<<<<< HEAD
-=======
-			checkBox.AutoSize = false;
->>>>>>> d54461fc
 			// It isn't auto-size so the height is guaranteed by the SetMinWidthHeight
 			checkBox.Text = "Check this out 你 changed";
 			var firstIteration = false;
