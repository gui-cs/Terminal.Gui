﻿using System.ComponentModel;
using Xunit.Abstractions;

namespace Terminal.Gui.ViewsTests;

public class CheckBoxTests
{
    private readonly ITestOutputHelper _output;
    public CheckBoxTests (ITestOutputHelper output) { _output = output; }


    // Test that Title and Text are the same
    [Fact]
    public void Text_Mirrors_Title ()
    {
        var view = new CheckBox ();
        view.Title = "Hello";
        Assert.Equal ("Hello", view.Title);
        Assert.Equal ($"Hello", view.TitleTextFormatter.Text);

        Assert.Equal ("Hello", view.Text);
        Assert.Equal ($"{CM.Glyphs.UnChecked} Hello", view.TextFormatter.Text);
    }

    [Fact]
    public void Title_Mirrors_Text ()
    {
        var view = new CheckBox ();
        view.Text = "Hello";
        Assert.Equal ("Hello", view.Text);
        Assert.Equal ($"{CM.Glyphs.UnChecked} Hello", view.TextFormatter.Text);

        Assert.Equal ("Hello", view.Title);
        Assert.Equal ($"Hello", view.TitleTextFormatter.Text);
    }

    [Fact]
    [AutoInitShutdown]
    public void AllowNullChecked_Get_Set ()
    {
        var checkBox = new CheckBox { Text = "Check this out 你" };
        Toplevel top = Application.Top;
        top.Add (checkBox);
        Application.Begin (top);

        Assert.False (checkBox.Checked);
        Assert.True (checkBox.NewKeyDownEvent (Key.Space));
        Assert.True (checkBox.Checked);
        Assert.True (checkBox.MouseEvent (new MouseEvent { X = 0, Y = 0, Flags = MouseFlags.Button1Clicked }));
        Assert.False (checkBox.Checked);

        checkBox.AllowNullChecked = true;
        Assert.True (checkBox.NewKeyDownEvent (Key.Space));
        Assert.Null (checkBox.Checked);
        Application.Refresh ();

        TestHelpers.AssertDriverContentsWithFrameAre (
                                                      @$"
{CM.Glyphs.NullChecked} Check this out 你",
                                                      _output
                                                     );
        Assert.True (checkBox.MouseEvent (new MouseEvent { X = 0, Y = 0, Flags = MouseFlags.Button1Clicked }));
        Assert.True (checkBox.Checked);
        Assert.True (checkBox.NewKeyDownEvent (Key.Space));
        Assert.False (checkBox.Checked);
        Assert.True (checkBox.MouseEvent (new MouseEvent { X = 0, Y = 0, Flags = MouseFlags.Button1Clicked }));
        Assert.Null (checkBox.Checked);

        checkBox.AllowNullChecked = false;
        Assert.False (checkBox.Checked);
    }

    [Fact]
    [AutoInitShutdown]
    public void AutoSize_Stays_True_AnchorEnd_With_HotKeySpecifier ()
    {
        var checkBox = new CheckBox { Y = Pos.Center (), Text = "C_heck this out 你" };

        checkBox.X = Pos.AnchorEnd () - Pos.Function (() => checkBox.GetSizeNeededForTextWithoutHotKey ().Width);

        var win = new Window { Width = Dim.Fill (), Height = Dim.Fill (), Title = "Test Demo 你" };
        win.Add (checkBox);
        Application.Top.Add (win);

        Assert.True (checkBox.AutoSize);

        Application.Begin (Application.Top);
        ((FakeDriver)Application.Driver).SetBufferSize (30, 5);

        var expected = @$"
┌┤Test Demo 你├──────────────┐
│                            │
│         {CM.Glyphs.UnChecked} Check this out 你│
│                            │
└────────────────────────────┘
";

        TestHelpers.AssertDriverContentsWithFrameAre (expected, _output);

        Assert.True (checkBox.AutoSize);
        checkBox.Text = "Check this out 你 changed";
        Assert.True (checkBox.AutoSize);
        Application.Refresh ();

        expected = @$"
┌┤Test Demo 你├──────────────┐
│                            │
│ {CM.Glyphs.UnChecked} Check this out 你 changed│
│                            │
└────────────────────────────┘
";

        TestHelpers.AssertDriverContentsWithFrameAre (expected, _output);
    }

    [Fact]
    [AutoInitShutdown]
    public void AutoSize_Stays_True_AnchorEnd_Without_HotKeySpecifier ()
    {
        var checkBox = new CheckBox { Y = Pos.Center (), Text = "Check this out 你" };

        checkBox.X = Pos.AnchorEnd () - Pos.Function (() => checkBox.GetSizeNeededForTextWithoutHotKey ().Width);

        var win = new Window { Width = Dim.Fill (), Height = Dim.Fill (), Title = "Test Demo 你" };
        win.Add (checkBox);
        Application.Top.Add (win);

        Assert.True (checkBox.AutoSize);

        Application.Begin (Application.Top);
        ((FakeDriver)Application.Driver).SetBufferSize (30, 5);

        var expected = @$"
┌┤Test Demo 你├──────────────┐
│                            │
│         {CM.Glyphs.UnChecked} Check this out 你│
│                            │
└────────────────────────────┘
";

        TestHelpers.AssertDriverContentsWithFrameAre (expected, _output);

        Assert.True (checkBox.AutoSize);
        checkBox.Text = "Check this out 你 changed";
        Assert.True (checkBox.AutoSize);
        Application.Refresh ();

        expected = @$"
┌┤Test Demo 你├──────────────┐
│                            │
│ {CM.Glyphs.UnChecked} Check this out 你 changed│
│                            │
└────────────────────────────┘
";

        TestHelpers.AssertDriverContentsWithFrameAre (expected, _output);
    }

    [Fact]
    [AutoInitShutdown]
    public void AutoSize_StaysVisible ()
    {
        var checkBox = new CheckBox { X = 1, Y = Pos.Center (), Text = "Check this out 你" };
        var win = new Window { Width = Dim.Fill (), Height = Dim.Fill (), Title = "Test Demo 你" };
        win.Add (checkBox);
        Application.Top.Add (win);

        Assert.False (checkBox.IsInitialized);

        RunState runstate = Application.Begin (Application.Top);
        ((FakeDriver)Application.Driver).SetBufferSize (30, 5);

        Assert.True (checkBox.IsInitialized);
        Assert.Equal (new Rectangle (1, 1, 19, 1), checkBox.Frame);
        Assert.Equal ("Check this out 你", checkBox.Text);
        Assert.Equal ($"{CM.Glyphs.UnChecked} Check this out 你", checkBox.TextFormatter.Text);
        Assert.True (checkBox.AutoSize);
        Assert.Equal ("Absolute(19)", checkBox.Width.ToString ());

        checkBox.Checked = true;
        Assert.Equal ($"{CM.Glyphs.Checked} Check this out 你", checkBox.TextFormatter.Text);

        checkBox.AutoSize = false;

        // It isn't auto-size so the height is guaranteed by the SetMinWidthHeight
        checkBox.Text = "Check this out 你 changed";
        var firstIteration = false;
        Application.RunIteration (ref runstate, ref firstIteration);

        // BUGBUG - v2 - Autosize is busted; disabling tests for now
        Assert.Equal (new Rectangle (1, 1, 19, 1), checkBox.Frame);

        var expected = @"
┌┤Test Demo 你├──────────────┐
│                            │
│ ☑ Check this out 你        │
│                            │
└────────────────────────────┘";

        Rectangle pos = TestHelpers.AssertDriverContentsWithFrameAre (expected, _output);
        Assert.Equal (new Rectangle (0, 0, 30, 5), pos);

        checkBox.Width = 19;

        // It isn't auto-size so the height is guaranteed by the SetMinWidthHeight
        checkBox.Text = "Check this out 你 changed";
        Application.RunIteration (ref runstate, ref firstIteration);
        Assert.False (checkBox.AutoSize);
        Assert.Equal (new Rectangle (1, 1, 19, 1), checkBox.Frame);

        expected = @"
┌┤Test Demo 你├──────────────┐
│                            │
│ ☑ Check this out 你        │
│                            │
└────────────────────────────┘";

        pos = TestHelpers.AssertDriverContentsWithFrameAre (expected, _output);
        Assert.Equal (new Rectangle (0, 0, 30, 5), pos);

        checkBox.AutoSize = true;
        Application.RunIteration (ref runstate, ref firstIteration);
        Assert.Equal (new Rectangle (1, 1, 27, 1), checkBox.Frame);

        expected = @"
┌┤Test Demo 你├──────────────┐
│                            │
│ ☑ Check this out 你 changed│
│                            │
└────────────────────────────┘";

        pos = TestHelpers.AssertDriverContentsWithFrameAre (expected, _output);
        Assert.Equal (new Rectangle (0, 0, 30, 5), pos);
    }

    [Fact]
    public void Constructors_Defaults ()
    {
        var ckb = new CheckBox ();
        Assert.True (ckb.AutoSize);
        Assert.False (ckb.Checked);
        Assert.False (ckb.AllowNullChecked);
        Assert.Equal (string.Empty, ckb.Text);
        Assert.Equal ($"{CM.Glyphs.UnChecked} ", ckb.TextFormatter.Text);
        Assert.True (ckb.CanFocus);
        Assert.Equal (new Rectangle (0, 0, 2, 1), ckb.Frame);

        ckb = new CheckBox { Text = "Test", Checked = true };
        Assert.True (ckb.AutoSize);
        Assert.True (ckb.Checked);
        Assert.False (ckb.AllowNullChecked);
        Assert.Equal ("Test", ckb.Text);
        Assert.Equal ($"{CM.Glyphs.Checked} Test", ckb.TextFormatter.Text);
        Assert.True (ckb.CanFocus);
        Assert.Equal (new Rectangle (0, 0, 6, 1), ckb.Frame);

        ckb = new CheckBox { Text = "Test", X = 1, Y = 2 };
        Assert.True (ckb.AutoSize);
        Assert.False (ckb.Checked);
        Assert.False (ckb.AllowNullChecked);
        Assert.Equal ("Test", ckb.Text);
        Assert.Equal ($"{CM.Glyphs.UnChecked} Test", ckb.TextFormatter.Text);
        Assert.True (ckb.CanFocus);
        Assert.Equal (new Rectangle (1, 2, 6, 1), ckb.Frame);

        ckb = new CheckBox { Text = "Test", X = 3, Y = 4, Checked = true };
        Assert.True (ckb.AutoSize);
        Assert.True (ckb.Checked);
        Assert.False (ckb.AllowNullChecked);
        Assert.Equal ("Test", ckb.Text);
        Assert.Equal ($"{CM.Glyphs.Checked} Test", ckb.TextFormatter.Text);
        Assert.True (ckb.CanFocus);
        Assert.Equal (new Rectangle (3, 4, 6, 1), ckb.Frame);
    }

    [Fact]
    public void KeyBindings_Command ()
    {
        var toggled = false;
        var ckb = new CheckBox ();
        ckb.Toggled += (s, e) => toggled = true;

        Assert.False (ckb.Checked);
        Assert.False (toggled);
        Assert.Equal (Key.Empty, ckb.HotKey);

        ckb.Text = "_Test";
        Assert.Equal (Key.T, ckb.HotKey);
        Assert.True (ckb.NewKeyDownEvent (Key.T));
        Assert.True (ckb.Checked);
        Assert.True (toggled);

        ckb.Text = "T_est";
        toggled = false;
        Assert.Equal (Key.E, ckb.HotKey);
        Assert.True (ckb.NewKeyDownEvent (Key.E.WithAlt));
        Assert.True (toggled);
        Assert.False (ckb.Checked);

        toggled = false;
        Assert.Equal (Key.E, ckb.HotKey);
        Assert.True (ckb.NewKeyDownEvent (Key.E));
        Assert.True (toggled);
        Assert.True (ckb.Checked);

        toggled = false;
        Assert.True (ckb.NewKeyDownEvent (Key.Space));
        Assert.True (toggled);
        Assert.False (ckb.Checked);

        toggled = false;
        Assert.True (ckb.NewKeyDownEvent (Key.Space));
        Assert.True (toggled);
        Assert.True (ckb.Checked);

        toggled = false;
        Assert.False (ckb.NewKeyDownEvent (Key.Enter));
        Assert.False (toggled);
        Assert.True (ckb.Checked);
    }

    [Fact]
    public void Accept_Cancel_Event_OnAccept_Returns_True ()
    {
        var ckb = new CheckBox ();
        var acceptInvoked = false;

<<<<<<< HEAD
        Rectangle pos = TestHelpers.AssertDriverContentsWithFrameAre (expected, _output);
        Assert.Equal (new Rectangle (0, 0, 6, 1), pos);
=======
        ckb.Accept += ViewOnAccept;

        var ret = ckb.OnAccept ();
        Assert.True (ret);
        Assert.True (acceptInvoked);

        return;
        void ViewOnAccept (object sender, CancelEventArgs e)
        {
            acceptInvoked = true;
            e.Cancel = true;
        }
>>>>>>> 16055c53
    }

    [Fact]
    [AutoInitShutdown]
    public void TextAlignment_Centered ()
    {
        var checkBox = new CheckBox
        {
            X = 1,
            Y = Pos.Center (),
            Text = "Check this out 你",
            TextAlignment = TextAlignment.Centered,
            AutoSize = false,
            Width = 25
        };
        var win = new Window { Width = Dim.Fill (), Height = Dim.Fill (), Title = "Test Demo 你" };
        win.Add (checkBox);
        Application.Top.Add (win);

        Application.Begin (Application.Top);
        ((FakeDriver)Application.Driver).SetBufferSize (30, 5);

        Assert.Equal (TextAlignment.Centered, checkBox.TextAlignment);
        Assert.Equal (new Rectangle (1, 1, 25, 1), checkBox.Frame);
        Assert.Equal (new Size (25, 1), checkBox.TextFormatter.Size);
        Assert.False (checkBox.AutoSize);

        var expected = @$"
┌┤Test Demo 你├──────────────┐
│                            │
│    {CM.Glyphs.UnChecked} Check this out 你     │
│                            │
└────────────────────────────┘
";

        Rectangle pos = TestHelpers.AssertDriverContentsWithFrameAre (expected, _output);
        Assert.Equal (new Rectangle (0, 0, 30, 5), pos);

        checkBox.Checked = true;
        Application.Refresh ();

        expected = @$"
┌┤Test Demo 你├──────────────┐
│                            │
│    {CM.Glyphs.Checked} Check this out 你     │
│                            │
└────────────────────────────┘
";

        pos = TestHelpers.AssertDriverContentsWithFrameAre (expected, _output);
        Assert.Equal (new Rectangle (0, 0, 30, 5), pos);
    }

    [Fact]
    [AutoInitShutdown]
    public void TextAlignment_Justified ()
    {
        var checkBox1 = new CheckBox
        {
            X = 1,
            Y = Pos.Center (),
            Text = "Check first out 你",
            TextAlignment = TextAlignment.Justified,
            AutoSize = false,
            Width = 25
        };

        var checkBox2 = new CheckBox
        {
            X = 1,
            Y = Pos.Bottom (checkBox1),
            Text = "Check second out 你",
            TextAlignment = TextAlignment.Justified,
            AutoSize = false,
            Width = 25
        };
        var win = new Window { Width = Dim.Fill (), Height = Dim.Fill (), Title = "Test Demo 你" };
        win.Add (checkBox1, checkBox2);
        Application.Top.Add (win);

        Application.Begin (Application.Top);
        ((FakeDriver)Application.Driver).SetBufferSize (30, 6);

        Assert.Equal (TextAlignment.Justified, checkBox1.TextAlignment);
        Assert.Equal (new Rectangle (1, 1, 25, 1), checkBox1.Frame);
        Assert.Equal (new Size (25, 1), checkBox1.TextFormatter.Size);
        Assert.Equal (TextAlignment.Justified, checkBox2.TextAlignment);
        Assert.Equal (new Rectangle (1, 2, 25, 1), checkBox2.Frame);
        Assert.Equal (new Size (25, 1), checkBox2.TextFormatter.Size);

        var expected = @$"
┌┤Test Demo 你├──────────────┐
│                            │
│ {CM.Glyphs.UnChecked}   Check  first  out  你  │
│ {CM.Glyphs.UnChecked}  Check  second  out  你  │
│                            │
└────────────────────────────┘
";

        Rectangle pos = TestHelpers.AssertDriverContentsWithFrameAre (expected, _output);
        Assert.Equal (new Rectangle (0, 0, 30, 6), pos);

        checkBox1.Checked = true;
        Assert.Equal (new Rectangle (1, 1, 25, 1), checkBox1.Frame);
        Assert.Equal (new Size (25, 1), checkBox1.TextFormatter.Size);
        checkBox2.Checked = true;
        Assert.Equal (new Rectangle (1, 2, 25, 1), checkBox2.Frame);
        Assert.Equal (new Size (25, 1), checkBox2.TextFormatter.Size);
        Application.Refresh ();

        expected = @$"
┌┤Test Demo 你├──────────────┐
│                            │
│ {CM.Glyphs.Checked}   Check  first  out  你  │
│ {CM.Glyphs.Checked}  Check  second  out  你  │
│                            │
└────────────────────────────┘
";

        pos = TestHelpers.AssertDriverContentsWithFrameAre (expected, _output);
        Assert.Equal (new Rectangle (0, 0, 30, 6), pos);
    }

    [Fact]
    [AutoInitShutdown]
    public void TextAlignment_Left ()
    {
        var checkBox = new CheckBox
        {
            X = 1,
            Y = Pos.Center (),
            Text = "Check this out 你",
            AutoSize = false,
            Width = 25
        };
        var win = new Window { Width = Dim.Fill (), Height = Dim.Fill (), Title = "Test Demo 你" };
        win.Add (checkBox);
        Application.Top.Add (win);

        Application.Begin (Application.Top);
        ((FakeDriver)Application.Driver).SetBufferSize (30, 5);

        Assert.Equal (TextAlignment.Left, checkBox.TextAlignment);
        Assert.Equal (new Rectangle (1, 1, 25, 1), checkBox.Frame);
        Assert.Equal (new Size (25, 1), checkBox.TextFormatter.Size);

        var expected = @$"
┌┤Test Demo 你├──────────────┐
│                            │
│ {CM.Glyphs.UnChecked} Check this out 你        │
│                            │
└────────────────────────────┘
";

        Rectangle pos = TestHelpers.AssertDriverContentsWithFrameAre (expected, _output);
        Assert.Equal (new Rectangle (0, 0, 30, 5), pos);

        checkBox.Checked = true;
        Application.Refresh ();

        expected = @$"
┌┤Test Demo 你├──────────────┐
│                            │
│ {CM.Glyphs.Checked} Check this out 你        │
│                            │
└────────────────────────────┘
";

        pos = TestHelpers.AssertDriverContentsWithFrameAre (expected, _output);
        Assert.Equal (new Rectangle (0, 0, 30, 5), pos);
    }

    [Fact]
    [AutoInitShutdown]
    public void TextAlignment_Right ()
    {
        var checkBox = new CheckBox
        {
            X = 1,
            Y = Pos.Center (),
            Text = "Check this out 你",
            TextAlignment = TextAlignment.Right,
            AutoSize = false,
            Width = 25
        };
        var win = new Window { Width = Dim.Fill (), Height = Dim.Fill (), Title = "Test Demo 你" };
        win.Add (checkBox);
        Application.Top.Add (win);

        Application.Begin (Application.Top);
        ((FakeDriver)Application.Driver).SetBufferSize (30, 5);

        Assert.Equal (TextAlignment.Right, checkBox.TextAlignment);
        Assert.Equal (new Rectangle (1, 1, 25, 1), checkBox.Frame);
        Assert.Equal (new Size (25, 1), checkBox.TextFormatter.Size);
        Assert.False (checkBox.AutoSize);

        var expected = @$"
┌┤Test Demo 你├──────────────┐
│                            │
│       Check this out 你 {CM.Glyphs.UnChecked}  │
│                            │
└────────────────────────────┘
";

        Rectangle pos = TestHelpers.AssertDriverContentsWithFrameAre (expected, _output);
        Assert.Equal (new Rectangle (0, 0, 30, 5), pos);

        checkBox.Checked = true;
        Application.Refresh ();

        expected = @$"
┌┤Test Demo 你├──────────────┐
│                            │
│       Check this out 你 {CM.Glyphs.Checked}  │
│                            │
└────────────────────────────┘
";

        pos = TestHelpers.AssertDriverContentsWithFrameAre (expected, _output);
        Assert.Equal (new Rectangle (0, 0, 30, 5), pos);
    }

    [Fact]
    public void HotKey_Command_Fires_Accept ()
    {
        var cb = new CheckBox ();
        var accepted = false;

        cb.Accept += ButtonOnAccept;
        cb.InvokeCommand (Command.HotKey);

        Assert.True (accepted);

        return;
        void ButtonOnAccept (object sender, CancelEventArgs e) { accepted = true; }
    }

    [Theory]
    [InlineData (true)]
    [InlineData (false)]
    [InlineData (null)]
    public void Toggled_Cancel_Event_Prevents_Toggle (bool? initialState)
    {
        var ckb = new CheckBox () { AllowNullChecked = true };
        var checkedInvoked = false;

        ckb.Toggled += CheckBoxToggled;

        ckb.Checked = initialState;
        Assert.Equal(initialState, ckb.Checked);
        var ret = ckb.OnToggled ();
        Assert.True (ret);
        Assert.True (checkedInvoked);
        Assert.Equal (initialState, ckb.Checked);

        return;
        void CheckBoxToggled (object sender, CancelEventArgs e)
        {
            checkedInvoked = true;
            e.Cancel = true;
        }
    }
}<|MERGE_RESOLUTION|>--- conflicted
+++ resolved
@@ -1,4 +1,4 @@
-﻿using System.ComponentModel;
+using System.ComponentModel;
 using Xunit.Abstractions;
 
 namespace Terminal.Gui.ViewsTests;
@@ -325,10 +325,6 @@
         var ckb = new CheckBox ();
         var acceptInvoked = false;
 
-<<<<<<< HEAD
-        Rectangle pos = TestHelpers.AssertDriverContentsWithFrameAre (expected, _output);
-        Assert.Equal (new Rectangle (0, 0, 6, 1), pos);
-=======
         ckb.Accept += ViewOnAccept;
 
         var ret = ckb.OnAccept ();
@@ -341,7 +337,6 @@
             acceptInvoked = true;
             e.Cancel = true;
         }
->>>>>>> 16055c53
     }
 
     [Fact]
