﻿using System;
using System.Collections.Generic;
using System.Linq;
using System.Text;
using System.Threading.Tasks;
using Xunit;
using Xunit.Abstractions;

<<<<<<< HEAD
namespace Terminal.Gui.ViewsTests {
	public class CheckboxTests {
		readonly ITestOutputHelper output;

		public CheckboxTests (ITestOutputHelper output)
		{
			this.output = output;
		}

		[Fact]
		public void Constructors_Defaults ()
		{
			var ckb = new CheckBox ();
			Assert.True (ckb.AutoSize);
			Assert.False (ckb.Checked);
			Assert.False (ckb.AllowNullChecked);
			Assert.Equal (string.Empty, ckb.Text);
			Assert.Equal ($"{CM.Glyphs.UnChecked} ", ckb.TextFormatter.Text);
			Assert.True (ckb.CanFocus);
			Assert.Equal (new Rect (0, 0, 2, 1), ckb.Frame);

			ckb = new CheckBox ("Test", true);
			Assert.True (ckb.AutoSize);
			Assert.True (ckb.Checked);
			Assert.False (ckb.AllowNullChecked);
			Assert.Equal ("Test", ckb.Text);
			Assert.Equal ($"{CM.Glyphs.Checked} Test", ckb.TextFormatter.Text);
			Assert.True (ckb.CanFocus);
			Assert.Equal (new Rect (0, 0, 6, 1), ckb.Frame);

			ckb = new CheckBox (1, 2, "Test");
			Assert.True (ckb.AutoSize);
			Assert.False (ckb.Checked);
			Assert.False (ckb.AllowNullChecked);
			Assert.Equal ("Test", ckb.Text);
			Assert.Equal ($"{CM.Glyphs.UnChecked} Test", ckb.TextFormatter.Text);
			Assert.True (ckb.CanFocus);
			Assert.Equal (new Rect (1, 2, 6, 1), ckb.Frame);

			ckb = new CheckBox (3, 4, "Test", true);
			Assert.True (ckb.AutoSize);
			Assert.True (ckb.Checked);
			Assert.False (ckb.AllowNullChecked);
			Assert.Equal ("Test", ckb.Text);
			Assert.Equal ($"{CM.Glyphs.Checked} Test", ckb.TextFormatter.Text);
			Assert.True (ckb.CanFocus);
			Assert.Equal (new Rect (3, 4, 6, 1), ckb.Frame);
		}

		[Fact]
		[AutoInitShutdown]
		public void KeyBindings_Command ()
		{
			var toggled = false;
			CheckBox ckb = new CheckBox ();
			ckb.Toggled += (s, e) => toggled = true;
			Application.Top.Add (ckb);
			Application.Begin (Application.Top);

			Assert.False (ckb.Checked);
			Assert.False (toggled);
			Assert.Equal (KeyCode.Null, ckb.HotKey);

			ckb.Text = "_Test";
			Assert.Equal (KeyCode.T, ckb.HotKey);
			Assert.True (Application.Top.NewKeyDownEvent (new (KeyCode.T)));
			Assert.True (ckb.Checked);
			Assert.True (toggled);

			ckb.Text = "T_est";
			toggled = false;
			Assert.Equal (KeyCode.E, ckb.HotKey);
			Assert.True (Application.Top.NewKeyDownEvent (new (KeyCode.E | KeyCode.AltMask)));
			Assert.True (toggled);
			Assert.False (ckb.Checked);

			toggled = false;
			Assert.Equal (KeyCode.E, ckb.HotKey);
			Assert.True (Application.Top.NewKeyDownEvent (new (KeyCode.E)));
			Assert.True (toggled);
			Assert.True (ckb.Checked);

			toggled = false;
			Assert.True (Application.Top.NewKeyDownEvent (new ((KeyCode)' ')));
			Assert.True (toggled);
			Assert.False (ckb.Checked);

			toggled = false;
			Assert.True (Application.Top.NewKeyDownEvent (new (KeyCode.Space)));
			Assert.True (toggled);
			Assert.True (ckb.Checked);
			Assert.True (ckb.AutoSize);

			Application.Refresh ();

			var expected = @$"
=======
namespace Terminal.Gui.ViewsTests;
public class CheckboxTests {
	readonly ITestOutputHelper _output;

	public CheckboxTests (ITestOutputHelper output)
	{
		this._output = output;
	}

	[Fact]
	public void Constructors_Defaults ()
	{
		var ckb = new CheckBox ();
		Assert.True (ckb.AutoSize);
		Assert.False (ckb.Checked);
		Assert.False (ckb.AllowNullChecked);
		Assert.Equal (string.Empty, ckb.Text);
		Assert.Equal ($"{CM.Glyphs.UnChecked} ", ckb.TextFormatter.Text);
		Assert.True (ckb.CanFocus);
		Assert.Equal (new Rect (0, 0, 2, 1), ckb.Frame);

		ckb = new CheckBox ("Test", true);
		Assert.True (ckb.AutoSize);
		Assert.True (ckb.Checked);
		Assert.False (ckb.AllowNullChecked);
		Assert.Equal ("Test", ckb.Text);
		Assert.Equal ($"{CM.Glyphs.Checked} Test", ckb.TextFormatter.Text);
		Assert.True (ckb.CanFocus);
		Assert.Equal (new Rect (0, 0, 6, 1), ckb.Frame);

		ckb = new CheckBox (1, 2, "Test");
		Assert.True (ckb.AutoSize);
		Assert.False (ckb.Checked);
		Assert.False (ckb.AllowNullChecked);
		Assert.Equal ("Test", ckb.Text);
		Assert.Equal ($"{CM.Glyphs.UnChecked} Test", ckb.TextFormatter.Text);
		Assert.True (ckb.CanFocus);
		Assert.Equal (new Rect (1, 2, 6, 1), ckb.Frame);

		ckb = new CheckBox (3, 4, "Test", true);
		Assert.True (ckb.AutoSize);
		Assert.True (ckb.Checked);
		Assert.False (ckb.AllowNullChecked);
		Assert.Equal ("Test", ckb.Text);
		Assert.Equal ($"{CM.Glyphs.Checked} Test", ckb.TextFormatter.Text);
		Assert.True (ckb.CanFocus);
		Assert.Equal (new Rect (3, 4, 6, 1), ckb.Frame);
	}

	[Fact]
	[AutoInitShutdown]
	public void KeyBindings_Command ()
	{
		var toggled = false;
		CheckBox ckb = new CheckBox ();
		ckb.Toggled += (s, e) => toggled = true;
		Application.Top.Add (ckb);
		Application.Begin (Application.Top);

		Assert.False (ckb.Checked);
		Assert.False (toggled);
		Assert.Equal (KeyCode.Null, ckb.HotKey);

		ckb.Text = "Test";
		Assert.Equal (KeyCode.T, ckb.HotKey);
		Assert.True (Application.Top.NewKeyDownEvent (new (KeyCode.T)));
		Assert.True (ckb.Checked);
		Assert.True (toggled);

		ckb.Text = "T_est";
		toggled = false;
		Assert.Equal (KeyCode.E, ckb.HotKey);
		Assert.True (Application.Top.NewKeyDownEvent (new (KeyCode.E | KeyCode.AltMask)));
		Assert.True (toggled);
		Assert.False (ckb.Checked);

		toggled = false;
		Assert.Equal (KeyCode.E, ckb.HotKey);
		Assert.True (Application.Top.NewKeyDownEvent (new (KeyCode.E)));
		Assert.True (toggled);
		Assert.True (ckb.Checked);

		toggled = false;
		Assert.True (Application.Top.NewKeyDownEvent (new ((KeyCode)' ')));
		Assert.True (toggled);
		Assert.False (ckb.Checked);

		toggled = false;
		Assert.True (Application.Top.NewKeyDownEvent (new (KeyCode.Space)));
		Assert.True (toggled);
		Assert.True (ckb.Checked);
		Assert.True (ckb.AutoSize);

		Application.Refresh ();

		var expected = @$"
>>>>>>> e9f98cfa
{CM.Glyphs.Checked} Test
";

		var pos = TestHelpers.AssertDriverContentsWithFrameAre (expected, _output);
		Assert.Equal (new Rect (0, 0, 6, 1), pos);
	}

	[Fact, AutoInitShutdown]
	public void AutoSize_StaysVisible ()
	{
		var checkBox = new CheckBox () {
			X = 1,
			Y = Pos.Center (),
			Text = "Check this out 你"
		};
		var win = new Window () {
			Width = Dim.Fill (),
			Height = Dim.Fill (),
			Title = "Test Demo 你"
		};
		win.Add (checkBox);
		Application.Top.Add (win);

		Assert.False (checkBox.IsInitialized);

		var runstate = Application.Begin (Application.Top);
		((FakeDriver)Application.Driver).SetBufferSize (30, 5);

		Assert.True (checkBox.IsInitialized);
		Assert.Equal (new Rect (1, 1, 19, 1), checkBox.Frame);
		Assert.Equal ("Check this out 你", checkBox.Text);
		Assert.Equal ($"{CM.Glyphs.UnChecked} Check this out 你", checkBox.TextFormatter.Text);
		Assert.True (checkBox.AutoSize);

		checkBox.Checked = true;
		Assert.Equal ($"{CM.Glyphs.Checked} Check this out 你", checkBox.TextFormatter.Text);

		checkBox.AutoSize = false;
		// It isn't auto-size so the height is guaranteed by the SetMinWidthHeight
		checkBox.Text = "Check this out 你 changed";
		var firstIteration = false;
		Application.RunIteration (ref runstate, ref firstIteration);
		// BUGBUG - v2 - Autosize is busted; disabling tests for now
		Assert.Equal (new Rect (1, 1, 19, 1), checkBox.Frame);
		var expected = @"
┌┤Test Demo 你├──────────────┐
│                            │
│ ☑ Check this out 你        │
│                            │
└────────────────────────────┘";

		var pos = TestHelpers.AssertDriverContentsWithFrameAre (expected, _output);
		Assert.Equal (new Rect (0, 0, 30, 5), pos);

		checkBox.Width = 19;
		// It isn't auto-size so the height is guaranteed by the SetMinWidthHeight
		checkBox.Text = "Check this out 你 changed";
		Application.RunIteration (ref runstate, ref firstIteration);
		Assert.False (checkBox.AutoSize);
		Assert.Equal (new Rect (1, 1, 19, 1), checkBox.Frame);
		expected = @"
┌┤Test Demo 你├──────────────┐
│                            │
│ ☑ Check this out 你        │
│                            │
└────────────────────────────┘";

		pos = TestHelpers.AssertDriverContentsWithFrameAre (expected, _output);
		Assert.Equal (new Rect (0, 0, 30, 5), pos);

		checkBox.AutoSize = true;
		Application.RunIteration (ref runstate, ref firstIteration);
		Assert.Equal (new Rect (1, 1, 27, 1), checkBox.Frame);
		expected = @"
┌┤Test Demo 你├──────────────┐
│                            │
│ ☑ Check this out 你 changed│
│                            │
└────────────────────────────┘";

		pos = TestHelpers.AssertDriverContentsWithFrameAre (expected, _output);
		Assert.Equal (new Rect (0, 0, 30, 5), pos);
	}

	[Fact, AutoInitShutdown]
	public void TextAlignment_Left ()
	{
		var checkBox = new CheckBox () {
			X = 1,
			Y = Pos.Center (),
			Text = "Check this out 你",
			AutoSize = false,
			Width = 25
		};
		var win = new Window () {
			Width = Dim.Fill (),
			Height = Dim.Fill (),
			Title = "Test Demo 你"
		};
		win.Add (checkBox);
		Application.Top.Add (win);

		Application.Begin (Application.Top);
		((FakeDriver)Application.Driver).SetBufferSize (30, 5);

		Assert.Equal (TextAlignment.Left, checkBox.TextAlignment);
		Assert.Equal (new Rect (1, 1, 25, 1), checkBox.Frame);
		Assert.Equal (new Size (25, 1), checkBox.TextFormatter.Size);

		var expected = @$"
┌┤Test Demo 你├──────────────┐
│                            │
│ {CM.Glyphs.UnChecked} Check this out 你        │
│                            │
└────────────────────────────┘
";

		var pos = TestHelpers.AssertDriverContentsWithFrameAre (expected, _output);
		Assert.Equal (new Rect (0, 0, 30, 5), pos);

		checkBox.Checked = true;
		Application.Refresh ();
		expected = @$"
┌┤Test Demo 你├──────────────┐
│                            │
│ {CM.Glyphs.Checked} Check this out 你        │
│                            │
└────────────────────────────┘
";

		pos = TestHelpers.AssertDriverContentsWithFrameAre (expected, _output);
		Assert.Equal (new Rect (0, 0, 30, 5), pos);
	}

	[Fact, AutoInitShutdown]
	public void TextAlignment_Centered ()
	{
		var checkBox = new CheckBox () {
			X = 1,
			Y = Pos.Center (),
			Text = "Check this out 你",
			TextAlignment = TextAlignment.Centered,
			AutoSize = false,
			Width = 25
		};
		var win = new Window () {
			Width = Dim.Fill (),
			Height = Dim.Fill (),
			Title = "Test Demo 你"
		};
		win.Add (checkBox);
		Application.Top.Add (win);

		Application.Begin (Application.Top);
		((FakeDriver)Application.Driver).SetBufferSize (30, 5);

		Assert.Equal (TextAlignment.Centered, checkBox.TextAlignment);
		Assert.Equal (new Rect (1, 1, 25, 1), checkBox.Frame);
		Assert.Equal (new Size (25, 1), checkBox.TextFormatter.Size);
		Assert.False (checkBox.AutoSize);

		var expected = @$"
┌┤Test Demo 你├──────────────┐
│                            │
│    {CM.Glyphs.UnChecked} Check this out 你     │
│                            │
└────────────────────────────┘
";

		var pos = TestHelpers.AssertDriverContentsWithFrameAre (expected, _output);
		Assert.Equal (new Rect (0, 0, 30, 5), pos);

		checkBox.Checked = true;
		Application.Refresh ();
		expected = @$"
┌┤Test Demo 你├──────────────┐
│                            │
│    {CM.Glyphs.Checked} Check this out 你     │
│                            │
└────────────────────────────┘
";

		pos = TestHelpers.AssertDriverContentsWithFrameAre (expected, _output);
		Assert.Equal (new Rect (0, 0, 30, 5), pos);
	}

	[Fact, AutoInitShutdown]
	public void TextAlignment_Justified ()
	{
		var checkBox1 = new CheckBox () {
			X = 1,
			Y = Pos.Center (),
			Text = "Check first out 你",
			TextAlignment = TextAlignment.Justified,
			AutoSize = false,
			Width = 25
		};
		var checkBox2 = new CheckBox () {
			X = 1,
			Y = Pos.Bottom (checkBox1),
			Text = "Check second out 你",
			TextAlignment = TextAlignment.Justified,
			AutoSize = false,
			Width = 25
		};
		var win = new Window () {
			Width = Dim.Fill (),
			Height = Dim.Fill (),
			Title = "Test Demo 你"
		};
		win.Add (checkBox1, checkBox2);
		Application.Top.Add (win);

		Application.Begin (Application.Top);
		((FakeDriver)Application.Driver).SetBufferSize (30, 6);

		Assert.Equal (TextAlignment.Justified, checkBox1.TextAlignment);
		Assert.Equal (new Rect (1, 1, 25, 1), checkBox1.Frame);
		Assert.Equal (new Size (25, 1), checkBox1.TextFormatter.Size);
		Assert.Equal (TextAlignment.Justified, checkBox2.TextAlignment);
		Assert.Equal (new Rect (1, 2, 25, 1), checkBox2.Frame);
		Assert.Equal (new Size (25, 1), checkBox2.TextFormatter.Size);

		var expected = @$"
┌┤Test Demo 你├──────────────┐
│                            │
│ {CM.Glyphs.UnChecked}   Check  first  out  你  │
│ {CM.Glyphs.UnChecked}  Check  second  out  你  │
│                            │
└────────────────────────────┘
";

		var pos = TestHelpers.AssertDriverContentsWithFrameAre (expected, _output);
		Assert.Equal (new Rect (0, 0, 30, 6), pos);

		checkBox1.Checked = true;
		Assert.Equal (new Rect (1, 1, 25, 1), checkBox1.Frame);
		//Assert.Equal (new Size (25, 1), checkBox1.TextFormatter.Size);
		checkBox2.Checked = true;
		Assert.Equal (new Rect (1, 2, 25, 1), checkBox2.Frame);
		//Assert.Equal (new Size (25, 1), checkBox2.TextFormatter.Size);
		Application.Refresh ();
		expected = @$"
┌┤Test Demo 你├──────────────┐
│                            │
│ {CM.Glyphs.Checked}   Check  first  out  你  │
│ {CM.Glyphs.Checked}  Check  second  out  你  │
│                            │
└────────────────────────────┘
";

		pos = TestHelpers.AssertDriverContentsWithFrameAre (expected, _output);
		Assert.Equal (new Rect (0, 0, 30, 6), pos);
	}

	[Fact, AutoInitShutdown]
	public void TextAlignment_Right ()
	{
		var checkBox = new CheckBox () {
			X = 1,
			Y = Pos.Center (),
			Text = "Check this out 你",
			TextAlignment = TextAlignment.Right,
			AutoSize = false,
			Width = 25
		};
		var win = new Window () {
			Width = Dim.Fill (),
			Height = Dim.Fill (),
			Title = "Test Demo 你"
		};
		win.Add (checkBox);
		Application.Top.Add (win);

		Application.Begin (Application.Top);
		((FakeDriver)Application.Driver).SetBufferSize (30, 5);

		Assert.Equal (TextAlignment.Right, checkBox.TextAlignment);
		Assert.Equal (new Rect (1, 1, 25, 1), checkBox.Frame);
		Assert.Equal (new Size (25, 1), checkBox.TextFormatter.Size);
		Assert.False (checkBox.AutoSize);

		var expected = @$"
┌┤Test Demo 你├──────────────┐
│                            │
│       Check this out 你 {CM.Glyphs.UnChecked}  │
│                            │
└────────────────────────────┘
";

		var pos = TestHelpers.AssertDriverContentsWithFrameAre (expected, _output);
		Assert.Equal (new Rect (0, 0, 30, 5), pos);

		checkBox.Checked = true;
		Application.Refresh ();
		expected = @$"
┌┤Test Demo 你├──────────────┐
│                            │
│       Check this out 你 {CM.Glyphs.Checked}  │
│                            │
└────────────────────────────┘
";

		pos = TestHelpers.AssertDriverContentsWithFrameAre (expected, _output);
		Assert.Equal (new Rect (0, 0, 30, 5), pos);
	}

	[Fact, AutoInitShutdown]
	public void AutoSize_Stays_True_AnchorEnd_Without_HotKeySpecifier ()
	{
		var checkBox = new CheckBox () {
			Y = Pos.Center (),
			Text = "Check this out 你"
		};
		checkBox.X = Pos.AnchorEnd () - Pos.Function (() => checkBox.GetSizeNeededForTextWithoutHotKey ().Width);

		var win = new Window () {
			Width = Dim.Fill (),
			Height = Dim.Fill (),
			Title = "Test Demo 你"
		};
		win.Add (checkBox);
		Application.Top.Add (win);

		Assert.True (checkBox.AutoSize);

		Application.Begin (Application.Top);
		((FakeDriver)Application.Driver).SetBufferSize (30, 5);
		var expected = @$"
┌┤Test Demo 你├──────────────┐
│                            │
│         {CM.Glyphs.UnChecked} Check this out 你│
│                            │
└────────────────────────────┘
";

		TestHelpers.AssertDriverContentsWithFrameAre (expected, _output);

		Assert.True (checkBox.AutoSize);
		checkBox.Text = "Check this out 你 changed";
		Assert.True (checkBox.AutoSize);
		Application.Refresh ();
		expected = @$"
┌┤Test Demo 你├──────────────┐
│                            │
│ {CM.Glyphs.UnChecked} Check this out 你 changed│
│                            │
└────────────────────────────┘
";

		TestHelpers.AssertDriverContentsWithFrameAre (expected, _output);
	}

	[Fact, AutoInitShutdown]
	public void AutoSize_Stays_True_AnchorEnd_With_HotKeySpecifier ()
	{
		var checkBox = new CheckBox () {
			Y = Pos.Center (),
			Text = "C_heck this out 你"
		};
		checkBox.X = Pos.AnchorEnd () - Pos.Function (() => checkBox.GetSizeNeededForTextWithoutHotKey ().Width);

		var win = new Window () {
			Width = Dim.Fill (),
			Height = Dim.Fill (),
			Title = "Test Demo 你"
		};
		win.Add (checkBox);
		Application.Top.Add (win);

		Assert.True (checkBox.AutoSize);

		Application.Begin (Application.Top);
		((FakeDriver)Application.Driver).SetBufferSize (30, 5);
		var expected = @$"
┌┤Test Demo 你├──────────────┐
│                            │
│         {CM.Glyphs.UnChecked} Check this out 你│
│                            │
└────────────────────────────┘
";

		TestHelpers.AssertDriverContentsWithFrameAre (expected, _output);

		Assert.True (checkBox.AutoSize);
		checkBox.Text = "Check this out 你 changed";
		Assert.True (checkBox.AutoSize);
		Application.Refresh ();
		expected = @$"
┌┤Test Demo 你├──────────────┐
│                            │
│ {CM.Glyphs.UnChecked} Check this out 你 changed│
│                            │
└────────────────────────────┘
";

		TestHelpers.AssertDriverContentsWithFrameAre (expected, _output);
	}

	[Fact, AutoInitShutdown]
	public void AllowNullChecked_Get_Set ()
	{
		var checkBox = new CheckBox ("Check this out 你");
		var top = Application.Top;
		top.Add (checkBox);
		Application.Begin (top);

		Assert.False (checkBox.Checked);
		Assert.True (checkBox.NewKeyDownEvent (new (KeyCode.Space)));
		Assert.True (checkBox.Checked);
		Assert.True (checkBox.MouseEvent (new MouseEvent () { X = 0, Y = 0, Flags = MouseFlags.Button1Clicked }));
		Assert.False (checkBox.Checked);

		checkBox.AllowNullChecked = true;
		Assert.True (checkBox.NewKeyDownEvent (new (KeyCode.Space)));
		Assert.Null (checkBox.Checked);
		Application.Refresh ();
		TestHelpers.AssertDriverContentsWithFrameAre (@$"
{CM.Glyphs.NullChecked} Check this out 你", _output);
		Assert.True (checkBox.MouseEvent (new MouseEvent () { X = 0, Y = 0, Flags = MouseFlags.Button1Clicked }));
		Assert.True (checkBox.Checked);
		Assert.True (checkBox.NewKeyDownEvent (new (KeyCode.Space)));
		Assert.False (checkBox.Checked);
		Assert.True (checkBox.MouseEvent (new MouseEvent () { X = 0, Y = 0, Flags = MouseFlags.Button1Clicked }));
		Assert.Null (checkBox.Checked);

		checkBox.AllowNullChecked = false;
		Assert.False (checkBox.Checked);
	}
}<|MERGE_RESOLUTION|>--- conflicted
+++ resolved
@@ -1,117 +1,12 @@
-﻿using System;
-using System.Collections.Generic;
-using System.Linq;
-using System.Text;
-using System.Threading.Tasks;
-using Xunit;
+﻿using Xunit;
 using Xunit.Abstractions;
 
-<<<<<<< HEAD
-namespace Terminal.Gui.ViewsTests {
-	public class CheckboxTests {
-		readonly ITestOutputHelper output;
-
-		public CheckboxTests (ITestOutputHelper output)
-		{
-			this.output = output;
-		}
-
-		[Fact]
-		public void Constructors_Defaults ()
-		{
-			var ckb = new CheckBox ();
-			Assert.True (ckb.AutoSize);
-			Assert.False (ckb.Checked);
-			Assert.False (ckb.AllowNullChecked);
-			Assert.Equal (string.Empty, ckb.Text);
-			Assert.Equal ($"{CM.Glyphs.UnChecked} ", ckb.TextFormatter.Text);
-			Assert.True (ckb.CanFocus);
-			Assert.Equal (new Rect (0, 0, 2, 1), ckb.Frame);
-
-			ckb = new CheckBox ("Test", true);
-			Assert.True (ckb.AutoSize);
-			Assert.True (ckb.Checked);
-			Assert.False (ckb.AllowNullChecked);
-			Assert.Equal ("Test", ckb.Text);
-			Assert.Equal ($"{CM.Glyphs.Checked} Test", ckb.TextFormatter.Text);
-			Assert.True (ckb.CanFocus);
-			Assert.Equal (new Rect (0, 0, 6, 1), ckb.Frame);
-
-			ckb = new CheckBox (1, 2, "Test");
-			Assert.True (ckb.AutoSize);
-			Assert.False (ckb.Checked);
-			Assert.False (ckb.AllowNullChecked);
-			Assert.Equal ("Test", ckb.Text);
-			Assert.Equal ($"{CM.Glyphs.UnChecked} Test", ckb.TextFormatter.Text);
-			Assert.True (ckb.CanFocus);
-			Assert.Equal (new Rect (1, 2, 6, 1), ckb.Frame);
-
-			ckb = new CheckBox (3, 4, "Test", true);
-			Assert.True (ckb.AutoSize);
-			Assert.True (ckb.Checked);
-			Assert.False (ckb.AllowNullChecked);
-			Assert.Equal ("Test", ckb.Text);
-			Assert.Equal ($"{CM.Glyphs.Checked} Test", ckb.TextFormatter.Text);
-			Assert.True (ckb.CanFocus);
-			Assert.Equal (new Rect (3, 4, 6, 1), ckb.Frame);
-		}
-
-		[Fact]
-		[AutoInitShutdown]
-		public void KeyBindings_Command ()
-		{
-			var toggled = false;
-			CheckBox ckb = new CheckBox ();
-			ckb.Toggled += (s, e) => toggled = true;
-			Application.Top.Add (ckb);
-			Application.Begin (Application.Top);
-
-			Assert.False (ckb.Checked);
-			Assert.False (toggled);
-			Assert.Equal (KeyCode.Null, ckb.HotKey);
-
-			ckb.Text = "_Test";
-			Assert.Equal (KeyCode.T, ckb.HotKey);
-			Assert.True (Application.Top.NewKeyDownEvent (new (KeyCode.T)));
-			Assert.True (ckb.Checked);
-			Assert.True (toggled);
-
-			ckb.Text = "T_est";
-			toggled = false;
-			Assert.Equal (KeyCode.E, ckb.HotKey);
-			Assert.True (Application.Top.NewKeyDownEvent (new (KeyCode.E | KeyCode.AltMask)));
-			Assert.True (toggled);
-			Assert.False (ckb.Checked);
-
-			toggled = false;
-			Assert.Equal (KeyCode.E, ckb.HotKey);
-			Assert.True (Application.Top.NewKeyDownEvent (new (KeyCode.E)));
-			Assert.True (toggled);
-			Assert.True (ckb.Checked);
-
-			toggled = false;
-			Assert.True (Application.Top.NewKeyDownEvent (new ((KeyCode)' ')));
-			Assert.True (toggled);
-			Assert.False (ckb.Checked);
-
-			toggled = false;
-			Assert.True (Application.Top.NewKeyDownEvent (new (KeyCode.Space)));
-			Assert.True (toggled);
-			Assert.True (ckb.Checked);
-			Assert.True (ckb.AutoSize);
-
-			Application.Refresh ();
-
-			var expected = @$"
-=======
 namespace Terminal.Gui.ViewsTests;
+
 public class CheckboxTests {
 	readonly ITestOutputHelper _output;
 
-	public CheckboxTests (ITestOutputHelper output)
-	{
-		this._output = output;
-	}
+	public CheckboxTests (ITestOutputHelper output) => _output = output;
 
 	[Fact]
 	public void Constructors_Defaults ()
@@ -158,7 +53,7 @@
 	public void KeyBindings_Command ()
 	{
 		var toggled = false;
-		CheckBox ckb = new CheckBox ();
+		var ckb = new CheckBox ();
 		ckb.Toggled += (s, e) => toggled = true;
 		Application.Top.Add (ckb);
 		Application.Begin (Application.Top);
@@ -167,32 +62,32 @@
 		Assert.False (toggled);
 		Assert.Equal (KeyCode.Null, ckb.HotKey);
 
-		ckb.Text = "Test";
+		ckb.Text = "_Test";
 		Assert.Equal (KeyCode.T, ckb.HotKey);
-		Assert.True (Application.Top.NewKeyDownEvent (new (KeyCode.T)));
+		Assert.True (Application.Top.NewKeyDownEvent (new Key (KeyCode.T)));
 		Assert.True (ckb.Checked);
 		Assert.True (toggled);
 
 		ckb.Text = "T_est";
 		toggled = false;
 		Assert.Equal (KeyCode.E, ckb.HotKey);
-		Assert.True (Application.Top.NewKeyDownEvent (new (KeyCode.E | KeyCode.AltMask)));
+		Assert.True (Application.Top.NewKeyDownEvent (new Key (KeyCode.E | KeyCode.AltMask)));
 		Assert.True (toggled);
 		Assert.False (ckb.Checked);
 
 		toggled = false;
 		Assert.Equal (KeyCode.E, ckb.HotKey);
-		Assert.True (Application.Top.NewKeyDownEvent (new (KeyCode.E)));
+		Assert.True (Application.Top.NewKeyDownEvent (new Key (KeyCode.E)));
 		Assert.True (toggled);
 		Assert.True (ckb.Checked);
 
 		toggled = false;
-		Assert.True (Application.Top.NewKeyDownEvent (new ((KeyCode)' ')));
+		Assert.True (Application.Top.NewKeyDownEvent (new Key ((KeyCode)' ')));
 		Assert.True (toggled);
 		Assert.False (ckb.Checked);
 
 		toggled = false;
-		Assert.True (Application.Top.NewKeyDownEvent (new (KeyCode.Space)));
+		Assert.True (Application.Top.NewKeyDownEvent (new Key (KeyCode.Space)));
 		Assert.True (toggled);
 		Assert.True (ckb.Checked);
 		Assert.True (ckb.AutoSize);
@@ -200,7 +95,6 @@
 		Application.Refresh ();
 
 		var expected = @$"
->>>>>>> e9f98cfa
 {CM.Glyphs.Checked} Test
 ";
 
@@ -208,15 +102,15 @@
 		Assert.Equal (new Rect (0, 0, 6, 1), pos);
 	}
 
-	[Fact, AutoInitShutdown]
+	[Fact] [AutoInitShutdown]
 	public void AutoSize_StaysVisible ()
 	{
-		var checkBox = new CheckBox () {
+		var checkBox = new CheckBox {
 			X = 1,
 			Y = Pos.Center (),
 			Text = "Check this out 你"
 		};
-		var win = new Window () {
+		var win = new Window {
 			Width = Dim.Fill (),
 			Height = Dim.Fill (),
 			Title = "Test Demo 你"
@@ -285,17 +179,17 @@
 		Assert.Equal (new Rect (0, 0, 30, 5), pos);
 	}
 
-	[Fact, AutoInitShutdown]
+	[Fact] [AutoInitShutdown]
 	public void TextAlignment_Left ()
 	{
-		var checkBox = new CheckBox () {
+		var checkBox = new CheckBox {
 			X = 1,
 			Y = Pos.Center (),
 			Text = "Check this out 你",
 			AutoSize = false,
 			Width = 25
 		};
-		var win = new Window () {
+		var win = new Window {
 			Width = Dim.Fill (),
 			Height = Dim.Fill (),
 			Title = "Test Demo 你"
@@ -335,10 +229,10 @@
 		Assert.Equal (new Rect (0, 0, 30, 5), pos);
 	}
 
-	[Fact, AutoInitShutdown]
+	[Fact] [AutoInitShutdown]
 	public void TextAlignment_Centered ()
 	{
-		var checkBox = new CheckBox () {
+		var checkBox = new CheckBox {
 			X = 1,
 			Y = Pos.Center (),
 			Text = "Check this out 你",
@@ -346,7 +240,7 @@
 			AutoSize = false,
 			Width = 25
 		};
-		var win = new Window () {
+		var win = new Window {
 			Width = Dim.Fill (),
 			Height = Dim.Fill (),
 			Title = "Test Demo 你"
@@ -387,10 +281,10 @@
 		Assert.Equal (new Rect (0, 0, 30, 5), pos);
 	}
 
-	[Fact, AutoInitShutdown]
+	[Fact] [AutoInitShutdown]
 	public void TextAlignment_Justified ()
 	{
-		var checkBox1 = new CheckBox () {
+		var checkBox1 = new CheckBox {
 			X = 1,
 			Y = Pos.Center (),
 			Text = "Check first out 你",
@@ -398,7 +292,7 @@
 			AutoSize = false,
 			Width = 25
 		};
-		var checkBox2 = new CheckBox () {
+		var checkBox2 = new CheckBox {
 			X = 1,
 			Y = Pos.Bottom (checkBox1),
 			Text = "Check second out 你",
@@ -406,7 +300,7 @@
 			AutoSize = false,
 			Width = 25
 		};
-		var win = new Window () {
+		var win = new Window {
 			Width = Dim.Fill (),
 			Height = Dim.Fill (),
 			Title = "Test Demo 你"
@@ -456,10 +350,10 @@
 		Assert.Equal (new Rect (0, 0, 30, 6), pos);
 	}
 
-	[Fact, AutoInitShutdown]
+	[Fact] [AutoInitShutdown]
 	public void TextAlignment_Right ()
 	{
-		var checkBox = new CheckBox () {
+		var checkBox = new CheckBox {
 			X = 1,
 			Y = Pos.Center (),
 			Text = "Check this out 你",
@@ -467,7 +361,7 @@
 			AutoSize = false,
 			Width = 25
 		};
-		var win = new Window () {
+		var win = new Window {
 			Width = Dim.Fill (),
 			Height = Dim.Fill (),
 			Title = "Test Demo 你"
@@ -508,16 +402,16 @@
 		Assert.Equal (new Rect (0, 0, 30, 5), pos);
 	}
 
-	[Fact, AutoInitShutdown]
+	[Fact] [AutoInitShutdown]
 	public void AutoSize_Stays_True_AnchorEnd_Without_HotKeySpecifier ()
 	{
-		var checkBox = new CheckBox () {
+		var checkBox = new CheckBox {
 			Y = Pos.Center (),
 			Text = "Check this out 你"
 		};
 		checkBox.X = Pos.AnchorEnd () - Pos.Function (() => checkBox.GetSizeNeededForTextWithoutHotKey ().Width);
 
-		var win = new Window () {
+		var win = new Window {
 			Width = Dim.Fill (),
 			Height = Dim.Fill (),
 			Title = "Test Demo 你"
@@ -554,16 +448,16 @@
 		TestHelpers.AssertDriverContentsWithFrameAre (expected, _output);
 	}
 
-	[Fact, AutoInitShutdown]
+	[Fact] [AutoInitShutdown]
 	public void AutoSize_Stays_True_AnchorEnd_With_HotKeySpecifier ()
 	{
-		var checkBox = new CheckBox () {
+		var checkBox = new CheckBox {
 			Y = Pos.Center (),
 			Text = "C_heck this out 你"
 		};
 		checkBox.X = Pos.AnchorEnd () - Pos.Function (() => checkBox.GetSizeNeededForTextWithoutHotKey ().Width);
 
-		var win = new Window () {
+		var win = new Window {
 			Width = Dim.Fill (),
 			Height = Dim.Fill (),
 			Title = "Test Demo 你"
@@ -600,7 +494,7 @@
 		TestHelpers.AssertDriverContentsWithFrameAre (expected, _output);
 	}
 
-	[Fact, AutoInitShutdown]
+	[Fact] [AutoInitShutdown]
 	public void AllowNullChecked_Get_Set ()
 	{
 		var checkBox = new CheckBox ("Check this out 你");
@@ -609,22 +503,22 @@
 		Application.Begin (top);
 
 		Assert.False (checkBox.Checked);
-		Assert.True (checkBox.NewKeyDownEvent (new (KeyCode.Space)));
+		Assert.True (checkBox.NewKeyDownEvent (new Key (KeyCode.Space)));
 		Assert.True (checkBox.Checked);
-		Assert.True (checkBox.MouseEvent (new MouseEvent () { X = 0, Y = 0, Flags = MouseFlags.Button1Clicked }));
+		Assert.True (checkBox.MouseEvent (new MouseEvent { X = 0, Y = 0, Flags = MouseFlags.Button1Clicked }));
 		Assert.False (checkBox.Checked);
 
 		checkBox.AllowNullChecked = true;
-		Assert.True (checkBox.NewKeyDownEvent (new (KeyCode.Space)));
+		Assert.True (checkBox.NewKeyDownEvent (new Key (KeyCode.Space)));
 		Assert.Null (checkBox.Checked);
 		Application.Refresh ();
 		TestHelpers.AssertDriverContentsWithFrameAre (@$"
 {CM.Glyphs.NullChecked} Check this out 你", _output);
-		Assert.True (checkBox.MouseEvent (new MouseEvent () { X = 0, Y = 0, Flags = MouseFlags.Button1Clicked }));
+		Assert.True (checkBox.MouseEvent (new MouseEvent { X = 0, Y = 0, Flags = MouseFlags.Button1Clicked }));
 		Assert.True (checkBox.Checked);
-		Assert.True (checkBox.NewKeyDownEvent (new (KeyCode.Space)));
+		Assert.True (checkBox.NewKeyDownEvent (new Key (KeyCode.Space)));
 		Assert.False (checkBox.Checked);
-		Assert.True (checkBox.MouseEvent (new MouseEvent () { X = 0, Y = 0, Flags = MouseFlags.Button1Clicked }));
+		Assert.True (checkBox.MouseEvent (new MouseEvent { X = 0, Y = 0, Flags = MouseFlags.Button1Clicked }));
 		Assert.Null (checkBox.Checked);
 
 		checkBox.AllowNullChecked = false;
