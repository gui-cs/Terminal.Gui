using System;
using System.Collections.Generic;
using System.ComponentModel;
using System.IO;
using System.Linq;
using Terminal.Gui;
using Xunit;

// Alias Console to MockConsole so we don't accidentally use Console
using Console = Terminal.Gui.FakeConsole;

namespace Terminal.Gui.Views {
	public class ViewTests {
		[Fact]
		public void New_Initializes ()
		{
			// Parameterless
			var r = new View ();
			Assert.NotNull (r);
			Assert.Equal (LayoutStyle.Computed, r.LayoutStyle);
			Assert.Equal ("View()({X=0,Y=0,Width=0,Height=0})", r.ToString ());
			Assert.False (r.CanFocus);
			Assert.False (r.HasFocus);
			Assert.Equal (new Rect (0, 0, 0, 0), r.Bounds);
			Assert.Equal (new Rect (0, 0, 0, 0), r.Frame);
			Assert.Null (r.Focused);
			Assert.Null (r.ColorScheme);
			Assert.Equal (Dim.Sized (0), r.Width);
			Assert.Equal (Dim.Sized (0), r.Height);
			// FIXED: Pos needs equality implemented
			Assert.Equal (Pos.At (0), r.X);
			Assert.Equal (Pos.At (0), r.Y);
			Assert.False (r.IsCurrentTop);
			Assert.Empty (r.Id);
			Assert.Empty (r.Subviews);
			Assert.False (r.WantContinuousButtonPressed);
			Assert.False (r.WantMousePositionReports);
			Assert.Null (r.SuperView);
			Assert.Null (r.MostFocused);

			// Empty Rect
			r = new View (Rect.Empty);
			Assert.NotNull (r);
			Assert.Equal (LayoutStyle.Absolute, r.LayoutStyle);
			Assert.Equal ("View()({X=0,Y=0,Width=0,Height=0})", r.ToString ());
			Assert.False (r.CanFocus);
			Assert.False (r.HasFocus);
			Assert.Equal (new Rect (0, 0, 0, 0), r.Bounds);
			Assert.Equal (new Rect (0, 0, 0, 0), r.Frame);
			Assert.Null (r.Focused);
			Assert.Null (r.ColorScheme);
			Assert.NotNull (r.Width);       // All view Dim are initialized now,
			Assert.NotNull (r.Height);      // avoiding Dim errors.
			Assert.NotNull (r.X);           // All view Pos are initialized now,
			Assert.NotNull (r.Y);           // avoiding Pos errors.
			Assert.False (r.IsCurrentTop);
			Assert.Empty (r.Id);
			Assert.Empty (r.Subviews);
			Assert.False (r.WantContinuousButtonPressed);
			Assert.False (r.WantMousePositionReports);
			Assert.Null (r.SuperView);
			Assert.Null (r.MostFocused);

			// Rect with values
			r = new View (new Rect (1, 2, 3, 4));
			Assert.NotNull (r);
			Assert.Equal (LayoutStyle.Absolute, r.LayoutStyle);
			Assert.Equal ("View()({X=1,Y=2,Width=3,Height=4})", r.ToString ());
			Assert.False (r.CanFocus);
			Assert.False (r.HasFocus);
			Assert.Equal (new Rect (0, 0, 3, 4), r.Bounds);
			Assert.Equal (new Rect (1, 2, 3, 4), r.Frame);
			Assert.Null (r.Focused);
			Assert.Null (r.ColorScheme);
			Assert.NotNull (r.Width);
			Assert.NotNull (r.Height);
			Assert.NotNull (r.X);
			Assert.NotNull (r.Y);
			Assert.False (r.IsCurrentTop);
			Assert.Empty (r.Id);
			Assert.Empty (r.Subviews);
			Assert.False (r.WantContinuousButtonPressed);
			Assert.False (r.WantMousePositionReports);
			Assert.Null (r.SuperView);
			Assert.Null (r.MostFocused);
		}

		[Fact]
		public void New_Methods_Return_False ()
		{
			var r = new View ();

			Assert.False (r.ProcessKey (new KeyEvent () { Key = Key.Unknown }));
			Assert.False (r.ProcessHotKey (new KeyEvent () { Key = Key.Unknown }));
			Assert.False (r.ProcessColdKey (new KeyEvent () { Key = Key.Unknown }));
			Assert.False (r.OnKeyDown (new KeyEvent () { Key = Key.Unknown }));
			Assert.False (r.OnKeyUp (new KeyEvent () { Key = Key.Unknown }));
			Assert.False (r.MouseEvent (new MouseEvent () { Flags = MouseFlags.AllEvents }));
			Assert.False (r.OnMouseEnter (new MouseEvent () { Flags = MouseFlags.AllEvents }));
			Assert.False (r.OnMouseLeave (new MouseEvent () { Flags = MouseFlags.AllEvents }));
			Assert.False (r.OnEnter (new View ()));
			Assert.False (r.OnLeave (new View ()));

			// TODO: Add more
		}

		[Fact]
		public void TopologicalSort_Missing_Add ()
		{
			var root = new View ();
			var sub1 = new View ();
			root.Add (sub1);
			var sub2 = new View ();
			sub1.Width = Dim.Width (sub2);

			Assert.Throws<InvalidOperationException> (() => root.LayoutSubviews ());

			sub2.Width = Dim.Width (sub1);

			Assert.Throws<InvalidOperationException> (() => root.LayoutSubviews ());
		}

		[Fact]
		public void TopologicalSort_Recursive_Ref ()
		{
			var root = new View ();
			var sub1 = new View ();
			root.Add (sub1);
			var sub2 = new View ();
			root.Add (sub2);
			sub2.Width = Dim.Width (sub2);
			Assert.Throws<InvalidOperationException> (() => root.LayoutSubviews ());
		}

		[Fact]
		public void Added_Removed ()
		{
			var v = new View (new Rect (0, 0, 10, 24));
			var t = new View ();

			v.Added += (View e) => {
				Assert.True (v.SuperView == e);
			};

			v.Removed += (View e) => {
				Assert.True (v.SuperView == null);
			};

			t.Add (v);
			Assert.True (t.Subviews.Count == 1);

			t.Remove (v);
			Assert.True (t.Subviews.Count == 0);
		}

		[Fact]
		public void Subviews_TabIndexes_AreEqual ()
		{
			var r = new View ();
			var v1 = new View () { CanFocus = true };
			var v2 = new View () { CanFocus = true };
			var v3 = new View () { CanFocus = true };

			r.Add (v1, v2, v3);

			Assert.True (r.Subviews.IndexOf (v1) == 0);
			Assert.True (r.Subviews.IndexOf (v2) == 1);
			Assert.True (r.Subviews.IndexOf (v3) == 2);

			Assert.True (r.TabIndexes.IndexOf (v1) == 0);
			Assert.True (r.TabIndexes.IndexOf (v2) == 1);
			Assert.True (r.TabIndexes.IndexOf (v3) == 2);

			Assert.Equal (r.Subviews.IndexOf (v1), r.TabIndexes.IndexOf (v1));
			Assert.Equal (r.Subviews.IndexOf (v2), r.TabIndexes.IndexOf (v2));
			Assert.Equal (r.Subviews.IndexOf (v3), r.TabIndexes.IndexOf (v3));
		}

		[Fact]
		public void BringSubviewToFront_Subviews_vs_TabIndexes ()
		{
			var r = new View ();
			var v1 = new View () { CanFocus = true };
			var v2 = new View () { CanFocus = true };
			var v3 = new View () { CanFocus = true };

			r.Add (v1, v2, v3);

			r.BringSubviewToFront (v1);
			Assert.True (r.Subviews.IndexOf (v1) == 2);
			Assert.True (r.Subviews.IndexOf (v2) == 0);
			Assert.True (r.Subviews.IndexOf (v3) == 1);

			Assert.True (r.TabIndexes.IndexOf (v1) == 0);
			Assert.True (r.TabIndexes.IndexOf (v2) == 1);
			Assert.True (r.TabIndexes.IndexOf (v3) == 2);
		}

		[Fact]
		public void BringSubviewForward_Subviews_vs_TabIndexes ()
		{
			var r = new View ();
			var v1 = new View () { CanFocus = true };
			var v2 = new View () { CanFocus = true };
			var v3 = new View () { CanFocus = true };

			r.Add (v1, v2, v3);

			r.BringSubviewForward (v1);
			Assert.True (r.Subviews.IndexOf (v1) == 1);
			Assert.True (r.Subviews.IndexOf (v2) == 0);
			Assert.True (r.Subviews.IndexOf (v3) == 2);

			Assert.True (r.TabIndexes.IndexOf (v1) == 0);
			Assert.True (r.TabIndexes.IndexOf (v2) == 1);
			Assert.True (r.TabIndexes.IndexOf (v3) == 2);
		}

		[Fact]
		public void SendSubviewToBack_Subviews_vs_TabIndexes ()
		{
			var r = new View ();
			var v1 = new View () { CanFocus = true };
			var v2 = new View () { CanFocus = true };
			var v3 = new View () { CanFocus = true };

			r.Add (v1, v2, v3);

			r.SendSubviewToBack (v3);
			Assert.True (r.Subviews.IndexOf (v1) == 1);
			Assert.True (r.Subviews.IndexOf (v2) == 2);
			Assert.True (r.Subviews.IndexOf (v3) == 0);

			Assert.True (r.TabIndexes.IndexOf (v1) == 0);
			Assert.True (r.TabIndexes.IndexOf (v2) == 1);
			Assert.True (r.TabIndexes.IndexOf (v3) == 2);
		}

		[Fact]
		public void SendSubviewBackwards_Subviews_vs_TabIndexes ()
		{
			var r = new View ();
			var v1 = new View () { CanFocus = true };
			var v2 = new View () { CanFocus = true };
			var v3 = new View () { CanFocus = true };

			r.Add (v1, v2, v3);

			r.SendSubviewBackwards (v3);
			Assert.True (r.Subviews.IndexOf (v1) == 0);
			Assert.True (r.Subviews.IndexOf (v2) == 2);
			Assert.True (r.Subviews.IndexOf (v3) == 1);

			Assert.True (r.TabIndexes.IndexOf (v1) == 0);
			Assert.True (r.TabIndexes.IndexOf (v2) == 1);
			Assert.True (r.TabIndexes.IndexOf (v3) == 2);
		}

		[Fact]
		public void TabIndex_Set_CanFocus_ValidValues ()
		{
			var r = new View ();
			var v1 = new View () { CanFocus = true };
			var v2 = new View () { CanFocus = true };
			var v3 = new View () { CanFocus = true };

			r.Add (v1, v2, v3);

			v1.TabIndex = 1;
			Assert.True (r.Subviews.IndexOf (v1) == 0);
			Assert.True (r.TabIndexes.IndexOf (v1) == 1);

			v1.TabIndex = 2;
			Assert.True (r.Subviews.IndexOf (v1) == 0);
			Assert.True (r.TabIndexes.IndexOf (v1) == 2);
		}

		[Fact]
		public void TabIndex_Set_CanFocus_HigherValues ()
		{
			var r = new View ();
			var v1 = new View () { CanFocus = true };
			var v2 = new View () { CanFocus = true };
			var v3 = new View () { CanFocus = true };

			r.Add (v1, v2, v3);

			v1.TabIndex = 3;
			Assert.True (r.Subviews.IndexOf (v1) == 0);
			Assert.True (r.TabIndexes.IndexOf (v1) == 2);
		}

		[Fact]
		public void TabIndex_Set_CanFocus_LowerValues ()
		{
			var r = new View ();
			var v1 = new View () { CanFocus = true };
			var v2 = new View () { CanFocus = true };
			var v3 = new View () { CanFocus = true };

			r.Add (v1, v2, v3);

			v1.TabIndex = -1;
			Assert.True (r.Subviews.IndexOf (v1) == 0);
			Assert.True (r.TabIndexes.IndexOf (v1) == 0);
		}

		[Fact]
		public void TabIndex_Set_CanFocus_False ()
		{
			var r = new View ();
			var v1 = new View () { CanFocus = true };
			var v2 = new View () { CanFocus = true };
			var v3 = new View () { CanFocus = true };

			r.Add (v1, v2, v3);

			v1.CanFocus = false;
			v1.TabIndex = 0;
			Assert.True (r.Subviews.IndexOf (v1) == 0);
			Assert.True (r.TabIndexes.IndexOf (v1) == 0);
			Assert.Equal (-1, v1.TabIndex);
		}

		[Fact]
		public void TabIndex_Set_CanFocus_False_To_True ()
		{
			var r = new View ();
			var v1 = new View ();
			var v2 = new View () { CanFocus = true };
			var v3 = new View () { CanFocus = true };

			r.Add (v1, v2, v3);

			v1.CanFocus = true;
			v1.TabIndex = 1;
			Assert.True (r.Subviews.IndexOf (v1) == 0);
			Assert.True (r.TabIndexes.IndexOf (v1) == 1);
		}

		[Fact]
		public void TabStop_And_CanFocus_Are_All_True ()
		{
			var r = new View ();
			var v1 = new View () { CanFocus = true };
			var v2 = new View () { CanFocus = true };
			var v3 = new View () { CanFocus = true };

			r.Add (v1, v2, v3);

			r.FocusNext ();
			Assert.True (v1.HasFocus);
			Assert.False (v2.HasFocus);
			Assert.False (v3.HasFocus);
			r.FocusNext ();
			Assert.False (v1.HasFocus);
			Assert.True (v2.HasFocus);
			Assert.False (v3.HasFocus);
			r.FocusNext ();
			Assert.False (v1.HasFocus);
			Assert.False (v2.HasFocus);
			Assert.True (v3.HasFocus);
		}

		[Fact]
		public void TabStop_Are_All_True_And_CanFocus_Are_All_False ()
		{
			var r = new View ();
			var v1 = new View ();
			var v2 = new View ();
			var v3 = new View ();

			r.Add (v1, v2, v3);

			r.FocusNext ();
			Assert.False (v1.HasFocus);
			Assert.False (v2.HasFocus);
			Assert.False (v3.HasFocus);
			r.FocusNext ();
			Assert.False (v1.HasFocus);
			Assert.False (v2.HasFocus);
			Assert.False (v3.HasFocus);
			r.FocusNext ();
			Assert.False (v1.HasFocus);
			Assert.False (v2.HasFocus);
			Assert.False (v3.HasFocus);
		}

		[Fact]
		public void TabStop_Are_All_False_And_CanFocus_Are_All_True ()
		{
			var r = new View ();
			var v1 = new View () { CanFocus = true, TabStop = false };
			var v2 = new View () { CanFocus = true, TabStop = false };
			var v3 = new View () { CanFocus = true, TabStop = false };

			r.Add (v1, v2, v3);

			r.FocusNext ();
			Assert.False (v1.HasFocus);
			Assert.False (v2.HasFocus);
			Assert.False (v3.HasFocus);
			r.FocusNext ();
			Assert.False (v1.HasFocus);
			Assert.False (v2.HasFocus);
			Assert.False (v3.HasFocus);
			r.FocusNext ();
			Assert.False (v1.HasFocus);
			Assert.False (v2.HasFocus);
			Assert.False (v3.HasFocus);
		}

		[Fact]
		public void TabStop_And_CanFocus_Mixed_And_BothFalse ()
		{
			var r = new View ();
			var v1 = new View () { CanFocus = true, TabStop = false };
			var v2 = new View () { CanFocus = false, TabStop = true };
			var v3 = new View () { CanFocus = false, TabStop = false };

			r.Add (v1, v2, v3);

			r.FocusNext ();
			Assert.False (v1.HasFocus);
			Assert.False (v2.HasFocus);
			Assert.False (v3.HasFocus);
			r.FocusNext ();
			Assert.False (v1.HasFocus);
			Assert.False (v2.HasFocus);
			Assert.False (v3.HasFocus);
			r.FocusNext ();
			Assert.False (v1.HasFocus);
			Assert.False (v2.HasFocus);
			Assert.False (v3.HasFocus);
		}

		[Fact]
		public void TabStop_All_True_And_Changing_CanFocus_Later ()
		{
			var r = new View ();
			var v1 = new View ();
			var v2 = new View ();
			var v3 = new View ();

			r.Add (v1, v2, v3);

			r.FocusNext ();
			Assert.False (v1.HasFocus);
			Assert.False (v2.HasFocus);
			Assert.False (v3.HasFocus);

			v1.CanFocus = true;
			r.FocusNext ();
			Assert.True (v1.HasFocus);
			Assert.False (v2.HasFocus);
			Assert.False (v3.HasFocus);
			v2.CanFocus = true;
			r.FocusNext ();
			Assert.False (v1.HasFocus);
			Assert.True (v2.HasFocus);
			Assert.False (v3.HasFocus);
			v3.CanFocus = true;
			r.FocusNext ();
			Assert.False (v1.HasFocus);
			Assert.False (v2.HasFocus);
			Assert.True (v3.HasFocus);
		}

		[Fact]
		public void TabStop_All_False_And_All_True_And_Changing_TabStop_Later ()
		{
			var r = new View ();
			var v1 = new View () { CanFocus = true, TabStop = false };
			var v2 = new View () { CanFocus = true, TabStop = false };
			var v3 = new View () { CanFocus = true, TabStop = false };

			r.Add (v1, v2, v3);

			r.FocusNext ();
			Assert.False (v1.HasFocus);
			Assert.False (v2.HasFocus);
			Assert.False (v3.HasFocus);

			v1.TabStop = true;
			r.FocusNext ();
			Assert.True (v1.HasFocus);
			Assert.False (v2.HasFocus);
			Assert.False (v3.HasFocus);
			v2.TabStop = true;
			r.FocusNext ();
			Assert.False (v1.HasFocus);
			Assert.True (v2.HasFocus);
			Assert.False (v3.HasFocus);
			v3.TabStop = true;
			r.FocusNext ();
			Assert.False (v1.HasFocus);
			Assert.False (v2.HasFocus);
			Assert.True (v3.HasFocus);
		}

		[Fact]
		public void CanFocus_Set_Changes_TabIndex_And_TabStop ()
		{
			var r = new View ();
			var v1 = new View ("1");
			var v2 = new View ("2");
			var v3 = new View ("3");

			r.Add (v1, v2, v3);

			v2.CanFocus = true;
			Assert.Equal (r.TabIndexes.IndexOf (v2), v2.TabIndex);
			Assert.Equal (0, v2.TabIndex);
			Assert.True (v2.TabStop);

			v1.CanFocus = true;
			Assert.Equal (r.TabIndexes.IndexOf (v1), v1.TabIndex);
			Assert.Equal (1, v1.TabIndex);
			Assert.True (v1.TabStop);

			v1.TabIndex = 2;
			Assert.Equal (r.TabIndexes.IndexOf (v1), v1.TabIndex);
			Assert.Equal (1, v1.TabIndex);
			v3.CanFocus = true;
			Assert.Equal (r.TabIndexes.IndexOf (v1), v1.TabIndex);
			Assert.Equal (1, v1.TabIndex);
			Assert.Equal (r.TabIndexes.IndexOf (v3), v3.TabIndex);
			Assert.Equal (2, v3.TabIndex);
			Assert.True (v3.TabStop);

			v2.CanFocus = false;
			Assert.Equal (r.TabIndexes.IndexOf (v1), v1.TabIndex);
			Assert.Equal (1, v1.TabIndex);
			Assert.True (v1.TabStop);
			Assert.NotEqual (r.TabIndexes.IndexOf (v2), v2.TabIndex);
			Assert.Equal (-1, v2.TabIndex);
			Assert.False (v2.TabStop);
			Assert.Equal (r.TabIndexes.IndexOf (v3), v3.TabIndex);
			Assert.Equal (2, v3.TabIndex);
			Assert.True (v3.TabStop);
		}

		[Fact]
		public void Initialized_Event_Comparing_With_Added_Event ()
		{
			Application.Init (new FakeDriver (), new FakeMainLoop (() => FakeConsole.ReadKey (true)));

			var t = new Toplevel () { Id = "0", };

			var w = new Window () { Id = "t", Width = Dim.Fill (), Height = Dim.Fill () };
			var v1 = new View () { Id = "v1", Width = Dim.Fill (), Height = Dim.Fill () };
			var v2 = new View () { Id = "v2", Width = Dim.Fill (), Height = Dim.Fill () };
			var sv1 = new View () { Id = "sv1", Width = Dim.Fill (), Height = Dim.Fill () };

			int tc = 0, wc = 0, v1c = 0, v2c = 0, sv1c = 0;

			w.Added += (e) => {
				Assert.Equal (e.Frame.Width, w.Frame.Width);
				Assert.Equal (e.Frame.Height, w.Frame.Height);
			};
			v1.Added += (e) => {
				Assert.Equal (e.Frame.Width, v1.Frame.Width);
				Assert.Equal (e.Frame.Height, v1.Frame.Height);
			};
			v2.Added += (e) => {
				Assert.Equal (e.Frame.Width, v2.Frame.Width);
				Assert.Equal (e.Frame.Height, v2.Frame.Height);
			};
			sv1.Added += (e) => {
				Assert.Equal (e.Frame.Width, sv1.Frame.Width);
				Assert.Equal (e.Frame.Height, sv1.Frame.Height);
			};

			t.Initialized += (s, e) => {
				tc++;
				Assert.Equal (1, tc);
				Assert.Equal (1, wc);
				Assert.Equal (1, v1c);
				Assert.Equal (1, v2c);
				Assert.Equal (1, sv1c);

				Assert.True (t.CanFocus);
				Assert.True (w.CanFocus);
				Assert.False (v1.CanFocus);
				Assert.False (v2.CanFocus);
				Assert.False (sv1.CanFocus);

				Application.Refresh ();
			};
			w.Initialized += (s, e) => {
				wc++;
				Assert.Equal (t.Frame.Width, w.Frame.Width);
				Assert.Equal (t.Frame.Height, w.Frame.Height);
			};
			v1.Initialized += (s, e) => {
				v1c++;
				Assert.Equal (t.Frame.Width, v1.Frame.Width);
				Assert.Equal (t.Frame.Height, v1.Frame.Height);
			};
			v2.Initialized += (s, e) => {
				v2c++;
				Assert.Equal (t.Frame.Width, v2.Frame.Width);
				Assert.Equal (t.Frame.Height, v2.Frame.Height);
			};
			sv1.Initialized += (s, e) => {
				sv1c++;
				Assert.Equal (t.Frame.Width, sv1.Frame.Width);
				Assert.Equal (t.Frame.Height, sv1.Frame.Height);
				Assert.False (sv1.CanFocus);
				Assert.Throws<InvalidOperationException> (() => sv1.CanFocus = true);
				Assert.False (sv1.CanFocus);
			};

			v1.Add (sv1);
			w.Add (v1, v2);
			t.Add (w);

			Application.Iteration = () => {
				Application.Refresh ();
				t.Running = false;
			};

			Application.Run (t);
			Application.Shutdown ();

			Assert.Equal (1, tc);
			Assert.Equal (1, wc);
			Assert.Equal (1, v1c);
			Assert.Equal (1, v2c);
			Assert.Equal (1, sv1c);

			Assert.True (t.CanFocus);
			Assert.True (w.CanFocus);
			Assert.False (v1.CanFocus);
			Assert.False (v2.CanFocus);
			Assert.False (sv1.CanFocus);

			v1.CanFocus = true;
			Assert.False (sv1.CanFocus); // False because sv1 was disposed and it isn't a subview of v1.
		}

		[Fact]
		public void Initialized_Event_Will_Be_Invoked_When_Added_Dynamically ()
		{
			Application.Init (new FakeDriver (), new FakeMainLoop (() => FakeConsole.ReadKey (true)));

			var t = new Toplevel () { Id = "0", };

			var w = new Window () { Id = "t", Width = Dim.Fill (), Height = Dim.Fill () };
			var v1 = new View () { Id = "v1", Width = Dim.Fill (), Height = Dim.Fill () };
			var v2 = new View () { Id = "v2", Width = Dim.Fill (), Height = Dim.Fill () };

			int tc = 0, wc = 0, v1c = 0, v2c = 0, sv1c = 0;

			t.Initialized += (s, e) => {
				tc++;
				Assert.Equal (1, tc);
				Assert.Equal (1, wc);
				Assert.Equal (1, v1c);
				Assert.Equal (1, v2c);
				Assert.Equal (0, sv1c); // Added after t in the Application.Iteration.

				Assert.True (t.CanFocus);
				Assert.True (w.CanFocus);
				Assert.False (v1.CanFocus);
				Assert.False (v2.CanFocus);

				Application.Refresh ();
			};
			w.Initialized += (s, e) => {
				wc++;
				Assert.Equal (t.Frame.Width, w.Frame.Width);
				Assert.Equal (t.Frame.Height, w.Frame.Height);
			};
			v1.Initialized += (s, e) => {
				v1c++;
				Assert.Equal (t.Frame.Width, v1.Frame.Width);
				Assert.Equal (t.Frame.Height, v1.Frame.Height);
			};
			v2.Initialized += (s, e) => {
				v2c++;
				Assert.Equal (t.Frame.Width, v2.Frame.Width);
				Assert.Equal (t.Frame.Height, v2.Frame.Height);
			};
			w.Add (v1, v2);
			t.Add (w);

			Application.Iteration = () => {
				var sv1 = new View () { Id = "sv1", Width = Dim.Fill (), Height = Dim.Fill () };

				sv1.Initialized += (s, e) => {
					sv1c++;
					Assert.NotEqual (t.Frame.Width, sv1.Frame.Width);
					Assert.NotEqual (t.Frame.Height, sv1.Frame.Height);
					Assert.False (sv1.CanFocus);
					Assert.Throws<InvalidOperationException> (() => sv1.CanFocus = true);
					Assert.False (sv1.CanFocus);
				};

				v1.Add (sv1);

				Application.Refresh ();
				t.Running = false;
			};

			Application.Run (t);
			Application.Shutdown ();

			Assert.Equal (1, tc);
			Assert.Equal (1, wc);
			Assert.Equal (1, v1c);
			Assert.Equal (1, v2c);
			Assert.Equal (1, sv1c);

			Assert.True (t.CanFocus);
			Assert.True (w.CanFocus);
			Assert.False (v1.CanFocus);
			Assert.False (v2.CanFocus);
		}

		[Fact]
		public void CanFocus_Faced_With_Container ()
		{
			var t = new Toplevel ();
			var w = new Window ();
			var f = new FrameView ();
			var v = new View () { CanFocus = true };
			f.Add (v);
			w.Add (f);
			t.Add (w);

			Assert.True (t.CanFocus);
			Assert.True (w.CanFocus);
			Assert.True (f.CanFocus);
			Assert.True (v.CanFocus);

			f.CanFocus = false;
			Assert.False (f.CanFocus);
			Assert.True (v.CanFocus);

			v.CanFocus = false;
			Assert.False (f.CanFocus);
			Assert.False (v.CanFocus);

			v.CanFocus = true;
			Assert.False (f.CanFocus);
			Assert.True (v.CanFocus);
		}

		[Fact]
		public void CanFocus_Faced_With_Container_Before_Run ()
		{
			Application.Init (new FakeDriver (), new FakeMainLoop (() => FakeConsole.ReadKey (true)));

			var t = Application.Top;

			var w = new Window ("w");
			var f = new FrameView ("f");
			var v = new View ("v") { CanFocus = true };
			f.Add (v);
			w.Add (f);
			t.Add (w);

			Assert.True (t.CanFocus);
			Assert.True (w.CanFocus);
			Assert.True (f.CanFocus);
			Assert.True (v.CanFocus);

			f.CanFocus = false;
			Assert.False (f.CanFocus);
			Assert.True (v.CanFocus);

			v.CanFocus = false;
			Assert.False (f.CanFocus);
			Assert.False (v.CanFocus);

			v.CanFocus = true;
			Assert.False (f.CanFocus);
			Assert.True (v.CanFocus);

			Application.Iteration += () => Application.RequestStop ();

			Application.Run ();
			Application.Shutdown ();
		}

		[Fact]
		public void CanFocus_Faced_With_Container_After_Run ()
		{
			Application.Init (new FakeDriver (), new FakeMainLoop (() => FakeConsole.ReadKey (true)));

			var t = Application.Top;

			var w = new Window ("w");
			var f = new FrameView ("f");
			var v = new View ("v") { CanFocus = true };
			f.Add (v);
			w.Add (f);
			t.Add (w);

			t.Ready += () => {
				Assert.True (t.CanFocus);
				Assert.True (w.CanFocus);
				Assert.True (f.CanFocus);
				Assert.True (v.CanFocus);

				f.CanFocus = false;
				Assert.False (f.CanFocus);
				Assert.False (v.CanFocus);

				v.CanFocus = false;
				Assert.False (f.CanFocus);
				Assert.False (v.CanFocus);

				Assert.Throws<InvalidOperationException> (() => v.CanFocus = true);
				Assert.False (f.CanFocus);
				Assert.False (v.CanFocus);

				f.CanFocus = true;
				Assert.True (f.CanFocus);
				Assert.True (v.CanFocus);
			};

			Application.Iteration += () => Application.RequestStop ();

			Application.Run ();
			Application.Shutdown ();
		}

		[Fact]
		public void CanFocus_Container_ToFalse_Turns_All_Subviews_ToFalse_Too ()
		{
			Application.Init (new FakeDriver (), new FakeMainLoop (() => FakeConsole.ReadKey (true)));

			var t = Application.Top;

			var w = new Window ("w");
			var f = new FrameView ("f");
			var v1 = new View ("v1") { CanFocus = true };
			var v2 = new View ("v2") { CanFocus = true };
			f.Add (v1, v2);
			w.Add (f);
			t.Add (w);

			t.Ready += () => {
				Assert.True (t.CanFocus);
				Assert.True (w.CanFocus);
				Assert.True (f.CanFocus);
				Assert.True (v1.CanFocus);
				Assert.True (v2.CanFocus);

				w.CanFocus = false;
				Assert.True (w.CanFocus);
				Assert.False (f.CanFocus);
				Assert.False (v1.CanFocus);
				Assert.False (v2.CanFocus);
			};

			Application.Iteration += () => Application.RequestStop ();

			Application.Run ();
			Application.Shutdown ();
		}

		[Fact]
		public void CanFocus_Container_Toggling_All_Subviews_To_Old_Value_When_Is_True ()
		{
			Application.Init (new FakeDriver (), new FakeMainLoop (() => FakeConsole.ReadKey (true)));

			var t = Application.Top;

			var w = new Window ("w");
			var f = new FrameView ("f");
			var v1 = new View ("v1");
			var v2 = new View ("v2") { CanFocus = true };
			f.Add (v1, v2);
			w.Add (f);
			t.Add (w);

			t.Ready += () => {
				Assert.True (t.CanFocus);
				Assert.True (w.CanFocus);
				Assert.True (f.CanFocus);
				Assert.False (v1.CanFocus);
				Assert.True (v2.CanFocus);

				w.CanFocus = false;
				Assert.True (w.CanFocus);
				Assert.False (f.CanFocus);
				Assert.False (v1.CanFocus);
				Assert.False (v2.CanFocus);

				w.CanFocus = true;
				Assert.True (w.CanFocus);
				Assert.True (f.CanFocus);
				Assert.False (v1.CanFocus);
				Assert.True (v2.CanFocus);
			};

			Application.Iteration += () => Application.RequestStop ();

			Application.Run ();
			Application.Shutdown ();
		}


		[Fact]
		public void Navigation_With_Null_Focused_View ()
		{
			// Non-regression test for #882 (NullReferenceException during keyboard navigation when Focused is null)

			Application.Init (new FakeDriver (), new FakeMainLoop (() => FakeConsole.ReadKey (true)));

			Application.Top.Ready += () => {
				Assert.Null (Application.Top.Focused);
			};

			// Keyboard navigation with tab
			Console.MockKeyPresses.Push (new ConsoleKeyInfo ('\t', ConsoleKey.Tab, false, false, false));

			Application.Iteration += () => Application.RequestStop ();

			Application.Run ();
			Application.Shutdown ();
		}

<<<<<<< HEAD
		// See https://github.com/migueldeicaza/gui.cs/issues/1238
		//[Fact]
		//public void Multi_Thread_Toplevels ()
		//{
		//	Application.Init (new FakeDriver (), new FakeMainLoop (() => FakeConsole.ReadKey (true)));

		//	var t = Application.Top;
		//	var w = new Window ();
		//	t.Add (w);

		//	int count = 0, count1 = 0, count2 = 0;
		//	bool log = false, log1 = false, log2 = false;
		//	bool fromTopStillKnowFirstIsRunning = false;
		//	bool fromTopStillKnowSecondIsRunning = false;
		//	bool fromFirstStillKnowSecondIsRunning = false;

		//	Application.MainLoop.AddTimeout (TimeSpan.FromMilliseconds (100), (_) => {
		//		count++;
		//		if (count1 == 5) {
		//			log1 = true;
		//		}
		//		if (count1 > 13 && count < 15) {
		//			fromTopStillKnowFirstIsRunning = true;
		//		}
		//		if (count2 > 6 && count2 < 8) {
		//			fromTopStillKnowSecondIsRunning = true;
		//		}
		//		if (count == 30) {
		//			Assert.Equal (30, count);
		//			Assert.Equal (20, count1);
		//			Assert.Equal (10, count2);

		//			Assert.True (log);
		//			Assert.True (log1);
		//			Assert.True (log2);

		//			Assert.True (fromTopStillKnowFirstIsRunning);
		//			Assert.True (fromTopStillKnowSecondIsRunning);
		//			Assert.True (fromFirstStillKnowSecondIsRunning);

		//			Application.RequestStop ();
		//			return false;
		//		}
		//		return true;
		//	});

		//	t.Ready += FirstDialogToplevel;

		//	void FirstDialogToplevel ()
		//	{
		//		var od = new OpenDialog();
		//		od.Ready += SecoundDialogToplevel;

		//		Application.MainLoop.AddTimeout (TimeSpan.FromMilliseconds (100), (_) => {
		//			count1++;
		//			if (count2 == 5) {
		//				log2 = true;
		//			}
		//			if (count2 > 3 && count2 < 5) {
		//				fromFirstStillKnowSecondIsRunning = true;
		//			}
		//			if (count1 == 20) {
		//				Assert.Equal (20, count1);
		//				Application.RequestStop ();
		//				return false;
		//			}
		//			return true;
		//		});

		//		Application.Run (od);
		//	}

		//	void SecoundDialogToplevel ()
		//	{
		//		var d = new Dialog ();

		//		Application.MainLoop.AddTimeout (TimeSpan.FromMilliseconds (100), (_) => {
		//			count2++;
		//			if (count < 30) {
		//				log = true;
		//			}
		//			if (count2 == 10) {
		//				Assert.Equal (10, count2);
		//				Application.RequestStop ();
		//				return false;
		//			}
		//			return true;
		//		});

		//		Application.Run (d);
		//	}

		//	Application.Run ();
		//	Application.Shutdown ();
		//}
=======
		[Fact]
		public void Multi_Thread_Toplevels ()
		{
			Application.Init (new FakeDriver (), new FakeMainLoop (() => FakeConsole.ReadKey (true)));

			var t = Application.Top;
			var w = new Window ();
			t.Add (w);

			int count = 0, count1 = 0, count2 = 0;
			bool log = false, log1 = false, log2 = false;
			bool fromTopStillKnowFirstIsRunning = false;
			bool fromTopStillKnowSecondIsRunning = false;
			bool fromFirstStillKnowSecondIsRunning = false;

			Application.MainLoop.AddTimeout (TimeSpan.FromMilliseconds (100), (_) => {
				count++;
				if (count1 == 5) {
					log1 = true;
				}
				if (count1 > 13 && count < 15) {
					fromTopStillKnowFirstIsRunning = true;
				}
				if (count2 > 6 && count2 < 8) {
					fromTopStillKnowSecondIsRunning = true;
				}
				if (count == 30) {
					Assert.Equal (30, count);
					Assert.Equal (20, count1);
					Assert.Equal (10, count2);

					Assert.True (log);
					Assert.True (log1);
					Assert.True (log2);

					Assert.True (fromTopStillKnowFirstIsRunning);
					Assert.True (fromTopStillKnowSecondIsRunning);
					Assert.True (fromFirstStillKnowSecondIsRunning);

					Application.RequestStop ();
					return false;
				}
				return true;
			});

			t.Ready += FirstDialogToplevel;

			void FirstDialogToplevel ()
			{
				var od = new OpenDialog ();
				od.Ready += SecoundDialogToplevel;

				Application.MainLoop.AddTimeout (TimeSpan.FromMilliseconds (100), (_) => {
					count1++;
					if (count2 == 5) {
						log2 = true;
					}
					if (count2 > 3 && count2 < 5) {
						fromFirstStillKnowSecondIsRunning = true;
					}
					if (count1 == 20) {
						Assert.Equal (20, count1);
						Application.RequestStop ();
						return false;
					}
					return true;
				});

				Application.Run (od);
			}

			void SecoundDialogToplevel ()
			{
				var d = new Dialog ();

				Application.MainLoop.AddTimeout (TimeSpan.FromMilliseconds (100), (_) => {
					count2++;
					if (count < 30) {
						log = true;
					}
					if (count2 == 10) {
						Assert.Equal (10, count2);
						Application.RequestStop ();
						return false;
					}
					return true;
				});

				Application.Run (d);
			}

			Application.Run ();
			Application.Shutdown ();
		}
>>>>>>> ecc35163

		[Fact]
		public void View_Difference_Between_An_Object_Initializer_And_A_Constructor ()
		{
			// Object Initializer
			var view = new View () {
				X = 1,
				Y = 2,
				Width = 3,
				Height = 4
			};
			Assert.Equal (1, view.X);
			Assert.Equal (2, view.Y);
			Assert.Equal (3, view.Width);
			Assert.Equal (4, view.Height);
			Assert.True (view.Frame.IsEmpty);
			Assert.True (view.Bounds.IsEmpty);

			view.LayoutSubviews ();

			Assert.Equal (1, view.X);
			Assert.Equal (2, view.Y);
			Assert.Equal (3, view.Width);
			Assert.Equal (4, view.Height);
			Assert.False (view.Frame.IsEmpty);
			Assert.False (view.Bounds.IsEmpty);

			// Default Constructor
			view = new View ();
			Assert.Equal (0, view.X);
			Assert.Equal (0, view.Y);
			Assert.Equal (0, view.Width);
			Assert.Equal (0, view.Height);
			Assert.True (view.Frame.IsEmpty);
			Assert.True (view.Bounds.IsEmpty);

			// Constructor
			view = new View (1, 2, "");
			Assert.NotNull (view.X);
			Assert.NotNull (view.Y);
			Assert.NotNull (view.Width);
			Assert.NotNull (view.Height);
			Assert.False (view.Frame.IsEmpty);
			Assert.True (view.Bounds.IsEmpty);

			// Default Constructor and post assignment equivalent to Object Initializer
			view = new View ();
			view.X = 1;
			view.Y = 2;
			view.Width = 3;
			view.Height = 4;
			Assert.Equal (1, view.X);
			Assert.Equal (2, view.Y);
			Assert.Equal (3, view.Width);
			Assert.Equal (4, view.Height);
			Assert.True (view.Frame.IsEmpty);
			Assert.True (view.Bounds.IsEmpty);
		}

		[Fact]
		public void FocusNearestView_Ensure_Focus_Ordered ()
		{
			var top = new Toplevel ();

			var win = new Window ();
			var winSubview = new View ("WindowSubview") {
				CanFocus = true
			};
			win.Add (winSubview);
			top.Add (win);

			var frm = new FrameView ();
			var frmSubview = new View ("FrameSubview") {
				CanFocus = true
			};
			frm.Add (frmSubview);
			top.Add (frm);

			top.ProcessKey (new KeyEvent (Key.Tab, new KeyModifiers ()));
			Assert.Equal ($"WindowSubview", top.MostFocused.Text);
			top.ProcessKey (new KeyEvent (Key.Tab, new KeyModifiers ()));
			Assert.Equal ("FrameSubview", top.MostFocused.Text);
			top.ProcessKey (new KeyEvent (Key.Tab, new KeyModifiers ()));
			Assert.Equal ($"WindowSubview", top.MostFocused.Text);

			top.ProcessKey (new KeyEvent (Key.BackTab | Key.ShiftMask, new KeyModifiers ()));
			Assert.Equal ("FrameSubview", top.MostFocused.Text);
			top.ProcessKey (new KeyEvent (Key.BackTab | Key.ShiftMask, new KeyModifiers ()));
			Assert.Equal ($"WindowSubview", top.MostFocused.Text);
		}

		[Fact]
		public void KeyPress_Handled_To_True_Prevents_Changes ()
		{
			Application.Init (new FakeDriver (), new FakeMainLoop (() => FakeConsole.ReadKey (true)));

			Console.MockKeyPresses.Push (new ConsoleKeyInfo ('N', ConsoleKey.N, false, false, false));

			var top = Application.Top;

			var text = new TextField ("");
			text.KeyPress += (e) => {
				e.Handled = true;
				Assert.True (e.Handled);
				Assert.Equal (Key.N, e.KeyEvent.Key);
			};
			top.Add (text);

			Application.Iteration += () => {
				Console.MockKeyPresses.Push (new ConsoleKeyInfo ('N', ConsoleKey.N, false, false, false));
				Assert.Equal ("", text.Text);

				Application.RequestStop ();
			};

			Application.Run ();
		}
	}
}<|MERGE_RESOLUTION|>--- conflicted
+++ resolved
@@ -924,103 +924,6 @@
 			Application.Shutdown ();
 		}
 
-<<<<<<< HEAD
-		// See https://github.com/migueldeicaza/gui.cs/issues/1238
-		//[Fact]
-		//public void Multi_Thread_Toplevels ()
-		//{
-		//	Application.Init (new FakeDriver (), new FakeMainLoop (() => FakeConsole.ReadKey (true)));
-
-		//	var t = Application.Top;
-		//	var w = new Window ();
-		//	t.Add (w);
-
-		//	int count = 0, count1 = 0, count2 = 0;
-		//	bool log = false, log1 = false, log2 = false;
-		//	bool fromTopStillKnowFirstIsRunning = false;
-		//	bool fromTopStillKnowSecondIsRunning = false;
-		//	bool fromFirstStillKnowSecondIsRunning = false;
-
-		//	Application.MainLoop.AddTimeout (TimeSpan.FromMilliseconds (100), (_) => {
-		//		count++;
-		//		if (count1 == 5) {
-		//			log1 = true;
-		//		}
-		//		if (count1 > 13 && count < 15) {
-		//			fromTopStillKnowFirstIsRunning = true;
-		//		}
-		//		if (count2 > 6 && count2 < 8) {
-		//			fromTopStillKnowSecondIsRunning = true;
-		//		}
-		//		if (count == 30) {
-		//			Assert.Equal (30, count);
-		//			Assert.Equal (20, count1);
-		//			Assert.Equal (10, count2);
-
-		//			Assert.True (log);
-		//			Assert.True (log1);
-		//			Assert.True (log2);
-
-		//			Assert.True (fromTopStillKnowFirstIsRunning);
-		//			Assert.True (fromTopStillKnowSecondIsRunning);
-		//			Assert.True (fromFirstStillKnowSecondIsRunning);
-
-		//			Application.RequestStop ();
-		//			return false;
-		//		}
-		//		return true;
-		//	});
-
-		//	t.Ready += FirstDialogToplevel;
-
-		//	void FirstDialogToplevel ()
-		//	{
-		//		var od = new OpenDialog();
-		//		od.Ready += SecoundDialogToplevel;
-
-		//		Application.MainLoop.AddTimeout (TimeSpan.FromMilliseconds (100), (_) => {
-		//			count1++;
-		//			if (count2 == 5) {
-		//				log2 = true;
-		//			}
-		//			if (count2 > 3 && count2 < 5) {
-		//				fromFirstStillKnowSecondIsRunning = true;
-		//			}
-		//			if (count1 == 20) {
-		//				Assert.Equal (20, count1);
-		//				Application.RequestStop ();
-		//				return false;
-		//			}
-		//			return true;
-		//		});
-
-		//		Application.Run (od);
-		//	}
-
-		//	void SecoundDialogToplevel ()
-		//	{
-		//		var d = new Dialog ();
-
-		//		Application.MainLoop.AddTimeout (TimeSpan.FromMilliseconds (100), (_) => {
-		//			count2++;
-		//			if (count < 30) {
-		//				log = true;
-		//			}
-		//			if (count2 == 10) {
-		//				Assert.Equal (10, count2);
-		//				Application.RequestStop ();
-		//				return false;
-		//			}
-		//			return true;
-		//		});
-
-		//		Application.Run (d);
-		//	}
-
-		//	Application.Run ();
-		//	Application.Shutdown ();
-		//}
-=======
 		[Fact]
 		public void Multi_Thread_Toplevels ()
 		{
@@ -1115,7 +1018,6 @@
 			Application.Run ();
 			Application.Shutdown ();
 		}
->>>>>>> ecc35163
 
 		[Fact]
 		public void View_Difference_Between_An_Object_Initializer_And_A_Constructor ()
