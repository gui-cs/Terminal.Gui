--- conflicted
+++ resolved
@@ -2530,8 +2530,6 @@
 			pos = GraphViewTests.AssertDriverContentsWithFrameAre (expected, output);
 			Assert.Equal (new Rect (0, 0, 22, 22), pos);
 		}
-<<<<<<< HEAD
-=======
 
 		[Fact, AutoInitShutdown]
 		public void AutoSize_Stays_True_Center_HotKeySpecifier ()
@@ -2579,6 +2577,5 @@
 
 			GraphViewTests.AssertDriverContentsWithFrameAre (expected, output);
 		}
->>>>>>> 3001d430
 	}
 }