--- conflicted
+++ resolved
@@ -130,7 +130,7 @@
 
 			var ms = 100;
 			var abortCount = 0;
-			Func<MainLoop, bool> abortCallback = (MainLoop loop) => {
+			Func<bool> abortCallback = () => {
 				abortCount++;
 				output.WriteLine ($"'Generic' abortCount {abortCount}");
 				Application.RequestStop ();
@@ -138,16 +138,12 @@
 			};
 
 			int iterations = 0;
-<<<<<<< HEAD
-			Application.Iteration += (s, a) => {
-=======
 			object token = null;
 			Application.Iteration = () => {
 				if (token == null) {
 					// Timeout only must start at first iteration
 					token = Application.MainLoop.AddTimeout (TimeSpan.FromMilliseconds (ms), abortCallback);
 				}
->>>>>>> 8ea6b105
 				iterations++;
 				output.WriteLine ($"'Generic' iteration {iterations}");
 				// Stop if we run out of control...
@@ -157,21 +153,7 @@
 				}
 			};
 
-<<<<<<< HEAD
-			var ms = 100;
-			var abortCount = 0;
-			Func<bool> abortCallback = () => {
-				abortCount++;
-				output.WriteLine ($"'Generic' abortCount {abortCount}");
-				Application.RequestStop ();
-				return false;
-			};
-			var token = Application.AddTimeout (TimeSpan.FromMilliseconds (ms), abortCallback);
-
 			Application.Top.KeyPressed += (object sender, KeyEventEventArgs args) => {
-=======
-			Application.Top.KeyPress += (object sender, KeyEventEventArgs args) => {
->>>>>>> 8ea6b105
 				// See #2474 for why this is commented out
 				Assert.Equal (Key.CtrlMask | Key.Q, args.KeyEvent.Key);
 			};
