using System.Globalization;
using System.IO.Abstractions.TestingHelpers;
using System.Runtime.InteropServices;
using Xunit.Abstractions;

<<<<<<< HEAD
namespace Terminal.Gui.FileServicesTests;

public class FileDialogTests {
    private readonly ITestOutputHelper _output;
    public FileDialogTests (ITestOutputHelper output) { _output = output; }
=======
namespace Terminal.Gui.FileServicesTests; 

public class FileDialogTests {
    private readonly ITestOutputHelper output;
    public FileDialogTests (ITestOutputHelper output) { this.output = output; }
>>>>>>> 2e95cec4

    [Theory]
    [AutoInitShutdown]
    [InlineData (true)]
    [InlineData (false)]
    public void CancelSelection (bool cancel) {
        FileDialog dlg = GetInitializedFileDialog ();
        string openIn = Path.Combine (Environment.CurrentDirectory, "zz");
        Directory.CreateDirectory (openIn);
        dlg.Path = openIn + Path.DirectorySeparatorChar;

        dlg.FilesSelected += (s, e) => e.Cancel = cancel;

        //pressing enter will complete the current selection
        // unless the event cancels the confirm
        Send ('\n', ConsoleKey.Enter);

        Assert.Equal (cancel, dlg.Canceled);
    }

    [Fact]
    [AutoInitShutdown]
    public void DirectTyping_Allowed () {
        FileDialog dlg = GetInitializedFileDialog ();
        TextField tf = dlg.Subviews.OfType<TextField> ().First (t => t.HasFocus);
        tf.ClearAllSelection ();
        tf.CursorPosition = tf.Text.Length;
        Assert.True (tf.HasFocus);

        SendSlash ();

        Assert.Equal (
                      new DirectoryInfo (Environment.CurrentDirectory + Path.DirectorySeparatorChar).FullName,
                      new DirectoryInfo (dlg.Path + Path.DirectorySeparatorChar).FullName
                     );

        // continue typing the rest of the path
        Send ("bob");
        Send ('.', ConsoleKey.OemPeriod);
        Send ("csv");

        Assert.True (dlg.Canceled);

        Send ('\n', ConsoleKey.Enter);
        Assert.False (dlg.Canceled);
        Assert.Equal ("bob.csv", Path.GetFileName (dlg.Path));
    }

    [Fact]
    [AutoInitShutdown]
    public void DirectTyping_AutoComplete () {
        FileDialog dlg = GetInitializedFileDialog ();
        string openIn = Path.Combine (Environment.CurrentDirectory, "zz");

        Directory.CreateDirectory (openIn);

        string expectedDest = Path.Combine (openIn, "xx");
        Directory.CreateDirectory (expectedDest);

        dlg.Path = openIn + Path.DirectorySeparatorChar;

        Send ("x");

        // nothing selected yet
        Assert.True (dlg.Canceled);
        Assert.Equal ("x", Path.GetFileName (dlg.Path));

        // complete auto typing
        Send ('\t', ConsoleKey.Tab);

        // but do not close dialog
        Assert.True (dlg.Canceled);
        Assert.EndsWith ("xx" + Path.DirectorySeparatorChar, dlg.Path);

        // press enter again to confirm the dialog
        Send ('\n', ConsoleKey.Enter);
        Assert.False (dlg.Canceled);
        Assert.EndsWith ("xx" + Path.DirectorySeparatorChar, dlg.Path);
    }

    [Fact]
    [AutoInitShutdown]
    public void DoNotConfirmSelectionWhenFindFocused () {
        FileDialog dlg = GetInitializedFileDialog ();
        string openIn = Path.Combine (Environment.CurrentDirectory, "zz");
        Directory.CreateDirectory (openIn);
        dlg.Path = openIn + Path.DirectorySeparatorChar;
#if BROKE_IN_2927
        Send ('f', ConsoleKey.F, false, true, false);
#else
        Application.OnKeyDown (new Key (KeyCode.Tab));
        Application.OnKeyDown (new Key (KeyCode.Tab));
        Application.OnKeyDown (new Key (KeyCode.Tab));
#endif

        Assert.IsType<TextField> (dlg.MostFocused);
        var tf = (TextField)dlg.MostFocused;
        Assert.Equal ("Enter Search", tf.Caption);

        // Dialog has not yet been confirmed with a choice
        Assert.True (dlg.Canceled);

        //pressing enter while search focused should not confirm path
        Send ('\n', ConsoleKey.Enter);

        Assert.True (dlg.Canceled);

        // tabbing out of search 
        Send ('\t', ConsoleKey.Tab);

        //should allow enter to confirm path
        Send ('\n', ConsoleKey.Enter);

        // Dialog has not yet been confirmed with a choice
        Assert.False (dlg.Canceled);
    }

    [Fact]
    [AutoInitShutdown]
    public void DotDot_MovesToRoot_ThenPressBack () {
        FileDialog dlg = GetDialog ();
        dlg.OpenMode = OpenMode.Directory;
        dlg.AllowsMultipleSelection = true;
        var selected = false;
        dlg.FilesSelected += (s, e) => { selected = true; };

        AssertIsTheStartingDirectory (dlg.Path);

        Assert.IsType<TextField> (dlg.MostFocused);
        Send ('v', ConsoleKey.DownArrow);
        Assert.IsType<TableView> (dlg.MostFocused);

        // ".." should be the first thing selected
        // ".." should not mess with the displayed path
        AssertIsTheStartingDirectory (dlg.Path);

        // Accept navigation up a directory
        Send ('\n', ConsoleKey.Enter);

        AssertIsTheRootDirectory (dlg.Path);

        Assert.True (dlg.Canceled);
        Assert.False (selected);

        // Now press the back button (in table view)
        Send ('<', ConsoleKey.Backspace);

        // Should move us back to the root
        AssertIsTheStartingDirectory (dlg.Path);

        Assert.True (dlg.Canceled);
        Assert.False (selected);
    }

    [Theory]
    [AutoInitShutdown]
    [InlineData (true)]
    [InlineData (false)]
    public void MultiSelectDirectory_CannotToggleDotDot (bool acceptWithEnter) {
        FileDialog dlg = GetDialog ();
        dlg.OpenMode = OpenMode.Directory;
        dlg.AllowsMultipleSelection = true;
        IReadOnlyCollection<string> eventMultiSelected = null;
        dlg.FilesSelected += (s, e) => { eventMultiSelected = e.Dialog.MultiSelected; };

        Assert.IsType<TextField> (dlg.MostFocused);
        Send ('v', ConsoleKey.DownArrow);
        Assert.IsType<TableView> (dlg.MostFocused);

        // Try to toggle '..'
        Send (' ', ConsoleKey.Spacebar);
        Send ('v', ConsoleKey.DownArrow);

        // Toggle subfolder
        Send (' ', ConsoleKey.Spacebar);

        Assert.True (dlg.Canceled);

        if (acceptWithEnter) {
            Send ('\n', ConsoleKey.Enter);
        } else {
            Send ('O', ConsoleKey.O, false, true);
        }

        Assert.False (dlg.Canceled);

        Assert.Multiple (
                         () => {
                             // Only the subfolder should be selected
                             Assert.Single (dlg.MultiSelected);
                             AssertIsTheSubfolder (dlg.Path);
                             AssertIsTheSubfolder (dlg.MultiSelected.Single ());
                         },
                         () => {
                             // Event should also agree with the final state
                             Assert.NotNull (eventMultiSelected);
                             Assert.Single (eventMultiSelected);
                             AssertIsTheSubfolder (eventMultiSelected.Single ());
                         }
                        );
    }

    [Theory]
    [AutoInitShutdown]
    [InlineData (true)]
    [InlineData (false)]
    public void MultiSelectDirectory_CanToggleThenAccept (bool acceptWithEnter) {
        FileDialog dlg = GetDialog ();
        dlg.OpenMode = OpenMode.Directory;
        dlg.AllowsMultipleSelection = true;
        IReadOnlyCollection<string> eventMultiSelected = null;
        dlg.FilesSelected += (s, e) => { eventMultiSelected = e.Dialog.MultiSelected; };

        Assert.IsType<TextField> (dlg.MostFocused);
        Send ('v', ConsoleKey.DownArrow);
        Assert.IsType<TableView> (dlg.MostFocused);

        // Move selection to subfolder
        Send ('v', ConsoleKey.DownArrow);

        // Toggle subfolder
        Send (' ', ConsoleKey.Spacebar);

        Assert.True (dlg.Canceled);

        if (acceptWithEnter) {
            Send ('\n', ConsoleKey.Enter);
        } else {
            Send ('O', ConsoleKey.O, false, true);
        }

        Assert.False (dlg.Canceled);

        Assert.Multiple (
                         () => {
                             // Only the subfolder should be selected
                             Assert.Single (dlg.MultiSelected);
                             AssertIsTheSubfolder (dlg.Path);
                             AssertIsTheSubfolder (dlg.MultiSelected.Single ());
                         },
                         () => {
                             // Event should also agree with the final state
                             Assert.NotNull (eventMultiSelected);
                             Assert.Single (eventMultiSelected);
                             AssertIsTheSubfolder (eventMultiSelected.Single ());
                         }
                        );
    }

    [Fact]
    [AutoInitShutdown]
    public void MultiSelectDirectory_EnterOpensFolder () {
        FileDialog dlg = GetDialog ();
        dlg.OpenMode = OpenMode.Directory;
        dlg.AllowsMultipleSelection = true;
        IReadOnlyCollection<string> eventMultiSelected = null;
        dlg.FilesSelected += (s, e) => { eventMultiSelected = e.Dialog.MultiSelected; };

        Assert.IsType<TextField> (dlg.MostFocused);
        Send ('v', ConsoleKey.DownArrow);
        Assert.IsType<TableView> (dlg.MostFocused);

        // Move selection to subfolder
        Send ('v', ConsoleKey.DownArrow);

        Send ('\n', ConsoleKey.Enter);

        // Path should update to the newly opened folder
        AssertIsTheSubfolder (dlg.Path);

        // No selection will have been confirmed
        Assert.True (dlg.Canceled);
        Assert.Empty (dlg.MultiSelected);
        Assert.Null (eventMultiSelected);
    }

    [Fact]
    [AutoInitShutdown]
    public void OnLoad_TextBoxIsFocused () {
        FileDialog dlg = GetInitializedFileDialog ();

        View tf = dlg.Subviews.FirstOrDefault (t => t.HasFocus);
        Assert.NotNull (tf);
        Assert.IsType<TextField> (tf);
    }

    [Theory]
    [AutoInitShutdown]
    [InlineData (true, true)]
    [InlineData (true, false)]
    [InlineData (false, true)]
    [InlineData (false, false)]
    public void PickDirectory_ArrowNavigation (bool openModeMixed, bool multiple) {
        FileDialog dlg = GetDialog ();
        dlg.OpenMode = openModeMixed ? OpenMode.Mixed : OpenMode.Directory;
        dlg.AllowsMultipleSelection = multiple;

        Assert.IsType<TextField> (dlg.MostFocused);
        Send ('v', ConsoleKey.DownArrow);
        Assert.IsType<TableView> (dlg.MostFocused);

        // Should be selecting ..
        Send ('v', ConsoleKey.DownArrow);

        // Down to the directory
        Assert.True (dlg.Canceled);

        // Alt+O to open (enter would just navigate into the child dir)
        Send ('O', ConsoleKey.O, false, true);
        Assert.False (dlg.Canceled);

        AssertIsTheSubfolder (dlg.Path);
    }

    [Theory]
    [AutoInitShutdown]
    [InlineData (true, true)]
    [InlineData (true, false)]
    [InlineData (false, true)]
    [InlineData (false, false)]
    public void PickDirectory_DirectTyping (bool openModeMixed, bool multiple) {
        FileDialog dlg = GetDialog ();
        dlg.OpenMode = openModeMixed ? OpenMode.Mixed : OpenMode.Directory;
        dlg.AllowsMultipleSelection = multiple;

        // whe first opening the text field will have select all on
        // so to add to current path user must press End or right
        Send ('>', ConsoleKey.RightArrow);

        Send ("subfolder");

        // Dialog has not yet been confirmed with a choice
        Assert.True (dlg.Canceled);

        // Now it has
        Send ('\n', ConsoleKey.Enter);
        Assert.False (dlg.Canceled);
        AssertIsTheSubfolder (dlg.Path);
    }

    [Theory]
    [InlineData (".csv", null, false)]
    [InlineData (".csv", "", false)]
    [InlineData (".csv", "c:\\MyFile.csv", true)]
    [InlineData (".csv", "c:\\MyFile.CSV", true)]
    [InlineData (".csv", "c:\\MyFile.csv.bak", false)]
    public void TestAllowedType_Basic (string allowed, string candidate, bool expected) {
        Assert.Equal (expected, new AllowedType ("Test", allowed).IsAllowed (candidate));
    }

    [Theory]
    [InlineData (".Designer.cs", "c:\\MyView.Designer.cs", true)]
    [InlineData (".Designer.cs", "c:\\temp/MyView.Designer.cs", true)]
    [InlineData (".Designer.cs", "MyView.Designer.cs", true)]
    [InlineData (".Designer.cs", "c:\\MyView.DESIGNER.CS", true)]
    [InlineData (".Designer.cs", "MyView.cs", false)]
    public void TestAllowedType_DoubleBarreled (string allowed, string candidate, bool expected) {
        Assert.Equal (expected, new AllowedType ("Test", allowed).IsAllowed (candidate));
    }

    [Theory]
    [InlineData ("Dockerfile", "c:\\temp\\Dockerfile", true)]
    [InlineData ("Dockerfile", "Dockerfile", true)]
    [InlineData ("Dockerfile", "someimg.Dockerfile", true)]
    public void TestAllowedType_SpecificFile (string allowed, string candidate, bool expected) {
        Assert.Equal (expected, new AllowedType ("Test", allowed).IsAllowed (candidate));
    }

    [Fact]
    [AutoInitShutdown]
    public void TestDirectoryContents_Linux () {
        if (IsWindows ()) {
            return;
        }

        FileDialog fd = GetLinuxDialog ();
        fd.Title = string.Empty;

        fd.Style.Culture = new CultureInfo ("en-US");

        fd.Draw ();

        var expected =
            @$"
┌─────────────────────────────────────────────────────────────────────────┐
│/demo/                                                                   │
│{CM.Glyphs.LeftBracket}▲{CM.Glyphs.RightBracket}                                                                      │
│┌────────────┬──────────┬──────────────────────────────┬────────────────┐│
││Filename (▲)│Size      │Modified                      │Type            ││
│├────────────┼──────────┼──────────────────────────────┼────────────────┤│
││..          │          │                              │<Directory>     ││
││/subfolder  │          │2002-01-01T22:42:10           │<Directory>     ││
││image.gif   │4.00 B    │2002-01-01T22:42:10           │.gif            ││
││jQuery.js   │7.00 B    │2001-01-01T11:44:42           │.js             ││
│                                                                         │
│                                                                         │
│                                                                         │
│{CM.Glyphs.LeftBracket} ►► {CM.Glyphs.RightBracket} Enter Search                                 {CM.Glyphs.LeftBracket}{CM.Glyphs.LeftDefaultIndicator} OK {CM.Glyphs.RightDefaultIndicator}{CM.Glyphs.RightBracket} {CM.Glyphs.LeftBracket} Cancel {CM.Glyphs.RightBracket}  │
└─────────────────────────────────────────────────────────────────────────┘
";
<<<<<<< HEAD
        TestHelpers.AssertDriverContentsAre (expected, _output, ignoreLeadingWhitespace: true);
=======
        TestHelpers.AssertDriverContentsAre (expected, output, ignoreLeadingWhitespace: true);
>>>>>>> 2e95cec4
    }

    [Fact]
    [AutoInitShutdown]
    public void TestDirectoryContents_Windows () {
        if (!IsWindows ()) {
            return;
        }

        FileDialog fd = GetWindowsDialog ();
        fd.Title = string.Empty;

        fd.Style.Culture = new CultureInfo ("en-US");

        fd.Draw ();

        var expected =
            @$"
┌─────────────────────────────────────────────────────────────────────────┐
│c:\demo\                                                                 │
│{CM.Glyphs.LeftBracket}▲{CM.Glyphs.RightBracket}                                                                      │
│┌────────────┬──────────┬──────────────────────────────┬────────────────┐│
││Filename (▲)│Size      │Modified                      │Type            ││
│├────────────┼──────────┼──────────────────────────────┼────────────────┤│
││..          │          │                              │<Directory>     ││
││\subfolder  │          │2002-01-01T22:42:10           │<Directory>     ││
││image.gif   │4.00 B    │2002-01-01T22:42:10           │.gif            ││
││jQuery.js   │7.00 B    │2001-01-01T11:44:42           │.js             ││
││mybinary.exe│7.00 B    │2001-01-01T11:44:42           │.exe            ││
│                                                                         │
│                                                                         │
│{CM.Glyphs.LeftBracket} ►► {CM.Glyphs.RightBracket} Enter Search                                 {CM.Glyphs.LeftBracket}{CM.Glyphs.LeftDefaultIndicator} OK {CM.Glyphs.RightDefaultIndicator}{CM.Glyphs.RightBracket} {CM.Glyphs.LeftBracket} Cancel {CM.Glyphs.RightBracket}  │
└─────────────────────────────────────────────────────────────────────────┘
";
<<<<<<< HEAD
        TestHelpers.AssertDriverContentsAre (expected, _output, ignoreLeadingWhitespace: true);
=======
        TestHelpers.AssertDriverContentsAre (expected, output, ignoreLeadingWhitespace: true);
>>>>>>> 2e95cec4
    }

    private void AssertIsTheRootDirectory (string path) {
        if (IsWindows ()) {
            Assert.Equal (@"c:\", path);
        } else {
            Assert.Equal ("/", path);
        }
    }

    private void AssertIsTheStartingDirectory (string path) {
        if (IsWindows ()) {
            Assert.Equal (@"c:\demo\", path);
        } else {
            Assert.Equal ("/demo/", path);
        }
    }

    private void AssertIsTheSubfolder (string path) {
        if (IsWindows ()) {
            Assert.Equal (@"c:\demo\subfolder", path);
        } else {
            Assert.Equal ("/demo/subfolder", path);
        }
    }

    private void Begin (FileDialog dlg) {
        dlg.BeginInit ();
        dlg.EndInit ();
        Application.Begin (dlg);
    }

    private FileDialog GetDialog () { return IsWindows () ? GetWindowsDialog () : GetLinuxDialog (); }

    private FileDialog GetInitializedFileDialog () {
        var dlg = new FileDialog ();
        Begin (dlg);

        return dlg;
    }

    private FileDialog GetLinuxDialog () {
        // Arrange
        var fileSystem = new MockFileSystem (new Dictionary<string, MockFileData> (), "/");
        fileSystem.MockTime (() => new DateTime (2010, 01, 01, 11, 12, 43));

        fileSystem.AddFile (
                            @"/myfile.txt",
<<<<<<< HEAD
                            new MockFileData ("Testing is meh.") {
                                                                     LastWriteTime =
                                                                         new DateTime (2001, 01, 01, 11, 12, 11)
                                                                 });
        fileSystem.AddFile (
                            @"/demo/jQuery.js",
                            new MockFileData ("some js") {
                                                             LastWriteTime = new DateTime (2001, 01, 01, 11, 44, 42)
                                                         });
=======
                            new MockFileData ("Testing is meh.")
                            { LastWriteTime = new DateTime (2001, 01, 01, 11, 12, 11) });
        fileSystem.AddFile (
                            @"/demo/jQuery.js",
                            new MockFileData ("some js") { LastWriteTime = new DateTime (2001, 01, 01, 11, 44, 42) });
>>>>>>> 2e95cec4
        fileSystem.AddFile (
                            @"/demo/image.gif",
                            new MockFileData (new byte[] { 0x12, 0x34, 0x56, 0xd2 })
                            { LastWriteTime = new DateTime (2002, 01, 01, 22, 42, 10) });

        var m = (MockDirectoryInfo)fileSystem.DirectoryInfo.New (@"/demo/subfolder");
        m.Create ();
        m.LastWriteTime = new DateTime (2002, 01, 01, 22, 42, 10);

        fileSystem.AddFile (
                            @"/demo/subfolder/image2.gif",
                            new MockFileData (new byte[] { 0x12, 0x34, 0x56, 0xd2 })
                            { LastWriteTime = new DateTime (2002, 01, 01, 22, 42, 10) });

        var fd = new FileDialog (fileSystem) {
                                                 Height = 15,
                                                 Width = 75
                                             };
        fd.Path = @"/demo/";
        Begin (fd);

        return fd;
    }

    private FileDialog GetWindowsDialog () {
        // Arrange
        var fileSystem = new MockFileSystem (new Dictionary<string, MockFileData> (), @"c:\");
        fileSystem.MockTime (() => new DateTime (2010, 01, 01, 11, 12, 43));

        fileSystem.AddFile (
                            @"c:\myfile.txt",
<<<<<<< HEAD
                            new MockFileData ("Testing is meh.") {
                                                                     LastWriteTime =
                                                                         new DateTime (2001, 01, 01, 11, 12, 11)
                                                                 });
        fileSystem.AddFile (
                            @"c:\demo\jQuery.js",
                            new MockFileData ("some js") {
                                                             LastWriteTime = new DateTime (2001, 01, 01, 11, 44, 42)
                                                         });
        fileSystem.AddFile (
                            @"c:\demo\mybinary.exe",
                            new MockFileData ("some js") {
                                                             LastWriteTime = new DateTime (2001, 01, 01, 11, 44, 42)
                                                         });
=======
                            new MockFileData ("Testing is meh.")
                            { LastWriteTime = new DateTime (2001, 01, 01, 11, 12, 11) });
        fileSystem.AddFile (
                            @"c:\demo\jQuery.js",
                            new MockFileData ("some js") { LastWriteTime = new DateTime (2001, 01, 01, 11, 44, 42) });
        fileSystem.AddFile (
                            @"c:\demo\mybinary.exe",
                            new MockFileData ("some js") { LastWriteTime = new DateTime (2001, 01, 01, 11, 44, 42) });
>>>>>>> 2e95cec4
        fileSystem.AddFile (
                            @"c:\demo\image.gif",
                            new MockFileData (new byte[] { 0x12, 0x34, 0x56, 0xd2 })
                            { LastWriteTime = new DateTime (2002, 01, 01, 22, 42, 10) });

        var m = (MockDirectoryInfo)fileSystem.DirectoryInfo.New (@"c:\demo\subfolder");
        m.Create ();
        m.LastWriteTime = new DateTime (2002, 01, 01, 22, 42, 10);

        fileSystem.AddFile (
                            @"c:\demo\subfolder\image2.gif",
                            new MockFileData (new byte[] { 0x12, 0x34, 0x56, 0xd2 })
                            { LastWriteTime = new DateTime (2002, 01, 01, 22, 42, 10) });

        var fd = new FileDialog (fileSystem) {
                                                 Height = 15,
                                                 Width = 75
                                             };
        fd.Path = @"c:\demo\";
        Begin (fd);

        return fd;
    }
    /*
            [Fact, AutoInitShutdown]
            public void Autocomplete_NoSuggestion_WhenTextMatchesExactly ()
            {
                var tb = new TextFieldWithAppendAutocomplete ();
                ForceFocus (tb);

                tb.Text = "/bob/fish";
                tb.CursorPosition = tb.Text.Length;
                tb.GenerateSuggestions (null, "fish", "fishes");

                // should not report success for autocompletion because we already have that exact
                // string
                Assert.False (tb.AcceptSelectionIfAny ());
            }

            [Fact, AutoInitShutdown]
            public void Autocomplete_AcceptSuggstion ()
            {
                var tb = new TextFieldWithAppendAutocomplete ();
                ForceFocus (tb);

                tb.Text = @"/bob/fi";
                tb.CursorPosition = tb.Text.Length;
                tb.GenerateSuggestions (null, "fish", "fishes");

                Assert.True (tb.AcceptSelectionIfAny ());
                Assert.Equal (@"/bob/fish", tb.Text);
            }*/

    private bool IsWindows () { return RuntimeInformation.IsOSPlatform (OSPlatform.Windows); }

    private void Send (char ch, ConsoleKey ck, bool shift = false, bool alt = false, bool control = false) {
        Application.Driver.SendKeys (ch, ck, shift, alt, control);
    }

    private void Send (string chars) {
        foreach (char ch in chars) {
            Application.Driver.SendKeys (ch, ConsoleKey.NoName, false, false, false);
        }
    }

    private void SendSlash () {
        if (Path.DirectorySeparatorChar == '/') {
            Send ('/', ConsoleKey.Separator);
        } else {
            Send ('\\', ConsoleKey.Separator);
        }
    }
}<|MERGE_RESOLUTION|>--- conflicted
+++ resolved
@@ -3,19 +3,11 @@
 using System.Runtime.InteropServices;
 using Xunit.Abstractions;
 
-<<<<<<< HEAD
-namespace Terminal.Gui.FileServicesTests;
-
-public class FileDialogTests {
-    private readonly ITestOutputHelper _output;
-    public FileDialogTests (ITestOutputHelper output) { _output = output; }
-=======
 namespace Terminal.Gui.FileServicesTests; 
 
 public class FileDialogTests {
     private readonly ITestOutputHelper output;
     public FileDialogTests (ITestOutputHelper output) { this.output = output; }
->>>>>>> 2e95cec4
 
     [Theory]
     [AutoInitShutdown]
@@ -416,11 +408,7 @@
 │{CM.Glyphs.LeftBracket} ►► {CM.Glyphs.RightBracket} Enter Search                                 {CM.Glyphs.LeftBracket}{CM.Glyphs.LeftDefaultIndicator} OK {CM.Glyphs.RightDefaultIndicator}{CM.Glyphs.RightBracket} {CM.Glyphs.LeftBracket} Cancel {CM.Glyphs.RightBracket}  │
 └─────────────────────────────────────────────────────────────────────────┘
 ";
-<<<<<<< HEAD
-        TestHelpers.AssertDriverContentsAre (expected, _output, ignoreLeadingWhitespace: true);
-=======
         TestHelpers.AssertDriverContentsAre (expected, output, ignoreLeadingWhitespace: true);
->>>>>>> 2e95cec4
     }
 
     [Fact]
@@ -455,11 +443,7 @@
 │{CM.Glyphs.LeftBracket} ►► {CM.Glyphs.RightBracket} Enter Search                                 {CM.Glyphs.LeftBracket}{CM.Glyphs.LeftDefaultIndicator} OK {CM.Glyphs.RightDefaultIndicator}{CM.Glyphs.RightBracket} {CM.Glyphs.LeftBracket} Cancel {CM.Glyphs.RightBracket}  │
 └─────────────────────────────────────────────────────────────────────────┘
 ";
-<<<<<<< HEAD
-        TestHelpers.AssertDriverContentsAre (expected, _output, ignoreLeadingWhitespace: true);
-=======
         TestHelpers.AssertDriverContentsAre (expected, output, ignoreLeadingWhitespace: true);
->>>>>>> 2e95cec4
     }
 
     private void AssertIsTheRootDirectory (string path) {
@@ -508,23 +492,11 @@
 
         fileSystem.AddFile (
                             @"/myfile.txt",
-<<<<<<< HEAD
-                            new MockFileData ("Testing is meh.") {
-                                                                     LastWriteTime =
-                                                                         new DateTime (2001, 01, 01, 11, 12, 11)
-                                                                 });
-        fileSystem.AddFile (
-                            @"/demo/jQuery.js",
-                            new MockFileData ("some js") {
-                                                             LastWriteTime = new DateTime (2001, 01, 01, 11, 44, 42)
-                                                         });
-=======
                             new MockFileData ("Testing is meh.")
                             { LastWriteTime = new DateTime (2001, 01, 01, 11, 12, 11) });
         fileSystem.AddFile (
                             @"/demo/jQuery.js",
                             new MockFileData ("some js") { LastWriteTime = new DateTime (2001, 01, 01, 11, 44, 42) });
->>>>>>> 2e95cec4
         fileSystem.AddFile (
                             @"/demo/image.gif",
                             new MockFileData (new byte[] { 0x12, 0x34, 0x56, 0xd2 })
@@ -556,22 +528,6 @@
 
         fileSystem.AddFile (
                             @"c:\myfile.txt",
-<<<<<<< HEAD
-                            new MockFileData ("Testing is meh.") {
-                                                                     LastWriteTime =
-                                                                         new DateTime (2001, 01, 01, 11, 12, 11)
-                                                                 });
-        fileSystem.AddFile (
-                            @"c:\demo\jQuery.js",
-                            new MockFileData ("some js") {
-                                                             LastWriteTime = new DateTime (2001, 01, 01, 11, 44, 42)
-                                                         });
-        fileSystem.AddFile (
-                            @"c:\demo\mybinary.exe",
-                            new MockFileData ("some js") {
-                                                             LastWriteTime = new DateTime (2001, 01, 01, 11, 44, 42)
-                                                         });
-=======
                             new MockFileData ("Testing is meh.")
                             { LastWriteTime = new DateTime (2001, 01, 01, 11, 12, 11) });
         fileSystem.AddFile (
@@ -580,7 +536,6 @@
         fileSystem.AddFile (
                             @"c:\demo\mybinary.exe",
                             new MockFileData ("some js") { LastWriteTime = new DateTime (2001, 01, 01, 11, 44, 42) });
->>>>>>> 2e95cec4
         fileSystem.AddFile (
                             @"c:\demo\image.gif",
                             new MockFileData (new byte[] { 0x12, 0x34, 0x56, 0xd2 })
