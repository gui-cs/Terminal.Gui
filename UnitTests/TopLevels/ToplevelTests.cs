--- conflicted
+++ resolved
@@ -1125,7 +1125,23 @@
 			Assert.Equal (CursorVisibility.Invisible, cursor);
 		}
 
-<<<<<<< HEAD
+		[Fact, AutoInitShutdown]
+		public void Activating_MenuBar_By_Alt_Key_Does_Not_Throw ()
+		{
+			var menu = new MenuBar (new MenuBarItem [] {
+				new MenuBarItem ("Child", new MenuItem [] {
+					new MenuItem ("_Create Child", "", null)
+				})
+			});
+			var topChild = new Toplevel ();
+			topChild.Add (menu);
+			Application.Top.Add (topChild);
+			Application.Begin (Application.Top);
+
+			var exception = Record.Exception (() => topChild.ProcessHotKey (new KeyEvent (Key.AltMask, new KeyModifiers { Alt = true })));
+			Assert.Null (exception);
+		}
+
 		private Window Top_With_MenuBar_And_StatusBar (bool borderless = false, bool isMdiContainer = false, bool resize = true)
 		{
 			var top = new Window ();
@@ -2996,23 +3012,6 @@
 			var exception = Record.Exception (() => mdiChildes = Application.MdiChildes);
 			Assert.Null (exception);
 			Assert.Empty (mdiChildes);
-=======
-		[Fact, AutoInitShutdown]
-		public void Activating_MenuBar_By_Alt_Key_Does_Not_Throw ()
-		{
-			var menu = new MenuBar (new MenuBarItem [] {
-				new MenuBarItem ("Child", new MenuItem [] {
-					new MenuItem ("_Create Child", "", null)
-				})
-			});
-			var topChild = new Toplevel ();
-			topChild.Add (menu);
-			Application.Top.Add (topChild);
-			Application.Begin (Application.Top);
-
-			var exception = Record.Exception (() => topChild.ProcessHotKey (new KeyEvent (Key.AltMask, new KeyModifiers { Alt = true })));
-			Assert.Null (exception);
->>>>>>> 3cf45d41
 		}
 	}
 }