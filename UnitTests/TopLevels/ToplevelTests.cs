﻿using System;
using Terminal.Gui;
using Xunit;
using Xunit.Abstractions;

namespace Terminal.Gui.TopLevelTests {
	public class ToplevelTests {
		readonly ITestOutputHelper output;

		public ToplevelTests (ITestOutputHelper output)
		{
			this.output = output;
		}

		[Fact]
		[AutoInitShutdown]
		public void Constructor_Default ()
		{
			var top = new Toplevel ();

			Assert.Equal (Colors.TopLevel, top.ColorScheme);
			Assert.Equal ("Fill(0)", top.Width.ToString ());
			Assert.Equal ("Fill(0)", top.Height.ToString ());
			Assert.False (top.Running);
			Assert.False (top.Modal);
			Assert.Null (top.MenuBar);
			Assert.Null (top.StatusBar);
			Assert.False (top.IsMdiContainer);
			Assert.False (top.IsMdiChild);
		}

		[Fact]
		[AutoInitShutdown]
		public void Create_Toplevel ()
		{
			var top = Toplevel.Create ();
			Assert.Equal (new Rect (0, 0, Application.Driver.Cols, Application.Driver.Rows), top.Bounds);
		}


		[Fact]
		[AutoInitShutdown]
		public void Application_Top_EnsureVisibleBounds_To_Driver_Rows_And_Cols ()
		{
			var iterations = 0;

			Application.Iteration += () => {
				if (iterations == 0) {
					Assert.False (Application.Top.AutoSize);
					Assert.Equal ("Top1", Application.Top.Text);
					Assert.Equal (0, Application.Top.Frame.X);
					Assert.Equal (0, Application.Top.Frame.Y);
					Assert.Equal (Application.Driver.Cols, Application.Top.Frame.Width);
					Assert.Equal (Application.Driver.Rows, Application.Top.Frame.Height);

					Application.Top.ProcessHotKey (new KeyEvent (Key.CtrlMask | Key.R, new KeyModifiers ()));
				} else if (iterations == 1) {
					Assert.Equal ("Top2", Application.Top.Text);
					Assert.Equal (0, Application.Top.Frame.X);
					Assert.Equal (0, Application.Top.Frame.Y);
					Assert.Equal (Application.Driver.Cols, Application.Top.Frame.Width);
					Assert.Equal (Application.Driver.Rows, Application.Top.Frame.Height);

					Application.Top.ProcessHotKey (new KeyEvent (Key.CtrlMask | Key.C, new KeyModifiers ()));
				} else if (iterations == 3) {
					Assert.Equal ("Top1", Application.Top.Text);
					Assert.Equal (0, Application.Top.Frame.X);
					Assert.Equal (0, Application.Top.Frame.Y);
					Assert.Equal (Application.Driver.Cols, Application.Top.Frame.Width);
					Assert.Equal (Application.Driver.Rows, Application.Top.Frame.Height);

					Application.Top.ProcessHotKey (new KeyEvent (Key.CtrlMask | Key.R, new KeyModifiers ()));
				} else if (iterations == 4) {
					Assert.Equal ("Top2", Application.Top.Text);
					Assert.Equal (0, Application.Top.Frame.X);
					Assert.Equal (0, Application.Top.Frame.Y);
					Assert.Equal (Application.Driver.Cols, Application.Top.Frame.Width);
					Assert.Equal (Application.Driver.Rows, Application.Top.Frame.Height);

					Application.Top.ProcessHotKey (new KeyEvent (Key.CtrlMask | Key.C, new KeyModifiers ()));
				} else if (iterations == 6) {
					Assert.Equal ("Top1", Application.Top.Text);
					Assert.Equal (0, Application.Top.Frame.X);
					Assert.Equal (0, Application.Top.Frame.Y);
					Assert.Equal (Application.Driver.Cols, Application.Top.Frame.Width);
					Assert.Equal (Application.Driver.Rows, Application.Top.Frame.Height);

					Application.Top.ProcessHotKey (new KeyEvent (Key.CtrlMask | Key.Q, new KeyModifiers ()));
				}
				iterations++;
			};

			Application.Run (Top1 ());

			Toplevel Top1 ()
			{
				var top = Application.Top;
				top.Text = "Top1";
				var menu = new MenuBar (new MenuBarItem [] {
					new MenuBarItem ("_Options", new MenuItem [] {
						new MenuItem ("_Run Top2", "", () => Application.Run (Top2 ()), null, null, Key.CtrlMask | Key.R),
						new MenuItem ("_Quit", "", () => Application.RequestStop(), null, null, Key.CtrlMask | Key.Q)
					})
				});
				top.Add (menu);

				var statusBar = new StatusBar (new [] {
					new StatusItem(Key.CtrlMask | Key.R, "~^R~ Run Top2", () => Application.Run (Top2 ())),
					new StatusItem(Application.QuitKey, $"{Application.QuitKey} to Quit", () => Application.RequestStop())
				});
				top.Add (statusBar);

				var t1 = new Toplevel ();
				top.Add (t1);

				return top;
			}

			Toplevel Top2 ()
			{
				var top = new Toplevel (Application.Top.Frame);
				top.Text = "Top2";
				var win = new Window () { Width = Dim.Fill (), Height = Dim.Fill () };
				var menu = new MenuBar (new MenuBarItem [] {
					new MenuBarItem ("_Stage", new MenuItem [] {
						new MenuItem ("_Close", "", () => Application.RequestStop(), null, null, Key.CtrlMask | Key.C)
					})
				});
				top.Add (menu);

				var statusBar = new StatusBar (new [] {
					new StatusItem(Key.CtrlMask | Key.C, "~^C~ Close", () => Application.RequestStop()),
				});
				top.Add (statusBar);

				win.Add (new ListView () {
					X = 0,
					Y = 0,
					Width = Dim.Fill (),
					Height = Dim.Fill ()
				});
				top.Add (win);

				return top;
			}
		}

		[Fact]
		[AutoInitShutdown]
		public void Internal_Tests ()
		{
			var top = new Toplevel ();

			var eventInvoked = "";

			top.ChildUnloaded += (s, e) => eventInvoked = "ChildUnloaded";
			top.OnChildUnloaded (top);
			Assert.Equal ("ChildUnloaded", eventInvoked);
			top.ChildLoaded += (s, e) => eventInvoked = "ChildLoaded";
			top.OnChildLoaded (top);
			Assert.Equal ("ChildLoaded", eventInvoked);
			top.Closed += (s, e) => eventInvoked = "Closed";
			top.OnClosed (top);
			Assert.Equal ("Closed", eventInvoked);
			top.Closing += (s, e) => eventInvoked = "Closing";
			top.OnClosing (new ToplevelClosingEventArgs (top));
			Assert.Equal ("Closing", eventInvoked);
			top.AllChildClosed += (s, e) => eventInvoked = "AllChildClosed";
			top.OnAllChildClosed ();
			Assert.Equal ("AllChildClosed", eventInvoked);
			top.ChildClosed += (s, e) => eventInvoked = "ChildClosed";
			top.OnChildClosed (top);
			Assert.Equal ("ChildClosed", eventInvoked);
			top.Deactivate += (s, e) => eventInvoked = "Deactivate";
			top.OnDeactivate (top);
			Assert.Equal ("Deactivate", eventInvoked);
			top.Activate += (s, e) => eventInvoked = "Activate";
			top.OnActivate (top);
			Assert.Equal ("Activate", eventInvoked);
			top.Loaded += (s, e) => eventInvoked = "Loaded";
			top.OnLoaded ();
			Assert.Equal ("Loaded", eventInvoked);
			top.Ready += (s, e) => eventInvoked = "Ready";
			top.OnReady ();
			Assert.Equal ("Ready", eventInvoked);
			top.Unloaded += (s, e) => eventInvoked = "Unloaded";
			top.OnUnloaded ();
			Assert.Equal ("Unloaded", eventInvoked);

			top.AddMenuStatusBar (new MenuBar ());
			Assert.NotNull (top.MenuBar);
			top.AddMenuStatusBar (new StatusBar ());
			Assert.NotNull (top.StatusBar);
			top.RemoveMenuStatusBar (top.MenuBar);
			Assert.Null (top.MenuBar);
			top.RemoveMenuStatusBar (top.StatusBar);
			Assert.Null (top.StatusBar);

			Application.Begin (top);
			Assert.Equal (top, Application.Top);

			// Application.Top without menu and status bar.
			var supView = top.EnsureVisibleBounds (top, 2, 2, out int nx, out int ny, out MenuBar mb, out StatusBar sb);
			Assert.Equal (Application.Top, supView);
			Assert.Equal (0, nx);
			Assert.Equal (0, ny);
			Assert.Null (mb);
			Assert.Null (sb);

			top.AddMenuStatusBar (new MenuBar ());
			Assert.NotNull (top.MenuBar);

			// Application.Top with a menu and without status bar.
			top.EnsureVisibleBounds (top, 2, 2, out nx, out ny, out mb, out sb);
			Assert.Equal (0, nx);
			Assert.Equal (1, ny);
			Assert.NotNull (mb);
			Assert.Null (sb);

			top.AddMenuStatusBar (new StatusBar ());
			Assert.NotNull (top.StatusBar);

			// Application.Top with a menu and status bar.
			top.EnsureVisibleBounds (top, 2, 2, out nx, out ny, out mb, out sb);
			Assert.Equal (0, nx);
			// The available height is lower than the Application.Top height minus
			// the menu bar and status bar, then the top can go beyond the bottom
			Assert.Equal (2, ny);
			Assert.NotNull (mb);
			Assert.NotNull (sb);

			top.RemoveMenuStatusBar (top.MenuBar);
			Assert.Null (top.MenuBar);

			// Application.Top without a menu and with a status bar.
			top.EnsureVisibleBounds (top, 2, 2, out nx, out ny, out mb, out sb);
			Assert.Equal (0, nx);
			// The available height is lower than the Application.Top height minus
			// the status bar, then the top can go beyond the bottom
			Assert.Equal (2, ny);
			Assert.Null (mb);
			Assert.NotNull (sb);

			top.RemoveMenuStatusBar (top.StatusBar);
			Assert.Null (top.StatusBar);
			Assert.Null (top.MenuBar);

			var win = new Window () { Width = Dim.Fill (), Height = Dim.Fill () };
			top.Add (win);
			top.LayoutSubviews ();

			// The SuperView is always the same regardless of the caller.
			supView = top.EnsureVisibleBounds (win, 0, 0, out nx, out ny, out mb, out sb);
			Assert.Equal (Application.Top, supView);
			supView = win.EnsureVisibleBounds (win, 0, 0, out nx, out ny, out mb, out sb);
			Assert.Equal (Application.Top, supView);

			// Application.Top without menu and status bar.
			top.EnsureVisibleBounds (win, 0, 0, out nx, out ny, out mb, out sb);
			Assert.Equal (0, nx);
			Assert.Equal (0, ny);
			Assert.Null (mb);
			Assert.Null (sb);

			top.AddMenuStatusBar (new MenuBar ());
			Assert.NotNull (top.MenuBar);

			// Application.Top with a menu and without status bar.
			top.EnsureVisibleBounds (win, 2, 2, out nx, out ny, out mb, out sb);
			Assert.Equal (0, nx);
			Assert.Equal (1, ny);
			Assert.NotNull (mb);
			Assert.Null (sb);

			top.AddMenuStatusBar (new StatusBar ());
			Assert.NotNull (top.StatusBar);

			// Application.Top with a menu and status bar.
			top.EnsureVisibleBounds (win, 30, 20, out nx, out ny, out mb, out sb);
			Assert.Equal (0, nx);
			// The available height is lower than the Application.Top height minus
			// the menu bar and status bar, then the top can go beyond the bottom
			Assert.Equal (20, ny);
			Assert.NotNull (mb);
			Assert.NotNull (sb);

			top.RemoveMenuStatusBar (top.MenuBar);
			top.RemoveMenuStatusBar (top.StatusBar);
			Assert.Null (top.StatusBar);
			Assert.Null (top.MenuBar);

			top.Remove (win);

			win = new Window () { Width = 60, Height = 15 };
			top.Add (win);

			// Application.Top without menu and status bar.
			top.EnsureVisibleBounds (win, 0, 0, out nx, out ny, out mb, out sb);
			Assert.Equal (0, nx);
			Assert.Equal (0, ny);
			Assert.Null (mb);
			Assert.Null (sb);

			top.AddMenuStatusBar (new MenuBar ());
			Assert.NotNull (top.MenuBar);

			// Application.Top with a menu and without status bar.
			top.EnsureVisibleBounds (win, 2, 2, out nx, out ny, out mb, out sb);
			Assert.Equal (2, nx);
			Assert.Equal (2, ny);
			Assert.NotNull (mb);
			Assert.Null (sb);

			top.AddMenuStatusBar (new StatusBar ());
			Assert.NotNull (top.StatusBar);

			// Application.Top with a menu and status bar.
			top.EnsureVisibleBounds (win, 30, 20, out nx, out ny, out mb, out sb);
			Assert.Equal (20, nx); // 20+60=80
			Assert.Equal (9, ny); // 9+15+1(mb)=25
			Assert.NotNull (mb);
			Assert.NotNull (sb);

			top.PositionToplevels ();
			Assert.Equal (new Rect (0, 1, 60, 15), win.Frame);

			Assert.Null (Toplevel.dragPosition);
			win.MouseEvent (new MouseEvent () { X = 6, Y = 0, Flags = MouseFlags.Button1Pressed });
			Assert.Equal (new Point (6, 0), Toplevel.dragPosition);
			win.MouseEvent (new MouseEvent () { X = 6, Y = 0, Flags = MouseFlags.Button1Released });
			Assert.Null (Toplevel.dragPosition);
			win.CanFocus = false;
			win.MouseEvent (new MouseEvent () { X = 6, Y = 0, Flags = MouseFlags.Button1Pressed });
			Assert.Null (Toplevel.dragPosition);
		}

		[Fact]
		[AutoInitShutdown]
		public void KeyBindings_Command ()
		{
			var isRunning = false;

			var win1 = new Window ("Win1") { Width = Dim.Percent (50f), Height = Dim.Fill () };
			var lblTf1W1 = new Label ("Enter text in TextField on Win1:");
			var tf1W1 = new TextField ("Text1 on Win1") { X = Pos.Right (lblTf1W1) + 1, Width = Dim.Fill () };
			var lblTvW1 = new Label ("Enter text in TextView on Win1:") { Y = Pos.Bottom (lblTf1W1) + 1 };
			var tvW1 = new TextView () { X = Pos.Left (tf1W1), Width = Dim.Fill (), Height = 2, Text = "First line Win1\nSecond line Win1" };
			var lblTf2W1 = new Label ("Enter text in TextField on Win1:") { Y = Pos.Bottom (lblTvW1) + 1 };
			var tf2W1 = new TextField ("Text2 on Win1") { X = Pos.Left (tf1W1), Width = Dim.Fill () };
			win1.Add (lblTf1W1, tf1W1, lblTvW1, tvW1, lblTf2W1, tf2W1);

			var win2 = new Window ("Win2") { X = Pos.Right (win1) + 1, Width = Dim.Percent (50f), Height = Dim.Fill () };
			var lblTf1W2 = new Label ("Enter text in TextField on Win2:");
			var tf1W2 = new TextField ("Text1 on Win2") { X = Pos.Right (lblTf1W2) + 1, Width = Dim.Fill () };
			var lblTvW2 = new Label ("Enter text in TextView on Win2:") { Y = Pos.Bottom (lblTf1W2) + 1 };
			var tvW2 = new TextView () { X = Pos.Left (tf1W2), Width = Dim.Fill (), Height = 2, Text = "First line Win1\nSecond line Win2" };
			var lblTf2W2 = new Label ("Enter text in TextField on Win2:") { Y = Pos.Bottom (lblTvW2) + 1 };
			var tf2W2 = new TextField ("Text2 on Win2") { X = Pos.Left (tf1W2), Width = Dim.Fill () };
			win2.Add (lblTf1W2, tf1W2, lblTvW2, tvW2, lblTf2W2, tf2W2);

			var top = Application.Top;
			top.Add (win1, win2);
			top.Loaded += (s, e) => isRunning = true;
			top.Closing += (s, e) => isRunning = false;
			Application.Begin (top);
			top.Running = true;

			Assert.Equal (new Rect (0, 0, 40, 25), win1.Frame);
			Assert.Equal (new Rect (41, 0, 40, 25), win2.Frame);
			Assert.Equal (win1, top.Focused);
			Assert.Equal (tf1W1, top.MostFocused);

			Assert.True (isRunning);
			Assert.True (top.Focused.ProcessKey (new KeyEvent (Application.QuitKey, new KeyModifiers ())));
			Assert.False (isRunning);
			Assert.True (top.Focused.ProcessKey (new KeyEvent (Key.Z | Key.CtrlMask, new KeyModifiers ())));
			Assert.False (top.Focused.ProcessKey (new KeyEvent (Key.F5, new KeyModifiers ())));

			Assert.True (top.Focused.ProcessKey (new KeyEvent (Key.Tab, new KeyModifiers ())));
			Assert.Equal (win1, top.Focused);
			Assert.Equal (tvW1, top.MostFocused);
			Assert.True (top.Focused.ProcessKey (new KeyEvent (Key.Tab, new KeyModifiers ())));
			Assert.Equal ($"\tFirst line Win1{Environment.NewLine}Second line Win1", tvW1.Text);
			Assert.True (top.Focused.ProcessKey (new KeyEvent (Key.BackTab | Key.ShiftMask, new KeyModifiers ())));
			Assert.Equal ($"First line Win1{Environment.NewLine}Second line Win1", tvW1.Text);
			Assert.True (top.Focused.ProcessKey (new KeyEvent (Key.Tab | Key.CtrlMask, new KeyModifiers ())));
			Assert.Equal (win1, top.Focused);
			Assert.Equal (tf2W1, top.MostFocused);
			Assert.True (top.Focused.ProcessKey (new KeyEvent (Key.Tab, new KeyModifiers ())));
			Assert.Equal (win1, top.Focused);
			Assert.Equal (tf1W1, top.MostFocused);
			Assert.True (top.Focused.ProcessKey (new KeyEvent (Key.CursorRight, new KeyModifiers ())));
			Assert.Equal (win1, top.Focused);
			Assert.Equal (tf1W1, top.MostFocused);
			Assert.True (top.Focused.ProcessKey (new KeyEvent (Key.CursorDown, new KeyModifiers ())));
			Assert.Equal (win1, top.Focused);
			Assert.Equal (tvW1, top.MostFocused);
			Assert.True (top.Focused.ProcessKey (new KeyEvent (Key.I | Key.CtrlMask, new KeyModifiers ())));
			Assert.Equal (win1, top.Focused);
			Assert.Equal (tf2W1, top.MostFocused);
			Assert.True (top.Focused.ProcessKey (new KeyEvent (Key.BackTab | Key.ShiftMask, new KeyModifiers ())));
			Assert.Equal (win1, top.Focused);
			Assert.Equal (tvW1, top.MostFocused);
			Assert.True (top.Focused.ProcessKey (new KeyEvent (Key.CursorLeft, new KeyModifiers ())));
			Assert.Equal (win1, top.Focused);
			Assert.Equal (tf1W1, top.MostFocused);
			Assert.True (top.Focused.ProcessKey (new KeyEvent (Key.CursorUp, new KeyModifiers ())));
			Assert.Equal (win1, top.Focused);
			Assert.Equal (tf2W1, top.MostFocused);
			Assert.True (top.Focused.ProcessKey (new KeyEvent (Key.Tab | Key.CtrlMask, new KeyModifiers ())));
			Assert.Equal (win2, top.Focused);
			Assert.Equal (tf1W2, top.MostFocused);
			Assert.True (top.Focused.ProcessKey (new KeyEvent (Key.Tab | Key.CtrlMask | Key.ShiftMask, new KeyModifiers ())));
			Assert.Equal (win1, top.Focused);
			Assert.Equal (tf2W1, top.MostFocused);
			Assert.True (top.Focused.ProcessKey (new KeyEvent (Application.AlternateForwardKey, new KeyModifiers ())));
			Assert.Equal (win2, top.Focused);
			Assert.Equal (tf1W2, top.MostFocused);
			Assert.True (top.Focused.ProcessKey (new KeyEvent (Application.AlternateBackwardKey, new KeyModifiers ())));
			Assert.Equal (win1, top.Focused);
			Assert.Equal (tf2W1, top.MostFocused);
			Assert.True (top.Focused.ProcessKey (new KeyEvent (Key.CursorUp, new KeyModifiers ())));
			Assert.Equal (win1, top.Focused);
			Assert.Equal (tvW1, top.MostFocused);
			Assert.True (top.Focused.ProcessKey (new KeyEvent (Key.B | Key.CtrlMask, new KeyModifiers ())));
			Assert.Equal (win1, top.Focused);
			Assert.Equal (tf1W1, top.MostFocused);
			Assert.True (top.Focused.ProcessKey (new KeyEvent (Key.CursorDown, new KeyModifiers ())));
			Assert.Equal (win1, top.Focused);
			Assert.Equal (tvW1, top.MostFocused);
			Assert.Equal (new Point (0, 0), tvW1.CursorPosition);
			Assert.True (top.Focused.ProcessKey (new KeyEvent (Key.End | Key.CtrlMask, new KeyModifiers ())));
			Assert.Equal (win1, top.Focused);
			Assert.Equal (tvW1, top.MostFocused);
			Assert.Equal (new Point (16, 1), tvW1.CursorPosition);
			Assert.True (top.Focused.ProcessKey (new KeyEvent (Key.F | Key.CtrlMask, new KeyModifiers ())));
			Assert.Equal (win1, top.Focused);
			Assert.Equal (tf2W1, top.MostFocused);

			Assert.True (top.Focused.ProcessKey (new KeyEvent (Key.L | Key.CtrlMask, new KeyModifiers ())));
		}

		[Fact]
		[AutoInitShutdown]
		public void KeyBindings_Command_With_MdiTop ()
		{
			var top = Application.Top;
			Assert.Null (Application.MdiTop);
			top.IsMdiContainer = true;
			Application.Begin (top);
			Assert.Equal (Application.Top, Application.MdiTop);

			var isRunning = true;

			var win1 = new Window ("Win1") { Width = Dim.Percent (50f), Height = Dim.Fill () };
			var lblTf1W1 = new Label ("Enter text in TextField on Win1:");
			var tf1W1 = new TextField ("Text1 on Win1") { X = Pos.Right (lblTf1W1) + 1, Width = Dim.Fill () };
			var lblTvW1 = new Label ("Enter text in TextView on Win1:") { Y = Pos.Bottom (lblTf1W1) + 1 };
			var tvW1 = new TextView () { X = Pos.Left (tf1W1), Width = Dim.Fill (), Height = 2, Text = "First line Win1\nSecond line Win1" };
			var lblTf2W1 = new Label ("Enter text in TextField on Win1:") { Y = Pos.Bottom (lblTvW1) + 1 };
			var tf2W1 = new TextField ("Text2 on Win1") { X = Pos.Left (tf1W1), Width = Dim.Fill () };
			win1.Add (lblTf1W1, tf1W1, lblTvW1, tvW1, lblTf2W1, tf2W1);

			var win2 = new Window ("Win2") { Width = Dim.Percent (50f), Height = Dim.Fill () };
			var lblTf1W2 = new Label ("Enter text in TextField on Win2:");
			var tf1W2 = new TextField ("Text1 on Win2") { X = Pos.Right (lblTf1W2) + 1, Width = Dim.Fill () };
			var lblTvW2 = new Label ("Enter text in TextView on Win2:") { Y = Pos.Bottom (lblTf1W2) + 1 };
			var tvW2 = new TextView () { X = Pos.Left (tf1W2), Width = Dim.Fill (), Height = 2, Text = "First line Win1\nSecond line Win2" };
			var lblTf2W2 = new Label ("Enter text in TextField on Win2:") { Y = Pos.Bottom (lblTvW2) + 1 };
			var tf2W2 = new TextField ("Text2 on Win2") { X = Pos.Left (tf1W2), Width = Dim.Fill () };
			win2.Add (lblTf1W2, tf1W2, lblTvW2, tvW2, lblTf2W2, tf2W2);

			win1.Closing += (s, e) => isRunning = false;
			Assert.Null (top.Focused);
			Assert.Equal (top, Application.Current);
			Assert.True (top.IsCurrentTop);
			Assert.Equal (top, Application.MdiTop);
			Application.Begin (win1);
			Assert.Equal (new Rect (0, 0, 40, 25), win1.Frame);
			Assert.NotEqual (top, Application.Current);
			Assert.False (top.IsCurrentTop);
			Assert.Equal (win1, Application.Current);
			Assert.True (win1.IsCurrentTop);
			Assert.True (win1.IsMdiChild);
			Assert.Null (top.Focused);
			Assert.Null (top.MostFocused);
			Assert.Equal (win1.Subviews [0], win1.Focused);
			Assert.Equal (tf1W1, win1.MostFocused);
			Assert.True (win1.IsMdiChild);
			Assert.Single (Application.MdiChildes);
			Application.Begin (win2);
			Assert.Equal (new Rect (0, 0, 40, 25), win2.Frame);
			Assert.NotEqual (top, Application.Current);
			Assert.False (top.IsCurrentTop);
			Assert.Equal (win2, Application.Current);
			Assert.True (win2.IsCurrentTop);
			Assert.True (win2.IsMdiChild);
			Assert.Null (top.Focused);
			Assert.Null (top.MostFocused);
			Assert.Equal (win2.Subviews [0], win2.Focused);
			Assert.Equal (tf1W2, win2.MostFocused);
			Assert.Equal (2, Application.MdiChildes.Count);

			Application.ShowChild (win1);
			Assert.Equal (win1, Application.Current);
			Assert.Equal (win1, Application.MdiChildes [0]);
			win1.Running = true;
			Assert.True (Application.MdiChildes [0].ProcessKey (new KeyEvent (Application.QuitKey, new KeyModifiers ())));
			Assert.False (isRunning);
			Assert.False (win1.Running);
			Assert.Equal (win1, Application.MdiChildes [0]);
			Assert.True (Application.MdiChildes [0].ProcessKey (new KeyEvent (Key.Z | Key.CtrlMask, new KeyModifiers ())));
			Assert.False (Application.MdiChildes [0].ProcessKey (new KeyEvent (Key.F5, new KeyModifiers ())));

			Assert.True (Application.MdiChildes [0].ProcessKey (new KeyEvent (Key.Tab, new KeyModifiers ())));
			Assert.True (win1.IsCurrentTop);
			Assert.Equal (tvW1, win1.MostFocused);
			Assert.True (Application.MdiChildes [0].ProcessKey (new KeyEvent (Key.Tab, new KeyModifiers ())));
			Assert.Equal ($"\tFirst line Win1{Environment.NewLine}Second line Win1", tvW1.Text);
			Assert.True (Application.MdiChildes [0].ProcessKey (new KeyEvent (Key.BackTab | Key.ShiftMask, new KeyModifiers ())));
			Assert.Equal ($"First line Win1{Environment.NewLine}Second line Win1", tvW1.Text);
			Assert.True (Application.MdiChildes [0].ProcessKey (new KeyEvent (Key.Tab | Key.CtrlMask, new KeyModifiers ())));
			Assert.Equal (win1, Application.MdiChildes [0]);
			Assert.Equal (tf2W1, win1.MostFocused);
			Assert.True (Application.MdiChildes [0].ProcessKey (new KeyEvent (Key.Tab, new KeyModifiers ())));
			Assert.Equal (win1, Application.MdiChildes [0]);
			Assert.Equal (tf1W1, win1.MostFocused);
			Assert.True (Application.MdiChildes [0].ProcessKey (new KeyEvent (Key.CursorRight, new KeyModifiers ())));
			Assert.Equal (win1, Application.MdiChildes [0]);
			Assert.Equal (tf1W1, win1.MostFocused);
			Assert.True (Application.MdiChildes [0].ProcessKey (new KeyEvent (Key.CursorDown, new KeyModifiers ())));
			Assert.Equal (win1, Application.MdiChildes [0]);
			Assert.Equal (tvW1, win1.MostFocused);
			Assert.True (Application.MdiChildes [0].ProcessKey (new KeyEvent (Key.I | Key.CtrlMask, new KeyModifiers ())));
			Assert.Equal (win1, Application.MdiChildes [0]);
			Assert.Equal (tf2W1, win1.MostFocused);
			Assert.True (Application.MdiChildes [0].ProcessKey (new KeyEvent (Key.BackTab | Key.ShiftMask, new KeyModifiers ())));
			Assert.Equal (win1, Application.MdiChildes [0]);
			Assert.Equal (tvW1, win1.MostFocused);
			Assert.True (Application.MdiChildes [0].ProcessKey (new KeyEvent (Key.CursorLeft, new KeyModifiers ())));
			Assert.Equal (win1, Application.MdiChildes [0]);
			Assert.Equal (tf1W1, win1.MostFocused);
			Assert.True (Application.MdiChildes [0].ProcessKey (new KeyEvent (Key.CursorUp, new KeyModifiers ())));
			Assert.Equal (win1, Application.MdiChildes [0]);
			Assert.Equal (tf2W1, win1.MostFocused);
			Assert.True (Application.MdiChildes [0].ProcessKey (new KeyEvent (Key.Tab, new KeyModifiers ())));
			Assert.Equal (win1, Application.MdiChildes [0]);
			Assert.Equal (tf1W1, win1.MostFocused);
			Assert.True (Application.MdiChildes [0].ProcessKey (new KeyEvent (Key.Tab | Key.CtrlMask, new KeyModifiers ())));
			Assert.Equal (win2, Application.MdiChildes [0]);
			Assert.Equal (tf1W2, win2.MostFocused);
			tf2W2.SetFocus ();
			Assert.True (tf2W2.HasFocus);
			Assert.True (Application.MdiChildes [0].ProcessKey (new KeyEvent (Key.Tab | Key.CtrlMask | Key.ShiftMask, new KeyModifiers ())));
			Assert.Equal (win1, Application.MdiChildes [0]);
			Assert.Equal (tf1W1, win1.MostFocused);
			Assert.True (Application.MdiChildes [0].ProcessKey (new KeyEvent (Application.AlternateForwardKey, new KeyModifiers ())));
			Assert.Equal (win2, Application.MdiChildes [0]);
			Assert.Equal (tf2W2, win2.MostFocused);
			Assert.True (Application.MdiChildes [0].ProcessKey (new KeyEvent (Application.AlternateBackwardKey, new KeyModifiers ())));
			Assert.Equal (win1, Application.MdiChildes [0]);
			Assert.Equal (tf1W1, win1.MostFocused);
			Assert.True (Application.MdiChildes [0].ProcessKey (new KeyEvent (Key.CursorDown, new KeyModifiers ())));
			Assert.Equal (win1, Application.MdiChildes [0]);
			Assert.Equal (tvW1, win1.MostFocused);
			Assert.True (Application.MdiChildes [0].ProcessKey (new KeyEvent (Key.B | Key.CtrlMask, new KeyModifiers ())));
			Assert.Equal (win1, Application.MdiChildes [0]);
			Assert.Equal (tf1W1, win1.MostFocused);
			Assert.True (Application.MdiChildes [0].ProcessKey (new KeyEvent (Key.CursorDown, new KeyModifiers ())));
			Assert.Equal (win1, Application.MdiChildes [0]);
			Assert.Equal (tvW1, win1.MostFocused);
			Assert.Equal (new Point (0, 0), tvW1.CursorPosition);
			Assert.True (Application.MdiChildes [0].ProcessKey (new KeyEvent (Key.End | Key.CtrlMask, new KeyModifiers ())));
			Assert.Equal (win1, Application.MdiChildes [0]);
			Assert.Equal (tvW1, win1.MostFocused);
			Assert.Equal (new Point (16, 1), tvW1.CursorPosition);
			Assert.True (Application.MdiChildes [0].ProcessKey (new KeyEvent (Key.F | Key.CtrlMask, new KeyModifiers ())));
			Assert.Equal (win1, Application.MdiChildes [0]);
			Assert.Equal (tf2W1, win1.MostFocused);

			Assert.True (Application.MdiChildes [0].ProcessKey (new KeyEvent (Key.L | Key.CtrlMask, new KeyModifiers ())));
		}

		[Fact]
		public void Added_Event_Should_Not_Be_Used_To_Initialize_Toplevel_Events ()
		{
			Key alternateForwardKey = default;
			Key alternateBackwardKey = default;
			Key quitKey = default;
			var wasAdded = false;

			var view = new View ();
			view.Added += View_Added;

			void View_Added (object sender, SuperViewChangedEventArgs e)
			{
				Assert.Throws<NullReferenceException> (() => Application.Top.AlternateForwardKeyChanged += (s, e) => alternateForwardKey = e.OldKey);
				Assert.Throws<NullReferenceException> (() => Application.Top.AlternateBackwardKeyChanged += (s, e) => alternateBackwardKey = e.OldKey);
				Assert.Throws<NullReferenceException> (() => Application.Top.QuitKeyChanged += (s, e) => quitKey = e.OldKey);
				Assert.False (wasAdded);
				wasAdded = true;
				view.Added -= View_Added;
			}

			var win = new Window ();
			win.Add (view);
			Application.Init (new FakeDriver ());
			var top = Application.Top;
			top.Add (win);

			Assert.True (wasAdded);

			Application.Shutdown ();
		}

		[Fact]
		[AutoInitShutdown]
		public void AlternateForwardKeyChanged_AlternateBackwardKeyChanged_QuitKeyChanged_Events ()
		{
			Key alternateForwardKey = default;
			Key alternateBackwardKey = default;
			Key quitKey = default;

			var view = new View ();
			view.Initialized += View_Initialized;

			void View_Initialized (object sender, EventArgs e)
			{
				Application.Top.AlternateForwardKeyChanged += (s, e) => alternateForwardKey = e.OldKey;
				Application.Top.AlternateBackwardKeyChanged += (s, e) => alternateBackwardKey = e.OldKey;
				Application.Top.QuitKeyChanged += (s, e) => quitKey = e.OldKey;
			}

			var win = new Window ();
			win.Add (view);
			var top = Application.Top;
			top.Add (win);
			Application.Begin (top);

			Assert.Equal (Key.Null, alternateForwardKey);
			Assert.Equal (Key.Null, alternateBackwardKey);
			Assert.Equal (Key.Null, quitKey);

			Assert.Equal (Key.PageDown | Key.CtrlMask, Application.AlternateForwardKey);
			Assert.Equal (Key.PageUp | Key.CtrlMask, Application.AlternateBackwardKey);
			Assert.Equal (Key.Q | Key.CtrlMask, Application.QuitKey);

			Application.AlternateForwardKey = Key.A;
			Application.AlternateBackwardKey = Key.B;
			Application.QuitKey = Key.C;

			Assert.Equal (Key.PageDown | Key.CtrlMask, alternateForwardKey);
			Assert.Equal (Key.PageUp | Key.CtrlMask, alternateBackwardKey);
			Assert.Equal (Key.Q | Key.CtrlMask, quitKey);

			Assert.Equal (Key.A, Application.AlternateForwardKey);
			Assert.Equal (Key.B, Application.AlternateBackwardKey);
			Assert.Equal (Key.C, Application.QuitKey);

			// Replacing the defaults keys to avoid errors on others unit tests that are using it.
			Application.AlternateForwardKey = Key.PageDown | Key.CtrlMask;
			Application.AlternateBackwardKey = Key.PageUp | Key.CtrlMask;
			Application.QuitKey = Key.Q | Key.CtrlMask;

			Assert.Equal (Key.PageDown | Key.CtrlMask, Application.AlternateForwardKey);
			Assert.Equal (Key.PageUp | Key.CtrlMask, Application.AlternateBackwardKey);
			Assert.Equal (Key.Q | Key.CtrlMask, Application.QuitKey);
		}

		[Fact]
		[AutoInitShutdown]
		public void FileDialog_FileSystemWatcher ()
		{
			for (int i = 0; i < 8; i++) {
				var fd = new FileDialog ();
				fd.Ready += (s, e) => Application.RequestStop ();
				Application.Run (fd);
			}
		}

		[Fact, AutoInitShutdown]
		public void Mouse_Drag_On_Top_With_Superview_Null ()
		{
			var menu = new MenuBar (new MenuBarItem [] {
				new MenuBarItem("File", new MenuItem [] {
					new MenuItem("New", "", null)
				})
			});

			var sbar = new StatusBar (new StatusItem [] {
				new StatusItem(Key.N, "~CTRL-N~ New", null)
			});

			var win = new Window ("Window");
			var top = Application.Top;
			top.Add (menu, sbar, win);

			var iterations = -1;

			Application.Iteration = () => {
				iterations++;
				if (iterations == 0) {
					((FakeDriver)Application.Driver).SetBufferSize (40, 15);
					MessageBox.Query ("About", "Hello Word", "Ok");

				} else if (iterations == 1) TestHelpers.AssertDriverContentsWithFrameAre (@"
 File                                   
┌ Window ──────────────────────────────┐
│                                      │
│                                      │
│                                      │
│       ┌ About ───────────────┐       │
│       │      Hello Word      │       │
│       │                      │       │
│       │       [◦ Ok ◦]       │       │
│       └──────────────────────┘       │
│                                      │
│                                      │
│                                      │
└──────────────────────────────────────┘
 CTRL-N New                             ", output);
				else if (iterations == 2) {
					Assert.Null (Application.MouseGrabView);
					// Grab the mouse
					ReflectionTools.InvokePrivate (
						typeof (Application),
						"ProcessMouseEvent",
						new MouseEvent () {
							X = 8,
							Y = 5,
							Flags = MouseFlags.Button1Pressed
						});

					Assert.Equal (Application.Current, Application.MouseGrabView);
					Assert.Equal (new Rect (8, 5, 24, 5), Application.MouseGrabView.Frame);

				} else if (iterations == 3) {
					Assert.Equal (Application.Current, Application.MouseGrabView);
					// Grab to left
					ReflectionTools.InvokePrivate (
						typeof (Application),
						"ProcessMouseEvent",
						new MouseEvent () {
							X = 7,
							Y = 5,
							Flags = MouseFlags.Button1Pressed | MouseFlags.ReportMousePosition
						});

					Assert.Equal (Application.Current, Application.MouseGrabView);
					Assert.Equal (new Rect (7, 5, 24, 5), Application.MouseGrabView.Frame);

				} else if (iterations == 4) {
					Assert.Equal (Application.Current, Application.MouseGrabView);

					TestHelpers.AssertDriverContentsWithFrameAre (@"
 File                                   
┌ Window ──────────────────────────────┐
│                                      │
│                                      │
│                                      │
│      ┌ About ───────────────┐        │
│      │      Hello Word      │        │
│      │                      │        │
│      │       [◦ Ok ◦]       │        │
│      └──────────────────────┘        │
│                                      │
│                                      │
│                                      │
└──────────────────────────────────────┘
 CTRL-N New                             ", output);

					Assert.Equal (Application.Current, Application.MouseGrabView);
				} else if (iterations == 5) {
					Assert.Equal (Application.Current, Application.MouseGrabView);
					// Grab to top
					ReflectionTools.InvokePrivate (
						typeof (Application),
						"ProcessMouseEvent",
						new MouseEvent () {
							X = 7,
							Y = 4,
							Flags = MouseFlags.Button1Pressed | MouseFlags.ReportMousePosition
						});

					Assert.Equal (Application.Current, Application.MouseGrabView);
					Assert.Equal (new Rect (7, 4, 24, 5), Application.MouseGrabView.Frame);

				} else if (iterations == 6) {
					Assert.Equal (Application.Current, Application.MouseGrabView);

					TestHelpers.AssertDriverContentsWithFrameAre (@"
 File                                   
┌ Window ──────────────────────────────┐
│                                      │
│                                      │
│      ┌ About ───────────────┐        │
│      │      Hello Word      │        │
│      │                      │        │
│      │       [◦ Ok ◦]       │        │
│      └──────────────────────┘        │
│                                      │
│                                      │
│                                      │
│                                      │
└──────────────────────────────────────┘
 CTRL-N New                             ", output);

					Assert.Equal (Application.Current, Application.MouseGrabView);
					Assert.Equal (new Rect (7, 4, 24, 5), Application.MouseGrabView.Frame);

				} else if (iterations == 7) {
					Assert.Equal (Application.Current, Application.MouseGrabView);
					// Ungrab the mouse
					ReflectionTools.InvokePrivate (
						typeof (Application),
						"ProcessMouseEvent",
						new MouseEvent () {
							X = 7,
							Y = 4,
							Flags = MouseFlags.Button1Released
						});

					Assert.Null (Application.MouseGrabView);

				} else if (iterations == 8) Application.RequestStop ();
				else if (iterations == 9) Application.RequestStop ();
			};

			Application.Run ();
		}

		[Fact, AutoInitShutdown]
		public void Mouse_Drag_On_Top_With_Superview_Not_Null ()
		{
			var menu = new MenuBar (new MenuBarItem [] {
				new MenuBarItem("File", new MenuItem [] {
					new MenuItem("New", "", null)
				})
			});

			var sbar = new StatusBar (new StatusItem [] {
				new StatusItem(Key.N, "~CTRL-N~ New", null)
			});

			var win = new Window ("Window") {
				X = 3,
				Y = 2,
				Width = Dim.Fill (10),
				Height = Dim.Fill (5)
			};
			var top = Application.Top;
			top.Add (menu, sbar, win);

			var iterations = -1;

			Application.Iteration = () => {
				iterations++;
				if (iterations == 0) {
					((FakeDriver)Application.Driver).SetBufferSize (20, 10);

					Assert.Null (Application.MouseGrabView);
					// Grab the mouse
					ReflectionTools.InvokePrivate (
						typeof (Application),
						"ProcessMouseEvent",
						new MouseEvent () {
							X = 4,
							Y = 2,
							Flags = MouseFlags.Button1Pressed
						});

					Assert.Equal (win, Application.MouseGrabView);
					Assert.Equal (new Rect (3, 2, 7, 3), Application.MouseGrabView.Frame);

					TestHelpers.AssertDriverContentsWithFrameAre (@"
 File      
           
   ┌─────┐ 
   │     │ 
   └─────┘ 
           
           
           
           
 CTRL-N New", output);


				} else if (iterations == 1) {
					Assert.Equal (win, Application.MouseGrabView);
					// Grab to left
					ReflectionTools.InvokePrivate (
						typeof (Application),
						"ProcessMouseEvent",
						new MouseEvent () {
							X = 5,
							Y = 2,
							Flags = MouseFlags.Button1Pressed | MouseFlags.ReportMousePosition
						});

					Assert.Equal (win, Application.MouseGrabView);

				} else if (iterations == 2) {
					Assert.Equal (win, Application.MouseGrabView);

					TestHelpers.AssertDriverContentsWithFrameAre (@"
 File      
           
    ┌────┐ 
    │    │ 
    └────┘ 
           
           
           
           
 CTRL-N New", output);

					Assert.Equal (win, Application.MouseGrabView);
					Assert.Equal (new Rect (4, 2, 6, 3), Application.MouseGrabView.Frame);

				} else if (iterations == 3) {
					Assert.Equal (win, Application.MouseGrabView);
					// Grab to top
					ReflectionTools.InvokePrivate (
						typeof (Application),
						"ProcessMouseEvent",
						new MouseEvent () {
							X = 5,
							Y = 1,
							Flags = MouseFlags.Button1Pressed | MouseFlags.ReportMousePosition
						});

					Assert.Equal (win, Application.MouseGrabView);

				} else if (iterations == 4) {
					Assert.Equal (win, Application.MouseGrabView);

					TestHelpers.AssertDriverContentsWithFrameAre (@"
 File      
    ┌────┐ 
    │    │ 
    │    │ 
    └────┘ 
           
           
           
           
 CTRL-N New", output);

					Assert.Equal (win, Application.MouseGrabView);
					Assert.Equal (new Rect (4, 1, 6, 4), Application.MouseGrabView.Frame);

				} else if (iterations == 5) {
					Assert.Equal (win, Application.MouseGrabView);
					// Ungrab the mouse
					ReflectionTools.InvokePrivate (
						typeof (Application),
						"ProcessMouseEvent",
						new MouseEvent () {
							X = 7,
							Y = 4,
							Flags = MouseFlags.Button1Released
						});

					Assert.Null (Application.MouseGrabView);

				} else if (iterations == 8) Application.RequestStop ();
			};

			Application.Run ();
		}

		[Fact, AutoInitShutdown]
		public void EnsureVisibleBounds_With_Border_Null_Not_Throws ()
		{
			var top = new Toplevel ();
			Application.Begin (top);

			var exception = Record.Exception (() => ((FakeDriver)Application.Driver).SetBufferSize (0, 10));
			Assert.Null (exception);

			exception = Record.Exception (() => ((FakeDriver)Application.Driver).SetBufferSize (10, 0));
			Assert.Null (exception);
		}

		[Fact, AutoInitShutdown]
		public void OnEnter_OnLeave_Triggered_On_Application_Begin_End ()
		{
			var isEnter = false;
			var isLeave = false;
			var v = new View ();
			v.Enter += (s, _) => isEnter = true;
			v.Leave += (s, _) => isLeave = true;
			var top = Application.Top;
			top.Add (v);

			Assert.False (v.CanFocus);
			var exception = Record.Exception (() => top.OnEnter (top));
			Assert.Null (exception);
			exception = Record.Exception (() => top.OnLeave (top));
			Assert.Null (exception);

			v.CanFocus = true;
			Application.Begin (top);

			Assert.True (isEnter);
			Assert.False (isLeave);

			isEnter = false;
			var d = new Dialog ();
			var rs = Application.Begin (d);

			Assert.False (isEnter);
			Assert.True (isLeave);

			isLeave = false;
			Application.End (rs);

			Assert.True (isEnter);
			Assert.False (isLeave);
		}

		[Fact, AutoInitShutdown]
		public void PositionCursor_SetCursorVisibility_To_Invisible_If_Focused_Is_Null ()
		{
			var tf = new TextField ("test") { Width = 5 };
			var view = new View () { Width = 10, Height = 10 };
			view.Add (tf);
			Application.Top.Add (view);
			Application.Begin (Application.Top);

			Assert.True (tf.HasFocus);
			Application.Driver.GetCursorVisibility (out CursorVisibility cursor);
			Assert.Equal (CursorVisibility.Default, cursor);

			view.Enabled = false;
			Assert.False (tf.HasFocus);
			Application.Refresh ();
			Application.Driver.GetCursorVisibility (out cursor);
			Assert.Equal (CursorVisibility.Invisible, cursor);
		}

		[Fact, AutoInitShutdown]
		public void IsLoaded_Application_Begin ()
		{
			var top = Application.Top;
			Assert.False (top.IsLoaded);

			Application.Begin (top);
			Assert.True (top.IsLoaded);
		}

		[Fact, AutoInitShutdown]
		public void IsLoaded_With_Sub_Toplevel_Application_Begin_NeedDisplay ()
		{
			var top = Application.Top;
			var subTop = new Toplevel ();
			var view = new View (new Rect (0, 0, 20, 10));
			subTop.Add (view);
			top.Add (subTop);

			Assert.False (top.IsLoaded);
			Assert.False (subTop.IsLoaded);
			Assert.Equal (new Rect (0, 0, 20, 10), view.Frame);
			Assert.Equal (new Rect (0, 0, 20, 10), view.NeedDisplay);

			view.LayoutStarted += view_LayoutStarted;

			void view_LayoutStarted (object sender, LayoutEventArgs e)
			{
				Assert.Equal (new Rect (0, 0, 20, 10), view.NeedDisplay);
				view.LayoutStarted -= view_LayoutStarted;
			}

			Application.Begin (top);

			Assert.True (top.IsLoaded);
			Assert.True (subTop.IsLoaded);
			Assert.Equal (new Rect (0, 0, 20, 10), view.Frame);

			view.Frame = new Rect (1, 3, 10, 5);
			Assert.Equal (new Rect (1, 3, 10, 5), view.Frame);
			Assert.Equal (new Rect (0, 0, 10, 5), view.NeedDisplay);

			view.Redraw (view.Bounds);
			view.Frame = new Rect (1, 3, 10, 5);
			Assert.Equal (new Rect (1, 3, 10, 5), view.Frame);
			Assert.Equal (new Rect (0, 0, 10, 5), view.NeedDisplay);
		}

		[Fact, AutoInitShutdown]
<<<<<<< HEAD
		public void Single_Smaller_Top_Will_Have_Cleaning_Trails_Chunk_On_Move ()
		{
			var dialog = new Dialog ("Single smaller Dialog") { Width = 30, Height = 10 };
			dialog.Add (new Label (
				"How should I've to react. Cleaning all chunk trails or setting the 'Cols' and 'Rows' to this dialog length?\n" +
				"Cleaning is more easy to fix this.") {
				X = Pos.Center (),
				Y = Pos.Center (),
				Width = Dim.Fill (),
				Height = Dim.Fill (),
				TextAlignment = TextAlignment.Centered,
				VerticalTextAlignment = VerticalTextAlignment.Middle,
				AutoSize = false
			});

			var rs = Application.Begin (dialog);

			Assert.Null (Application.MouseGrabView);
			Assert.Equal (new Rect (25, 7, 30, 10), dialog.Frame);
			TestHelpers.AssertDriverContentsWithFrameAre (@"
                         ┌ Single smaller Dialog ─────┐
                         │ How should I've to react.  │
                         │Cleaning all chunk trails or│
                         │   setting the 'Cols' and   │
                         │   'Rows' to this dialog    │
                         │          length?           │
                         │Cleaning is more easy to fix│
                         │           this.            │
                         │                            │
                         └────────────────────────────┘", output);
=======
		public void Toplevel_Inside_ScrollView_MouseGrabView ()
		{
			var scrollView = new ScrollView () {
				X = 3,
				Y = 3,
				Width = 40,
				Height = 16,
				ContentSize = new Size (200, 100)
			};
			var win = new Window ("Window") { X = 3, Y = 3, Width = Dim.Fill (3), Height = Dim.Fill (3) };
			scrollView.Add (win);
			var top = Application.Top;
			top.Add (scrollView);
			Application.Begin (top);

			Assert.Equal (new Rect (0, 0, 80, 25), top.Frame);
			Assert.Equal (new Rect (3, 3, 40, 16), scrollView.Frame);
			Assert.Equal (new Rect (0, 0, 200, 100), scrollView.Subviews [0].Frame);
			Assert.Equal (new Rect (3, 3, 194, 94), win.Frame);
			TestHelpers.AssertDriverContentsWithFrameAre (@"
                                          ▲
                                          ┬
                                          │
      ┌ Window ───────────────────────────┴
      │                                   ░
      │                                   ░
      │                                   ░
      │                                   ░
      │                                   ░
      │                                   ░
      │                                   ░
      │                                   ░
      │                                   ░
      │                                   ░
      │                                   ▼
   ◄├──────┤░░░░░░░░░░░░░░░░░░░░░░░░░░░░░► ", output);

			ReflectionTools.InvokePrivate (
				typeof (Application),
				"ProcessMouseEvent",
				new MouseEvent () {
					X = 6,
					Y = 6,
					Flags = MouseFlags.Button1Pressed
				});
			Assert.Equal (win, Application.MouseGrabView);
			Assert.Equal (new Rect (3, 3, 194, 94), win.Frame);

			ReflectionTools.InvokePrivate (
				typeof (Application),
				"ProcessMouseEvent",
				new MouseEvent () {
					X = 9,
					Y = 9,
					Flags = MouseFlags.Button1Pressed | MouseFlags.ReportMousePosition
				});
			Assert.Equal (win, Application.MouseGrabView);
			top.SetNeedsLayout ();
			top.LayoutSubviews ();
			Assert.Equal (new Rect (6, 6, 191, 91), win.Frame);
			Application.Refresh ();
			TestHelpers.AssertDriverContentsWithFrameAre (@"
                                          ▲
                                          ┬
                                          │
                                          ┴
                                          ░
                                          ░
         ┌ Window ────────────────────────░
         │                                ░
         │                                ░
         │                                ░
         │                                ░
         │                                ░
         │                                ░
         │                                ░
         │                                ▼
   ◄├──────┤░░░░░░░░░░░░░░░░░░░░░░░░░░░░░► ", output);

			ReflectionTools.InvokePrivate (
				typeof (Application),
				"ProcessMouseEvent",
				new MouseEvent () {
					X = 5,
					Y = 5,
					Flags = MouseFlags.Button1Pressed | MouseFlags.ReportMousePosition
				});
			Assert.Equal (win, Application.MouseGrabView);
			top.SetNeedsLayout ();
			top.LayoutSubviews ();
			Assert.Equal (new Rect (2, 2, 195, 95), win.Frame);
			Application.Refresh ();
			TestHelpers.AssertDriverContentsWithFrameAre (@"
                                          ▲
                                          ┬
     ┌ Window ────────────────────────────│
     │                                    ┴
     │                                    ░
     │                                    ░
     │                                    ░
     │                                    ░
     │                                    ░
     │                                    ░
     │                                    ░
     │                                    ░
     │                                    ░
     │                                    ░
     │                                    ▼
   ◄├──────┤░░░░░░░░░░░░░░░░░░░░░░░░░░░░░► ", output);

			ReflectionTools.InvokePrivate (
				typeof (Application),
				"ProcessMouseEvent",
				new MouseEvent () {
					X = 5,
					Y = 5,
					Flags = MouseFlags.Button1Released
				});
			Assert.Null (Application.MouseGrabView);

			ReflectionTools.InvokePrivate (
				typeof (Application),
				"ProcessMouseEvent",
				new MouseEvent () {
					X = 4,
					Y = 4,
					Flags = MouseFlags.ReportMousePosition
				});
			Assert.Equal (scrollView, Application.MouseGrabView);
		}

		[Fact, AutoInitShutdown]
		public void Dialog_Bounds_Bigger_Than_Driver_Cols_And_Rows_Allow_Drag_Beyond_Left_Right_And_Bottom ()
		{
			var menu = new MenuBar (new MenuBarItem [] {
				new MenuBarItem("File", new MenuItem [] {
					new MenuItem("New", "", null)
				})
			});

			var sb = new StatusBar (new StatusItem [] {
				new StatusItem(Key.N, "~CTRL-N~ New", null)
			});
			var top = Application.Top;
			top.Add (menu, sb);
			var dialog = new Dialog ("Dialog", 20, 3, new Button ("Ok"));
			Application.Begin (top);
			((FakeDriver)Application.Driver).SetBufferSize (40, 10);
			Application.Begin (dialog);
			Application.Refresh ();
			Assert.Equal (new Rect (0, 0, 40, 10), top.Frame);
			Assert.Equal (new Rect (10, 3, 20, 3), dialog.Frame);
			TestHelpers.AssertDriverContentsWithFrameAre (@"
 File                         
                              
                              
          ┌ Dialog ──────────┐
          │      [ Ok ]      │
          └──────────────────┘
                              
                              
                              
 CTRL-N New                   ", output);

			Assert.Null (Application.MouseGrabView);
>>>>>>> ac5b87f9

			ReflectionTools.InvokePrivate (
				typeof (Application),
				"ProcessMouseEvent",
				new MouseEvent () {
<<<<<<< HEAD
					X = 25,
					Y = 7,
					Flags = MouseFlags.Button1Pressed
				});

			var firstIteration = false;
			Application.RunMainLoopIteration (ref rs, true, ref firstIteration); Assert.Equal (dialog, Application.MouseGrabView);

			Assert.Equal (new Rect (25, 7, 30, 10), dialog.Frame);
			TestHelpers.AssertDriverContentsWithFrameAre (@"
                         ┌ Single smaller Dialog ─────┐
                         │ How should I've to react.  │
                         │Cleaning all chunk trails or│
                         │   setting the 'Cols' and   │
                         │   'Rows' to this dialog    │
                         │          length?           │
                         │Cleaning is more easy to fix│
                         │           this.            │
                         │                            │
                         └────────────────────────────┘", output);

=======
					X = 10,
					Y = 3,
					Flags = MouseFlags.Button1Pressed
				});

			Assert.Equal (dialog, Application.MouseGrabView);

			ReflectionTools.InvokePrivate (
				typeof (Application),
				"ProcessMouseEvent",
				new MouseEvent () {
					X = -11,
					Y = -4,
					Flags = MouseFlags.Button1Pressed | MouseFlags.ReportMousePosition
				});

			Application.Refresh ();
			Assert.Equal (new Rect (0, 0, 40, 10), top.Frame);
			Assert.Equal (new Rect (0, 1, 20, 3), dialog.Frame);
			TestHelpers.AssertDriverContentsWithFrameAre (@"
 File               
┌ Dialog ──────────┐
│      [ Ok ]      │
└──────────────────┘
                    
                    
                    
                    
                    
 CTRL-N New         ", output);

			// Changes Top size to same size as Dialog more menu and scroll bar
			((FakeDriver)Application.Driver).SetBufferSize (20, 5);
>>>>>>> ac5b87f9
			ReflectionTools.InvokePrivate (
				typeof (Application),
				"ProcessMouseEvent",
				new MouseEvent () {
<<<<<<< HEAD
					X = 20,
					Y = 10,
					Flags = MouseFlags.Button1Pressed | MouseFlags.ReportMousePosition
				});

			firstIteration = false;
			Application.RunMainLoopIteration (ref rs, true, ref firstIteration);
			Assert.Equal (dialog, Application.MouseGrabView);
			Assert.Equal (new Rect (20, 10, 30, 10), dialog.Frame);
			TestHelpers.AssertDriverContentsWithFrameAre (@"
                    ┌ Single smaller Dialog ─────┐
                    │ How should I've to react.  │
                    │Cleaning all chunk trails or│
                    │   setting the 'Cols' and   │
                    │   'Rows' to this dialog    │
                    │          length?           │
                    │Cleaning is more easy to fix│
                    │           this.            │
                    │                            │
                    └────────────────────────────┘", output);

			Application.End (rs);
=======
					X = -1,
					Y = -1,
					Flags = MouseFlags.Button1Pressed | MouseFlags.ReportMousePosition
				});

			Application.Refresh ();
			Assert.Equal (new Rect (0, 0, 20, 5), top.Frame);
			Assert.Equal (new Rect (0, 1, 20, 3), dialog.Frame);
			TestHelpers.AssertDriverContentsWithFrameAre (@"
 File               
┌ Dialog ──────────┐
│      [ Ok ]      │
└──────────────────┘
 CTRL-N New         ", output);

			// Changes Top size smaller than Dialog size
			((FakeDriver)Application.Driver).SetBufferSize (19, 3);
			ReflectionTools.InvokePrivate (
				typeof (Application),
				"ProcessMouseEvent",
				new MouseEvent () {
					X = -1,
					Y = -1,
					Flags = MouseFlags.Button1Pressed | MouseFlags.ReportMousePosition
				});

			Application.Refresh ();
			Assert.Equal (new Rect (0, 0, 19, 3), top.Frame);
			Assert.Equal (new Rect (-1, 1, 20, 3), dialog.Frame);
			TestHelpers.AssertDriverContentsWithFrameAre (@"
 File              
 Dialog ──────────┐
      [ Ok ]      │", output);

			ReflectionTools.InvokePrivate (
				typeof (Application),
				"ProcessMouseEvent",
				new MouseEvent () {
					X = 18,
					Y = 3,
					Flags = MouseFlags.Button1Pressed | MouseFlags.ReportMousePosition
				});

			Application.Refresh ();
			Assert.Equal (new Rect (0, 0, 19, 3), top.Frame);
			Assert.Equal (new Rect (18, 2, 20, 3), dialog.Frame);
			TestHelpers.AssertDriverContentsWithFrameAre (@"
 File              
                   
 CTRL-N New       ┌", output);

			// On a real app we can't go beyond the SuperView bounds
			ReflectionTools.InvokePrivate (
				typeof (Application),
				"ProcessMouseEvent",
				new MouseEvent () {
					X = 19,
					Y = 4,
					Flags = MouseFlags.Button1Pressed | MouseFlags.ReportMousePosition
				});

			Application.Refresh ();
			Assert.Equal (new Rect (0, 0, 19, 3), top.Frame);
			Assert.Equal (new Rect (19, 2, 20, 3), dialog.Frame);
			TestHelpers.AssertDriverContentsWithFrameAre (@"
 File      
           
 CTRL-N New", output);
>>>>>>> ac5b87f9
		}
	}
}<|MERGE_RESOLUTION|>--- conflicted
+++ resolved
@@ -1088,38 +1088,6 @@
 		}
 
 		[Fact, AutoInitShutdown]
-<<<<<<< HEAD
-		public void Single_Smaller_Top_Will_Have_Cleaning_Trails_Chunk_On_Move ()
-		{
-			var dialog = new Dialog ("Single smaller Dialog") { Width = 30, Height = 10 };
-			dialog.Add (new Label (
-				"How should I've to react. Cleaning all chunk trails or setting the 'Cols' and 'Rows' to this dialog length?\n" +
-				"Cleaning is more easy to fix this.") {
-				X = Pos.Center (),
-				Y = Pos.Center (),
-				Width = Dim.Fill (),
-				Height = Dim.Fill (),
-				TextAlignment = TextAlignment.Centered,
-				VerticalTextAlignment = VerticalTextAlignment.Middle,
-				AutoSize = false
-			});
-
-			var rs = Application.Begin (dialog);
-
-			Assert.Null (Application.MouseGrabView);
-			Assert.Equal (new Rect (25, 7, 30, 10), dialog.Frame);
-			TestHelpers.AssertDriverContentsWithFrameAre (@"
-                         ┌ Single smaller Dialog ─────┐
-                         │ How should I've to react.  │
-                         │Cleaning all chunk trails or│
-                         │   setting the 'Cols' and   │
-                         │   'Rows' to this dialog    │
-                         │          length?           │
-                         │Cleaning is more easy to fix│
-                         │           this.            │
-                         │                            │
-                         └────────────────────────────┘", output);
-=======
 		public void Toplevel_Inside_ScrollView_MouseGrabView ()
 		{
 			var scrollView = new ScrollView () {
@@ -1285,35 +1253,11 @@
  CTRL-N New                   ", output);
 
 			Assert.Null (Application.MouseGrabView);
->>>>>>> ac5b87f9
 
 			ReflectionTools.InvokePrivate (
 				typeof (Application),
 				"ProcessMouseEvent",
 				new MouseEvent () {
-<<<<<<< HEAD
-					X = 25,
-					Y = 7,
-					Flags = MouseFlags.Button1Pressed
-				});
-
-			var firstIteration = false;
-			Application.RunMainLoopIteration (ref rs, true, ref firstIteration); Assert.Equal (dialog, Application.MouseGrabView);
-
-			Assert.Equal (new Rect (25, 7, 30, 10), dialog.Frame);
-			TestHelpers.AssertDriverContentsWithFrameAre (@"
-                         ┌ Single smaller Dialog ─────┐
-                         │ How should I've to react.  │
-                         │Cleaning all chunk trails or│
-                         │   setting the 'Cols' and   │
-                         │   'Rows' to this dialog    │
-                         │          length?           │
-                         │Cleaning is more easy to fix│
-                         │           this.            │
-                         │                            │
-                         └────────────────────────────┘", output);
-
-=======
 					X = 10,
 					Y = 3,
 					Flags = MouseFlags.Button1Pressed
@@ -1347,12 +1291,141 @@
 
 			// Changes Top size to same size as Dialog more menu and scroll bar
 			((FakeDriver)Application.Driver).SetBufferSize (20, 5);
->>>>>>> ac5b87f9
 			ReflectionTools.InvokePrivate (
 				typeof (Application),
 				"ProcessMouseEvent",
 				new MouseEvent () {
-<<<<<<< HEAD
+					X = -1,
+					Y = -1,
+					Flags = MouseFlags.Button1Pressed | MouseFlags.ReportMousePosition
+				});
+
+			Application.Refresh ();
+			Assert.Equal (new Rect (0, 0, 20, 5), top.Frame);
+			Assert.Equal (new Rect (0, 1, 20, 3), dialog.Frame);
+			TestHelpers.AssertDriverContentsWithFrameAre (@"
+ File               
+┌ Dialog ──────────┐
+│      [ Ok ]      │
+└──────────────────┘
+ CTRL-N New         ", output);
+
+			// Changes Top size smaller than Dialog size
+			((FakeDriver)Application.Driver).SetBufferSize (19, 3);
+			ReflectionTools.InvokePrivate (
+				typeof (Application),
+				"ProcessMouseEvent",
+				new MouseEvent () {
+					X = -1,
+					Y = -1,
+					Flags = MouseFlags.Button1Pressed | MouseFlags.ReportMousePosition
+				});
+
+			Application.Refresh ();
+			Assert.Equal (new Rect (0, 0, 19, 3), top.Frame);
+			Assert.Equal (new Rect (-1, 1, 20, 3), dialog.Frame);
+			TestHelpers.AssertDriverContentsWithFrameAre (@"
+ File              
+ Dialog ──────────┐
+      [ Ok ]      │", output);
+
+			ReflectionTools.InvokePrivate (
+				typeof (Application),
+				"ProcessMouseEvent",
+				new MouseEvent () {
+					X = 18,
+					Y = 3,
+					Flags = MouseFlags.Button1Pressed | MouseFlags.ReportMousePosition
+				});
+
+			Application.Refresh ();
+			Assert.Equal (new Rect (0, 0, 19, 3), top.Frame);
+			Assert.Equal (new Rect (18, 2, 20, 3), dialog.Frame);
+			TestHelpers.AssertDriverContentsWithFrameAre (@"
+ File              
+                   
+ CTRL-N New       ┌", output);
+
+			// On a real app we can't go beyond the SuperView bounds
+			ReflectionTools.InvokePrivate (
+				typeof (Application),
+				"ProcessMouseEvent",
+				new MouseEvent () {
+					X = 19,
+					Y = 4,
+					Flags = MouseFlags.Button1Pressed | MouseFlags.ReportMousePosition
+				});
+
+			Application.Refresh ();
+			Assert.Equal (new Rect (0, 0, 19, 3), top.Frame);
+			Assert.Equal (new Rect (19, 2, 20, 3), dialog.Frame);
+			TestHelpers.AssertDriverContentsWithFrameAre (@"
+ File      
+           
+ CTRL-N New", output);
+		}
+
+		[Fact, AutoInitShutdown]
+		public void Single_Smaller_Top_Will_Have_Cleaning_Trails_Chunk_On_Move ()
+		{
+			var dialog = new Dialog ("Single smaller Dialog") { Width = 30, Height = 10 };
+			dialog.Add (new Label (
+				"How should I've to react. Cleaning all chunk trails or setting the 'Cols' and 'Rows' to this dialog length?\n" +
+				"Cleaning is more easy to fix this.") {
+				X = Pos.Center (),
+				Y = Pos.Center (),
+				Width = Dim.Fill (),
+				Height = Dim.Fill (),
+				TextAlignment = TextAlignment.Centered,
+				VerticalTextAlignment = VerticalTextAlignment.Middle,
+				AutoSize = false
+			});
+
+			var rs = Application.Begin (dialog);
+
+			Assert.Null (Application.MouseGrabView);
+			Assert.Equal (new Rect (25, 7, 30, 10), dialog.Frame);
+			TestHelpers.AssertDriverContentsWithFrameAre (@"
+                         ┌ Single smaller Dialog ─────┐
+                         │ How should I've to react.  │
+                         │Cleaning all chunk trails or│
+                         │   setting the 'Cols' and   │
+                         │   'Rows' to this dialog    │
+                         │          length?           │
+                         │Cleaning is more easy to fix│
+                         │           this.            │
+                         │                            │
+                         └────────────────────────────┘", output);
+
+			ReflectionTools.InvokePrivate (
+				typeof (Application),
+				"ProcessMouseEvent",
+				new MouseEvent () {
+					X = 25,
+					Y = 7,
+					Flags = MouseFlags.Button1Pressed
+				});
+
+			var firstIteration = false;
+			Application.RunMainLoopIteration (ref rs, true, ref firstIteration); Assert.Equal (dialog, Application.MouseGrabView);
+
+			Assert.Equal (new Rect (25, 7, 30, 10), dialog.Frame);
+			TestHelpers.AssertDriverContentsWithFrameAre (@"
+                         ┌ Single smaller Dialog ─────┐
+                         │ How should I've to react.  │
+                         │Cleaning all chunk trails or│
+                         │   setting the 'Cols' and   │
+                         │   'Rows' to this dialog    │
+                         │          length?           │
+                         │Cleaning is more easy to fix│
+                         │           this.            │
+                         │                            │
+                         └────────────────────────────┘", output);
+
+			ReflectionTools.InvokePrivate (
+				typeof (Application),
+				"ProcessMouseEvent",
+				new MouseEvent () {
 					X = 20,
 					Y = 10,
 					Flags = MouseFlags.Button1Pressed | MouseFlags.ReportMousePosition
@@ -1375,76 +1448,6 @@
                     └────────────────────────────┘", output);
 
 			Application.End (rs);
-=======
-					X = -1,
-					Y = -1,
-					Flags = MouseFlags.Button1Pressed | MouseFlags.ReportMousePosition
-				});
-
-			Application.Refresh ();
-			Assert.Equal (new Rect (0, 0, 20, 5), top.Frame);
-			Assert.Equal (new Rect (0, 1, 20, 3), dialog.Frame);
-			TestHelpers.AssertDriverContentsWithFrameAre (@"
- File               
-┌ Dialog ──────────┐
-│      [ Ok ]      │
-└──────────────────┘
- CTRL-N New         ", output);
-
-			// Changes Top size smaller than Dialog size
-			((FakeDriver)Application.Driver).SetBufferSize (19, 3);
-			ReflectionTools.InvokePrivate (
-				typeof (Application),
-				"ProcessMouseEvent",
-				new MouseEvent () {
-					X = -1,
-					Y = -1,
-					Flags = MouseFlags.Button1Pressed | MouseFlags.ReportMousePosition
-				});
-
-			Application.Refresh ();
-			Assert.Equal (new Rect (0, 0, 19, 3), top.Frame);
-			Assert.Equal (new Rect (-1, 1, 20, 3), dialog.Frame);
-			TestHelpers.AssertDriverContentsWithFrameAre (@"
- File              
- Dialog ──────────┐
-      [ Ok ]      │", output);
-
-			ReflectionTools.InvokePrivate (
-				typeof (Application),
-				"ProcessMouseEvent",
-				new MouseEvent () {
-					X = 18,
-					Y = 3,
-					Flags = MouseFlags.Button1Pressed | MouseFlags.ReportMousePosition
-				});
-
-			Application.Refresh ();
-			Assert.Equal (new Rect (0, 0, 19, 3), top.Frame);
-			Assert.Equal (new Rect (18, 2, 20, 3), dialog.Frame);
-			TestHelpers.AssertDriverContentsWithFrameAre (@"
- File              
-                   
- CTRL-N New       ┌", output);
-
-			// On a real app we can't go beyond the SuperView bounds
-			ReflectionTools.InvokePrivate (
-				typeof (Application),
-				"ProcessMouseEvent",
-				new MouseEvent () {
-					X = 19,
-					Y = 4,
-					Flags = MouseFlags.Button1Pressed | MouseFlags.ReportMousePosition
-				});
-
-			Application.Refresh ();
-			Assert.Equal (new Rect (0, 0, 19, 3), top.Frame);
-			Assert.Equal (new Rect (19, 2, 20, 3), dialog.Frame);
-			TestHelpers.AssertDriverContentsWithFrameAre (@"
- File      
-           
- CTRL-N New", output);
->>>>>>> ac5b87f9
 		}
 	}
 }