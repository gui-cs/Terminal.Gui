--- conflicted
+++ resolved
@@ -229,7 +229,6 @@
 │ ^Q Quit │ ^O Open│
 └──────────────────┘", output);
 		}
-<<<<<<< HEAD
 
 		[Fact, AutoInitShutdown]
 		public void OnCanFocusChanged_Only_Must_ContentView_Forces_SetFocus_After_IsInitialized_Is_True ()
@@ -243,21 +242,6 @@
 
 			Application.Begin (win1);
 
-=======
-
-		[Fact, AutoInitShutdown]
-		public void OnCanFocusChanged_Only_Must_ContentView_Forces_SetFocus_After_IsInitialized_Is_True ()
-		{
-			var win1 = new Window () { Id = "win1", Width = 10, Height = 1 };
-			var view1 = new View () { Id = "view1", Width = Dim.Fill (), Height = Dim.Fill (), CanFocus = true };
-			var win2 = new Window () { Id = "win2", Y = 6, Width = 10, Height = 1 };
-			var view2 = new View () { Id = "view2", Width = Dim.Fill (), Height = Dim.Fill (), CanFocus = true };
-			win2.Add (view2);
-			win1.Add (view1, win2);
-
-			Application.Begin (win1);
-
->>>>>>> 6463aab2
 			Assert.True (win1.HasFocus);
 			Assert.True (view1.HasFocus);
 			Assert.False (win2.HasFocus);
