﻿<Project Sdk="Microsoft.NET.Sdk">
  <PropertyGroup>
    <TargetFramework>net8.0</TargetFramework>
    <!-- https://stackoverflow.com/questions/294216/why-does-c-sharp-forbid-generic-attribute-types -->
    <!-- for AutoInitShutdown attribute -->
    <LangVersion>Preview</LangVersion>
    <IsPackable>false</IsPackable>
    <UseDataCollector />
    <!-- Version numbers are automatically updated by gitversion when a release is released -->
    <!-- In the source tree the version will always be 2.0 for all projects. -->
    <!-- Do not modify these. -->
    <AssemblyVersion>2.0</AssemblyVersion>
    <FileVersion>2.0</FileVersion>
    <Version>2.0</Version>
    <InformationalVersion>2.0</InformationalVersion>
  </PropertyGroup>
  <PropertyGroup Condition="'$(Configuration)|$(Platform)'=='Release|AnyCPU'">
    <DefineConstants>TRACE</DefineConstants>
  </PropertyGroup>
  <PropertyGroup Condition="'$(Configuration)|$(Platform)'=='Debug|AnyCPU'">
    <DefineConstants>TRACE;DEBUG_IDISPOSABLE</DefineConstants>
  </PropertyGroup>
  <ItemGroup>
    <PackageReference Include="Microsoft.NET.Test.Sdk" Version="17.9.0" />
    <PackageReference Include="ReportGenerator" Version="5.2.1" />
    <PackageReference Include="System.Collections" Version="4.3.0" />
    <PackageReference Include="TestableIO.System.IO.Abstractions.TestingHelpers" Version="20.0.15" />
    <PackageReference Include="xunit" Version="2.7.0" />
    <PackageReference Include="Xunit.Combinatorial" Version="1.6.24" />
    <PackageReference Include="xunit.runner.visualstudio" Version="2.5.7">
      <PrivateAssets>all</PrivateAssets>
      <IncludeAssets>runtime; build; native; contentfiles; analyzers; buildtransitive</IncludeAssets>
    </PackageReference>
    <PackageReference Include="coverlet.collector" Version="6.0.1">
      <PrivateAssets>all</PrivateAssets>
      <IncludeAssets>runtime; build; native; contentfiles; analyzers; buildtransitive</IncludeAssets>
    </PackageReference>
  </ItemGroup>
  <ItemGroup>
    <ProjectReference Include="..\Terminal.Gui\Terminal.Gui.csproj" />
    <ProjectReference Include="..\UICatalog\UICatalog.csproj" />
  </ItemGroup>
  <ItemGroup>
    <None Update="xunit.runner.json">
      <CopyToOutputDirectory>PreserveNewest</CopyToOutputDirectory>
    </None>
  </ItemGroup>
  <ItemGroup>
<<<<<<< HEAD
    <Using Include="System.Drawing.Rectangle" Alias="Rectangle" />
    <Using Include="System.Drawing.RectangleF" Alias="RectangleF" />
    <Using Include="System.Drawing.Point" Alias="Point" />
    <Using Include="System.Drawing.PointF" Alias="PointF" />
=======
    <Using Include="System.Drawing" />
>>>>>>> a5987945
    <Using Include="Terminal.Gui" />
    <Using Include="Xunit" />
  </ItemGroup>
  <PropertyGroup Label="FineCodeCoverage">
    <Enabled>
      False
    </Enabled>
    <Exclude>
      [UICatalog]*
    </Exclude>
    <Include></Include>
    <ExcludeByFile>
      <!--**/Migrations/*
      **/Hacks/*.cs-->
    </ExcludeByFile>
    <ExcludeByAttribute>
      <!--MyCustomExcludeFromCodeCoverage-->
    </ExcludeByAttribute>
    <IncludeTestAssembly>
      False
    </IncludeTestAssembly>
    <AllowUnsafeBlocks>true</AllowUnsafeBlocks>
    <ImplicitUsings>enable</ImplicitUsings>
  </PropertyGroup>
</Project><|MERGE_RESOLUTION|>--- conflicted
+++ resolved
@@ -46,14 +46,7 @@
     </None>
   </ItemGroup>
   <ItemGroup>
-<<<<<<< HEAD
-    <Using Include="System.Drawing.Rectangle" Alias="Rectangle" />
-    <Using Include="System.Drawing.RectangleF" Alias="RectangleF" />
-    <Using Include="System.Drawing.Point" Alias="Point" />
-    <Using Include="System.Drawing.PointF" Alias="PointF" />
-=======
     <Using Include="System.Drawing" />
->>>>>>> a5987945
     <Using Include="Terminal.Gui" />
     <Using Include="Xunit" />
   </ItemGroup>
