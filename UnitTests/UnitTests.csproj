--- conflicted
+++ resolved
@@ -25,13 +25,8 @@
     <PackageReference Include="ReportGenerator" Version="5.1.26" />
     <PackageReference Include="System.Collections" Version="4.3.0" />
     <PackageReference Include="TestableIO.System.IO.Abstractions.TestingHelpers" Version="19.2.69" />
-<<<<<<< HEAD
-    <PackageReference Include="xunit" Version="2.5.1" />
-    <PackageReference Include="xunit.runner.visualstudio" Version="2.5.1">
-=======
     <PackageReference Include="xunit" Version="2.5.3" />
     <PackageReference Include="xunit.runner.visualstudio" Version="2.5.3">
->>>>>>> 8ea6b105
       <PrivateAssets>all</PrivateAssets>
       <IncludeAssets>runtime; build; native; contentfiles; analyzers; buildtransitive</IncludeAssets>
     </PackageReference>
