﻿<Project Sdk="Microsoft.NET.Sdk">
  <PropertyGroup>
    <TargetFramework>net7.0</TargetFramework>
    <!-- https://stackoverflow.com/questions/294216/why-does-c-sharp-forbid-generic-attribute-types -->
    <!-- for AutoInitShutdown attribute -->
    <LangVersion>Preview</LangVersion>
    <IsPackable>false</IsPackable>
    <UseDataCollector />
    <!-- Version numbers are automatically updated by gitversion when a release is released -->
    <!-- In the source tree the version will always be 2.0 for all projects. -->
    <!-- Do not modify these. -->
    <AssemblyVersion>2.0</AssemblyVersion>
    <FileVersion>2.0</FileVersion>
    <Version>2.0</Version>
    <InformationalVersion>2.0</InformationalVersion>
  </PropertyGroup>
  <PropertyGroup Condition="'$(Configuration)|$(Platform)'=='Release|AnyCPU'">
    <DefineConstants>TRACE</DefineConstants>
  </PropertyGroup>
  <PropertyGroup Condition="'$(Configuration)|$(Platform)'=='Debug|AnyCPU'">
    <DefineConstants>TRACE;DEBUG_IDISPOSABLE</DefineConstants>
  </PropertyGroup>
  <ItemGroup>
<<<<<<< HEAD
    <PackageReference Include="Microsoft.NET.Test.Sdk" Version="17.6.2" />
    <PackageReference Include="ReportGenerator" Version="5.1.21" />
=======
    <PackageReference Include="dotnet-xunit" Version="2.3.1" />
    <PackageReference Include="Microsoft.NET.Test.Sdk" Version="17.5.0" />
    <PackageReference Include="ReportGenerator" Version="5.1.18" />
>>>>>>> 40d1042e
    <PackageReference Include="System.Collections" Version="4.3.0" />
    <PackageReference Include="TestableIO.System.IO.Abstractions.TestingHelpers" Version="19.2.29" />
    <PackageReference Include="xunit" Version="2.4.2" />
    <PackageReference Include="xunit.runner.visualstudio" Version="2.4.5">
      <PrivateAssets>all</PrivateAssets>
      <IncludeAssets>runtime; build; native; contentfiles; analyzers; buildtransitive</IncludeAssets>
    </PackageReference>
    <PackageReference Include="coverlet.collector" Version="6.0.0">
      <PrivateAssets>all</PrivateAssets>
      <IncludeAssets>runtime; build; native; contentfiles; analyzers; buildtransitive</IncludeAssets>
    </PackageReference>
  </ItemGroup>
  <ItemGroup>
    <ProjectReference Include="..\Terminal.Gui\Terminal.Gui.csproj" />
    <ProjectReference Include="..\UICatalog\UICatalog.csproj" />
  </ItemGroup>
  <PropertyGroup Label="FineCodeCoverage">
    <Enabled>
      False
    </Enabled>
    <Exclude>
      [UICatalog]*
    </Exclude>
    <Include></Include>
    <ExcludeByFile>
      <!--**/Migrations/*
      **/Hacks/*.cs-->
    </ExcludeByFile>
    <ExcludeByAttribute>
      <!--MyCustomExcludeFromCodeCoverage-->
    </ExcludeByAttribute>
    <IncludeTestAssembly>
      False
    </IncludeTestAssembly>
  </PropertyGroup>
</Project><|MERGE_RESOLUTION|>--- conflicted
+++ resolved
@@ -21,22 +21,17 @@
     <DefineConstants>TRACE;DEBUG_IDISPOSABLE</DefineConstants>
   </PropertyGroup>
   <ItemGroup>
-<<<<<<< HEAD
-    <PackageReference Include="Microsoft.NET.Test.Sdk" Version="17.6.2" />
-    <PackageReference Include="ReportGenerator" Version="5.1.21" />
-=======
     <PackageReference Include="dotnet-xunit" Version="2.3.1" />
     <PackageReference Include="Microsoft.NET.Test.Sdk" Version="17.5.0" />
     <PackageReference Include="ReportGenerator" Version="5.1.18" />
->>>>>>> 40d1042e
     <PackageReference Include="System.Collections" Version="4.3.0" />
-    <PackageReference Include="TestableIO.System.IO.Abstractions.TestingHelpers" Version="19.2.29" />
+    <PackageReference Include="TestableIO.System.IO.Abstractions.TestingHelpers" Version="19.2.4" />
     <PackageReference Include="xunit" Version="2.4.2" />
     <PackageReference Include="xunit.runner.visualstudio" Version="2.4.5">
       <PrivateAssets>all</PrivateAssets>
       <IncludeAssets>runtime; build; native; contentfiles; analyzers; buildtransitive</IncludeAssets>
     </PackageReference>
-    <PackageReference Include="coverlet.collector" Version="6.0.0">
+    <PackageReference Include="coverlet.collector" Version="3.2.0">
       <PrivateAssets>all</PrivateAssets>
       <IncludeAssets>runtime; build; native; contentfiles; analyzers; buildtransitive</IncludeAssets>
     </PackageReference>
