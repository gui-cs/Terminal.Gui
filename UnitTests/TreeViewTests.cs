--- conflicted
+++ resolved
@@ -7,11 +7,8 @@
 using Terminal.Gui.Trees;
 using Xunit;
 
-<<<<<<< HEAD
-namespace Terminal.Gui {
-=======
 namespace Terminal.Gui.Views {
->>>>>>> 26cb2007
+
 	public class TreeViewTests {
 		#region Test Setup Methods
 		class Factory {
