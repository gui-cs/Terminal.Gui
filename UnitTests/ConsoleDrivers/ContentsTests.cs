﻿using System;
using System.Collections;
using System.Collections.Generic;
using System.Linq;
using System.Text;
using Xunit;
using Xunit.Abstractions;

// Alias Console to MockConsole so we don't accidentally use Console
using Console = Terminal.Gui.FakeConsole;

namespace Terminal.Gui.DriverTests;

public class ContentsTests {
	readonly ITestOutputHelper output;

	public ContentsTests (ITestOutputHelper output)
	{
		ConsoleDriver.RunningUnitTests = true;
		this.output = output;
	}


	[Theory]
	[InlineData (typeof (FakeDriver))]
	[InlineData (typeof (NetDriver))]
	//[InlineData (typeof (ANSIDriver))]
	//[InlineData (typeof (CursesDriver))] // TODO: Uncomment when #2796 and #2615 are fixed
	//[InlineData (typeof (WindowsDriver))] // TODO: Uncomment when #2610 is fixed
	public void AddStr_Combining_Character_1st_Column (Type driverType)
	{
		var driver = (ConsoleDriver)Activator.CreateInstance (driverType);
		driver.Init ();
		string expected = "\u0301!";
		driver.AddStr ("\u0301!"); // acute accent + exclamation mark
		TestHelpers.AssertDriverContentsAre (expected, output, driver);

		driver.End ();
	}

	[Theory]
	[InlineData (typeof (FakeDriver))]
	[InlineData (typeof (NetDriver))]
	//[InlineData (typeof (ANSIDriver))]
	//[InlineData (typeof (CursesDriver))] // TODO: Uncomment when #2796 and #2615 are fixed
	//[InlineData (typeof (WindowsDriver))] // TODO: Uncomment when #2610 is fixed
	public void AddStr_With_Combining_Characters (Type driverType)
	{
		var driver = (ConsoleDriver)Activator.CreateInstance (driverType);
		driver.Init ();

		var acuteaccent = new Rune (0x0301); // Combining acute accent (é)
		string combined = "e" + acuteaccent;
		string expected = "é";

		driver.AddStr (combined);
		TestHelpers.AssertDriverContentsAre (expected, output, driver);

		// 3 char combine
		// a + ogonek + acute = <U+0061, U+0328, U+0301> ( ą́ )
		var ogonek = new Rune (0x0328); // Combining ogonek (a small hook or comma shape)
		combined = "a" + ogonek + acuteaccent;
		expected = ("a" + ogonek).Normalize (NormalizationForm.FormC); // See Issue #2616

		driver.Move (0, 0);
		driver.AddStr (combined);
		TestHelpers.AssertDriverContentsAre (expected, output, driver);

		// e + ogonek + acute = <U+0061, U+0328, U+0301> ( ę́́ )
		combined = "e" + ogonek + acuteaccent;
		expected = ("e" + ogonek).Normalize (NormalizationForm.FormC); // See Issue #2616

		driver.Move (0, 0);
		driver.AddStr (combined);
		TestHelpers.AssertDriverContentsAre (expected, output, driver);

		// i + ogonek + acute = <U+0061, U+0328, U+0301> ( į́́́ )
		combined = "i" + ogonek + acuteaccent;
		expected = ("i" + ogonek).Normalize (NormalizationForm.FormC); // See Issue #2616

		driver.Move (0, 0);
		driver.AddStr (combined);
		TestHelpers.AssertDriverContentsAre (expected, output, driver);

		// u + ogonek + acute = <U+0061, U+0328, U+0301> ( ų́́́́ )
		combined = "u" + ogonek + acuteaccent;
		expected = ("u" + ogonek).Normalize (NormalizationForm.FormC); // See Issue #2616

		driver.Move (0, 0);
		driver.AddStr (combined);
		TestHelpers.AssertDriverContentsAre (expected, output, driver);

		driver.End ();
	}

	[Theory]
	[InlineData (typeof (FakeDriver))]
	[InlineData (typeof (NetDriver))]
<<<<<<< HEAD
	[InlineData (typeof (ANSIDriver))]
=======
	//[InlineData (typeof (ANSIDriver))]
>>>>>>> 1b1b4423
	[InlineData (typeof (WindowsDriver))]
	[InlineData (typeof (CursesDriver))]
	public void Move_Bad_Coordinates (Type driverType)
	{
		var driver = (ConsoleDriver)Activator.CreateInstance (driverType);
		driver.Init ();

		Assert.Equal (0, driver.Col);
		Assert.Equal (0, driver.Row);

		driver.Move (-1, 0);
		Assert.Equal (-1, driver.Col);
		Assert.Equal (0, driver.Row);

		driver.Move (0, -1);
		Assert.Equal (0, driver.Col);
		Assert.Equal (-1, driver.Row);

		driver.Move (driver.Cols, 0);
		Assert.Equal (driver.Cols, driver.Col);
		Assert.Equal (0, driver.Row);

		driver.Move (0, driver.Rows);
		Assert.Equal (0, driver.Col);
		Assert.Equal (driver.Rows, driver.Row);

		driver.Move (500, 500);
		Assert.Equal (500, driver.Col);
		Assert.Equal (500, driver.Row);
		driver.End ();
	}

	// TODO: Add these unit tests

	// AddRune moves correctly

	// AddRune with wide characters are handled correctly

	// AddRune with wide characters and Col < 0 are handled correctly

	// AddRune with wide characters and Col == Cols - 1 are handled correctly

	// AddRune with wide characters and Col == Cols are handled correctly

	// AddStr moves correctly

	// AddStr with wide characters moves correctly

	// AddStr where Col is negative works

	// AddStr where Col is negative and characters include wide / combining characters works

	// AddStr where Col is near Cols and characters include wide / combining characters works

	// Clipping works correctly

	// Clipping works correctly with wide characters

	// Clipping works correctly with combining characters

	// Clipping works correctly with combining characters and wide characters

	// ResizeScreen works correctly

	// Refresh works correctly

	// IsDirty tests
}<|MERGE_RESOLUTION|>--- conflicted
+++ resolved
@@ -96,11 +96,7 @@
 	[Theory]
 	[InlineData (typeof (FakeDriver))]
 	[InlineData (typeof (NetDriver))]
-<<<<<<< HEAD
 	[InlineData (typeof (ANSIDriver))]
-=======
-	//[InlineData (typeof (ANSIDriver))]
->>>>>>> 1b1b4423
 	[InlineData (typeof (WindowsDriver))]
 	[InlineData (typeof (CursesDriver))]
 	public void Move_Bad_Coordinates (Type driverType)
