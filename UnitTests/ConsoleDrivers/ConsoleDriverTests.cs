﻿using Xunit.Abstractions;

// Alias Console to MockConsole so we don't accidentally use Console
using Console = Terminal.Gui.FakeConsole;

namespace Terminal.Gui.DriverTests;

public class ConsoleDriverTests {
<<<<<<< HEAD
    private readonly ITestOutputHelper output;

    public ConsoleDriverTests (ITestOutputHelper output) {
        ConsoleDriver.RunningUnitTests = true;
        this.output = output;
=======
    private readonly ITestOutputHelper _output;

    public ConsoleDriverTests (ITestOutputHelper output) {
        ConsoleDriver.RunningUnitTests = true;
        _output = output;
>>>>>>> 2e95cec4
    }

    [Theory]
    [InlineData (typeof (FakeDriver))]
    [InlineData (typeof (NetDriver))]

    //[InlineData (typeof (ANSIDriver))]
    [InlineData (typeof (WindowsDriver))]
    [InlineData (typeof (CursesDriver))]
    public void End_Cleans_Up (Type driverType) {
        var driver = (ConsoleDriver)Activator.CreateInstance (driverType);
        driver.Init ();
        driver.End ();
    }

    [Theory]
    [InlineData (typeof (FakeDriver))]
    public void FakeDriver_MockKeyPresses (Type driverType) {
        var driver = (ConsoleDriver)Activator.CreateInstance (driverType);
        Application.Init (driver);

        var text = "MockKeyPresses";
        Stack<ConsoleKeyInfo> mKeys = new Stack<ConsoleKeyInfo> ();
        foreach (char r in text.Reverse ()) {
            ConsoleKey ck = char.IsLetter (r) ? (ConsoleKey)char.ToUpper (r) : (ConsoleKey)r;
            var cki = new ConsoleKeyInfo (r, ck, false, false, false);
            mKeys.Push (cki);
        }

        Console.MockKeyPresses = mKeys;

        Toplevel top = Application.Top;
        var view = new View {
                                CanFocus = true
                            };
        var rText = "";
        var idx = 0;

        view.KeyDown += (s, e) => {
            Assert.Equal (text[idx], (char)e.KeyCode);
            rText += (char)e.KeyCode;
            Assert.Equal (rText, text.Substring (0, idx + 1));
            e.Handled = true;
            idx++;
        };
        top.Add (view);

        Application.Iteration += (s, a) => {
            if (mKeys.Count == 0) {
                Application.RequestStop ();
            }
        };

        Application.Run ();

        Assert.Equal ("MockKeyPresses", rText);

        // Shutdown must be called to safely clean up Application if Init has been called
        Application.Shutdown ();
    }

    [Theory]
    [InlineData (typeof (FakeDriver))]
    public void FakeDriver_Only_Sends_Keystrokes_Through_MockKeyPresses (Type driverType) {
        var driver = (ConsoleDriver)Activator.CreateInstance (driverType);
        Application.Init (driver);

        Toplevel top = Application.Top;
        var view = new View {
                                CanFocus = true
                            };
        var count = 0;
        var wasKeyPressed = false;

        view.KeyDown += (s, e) => { wasKeyPressed = true; };
        top.Add (view);

        Application.Iteration += (s, a) => {
            count++;
            if (count == 10) {
                Application.RequestStop ();
            }
        };

        Application.Run ();

        Assert.False (wasKeyPressed);

        // Shutdown must be called to safely clean up Application if Init has been called
        Application.Shutdown ();
    }

    [Theory]
    [InlineData (typeof (FakeDriver))]
    [InlineData (typeof (NetDriver))]

    //[InlineData (typeof (ANSIDriver))]
    [InlineData (typeof (WindowsDriver))]
    [InlineData (typeof (CursesDriver))]
    public void Init_Inits (Type driverType) {
        var driver = (ConsoleDriver)Activator.CreateInstance (driverType);
        MainLoop ml = driver.Init ();
        Assert.NotNull (ml);
        Assert.NotNull (driver.Clipboard);
        Console.ForegroundColor = ConsoleColor.Red;
        Assert.Equal (ConsoleColor.Red, Console.ForegroundColor);
        Console.BackgroundColor = ConsoleColor.Green;
        Assert.Equal (ConsoleColor.Green, Console.BackgroundColor);

        driver.End ();
    }

    //[Theory]
    //[InlineData (typeof (FakeDriver))]
    //public void FakeDriver_MockKeyPresses_Press_AfterTimeOut (Type driverType)
    //{
    //	var driver = (ConsoleDriver)Activator.CreateInstance (driverType);
    //	Application.Init (driver);

    //	// Simulating pressing of QuitKey after a short period of time
    //	uint quitTime = 100;
    //	Func<MainLoop, bool> closeCallback = (MainLoop loop) => {
    //		// Prove the scenario is using Application.QuitKey correctly
    //		output.WriteLine ($"  {quitTime}ms elapsed; Simulating keypresses...");
    //		FakeConsole.PushMockKeyPress (Key.F);
    //		FakeConsole.PushMockKeyPress (Key.U);
    //		FakeConsole.PushMockKeyPress (Key.C);
    //		FakeConsole.PushMockKeyPress (Key.K);
    //		return false;
    //	};
    //	output.WriteLine ($"Add timeout to simulate key presses after {quitTime}ms");
    //	_ = Application.AddTimeout (TimeSpan.FromMilliseconds (quitTime), closeCallback);

    //	// If Top doesn't quit within abortTime * 5 (500ms), this will force it
    //	uint abortTime = quitTime * 5;
    //	Func<MainLoop, bool> forceCloseCallback = (MainLoop loop) => {
    //		Application.RequestStop ();
    //		Assert.Fail ($"  failed to Quit after {abortTime}ms. Force quit.");
    //		return false;
    //	};
    //	output.WriteLine ($"Add timeout to force quit after {abortTime}ms");
    //	_ = Application.AddTimeout (TimeSpan.FromMilliseconds (abortTime), forceCloseCallback);

    //	Key key = Key.Unknown;

    //	Application.Top.KeyPress += (e) => {
    //		key = e.Key;
    //		output.WriteLine ($"  Application.Top.KeyPress: {key}");
    //		e.Handled = true;

    //	};

    //	int iterations = 0;
    //	Application.Iteration += (s, a) => {
    //		output.WriteLine ($"  iteration {++iterations}");

    //		if (Console.MockKeyPresses.Count == 0) {
    //			output.WriteLine ($"    No more MockKeyPresses; RequestStop");
    //			Application.RequestStop ();
    //		}
    //	};

    //	Application.Run ();

    //	// Shutdown must be called to safely clean up Application if Init has been called
    //	Application.Shutdown ();
    //}

    [Theory]
    [InlineData (typeof (FakeDriver))]
    [InlineData (typeof (NetDriver))]

    //[InlineData (typeof (ANSIDriver))]
    [InlineData (typeof (WindowsDriver))]
    [InlineData (typeof (CursesDriver))]
    public void TerminalResized_Simulation (Type driverType) {
        var driver = (ConsoleDriver)Activator.CreateInstance (driverType);
        driver?.Init ();
        driver.Cols = 80;
        driver.Rows = 25;

        var wasTerminalResized = false;
        driver.SizeChanged += (s, e) => {
            wasTerminalResized = true;
            Assert.Equal (120, e.Size.Width);
            Assert.Equal (40, e.Size.Height);
        };

        Assert.Equal (80, driver.Cols);
        Assert.Equal (25, driver.Rows);
        Assert.False (wasTerminalResized);

        driver.Cols = 120;
        driver.Rows = 40;
        driver.OnSizeChanged (new SizeChangedEventArgs (new Size (driver.Cols, driver.Rows)));
        Assert.Equal (120, driver.Cols);
        Assert.Equal (40, driver.Rows);
        Assert.True (wasTerminalResized);
        driver.End ();
    }

    // Disabled due to test error - Change Task.Delay to an await
    //		[Fact, AutoInitShutdown]
    //		public void Write_Do_Not_Change_On_ProcessKey ()
    //		{
    //			var win = new Window ();
    //			Application.Begin (win);
    //			((FakeDriver)Application.Driver).SetBufferSize (20, 8);

    //			System.Threading.Tasks.Task.Run (() => {
    //				System.Threading.Tasks.Task.Delay (500).Wait ();
    //				Application.Invoke (() => {
<<<<<<< HEAD
    //					var lbl = new Label () { 
    // Text = "Hello World",  X = Pos.Center () };
=======
    //					var lbl = new Label ("Hello World") { X = Pos.Center () };
>>>>>>> 2e95cec4
    //					var dlg = new Dialog ();
    //					dlg.Add (lbl);
    //					Application.Begin (dlg);

    //					var expected = @"
    //┌──────────────────┐
    //│┌───────────────┐ │
    //││  Hello World  │ │
    //││               │ │
    //││               │ │
    //││               │ │
    //│└───────────────┘ │
    //└──────────────────┘
    //";

    //					var pos = TestHelpers.AssertDriverContentsWithFrameAre (expected, output);
    //					Assert.Equal (new Rect (0, 0, 20, 8), pos);

    //					Assert.True (dlg.ProcessKey (new (Key.Tab)));
    //					dlg.Draw ();

    //					expected = @"
    //┌──────────────────┐
    //│┌───────────────┐ │
    //││  Hello World  │ │
    //││               │ │
    //││               │ │
    //││               │ │
    //│└───────────────┘ │
    //└──────────────────┘
    //";

    //					pos = TestHelpers.AssertDriverContentsWithFrameAre (expected, output);
    //					Assert.Equal (new Rect (0, 0, 20, 8), pos);

    //					win.RequestStop ();
    //				});
    //			});

    //			Application.Run (win);
    //			Application.Shutdown ();
    //		}
}<|MERGE_RESOLUTION|>--- conflicted
+++ resolved
@@ -6,19 +6,11 @@
 namespace Terminal.Gui.DriverTests;
 
 public class ConsoleDriverTests {
-<<<<<<< HEAD
-    private readonly ITestOutputHelper output;
-
-    public ConsoleDriverTests (ITestOutputHelper output) {
-        ConsoleDriver.RunningUnitTests = true;
-        this.output = output;
-=======
     private readonly ITestOutputHelper _output;
 
     public ConsoleDriverTests (ITestOutputHelper output) {
         ConsoleDriver.RunningUnitTests = true;
         _output = output;
->>>>>>> 2e95cec4
     }
 
     [Theory]
@@ -231,12 +223,7 @@
     //			System.Threading.Tasks.Task.Run (() => {
     //				System.Threading.Tasks.Task.Delay (500).Wait ();
     //				Application.Invoke (() => {
-<<<<<<< HEAD
-    //					var lbl = new Label () { 
-    // Text = "Hello World",  X = Pos.Center () };
-=======
     //					var lbl = new Label ("Hello World") { X = Pos.Center () };
->>>>>>> 2e95cec4
     //					var dlg = new Dialog ();
     //					dlg.Add (lbl);
     //					Application.Begin (dlg);
