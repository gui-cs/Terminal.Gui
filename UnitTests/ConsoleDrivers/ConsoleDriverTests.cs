--- conflicted
+++ resolved
@@ -254,11 +254,7 @@
     //";
 
     //					var pos = TestHelpers.AssertDriverContentsWithFrameAre (expected, output);
-<<<<<<< HEAD
-    //					Assert.Equal (new Rectangle (0, 0, 20, 8), pos);
-=======
     //					Assert.Equal (new (0, 0, 20, 8), pos);
->>>>>>> 7fd4223f
 
     //					Assert.True (dlg.ProcessKey (new (Key.Tab)));
     //					dlg.Draw ();
@@ -275,11 +271,7 @@
     //";
 
     //					pos = TestHelpers.AssertDriverContentsWithFrameAre (expected, output);
-<<<<<<< HEAD
-    //					Assert.Equal (new Rectangle (0, 0, 20, 8), pos);
-=======
     //					Assert.Equal (new (0, 0, 20, 8), pos);
->>>>>>> 7fd4223f
 
     //					win.RequestStop ();
     //				});
