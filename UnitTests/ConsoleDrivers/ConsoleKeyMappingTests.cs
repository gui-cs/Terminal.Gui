--- conflicted
+++ resolved
@@ -1,12 +1,7 @@
-<<<<<<< HEAD
-﻿namespace Terminal.Gui.ConsoleDrivers;
-
-=======
-﻿using static Terminal.Gui.ConsoleDrivers.ConsoleKeyMapping;
+using static Terminal.Gui.ConsoleDrivers.ConsoleKeyMapping;
 
 namespace Terminal.Gui.ConsoleDrivers;
 
->>>>>>> 2e95cec4
 public class ConsoleKeyMappingTests {
 #if ENABLE_VK_PACKET_NON_WINDOWS
 
@@ -476,11 +471,7 @@
         KeyCode expectedKeyCode
     ) {
         var consoleKeyInfo = new ConsoleKeyInfo (keyChar, consoleKey, shift, alt, control);
-<<<<<<< HEAD
-        KeyCode keyCode = ConsoleKeyMapping.MapConsoleKeyInfoToKeyCode (consoleKeyInfo);
-=======
         KeyCode keyCode = MapConsoleKeyInfoToKeyCode (consoleKeyInfo);
->>>>>>> 2e95cec4
 
         Assert.Equal (keyCode, expectedKeyCode);
     }
@@ -509,15 +500,9 @@
         bool control,
         KeyCode excpectedKeyCode
     ) {
-<<<<<<< HEAD
-        ConsoleModifiers modifiers = ConsoleKeyMapping.GetModifiers (shift, alt, control);
-        var keyCode = (KeyCode)keyChar;
-        keyCode = ConsoleKeyMapping.MapToKeyCodeModifiers (modifiers, keyCode);
-=======
         ConsoleModifiers modifiers = GetModifiers (shift, alt, control);
         var keyCode = (KeyCode)keyChar;
         keyCode = MapToKeyCodeModifiers (modifiers, keyCode);
->>>>>>> 2e95cec4
 
         Assert.Equal (keyCode, excpectedKeyCode);
     }
@@ -593,11 +578,7 @@
         uint expectedScanCode
     ) {
         var consoleKeyInfo = new ConsoleKeyInfo (keyChar, consoleKey, shift, alt, control);
-<<<<<<< HEAD
-        uint scanCode = ConsoleKeyMapping.GetScanCodeFromConsoleKeyInfo (consoleKeyInfo);
-=======
         uint scanCode = GetScanCodeFromConsoleKeyInfo (consoleKeyInfo);
->>>>>>> 2e95cec4
 
         Assert.Equal (scanCode, expectedScanCode);
     }
@@ -634,21 +615,12 @@
         char expectedKeyChar,
         KeyCode excpectedKeyCode
     ) {
-<<<<<<< HEAD
-        ConsoleModifiers modifiers = ConsoleKeyMapping.GetModifiers (true, false, false);
-        uint keyChar = ConsoleKeyMapping.GetKeyChar (unicodeChar, modifiers);
-        Assert.Equal (keyChar, expectedKeyChar);
-
-        var keyCode = (KeyCode)keyChar;
-        keyCode = ConsoleKeyMapping.MapToKeyCodeModifiers (modifiers, keyCode);
-=======
         ConsoleModifiers modifiers = GetModifiers (true, false, false);
         uint keyChar = GetKeyChar (unicodeChar, modifiers);
         Assert.Equal (keyChar, expectedKeyChar);
 
         var keyCode = (KeyCode)keyChar;
         keyCode = MapToKeyCodeModifiers (modifiers, keyCode);
->>>>>>> 2e95cec4
 
         Assert.Equal (keyCode, excpectedKeyCode);
     }
@@ -685,21 +657,12 @@
         char expectedKeyChar,
         KeyCode excpectedKeyCode
     ) {
-<<<<<<< HEAD
-        ConsoleModifiers modifiers = ConsoleKeyMapping.GetModifiers (false, false, false);
-        uint keyChar = ConsoleKeyMapping.GetKeyChar (unicodeChar, modifiers);
-        Assert.Equal (keyChar, expectedKeyChar);
-
-        var keyCode = (KeyCode)keyChar;
-        keyCode = ConsoleKeyMapping.MapToKeyCodeModifiers (modifiers, keyCode);
-=======
         ConsoleModifiers modifiers = GetModifiers (false, false, false);
         uint keyChar = GetKeyChar (unicodeChar, modifiers);
         Assert.Equal (keyChar, expectedKeyChar);
 
         var keyCode = (KeyCode)keyChar;
         keyCode = MapToKeyCodeModifiers (modifiers, keyCode);
->>>>>>> 2e95cec4
 
         Assert.Equal (keyCode, excpectedKeyCode);
     }
