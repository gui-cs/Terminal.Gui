--- conflicted
+++ resolved
@@ -33,127 +33,6 @@
 
 			Application.Shutdown ();
 		}
-<<<<<<< HEAD
-
-		[Theory]
-		[InlineData (typeof (FakeDriver))]
-		public void EnableConsoleScrolling_Is_True_Left_Cannot_Be_Greater_Than_WindowWidth (Type driverType)
-		{
-			var driver = (FakeDriver)Activator.CreateInstance (driverType);
-			Application.Init (driver);
-
-			Application.EnableConsoleScrolling = true;
-			Assert.True (Application.EnableConsoleScrolling);
-
-			driver.SetWindowPosition (81, 25);
-			Assert.Equal (0, Console.WindowLeft);
-			Assert.Equal (0, Console.WindowTop);
-
-			Application.Shutdown ();
-		}
-
-		[Theory]
-		[InlineData (typeof (FakeDriver))]
-		public void EnableConsoleScrolling_Is_True_Left_Cannot_Be_Greater_Than_BufferWidth_Minus_WindowWidth (Type driverType)
-		{
-			var driver = (FakeDriver)Activator.CreateInstance (driverType);
-			Application.Init (driver);
-
-			Application.EnableConsoleScrolling = true;
-			Assert.True (Application.EnableConsoleScrolling);
-
-			driver.SetWindowPosition (81, 25);
-			Assert.Equal (0, Console.WindowLeft);
-			Assert.Equal (0, Console.WindowTop);
-
-			// MockDriver will now be set to 120x25
-			driver.SetBufferSize (120, 25);
-			Assert.Equal (120, Application.Driver.Cols);
-			Assert.Equal (25, Application.Driver.Rows);
-			Assert.Equal (120, Console.BufferWidth);
-			Assert.Equal (25, Console.BufferHeight);
-			Assert.Equal (80, Console.WindowWidth);
-			Assert.Equal (25, Console.WindowHeight);
-			driver.SetWindowPosition (121, 25);
-			Assert.Equal (40, Console.WindowLeft);
-			Assert.Equal (0, Console.WindowTop);
-
-			driver.SetWindowSize (90, 25);
-			Assert.Equal (120, Application.Driver.Cols);
-			Assert.Equal (25, Application.Driver.Rows);
-			Assert.Equal (120, Console.BufferWidth);
-			Assert.Equal (25, Console.BufferHeight);
-			Assert.Equal (90, Console.WindowWidth);
-			Assert.Equal (25, Console.WindowHeight);
-			driver.SetWindowPosition (121, 25);
-			Assert.Equal (30, Console.WindowLeft);
-			Assert.Equal (0, Console.WindowTop);
-
-			Application.Shutdown ();
-		}
-
-		[Theory]
-		[InlineData (typeof (FakeDriver))]
-		public void EnableConsoleScrolling_Is_True_Top_Cannot_Be_Greater_Than_WindowHeight (Type driverType)
-		{
-			var driver = (FakeDriver)Activator.CreateInstance (driverType);
-			Application.Init (driver);
-
-			Application.EnableConsoleScrolling = true;
-			Assert.True (Application.EnableConsoleScrolling);
-
-			driver.SetWindowPosition (80, 26);
-			Assert.Equal (0, Console.WindowLeft);
-			Assert.Equal (0, Console.WindowTop);
-
-			Application.Shutdown ();
-		}
-
-		[Theory]
-		[InlineData (typeof (FakeDriver))]
-		public void EnableConsoleScrolling_Is_True_Top_Cannot_Be_Greater_Than_BufferHeight_Minus_WindowHeight (Type driverType)
-		{
-			var driver = (FakeDriver)Activator.CreateInstance (driverType);
-			Application.Init (driver);
-
-			Application.EnableConsoleScrolling = true;
-			Assert.True (Application.EnableConsoleScrolling);
-
-			driver.SetWindowPosition (80, 26);
-			Assert.Equal (0, Console.WindowLeft);
-			Assert.Equal (0, Console.WindowTop);
-
-			// MockDriver will now be sets to 80x40
-			driver.SetBufferSize (80, 40);
-			Assert.Equal (80, Application.Driver.Cols);
-			Assert.Equal (40, Application.Driver.Rows);
-			Assert.Equal (80, Console.BufferWidth);
-			Assert.Equal (40, Console.BufferHeight);
-			Assert.Equal (80, Console.WindowWidth);
-			Assert.Equal (25, Console.WindowHeight);
-			Assert.Equal (0, Console.WindowLeft);
-			Assert.Equal (0, Console.WindowTop);
-			driver.SetWindowPosition (80, 40);
-			Assert.Equal (0, Console.WindowLeft);
-			Assert.Equal (15, Console.WindowTop);
-
-			driver.SetWindowSize (80, 20);
-			Assert.Equal (80, Application.Driver.Cols);
-			Assert.Equal (40, Application.Driver.Rows);
-			Assert.Equal (80, Console.BufferWidth);
-			Assert.Equal (40, Console.BufferHeight);
-			Assert.Equal (80, Console.WindowWidth);
-			Assert.Equal (20, Console.WindowHeight);
-			Assert.Equal (0, Console.WindowLeft);
-			Assert.Equal (15, Console.WindowTop);
-			driver.SetWindowPosition (80, 41);
-			Assert.Equal (0, Console.WindowLeft);
-			Assert.Equal (20, Console.WindowTop);
-
-			Application.Shutdown ();
-		}
-=======
 		
->>>>>>> 0df485a8
 	}
 }