--- conflicted
+++ resolved
@@ -8,10 +8,10 @@
 // Alias Console to MockConsole so we don't accidentally use Console
 using Console = Terminal.Gui.FakeConsole;
 
-<<<<<<< HEAD
-namespace Terminal.Gui.DriverTests {
-	public class ConsoleScrollingTests {
-		readonly ITestOutputHelper output;
+namespace Terminal.Gui.DriverTests; 
+
+public class ConsoleScrollingTests {
+	readonly ITestOutputHelper output;
 
 		public ConsoleScrollingTests (ITestOutputHelper output)
 		{
@@ -30,39 +30,6 @@
 			var driver = (FakeDriver)Activator.CreateInstance (driverType);
 			Application.Init (driver);
 
-			Assert.Equal (0, Console.WindowLeft);
-			Assert.Equal (0, Console.WindowTop);
-
-			driver.SetWindowPosition (5, 5);
-			Assert.Equal (0, Console.WindowLeft);
-			Assert.Equal (0, Console.WindowTop);
-
-			Application.Shutdown ();
-		}
-		
-=======
-namespace Terminal.Gui.DriverTests; 
-
-public class ConsoleScrollingTests {
-	readonly ITestOutputHelper output;
-
-	public ConsoleScrollingTests (ITestOutputHelper output)
-	{
-		ConsoleDriver.RunningUnitTests = true;
-		this.output = output;
-	}
-
-	[Theory]
-	[InlineData (typeof (FakeDriver))]
-	//[InlineData (typeof (NetDriver))]
-	//[InlineData (typeof (ANSIDriver))]
-	//[InlineData (typeof (WindowsDriver))]
-	//[InlineData (typeof (CursesDriver))]
-	public void Left_And_Top_Is_Always_Zero (Type driverType)
-	{
-		var driver = (FakeDriver)Activator.CreateInstance (driverType);
-		Application.Init (driver);
-
 		Assert.Equal (0, Console.WindowLeft);
 		Assert.Equal (0, Console.WindowTop);
 
@@ -71,6 +38,5 @@
 		Assert.Equal (0, Console.WindowTop);
 
 		Application.Shutdown ();
->>>>>>> 1b1b4423
 	}
 }