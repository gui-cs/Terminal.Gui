﻿using System;
using System.Collections;
using System.Collections.Generic;
using System.Linq;
using System.Text;
using Xunit;
using Xunit.Abstractions;

// Alias Console to MockConsole so we don't accidentally use Console
using Console = Terminal.Gui.FakeConsole;

<<<<<<< HEAD
namespace Terminal.Gui.DriverTests {
	public class ClipRegionTests {
		readonly ITestOutputHelper output;

		public ClipRegionTests (ITestOutputHelper output)
		{
			ConsoleDriver.RunningUnitTests = true;
			this.output = output;
		}
		
		[Theory]
		[InlineData (typeof (FakeDriver))]
		[InlineData (typeof (NetDriver))]
		[InlineData (typeof (ANSIDriver))]
		[InlineData (typeof (WindowsDriver))]
		[InlineData (typeof (CursesDriver))]
		public void IsValidLocation (Type driverType)
		{
			var driver = (ConsoleDriver)Activator.CreateInstance (driverType);
			Application.Init (driver);
			Application.Driver.Rows = 10;
			Application.Driver.Cols = 10;

			// positive
			Assert.True (driver.IsValidLocation (0, 0));
			Assert.True (driver.IsValidLocation (1, 1));
			Assert.True (driver.IsValidLocation (driver.Cols - 1, driver.Rows - 1));
			// negative
			Assert.False (driver.IsValidLocation (-1, 0));
			Assert.False (driver.IsValidLocation (0, -1));
			Assert.False (driver.IsValidLocation (-1, -1));
			Assert.False (driver.IsValidLocation (driver.Cols, driver.Rows - 1));
			Assert.False (driver.IsValidLocation (driver.Cols, driver.Rows - 1));
			Assert.False (driver.IsValidLocation (driver.Cols, driver.Rows));

			// Define a clip rectangle
			driver.Clip = new Rect (5, 5, 5, 5);
			// positive
			Assert.True (driver.IsValidLocation (5, 5));
			Assert.True (driver.IsValidLocation (9, 9));
			// negative
			Assert.False (driver.IsValidLocation (4, 5));
			Assert.False (driver.IsValidLocation (5, 4));
			Assert.False (driver.IsValidLocation (10, 9));
			Assert.False (driver.IsValidLocation (9, 10));
			Assert.False (driver.IsValidLocation (-1, 0));
			Assert.False (driver.IsValidLocation (0, -1));
			Assert.False (driver.IsValidLocation (-1, -1));
			Assert.False (driver.IsValidLocation (driver.Cols, driver.Rows - 1));
			Assert.False (driver.IsValidLocation (driver.Cols, driver.Rows - 1));
			Assert.False (driver.IsValidLocation (driver.Cols, driver.Rows));

			Application.Shutdown ();
		}

		[Theory]
		[InlineData (typeof (FakeDriver))]
		[InlineData (typeof (NetDriver))]
		[InlineData (typeof (ANSIDriver))]
		[InlineData (typeof (WindowsDriver))]
		[InlineData (typeof (CursesDriver))]
		public void Clip_Set_To_Empty_AllInvalid (Type driverType)
		{
			var driver = (ConsoleDriver)Activator.CreateInstance (driverType);
			Application.Init (driver);

			// Define a clip rectangle
			driver.Clip = Rect.Empty;

			// negative
			Assert.False (driver.IsValidLocation (4, 5));
			Assert.False (driver.IsValidLocation (5, 4));
			Assert.False (driver.IsValidLocation (10, 9));
			Assert.False (driver.IsValidLocation (9, 10));
			Assert.False (driver.IsValidLocation (-1, 0));
			Assert.False (driver.IsValidLocation (0, -1));
			Assert.False (driver.IsValidLocation (-1, -1));
			Assert.False (driver.IsValidLocation (driver.Cols, driver.Rows - 1));
			Assert.False (driver.IsValidLocation (driver.Cols, driver.Rows - 1));
			Assert.False (driver.IsValidLocation (driver.Cols, driver.Rows));

			Application.Shutdown ();
		}

		[Theory]
		[InlineData (typeof (FakeDriver))]
		[InlineData (typeof (NetDriver))]
		[InlineData (typeof (ANSIDriver))]
		[InlineData (typeof (WindowsDriver))]
		[InlineData (typeof (CursesDriver))]
		public void AddRune_Is_Clipped (Type driverType)
		{
			var driver = (ConsoleDriver)Activator.CreateInstance (driverType);
			Application.Init (driver);
			Application.Driver.Rows = 25;
			Application.Driver.Cols = 80;

			driver.Move (0, 0);
			driver.AddRune ('x');
			Assert.Equal ((Rune)'x', driver.Contents [0, 0].Rune);

			driver.Move (5, 5);
			driver.AddRune ('x');
			Assert.Equal ((Rune)'x', driver.Contents [5, 5].Rune);

			// Clear the contents
			driver.FillRect (new Rect (0, 0, driver.Rows, driver.Cols), ' ');
			Assert.Equal ((Rune)' ', driver.Contents [0, 0].Rune);

			// Setup the region with a single rectangle, fill screen with 'x'
			driver.Clip = new Rect (5, 5, 5, 5);
			driver.FillRect (new Rect (0, 0, driver.Rows, driver.Cols), 'x');
			Assert.Equal ((Rune)' ', driver.Contents [0, 0].Rune);
			Assert.Equal ((Rune)' ', driver.Contents [4, 9].Rune);
			Assert.Equal ((Rune)'x', driver.Contents [5, 5].Rune);
			Assert.Equal ((Rune)'x', driver.Contents [9, 9].Rune);
			Assert.Equal ((Rune)' ', driver.Contents [10, 10].Rune);

			Application.Shutdown ();
		}
=======
namespace Terminal.Gui.DriverTests; 

public class ClipRegionTests {
	readonly ITestOutputHelper output;

	public ClipRegionTests (ITestOutputHelper output)
	{
		ConsoleDriver.RunningUnitTests = true;
		this.output = output;
	}

	[Theory]
	[InlineData (typeof (FakeDriver))]
	[InlineData (typeof (NetDriver))]
	//[InlineData (typeof (ANSIDriver))]
	[InlineData (typeof (WindowsDriver))]
	[InlineData (typeof (CursesDriver))]
	public void IsValidLocation (Type driverType)
	{
		var driver = (ConsoleDriver)Activator.CreateInstance (driverType);
		Application.Init (driver);
		Application.Driver.Rows = 10;
		Application.Driver.Cols = 10;

		// positive
		Assert.True (driver.IsValidLocation (0, 0));
		Assert.True (driver.IsValidLocation (1, 1));
		Assert.True (driver.IsValidLocation (driver.Cols - 1, driver.Rows - 1));
		// negative
		Assert.False (driver.IsValidLocation (-1, 0));
		Assert.False (driver.IsValidLocation (0, -1));
		Assert.False (driver.IsValidLocation (-1, -1));
		Assert.False (driver.IsValidLocation (driver.Cols, driver.Rows - 1));
		Assert.False (driver.IsValidLocation (driver.Cols, driver.Rows - 1));
		Assert.False (driver.IsValidLocation (driver.Cols, driver.Rows));

		// Define a clip rectangle
		driver.Clip = new Rect (5, 5, 5, 5);
		// positive
		Assert.True (driver.IsValidLocation (5, 5));
		Assert.True (driver.IsValidLocation (9, 9));
		// negative
		Assert.False (driver.IsValidLocation (4, 5));
		Assert.False (driver.IsValidLocation (5, 4));
		Assert.False (driver.IsValidLocation (10, 9));
		Assert.False (driver.IsValidLocation (9, 10));
		Assert.False (driver.IsValidLocation (-1, 0));
		Assert.False (driver.IsValidLocation (0, -1));
		Assert.False (driver.IsValidLocation (-1, -1));
		Assert.False (driver.IsValidLocation (driver.Cols, driver.Rows - 1));
		Assert.False (driver.IsValidLocation (driver.Cols, driver.Rows - 1));
		Assert.False (driver.IsValidLocation (driver.Cols, driver.Rows));

		Application.Shutdown ();
	}

	[Theory]
	[InlineData (typeof (FakeDriver))]
	[InlineData (typeof (NetDriver))]
	//[InlineData (typeof (ANSIDriver))]
	[InlineData (typeof (WindowsDriver))]
	[InlineData (typeof (CursesDriver))]
	public void Clip_Set_To_Empty_AllInvalid (Type driverType)
	{
		var driver = (ConsoleDriver)Activator.CreateInstance (driverType);
		Application.Init (driver);

		// Define a clip rectangle
		driver.Clip = Rect.Empty;

		// negative
		Assert.False (driver.IsValidLocation (4, 5));
		Assert.False (driver.IsValidLocation (5, 4));
		Assert.False (driver.IsValidLocation (10, 9));
		Assert.False (driver.IsValidLocation (9, 10));
		Assert.False (driver.IsValidLocation (-1, 0));
		Assert.False (driver.IsValidLocation (0, -1));
		Assert.False (driver.IsValidLocation (-1, -1));
		Assert.False (driver.IsValidLocation (driver.Cols, driver.Rows - 1));
		Assert.False (driver.IsValidLocation (driver.Cols, driver.Rows - 1));
		Assert.False (driver.IsValidLocation (driver.Cols, driver.Rows));

		Application.Shutdown ();
	}

	[Theory]
	[InlineData (typeof (FakeDriver))]
	[InlineData (typeof (NetDriver))]
	//[InlineData (typeof (ANSIDriver))]
	[InlineData (typeof (WindowsDriver))]
	[InlineData (typeof (CursesDriver))]
	public void AddRune_Is_Clipped (Type driverType)
	{
		var driver = (ConsoleDriver)Activator.CreateInstance (driverType);
		Application.Init (driver);
		Application.Driver.Rows = 25;
		Application.Driver.Cols = 80;

		driver.Move (0, 0);
		driver.AddRune ('x');
		Assert.Equal ((Rune)'x', driver.Contents [0, 0].Rune);

		driver.Move (5, 5);
		driver.AddRune ('x');
		Assert.Equal ((Rune)'x', driver.Contents [5, 5].Rune);

		// Clear the contents
		driver.FillRect (new Rect (0, 0, driver.Rows, driver.Cols), ' ');
		Assert.Equal ((Rune)' ', driver.Contents [0, 0].Rune);

		// Setup the region with a single rectangle, fill screen with 'x'
		driver.Clip = new Rect (5, 5, 5, 5);
		driver.FillRect (new Rect (0, 0, driver.Rows, driver.Cols), 'x');
		Assert.Equal ((Rune)' ', driver.Contents [0, 0].Rune);
		Assert.Equal ((Rune)' ', driver.Contents [4, 9].Rune);
		Assert.Equal ((Rune)'x', driver.Contents [5, 5].Rune);
		Assert.Equal ((Rune)'x', driver.Contents [9, 9].Rune);
		Assert.Equal ((Rune)' ', driver.Contents [10, 10].Rune);

		Application.Shutdown ();
>>>>>>> 1b1b4423
	}
}<|MERGE_RESOLUTION|>--- conflicted
+++ resolved
@@ -9,10 +9,10 @@
 // Alias Console to MockConsole so we don't accidentally use Console
 using Console = Terminal.Gui.FakeConsole;
 
-<<<<<<< HEAD
-namespace Terminal.Gui.DriverTests {
-	public class ClipRegionTests {
-		readonly ITestOutputHelper output;
+namespace Terminal.Gui.DriverTests; 
+
+public class ClipRegionTests {
+	readonly ITestOutputHelper output;
 
 		public ClipRegionTests (ITestOutputHelper output)
 		{
@@ -32,128 +32,6 @@
 			Application.Init (driver);
 			Application.Driver.Rows = 10;
 			Application.Driver.Cols = 10;
-
-			// positive
-			Assert.True (driver.IsValidLocation (0, 0));
-			Assert.True (driver.IsValidLocation (1, 1));
-			Assert.True (driver.IsValidLocation (driver.Cols - 1, driver.Rows - 1));
-			// negative
-			Assert.False (driver.IsValidLocation (-1, 0));
-			Assert.False (driver.IsValidLocation (0, -1));
-			Assert.False (driver.IsValidLocation (-1, -1));
-			Assert.False (driver.IsValidLocation (driver.Cols, driver.Rows - 1));
-			Assert.False (driver.IsValidLocation (driver.Cols, driver.Rows - 1));
-			Assert.False (driver.IsValidLocation (driver.Cols, driver.Rows));
-
-			// Define a clip rectangle
-			driver.Clip = new Rect (5, 5, 5, 5);
-			// positive
-			Assert.True (driver.IsValidLocation (5, 5));
-			Assert.True (driver.IsValidLocation (9, 9));
-			// negative
-			Assert.False (driver.IsValidLocation (4, 5));
-			Assert.False (driver.IsValidLocation (5, 4));
-			Assert.False (driver.IsValidLocation (10, 9));
-			Assert.False (driver.IsValidLocation (9, 10));
-			Assert.False (driver.IsValidLocation (-1, 0));
-			Assert.False (driver.IsValidLocation (0, -1));
-			Assert.False (driver.IsValidLocation (-1, -1));
-			Assert.False (driver.IsValidLocation (driver.Cols, driver.Rows - 1));
-			Assert.False (driver.IsValidLocation (driver.Cols, driver.Rows - 1));
-			Assert.False (driver.IsValidLocation (driver.Cols, driver.Rows));
-
-			Application.Shutdown ();
-		}
-
-		[Theory]
-		[InlineData (typeof (FakeDriver))]
-		[InlineData (typeof (NetDriver))]
-		[InlineData (typeof (ANSIDriver))]
-		[InlineData (typeof (WindowsDriver))]
-		[InlineData (typeof (CursesDriver))]
-		public void Clip_Set_To_Empty_AllInvalid (Type driverType)
-		{
-			var driver = (ConsoleDriver)Activator.CreateInstance (driverType);
-			Application.Init (driver);
-
-			// Define a clip rectangle
-			driver.Clip = Rect.Empty;
-
-			// negative
-			Assert.False (driver.IsValidLocation (4, 5));
-			Assert.False (driver.IsValidLocation (5, 4));
-			Assert.False (driver.IsValidLocation (10, 9));
-			Assert.False (driver.IsValidLocation (9, 10));
-			Assert.False (driver.IsValidLocation (-1, 0));
-			Assert.False (driver.IsValidLocation (0, -1));
-			Assert.False (driver.IsValidLocation (-1, -1));
-			Assert.False (driver.IsValidLocation (driver.Cols, driver.Rows - 1));
-			Assert.False (driver.IsValidLocation (driver.Cols, driver.Rows - 1));
-			Assert.False (driver.IsValidLocation (driver.Cols, driver.Rows));
-
-			Application.Shutdown ();
-		}
-
-		[Theory]
-		[InlineData (typeof (FakeDriver))]
-		[InlineData (typeof (NetDriver))]
-		[InlineData (typeof (ANSIDriver))]
-		[InlineData (typeof (WindowsDriver))]
-		[InlineData (typeof (CursesDriver))]
-		public void AddRune_Is_Clipped (Type driverType)
-		{
-			var driver = (ConsoleDriver)Activator.CreateInstance (driverType);
-			Application.Init (driver);
-			Application.Driver.Rows = 25;
-			Application.Driver.Cols = 80;
-
-			driver.Move (0, 0);
-			driver.AddRune ('x');
-			Assert.Equal ((Rune)'x', driver.Contents [0, 0].Rune);
-
-			driver.Move (5, 5);
-			driver.AddRune ('x');
-			Assert.Equal ((Rune)'x', driver.Contents [5, 5].Rune);
-
-			// Clear the contents
-			driver.FillRect (new Rect (0, 0, driver.Rows, driver.Cols), ' ');
-			Assert.Equal ((Rune)' ', driver.Contents [0, 0].Rune);
-
-			// Setup the region with a single rectangle, fill screen with 'x'
-			driver.Clip = new Rect (5, 5, 5, 5);
-			driver.FillRect (new Rect (0, 0, driver.Rows, driver.Cols), 'x');
-			Assert.Equal ((Rune)' ', driver.Contents [0, 0].Rune);
-			Assert.Equal ((Rune)' ', driver.Contents [4, 9].Rune);
-			Assert.Equal ((Rune)'x', driver.Contents [5, 5].Rune);
-			Assert.Equal ((Rune)'x', driver.Contents [9, 9].Rune);
-			Assert.Equal ((Rune)' ', driver.Contents [10, 10].Rune);
-
-			Application.Shutdown ();
-		}
-=======
-namespace Terminal.Gui.DriverTests; 
-
-public class ClipRegionTests {
-	readonly ITestOutputHelper output;
-
-	public ClipRegionTests (ITestOutputHelper output)
-	{
-		ConsoleDriver.RunningUnitTests = true;
-		this.output = output;
-	}
-
-	[Theory]
-	[InlineData (typeof (FakeDriver))]
-	[InlineData (typeof (NetDriver))]
-	//[InlineData (typeof (ANSIDriver))]
-	[InlineData (typeof (WindowsDriver))]
-	[InlineData (typeof (CursesDriver))]
-	public void IsValidLocation (Type driverType)
-	{
-		var driver = (ConsoleDriver)Activator.CreateInstance (driverType);
-		Application.Init (driver);
-		Application.Driver.Rows = 10;
-		Application.Driver.Cols = 10;
 
 		// positive
 		Assert.True (driver.IsValidLocation (0, 0));
@@ -187,16 +65,16 @@
 		Application.Shutdown ();
 	}
 
-	[Theory]
-	[InlineData (typeof (FakeDriver))]
-	[InlineData (typeof (NetDriver))]
-	//[InlineData (typeof (ANSIDriver))]
-	[InlineData (typeof (WindowsDriver))]
-	[InlineData (typeof (CursesDriver))]
-	public void Clip_Set_To_Empty_AllInvalid (Type driverType)
-	{
-		var driver = (ConsoleDriver)Activator.CreateInstance (driverType);
-		Application.Init (driver);
+		[Theory]
+		[InlineData (typeof (FakeDriver))]
+		[InlineData (typeof (NetDriver))]
+		[InlineData (typeof (ANSIDriver))]
+		[InlineData (typeof (WindowsDriver))]
+		[InlineData (typeof (CursesDriver))]
+		public void Clip_Set_To_Empty_AllInvalid (Type driverType)
+		{
+			var driver = (ConsoleDriver)Activator.CreateInstance (driverType);
+			Application.Init (driver);
 
 		// Define a clip rectangle
 		driver.Clip = Rect.Empty;
@@ -216,18 +94,18 @@
 		Application.Shutdown ();
 	}
 
-	[Theory]
-	[InlineData (typeof (FakeDriver))]
-	[InlineData (typeof (NetDriver))]
-	//[InlineData (typeof (ANSIDriver))]
-	[InlineData (typeof (WindowsDriver))]
-	[InlineData (typeof (CursesDriver))]
-	public void AddRune_Is_Clipped (Type driverType)
-	{
-		var driver = (ConsoleDriver)Activator.CreateInstance (driverType);
-		Application.Init (driver);
-		Application.Driver.Rows = 25;
-		Application.Driver.Cols = 80;
+		[Theory]
+		[InlineData (typeof (FakeDriver))]
+		[InlineData (typeof (NetDriver))]
+		[InlineData (typeof (ANSIDriver))]
+		[InlineData (typeof (WindowsDriver))]
+		[InlineData (typeof (CursesDriver))]
+		public void AddRune_Is_Clipped (Type driverType)
+		{
+			var driver = (ConsoleDriver)Activator.CreateInstance (driverType);
+			Application.Init (driver);
+			Application.Driver.Rows = 25;
+			Application.Driver.Cols = 80;
 
 		driver.Move (0, 0);
 		driver.AddRune ('x');
@@ -251,6 +129,5 @@
 		Assert.Equal ((Rune)' ', driver.Contents [10, 10].Rune);
 
 		Application.Shutdown ();
->>>>>>> 1b1b4423
 	}
 }