﻿using NStack;
using System;
using System.Collections.Generic;
using Terminal.Gui.Graphs;
using Xunit;
using Xunit.Abstractions;

// Alias Console to MockConsole so we don't accidentally use Console
using Console = Terminal.Gui.FakeConsole;

namespace Terminal.Gui.CoreTests {
	public class ViewTests {
		readonly ITestOutputHelper output;

		public ViewTests (ITestOutputHelper output)
		{
			this.output = output;
		}

		[Fact]
		public void New_Initializes ()
		{
			// Parameterless
			var r = new View ();
			Assert.NotNull (r);
			Assert.Equal (LayoutStyle.Computed, r.LayoutStyle);
			Assert.Equal ("View()({X=0,Y=0,Width=0,Height=0})", r.ToString ());
			Assert.False (r.CanFocus);
			Assert.False (r.HasFocus);
			Assert.Equal (new Rect (0, 0, 0, 0), r.Bounds);
			Assert.Equal (new Rect (0, 0, 0, 0), r.Frame);
			Assert.Null (r.Focused);
			Assert.Null (r.ColorScheme);
			Assert.Null (r.Width);
			Assert.Null (r.Height);
			Assert.Null (r.X);
			Assert.Null (r.Y);
			Assert.False (r.IsCurrentTop);
			Assert.Empty (r.Id);
			Assert.Empty (r.Subviews);
			Assert.False (r.WantContinuousButtonPressed);
			Assert.False (r.WantMousePositionReports);
			Assert.Null (r.SuperView);
			Assert.Null (r.MostFocused);
			Assert.Equal (TextDirection.LeftRight_TopBottom, r.TextDirection);

			// Empty Rect
			r = new View (Rect.Empty);
			Assert.NotNull (r);
			Assert.Equal (LayoutStyle.Absolute, r.LayoutStyle);
			Assert.Equal ("View()({X=0,Y=0,Width=0,Height=0})", r.ToString ());
			Assert.False (r.CanFocus);
			Assert.False (r.HasFocus);
			Assert.Equal (new Rect (0, 0, 0, 0), r.Bounds);
			Assert.Equal (new Rect (0, 0, 0, 0), r.Frame);
			Assert.Null (r.Focused);
			Assert.Null (r.ColorScheme);
			Assert.Null (r.Width);       // All view Dim are initialized now in the IsAdded setter,
			Assert.Null (r.Height);      // avoiding Dim errors.
			Assert.Null (r.X);           // All view Pos are initialized now in the IsAdded setter,
			Assert.Null (r.Y);           // avoiding Pos errors.
			Assert.False (r.IsCurrentTop);
			Assert.Empty (r.Id);
			Assert.Empty (r.Subviews);
			Assert.False (r.WantContinuousButtonPressed);
			Assert.False (r.WantMousePositionReports);
			Assert.Null (r.SuperView);
			Assert.Null (r.MostFocused);
			Assert.Equal (TextDirection.LeftRight_TopBottom, r.TextDirection);

			// Rect with values
			r = new View (new Rect (1, 2, 3, 4));
			Assert.NotNull (r);
			Assert.Equal (LayoutStyle.Absolute, r.LayoutStyle);
			Assert.Equal ("View()({X=1,Y=2,Width=3,Height=4})", r.ToString ());
			Assert.False (r.CanFocus);
			Assert.False (r.HasFocus);
			Assert.Equal (new Rect (0, 0, 3, 4), r.Bounds);
			Assert.Equal (new Rect (1, 2, 3, 4), r.Frame);
			Assert.Null (r.Focused);
			Assert.Null (r.ColorScheme);
			Assert.Null (r.Width);
			Assert.Null (r.Height);
			Assert.Null (r.X);
			Assert.Null (r.Y);
			Assert.False (r.IsCurrentTop);
			Assert.Empty (r.Id);
			Assert.Empty (r.Subviews);
			Assert.False (r.WantContinuousButtonPressed);
			Assert.False (r.WantMousePositionReports);
			Assert.Null (r.SuperView);
			Assert.Null (r.MostFocused);
			Assert.Equal (TextDirection.LeftRight_TopBottom, r.TextDirection);

			// Initializes a view with a vertical direction
			r = new View ("Vertical View", TextDirection.TopBottom_LeftRight);
			Assert.NotNull (r);
			Assert.Equal (LayoutStyle.Computed, r.LayoutStyle);
			Assert.Equal ("View(Vertical View)({X=0,Y=0,Width=1,Height=13})", r.ToString ());
			Assert.False (r.CanFocus);
			Assert.False (r.HasFocus);
			Assert.Equal (new Rect (0, 0, 1, 13), r.Bounds);
			Assert.Equal (new Rect (0, 0, 1, 13), r.Frame);
			Assert.Null (r.Focused);
			Assert.Null (r.ColorScheme);
			Assert.Null (r.Width);       // All view Dim are initialized now in the IsAdded setter,
			Assert.Null (r.Height);      // avoiding Dim errors.
			Assert.Null (r.X);           // All view Pos are initialized now in the IsAdded setter,
			Assert.Null (r.Y);           // avoiding Pos errors.
			Assert.False (r.IsCurrentTop);
			Assert.Equal ("Vertical View", r.Id);
			Assert.Empty (r.Subviews);
			Assert.False (r.WantContinuousButtonPressed);
			Assert.False (r.WantMousePositionReports);
			Assert.Null (r.SuperView);
			Assert.Null (r.MostFocused);
			Assert.Equal (TextDirection.TopBottom_LeftRight, r.TextDirection);

		}

		[Fact]
		public void New_Methods_Return_False ()
		{
			var r = new View ();

			Assert.False (r.ProcessKey (new KeyEvent () { Key = Key.Unknown }));
			Assert.False (r.ProcessHotKey (new KeyEvent () { Key = Key.Unknown }));
			Assert.False (r.ProcessColdKey (new KeyEvent () { Key = Key.Unknown }));
			Assert.False (r.OnKeyDown (new KeyEvent () { Key = Key.Unknown }));
			Assert.False (r.OnKeyUp (new KeyEvent () { Key = Key.Unknown }));
			Assert.False (r.MouseEvent (new MouseEvent () { Flags = MouseFlags.AllEvents }));
			Assert.False (r.OnMouseEnter (new MouseEvent () { Flags = MouseFlags.AllEvents }));
			Assert.False (r.OnMouseLeave (new MouseEvent () { Flags = MouseFlags.AllEvents }));
			Assert.False (r.OnEnter (new View ()));
			Assert.False (r.OnLeave (new View ()));

			// TODO: Add more
		}


		[Fact]
		public void View_With_No_Difference_Between_An_Object_Initializer_And_A_Constructor ()
		{
			// Object Initializer
			var view = new View () {
				X = 1,
				Y = 2,
				Width = 3,
				Height = 4
			};
			var super = new View (new Rect (0, 0, 10, 10));
			super.Add (view);
			super.BeginInit ();
			super.EndInit ();
			super.LayoutSubviews ();

			Assert.Equal (1, view.X);
			Assert.Equal (2, view.Y);
			Assert.Equal (3, view.Width);
			Assert.Equal (4, view.Height);
			Assert.False (view.Frame.IsEmpty);
			Assert.Equal (new Rect (1, 2, 3, 4), view.Frame);
			Assert.False (view.Bounds.IsEmpty);
			Assert.Equal (new Rect (0, 0, 3, 4), view.Bounds);

			view.LayoutSubviews ();

			Assert.Equal (1, view.X);
			Assert.Equal (2, view.Y);
			Assert.Equal (3, view.Width);
			Assert.Equal (4, view.Height);
			Assert.False (view.Frame.IsEmpty);
			Assert.False (view.Bounds.IsEmpty);

			// Default Constructor
			view = new View ();
			Assert.Null (view.X);
			Assert.Null (view.Y);
			Assert.Null (view.Width);
			Assert.Null (view.Height);
			Assert.True (view.Frame.IsEmpty);
			Assert.True (view.Bounds.IsEmpty);

			// Constructor
			view = new View (1, 2, "");
			Assert.Null (view.X);
			Assert.Null (view.Y);
			Assert.Null (view.Width);
			Assert.Null (view.Height);
			Assert.False (view.Frame.IsEmpty);
			Assert.True (view.Bounds.IsEmpty);

			// Default Constructor and post assignment equivalent to Object Initializer
			view = new View ();
			view.X = 1;
			view.Y = 2;
			view.Width = 3;
			view.Height = 4;
			super = new View (new Rect (0, 0, 10, 10));
			super.Add (view);
			super.BeginInit ();
			super.EndInit ();
			super.LayoutSubviews ();
			Assert.Equal (1, view.X);
			Assert.Equal (2, view.Y);
			Assert.Equal (3, view.Width);
			Assert.Equal (4, view.Height);
			Assert.False (view.Frame.IsEmpty);
			Assert.Equal (new Rect (1, 2, 3, 4), view.Frame);
			Assert.False (view.Bounds.IsEmpty);
			Assert.Equal (new Rect (0, 0, 3, 4), view.Bounds);
		}

		[Fact]
		public void FocusNearestView_Ensure_Focus_Ordered ()
		{
			var top = new Toplevel ();

			var win = new Window ();
			var winSubview = new View ("WindowSubview") {
				CanFocus = true
			};
			win.Add (winSubview);
			top.Add (win);

			var frm = new FrameView ();
			var frmSubview = new View ("FrameSubview") {
				CanFocus = true
			};
			frm.Add (frmSubview);
			top.Add (frm);

			top.ProcessKey (new KeyEvent (Key.Tab, new KeyModifiers ()));
			Assert.Equal ($"WindowSubview", top.MostFocused.Text);
			top.ProcessKey (new KeyEvent (Key.Tab, new KeyModifiers ()));
			Assert.Equal ("FrameSubview", top.MostFocused.Text);
			top.ProcessKey (new KeyEvent (Key.Tab, new KeyModifiers ()));
			Assert.Equal ($"WindowSubview", top.MostFocused.Text);

			top.ProcessKey (new KeyEvent (Key.BackTab | Key.ShiftMask, new KeyModifiers ()));
			Assert.Equal ("FrameSubview", top.MostFocused.Text);
			top.ProcessKey (new KeyEvent (Key.BackTab | Key.ShiftMask, new KeyModifiers ()));
			Assert.Equal ($"WindowSubview", top.MostFocused.Text);
		}

		[Fact]
		public void Added_Removed ()
		{
			var v = new View (new Rect (0, 0, 10, 24));
			var t = new View ();

			v.Added += (s, e) => {
				Assert.Same (v.SuperView, e.Parent);
				Assert.Same (t, e.Parent);
				Assert.Same (v, e.Child);
			};

			v.Removed += (s, e) => {
				Assert.Same (t, e.Parent);
				Assert.Same (v, e.Child);
				Assert.True (v.SuperView == null);
			};

			t.Add (v);
			Assert.True (t.Subviews.Count == 1);

			t.Remove (v);
			Assert.True (t.Subviews.Count == 0);
		}

		[Fact]
		public void Subviews_TabIndexes_AreEqual ()
		{
			var r = new View ();
			var v1 = new View () { CanFocus = true };
			var v2 = new View () { CanFocus = true };
			var v3 = new View () { CanFocus = true };

			r.Add (v1, v2, v3);

			Assert.True (r.Subviews.IndexOf (v1) == 0);
			Assert.True (r.Subviews.IndexOf (v2) == 1);
			Assert.True (r.Subviews.IndexOf (v3) == 2);

			Assert.True (r.TabIndexes.IndexOf (v1) == 0);
			Assert.True (r.TabIndexes.IndexOf (v2) == 1);
			Assert.True (r.TabIndexes.IndexOf (v3) == 2);

			Assert.Equal (r.Subviews.IndexOf (v1), r.TabIndexes.IndexOf (v1));
			Assert.Equal (r.Subviews.IndexOf (v2), r.TabIndexes.IndexOf (v2));
			Assert.Equal (r.Subviews.IndexOf (v3), r.TabIndexes.IndexOf (v3));
		}

		[Fact]
		public void BringSubviewToFront_Subviews_vs_TabIndexes ()
		{
			var r = new View ();
			var v1 = new View () { CanFocus = true };
			var v2 = new View () { CanFocus = true };
			var v3 = new View () { CanFocus = true };

			r.Add (v1, v2, v3);

			r.BringSubviewToFront (v1);
			Assert.True (r.Subviews.IndexOf (v1) == 2);
			Assert.True (r.Subviews.IndexOf (v2) == 0);
			Assert.True (r.Subviews.IndexOf (v3) == 1);

			Assert.True (r.TabIndexes.IndexOf (v1) == 0);
			Assert.True (r.TabIndexes.IndexOf (v2) == 1);
			Assert.True (r.TabIndexes.IndexOf (v3) == 2);
		}

		[Fact]
		public void BringSubviewForward_Subviews_vs_TabIndexes ()
		{
			var r = new View ();
			var v1 = new View () { CanFocus = true };
			var v2 = new View () { CanFocus = true };
			var v3 = new View () { CanFocus = true };

			r.Add (v1, v2, v3);

			r.BringSubviewForward (v1);
			Assert.True (r.Subviews.IndexOf (v1) == 1);
			Assert.True (r.Subviews.IndexOf (v2) == 0);
			Assert.True (r.Subviews.IndexOf (v3) == 2);

			Assert.True (r.TabIndexes.IndexOf (v1) == 0);
			Assert.True (r.TabIndexes.IndexOf (v2) == 1);
			Assert.True (r.TabIndexes.IndexOf (v3) == 2);
		}

		[Fact]
		public void SendSubviewToBack_Subviews_vs_TabIndexes ()
		{
			var r = new View ();
			var v1 = new View () { CanFocus = true };
			var v2 = new View () { CanFocus = true };
			var v3 = new View () { CanFocus = true };

			r.Add (v1, v2, v3);

			r.SendSubviewToBack (v3);
			Assert.True (r.Subviews.IndexOf (v1) == 1);
			Assert.True (r.Subviews.IndexOf (v2) == 2);
			Assert.True (r.Subviews.IndexOf (v3) == 0);

			Assert.True (r.TabIndexes.IndexOf (v1) == 0);
			Assert.True (r.TabIndexes.IndexOf (v2) == 1);
			Assert.True (r.TabIndexes.IndexOf (v3) == 2);
		}

		[Fact]
		public void SendSubviewBackwards_Subviews_vs_TabIndexes ()
		{
			var r = new View ();
			var v1 = new View () { CanFocus = true };
			var v2 = new View () { CanFocus = true };
			var v3 = new View () { CanFocus = true };

			r.Add (v1, v2, v3);

			r.SendSubviewBackwards (v3);
			Assert.True (r.Subviews.IndexOf (v1) == 0);
			Assert.True (r.Subviews.IndexOf (v2) == 2);
			Assert.True (r.Subviews.IndexOf (v3) == 1);

			Assert.True (r.TabIndexes.IndexOf (v1) == 0);
			Assert.True (r.TabIndexes.IndexOf (v2) == 1);
			Assert.True (r.TabIndexes.IndexOf (v3) == 2);
		}

		[Fact]
		public void TabIndex_Set_CanFocus_ValidValues ()
		{
			var r = new View ();
			var v1 = new View () { CanFocus = true };
			var v2 = new View () { CanFocus = true };
			var v3 = new View () { CanFocus = true };

			r.Add (v1, v2, v3);

			v1.TabIndex = 1;
			Assert.True (r.Subviews.IndexOf (v1) == 0);
			Assert.True (r.TabIndexes.IndexOf (v1) == 1);

			v1.TabIndex = 2;
			Assert.True (r.Subviews.IndexOf (v1) == 0);
			Assert.True (r.TabIndexes.IndexOf (v1) == 2);
		}

		[Fact]
		public void TabIndex_Set_CanFocus_HigherValues ()
		{
			var r = new View ();
			var v1 = new View () { CanFocus = true };
			var v2 = new View () { CanFocus = true };
			var v3 = new View () { CanFocus = true };

			r.Add (v1, v2, v3);

			v1.TabIndex = 3;
			Assert.True (r.Subviews.IndexOf (v1) == 0);
			Assert.True (r.TabIndexes.IndexOf (v1) == 2);
		}

		[Fact]
		public void TabIndex_Set_CanFocus_LowerValues ()
		{
			var r = new View ();
			var v1 = new View () { CanFocus = true };
			var v2 = new View () { CanFocus = true };
			var v3 = new View () { CanFocus = true };

			r.Add (v1, v2, v3);

			v1.TabIndex = -1;
			Assert.True (r.Subviews.IndexOf (v1) == 0);
			Assert.True (r.TabIndexes.IndexOf (v1) == 0);
		}

		[Fact]
		public void TabIndex_Set_CanFocus_False ()
		{
			var r = new View ();
			var v1 = new View () { CanFocus = true };
			var v2 = new View () { CanFocus = true };
			var v3 = new View () { CanFocus = true };

			r.Add (v1, v2, v3);

			v1.CanFocus = false;
			v1.TabIndex = 0;
			Assert.True (r.Subviews.IndexOf (v1) == 0);
			Assert.True (r.TabIndexes.IndexOf (v1) == 0);
			Assert.Equal (-1, v1.TabIndex);
		}

		[Fact]
		public void TabIndex_Set_CanFocus_False_To_True ()
		{
			var r = new View ();
			var v1 = new View ();
			var v2 = new View () { CanFocus = true };
			var v3 = new View () { CanFocus = true };

			r.Add (v1, v2, v3);

			v1.CanFocus = true;
			v1.TabIndex = 1;
			Assert.True (r.Subviews.IndexOf (v1) == 0);
			Assert.True (r.TabIndexes.IndexOf (v1) == 1);
		}

		[Fact]
		public void TabStop_And_CanFocus_Are_All_True ()
		{
			var r = new View ();
			var v1 = new View () { CanFocus = true };
			var v2 = new View () { CanFocus = true };
			var v3 = new View () { CanFocus = true };

			r.Add (v1, v2, v3);

			r.FocusNext ();
			Assert.True (v1.HasFocus);
			Assert.False (v2.HasFocus);
			Assert.False (v3.HasFocus);
			r.FocusNext ();
			Assert.False (v1.HasFocus);
			Assert.True (v2.HasFocus);
			Assert.False (v3.HasFocus);
			r.FocusNext ();
			Assert.False (v1.HasFocus);
			Assert.False (v2.HasFocus);
			Assert.True (v3.HasFocus);
		}

		[Fact]
		public void TabStop_Are_All_True_And_CanFocus_Are_All_False ()
		{
			var r = new View ();
			var v1 = new View ();
			var v2 = new View ();
			var v3 = new View ();

			r.Add (v1, v2, v3);

			r.FocusNext ();
			Assert.False (v1.HasFocus);
			Assert.False (v2.HasFocus);
			Assert.False (v3.HasFocus);
			r.FocusNext ();
			Assert.False (v1.HasFocus);
			Assert.False (v2.HasFocus);
			Assert.False (v3.HasFocus);
			r.FocusNext ();
			Assert.False (v1.HasFocus);
			Assert.False (v2.HasFocus);
			Assert.False (v3.HasFocus);
		}

		[Fact]
		public void TabStop_Are_All_False_And_CanFocus_Are_All_True ()
		{
			var r = new View ();
			var v1 = new View () { CanFocus = true, TabStop = false };
			var v2 = new View () { CanFocus = true, TabStop = false };
			var v3 = new View () { CanFocus = true, TabStop = false };

			r.Add (v1, v2, v3);

			r.FocusNext ();
			Assert.False (v1.HasFocus);
			Assert.False (v2.HasFocus);
			Assert.False (v3.HasFocus);
			r.FocusNext ();
			Assert.False (v1.HasFocus);
			Assert.False (v2.HasFocus);
			Assert.False (v3.HasFocus);
			r.FocusNext ();
			Assert.False (v1.HasFocus);
			Assert.False (v2.HasFocus);
			Assert.False (v3.HasFocus);
		}

		[Fact]
		public void TabStop_And_CanFocus_Mixed_And_BothFalse ()
		{
			var r = new View ();
			var v1 = new View () { CanFocus = true, TabStop = false };
			var v2 = new View () { CanFocus = false, TabStop = true };
			var v3 = new View () { CanFocus = false, TabStop = false };

			r.Add (v1, v2, v3);

			r.FocusNext ();
			Assert.False (v1.HasFocus);
			Assert.False (v2.HasFocus);
			Assert.False (v3.HasFocus);
			r.FocusNext ();
			Assert.False (v1.HasFocus);
			Assert.False (v2.HasFocus);
			Assert.False (v3.HasFocus);
			r.FocusNext ();
			Assert.False (v1.HasFocus);
			Assert.False (v2.HasFocus);
			Assert.False (v3.HasFocus);
		}

		[Fact]
		public void TabStop_All_True_And_Changing_CanFocus_Later ()
		{
			var r = new View ();
			var v1 = new View ();
			var v2 = new View ();
			var v3 = new View ();

			r.Add (v1, v2, v3);

			r.FocusNext ();
			Assert.False (v1.HasFocus);
			Assert.False (v2.HasFocus);
			Assert.False (v3.HasFocus);

			v1.CanFocus = true;
			r.FocusNext ();
			Assert.True (v1.HasFocus);
			Assert.False (v2.HasFocus);
			Assert.False (v3.HasFocus);
			v2.CanFocus = true;
			r.FocusNext ();
			Assert.False (v1.HasFocus);
			Assert.True (v2.HasFocus);
			Assert.False (v3.HasFocus);
			v3.CanFocus = true;
			r.FocusNext ();
			Assert.False (v1.HasFocus);
			Assert.False (v2.HasFocus);
			Assert.True (v3.HasFocus);
		}

		[Fact]
		public void TabStop_All_False_And_All_True_And_Changing_TabStop_Later ()
		{
			var r = new View ();
			var v1 = new View () { CanFocus = true, TabStop = false };
			var v2 = new View () { CanFocus = true, TabStop = false };
			var v3 = new View () { CanFocus = true, TabStop = false };

			r.Add (v1, v2, v3);

			r.FocusNext ();
			Assert.False (v1.HasFocus);
			Assert.False (v2.HasFocus);
			Assert.False (v3.HasFocus);

			v1.TabStop = true;
			r.FocusNext ();
			Assert.True (v1.HasFocus);
			Assert.False (v2.HasFocus);
			Assert.False (v3.HasFocus);
			v2.TabStop = true;
			r.FocusNext ();
			Assert.False (v1.HasFocus);
			Assert.True (v2.HasFocus);
			Assert.False (v3.HasFocus);
			v3.TabStop = true;
			r.FocusNext ();
			Assert.False (v1.HasFocus);
			Assert.False (v2.HasFocus);
			Assert.True (v3.HasFocus);
		}

		[Fact]
		public void CanFocus_Set_Changes_TabIndex_And_TabStop ()
		{
			var r = new View ();
			var v1 = new View ("1");
			var v2 = new View ("2");
			var v3 = new View ("3");

			r.Add (v1, v2, v3);

			v2.CanFocus = true;
			Assert.Equal (r.TabIndexes.IndexOf (v2), v2.TabIndex);
			Assert.Equal (0, v2.TabIndex);
			Assert.True (v2.TabStop);

			v1.CanFocus = true;
			Assert.Equal (r.TabIndexes.IndexOf (v1), v1.TabIndex);
			Assert.Equal (1, v1.TabIndex);
			Assert.True (v1.TabStop);

			v1.TabIndex = 2;
			Assert.Equal (r.TabIndexes.IndexOf (v1), v1.TabIndex);
			Assert.Equal (1, v1.TabIndex);
			v3.CanFocus = true;
			Assert.Equal (r.TabIndexes.IndexOf (v1), v1.TabIndex);
			Assert.Equal (1, v1.TabIndex);
			Assert.Equal (r.TabIndexes.IndexOf (v3), v3.TabIndex);
			Assert.Equal (2, v3.TabIndex);
			Assert.True (v3.TabStop);

			v2.CanFocus = false;
			Assert.Equal (r.TabIndexes.IndexOf (v1), v1.TabIndex);
			Assert.Equal (1, v1.TabIndex);
			Assert.True (v1.TabStop);
			Assert.NotEqual (r.TabIndexes.IndexOf (v2), v2.TabIndex);
			Assert.Equal (-1, v2.TabIndex);
			Assert.False (v2.TabStop);
			Assert.Equal (r.TabIndexes.IndexOf (v3), v3.TabIndex);
			Assert.Equal (2, v3.TabIndex);
			Assert.True (v3.TabStop);
		}

		[Fact]
		public void Initialized_Event_Comparing_With_Added_Event ()
		{
			Application.Init (new FakeDriver ());

			var t = new Toplevel () { Id = "0", };

			var w = new Window () { Id = "t", Width = Dim.Fill (), Height = Dim.Fill () };
			var v1 = new View () { Id = "v1", Width = Dim.Fill (), Height = Dim.Fill () };
			var v2 = new View () { Id = "v2", Width = Dim.Fill (), Height = Dim.Fill () };
			var sv1 = new View () { Id = "sv1", Width = Dim.Fill (), Height = Dim.Fill () };

			int tc = 0, wc = 0, v1c = 0, v2c = 0, sv1c = 0;

			w.Added += (s, e) => {
				Assert.Equal (e.Parent.Frame.Width, w.Frame.Width);
				Assert.Equal (e.Parent.Frame.Height, w.Frame.Height);
			};
			v1.Added += (s, e) => {
				Assert.Equal (e.Parent.Frame.Width, v1.Frame.Width);
				Assert.Equal (e.Parent.Frame.Height, v1.Frame.Height);
			};
			v2.Added += (s, e) => {
				Assert.Equal (e.Parent.Frame.Width, v2.Frame.Width);
				Assert.Equal (e.Parent.Frame.Height, v2.Frame.Height);
			};
			sv1.Added += (s, e) => {
				Assert.Equal (e.Parent.Frame.Width, sv1.Frame.Width);
				Assert.Equal (e.Parent.Frame.Height, sv1.Frame.Height);
			};

			t.Initialized += (s, e) => {
				tc++;
				Assert.Equal (1, tc);
				Assert.Equal (1, wc);
				Assert.Equal (1, v1c);
				Assert.Equal (1, v2c);
				Assert.Equal (1, sv1c);

				Assert.True (t.CanFocus);
				Assert.True (w.CanFocus);
				Assert.False (v1.CanFocus);
				Assert.False (v2.CanFocus);
				Assert.False (sv1.CanFocus);

				Application.Refresh ();
			};
			w.Initialized += (s, e) => {
				wc++;
				Assert.Equal (t.Frame.Width, w.Frame.Width);
				Assert.Equal (t.Frame.Height, w.Frame.Height);
			};
			v1.Initialized += (s, e) => {
				v1c++;
				Assert.Equal (t.Frame.Width, v1.Frame.Width);
				Assert.Equal (t.Frame.Height, v1.Frame.Height);
			};
			v2.Initialized += (s, e) => {
				v2c++;
				Assert.Equal (t.Frame.Width, v2.Frame.Width);
				Assert.Equal (t.Frame.Height, v2.Frame.Height);
			};
			sv1.Initialized += (s, e) => {
				sv1c++;
				Assert.Equal (t.Frame.Width, sv1.Frame.Width);
				Assert.Equal (t.Frame.Height, sv1.Frame.Height);
				Assert.False (sv1.CanFocus);
				Assert.Throws<InvalidOperationException> (() => sv1.CanFocus = true);
				Assert.False (sv1.CanFocus);
			};

			v1.Add (sv1);
			w.Add (v1, v2);
			t.Add (w);

			Application.Iteration = () => {
				Application.Refresh ();
				t.Running = false;
			};

			Application.Run (t);
			Application.Shutdown ();

			Assert.Equal (1, tc);
			Assert.Equal (1, wc);
			Assert.Equal (1, v1c);
			Assert.Equal (1, v2c);
			Assert.Equal (1, sv1c);

			Assert.True (t.CanFocus);
			Assert.True (w.CanFocus);
			Assert.False (v1.CanFocus);
			Assert.False (v2.CanFocus);
			Assert.False (sv1.CanFocus);

			v1.CanFocus = true;
			Assert.False (sv1.CanFocus); // False because sv1 was disposed and it isn't a subview of v1.
		}

		[Fact]
		public void Initialized_Event_Will_Be_Invoked_When_Added_Dynamically ()
		{
			Application.Init (new FakeDriver ());

			var t = new Toplevel () { Id = "0", };

			var w = new Window () { Id = "t", Width = Dim.Fill (), Height = Dim.Fill () };
			var v1 = new View () { Id = "v1", Width = Dim.Fill (), Height = Dim.Fill () };
			var v2 = new View () { Id = "v2", Width = Dim.Fill (), Height = Dim.Fill () };

			int tc = 0, wc = 0, v1c = 0, v2c = 0, sv1c = 0;

			t.Initialized += (s, e) => {
				tc++;
				Assert.Equal (1, tc);
				Assert.Equal (1, wc);
				Assert.Equal (1, v1c);
				Assert.Equal (1, v2c);
				Assert.Equal (0, sv1c); // Added after t in the Application.Iteration.

				Assert.True (t.CanFocus);
				Assert.True (w.CanFocus);
				Assert.False (v1.CanFocus);
				Assert.False (v2.CanFocus);

				Application.Refresh ();
			};
			w.Initialized += (s, e) => {
				wc++;
				Assert.Equal (t.Frame.Width, w.Frame.Width);
				Assert.Equal (t.Frame.Height, w.Frame.Height);
			};
			v1.Initialized += (s, e) => {
				v1c++;
				Assert.Equal (t.Frame.Width, v1.Frame.Width);
				Assert.Equal (t.Frame.Height, v1.Frame.Height);
			};
			v2.Initialized += (s, e) => {
				v2c++;
				Assert.Equal (t.Frame.Width, v2.Frame.Width);
				Assert.Equal (t.Frame.Height, v2.Frame.Height);
			};
			w.Add (v1, v2);
			t.Add (w);

			Application.Iteration = () => {
				var sv1 = new View () { Id = "sv1", Width = Dim.Fill (), Height = Dim.Fill () };

				sv1.Initialized += (s, e) => {
					sv1c++;
					Assert.NotEqual (t.Frame.Width, sv1.Frame.Width);
					Assert.NotEqual (t.Frame.Height, sv1.Frame.Height);
					Assert.False (sv1.CanFocus);
					Assert.Throws<InvalidOperationException> (() => sv1.CanFocus = true);
					Assert.False (sv1.CanFocus);
				};

				v1.Add (sv1);

				Application.Refresh ();
				t.Running = false;
			};

			Application.Run (t);
			Application.Shutdown ();

			Assert.Equal (1, tc);
			Assert.Equal (1, wc);
			Assert.Equal (1, v1c);
			Assert.Equal (1, v2c);
			Assert.Equal (1, sv1c);

			Assert.True (t.CanFocus);
			Assert.True (w.CanFocus);
			Assert.False (v1.CanFocus);
			Assert.False (v2.CanFocus);
		}

		[Fact]
		[AutoInitShutdown]
		public void CanFocus_Faced_With_Container ()
		{
			var t = new Toplevel ();
			var w = new Window ();
			var f = new FrameView ();
			var v = new View () { CanFocus = true };
			f.Add (v);
			w.Add (f);
			t.Add (w);

			Assert.True (t.CanFocus);
			Assert.True (w.CanFocus);
			Assert.True (f.CanFocus);
			Assert.True (v.CanFocus);

			f.CanFocus = false;
			Assert.False (f.CanFocus);
			Assert.True (v.CanFocus);

			v.CanFocus = false;
			Assert.False (f.CanFocus);
			Assert.False (v.CanFocus);

			v.CanFocus = true;
			Assert.False (f.CanFocus);
			Assert.True (v.CanFocus);
		}

		[Fact]
		public void CanFocus_Faced_With_Container_Before_Run ()
		{
			Application.Init (new FakeDriver ());

			var t = Application.Top;

			var w = new Window ("w");
			var f = new FrameView ("f");
			var v = new View ("v") { CanFocus = true };
			f.Add (v);
			w.Add (f);
			t.Add (w);

			Assert.True (t.CanFocus);
			Assert.True (w.CanFocus);
			Assert.True (f.CanFocus);
			Assert.True (v.CanFocus);

			f.CanFocus = false;
			Assert.False (f.CanFocus);
			Assert.True (v.CanFocus);

			v.CanFocus = false;
			Assert.False (f.CanFocus);
			Assert.False (v.CanFocus);

			v.CanFocus = true;
			Assert.False (f.CanFocus);
			Assert.True (v.CanFocus);

			Application.Iteration += () => Application.RequestStop ();

			Application.Run ();
			Application.Shutdown ();
		}

		[Fact]
		public void CanFocus_Faced_With_Container_After_Run ()
		{
			Application.Init (new FakeDriver ());

			var t = Application.Top;

			var w = new Window ("w");
			var f = new FrameView ("f");
			var v = new View ("v") { CanFocus = true };
			f.Add (v);
			w.Add (f);
			t.Add (w);

			t.Ready += (s, e) => {
				Assert.True (t.CanFocus);
				Assert.True (w.CanFocus);
				Assert.True (f.CanFocus);
				Assert.True (v.CanFocus);

				f.CanFocus = false;
				Assert.False (f.CanFocus);
				Assert.False (v.CanFocus);

				v.CanFocus = false;
				Assert.False (f.CanFocus);
				Assert.False (v.CanFocus);

				Assert.Throws<InvalidOperationException> (() => v.CanFocus = true);
				Assert.False (f.CanFocus);
				Assert.False (v.CanFocus);

				f.CanFocus = true;
				Assert.True (f.CanFocus);
				Assert.True (v.CanFocus);
			};

			Application.Iteration += () => Application.RequestStop ();

			Application.Run ();
			Application.Shutdown ();
		}

		[Fact]
		public void CanFocus_Container_ToFalse_Turns_All_Subviews_ToFalse_Too ()
		{
			Application.Init (new FakeDriver ());

			var t = Application.Top;

			var w = new Window ("w");
			var f = new FrameView ("f");
			var v1 = new View ("v1") { CanFocus = true };
			var v2 = new View ("v2") { CanFocus = true };
			f.Add (v1, v2);
			w.Add (f);
			t.Add (w);

			t.Ready += (s, e) => {
				Assert.True (t.CanFocus);
				Assert.True (w.CanFocus);
				Assert.True (f.CanFocus);
				Assert.True (v1.CanFocus);
				Assert.True (v2.CanFocus);

				w.CanFocus = false;
				Assert.False (w.CanFocus);
				Assert.False (f.CanFocus);
				Assert.False (v1.CanFocus);
				Assert.False (v2.CanFocus);
			};

			Application.Iteration += () => Application.RequestStop ();

			Application.Run ();
			Application.Shutdown ();
		}

		[Fact]
		public void CanFocus_Container_Toggling_All_Subviews_To_Old_Value_When_Is_True ()
		{
			Application.Init (new FakeDriver ());

			var t = Application.Top;

			var w = new Window ("w");
			var f = new FrameView ("f");
			var v1 = new View ("v1");
			var v2 = new View ("v2") { CanFocus = true };
			f.Add (v1, v2);
			w.Add (f);
			t.Add (w);

			t.Ready += (s, e) => {
				Assert.True (t.CanFocus);
				Assert.True (w.CanFocus);
				Assert.True (f.CanFocus);
				Assert.False (v1.CanFocus);
				Assert.True (v2.CanFocus);

				w.CanFocus = false;
				Assert.False (w.CanFocus);
				Assert.False (f.CanFocus);
				Assert.False (v1.CanFocus);
				Assert.False (v2.CanFocus);

				w.CanFocus = true;
				Assert.True (w.CanFocus);
				Assert.True (f.CanFocus);
				Assert.False (v1.CanFocus);
				Assert.True (v2.CanFocus);
			};

			Application.Iteration += () => Application.RequestStop ();

			Application.Run ();
			Application.Shutdown ();
		}


		[Fact]
		public void Navigation_With_Null_Focused_View ()
		{
			// Non-regression test for #882 (NullReferenceException during keyboard navigation when Focused is null)

			Application.Init (new FakeDriver ());

			Application.Top.Ready += (s, e) => {
				Assert.Null (Application.Top.Focused);
			};

			// Keyboard navigation with tab
			Console.MockKeyPresses.Push (new ConsoleKeyInfo ('\t', ConsoleKey.Tab, false, false, false));

			Application.Iteration += () => Application.RequestStop ();

			Application.Run ();
			Application.Shutdown ();
		}

		[Fact]
		public void Multi_Thread_Toplevels ()
		{
			Application.Init (new FakeDriver ());

			var t = Application.Top;
			var w = new Window ();
			t.Add (w);

			int count = 0, count1 = 0, count2 = 0;
			bool log = false, log1 = false, log2 = false;
			bool fromTopStillKnowFirstIsRunning = false;
			bool fromTopStillKnowSecondIsRunning = false;
			bool fromFirstStillKnowSecondIsRunning = false;

			Application.MainLoop.AddTimeout (TimeSpan.FromMilliseconds (100), (_) => {
				count++;
				if (count1 == 5) {
					log1 = true;
				}
				if (count1 == 14 && count2 == 10 && count == 15) { // count2 is already stopped
					fromTopStillKnowFirstIsRunning = true;
				}
				if (count1 == 7 && count2 == 7 && count == 8) {
					fromTopStillKnowSecondIsRunning = true;
				}
				if (count == 30) {
					Assert.Equal (30, count);
					Assert.Equal (20, count1);
					Assert.Equal (10, count2);

					Assert.True (log);
					Assert.True (log1);
					Assert.True (log2);

					Assert.True (fromTopStillKnowFirstIsRunning);
					Assert.True (fromTopStillKnowSecondIsRunning);
					Assert.True (fromFirstStillKnowSecondIsRunning);

					Application.RequestStop ();
					return false;
				}
				return true;
			});

			t.Ready += FirstDialogToplevel;

			void FirstDialogToplevel (object sender, EventArgs args)
			{
				var od = new OpenDialog ();
				od.Ready += SecondDialogToplevel;

				Application.MainLoop.AddTimeout (TimeSpan.FromMilliseconds (100), (_) => {
					count1++;
					if (count2 == 5) {
						log2 = true;
					}
					if (count2 == 4 && count1 == 5 && count == 5) {
						fromFirstStillKnowSecondIsRunning = true;
					}
					if (count1 == 20) {
						Assert.Equal (20, count1);
						Application.RequestStop ();
						return false;
					}
					return true;
				});

				Application.Run (od);
			}

			void SecondDialogToplevel (object sender, EventArgs args)
			{
				var d = new Dialog ();

				Application.MainLoop.AddTimeout (TimeSpan.FromMilliseconds (100), (_) => {
					count2++;
					if (count < 30) {
						log = true;
					}
					if (count2 == 10) {
						Assert.Equal (10, count2);
						Application.RequestStop ();
						return false;
					}
					return true;
				});

				Application.Run (d);
			}

			Application.Run ();
			Application.Shutdown ();
		}

		[Fact]
		public void KeyPress_Handled_To_True_Prevents_Changes ()
		{
			Application.Init (new FakeDriver ());

			Console.MockKeyPresses.Push (new ConsoleKeyInfo ('N', ConsoleKey.N, false, false, false));

			var top = Application.Top;

			var text = new TextField ("");
			text.KeyPress += (s, e) => {
				e.Handled = true;
				Assert.True (e.Handled);
				Assert.Equal (Key.N, e.KeyEvent.Key);
			};
			top.Add (text);

			Application.Iteration += () => {
				Console.MockKeyPresses.Push (new ConsoleKeyInfo ('N', ConsoleKey.N, false, false, false));
				Assert.Equal ("", text.Text);

				Application.RequestStop ();
			};

			Application.Run ();

			// Shutdown must be called to safely clean up Application if Init has been called
			Application.Shutdown ();
		}


		[Theory]
		[InlineData (1)]
		[InlineData (2)]
		[InlineData (3)]
		public void LabelChangeText_RendersCorrectly_Constructors (int choice)
		{
			var driver = new FakeDriver ();
			Application.Init (driver);

			try {
				// Create a label with a short text 
				Label lbl;
				var text = "test";

				if (choice == 1) {
					// An object initializer should call the default constructor.
					lbl = new Label { Text = text };
				} else if (choice == 2) {
					// Calling the default constructor followed by the object initializer.
					lbl = new Label () { Text = text };
				} else {
					// Calling the Text constructor.
					lbl = new Label (text);
				}
				Application.Top.Add (lbl);
				Application.Top.LayoutSubviews ();
				Application.Top.Redraw (Application.Top.Bounds);

				// should have the initial text
				Assert.Equal ('t', driver.Contents [0, 0, 0]);
				Assert.Equal ('e', driver.Contents [0, 1, 0]);
				Assert.Equal ('s', driver.Contents [0, 2, 0]);
				Assert.Equal ('t', driver.Contents [0, 3, 0]);
				Assert.Equal (' ', driver.Contents [0, 4, 0]);
			} finally {
				Application.Shutdown ();
			}
		}

		[Fact]
		[AutoInitShutdown]
		public void Internal_Tests ()
		{
			Assert.Equal (new [] { View.Direction.Forward, View.Direction.Backward },
				Enum.GetValues (typeof (View.Direction)));

			var rect = new Rect (1, 1, 10, 1);
			var view = new View (rect);
			var top = Application.Top;
			top.Add (view);
			
			Assert.Equal (View.Direction.Forward, view.FocusDirection);
			view.FocusDirection = View.Direction.Backward;
			Assert.Equal (View.Direction.Backward, view.FocusDirection);
			Assert.Empty (view.InternalSubviews);
			// BUGBUG: v2 - _needsDisplay needs debugging - test disabled for now.
			//Assert.Equal (new Rect (new Point (0, 0), rect.Size), view._needsDisplay);
			Assert.True (view.LayoutNeeded);
			Assert.False (view._childNeedsDisplay);
			Assert.False (view.addingView);
			view.addingView = true;
			Assert.True (view.addingView);
			view.ViewToScreen (0, 0, out int rcol, out int rrow);
			Assert.Equal (1, rcol);
			Assert.Equal (1, rrow);
			Assert.Equal (rect, view.ViewToScreen (view.Bounds));
			Assert.Equal (top.Bounds, view.ScreenClip (top.Bounds));
			Assert.True (view.LayoutStyle == LayoutStyle.Absolute);

			Application.Begin (top);

			view.Width = Dim.Fill ();
			view.Height = Dim.Fill ();
			Assert.Equal (10, view.Bounds.Width);
			Assert.Equal (1, view.Bounds.Height);
			view.LayoutStyle = LayoutStyle.Computed;
			view.SetRelativeLayout (top.Bounds);
			top.LayoutSubviews (); // BUGBUG: v2 - ??
			Assert.Equal (1, view.Frame.X);
			Assert.Equal (1, view.Frame.Y);
			Assert.Equal (79, view.Frame.Width);
			Assert.Equal (24, view.Frame.Height);
			Assert.Equal (0, view.Bounds.X);
			Assert.Equal (0, view.Bounds.Y);
			Assert.Equal (79, view.Bounds.Width);
			Assert.Equal (24, view.Bounds.Height);


			view.X = 0;
			view.Y = 0;
			Assert.Equal ("Absolute(0)", view.X.ToString ());
			Assert.Equal ("Fill(0)", view.Width.ToString ());
			view.SetRelativeLayout (top.Bounds);
			top.LayoutSubviews (); // BUGBUG: v2 - ??
			Assert.Equal (0, view.Frame.X);
			Assert.Equal (0, view.Frame.Y);
			Assert.Equal (80, view.Frame.Width);
			Assert.Equal (25, view.Frame.Height);
			Assert.Equal (0, view.Bounds.X);
			Assert.Equal (0, view.Bounds.Y);
			Assert.Equal (80, view.Bounds.Width);
			Assert.Equal (25, view.Bounds.Height);
			bool layoutStarted = false;
			view.LayoutStarted += (s, e) => layoutStarted = true;
			view.OnLayoutStarted (null);
			Assert.True (layoutStarted);
			view.LayoutComplete += (s, e) => layoutStarted = false;
			view.OnLayoutComplete (null);
			Assert.False (layoutStarted);
			view.X = Pos.Center () - 41;
			view.Y = Pos.Center () - 13;
			view.SetRelativeLayout (top.Bounds);
			top.LayoutSubviews (); // BUGBUG: v2 - ??
			view.ViewToScreen (0, 0, out rcol, out rrow);
			Assert.Equal (-41, rcol);
			Assert.Equal (-13, rrow);
		}

		[Fact]
		[AutoInitShutdown]
		public void Enabled_False_Sets_HasFocus_To_False ()
		{
			var wasClicked = false;
			var view = new Button ("Click Me");
			view.Clicked += (s, e) => wasClicked = !wasClicked;
			Application.Top.Add (view);

			view.ProcessKey (new KeyEvent (Key.Enter, null));
			Assert.True (wasClicked);
			view.MouseEvent (new MouseEvent () { Flags = MouseFlags.Button1Clicked });
			Assert.False (wasClicked);
			Assert.True (view.Enabled);
			Assert.True (view.CanFocus);
			Assert.True (view.HasFocus);

			view.Enabled = false;
			view.ProcessKey (new KeyEvent (Key.Enter, null));
			Assert.False (wasClicked);
			view.MouseEvent (new MouseEvent () { Flags = MouseFlags.Button1Clicked });
			Assert.False (wasClicked);
			Assert.False (view.Enabled);
			Assert.True (view.CanFocus);
			Assert.False (view.HasFocus);
			view.SetFocus ();
			Assert.False (view.HasFocus);
		}

		[Fact]
		[AutoInitShutdown]
		public void Enabled_Sets_Also_Sets_Subviews ()
		{
			var wasClicked = false;
			var button = new Button ("Click Me");
			button.Clicked += (s, e) => wasClicked = !wasClicked;
			var win = new Window () { Width = Dim.Fill (), Height = Dim.Fill () };
			win.Add (button);
			Application.Top.Add (win);

			var iterations = 0;

			Application.Iteration += () => {
				iterations++;

				button.ProcessKey (new KeyEvent (Key.Enter, null));
				Assert.True (wasClicked);
				button.MouseEvent (new MouseEvent () { Flags = MouseFlags.Button1Clicked });
				Assert.False (wasClicked);
				Assert.True (button.Enabled);
				Assert.True (button.CanFocus);
				Assert.True (button.HasFocus);
				Assert.True (win.Enabled);
				Assert.True (win.CanFocus);
				Assert.True (win.HasFocus);

				win.Enabled = false;
				button.ProcessKey (new KeyEvent (Key.Enter, null));
				Assert.False (wasClicked);
				button.MouseEvent (new MouseEvent () { Flags = MouseFlags.Button1Clicked });
				Assert.False (wasClicked);
				Assert.False (button.Enabled);
				Assert.True (button.CanFocus);
				Assert.False (button.HasFocus);
				Assert.False (win.Enabled);
				Assert.True (win.CanFocus);
				Assert.False (win.HasFocus);
				button.SetFocus ();
				Assert.False (button.HasFocus);
				Assert.False (win.HasFocus);
				win.SetFocus ();
				Assert.False (button.HasFocus);
				Assert.False (win.HasFocus);

				win.Enabled = true;
				win.FocusFirst ();
				Assert.True (button.HasFocus);
				Assert.True (win.HasFocus);

				Application.RequestStop ();
			};

			Application.Run ();

			Assert.Equal (1, iterations);
		}

		[Fact]
		[AutoInitShutdown]
		public void Visible_Sets_Also_Sets_Subviews ()
		{
			var button = new Button ("Click Me");
			var win = new Window () { Width = Dim.Fill (), Height = Dim.Fill () };
			win.Add (button);
			var top = Application.Top;
			top.Add (win);

			var iterations = 0;

			Application.Iteration += () => {
				iterations++;

				Assert.True (button.Visible);
				Assert.True (button.CanFocus);
				Assert.True (button.HasFocus);
				Assert.True (win.Visible);
				Assert.True (win.CanFocus);
				Assert.True (win.HasFocus);
				Assert.True (RunesCount () > 0);

				win.Visible = false;
				Assert.True (button.Visible);
				Assert.True (button.CanFocus);
				Assert.False (button.HasFocus);
				Assert.False (win.Visible);
				Assert.True (win.CanFocus);
				Assert.False (win.HasFocus);
				button.SetFocus ();
				Assert.False (button.HasFocus);
				Assert.False (win.HasFocus);
				win.SetFocus ();
				Assert.False (button.HasFocus);
				Assert.False (win.HasFocus);
				top.Redraw (top.Bounds);
				Assert.True (RunesCount () == 0);

				win.Visible = true;
				win.FocusFirst ();
				Assert.True (button.HasFocus);
				Assert.True (win.HasFocus);
				top.Redraw (top.Bounds);
				Assert.True (RunesCount () > 0);

				Application.RequestStop ();
			};

			Application.Run ();

			Assert.Equal (1, iterations);

			int RunesCount ()
			{
				var contents = ((FakeDriver)Application.Driver).Contents;
				var runesCount = 0;

				for (int i = 0; i < Application.Driver.Rows; i++) {
					for (int j = 0; j < Application.Driver.Cols; j++) {
						if (contents [i, j, 0] != ' ') {
							runesCount++;
						}
					}
				}
				return runesCount;
			}
		}

		[Fact]
		[AutoInitShutdown]
		public void GetTopSuperView_Test ()
		{
			var v1 = new View ();
			var fv1 = new FrameView ();
			fv1.Add (v1);
			var tf1 = new TextField ();
			var w1 = new Window ();
			w1.Add (fv1, tf1);
			var top1 = new Toplevel ();
			top1.Add (w1);

			var v2 = new View ();
			var fv2 = new FrameView ();
			fv2.Add (v2);
			var tf2 = new TextField ();
			var w2 = new Window ();
			w2.Add (fv2, tf2);
			var top2 = new Toplevel ();
			top2.Add (w2);

			Assert.Equal (top1, v1.GetTopSuperView ());
			Assert.Equal (top2, v2.GetTopSuperView ());
		}

		[Fact]
		[AutoInitShutdown]
		public void CanFocus_Sets_To_False_Does_Not_Sets_HasFocus_To_True ()
		{
			var view = new View () { CanFocus = true };
			var win = new Window () { Width = Dim.Fill (), Height = Dim.Fill () };
			win.Add (view);
			Application.Top.Add (win);
			Application.Begin (Application.Top);

			Assert.True (view.CanFocus);
			Assert.True (view.HasFocus);

			view.CanFocus = false;
			Assert.False (view.CanFocus);
			Assert.False (view.HasFocus);
			Assert.Null (Application.Current.Focused);
			Assert.Null (Application.Current.MostFocused);
		}

		[Fact]
		[AutoInitShutdown]
		public void CanFocus_Sets_To_False_On_Single_View_Focus_View_On_Another_Toplevel ()
		{
			var view1 = new View () { Id = "view1", Width = 10, Height = 1, CanFocus = true };
			var win1 = new Window () { Id = "win1", Width = Dim.Percent (50), Height = Dim.Fill () };
			win1.Add (view1);
			var view2 = new View () { Id = "view2", Width = 20, Height = 2, CanFocus = true };
			var win2 = new Window () { Id = "win2", X = Pos.Right (win1), Width = Dim.Fill (), Height = Dim.Fill () };
			win2.Add (view2);
			Application.Top.Add (win1, win2);
			Application.Begin (Application.Top);

			Assert.True (view1.CanFocus);
			Assert.True (view1.HasFocus);
			Assert.True (view2.CanFocus);
			Assert.False (view2.HasFocus);

			view1.CanFocus = false;
			Assert.False (view1.CanFocus);
			Assert.False (view1.HasFocus);
			Assert.Equal (win2, Application.Current.Focused);
			Assert.Equal (view2, Application.Current.MostFocused);
		}

		[Fact]
		[AutoInitShutdown]
		public void CanFocus_Sets_To_False_With_Two_Views_Focus_Another_View_On_The_Same_Toplevel ()
		{
			var view1 = new View () { Id = "view1", Width = 10, Height = 1, CanFocus = true };
			var view12 = new View () { Id = "view12", Y = 5, Width = 10, Height = 1, CanFocus = true };
			var win1 = new Window () { Id = "win1", Width = Dim.Percent (50), Height = Dim.Fill () };
			win1.Add (view1, view12);
			var view2 = new View () { Id = "view2", Width = 20, Height = 2, CanFocus = true };
			var win2 = new Window () { Id = "win2", X = Pos.Right (win1), Width = Dim.Fill (), Height = Dim.Fill () };
			win2.Add (view2);
			Application.Top.Add (win1, win2);
			Application.Begin (Application.Top);

			Assert.True (view1.CanFocus);
			Assert.True (view1.HasFocus);
			Assert.True (view2.CanFocus);
			Assert.False (view2.HasFocus);

			view1.CanFocus = false;
			Assert.False (view1.CanFocus);
			Assert.False (view1.HasFocus);
			Assert.Equal (win1, Application.Current.Focused);
			Assert.Equal (view12, Application.Current.MostFocused);
		}

		[Fact]
		[AutoInitShutdown]
		public void CanFocus_Sets_To_False_On_Toplevel_Focus_View_On_Another_Toplevel ()
		{
			var view1 = new View () { Id = "view1", Width = 10, Height = 1, CanFocus = true };
			var win1 = new Window () { Id = "win1", Width = Dim.Percent (50), Height = Dim.Fill () };
			win1.Add (view1);
			var view2 = new View () { Id = "view2", Width = 20, Height = 2, CanFocus = true };
			var win2 = new Window () { Id = "win2", X = Pos.Right (win1), Width = Dim.Fill (), Height = Dim.Fill () };
			win2.Add (view2);
			Application.Top.Add (win1, win2);
			Application.Begin (Application.Top);

			Assert.True (view1.CanFocus);
			Assert.True (view1.HasFocus);
			Assert.True (view2.CanFocus);
			Assert.False (view2.HasFocus);

			win1.CanFocus = false;
			Assert.False (view1.CanFocus);
			Assert.False (view1.HasFocus);
			Assert.False (win1.CanFocus);
			Assert.False (win1.HasFocus);
			Assert.Equal (win2, Application.Current.Focused);
			Assert.Equal (view2, Application.Current.MostFocused);
		}

		[Fact]
		[AutoInitShutdown]
		public void ProcessHotKey_Will_Invoke_ProcessKey_Only_For_The_MostFocused_With_Top_KeyPress_Event ()
		{
			var sbQuiting = false;
			var tfQuiting = false;
			var topQuiting = false;
			var sb = new StatusBar (new StatusItem [] {
				new StatusItem(Key.CtrlMask | Key.Q, "~^Q~ Quit", () => sbQuiting = true )
			});
			var tf = new TextField ();
			tf.KeyPress += Tf_KeyPress;

			void Tf_KeyPress (object sender, KeyEventEventArgs obj)
			{
				if (obj.KeyEvent.Key == (Key.Q | Key.CtrlMask)) {
					obj.Handled = tfQuiting = true;
				}
			}

			var win = new Window ();
			win.Add (sb, tf);
			var top = Application.Top;
			top.KeyPress += Top_KeyPress;

			void Top_KeyPress (object sender, KeyEventEventArgs obj)
			{
				if (obj.KeyEvent.Key == (Key.Q | Key.CtrlMask)) {
					obj.Handled = topQuiting = true;
				}
			}

			top.Add (win);
			Application.Begin (top);

			Assert.False (sbQuiting);
			Assert.False (tfQuiting);
			Assert.False (topQuiting);

			Application.Driver.SendKeys ('q', ConsoleKey.Q, false, false, true);
			Assert.False (sbQuiting);
			Assert.True (tfQuiting);
			Assert.False (topQuiting);

			tf.KeyPress -= Tf_KeyPress;
			tfQuiting = false;
			Application.Driver.SendKeys ('q', ConsoleKey.Q, false, false, true);
			Application.MainLoop.MainIteration ();
			Assert.True (sbQuiting);
			Assert.False (tfQuiting);
			Assert.False (topQuiting);

			sb.RemoveItem (0);
			sbQuiting = false;
			Application.Driver.SendKeys ('q', ConsoleKey.Q, false, false, true);
			Application.MainLoop.MainIteration ();
			Assert.False (sbQuiting);
			Assert.False (tfQuiting);
			Assert.True (topQuiting);
		}

		[Fact]
		[AutoInitShutdown]
		public void ProcessHotKey_Will_Invoke_ProcessKey_Only_For_The_MostFocused_Without_Top_KeyPress_Event ()
		{
			var sbQuiting = false;
			var tfQuiting = false;
			var sb = new StatusBar (new StatusItem [] {
				new StatusItem(Key.CtrlMask | Key.Q, "~^Q~ Quit", () => sbQuiting = true )
			});
			var tf = new TextField ();
			tf.KeyPress += Tf_KeyPress;

			void Tf_KeyPress (object sender, KeyEventEventArgs obj)
			{
				if (obj.KeyEvent.Key == (Key.Q | Key.CtrlMask)) {
					obj.Handled = tfQuiting = true;
				}
			}

			var win = new Window ();
			win.Add (sb, tf);
			var top = Application.Top;
			top.Add (win);
			Application.Begin (top);

			Assert.False (sbQuiting);
			Assert.False (tfQuiting);

			Application.Driver.SendKeys ('q', ConsoleKey.Q, false, false, true);
			Assert.False (sbQuiting);
			Assert.True (tfQuiting);

			tf.KeyPress -= Tf_KeyPress;
			tfQuiting = false;
			Application.Driver.SendKeys ('q', ConsoleKey.Q, false, false, true);
			Application.MainLoop.MainIteration ();
			Assert.True (sbQuiting);
			Assert.False (tfQuiting);
		}

		[Fact]
		[AutoInitShutdown]
		public void WindowDispose_CanFocusProblem ()
		{
			// Arrange
			Application.Init ();
			using var top = Toplevel.Create ();
			using var view = new View (
				x: 0,
				y: 1,
				text: nameof (WindowDispose_CanFocusProblem));
			using var window = new Window ();
			top.Add (window);
			window.Add (view);

			// Act
			Application.Begin (top);
			Application.Shutdown ();

			// Assert does Not throw NullReferenceException
			top.SetFocus ();
		}

		[Fact, AutoInitShutdown]
		public void DrawFrame_With_Positive_Positions ()
		{
			var view = new View (new Rect (0, 0, 8, 4));

			view.DrawContent += (s, e) => view.DrawFrame (view.Bounds, 0, true);

			Assert.Equal (Point.Empty, new Point (view.Frame.X, view.Frame.Y));
			Assert.Equal (new Size (8, 4), new Size (view.Frame.Width, view.Frame.Height));

			Application.Top.Add (view);
			Application.Begin (Application.Top);

			var expected = @"
┌──────┐
│      │
│      │
└──────┘
";

			var pos = TestHelpers.AssertDriverContentsWithFrameAre (expected, output);
			Assert.Equal (new Rect (0, 0, 8, 4), pos);
		}

		[Fact, AutoInitShutdown]
		public void DrawFrame_With_Minimum_Size ()
		{
			var view = new View (new Rect (0, 0, 2, 2));

			view.DrawContent += (s, e) => view.DrawFrame (view.Bounds, 0, true);

			Assert.Equal (Point.Empty, new Point (view.Frame.X, view.Frame.Y));
			Assert.Equal (new Size (2, 2), new Size (view.Frame.Width, view.Frame.Height));

			Application.Top.Add (view);
			Application.Begin (Application.Top);

			var expected = @"
┌┐
└┘
";

			var pos = TestHelpers.AssertDriverContentsWithFrameAre (expected, output);
			Assert.Equal (new Rect (0, 0, 2, 2), pos);
		}

		[Fact, AutoInitShutdown]
		public void DrawFrame_With_Negative_Positions ()
		{
			var view = new View (new Rect (-1, 0, 8, 4));

			view.DrawContent += (s, e) => view.DrawFrame (view.Bounds, 0, true);

			Assert.Equal (new Point (-1, 0), new Point (view.Frame.X, view.Frame.Y));
			Assert.Equal (new Size (8, 4), new Size (view.Frame.Width, view.Frame.Height));

			Application.Top.Add (view);
			Application.Begin (Application.Top);

			var expected = @"
──────┐
      │
      │
──────┘
";

			var pos = TestHelpers.AssertDriverContentsWithFrameAre (expected, output);
			Assert.Equal (new Rect (0, 0, 7, 4), pos);

			view.Frame = new Rect (-1, -1, 8, 4);
			Application.Refresh ();

			expected = @"
      │
      │
──────┘
";

			pos = TestHelpers.AssertDriverContentsWithFrameAre (expected, output);
			Assert.Equal (new Rect (6, 0, 7, 3), pos);

			view.Frame = new Rect (0, 0, 8, 4);
			((FakeDriver)Application.Driver).SetBufferSize (7, 4);

			expected = @"
┌──────
│      
│      
└──────
";

			pos = TestHelpers.AssertDriverContentsWithFrameAre (expected, output);
			Assert.Equal (new Rect (0, 0, 7, 4), pos);

			view.Frame = new Rect (0, 0, 8, 4);
			((FakeDriver)Application.Driver).SetBufferSize (7, 3);
		}

		[Fact, AutoInitShutdown]
		public void DrawTextFormatter_Respects_The_Clip_Bounds ()
		{
			// BUGBUG: v2 - scrollview is broken. Disabling test for now
			return;

			var view = new View (new Rect (0, 0, 20, 20));
			view.Add (new Label ("0123456789abcdefghij"));
			view.Add (new Label (0, 1, "1\n2\n3\n4\n5\n6\n7\n8\n9\n0"));
			view.Add (new Button (1, 1, "Press me!"));
			var scrollView = new ScrollView (new Rect (1, 1, 15, 10)) {
				ContentSize = new Size (40, 40),
				ShowHorizontalScrollIndicator = true,
				ShowVerticalScrollIndicator = true
			};
			scrollView.Add (view);
			var win = new Window (new Rect (1, 1, 20, 14), "Test");
			win.Add (scrollView);
			Application.Top.Add (win);
			Application.Begin (Application.Top);

			var expected = @"
 ┌┤Test├────────────┐
 │                  │
 │ 0123456789abcd▲  │
 │ 1[ Press me! ]┬  │
 │ 2             │  │
 │ 3             ┴  │
 │ 4             ░  │
 │ 5             ░  │
 │ 6             ░  │
 │ 7             ░  │
 │ 8             ▼  │
 │ ◄├───┤░░░░░░░►   │
 │                  │
 └──────────────────┘
";

			var pos = TestHelpers.AssertDriverContentsWithFrameAre (expected, output);
			Assert.Equal (new Rect (1, 1, 21, 14), pos);

			Assert.True (scrollView.ProcessKey (new KeyEvent (Key.CursorRight, new KeyModifiers ())));
			Application.Top.Redraw (Application.Top.Bounds);

			expected = @"
 ┌┤Test├────────────┐
 │                  │
 │ 123456789abcde▲  │
 │ [ Press me! ] ┬  │
 │               │  │
 │               ┴  │
 │               ░  │
 │               ░  │
 │               ░  │
 │               ░  │
 │               ▼  │
 │ ◄├───┤░░░░░░░►   │
 │                  │
 └──────────────────┘
";

			pos = TestHelpers.AssertDriverContentsWithFrameAre (expected, output);
			Assert.Equal (new Rect (1, 1, 21, 14), pos);

			Assert.True (scrollView.ProcessKey (new KeyEvent (Key.CursorRight, new KeyModifiers ())));
			Application.Top.Redraw (Application.Top.Bounds);

			expected = @"
 ┌┤Test├────────────┐
 │                  │
 │ 23456789abcdef▲  │
 │  Press me! ]  ┬  │
 │               │  │
 │               ┴  │
 │               ░  │
 │               ░  │
 │               ░  │
 │               ░  │
 │               ▼  │
 │ ◄├────┤░░░░░░►   │
 │                  │
 └──────────────────┘
";

			pos = TestHelpers.AssertDriverContentsWithFrameAre (expected, output);
			Assert.Equal (new Rect (1, 1, 21, 14), pos);

			Assert.True (scrollView.ProcessKey (new KeyEvent (Key.CursorRight, new KeyModifiers ())));
			Application.Top.Redraw (Application.Top.Bounds);

			expected = @"
 ┌┤Test├────────────┐
 │                  │
 │ 3456789abcdefg▲  │
 │ Press me! ]   ┬  │
 │               │  │
 │               ┴  │
 │               ░  │
 │               ░  │
 │               ░  │
 │               ░  │
 │               ▼  │
 │ ◄├────┤░░░░░░►   │
 │                  │
 └──────────────────┘
";

			pos = TestHelpers.AssertDriverContentsWithFrameAre (expected, output);
			Assert.Equal (new Rect (1, 1, 21, 14), pos);

			Assert.True (scrollView.ProcessKey (new KeyEvent (Key.CursorRight, new KeyModifiers ())));
			Application.Top.Redraw (Application.Top.Bounds);

			expected = @"
 ┌┤Test├────────────┐
 │                  │
 │ 456789abcdefgh▲  │
 │ ress me! ]    ┬  │
 │               │  │
 │               ┴  │
 │               ░  │
 │               ░  │
 │               ░  │
 │               ░  │
 │               ▼  │
 │ ◄░├───┤░░░░░░►   │
 │                  │
 └──────────────────┘
";

			pos = TestHelpers.AssertDriverContentsWithFrameAre (expected, output);
			Assert.Equal (new Rect (1, 1, 21, 14), pos);

			Assert.True (scrollView.ProcessKey (new KeyEvent (Key.CursorRight, new KeyModifiers ())));
			Application.Top.Redraw (Application.Top.Bounds);

			expected = @"
 ┌┤Test├────────────┐
 │                  │
 │ 56789abcdefghi▲  │
 │ ess me! ]     ┬  │
 │               │  │
 │               ┴  │
 │               ░  │
 │               ░  │
 │               ░  │
 │               ░  │
 │               ▼  │
 │ ◄░├────┤░░░░░►   │
 │                  │
 └──────────────────┘
";

			pos = TestHelpers.AssertDriverContentsWithFrameAre (expected, output);
			Assert.Equal (new Rect (1, 1, 21, 14), pos);

			Assert.True (scrollView.ProcessKey (new KeyEvent (Key.CursorRight, new KeyModifiers ())));
			Application.Top.Redraw (Application.Top.Bounds);

			expected = @"
 ┌┤Test├────────────┐
 │                  │
 │ 6789abcdefghij▲  │
 │ ss me! ]      ┬  │
 │               │  │
 │               ┴  │
 │               ░  │
 │               ░  │
 │               ░  │
 │               ░  │
 │               ▼  │
 │ ◄░├────┤░░░░░►   │
 │                  │
 └──────────────────┘
";

			pos = TestHelpers.AssertDriverContentsWithFrameAre (expected, output);
			Assert.Equal (new Rect (1, 1, 21, 14), pos);

			Assert.True (scrollView.ProcessKey (new KeyEvent (Key.CursorRight, new KeyModifiers ())));
			Application.Top.Redraw (Application.Top.Bounds);

			expected = @"
 ┌┤Test├────────────┐
 │                  │
 │ 789abcdefghij ▲  │
 │ s me! ]       ┬  │
 │               │  │
 │               ┴  │
 │               ░  │
 │               ░  │
 │               ░  │
 │               ░  │
 │               ▼  │
 │ ◄░░├───┤░░░░░►   │
 │                  │
 └──────────────────┘
";

			pos = TestHelpers.AssertDriverContentsWithFrameAre (expected, output);
			Assert.Equal (new Rect (1, 1, 21, 14), pos);

			Assert.True (scrollView.ProcessKey (new KeyEvent (Key.CtrlMask | Key.Home, new KeyModifiers ())));
			Assert.True (scrollView.ProcessKey (new KeyEvent (Key.CursorDown, new KeyModifiers ())));
			Application.Top.Redraw (Application.Top.Bounds);

			expected = @"
 ┌┤Test├────────────┐
 │                  │
 │ 1[ Press me! ]▲  │
 │ 2             ┬  │
 │ 3             │  │
 │ 4             ┴  │
 │ 5             ░  │
 │ 6             ░  │
 │ 7             ░  │
 │ 8             ░  │
 │ 9             ▼  │
 │ ◄├───┤░░░░░░░►   │
 │                  │
 └──────────────────┘
";

			pos = TestHelpers.AssertDriverContentsWithFrameAre (expected, output);
			Assert.Equal (new Rect (1, 1, 21, 14), pos);

			Assert.True (scrollView.ProcessKey (new KeyEvent (Key.CursorDown, new KeyModifiers ())));
			Application.Top.Redraw (Application.Top.Bounds);

			expected = @"
 ┌┤Test├────────────┐
 │                  │
 │ 2             ▲  │
 │ 3             ┬  │
 │ 4             │  │
 │ 5             ┴  │
 │ 6             ░  │
 │ 7             ░  │
 │ 8             ░  │
 │ 9             ░  │
 │ 0             ▼  │
 │ ◄├───┤░░░░░░░►   │
 │                  │
 └──────────────────┘
";

			pos = TestHelpers.AssertDriverContentsWithFrameAre (expected, output);
			Assert.Equal (new Rect (1, 1, 21, 14), pos);

			Assert.True (scrollView.ProcessKey (new KeyEvent (Key.CursorDown, new KeyModifiers ())));
			Application.Top.Redraw (Application.Top.Bounds);

			expected = @"
 ┌┤Test├────────────┐
 │                  │
 │ 3             ▲  │
 │ 4             ┬  │
 │ 5             │  │
 │ 6             ┴  │
 │ 7             ░  │
 │ 8             ░  │
 │ 9             ░  │
 │ 0             ░  │
 │               ▼  │
 │ ◄├───┤░░░░░░░►   │
 │                  │
 └──────────────────┘
";

			pos = TestHelpers.AssertDriverContentsWithFrameAre (expected, output);
			Assert.Equal (new Rect (1, 1, 21, 14), pos);
		}

		[Fact, AutoInitShutdown]
		public void Clear_Can_Use_Driver_AddRune_Or_AddStr_Methods ()
		{
			var view = new View () {
				Width = Dim.Fill (),
				Height = Dim.Fill ()
			};
			view.DrawContent += (s, e) => {
				view.DrawFrame (view.Bounds);
				var savedClip = Application.Driver.Clip;
				Application.Driver.Clip = new Rect (1, 1, view.Bounds.Width - 2, view.Bounds.Height - 2);
				for (int row = 0; row < view.Bounds.Height - 2; row++) {
					Application.Driver.Move (1, row + 1);
					for (int col = 0; col < view.Bounds.Width - 2; col++) {
						Application.Driver.AddStr ($"{col}");
					}
				}
				Application.Driver.Clip = savedClip;
			};
			Application.Top.Add (view);
			Application.Begin (Application.Top);
			((FakeDriver)Application.Driver).SetBufferSize (20, 10);

			var expected = @"
┌──────────────────┐
│012345678910111213│
│012345678910111213│
│012345678910111213│
│012345678910111213│
│012345678910111213│
│012345678910111213│
│012345678910111213│
│012345678910111213│
└──────────────────┘
";

			var pos = TestHelpers.AssertDriverContentsWithFrameAre (expected, output);
			Assert.Equal (new Rect (0, 0, 20, 10), pos);

			view.Clear ();

			expected = @"
";

			pos = TestHelpers.AssertDriverContentsWithFrameAre (expected, output);
			Assert.Equal (Rect.Empty, pos);
		}

		[Fact, AutoInitShutdown]
		public void Clear_Bounds_Can_Use_Driver_AddRune_Or_AddStr_Methods ()
		{
			var view = new View () {
				Width = Dim.Fill (),
				Height = Dim.Fill ()
			};
			view.DrawContent += (s, e) => {
				view.DrawFrame (view.Bounds);
				var savedClip = Application.Driver.Clip;
				Application.Driver.Clip = new Rect (1, 1, view.Bounds.Width - 2, view.Bounds.Height - 2);
				for (int row = 0; row < view.Bounds.Height - 2; row++) {
					Application.Driver.Move (1, row + 1);
					for (int col = 0; col < view.Bounds.Width - 2; col++) {
						Application.Driver.AddStr ($"{col}");
					}
				}
				Application.Driver.Clip = savedClip;
			};
			Application.Top.Add (view);
			Application.Begin (Application.Top);
			((FakeDriver)Application.Driver).SetBufferSize (20, 10);

			var expected = @"
┌──────────────────┐
│012345678910111213│
│012345678910111213│
│012345678910111213│
│012345678910111213│
│012345678910111213│
│012345678910111213│
│012345678910111213│
│012345678910111213│
└──────────────────┘
";

			var pos = TestHelpers.AssertDriverContentsWithFrameAre (expected, output);
			Assert.Equal (new Rect (0, 0, 20, 10), pos);

			view.Clear (view.Bounds);

			expected = @"
";

			pos = TestHelpers.AssertDriverContentsWithFrameAre (expected, output);
			Assert.Equal (Rect.Empty, pos);
		}

		[Fact, AutoInitShutdown]
		public void GetTextFormatterBoundsSize_GetSizeNeededForText_HotKeySpecifier ()
		{
			var text = "Say Hello 你";
			var horizontalView = new View () { 
				Text = text, 
				AutoSize = true, 
				HotKeySpecifier = '_' };
			
			var verticalView = new View () {
				Text = text,
				AutoSize = true,
				HotKeySpecifier = '_',
				TextDirection = TextDirection.TopBottom_LeftRight
			};
			Application.Top.Add (horizontalView, verticalView);
			Application.Begin (Application.Top);
			((FakeDriver)Application.Driver).SetBufferSize (50, 50);

			Assert.True (horizontalView.AutoSize);
			Assert.Equal (new Rect (0, 0, 12, 1), horizontalView.Frame);
			Assert.Equal (new Size (12, 1), horizontalView.GetSizeNeededForTextWithoutHotKey ());
			Assert.Equal (new Size (12, 1), horizontalView.GetSizeNeededForTextAndHotKey ());
			Assert.Equal (horizontalView.TextFormatter.Size, horizontalView.GetSizeNeededForTextAndHotKey ());
			Assert.Equal (horizontalView.Frame.Size, horizontalView.GetSizeNeededForTextWithoutHotKey ());

			Assert.True (verticalView.AutoSize);
			// BUGBUG: v2 - Autosize is broken; disabling this test
			//Assert.Equal (new Rect (0, 0, 2, 11), verticalView.Frame);
			//Assert.Equal (new Size (2, 11), verticalView.GetSizeNeededForTextWithoutHotKey ());
			//Assert.Equal (new Size (2, 11), verticalView.GetSizeNeededForTextAndHotKey ());
			Assert.Equal (verticalView.TextFormatter.Size, verticalView.GetSizeNeededForTextAndHotKey ());
			Assert.Equal (verticalView.Frame.Size, verticalView.GetSizeNeededForTextWithoutHotKey ());

			text = "Say He_llo 你";
			horizontalView.Text = text;
			verticalView.Text = text;

			Assert.True (horizontalView.AutoSize);
			Assert.Equal (new Rect (0, 0, 12, 1), horizontalView.Frame);
			Assert.Equal (new Size (12, 1), horizontalView.GetSizeNeededForTextWithoutHotKey ());
			Assert.Equal (new Size (13, 1), horizontalView.GetSizeNeededForTextAndHotKey ());
			Assert.Equal (horizontalView.TextFormatter.Size, horizontalView.GetSizeNeededForTextAndHotKey ());
			Assert.Equal (horizontalView.Frame.Size, horizontalView.GetSizeNeededForTextWithoutHotKey ());

			Assert.True (verticalView.AutoSize);
			// BUGBUG: v2 - Autosize is broken; disabling this test
			//Assert.Equal (new Rect (0, 0, 2, 11), verticalView.Frame);
			//Assert.Equal (new Size (2, 11), verticalView.GetSizeNeededForTextWithoutHotKey ());
			//Assert.Equal (new Size (2, 12), verticalView.GetSizeNeededForTextAndHotKey ());
			//Assert.Equal (verticalView.TextFormatter.Size, verticalView.GetSizeNeededForTextAndHotKey ());
			//Assert.Equal (verticalView.Frame.Size, verticalView.GetSizeNeededForTextWithoutHotKey ());
		}

		[Fact]
		public void IsAdded_Added_Removed ()
		{
			var top = new Toplevel ();
			var view = new View ();
			Assert.False (view.IsAdded);
			top.Add (view);
			Assert.True (view.IsAdded);
			top.Remove (view);
			Assert.False (view.IsAdded);
		}

		[Fact, AutoInitShutdown]
		public void Visible_Clear_The_View_Output ()
		{
			var label = new Label ("Testing visibility.");
			var win = new Window ();
			win.Add (label);
			var top = Application.Top;
			top.Add (win);
			Application.Begin (top);

			Assert.True (label.Visible);
			((FakeDriver)Application.Driver).SetBufferSize (30, 5);
			TestHelpers.AssertDriverContentsWithFrameAre (@"
┌────────────────────────────┐
│Testing visibility.         │
│                            │
│                            │
└────────────────────────────┘
", output);

			label.Visible = false;
			TestHelpers.AssertDriverContentsWithFrameAre (@"
┌────────────────────────────┐
│                            │
│                            │
│                            │
└────────────────────────────┘
", output);
		}

		[Fact, AutoInitShutdown]
		public void ClearOnVisibleFalse_Gets_Sets ()
		{
			// BUGBUG: v2 - scrollview is broken. Disabling test for now
			return;
			
			var text = "This is a test\nThis is a test\nThis is a test\nThis is a test\nThis is a test\nThis is a test";
			var label = new Label (text);
			Application.Top.Add (label);

			var sbv = new ScrollBarView (label, true, false) {
				Size = 100,
				ClearOnVisibleFalse = false
			};
			Application.Begin (Application.Top);

			Assert.True (sbv.Visible);
			TestHelpers.AssertDriverContentsWithFrameAre (@"
This is a tes▲
This is a tes┬
This is a tes┴
This is a tes░
This is a tes░
This is a tes▼
", output);

			sbv.Visible = false;
			Assert.False (sbv.Visible);
			Application.Top.Redraw (Application.Top.Bounds);
			TestHelpers.AssertDriverContentsWithFrameAre (@"
This is a test
This is a test
This is a test
This is a test
This is a test
This is a test
", output);

			sbv.Visible = true;
			Assert.True (sbv.Visible);
			Application.Top.Redraw (Application.Top.Bounds);
			TestHelpers.AssertDriverContentsWithFrameAre (@"
This is a tes▲
This is a tes┬
This is a tes┴
This is a tes░
This is a tes░
This is a tes▼
", output);

			sbv.ClearOnVisibleFalse = true;
			sbv.Visible = false;
			Assert.False (sbv.Visible);
			TestHelpers.AssertDriverContentsWithFrameAre (@"
This is a tes
This is a tes
This is a tes
This is a tes
This is a tes
This is a tes
", output);
		}

		[Fact, AutoInitShutdown]
		public void DrawContentComplete_Event_Is_Always_Called ()
		{
			var viewCalled = false;
			var tvCalled = false;

			var view = new View ("View") { Width = 10, Height = 10 };
			view.DrawContentComplete += (s, e) => viewCalled = true;
			var tv = new TextView () { Y = 11, Width = 10, Height = 10 };
			tv.DrawContentComplete += (s, e) => tvCalled = true;

			Application.Top.Add (view, tv);
			Application.Begin (Application.Top);

			Assert.True (viewCalled);
			Assert.True (tvCalled);
		}

		[Fact, AutoInitShutdown]
		public void KeyDown_And_KeyUp_Events_Must_Called_Before_OnKeyDown_And_OnKeyUp ()
		{
			var keyDown = false;
			var keyPress = false;
			var keyUp = false;

			var view = new DerivedView ();
			view.KeyDown += (s, e) => {
				Assert.Equal (Key.a, e.KeyEvent.Key);
				Assert.False (keyDown);
				Assert.False (view.IsKeyDown);
				e.Handled = true;
				keyDown = true;
			};
			view.KeyPress += (s, e) => {
				Assert.Equal (Key.a, e.KeyEvent.Key);
				Assert.False (keyPress);
				Assert.False (view.IsKeyPress);
				e.Handled = true;
				keyPress = true;
			};
			view.KeyUp += (s, e) => {
				Assert.Equal (Key.a, e.KeyEvent.Key);
				Assert.False (keyUp);
				Assert.False (view.IsKeyUp);
				e.Handled = true;
				keyUp = true;
			};

			Application.Top.Add (view);

			Console.MockKeyPresses.Push (new ConsoleKeyInfo ('a', ConsoleKey.A, false, false, false));

			Application.Iteration += () => Application.RequestStop ();

			Assert.True (view.CanFocus);

			Application.Run ();
			Application.Shutdown ();

			Assert.True (keyDown);
			Assert.True (keyPress);
			Assert.True (keyUp);
			Assert.False (view.IsKeyDown);
			Assert.False (view.IsKeyPress);
			Assert.False (view.IsKeyUp);
		}

		public class DerivedView : View {
			public DerivedView ()
			{
				CanFocus = true;
			}

			public bool IsKeyDown { get; set; }
			public bool IsKeyPress { get; set; }
			public bool IsKeyUp { get; set; }
			public override ustring Text { get; set; }

			public override bool OnKeyDown (KeyEvent keyEvent)
			{
				IsKeyDown = true;
				return true;
			}

			public override bool ProcessKey (KeyEvent keyEvent)
			{
				IsKeyPress = true;
				return true;
			}

			public override bool OnKeyUp (KeyEvent keyEvent)
			{
				IsKeyUp = true;
				return true;
			}

			public override void Redraw (Rect bounds)
			{
				var idx = 0;
				// BUGBUG: v2 - this should use Boudns, not Frame
				for (int r = 0; r < Frame.Height; r++) {
					for (int c = 0; c < Frame.Width; c++) {
						if (idx < Text.Length) {
							var rune = Text [idx];
							if (rune != '\n') {
								AddRune (c, r, Text [idx]);
							}
							idx++;
							if (rune == '\n') {
								break;
							}
						}
					}
				}
				ClearLayoutNeeded ();
				ClearNeedsDisplay ();
			}
		}

		[Theory, AutoInitShutdown]
		[InlineData (true, false, false)]
		[InlineData (true, true, false)]
		[InlineData (true, true, true)]
		public void KeyDown_And_KeyUp_Events_With_Only_Key_Modifiers (bool shift, bool alt, bool control)
		{
			var keyDown = false;
			var keyPress = false;
			var keyUp = false;

			var view = new DerivedView ();
			view.KeyDown += (s, e) => {
				Assert.Equal (-1, e.KeyEvent.KeyValue);
				Assert.Equal (shift, e.KeyEvent.IsShift);
				Assert.Equal (alt, e.KeyEvent.IsAlt);
				Assert.Equal (control, e.KeyEvent.IsCtrl);
				Assert.False (keyDown);
				Assert.False (view.IsKeyDown);
				keyDown = true;
			};
			view.KeyPress += (s, e) => {
				keyPress = true;
			};
			view.KeyUp += (s, e) => {
				Assert.Equal (-1, e.KeyEvent.KeyValue);
				Assert.Equal (shift, e.KeyEvent.IsShift);
				Assert.Equal (alt, e.KeyEvent.IsAlt);
				Assert.Equal (control, e.KeyEvent.IsCtrl);
				Assert.False (keyUp);
				Assert.False (view.IsKeyUp);
				keyUp = true;
			};

			Application.Top.Add (view);

			Console.MockKeyPresses.Push (new ConsoleKeyInfo ('\0', (ConsoleKey)'\0', shift, alt, control));

			Application.Iteration += () => Application.RequestStop ();

			Assert.True (view.CanFocus);

			Application.Run ();
			Application.Shutdown ();

			Assert.True (keyDown);
			Assert.False (keyPress);
			Assert.True (keyUp);
			Assert.True (view.IsKeyDown);
			Assert.False (view.IsKeyPress);
			Assert.True (view.IsKeyUp);
		}

		[Fact, AutoInitShutdown]
		public void SetHasFocus_Do_Not_Throws_If_OnLeave_Remove_Focused_Changing_To_Null ()
		{
			var view1Leave = false;
			var subView1Leave = false;
			var subView1subView1Leave = false;
			var top = Application.Top;
			var view1 = new View { CanFocus = true };
			var subView1 = new View { CanFocus = true };
			var subView1subView1 = new View { CanFocus = true };
			view1.Leave += (s, e) => {
				view1Leave = true;
			};
			subView1.Leave += (s, e) => {
				subView1.Remove (subView1subView1);
				subView1Leave = true;
			};
			view1.Add (subView1);
			subView1subView1.Leave += (s, e) => {
				// This is never invoked
				subView1subView1Leave = true;
			};
			subView1.Add (subView1subView1);
			var view2 = new View { CanFocus = true };
			top.Add (view1, view2);
			Application.Begin (top);

			view2.SetFocus ();
			Assert.True (view1Leave);
			Assert.True (subView1Leave);
			Assert.False (subView1subView1Leave);
		}

		[Fact, AutoInitShutdown]
		public void GetNormalColor_ColorScheme ()
		{
			var view = new View { ColorScheme = Colors.Base };

			Assert.Equal (view.ColorScheme.Normal, view.GetNormalColor ());

			view.Enabled = false;
			Assert.Equal (view.ColorScheme.Disabled, view.GetNormalColor ());
		}

		[Fact, AutoInitShutdown]
		public void GetHotNormalColor_ColorScheme ()
		{
			var view = new View { ColorScheme = Colors.Base };

			Assert.Equal (view.ColorScheme.HotNormal, view.GetHotNormalColor ());

			view.Enabled = false;
			Assert.Equal (view.ColorScheme.Disabled, view.GetHotNormalColor ());
		}

		[Theory, AutoInitShutdown]
		[InlineData (true)]
		[InlineData (false)]
		public void Clear_Does_Not_Spillover_Its_Parent (bool label)
		{
			var root = new View () { Width = 20, Height = 10, ColorScheme = Colors.Base };

			var v = label == true ?
				new Label (new string ('c', 100)) {
					Width = Dim.Fill (),
				} :
				(View)new TextView () {
					Height = 1,
					Text = new string ('c', 100),
					Width = Dim.Fill ()
				};

			root.Add (v);

			Application.Top.Add (root);
			Application.Begin (Application.Top);

			if (label) {
				Assert.True (v.AutoSize);
				Assert.False (v.CanFocus);
				Assert.Equal (new Rect (0, 0, 100, 1), v.Frame);
			} else {
				Assert.False (v.AutoSize);
				Assert.True (v.CanFocus);
				Assert.Equal (new Rect (0, 0, 20, 1), v.Frame);
			}

			TestHelpers.AssertDriverContentsWithFrameAre (@"
cccccccccccccccccccc", output);

			var attributes = new Attribute [] {
				Colors.TopLevel.Normal,
				Colors.Base.Normal,
				Colors.Base.Focus
			};
			if (label) {
				TestHelpers.AssertDriverColorsAre (@"
111111111111111111110
111111111111111111110", attributes);
			} else {
				TestHelpers.AssertDriverColorsAre (@"
222222222222222222220
111111111111111111110", attributes);
			}

			if (label) {
				root.CanFocus = true;
				v.CanFocus = true;
				Assert.False (v.HasFocus);
				v.SetFocus ();
				Assert.True (v.HasFocus);
				Application.Refresh ();
				TestHelpers.AssertDriverColorsAre (@"
222222222222222222220
111111111111111111110", attributes);
			}
		}

		[Fact, AutoInitShutdown]
		public void Correct_Redraw_Bounds_NeedDisplay_On_Shrink_And_Move_Up_Left_Using_Frame ()
		{
			var label = new Label ("At 0,0");
			var view = new DerivedView () {
				X = 2,
				Y = 2,
				Width = 30,
				Height = 2,
				Text = "A text with some long width\n and also with two lines."
			};
			var top = Application.Top;
			top.Add (label, view);
			Application.Begin (top);

			top.Redraw (top.Bounds);
			TestHelpers.AssertDriverContentsWithFrameAre (@"
At 0,0                       
                             
  A text with some long width
   and also with two lines.  ", output);

			view.Frame = new Rect (1, 1, 10, 1);
			Assert.Equal (new Rect (1, 1, 10, 1), view.Frame);
			Assert.Equal (LayoutStyle.Computed, view.LayoutStyle);
			view.LayoutStyle = LayoutStyle.Absolute;
			Assert.Equal (new Rect (0, 0, 10, 1), view.Bounds);
			Assert.Equal (new Rect (0, 0, 10, 1), view._needsDisplay);
			top.Redraw (top.Bounds);
			TestHelpers.AssertDriverContentsWithFrameAre (@"
At 0,0     
 A text wit", output);
		}

		[Fact, AutoInitShutdown]
		public void Correct_Redraw_Bounds_NeedDisplay_On_Shrink_And_Move_Up_Left_Using_Pos_Dim ()
		{
			var label = new Label ("At 0,0");
			var view = new DerivedView () {
				X = 2,
				Y = 2,
				Width = 30,
				Height = 2,
				Text = "A text with some long width\n and also with two lines."
			};
			var top = Application.Top;
			top.Add (label, view);
			Application.Begin (top);

			top.Redraw (top.Bounds);
			TestHelpers.AssertDriverContentsWithFrameAre (@"
At 0,0                       
                             
  A text with some long width
   and also with two lines.  ", output);

			view.X = 1;
			view.Y = 1;
			view.Width = 10;
			view.Height = 1;
			Assert.Equal (new Rect (1, 1, 10, 1), view.Frame);
			Assert.Equal (new Rect (0, 0, 10, 1), view.Bounds);
			Assert.Equal (new Rect (0, 0, 30, 2), view._needsDisplay);
			top.Redraw (top.Bounds);
			TestHelpers.AssertDriverContentsWithFrameAre (@"
At 0,0     
 A text wit", output);
		}

		[Fact, AutoInitShutdown]
		public void Incorrect_Redraw_Bounds_NeedDisplay_On_Shrink_And_Move_Up_Left_Using_Frame ()
		{
			var label = new Label ("At 0,0");
			var view = new DerivedView () {
				X = 2,
				Y = 2,
				Width = 30,
				Height = 2,
				Text = "A text with some long width\n and also with two lines."
			};
			var top = Application.Top;
			top.Add (label, view);
			Application.Begin (top);

			view.Redraw (view.Bounds);
			TestHelpers.AssertDriverContentsWithFrameAre (@"
At 0,0                       
                             
  A text with some long width
   and also with two lines.  ", output);

			view.Frame = new Rect (1, 1, 10, 1);
			Assert.Equal (new Rect (1, 1, 10, 1), view.Frame);
			Assert.Equal (LayoutStyle.Computed, view.LayoutStyle);
			view.LayoutStyle = LayoutStyle.Absolute;
			Assert.Equal (new Rect (0, 0, 10, 1), view.Bounds);
			Assert.Equal (new Rect (0, 0, 10, 1), view._needsDisplay);
			view.Redraw (view.Bounds);
			TestHelpers.AssertDriverContentsWithFrameAre (@"
At 0,0                       
 A text wit                  
  A text with some long width
   and also with two lines.  ", output);
		}

		[Fact, AutoInitShutdown]
		public void Incorrect_Redraw_Bounds_NeedDisplay_On_Shrink_And_Move_Up_Left_Using_Pos_Dim ()
		{
			var label = new Label ("At 0,0");
			var view = new DerivedView () {
				X = 2,
				Y = 2,
				Width = 30,
				Height = 2,
				Text = "A text with some long width\n and also with two lines."
			};
			var top = Application.Top;
			top.Add (label, view);
			Application.Begin (top);

			view.Redraw (view.Bounds);
			TestHelpers.AssertDriverContentsWithFrameAre (@"
At 0,0                       
                             
  A text with some long width
   and also with two lines.  ", output);

			view.X = 1;
			view.Y = 1;
			view.Width = 10;
			view.Height = 1;
			Assert.Equal (new Rect (1, 1, 10, 1), view.Frame);
			Assert.Equal (new Rect (0, 0, 10, 1), view.Bounds);
			Assert.Equal (new Rect (0, 0, 30, 2), view._needsDisplay);
			view.Redraw (view.Bounds);
			TestHelpers.AssertDriverContentsWithFrameAre (@"
At 0,0                       
 A text wit                  
  A text with some long width
   and also with two lines.  ", output);
		}

		[Fact, AutoInitShutdown]
		public void Correct_Redraw_Bounds_NeedDisplay_On_Shrink_And_Move_Down_Right_Using_Frame ()
		{
			var label = new Label ("At 0,0");
			var view = new DerivedView () {
				X = 2,
				Y = 2,
				Width = 30,
				Height = 2,
				Text = "A text with some long width\n and also with two lines."
			};
			var top = Application.Top;
			top.Add (label, view);
			Application.Begin (top);

			TestHelpers.AssertDriverContentsWithFrameAre (@"
At 0,0                       
                             
  A text with some long width
   and also with two lines.  ", output);

			view.Frame = new Rect (3, 3, 10, 1);
			Assert.Equal (new Rect (3, 3, 10, 1), view.Frame);
			Assert.Equal (LayoutStyle.Computed, view.LayoutStyle);
			view.LayoutStyle = LayoutStyle.Absolute;
			Assert.Equal (new Rect (0, 0, 10, 1), view.Bounds);
			Assert.Equal (new Rect (0, 0, 10, 1), view._needsDisplay);
			top.Redraw (top.Bounds);
			TestHelpers.AssertDriverContentsWithFrameAre (@"
At 0,0       
             
             
   A text wit", output);
		}

		[Fact, AutoInitShutdown]
		public void Correct_Redraw_Bounds_NeedDisplay_On_Shrink_And_Move_Down_Right_Using_Pos_Dim ()
		{
			var label = new Label ("At 0,0");
			var view = new DerivedView () {
				X = 2,
				Y = 2,
				Width = 30,
				Height = 2,
				Text = "A text with some long width\n and also with two lines."
			};
			var top = Application.Top;
			top.Add (label, view);
			Application.Begin (top);

			top.Redraw (top.Bounds);
			TestHelpers.AssertDriverContentsWithFrameAre (@"
At 0,0                       
                             
  A text with some long width
   and also with two lines.  ", output);

			view.X = 3;
			view.Y = 3;
			view.Width = 10;
			view.Height = 1;
			Assert.Equal (new Rect (3, 3, 10, 1), view.Frame);
			Assert.Equal (new Rect (0, 0, 10, 1), view.Bounds);
			Assert.Equal (new Rect (0, 0, 30, 2), view._needsDisplay);
			top.Redraw (top.Bounds);
			TestHelpers.AssertDriverContentsWithFrameAre (@"
At 0,0       
             
             
   A text wit", output);
		}

		[Fact, AutoInitShutdown]
		public void Incorrect_Redraw_Bounds_NeedDisplay_On_Shrink_And_Move_Down_Right_Using_Frame ()
		{
			var label = new Label ("At 0,0");
			var view = new DerivedView () {
				X = 2,
				Y = 2,
				Width = 30,
				Height = 2,
				Text = "A text with some long width\n and also with two lines."
			};
			var top = Application.Top;
			top.Add (label, view);
			Application.Begin (top);

			view.Redraw (view.Bounds);
			TestHelpers.AssertDriverContentsWithFrameAre (@"
At 0,0                       
                             
  A text with some long width
   and also with two lines.  ", output);

			view.Frame = new Rect (3, 3, 10, 1);
			Assert.Equal (new Rect (0, 0, 10, 1), view.Bounds);
			Assert.Equal (new Rect (0, 0, 10, 1), view._needsDisplay);
			view.Redraw (view.Bounds);
			TestHelpers.AssertDriverContentsWithFrameAre (@"
At 0,0                       
                             
  A text with some long width
   A text witith two lines.  ", output);
		}

		[Fact, AutoInitShutdown]
		public void Incorrect_Redraw_Bounds_NeedDisplay_On_Shrink_And_Move_Down_Right_Using_Pos_Dim ()
		{
			var label = new Label ("At 0,0");
			var view = new DerivedView () {
				X = 2,
				Y = 2,
				Width = 30,
				Height = 2,
				Text = "A text with some long width\n and also with two lines."
			};
			var top = Application.Top;
			top.Add (label, view);
			Application.Begin (top);

			view.Redraw (view.Bounds);
			TestHelpers.AssertDriverContentsWithFrameAre (@"
At 0,0                       
                             
  A text with some long width
   and also with two lines.  ", output);

			view.X = 3;
			view.Y = 3;
			view.Width = 10;
			view.Height = 1;
			Assert.Equal (new Rect (3, 3, 10, 1), view.Frame);
			Assert.Equal (new Rect (0, 0, 10, 1), view.Bounds);
			Assert.Equal (new Rect (0, 0, 30, 2), view._needsDisplay);
			view.Redraw (view.Bounds);
			TestHelpers.AssertDriverContentsWithFrameAre (@"
At 0,0                       
                             
  A text with some long width
   A text witith two lines.  ", output);
		}

		[Fact, AutoInitShutdown]
		public void Test_Nested_Views_With_Height_Equal_To_One ()
		{
			var v = new View () { Width = 11, Height = 3, ColorScheme = new ColorScheme () };

			var top = new View () { Width = Dim.Fill (), Height = 1 };
			var bottom = new View () { Width = Dim.Fill (), Height = 1, Y = 2 };

			top.Add (new Label ("111"));
			v.Add (top);
			v.Add (new LineView (Orientation.Horizontal) { Y = 1 });
			bottom.Add (new Label ("222"));
			v.Add (bottom);

			v.LayoutSubviews ();
			v.Redraw (v.Bounds);


			string looksLike =
@"    
111
───────────
222";
			TestHelpers.AssertDriverContentsAre (looksLike, output);
		}

		[Fact]
		[AutoInitShutdown]
		public void Frame_Set_After_Initialze_Update_NeededDisplay ()
		{
			var frame = new FrameView ();

			var label = new Label ("This should be the first line.") {
				TextAlignment = Terminal.Gui.TextAlignment.Centered,
				ColorScheme = Colors.Menu,
				Width = Dim.Fill (),
				X = Pos.Center (),
				Y = Pos.Center () - 2  // center minus 2 minus two lines top and bottom borders equal to zero (4-2-2=0)
			};

			var button = new Button ("Press me!") {
				X = Pos.Center (),
				Y = Pos.Center ()
			};

			frame.Add (label, button);

			frame.X = Pos.Center ();
			frame.Y = Pos.Center ();
			frame.Width = 40;
			frame.Height = 8;

			var top = Application.Top;

			top.Add (frame);

<<<<<<< HEAD
			Assert.Equal (new Rect (0, 0, 80, 25), top.Frame);
			Assert.Equal (new Rect (0, 0, 40, 8), frame.Frame);
			Assert.Equal (new Rect (1, 1, 0, 0), frame.Subviews [0].Frame);
			Assert.Equal ("ContentView()({X=1,Y=1,Width=0,Height=0})", frame.Subviews [0].ToString ());
			Assert.Equal (new Rect (0, 0, 40, 8), new Rect (
				frame.Frame.Left, frame.Frame.Top,
				frame.Frame.Right, frame.Frame.Bottom));
			Assert.Equal (new Rect (0, 0, 30, 1), label.Frame);
			Assert.Equal (new Rect (0, 0, 13, 1), button.Frame);

			Assert.Equal (new Rect (0, 0, 80, 25), top.NeedDisplay);
			Assert.Equal (new Rect (0, 0, 40, 8), frame.NeedDisplay);
			Assert.Equal (Rect.Empty, frame.Subviews [0].NeedDisplay);
			Assert.Equal (new Rect (0, 0, 40, 8), new Rect (
				frame.NeedDisplay.Left, frame.NeedDisplay.Top,
				frame.NeedDisplay.Right, frame.NeedDisplay.Bottom));
			Assert.Equal (new Rect (0, 0, 30, 1), label.NeedDisplay);
			Assert.Equal (new Rect (0, 0, 13, 1), button.NeedDisplay);

			top.LayoutComplete += (s, e) => {
				Assert.Equal (new Rect (0, 0, 80, 25), top.NeedDisplay);
			};

			frame.LayoutComplete += (s, e) => {
				Assert.Equal (new Rect (0, 0, 40, 8), frame.NeedDisplay);
			};

			frame.Subviews [0].LayoutComplete += (s, e) => {
				if (top.IsLoaded) {
					Assert.Equal (new Rect (0, 0, 38, 6), frame.Subviews [0].NeedDisplay);
				} else {
					Assert.Equal (new Rect (0, 0, 38, 6), frame.Subviews [0].NeedDisplay);
				}
			};

			label.LayoutComplete += (s, e) => {
				Assert.Equal (new Rect (0, 0, 38, 1), label.NeedDisplay);
			};

			button.LayoutComplete += (s, e) => {
				Assert.Equal (new Rect (0, 0, 13, 1), button.NeedDisplay);
			};
=======
			// BUGBUG: v2 - these tests are bogus because Layout hasn't happened yet
			//Assert.Equal (new Rect (0, 0, 80, 25), top.Frame);
			//Assert.Equal (new Rect (0, 0, 40, 8), frame.Frame);
			//Assert.Equal (new Rect (0, 0, 40, 8), new Rect (
			//	frame.Frame.Left, frame.Frame.Top,
			//	frame.Frame.Right, frame.Frame.Bottom));
			//Assert.Equal (new Rect (0, 0, 30, 1), label.Frame);
			//Assert.Equal (new Rect (0, 0, 13, 1), button.Frame);

			//Assert.Equal (new Rect (0, 0, 80, 25), top._needsDisplay);
			//Assert.Equal (new Rect (0, 0, 40, 8), frame._needsDisplay);
			//Assert.Equal (new Rect (0, 0, 40, 8), new Rect (
			//	frame._needsDisplay.Left, frame._needsDisplay.Top,
			//	frame._needsDisplay.Right, frame._needsDisplay.Bottom));
			//Assert.Equal (new Rect (0, 0, 30, 1), label._needsDisplay);
			//Assert.Equal (new Rect (0, 0, 13, 1), button._needsDisplay);

			//top.LayoutComplete += (s, e) => {
			//	Assert.Equal (new Rect (0, 0, 80, 25), top._needsDisplay);
			//};

			//frame.LayoutComplete += (s, e) => {
			//	Assert.Equal (new Rect (0, 0, 40, 8), frame._needsDisplay);
			//};

			//label.LayoutComplete += (s, e) => {
			//	Assert.Equal (new Rect (0, 0, 38, 1), label._needsDisplay);
			//};

			//button.LayoutComplete += (s, e) => {
			//	Assert.Equal (new Rect (0, 0, 13, 1), button._needsDisplay);
			//};
>>>>>>> 6463aab2

			Application.Begin (top);

			Assert.True (label.AutoSize);
			Assert.Equal (new Rect (0, 0, 80, 25), top.Frame);
			Assert.Equal (new Rect (20, 8, 40, 8), frame.Frame);
			Assert.Equal (new Rect (20, 8, 60, 16), new Rect (
				frame.Frame.Left, frame.Frame.Top,
				frame.Frame.Right, frame.Frame.Bottom));
			Assert.Equal (new Rect (0, 0, 38, 1), label.Frame);
			Assert.Equal (new Rect (12, 2, 13, 1), button.Frame);
			var expected = @"
                    ┌──────────────────────────────────────┐
                    │    This should be the first line.    │
                    │                                      │
                    │            [ Press me! ]             │
                    │                                      │
                    │                                      │
                    │                                      │
                    └──────────────────────────────────────┘
";

			TestHelpers.AssertDriverContentsWithFrameAre (expected, output);
		}

		[Fact, AutoInitShutdown]
		public void Remove_Does_Not_Change_Focus ()
		{
			Assert.True (Application.Top.CanFocus);
			Assert.False (Application.Top.HasFocus);

			var container = new View () { Width = 10, Height = 10 };
			var leave = false;
			container.Leave += (s, e) => leave = true;
			Assert.False (container.CanFocus);
			var child = new View () { Width = Dim.Fill (), Height = Dim.Fill (), CanFocus = true };
			container.Add (child);

			Assert.True (container.CanFocus);
			Assert.False (container.HasFocus);
			Assert.True (child.CanFocus);
			Assert.False (child.HasFocus);

			Application.Top.Add (container);
			Application.Begin (Application.Top);

			Assert.True (Application.Top.CanFocus);
			Assert.True (Application.Top.HasFocus);
			Assert.True (container.CanFocus);
			Assert.True (container.HasFocus);
			Assert.True (child.CanFocus);
			Assert.True (child.HasFocus);

			container.Remove (child);
			child.Dispose ();
			child = null;
			Assert.True (Application.Top.HasFocus);
			Assert.True (container.CanFocus);
			Assert.True (container.HasFocus);
			Assert.Null (child);
			Assert.False (leave);
		}

		[Fact, AutoInitShutdown]
		public void SetFocus_View_With_Null_Superview_Does_Not_Throw_Exception ()
		{
			Assert.True (Application.Top.CanFocus);
			Assert.False (Application.Top.HasFocus);

			var exception = Record.Exception (Application.Top.SetFocus);
			Assert.Null (exception);
			Assert.True (Application.Top.CanFocus);
			Assert.True (Application.Top.HasFocus);
		}

		[Fact, AutoInitShutdown]
		public void FocusNext_Does_Not_Throws_If_A_View_Was_Removed_From_The_Collection ()
		{
			var top1 = Application.Top;
			var view1 = new View () { Id = "view1", Width = 10, Height = 5, CanFocus = true };
			var top2 = new Toplevel () { Id = "top2", Y = 1, Width = 10, Height = 5 };
			var view2 = new View () { Id = "view2", Y = 1, Width = 10, Height = 5, CanFocus = true };
			View view3 = null;
			var removed = false;
			view2.Enter += (s, e) => {
				if (!removed) {
					removed = true;
					view3 = new View () { Id = "view3", Y = 1, Width = 10, Height = 5 };
					Application.Current.Add (view3);
					Application.Current.BringSubviewToFront (view3);
					Assert.False (view3.HasFocus);
				}
			};
			view2.Leave += (s, e) => {
				Application.Current.Remove (view3);
				view3.Dispose ();
				view3 = null;
			};
			top2.Add (view2);
			top1.Add (view1, top2);
			Application.Begin (top1);

			Assert.True (top1.HasFocus);
			Assert.True (view1.HasFocus);
			Assert.False (view2.HasFocus);
			Assert.False (removed);
			Assert.Null (view3);

			Assert.True (top1.ProcessKey (new KeyEvent (Key.Tab | Key.CtrlMask, new KeyModifiers { Ctrl = true })));
			Assert.True (top1.HasFocus);
			Assert.False (view1.HasFocus);
			Assert.True (view2.HasFocus);
			Assert.True (removed);
			Assert.NotNull (view3);

			var exception = Record.Exception (() => top1.ProcessKey (new KeyEvent (Key.Tab | Key.CtrlMask, new KeyModifiers { Ctrl = true })));
			Assert.Null (exception);
			Assert.True (removed);
			Assert.Null (view3);
		}
	}
}<|MERGE_RESOLUTION|>--- conflicted
+++ resolved
@@ -2943,50 +2943,6 @@
 
 			top.Add (frame);
 
-<<<<<<< HEAD
-			Assert.Equal (new Rect (0, 0, 80, 25), top.Frame);
-			Assert.Equal (new Rect (0, 0, 40, 8), frame.Frame);
-			Assert.Equal (new Rect (1, 1, 0, 0), frame.Subviews [0].Frame);
-			Assert.Equal ("ContentView()({X=1,Y=1,Width=0,Height=0})", frame.Subviews [0].ToString ());
-			Assert.Equal (new Rect (0, 0, 40, 8), new Rect (
-				frame.Frame.Left, frame.Frame.Top,
-				frame.Frame.Right, frame.Frame.Bottom));
-			Assert.Equal (new Rect (0, 0, 30, 1), label.Frame);
-			Assert.Equal (new Rect (0, 0, 13, 1), button.Frame);
-
-			Assert.Equal (new Rect (0, 0, 80, 25), top.NeedDisplay);
-			Assert.Equal (new Rect (0, 0, 40, 8), frame.NeedDisplay);
-			Assert.Equal (Rect.Empty, frame.Subviews [0].NeedDisplay);
-			Assert.Equal (new Rect (0, 0, 40, 8), new Rect (
-				frame.NeedDisplay.Left, frame.NeedDisplay.Top,
-				frame.NeedDisplay.Right, frame.NeedDisplay.Bottom));
-			Assert.Equal (new Rect (0, 0, 30, 1), label.NeedDisplay);
-			Assert.Equal (new Rect (0, 0, 13, 1), button.NeedDisplay);
-
-			top.LayoutComplete += (s, e) => {
-				Assert.Equal (new Rect (0, 0, 80, 25), top.NeedDisplay);
-			};
-
-			frame.LayoutComplete += (s, e) => {
-				Assert.Equal (new Rect (0, 0, 40, 8), frame.NeedDisplay);
-			};
-
-			frame.Subviews [0].LayoutComplete += (s, e) => {
-				if (top.IsLoaded) {
-					Assert.Equal (new Rect (0, 0, 38, 6), frame.Subviews [0].NeedDisplay);
-				} else {
-					Assert.Equal (new Rect (0, 0, 38, 6), frame.Subviews [0].NeedDisplay);
-				}
-			};
-
-			label.LayoutComplete += (s, e) => {
-				Assert.Equal (new Rect (0, 0, 38, 1), label.NeedDisplay);
-			};
-
-			button.LayoutComplete += (s, e) => {
-				Assert.Equal (new Rect (0, 0, 13, 1), button.NeedDisplay);
-			};
-=======
 			// BUGBUG: v2 - these tests are bogus because Layout hasn't happened yet
 			//Assert.Equal (new Rect (0, 0, 80, 25), top.Frame);
 			//Assert.Equal (new Rect (0, 0, 40, 8), frame.Frame);
@@ -3019,7 +2975,6 @@
 			//button.LayoutComplete += (s, e) => {
 			//	Assert.Equal (new Rect (0, 0, 13, 1), button._needsDisplay);
 			//};
->>>>>>> 6463aab2
 
 			Application.Begin (top);
 
