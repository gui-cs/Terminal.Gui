--- conflicted
+++ resolved
@@ -608,7 +608,30 @@
 			Application.Run (win);
 			Application.Shutdown ();
 		}
-<<<<<<< HEAD
+		
+		[Theory]
+		[InlineData(0x0000001F, 0x241F)]
+		[InlineData(0x0000007F, 0x247F)]
+		[InlineData(0x0000009F, 0x249F)]
+		[InlineData(0x0001001A, 0x241A)]
+		public void MakePrintable_Converts_Control_Chars_To_Proper_Unicode (uint code, uint expected)
+		{
+			var actual = ConsoleDriver.MakePrintable(code);
+				
+			Assert.Equal (expected, actual.Value);
+		}
+		
+		[Theory]
+		[InlineData(0x20)]
+		[InlineData(0x7E)]
+		[InlineData(0xA0)]
+		[InlineData(0x010020)]
+		public void MakePrintable_Does_Not_Convert_Ansi_Chars_To_Unicode (uint code)
+		{
+			var actual = ConsoleDriver.MakePrintable(code);
+				
+			Assert.Equal (code, actual.Value);
+		}
 
 		/// <summary>
 		/// Sometimes when using remote tools EventKeyRecord sends 'virtual keystrokes'.
@@ -692,31 +715,6 @@
 			Application.Begin (top);
 
 			Application.Driver.SendKeys (unicodeCharacter, ConsoleKey.Packet, shift, alt, control);
-=======
-		
-		[Theory]
-		[InlineData(0x0000001F, 0x241F)]
-		[InlineData(0x0000007F, 0x247F)]
-		[InlineData(0x0000009F, 0x249F)]
-		[InlineData(0x0001001A, 0x241A)]
-		public void MakePrintable_Converts_Control_Chars_To_Proper_Unicode (uint code, uint expected)
-		{
-			var actual = ConsoleDriver.MakePrintable(code);
-				
-			Assert.Equal (expected, actual.Value);
-		}
-		
-		[Theory]
-		[InlineData(0x20)]
-		[InlineData(0x7E)]
-		[InlineData(0xA0)]
-		[InlineData(0x010020)]
-		public void MakePrintable_Does_Not_Convert_Ansi_Chars_To_Unicode (uint code)
-		{
-			var actual = ConsoleDriver.MakePrintable(code);
-				
-			Assert.Equal (code, actual.Value);
->>>>>>> 237682d3
 		}
 	}
 }