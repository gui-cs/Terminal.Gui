--- conflicted
+++ resolved
@@ -1638,7 +1638,24 @@
 		}
 
 		[Fact, AutoInitShutdown]
-<<<<<<< HEAD
+		public void MenuBar_With_Action_But_Without_MenuItems_Not_Throw ()
+		{
+			var menu = new MenuBar (
+			    menus: new []
+			    {
+				new MenuBarItem { Title = "Test 1", Action = () => { } },
+				new MenuBarItem { Title = "Test 2", Action = () => { } },
+			    });
+
+			Application.Top.Add (menu);
+			Application.Begin (Application.Top);
+
+			Assert.False (Application.Top.OnKeyDown (new KeyEvent (Key.AltMask, new KeyModifiers { Alt = true })));
+			Assert.True (menu.ProcessKey (new KeyEvent (Key.CursorRight, new KeyModifiers ())));
+			Assert.True (menu.ProcessKey (new KeyEvent (Key.CursorRight, new KeyModifiers ())));
+		}
+
+		[Fact, AutoInitShutdown]
 		public void MenuBar_In_Window_Without_Other_Views ()
 		{
 			var win = new Window ();
@@ -1716,23 +1733,6 @@
 │                                      │
 │                                      │
 └──────────────────────────────────────┘", output);
-=======
-		public void MenuBar_With_Action_But_Without_MenuItems_Not_Throw ()
-		{
-			var menu = new MenuBar (
-			    menus: new []
-			    {
-				new MenuBarItem { Title = "Test 1", Action = () => { } },
-				new MenuBarItem { Title = "Test 2", Action = () => { } },
-			    });
-
-			Application.Top.Add (menu);
-			Application.Begin (Application.Top);
-
-			Assert.False (Application.Top.OnKeyDown (new KeyEvent (Key.AltMask, new KeyModifiers { Alt = true })));
-			Assert.True (menu.ProcessKey (new KeyEvent (Key.CursorRight, new KeyModifiers ())));
-			Assert.True (menu.ProcessKey (new KeyEvent (Key.CursorRight, new KeyModifiers ())));
->>>>>>> ac2f4497
 		}
 	}
 }