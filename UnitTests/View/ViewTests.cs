--- conflicted
+++ resolved
@@ -6,22 +6,13 @@
 namespace Terminal.Gui.ViewTests;
 
 public class ViewTests {
-<<<<<<< HEAD
-    private readonly ITestOutputHelper output;
-    public ViewTests (ITestOutputHelper output) { this.output = output; }
-=======
     private readonly ITestOutputHelper _output;
     public ViewTests (ITestOutputHelper output) { _output = output; }
->>>>>>> 2e95cec4
 
     [Fact]
     [TestRespondersDisposed]
     public void Added_Removed () {
-<<<<<<< HEAD
-        var v = new View (new Rect (0, 0, 10, 24));
-=======
         var v = new View { Frame = new Rect (0, 0, 10, 24) };
->>>>>>> 2e95cec4
         var t = new View ();
 
         v.Added += (s, e) => {
@@ -83,11 +74,7 @@
 └──────────────────┘
 ";
 
-<<<<<<< HEAD
-        Rect pos = TestHelpers.AssertDriverContentsWithFrameAre (expected, output);
-=======
         Rect pos = TestHelpers.AssertDriverContentsWithFrameAre (expected, _output);
->>>>>>> 2e95cec4
         Assert.Equal (new Rect (0, 0, 20, 10), pos);
 
         view.Clear (view.Frame);
@@ -95,11 +82,7 @@
         expected = @"
 ";
 
-<<<<<<< HEAD
-        pos = TestHelpers.AssertDriverContentsWithFrameAre (expected, output);
-=======
         pos = TestHelpers.AssertDriverContentsWithFrameAre (expected, _output);
->>>>>>> 2e95cec4
         Assert.Equal (Rect.Empty, pos);
     }
 
@@ -140,11 +123,7 @@
 └──────────────────┘
 ";
 
-<<<<<<< HEAD
-        Rect pos = TestHelpers.AssertDriverContentsWithFrameAre (expected, output);
-=======
         Rect pos = TestHelpers.AssertDriverContentsWithFrameAre (expected, _output);
->>>>>>> 2e95cec4
         Assert.Equal (new Rect (0, 0, 20, 10), pos);
 
         view.Clear (view.Frame);
@@ -152,11 +131,7 @@
         expected = @"
 ";
 
-<<<<<<< HEAD
-        pos = TestHelpers.AssertDriverContentsWithFrameAre (expected, output);
-=======
         pos = TestHelpers.AssertDriverContentsWithFrameAre (expected, _output);
->>>>>>> 2e95cec4
         Assert.Equal (Rect.Empty, pos);
     }
 
@@ -168,16 +143,6 @@
         var root = new View { Width = 20, Height = 10, ColorScheme = Colors.ColorSchemes["Base"] };
 
         View v = label
-<<<<<<< HEAD
-                     ? new Label (new string ('c', 100)) {
-                                                             //Width = Dim.Fill ()
-                                                         }
-                     : (View)new TextView {
-                                              Height = 1,
-                                              Text = new string ('c', 100),
-                                              Width = Dim.Fill ()
-                                          };
-=======
                      ? new Label {
                                      Width = Dim.Fill (),
                                      Text = new string ('c', 100)
@@ -187,7 +152,6 @@
                                         Text = new string ('c', 100),
                                         Width = Dim.Fill ()
                                     };
->>>>>>> 2e95cec4
 
         root.Add (v);
 
@@ -207,15 +171,6 @@
         TestHelpers.AssertDriverContentsWithFrameAre (
                                                       @"
 cccccccccccccccccccc",
-<<<<<<< HEAD
-                                                      output);
-
-        Attribute[] attributes = new[] {
-                                           Colors.ColorSchemes["TopLevel"].Normal,
-                                           Colors.ColorSchemes["Base"].Normal,
-                                           Colors.ColorSchemes["Base"].Focus
-                                       };
-=======
                                                       _output);
 
         Attribute[] attributes = {
@@ -223,7 +178,6 @@
                                      Colors.ColorSchemes["Base"].Normal,
                                      Colors.ColorSchemes["Base"].Focus
                                  };
->>>>>>> 2e95cec4
         if (label) {
             TestHelpers.AssertDriverAttributesAre (
                                                    @"
@@ -261,11 +215,7 @@
     [Fact]
     [AutoInitShutdown]
     public void Correct_Redraw_Bounds_NeedDisplay_On_Shrink_And_Move_Down_Right_Using_Frame () {
-<<<<<<< HEAD
-        var label = new Label ("At 0,0");
-=======
         var label = new Label { Text = "At 0,0" };
->>>>>>> 2e95cec4
         var view = new DerivedView {
                                        X = 2,
                                        Y = 2,
@@ -283,11 +233,7 @@
                              
   A text with some long width
    and also with two lines.  ",
-<<<<<<< HEAD
-                                                      output);
-=======
-                                                      _output);
->>>>>>> 2e95cec4
+                                                      _output);
 
         view.Frame = new Rect (3, 3, 10, 1);
         Assert.Equal (new Rect (3, 3, 10, 1), view.Frame);
@@ -301,22 +247,14 @@
              
              
    A text wit",
-<<<<<<< HEAD
-                                                      output);
-=======
-                                                      _output);
->>>>>>> 2e95cec4
+                                                      _output);
         Application.End (runState);
     }
 
     [Fact]
     [AutoInitShutdown]
     public void Correct_Redraw_Bounds_NeedDisplay_On_Shrink_And_Move_Down_Right_Using_Pos_Dim () {
-<<<<<<< HEAD
-        var label = new Label ("At 0,0");
-=======
         var label = new Label { Text = "At 0,0" };
->>>>>>> 2e95cec4
         var view = new DerivedView {
                                        X = 2,
                                        Y = 2,
@@ -335,11 +273,7 @@
                              
   A text with some long width
    and also with two lines.  ",
-<<<<<<< HEAD
-                                                      output);
-=======
-                                                      _output);
->>>>>>> 2e95cec4
+                                                      _output);
 
         view.X = 3;
         view.Y = 3;
@@ -355,22 +289,14 @@
              
              
    A text wit",
-<<<<<<< HEAD
-                                                      output);
-=======
-                                                      _output);
->>>>>>> 2e95cec4
+                                                      _output);
         Application.End (runState);
     }
 
     [Fact]
     [AutoInitShutdown]
     public void Correct_Redraw_Bounds_NeedDisplay_On_Shrink_And_Move_Up_Left_Using_Frame () {
-<<<<<<< HEAD
-        var label = new Label ("At 0,0");
-=======
         var label = new Label { Text = "At 0,0" };
->>>>>>> 2e95cec4
         var view = new DerivedView {
                                        X = 2,
                                        Y = 2,
@@ -389,11 +315,7 @@
                              
   A text with some long width
    and also with two lines.  ",
-<<<<<<< HEAD
-                                                      output);
-=======
-                                                      _output);
->>>>>>> 2e95cec4
+                                                      _output);
 
         view.Frame = new Rect (1, 1, 10, 1);
         Assert.Equal (new Rect (1, 1, 10, 1), view.Frame);
@@ -405,22 +327,14 @@
                                                       @"
 At 0,0     
  A text wit",
-<<<<<<< HEAD
-                                                      output);
-=======
-                                                      _output);
->>>>>>> 2e95cec4
+                                                      _output);
         Application.End (runState);
     }
 
     [Fact]
     [AutoInitShutdown]
     public void Correct_Redraw_Bounds_NeedDisplay_On_Shrink_And_Move_Up_Left_Using_Pos_Dim () {
-<<<<<<< HEAD
-        var label = new Label ("At 0,0");
-=======
         var label = new Label { Text = "At 0,0" };
->>>>>>> 2e95cec4
         var view = new DerivedView {
                                        X = 2,
                                        Y = 2,
@@ -439,11 +353,7 @@
                              
   A text with some long width
    and also with two lines.  ",
-<<<<<<< HEAD
-                                                      output);
-=======
-                                                      _output);
->>>>>>> 2e95cec4
+                                                      _output);
 
         view.X = 1;
         view.Y = 1;
@@ -457,11 +367,7 @@
                                                       @"
 At 0,0     
  A text wit",
-<<<<<<< HEAD
-                                                      output);
-=======
-                                                      _output);
->>>>>>> 2e95cec4
+                                                      _output);
         Application.End (runState);
     }
 
@@ -489,15 +395,7 @@
         var viewCalled = false;
         var tvCalled = false;
 
-<<<<<<< HEAD
-        var view = new View {
-                                Text = "View",
-                                Width = 10,
-                                Height = 10
-                            };
-=======
         var view = new View { Width = 10, Height = 10, Text = "View" };
->>>>>>> 2e95cec4
         view.DrawContentComplete += (s, e) => viewCalled = true;
         var tv = new TextView { Y = 11, Width = 10, Height = 10 };
         tv.DrawContentComplete += (s, e) => tvCalled = true;
@@ -515,20 +413,6 @@
         var frame = new FrameView ();
 
         var label = new Label {
-<<<<<<< HEAD
-                                  Text = "This should be the first line.",
-                                  ColorScheme = Colors.ColorSchemes["Menu"],
-
-                                  //Width       = Dim.Fill (),
-                                  X = 0, // don't overcomplicate unit tests
-                                  Y = 0
-                              };
-
-        var button = new Button {
-                                    Text = "Press me!",
-                                    X = 0, // don't overcomplicate unit tests
-                                    Y = 1
-=======
                                   ColorScheme = Colors.ColorSchemes["Menu"],
                                   Width = Dim.Fill (),
                                   X = 0,
@@ -540,7 +424,6 @@
                                     X = 0, // don't overcomplicate unit tests
                                     Y = 1,
                                     Text = "Press me!"
->>>>>>> 2e95cec4
                                 };
 
         frame.Add (label, button);
@@ -574,11 +457,7 @@
                                 frame.Frame.Top,
                                 frame.Frame.Right,
                                 frame.Frame.Bottom));
-<<<<<<< HEAD
-        Assert.Equal (new Rect (0, 0, 30, 1), label.Frame);
-=======
         Assert.Equal (new Rect (0, 0, 38, 1), label.Frame);
->>>>>>> 2e95cec4
         Assert.Equal (new Rect (0, 1, 13, 1), button.Frame); // this proves frame was set
         Application.End (runState);
     }
@@ -646,11 +525,7 @@
     [Fact]
     [AutoInitShutdown]
     public void Incorrect_Redraw_Bounds_NeedDisplay_On_Shrink_And_Move_Down_Right_Using_Frame () {
-<<<<<<< HEAD
-        var label = new Label ("At 0,0");
-=======
         var label = new Label { Text = "At 0,0" };
->>>>>>> 2e95cec4
         var view = new DerivedView {
                                        X = 2,
                                        Y = 2,
@@ -669,11 +544,7 @@
                              
   A text with some long width
    and also with two lines.  ",
-<<<<<<< HEAD
-                                                      output);
-=======
-                                                      _output);
->>>>>>> 2e95cec4
+                                                      _output);
 
         view.Frame = new Rect (3, 3, 10, 1);
         Assert.Equal (new Rect (0, 0, 10, 1), view.Bounds);
@@ -685,22 +556,14 @@
                              
   A text with some long width
    A text witith two lines.  ",
-<<<<<<< HEAD
-                                                      output);
-=======
-                                                      _output);
->>>>>>> 2e95cec4
+                                                      _output);
         Application.End (runState);
     }
 
     [Fact]
     [AutoInitShutdown]
     public void Incorrect_Redraw_Bounds_NeedDisplay_On_Shrink_And_Move_Down_Right_Using_Pos_Dim () {
-<<<<<<< HEAD
-        var label = new Label ("At 0,0");
-=======
         var label = new Label { Text = "At 0,0" };
->>>>>>> 2e95cec4
         var view = new DerivedView {
                                        X = 2,
                                        Y = 2,
@@ -719,11 +582,7 @@
                              
   A text with some long width
    and also with two lines.  ",
-<<<<<<< HEAD
-                                                      output);
-=======
-                                                      _output);
->>>>>>> 2e95cec4
+                                                      _output);
 
         view.X = 3;
         view.Y = 3;
@@ -739,22 +598,14 @@
                              
   A text with some long width
    A text witith two lines.  ",
-<<<<<<< HEAD
-                                                      output);
-=======
-                                                      _output);
->>>>>>> 2e95cec4
+                                                      _output);
         Application.End (runState);
     }
 
     [Fact]
     [AutoInitShutdown]
     public void Incorrect_Redraw_Bounds_NeedDisplay_On_Shrink_And_Move_Up_Left_Using_Frame () {
-<<<<<<< HEAD
-        var label = new Label ("At 0,0");
-=======
         var label = new Label { Text = "At 0,0" };
->>>>>>> 2e95cec4
         var view = new DerivedView {
                                        X = 2,
                                        Y = 2,
@@ -773,11 +624,7 @@
                              
   A text with some long width
    and also with two lines.  ",
-<<<<<<< HEAD
-                                                      output);
-=======
-                                                      _output);
->>>>>>> 2e95cec4
+                                                      _output);
 
         view.Frame = new Rect (1, 1, 10, 1);
         Assert.Equal (new Rect (1, 1, 10, 1), view.Frame);
@@ -791,22 +638,14 @@
  A text wit                  
   A text with some long width
    and also with two lines.  ",
-<<<<<<< HEAD
-                                                      output);
-=======
-                                                      _output);
->>>>>>> 2e95cec4
+                                                      _output);
         Application.End (runState);
     }
 
     [Fact]
     [AutoInitShutdown]
     public void Incorrect_Redraw_Bounds_NeedDisplay_On_Shrink_And_Move_Up_Left_Using_Pos_Dim () {
-<<<<<<< HEAD
-        var label = new Label ("At 0,0");
-=======
         var label = new Label { Text = "At 0,0" };
->>>>>>> 2e95cec4
         var view = new DerivedView {
                                        X = 2,
                                        Y = 2,
@@ -825,11 +664,7 @@
                              
   A text with some long width
    and also with two lines.  ",
-<<<<<<< HEAD
-                                                      output);
-=======
-                                                      _output);
->>>>>>> 2e95cec4
+                                                      _output);
 
         view.X = 1;
         view.Y = 1;
@@ -845,11 +680,7 @@
  A text wit                  
   A text with some long width
    and also with two lines.  ",
-<<<<<<< HEAD
-                                                      output);
-=======
-                                                      _output);
->>>>>>> 2e95cec4
+                                                      _output);
         Application.End (runState);
     }
 
@@ -860,24 +691,6 @@
 
         var top = new Toplevel { Id = "0" }; // Frame: 0, 0, 80, 25; Bounds: 0, 0, 80, 25
 
-<<<<<<< HEAD
-        var winAddedToTop =
-            new Window {
-                           Id = "t", Width = Dim.Fill (), Height = Dim.Fill ()
-                       }; // Frame: 0, 0, 80, 25; Bounds: 0, 0, 78, 23
-        var v1AddedToWin =
-            new View {
-                         Id = "v1", Width = Dim.Fill (), Height = Dim.Fill ()
-                     }; // Frame: 1, 1, 78, 23 (because Windows has a border)
-        var v2AddedToWin =
-            new View {
-                         Id = "v2", Width = Dim.Fill (), Height = Dim.Fill ()
-                     }; // Frame: 1, 1, 78, 23 (because Windows has a border)
-        var svAddedTov1 =
-            new View {
-                         Id = "sv1", Width = Dim.Fill (), Height = Dim.Fill ()
-                     }; // Frame: 1, 1, 78, 23 (same as it's superview v1AddedToWin)
-=======
         var winAddedToTop = new Window {
                                            Id = "t",
                                            Width = Dim.Fill (),
@@ -898,7 +711,6 @@
                                        Width = Dim.Fill (),
                                        Height = Dim.Fill ()
                                    }; // Frame: 1, 1, 78, 23 (same as it's superview v1AddedToWin)
->>>>>>> 2e95cec4
 
         int tc = 0, wc = 0, v1c = 0, v2c = 0, sv1c = 0;
 
@@ -1085,108 +897,9 @@
     }
 
     [Fact]
-<<<<<<< HEAD
     public void Internal_Tests () {
         var rect = new Rect (1, 1, 10, 1);
-        var view = new View (rect);
-
-        Assert.Empty (view.InternalSubviews);
-
-        Assert.False (view._addingView);
-        view._addingView = true;
-        Assert.True (view._addingView);
-=======
-    [AutoInitShutdown]
-    public void Internal_Tests () {
-        Assert.Equal (
-                      new[] { View.Direction.Forward, View.Direction.Backward },
-                      Enum.GetValues (typeof (View.Direction)));
-
-        var rect = new Rect (1, 1, 10, 1);
         var view = new View { Frame = rect };
-        Toplevel top = Application.Top;
-        top.Add (view);
-
-        Assert.Equal (View.Direction.Forward, view.FocusDirection);
-        view.FocusDirection = View.Direction.Backward;
-        Assert.Equal (View.Direction.Backward, view.FocusDirection);
-        Assert.Empty (view.InternalSubviews);
-
-        // BUGBUG: v2 - _needsDisplay needs debugging - test disabled for now.
-        //Assert.Equal (new Rect (new Point (0, 0), rect.Size), view._needsDisplay);
-        Assert.True (view.LayoutNeeded);
-        Assert.False (view.SubViewNeedsDisplay);
-        Assert.False (view._addingView);
-        view._addingView = true;
-        Assert.True (view._addingView);
-        view.BoundsToScreen (0, 0, out int rcol, out int rrow);
-        Assert.Equal (1, rcol);
-        Assert.Equal (1, rrow);
-        Assert.Equal (rect, view.BoundsToScreen (view.Bounds));
-        Assert.Equal (top.Bounds, view.ScreenClip (top.Bounds));
-        Assert.True (view.LayoutStyle == LayoutStyle.Absolute);
-
-        RunState runState = Application.Begin (top);
-
-        // BUGBUG: This is a SetRelativeLayout test. It should be moved to SetRelativeLayoutTests.cs
-        view.Width = Dim.Fill (); // Width should be 79 (Top.Width - 1)
-        Assert.Equal ("Fill(0)", view.Width.ToString ());
-        view.Height = Dim.Fill (); // Height should be 24 (Top.Height - 1)
-
-        // #3127: Before: Frame was not being set when Width and Height were set to Dim.Fill()
-        //	  After: Frame is set to the parent's Frame when Width and Height are set to Dim.Fill()
-        Assert.Equal (79, view.Bounds.Width);
-        Assert.Equal (24, view.Bounds.Height);
-
-        //view.LayoutStyle = LayoutStyle.Computed;
-        view.SetRelativeLayout (top.Bounds);
-        Assert.Equal ("Fill(0)", view.Width.ToString ());
-        Assert.Equal (1, view.Frame.X);
-        Assert.Equal (1, view.Frame.Y);
-        Assert.Equal (79, view.Frame.Width);
-        Assert.Equal (24, view.Frame.Height);
-        Assert.Equal (0, view.Bounds.X);
-        Assert.Equal (0, view.Bounds.Y);
-        Assert.Equal (79, view.Bounds.Width);
-        Assert.Equal (24, view.Bounds.Height);
-
-        // BUGBUG: This is a SetRelativeLayout test. It should be moved to SetRelativeLayoutTests.cs
-        view.X = 0;
-        view.Y = 0;
-        Assert.Equal ("Absolute(0)", view.X.ToString ());
-        Assert.Equal ("Fill(0)", view.Width.ToString ());
-        view.SetRelativeLayout (top.Bounds);
-        Assert.Equal (0, view.Frame.X);
-        Assert.Equal (0, view.Frame.Y);
-        Assert.Equal (80, view.Frame.Width);
-        Assert.Equal (25, view.Frame.Height);
-        Assert.Equal (0, view.Bounds.X);
-        Assert.Equal (0, view.Bounds.Y);
-        Assert.Equal (80, view.Bounds.Width);
-        Assert.Equal (25, view.Bounds.Height);
-
-        // BUGBUG: This is a layout test. It should be moved to LayoutTests.cs
-        var layoutStarted = false;
-        view.LayoutStarted += (s, e) => layoutStarted = true;
-        view.OnLayoutStarted (null);
-        Assert.True (layoutStarted);
-        view.LayoutComplete += (s, e) => layoutStarted = false;
-        view.OnLayoutComplete (null);
-        Assert.False (layoutStarted);
-
-        // This test has been moved to SetRlativeLayoutTests because it is testing
-        // SetRelativeLayout. In addition, the old test was bogus because it was testing the wrong thing (and 
-        // because in v1 Pos.Center was broken in this regard!
-        view.X = Pos.Center () - 41;
-        view.Y = Pos.Center () - 13;
-        view.SetRelativeLayout (top.Bounds);
-        top.LayoutSubviews (); // BUGBUG: v2 - ??
-        view.BoundsToScreen (0, 0, out rcol, out rrow);
-        Assert.Equal (-41, rcol);
-        Assert.Equal (-13, rrow);
-
-        Application.End (runState);
->>>>>>> 2e95cec4
     }
 
     [Fact]
@@ -1226,11 +939,7 @@
                 lbl = new Label { Text = text };
             } else {
                 // Calling the Text constructor.
-<<<<<<< HEAD
-                lbl = new Label (text);
-=======
                 lbl = new Label { Text = text };
->>>>>>> 2e95cec4
             }
 
             Application.Top.Add (lbl);
@@ -1277,11 +986,7 @@
         r.Dispose ();
 
         // Empty Rect
-<<<<<<< HEAD
-        r = new View (Rect.Empty);
-=======
         r = new View { Frame = Rect.Empty };
->>>>>>> 2e95cec4
         Assert.NotNull (r);
         Assert.Equal (LayoutStyle.Absolute, r.LayoutStyle);
         Assert.Equal ("View()(0,0,0,0)", r.ToString ());
@@ -1306,11 +1011,7 @@
         r.Dispose ();
 
         // Rect with values
-<<<<<<< HEAD
-        r = new View (new Rect (1, 2, 3, 4));
-=======
         r = new View { Frame = new Rect (1, 2, 3, 4) };
->>>>>>> 2e95cec4
         Assert.NotNull (r);
         Assert.Equal (LayoutStyle.Absolute, r.LayoutStyle);
         Assert.Equal ("View()(1,2,3,4)", r.ToString ());
@@ -1335,11 +1036,6 @@
         r.Dispose ();
 
         // Initializes a view with a vertical direction
-<<<<<<< HEAD
-        r = new View ("Vertical View", TextDirection.TopBottom_LeftRight);
-        Assert.NotNull (r);
-        Assert.Equal (LayoutStyle.Absolute, r.LayoutStyle);
-=======
         r = new View {
                          Text = "Vertical View",
                          TextDirection = TextDirection.TopBottom_LeftRight,
@@ -1351,7 +1047,6 @@
         // BUGBUG: IsInitialized must be true to process calculation
         r.BeginInit ();
         r.EndInit ();
->>>>>>> 2e95cec4
         Assert.Equal ("View(Vertical View)(0,0,1,13)", r.ToString ());
         Assert.False (r.CanFocus);
         Assert.False (r.HasFocus);
@@ -1404,17 +1099,10 @@
         var top = new View { Width = Dim.Fill (), Height = 1 };
         var bottom = new View { Width = Dim.Fill (), Height = 1, Y = 2 };
 
-<<<<<<< HEAD
-        top.Add (new Label ("111"));
-        v.Add (top);
-        v.Add (new LineView (Orientation.Horizontal) { Y = 1 });
-        bottom.Add (new Label ("222"));
-=======
         top.Add (new Label { Text = "111" });
         v.Add (top);
         v.Add (new LineView (Orientation.Horizontal) { Y = 1 });
         bottom.Add (new Label { Text = "222" });
->>>>>>> 2e95cec4
         v.Add (bottom);
 
         v.BeginInit ();
@@ -1427,11 +1115,7 @@
 111
 ───────────
 222";
-<<<<<<< HEAD
-        TestHelpers.AssertDriverContentsAre (looksLike, output);
-=======
         TestHelpers.AssertDriverContentsAre (looksLike, _output);
->>>>>>> 2e95cec4
         v.Dispose ();
         top.Dispose ();
         bottom.Dispose ();
@@ -1439,26 +1123,17 @@
 
     [Fact]
     [TestRespondersDisposed]
-<<<<<<< HEAD
-    public void View_With_No_Difference_Between_An_Object_Initializer_And_A_Constructor () {
-        // Object Initializer
-=======
     public void View_With_No_Difference_Between_An_Object_Initializer_Compute_And_A_Absolute () {
         // Object Initializer Computed
->>>>>>> 2e95cec4
         var view = new View {
                                 X = 1,
                                 Y = 2,
                                 Width = 3,
                                 Height = 4
                             };
-<<<<<<< HEAD
-        var super = new View (new Rect (0, 0, 10, 10));
-=======
 
         // Object Initializer Absolute
         var super = new View { Frame = new Rect (0, 0, 10, 10) };
->>>>>>> 2e95cec4
         super.Add (view);
         super.BeginInit ();
         super.EndInit ();
@@ -1497,13 +1172,8 @@
         Assert.True (view.Bounds.IsEmpty);
         view.Dispose ();
 
-<<<<<<< HEAD
-        // Constructor
-        view = new View (1, 2, "");
-=======
         // Object Initializer
         view = new View { X = 1, Y = 2, Text = "" };
->>>>>>> 2e95cec4
         Assert.Equal (1, view.X);
         Assert.Equal (2, view.Y);
         Assert.Equal (0, view.Width);
@@ -1518,11 +1188,7 @@
         view.Y = 2;
         view.Width = 3;
         view.Height = 4;
-<<<<<<< HEAD
-        super = new View (new Rect (0, 0, 10, 10));
-=======
         super = new View { Frame = new Rect (0, 0, 10, 10) };
->>>>>>> 2e95cec4
         super.Add (view);
         super.BeginInit ();
         super.EndInit ();
@@ -1541,28 +1207,19 @@
     [Fact]
     [AutoInitShutdown]
     public void Visible_Clear_The_View_Output () {
-<<<<<<< HEAD
-        var view = new View ("Testing visibility."); // use View, not Label to avoid AutoSize == true
-        Assert.Equal ("Testing visibility.".Length, view.Frame.Width);
-        Assert.Equal (1, view.Height);
-=======
         var view = new View { Text = "Testing visibility." }; // use View, not Label to avoid AutoSize == true
 
         // BUGBUG: AutoSize is false and size wasn't provided so it's 0,0
         Assert.Equal (0, view.Frame.Width);
         Assert.Equal (0, view.Height);
->>>>>>> 2e95cec4
         var win = new Window ();
         win.Add (view);
         Toplevel top = Application.Top;
         top.Add (win);
         RunState rs = Application.Begin (top);
 
-<<<<<<< HEAD
-=======
         view.AutoSize = true;
         Assert.Equal ("Testing visibility.".Length, view.Frame.Width);
->>>>>>> 2e95cec4
         Assert.True (view.Visible);
         ((FakeDriver)Application.Driver).SetBufferSize (30, 5);
         TestHelpers.AssertDriverContentsWithFrameAre (
@@ -1573,11 +1230,7 @@
 │                            │
 └────────────────────────────┘
 ",
-<<<<<<< HEAD
-                                                      output);
-=======
-                                                      _output);
->>>>>>> 2e95cec4
+                                                      _output);
 
         view.Visible = false;
 
@@ -1591,22 +1244,14 @@
 │                            │
 └────────────────────────────┘
 ",
-<<<<<<< HEAD
-                                                      output);
-=======
-                                                      _output);
->>>>>>> 2e95cec4
+                                                      _output);
         Application.End (rs);
     }
 
     [Fact]
     [AutoInitShutdown]
     public void Visible_Sets_Also_Sets_Subviews () {
-<<<<<<< HEAD
-        var button = new Button ("Click Me");
-=======
         var button = new Button { Text = "Click Me" };
->>>>>>> 2e95cec4
         var win = new Window { Width = Dim.Fill (), Height = Dim.Fill () };
         win.Add (button);
         Toplevel top = Application.Top;
