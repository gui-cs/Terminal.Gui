--- conflicted
+++ resolved
@@ -1447,20 +1447,12 @@
 		{
 			var view = new View ();
 			Assert.NotNull (view.Margin);
-<<<<<<< HEAD
-			Assert.NotNull (view.BorderFrame);
-=======
 			Assert.NotNull (view.Border);
->>>>>>> b4552ee1
 			Assert.NotNull (view.Padding);
 
 			view.Dispose ();
 			Assert.Null (view.Margin);
-<<<<<<< HEAD
-			Assert.Null (view.BorderFrame);
-=======
 			Assert.Null (view.Border);
->>>>>>> b4552ee1
 			Assert.Null (view.Padding);
 		}
 	}
