﻿using Xunit.Abstractions;

namespace Terminal.Gui.ViewTests;

public class MouseTests (ITestOutputHelper output) : TestsAllViews
{
    [Theory]
    [InlineData (false, false, false)]
    [InlineData (true, false, true)]
    [InlineData (true, true, true)]
    public void MouseClick_SetsFocus_If_CanFocus (bool canFocus, bool setFocus, bool expectedHasFocus)
    {
        var superView = new View { CanFocus = true, Height = 1, Width = 15 };
        var focusedView = new View { CanFocus = true, Width = 1, Height = 1 };
        var testView = new View { CanFocus = canFocus, X = 4, Width = 4, Height = 1 };
        superView.Add (focusedView, testView);

        focusedView.SetFocus ();

        Assert.True (superView.HasFocus);
        Assert.True (focusedView.HasFocus);
        Assert.False (testView.HasFocus);

        if (setFocus)
        {
            testView.SetFocus ();
        }

        testView.NewMouseEvent (new () { Position = new (0, 0), Flags = MouseFlags.Button1Clicked });
        Assert.True (superView.HasFocus);
        Assert.Equal (expectedHasFocus, testView.HasFocus);
    }

    // TODO: Add more tests that ensure the above test works with positive adornments

    // Test drag to move
    [Theory]
    [InlineData (0, 0, 0, 0, false)]
    [InlineData (0, 0, 0, 4, false)]
    [InlineData (1, 0, 0, 4, false)]
    [InlineData (0, 1, 0, 4, true)]
    [InlineData (0, 0, 1, 4, false)]

    [InlineData (1, 1, 0, 3, false)]
    [InlineData (1, 1, 0, 4, false)]
    [InlineData (1, 1, 0, 5, true)]
    [InlineData (1, 1, 0, 6, false)]


    [InlineData (1, 1, 0, 11, false)]
    [InlineData (1, 1, 0, 12, true)]
    [InlineData (1, 1, 0, 13, false)]
    [InlineData (1, 1, 0, 14, false)]
    [AutoInitShutdown]
    public void ButtonPressed_In_Border_Starts_Drag (int marginThickness, int borderThickness, int paddingThickness, int xy, bool expectedMoved)
    {
        var testView = new View
        {
            CanFocus = true,
            X = 4,
            Y = 4,
            Width = 10,
            Height = 10,
            Arrangement = ViewArrangement.Movable
        };
        testView.Margin.Thickness = new (marginThickness);
        testView.Border.Thickness = new (borderThickness);
        testView.Padding.Thickness = new (paddingThickness);

        var top = new Toplevel ();
        top.Add (testView);
        Application.Begin (top);

        Assert.Equal (new Point (4, 4), testView.Frame.Location);
        Application.OnMouseEvent (new () { Position = new (xy, xy), Flags = MouseFlags.Button1Pressed });

        Application.OnMouseEvent (new () { Position = new (xy + 1, xy + 1), Flags = MouseFlags.Button1Pressed | MouseFlags.ReportMousePosition });

        Assert.Equal (expectedMoved, new Point (5, 5) == testView.Frame.Location);
        top.Dispose ();
    }

    [Theory]
    [InlineData (MouseFlags.WheeledUp | MouseFlags.ButtonCtrl, MouseFlags.WheeledLeft)]
    [InlineData (MouseFlags.WheeledDown | MouseFlags.ButtonCtrl, MouseFlags.WheeledRight)]
    public void WheeledLeft_WheeledRight (MouseFlags mouseFlags, MouseFlags expectedMouseFlagsFromEvent)
    {
        MouseFlags mouseFlagsFromEvent = MouseFlags.None;
        var view = new View ();
        view.MouseEvent += (s, e) => mouseFlagsFromEvent = e.MouseEvent.Flags;

        view.NewMouseEvent (new MouseEvent () { Flags = mouseFlags });
        Assert.Equal (mouseFlagsFromEvent, expectedMouseFlagsFromEvent);
    }

    [Theory]
    [MemberData (nameof (AllViewTypes))]

    public void AllViews_Enter_Leave_Events (Type viewType)
    {
        var view = CreateInstanceIfNotGeneric (viewType);

        if (view == null)
        {
            output.WriteLine ($"Ignoring {viewType} - It's a Generic");
            return;
        }

        if (!view.CanFocus)
        {
            output.WriteLine ($"Ignoring {viewType} - It can't focus.");

            return;
        }

        if (view is Toplevel && ((Toplevel)view).Modal)
        {
            output.WriteLine ($"Ignoring {viewType} - It's a Modal Toplevel");

            return;
        }

        Application.Init (new FakeDriver ());

        Toplevel top = new ()
        {
            Height = 10,
            Width = 10
        };

        View otherView = new ()
        {
            X = 0, Y = 0,
            Height = 1,
            Width = 1,
            CanFocus = true,
        };

        view.X = Pos.Right (otherView);
        view.Y = 0;
        view.Width = 10;
        view.Height = 1;

        var nEnter = 0;
        var nLeave = 0;

        view.Enter += (s, e) => nEnter++;
        view.Leave += (s, e) => nLeave++;

        top.Add (view, otherView);
        Application.Begin (top);

        // Start with the focus on our test view
        view.SetFocus ();

        Assert.Equal (1, nEnter);
        Assert.Equal (0, nLeave);

        // Use keyboard to navigate to next view (otherView). 
        if (view is TextView)
        {
            top.NewKeyDownEvent (Key.Tab.WithCtrl);
        }
        else if (view is DatePicker)
        {
            for (var i = 0; i < 4; i++)
            {
                top.NewKeyDownEvent (Key.Tab.WithCtrl);
            }
        }
        else
        {
            top.NewKeyDownEvent (Key.Tab);
        }

        Assert.Equal (1, nEnter);
        Assert.Equal (1, nLeave);

        top.NewKeyDownEvent (Key.Tab);

        Assert.Equal (2, nEnter);
        Assert.Equal (1, nLeave);

        top.Dispose ();
        Application.Shutdown ();
    }


    [Theory]
    [MemberData (nameof (AllViewTypes))]

    public void AllViews_Enter_Leave_Events_Visible_False (Type viewType)
    {
        var view = CreateInstanceIfNotGeneric (viewType);

        if (view == null)
        {
            output.WriteLine ($"Ignoring {viewType} - It's a Generic");
            return;
        }

        if (!view.CanFocus)
        {
            output.WriteLine ($"Ignoring {viewType} - It can't focus.");

            return;
        }

        if (view is Toplevel && ((Toplevel)view).Modal)
        {
            output.WriteLine ($"Ignoring {viewType} - It's a Modal Toplevel");

            return;
        }

        Application.Init (new FakeDriver ());

        Toplevel top = new ()
        {
            Height = 10,
            Width = 10
        };

        View otherView = new ()
        {
            X = 0, Y = 0,
            Height = 1,
            Width = 1,
            CanFocus = true,
        };

        view.Visible = false;
        view.X = Pos.Right (otherView);
        view.Y = 0;
        view.Width = 10;
        view.Height = 1;

        var nEnter = 0;
        var nLeave = 0;

        view.Enter += (s, e) => nEnter++;
        view.Leave += (s, e) => nLeave++;

        top.Add (view, otherView);
        Application.Begin (top);

        // Start with the focus on our test view
        view.SetFocus ();

        Assert.Equal (0, nEnter);
        Assert.Equal (0, nLeave);

        // Use keyboard to navigate to next view (otherView). 
        if (view is TextView)
        {
            top.NewKeyDownEvent (Key.Tab.WithCtrl);
        }
        else if (view is DatePicker)
        {
            for (var i = 0; i < 4; i++)
            {
                top.NewKeyDownEvent (Key.Tab.WithCtrl);
            }
        }
        else
        {
            top.NewKeyDownEvent (Key.Tab);
        }

        Assert.Equal (0, nEnter);
        Assert.Equal (0, nLeave);

        top.NewKeyDownEvent (Key.Tab);

        Assert.Equal (0, nEnter);
        Assert.Equal (0, nLeave);

        top.Dispose ();
        Application.Shutdown ();
    }

    [Fact]
    public void NewMouseEvent_Invokes_MouseEvent_Properly ()
    {
        View view = new ()
        {
            Width = 1,
            Height = 1,
        };
        bool mouseEventInvoked = false;
        view.MouseEvent += (s, e) =>
                           {
                               mouseEventInvoked = true;
                               e.Handled = true;
                           };

        MouseEvent me = new ();
        view.NewMouseEvent (me);
        Assert.True (mouseEventInvoked);
        Assert.True (me.Handled);

        view.Dispose ();
    }

    [Theory]
    [MemberData (nameof (AllViewTypes))]
    public void AllViews_NewMouseEvent_Enabled_False_Does_Not_Set_Handled (Type viewType)
    {
        var view = CreateInstanceIfNotGeneric (viewType);

        if (view == null)
        {
            output.WriteLine ($"Ignoring {viewType} - It's a Generic");
            return;
        }

        view.Enabled = false;
        var me = new MouseEvent ();
        view.NewMouseEvent (me);
        Assert.False (me.Handled);
        view.Dispose ();
    }

    [Theory]
    [MemberData (nameof (AllViewTypes))]
    public void AllViews_NewMouseEvent_Clicked_Enabled_False_Does_Not_Set_Handled (Type viewType)
    {
        var view = CreateInstanceIfNotGeneric (viewType);

        if (view == null)
        {
            output.WriteLine ($"Ignoring {viewType} - It's a Generic");
            return;
        }

        view.Enabled = false;
        var me = new MouseEvent ()
        {
            Flags = MouseFlags.Button1Clicked
        };
        view.NewMouseEvent (me);
        Assert.False (me.Handled);
        view.Dispose ();
    }

    [Theory]
    [InlineData (MouseFlags.Button1Pressed, MouseFlags.Button1Released, MouseFlags.Button1Clicked)]
    [InlineData (MouseFlags.Button2Pressed, MouseFlags.Button2Released, MouseFlags.Button2Clicked)]
    [InlineData (MouseFlags.Button3Pressed, MouseFlags.Button3Released, MouseFlags.Button3Clicked)]
    [InlineData (MouseFlags.Button4Pressed, MouseFlags.Button4Released, MouseFlags.Button4Clicked)]
    public void WantContinuousButtonPressed_False_Button_Press_Release_DoesNotClick (MouseFlags pressed, MouseFlags released, MouseFlags clicked)
    {
        var me = new MouseEvent ();

        var view = new View ()
        {
            Width = 1,
            Height = 1,
            WantContinuousButtonPressed = false
        };

        var clickedCount = 0;

        view.MouseClick += (s, e) => clickedCount++;

        me.Flags = pressed;
        view.NewMouseEvent (me);
        Assert.Equal (0, clickedCount);
        me.Handled = false;

        me.Flags = pressed;
        view.NewMouseEvent (me);
        Assert.Equal (0, clickedCount);
        me.Handled = false;

        me.Flags = released;
        view.NewMouseEvent (me);
        Assert.Equal (0, clickedCount);
        me.Handled = false;

        me.Flags = clicked;
        view.NewMouseEvent (me);
        Assert.Equal (1, clickedCount);

        view.Dispose ();
    }


    [Theory]
    [InlineData (MouseFlags.Button1Clicked)]
    [InlineData (MouseFlags.Button2Clicked)]
    [InlineData (MouseFlags.Button3Clicked)]
    [InlineData (MouseFlags.Button4Clicked)]
    public void WantContinuousButtonPressed_True_Button_Clicked_Clicks (MouseFlags clicked)
    {
        var me = new MouseEvent ();

        var view = new View ()
        {
            Width = 1,
            Height = 1,
            WantContinuousButtonPressed = true
        };

        var clickedCount = 0;

        view.MouseClick += (s, e) => clickedCount++;

        me.Flags = clicked;
        view.NewMouseEvent (me);
        Assert.Equal (1, clickedCount);

        view.Dispose ();
    }

    [Theory]
    [InlineData (MouseFlags.Button1Pressed, MouseFlags.Button1Released)]
    [InlineData (MouseFlags.Button2Pressed, MouseFlags.Button2Released)]
    [InlineData (MouseFlags.Button3Pressed, MouseFlags.Button3Released)]
    [InlineData (MouseFlags.Button4Pressed, MouseFlags.Button4Released)]
    public void WantContinuousButtonPressed_True_Button_Press_Release_Clicks (MouseFlags pressed, MouseFlags released)
    {
        var me = new MouseEvent ();

        var view = new View ()
        {
            Width = 1,
            Height = 1,
            WantContinuousButtonPressed = true
        };

        var clickedCount = 0;

        view.MouseClick += (s, e) => clickedCount++;

        me.Flags = pressed;
        view.NewMouseEvent (me);
        Assert.Equal (1, clickedCount);

        me.Flags = released;
        view.NewMouseEvent (me);
        Assert.Equal (1, clickedCount);

        view.Dispose ();
    }

    [Theory]
    [InlineData (MouseFlags.Button1Pressed, MouseFlags.Button1Released, MouseFlags.Button1Clicked)]
    [InlineData (MouseFlags.Button2Pressed, MouseFlags.Button2Released, MouseFlags.Button2Clicked)]
    [InlineData (MouseFlags.Button3Pressed, MouseFlags.Button3Released, MouseFlags.Button3Clicked)]
    [InlineData (MouseFlags.Button4Pressed, MouseFlags.Button4Released, MouseFlags.Button4Clicked)]
    public void WantContinuousButtonPressed_True_Button_Press_Release_Clicks_Repeatedly (MouseFlags pressed, MouseFlags released, MouseFlags clicked)
    {
        var me = new MouseEvent ();

        var view = new View ()
        {
            Width = 1,
            Height = 1,
            WantContinuousButtonPressed = true
        };

        var clickedCount = 0;

        view.MouseClick += (s, e) => clickedCount++;

        me.Flags = pressed;
        view.NewMouseEvent (me);
        Assert.Equal (1, clickedCount);
        me.Handled = false;

        me.Flags = pressed;
        view.NewMouseEvent (me);
        Assert.Equal (2, clickedCount);
        me.Handled = false;

        me.Flags = released;
        view.NewMouseEvent (me);
        Assert.Equal (2, clickedCount);
        me.Handled = false;

        me.Flags = clicked;
        view.NewMouseEvent (me);
        Assert.Equal (2, clickedCount);

        view.Dispose ();
    }

    [Fact]
    public void WantContinuousButtonPressed_True_Move_InViewport_OutOfViewport_Keeps_Counting ()
    {
        var me = new MouseEvent ();

        var view = new View ()
        {
            Width = 1,
            Height = 1,
            WantContinuousButtonPressed = true
        };

        var clickedCount = 0;

        view.MouseClick += (s, e) => clickedCount++;

        // Start in Viewport
        me.Flags = MouseFlags.Button1Pressed;
        me.Position = me.Position with { X = 0 };
        view.NewMouseEvent (me);
        Assert.Equal (1, clickedCount);
        me.Handled = false;

        // Move out of Viewport
        me.Flags = MouseFlags.Button1Pressed;
        me.Position = me.Position with { X = 1 };
        view.NewMouseEvent (me);
        Assert.Equal (2, clickedCount);
        me.Handled = false;

        // Move into Viewport
        me.Flags = MouseFlags.Button1Pressed;
        me.Position = me.Position with { X = 0 };
        view.NewMouseEvent (me);
        Assert.Equal (3, clickedCount);
        me.Handled = false;

        view.Dispose ();
    }

    [Theory]
    [InlineData (HighlightStyle.None, 0, 0)]
    [InlineData (HighlightStyle.Pressed | HighlightStyle.PressedOutside, 1, 1)]
    public void HighlightOnPress_Fires_Events_And_Highlights (HighlightStyle highlightOnPress, int expectedEnabling, int expectedDisabling)
    {
        var view = new View ()
        {
            CanFocus = true,
            HighlightStyle = highlightOnPress,
            Height = 1,
            Width = 1
        };

        int enablingHighlight = 0;
        int disablingHighlight = 0;
        view.Highlight += View_Highlight;
        view.ColorScheme = new ColorScheme (new Attribute (ColorName.Red, ColorName.Blue));
        ColorScheme originalColorScheme = view.ColorScheme;

        view.NewMouseEvent (new () { Flags = MouseFlags.Button1Pressed, });

        if (highlightOnPress != HighlightStyle.None)
        {
            Assert.NotEqual (originalColorScheme, view.ColorScheme);
        }
        else
        {
            Assert.Equal (originalColorScheme, view.ColorScheme);
        }

        view.NewMouseEvent (new () { Flags = MouseFlags.Button1Released, });
        Assert.Equal (originalColorScheme, view.ColorScheme);
        Assert.Equal (expectedEnabling, enablingHighlight);
        Assert.Equal (expectedDisabling, disablingHighlight);

        view.Dispose ();

        return;

        void View_Highlight (object sender, CancelEventArgs<HighlightStyle> e)
        {
            if (e.NewValue == HighlightStyle.None)
            {
                disablingHighlight++;
            }
            else
            {
                enablingHighlight++;
            }
        }
    }

    // TODO: Add tests for each combination of HighlightFlags

    [Theory]
    [InlineData (0)]
    [InlineData (1)]
    [InlineData (10)]
    public void HighlightOnPress_Move_Keeps_Highlight (int x)
    {
        var view = new View ()
        {
            CanFocus = true,
            HighlightStyle = HighlightStyle.Pressed | HighlightStyle.PressedOutside,
            Height = 1,
            Width = 1
        };
        int enablingHighlight = 0;
        int disablingHighlight = 0;
        view.Highlight += View_Highlight;
        bool inViewport = view.Viewport.Contains (x, 0);

        // Start at 0,0 ; in viewport
        view.NewMouseEvent (new () { Flags = MouseFlags.Button1Pressed });
        Assert.Equal (1, enablingHighlight);
        Assert.Equal (0, disablingHighlight);

        // Move to x,0 
        view.NewMouseEvent (new () { Flags = MouseFlags.Button1Pressed });

        if (inViewport)
        {
            Assert.Equal (2, enablingHighlight);
            Assert.Equal (0, disablingHighlight);
        }
        else
        {
            Assert.Equal (2, enablingHighlight);
            Assert.Equal (0, disablingHighlight);
        }

        // Move backto 0,0 ; in viewport
        view.NewMouseEvent (new () { Flags = MouseFlags.Button1Pressed });
        if (inViewport)
        {
            Assert.Equal (3, enablingHighlight);
            Assert.Equal (0, disablingHighlight);
        }
        else
        {
            Assert.Equal (3, enablingHighlight);
            Assert.Equal (0, disablingHighlight);
        }

        view.Dispose ();

        return;

        void View_Highlight (object sender, CancelEventArgs<HighlightStyle> e)
        {
            if (e.NewValue == HighlightStyle.None)
            {
                disablingHighlight++;
            }
            else
            {
                enablingHighlight++;
            }
        }
    }
<<<<<<< HEAD

    [Fact]
    [AutoInitShutdown]
    public void Test_All_Mouse_Events ()
    {
        var onMouseEvent = false;
        var onMouseDown = false;
        var onMouseMove = false;
        var onMouseUp = false;
        var onMouseClick = false;
        var onMouseDoubleClick = false;
        var onMouseTripleClick = false;

        var view = new View { CanFocus = true, Width = 10, Height = 1};
        view.MouseEvent += (s, e) => onMouseEvent = true;
        view.MouseDown += (s, e) => onMouseDown = true;
        view.MouseMove += (s, e) => onMouseMove = true;
        view.MouseUp += (s, e) => onMouseUp = true;
        view.MouseClick += (s, e) => onMouseClick = true;
        view.MouseDoubleClick += (s, e) => onMouseDoubleClick = true;
        view.MouseTripleClick += (s, e) => onMouseTripleClick = true;

        var top = new Toplevel ();
        top.Add (view);
        Application.Begin (top);

        Application.OnMouseEvent (new () { Position = new (0, 0), Flags = MouseFlags.WheeledDown });
        Assert.True (onMouseEvent);

        Application.OnMouseEvent (new () { Position = new (0, 0), Flags = MouseFlags.Button1Pressed });
        Assert.True (onMouseDown);

        Application.OnMouseEvent (new () { Position = new (0, 0), Flags = MouseFlags.Button1Pressed | MouseFlags.ReportMousePosition });
        Assert.True (onMouseMove);

        Application.OnMouseEvent (new () { Position = new (0, 0), Flags = MouseFlags.Button1Released });
        Assert.True (onMouseUp);

        Application.OnMouseEvent (new () { Position = new (0, 0), Flags = MouseFlags.Button1Clicked });
        Assert.True (onMouseClick);

        Application.OnMouseEvent (new () { Position = new (0, 0), Flags = MouseFlags.Button1DoubleClicked });
        Assert.True (onMouseDoubleClick);

        Application.OnMouseEvent (new () { Position = new (0, 0), Flags = MouseFlags.Button1TripleClicked });
        Assert.True (onMouseTripleClick);

        top.Dispose ();
    }
=======
>>>>>>> d3727e44
}<|MERGE_RESOLUTION|>--- conflicted
+++ resolved
@@ -646,7 +646,6 @@
             }
         }
     }
-<<<<<<< HEAD
 
     [Fact]
     [AutoInitShutdown]
@@ -696,6 +695,4 @@
 
         top.Dispose ();
     }
-=======
->>>>>>> d3727e44
 }