<<<<<<< HEAD
﻿using System.Runtime.CompilerServices;
using System.Text;
=======
﻿using System.Text;
>>>>>>> 2e95cec4
using Xunit.Abstractions;

namespace Terminal.Gui.ViewTests;

<<<<<<< HEAD
/// <summary>
///     Tests of the <see cref="View.Text"/> and <see cref="View.TextFormatter"/> properties (independent of
///     AutoSize).
/// </summary>
=======
/// <summary>Tests of the  <see cref="View.Text"/> property with <see cref="View.AutoSize"/> set to false.</summary>
>>>>>>> 2e95cec4
public class TextTests {
    private readonly ITestOutputHelper _output;
    public TextTests (ITestOutputHelper output) { _output = output; }

<<<<<<< HEAD
    // Test that View.PreserveTrailingSpaces removes trailing spaces
    [Fact]
    public void PreserveTrailingSpaces_Removes_Trailing_Spaces () {
        var view = new View {
                                Text = "Hello World "
                            };
        Assert.Equal ("Hello World ", view.TextFormatter.Text);

        view.TextFormatter.WordWrap = true;
        view.TextFormatter.Size = new Size (5, 3);

        view.PreserveTrailingSpaces = false;
        Assert.Equal ($"Hello{Environment.NewLine}World", view.TextFormatter.Format ());

        view.PreserveTrailingSpaces = true;
        Assert.Equal ($"Hello{Environment.NewLine} {Environment.NewLine}World", view.TextFormatter.Format ());
    }

    // View.PreserveTrailingSpaces Gets or sets whether trailing spaces at the end of word-wrapped lines are preserved
    // or not when <see cref="TextFormatter.WordWrap"/> is enabled.
    // If <see langword="true"/> trailing spaces at the end of wrapped lines will be removed when
    // <see cref = "Text" / > is formatted for display.The default is <see langword = "false" / >.
    [Fact]
    public void PreserveTrailingSpaces_Set_Get () {
        var view = new View {
                                Text = "Hello World"
                            };

        Assert.False (view.PreserveTrailingSpaces);

        view.PreserveTrailingSpaces = true;
        Assert.True (view.PreserveTrailingSpaces);
    }

    // Setting TextFormatter DOES NOT update Text
    [Fact]
    public void SettingTextFormatterDoesNotUpdateText () {
        var view = new View ();
        view.TextFormatter.Text = "Hello World";

        Assert.Empty (view.Text);
    }

    // Setting Text updates TextFormatter
    [Fact]
    public void SettingTextUpdatesTextFormatter () {
        var view = new View {
                                Text = "Hello World"
                            };

        Assert.Equal ("Hello World", view.Text);
        Assert.Equal ("Hello World", view.TextFormatter.Text);
    }

    // Test that TextFormatter is init only
    [Fact]
    public void TextFormatterIsInitOnly () {
        var view = new View ();

        // Use reflection to ensure the TextFormatter property is `init` only
        Assert.True (
                     typeof (View).GetMethod ("set_TextFormatter")
                                  .ReturnParameter.GetRequiredCustomModifiers ()
                                  .Contains (typeof (IsExternalInit)));
    }

    // Test that the Text property is set correctly.
    [Fact]
    public void TextProperty () {
        var view = new View {
                                Text = "Hello World"
                            };

        Assert.Equal ("Hello World", view.Text);
    }

    // Setting Text sets the HotKey
    [Fact]
    public void TextSetsHotKey () {
        var view = new View {
                                HotKeySpecifier = (Rune)'_',
                                Text = "_Hello World"
                            };

        Assert.Equal (Key.H, view.HotKey);
    }

    // Test view.UpdateTextFormatterText overridden in a subclass updates TextFormatter.Text
    [Fact]
    public void UpdateTextFormatterText_Overridden () {
        var view = new TestView {
                                    Text = "Hello World"
                                };

        Assert.Equal ("Hello World", view.Text);
        Assert.Equal (">Hello World<", view.TextFormatter.Text);
    }

    private class TestView : View {
        protected override void UpdateTextFormatterText () { TextFormatter.Text = $">{Text}<"; }
    }

    // Test behavior of AutoSize property. 
    // - Default is false
    // - Setting to true invalidates Height/Width
    // - Setting to false invalidates Height/Width
=======
    public static TheoryData<TextDirection, Size> ValidTextDirectionSize =>
        new () {
                   { TextDirection.LeftRight_TopBottom, new Size (14, 1) },
                   { TextDirection.TopBottom_LeftRight, new Size (2, 7) }
               };

    [Fact]
    [AutoInitShutdown]
    public void AutoSize_False_Equal_Before_And_After_IsInitialized_With_Differents_Orders () {
        var view1 = new View { Text = "Say Hello view1 你", AutoSize = false, Width = 10, Height = 5 };
        var view2 = new View { Text = "Say Hello view2 你", Width = 10, Height = 5, AutoSize = false };
        var view3 = new View { AutoSize = false, Width = 10, Height = 5, Text = "Say Hello view3 你" };
        var view4 = new View {
                                 Text = "Say Hello view4 你",
                                 AutoSize = false,
                                 Width = 10,
                                 Height = 5,
                                 TextDirection = TextDirection.TopBottom_LeftRight
                             };
        var view5 = new View {
                                 Text = "Say Hello view5 你",
                                 Width = 10,
                                 Height = 5,
                                 AutoSize = false,
                                 TextDirection = TextDirection.TopBottom_LeftRight
                             };
        var view6 = new View {
                                 AutoSize = false,
                                 Width = 10,
                                 Height = 5,
                                 TextDirection = TextDirection.TopBottom_LeftRight,
                                 Text = "Say Hello view6 你"
                             };
        Application.Top.Add (view1, view2, view3, view4, view5, view6);

        Assert.False (view1.IsInitialized);
        Assert.False (view2.IsInitialized);
        Assert.False (view3.IsInitialized);
        Assert.False (view4.IsInitialized);
        Assert.False (view5.IsInitialized);
        Assert.False (view1.AutoSize);
        Assert.Equal (new Rect (0, 0, 10, 5), view1.Frame);
        Assert.Equal ("Absolute(10)", view1.Width.ToString ());
        Assert.Equal ("Absolute(5)", view1.Height.ToString ());
        Assert.False (view2.AutoSize);
        Assert.Equal (new Rect (0, 0, 10, 5), view2.Frame);
        Assert.Equal ("Absolute(10)", view2.Width.ToString ());
        Assert.Equal ("Absolute(5)", view2.Height.ToString ());
        Assert.False (view3.AutoSize);
        Assert.Equal (new Rect (0, 0, 10, 5), view3.Frame);
        Assert.Equal ("Absolute(10)", view3.Width.ToString ());
        Assert.Equal ("Absolute(5)", view3.Height.ToString ());
        Assert.False (view4.AutoSize);
        Assert.Equal (new Rect (0, 0, 10, 5), view4.Frame);
        Assert.Equal ("Absolute(10)", view4.Width.ToString ());
        Assert.Equal ("Absolute(5)", view4.Height.ToString ());
        Assert.False (view5.AutoSize);
        Assert.Equal (new Rect (0, 0, 10, 5), view5.Frame);
        Assert.Equal ("Absolute(10)", view5.Width.ToString ());
        Assert.Equal ("Absolute(5)", view5.Height.ToString ());
        Assert.False (view6.AutoSize);
        Assert.Equal (new Rect (0, 0, 10, 5), view6.Frame);
        Assert.Equal ("Absolute(10)", view6.Width.ToString ());
        Assert.Equal ("Absolute(5)", view6.Height.ToString ());

        RunState rs = Application.Begin (Application.Top);

        Assert.True (view1.IsInitialized);
        Assert.True (view2.IsInitialized);
        Assert.True (view3.IsInitialized);
        Assert.True (view4.IsInitialized);
        Assert.True (view5.IsInitialized);
        Assert.False (view1.AutoSize);
        Assert.Equal (new Rect (0, 0, 10, 5), view1.Frame);
        Assert.Equal ("Absolute(10)", view1.Width.ToString ());
        Assert.Equal ("Absolute(5)", view1.Height.ToString ());
        Assert.False (view2.AutoSize);
        Assert.Equal (new Rect (0, 0, 10, 5), view2.Frame);
        Assert.Equal ("Absolute(10)", view2.Width.ToString ());
        Assert.Equal ("Absolute(5)", view2.Height.ToString ());
        Assert.False (view3.AutoSize);
        Assert.Equal (new Rect (0, 0, 10, 5), view3.Frame);
        Assert.Equal ("Absolute(10)", view3.Width.ToString ());
        Assert.Equal ("Absolute(5)", view3.Height.ToString ());
        Assert.False (view4.AutoSize);
        Assert.Equal (new Rect (0, 0, 10, 5), view4.Frame);
        Assert.Equal ("Absolute(10)", view4.Width.ToString ());
        Assert.Equal ("Absolute(5)", view4.Height.ToString ());
        Assert.False (view5.AutoSize);
        Assert.Equal (new Rect (0, 0, 10, 5), view5.Frame);
        Assert.Equal ("Absolute(10)", view5.Width.ToString ());
        Assert.Equal ("Absolute(5)", view5.Height.ToString ());
        Assert.False (view6.AutoSize);
        Assert.Equal (new Rect (0, 0, 10, 5), view6.Frame);
        Assert.Equal ("Absolute(10)", view6.Width.ToString ());
        Assert.Equal ("Absolute(5)", view6.Height.ToString ());
        Application.End (rs);
    }

    [Fact]
    public void AutoSize_False_If_Text_Empty () {
        var view1 = new View ();
        var view2 = new View { Text = "" };

        Assert.False (view1.AutoSize);
        Assert.False (view2.AutoSize);
        view1.Dispose ();
        view2.Dispose ();
    }

    [Fact]
    public void AutoSize_False_If_Text_Is_Not_Empty () {
        var view1 = new View ();
        view1.Text = "Hello World";
        var view2 = new View { Text = "Hello World" };

        Assert.False (view1.AutoSize);
        Assert.False (view2.AutoSize);
        view1.Dispose ();
        view2.Dispose ();
    }

    [Fact]
    [AutoInitShutdown]
    public void AutoSize_False_Label_Height_Zero_Returns_Minimum_Height () {
        var text = "Label";
        var label = new Label {
                                  Width = Dim.Fill () - text.Length,
                                  Text = text,
                                  AutoSize = false
                              };
        var win = new Window {
                                 Width = Dim.Fill (),
                                 Height = Dim.Fill ()
                             };
        win.Add (label);
        Application.Top.Add (win);
        Application.Begin (Application.Top);
        ((FakeDriver)Application.Driver).SetBufferSize (10, 4);

        Assert.Equal (5, text.Length);
        Assert.False (label.AutoSize);
        Assert.Equal (new Rect (0, 0, 3, 1), label.Frame);
        Assert.Equal (new Size (3, 1), label.TextFormatter.Size);
        Assert.Single (label.TextFormatter.Lines);
        Assert.Equal (new Rect (0, 0, 10, 4), win.Frame);
        Assert.Equal (new Rect (0, 0, 10, 4), Application.Top.Frame);
        var expected = @"
┌────────┐
│Lab     │
│        │
└────────┘
";

        Rect pos = TestHelpers.AssertDriverContentsWithFrameAre (expected, _output);
        Assert.Equal (new Rect (0, 0, 10, 4), pos);

        text = "0123456789";
        Assert.Equal (10, text.Length);
        label.Width = Dim.Fill () - text.Length;
        Application.Refresh ();

        Assert.Equal (new Rect (0, 0, 0, 1), label.Frame);
        Assert.Equal (new Size (0, 1), label.TextFormatter.Size);
        Exception exception = Record.Exception (
                                                () =>
                                                    Assert.Equal (
                                                                  new List<string> { string.Empty },
                                                                  label.TextFormatter.Lines));
        Assert.Null (exception);
        expected = @"
┌────────┐
│        │
│        │
└────────┘
";

        pos = TestHelpers.AssertDriverContentsWithFrameAre (expected, _output);
        Assert.Equal (new Rect (0, 0, 10, 4), pos);
    }

    [Fact]
    [AutoInitShutdown]
    public void AutoSize_False_Label_IsEmpty_True_Return_Null_Lines () {
        var text = "Label";
        var label = new Label {
                                  Width = Dim.Fill () - text.Length,
                                  Height = 1,
                                  Text = text,
                                  AutoSize = false
                              };
        var win = new Window {
                                 Width = Dim.Fill (),
                                 Height = Dim.Fill ()
                             };
        win.Add (label);
        Application.Top.Add (win);
        Application.Begin (Application.Top);
        ((FakeDriver)Application.Driver).SetBufferSize (10, 4);

        Assert.Equal (5, text.Length);
        Assert.False (label.AutoSize);
        Assert.Equal (new Rect (0, 0, 3, 1), label.Frame);
        Assert.Equal (new Size (3, 1), label.TextFormatter.Size);
        Assert.Equal (new List<string> { "Lab" }, label.TextFormatter.Lines);
        Assert.Equal (new Rect (0, 0, 10, 4), win.Frame);
        Assert.Equal (new Rect (0, 0, 10, 4), Application.Top.Frame);
        var expected = @"
┌────────┐
│Lab     │
│        │
└────────┘
";

        Rect pos = TestHelpers.AssertDriverContentsWithFrameAre (expected, _output);
        Assert.Equal (new Rect (0, 0, 10, 4), pos);

        text = "0123456789";
        Assert.Equal (10, text.Length);
        label.Width = Dim.Fill () - text.Length;
        Application.Refresh ();

        Assert.False (label.AutoSize);
        Assert.Equal (new Rect (0, 0, 0, 1), label.Frame);
        Assert.Equal (new Size (0, 1), label.TextFormatter.Size);
        Assert.Equal (new List<string> { string.Empty }, label.TextFormatter.Lines);
        expected = @"
┌────────┐
│        │
│        │
└────────┘
";

        pos = TestHelpers.AssertDriverContentsWithFrameAre (expected, _output);
        Assert.Equal (new Rect (0, 0, 10, 4), pos);
    }

    [Fact]
    public void AutoSize_False_ResizeView_Is_Always_False () {
        var super = new View ();
        var label = new Label { AutoSize = false };
        super.Add (label);

        label.Text = "New text";
        super.LayoutSubviews ();

        Assert.False (label.AutoSize);
        Assert.Equal ("(0,0,0,1)", label.Bounds.ToString ());
        super.Dispose ();
    }

    [Fact]
    [AutoInitShutdown]
    public void AutoSize_False_ResizeView_With_Dim_Fill_After_IsInitialized () {
        var win = new Window { Width = 30, Height = 80 };
        var label = new Label { AutoSize = false, Width = Dim.Fill (), Height = Dim.Fill () };
        win.Add (label);
        Application.Top.Add (win);

        Assert.False (label.AutoSize);

        // BUGBUG: IsInitialized need to be true before calculating
        Assert.Equal ("(0,0,0,0)", label.Bounds.ToString ());

        label.Text = "New text\nNew line";
        Application.Top.LayoutSubviews ();

        Assert.False (label.AutoSize);
        Assert.Equal ("(0,0,28,78)", label.Bounds.ToString ());
        Assert.False (label.IsInitialized);

        RunState rs = Application.Begin (Application.Top);
        Assert.True (label.IsInitialized);
        Assert.False (label.AutoSize);
        Assert.Equal ("(0,0,28,78)", label.Bounds.ToString ());
        Application.End (rs);
    }

    [Fact]
    [AutoInitShutdown]
    public void AutoSize_False_View_IsEmpty_False_Return_Null_Lines () {
        var text = "Views";
        var view = new View {
                                Width = Dim.Fill () - text.Length,
                                Height = 1,
                                Text = text
                            };
        var win = new Window {
                                 Width = Dim.Fill (),
                                 Height = Dim.Fill ()
                             };
        win.Add (view);
        Application.Top.Add (win);
        Application.Begin (Application.Top);
        ((FakeDriver)Application.Driver).SetBufferSize (10, 4);

        Assert.Equal (5, text.Length);
        Assert.False (view.AutoSize);
        Assert.Equal (new Rect (0, 0, 3, 1), view.Frame);
        Assert.Equal (new Size (3, 1), view.TextFormatter.Size);
        Assert.Equal (new List<string> { "Vie" }, view.TextFormatter.Lines);
        Assert.Equal (new Rect (0, 0, 10, 4), win.Frame);
        Assert.Equal (new Rect (0, 0, 10, 4), Application.Top.Frame);
        var expected = @"
┌────────┐
│Vie     │
│        │
└────────┘
";

        Rect pos = TestHelpers.AssertDriverContentsWithFrameAre (expected, _output);
        Assert.Equal (new Rect (0, 0, 10, 4), pos);

        text = "0123456789";
        Assert.Equal (10, text.Length);
        view.Width = Dim.Fill () - text.Length;
        Application.Refresh ();

        Assert.Equal (new Rect (0, 0, 0, 1), view.Frame);
        Assert.Equal (new Size (0, 1), view.TextFormatter.Size);
        Assert.Equal (new List<string> { string.Empty }, view.TextFormatter.Lines);
        expected = @"
┌────────┐
│        │
│        │
└────────┘
";

        pos = TestHelpers.AssertDriverContentsWithFrameAre (expected, _output);
        Assert.Equal (new Rect (0, 0, 10, 4), pos);
    }

    [Fact]
    [AutoInitShutdown]
    public void AutoSize_False_View_IsEmpty_True_Minimum_Height () {
        var text = "Views";
        var view = new View {
                                Width = Dim.Fill () - text.Length,
                                Text = text
                            };
        var win = new Window {
                                 Width = Dim.Fill (),
                                 Height = Dim.Fill ()
                             };
        win.Add (view);
        Application.Top.Add (win);
        Application.Begin (Application.Top);
        ((FakeDriver)Application.Driver).SetBufferSize (10, 4);

        Assert.Equal (5, text.Length);
        Assert.False (view.AutoSize);
        Assert.Equal (new Rect (0, 0, 3, 1), view.Frame);
        Assert.Equal (new Size (3, 1), view.TextFormatter.Size);
        Assert.Single (view.TextFormatter.Lines);
        Assert.Equal (new Rect (0, 0, 10, 4), win.Frame);
        Assert.Equal (new Rect (0, 0, 10, 4), Application.Top.Frame);
        var expected = @"
┌────────┐
│Vie     │
│        │
└────────┘
";

        Rect pos = TestHelpers.AssertDriverContentsWithFrameAre (expected, _output);
        Assert.Equal (new Rect (0, 0, 10, 4), pos);

        text = "0123456789";
        Assert.Equal (10, text.Length);
        view.Width = Dim.Fill () - text.Length;
        Application.Refresh ();

        Assert.Equal (new Rect (0, 0, 0, 1), view.Frame);
        Assert.Equal (new Size (0, 1), view.TextFormatter.Size);
        Exception exception = Record.Exception (
                                                () =>
                                                    Assert.Equal (
                                                                  new List<string> { string.Empty },
                                                                  view.TextFormatter.Lines));
        Assert.Null (exception);
        expected = @"
┌────────┐
│        │
│        │
└────────┘
";

        pos = TestHelpers.AssertDriverContentsWithFrameAre (expected, _output);
        Assert.Equal (new Rect (0, 0, 10, 4), pos);
    }

    [Fact]
    [AutoInitShutdown]
    public void AutoSize_False_View_Width_Null_Returns_Host_Frame_Width () {
        var text = "Views";
        var view = new View {
                                TextDirection = TextDirection.TopBottom_LeftRight,
                                Height = Dim.Fill () - text.Length,
                                Text = text
                            };
        var win = new Window {
                                 Width = Dim.Fill (),
                                 Height = Dim.Fill ()
                             };
        win.Add (view);
        Application.Top.Add (win);
        Application.Begin (Application.Top);
        ((FakeDriver)Application.Driver).SetBufferSize (4, 10);

        Assert.Equal (5, text.Length);
        Assert.False (view.AutoSize);
        Assert.Equal (new Rect (0, 0, 1, 3), view.Frame);
        Assert.Equal (new Size (1, 3), view.TextFormatter.Size);
        Assert.Single (view.TextFormatter.Lines);
        Assert.Equal (new Rect (0, 0, 4, 10), win.Frame);
        Assert.Equal (new Rect (0, 0, 4, 10), Application.Top.Frame);
        var expected = @"
┌──┐
│V │
│i │
│e │
│  │
│  │
│  │
│  │
│  │
└──┘
";

        Rect pos = TestHelpers.AssertDriverContentsWithFrameAre (expected, _output);
        Assert.Equal (new Rect (0, 0, 4, 10), pos);

        text = "0123456789";
        Assert.Equal (10, text.Length);
        view.Height = Dim.Fill () - text.Length;
        Application.Refresh ();

        Assert.Equal (new Rect (0, 0, 1, 0), view.Frame);
        Assert.Equal (new Size (1, 0), view.TextFormatter.Size);
        Exception exception = Record.Exception (
                                                () =>
                                                    Assert.Equal (
                                                                  new List<string> { string.Empty },
                                                                  view.TextFormatter.Lines));
        Assert.Null (exception);
        expected = @"
┌──┐
│  │
│  │
│  │
│  │
│  │
│  │
│  │
│  │
└──┘
";

        pos = TestHelpers.AssertDriverContentsWithFrameAre (expected, _output);
        Assert.Equal (new Rect (0, 0, 4, 10), pos);
    }

    [Fact]
    [AutoInitShutdown]
    public void AutoSize_False_View_Width_Zero_Returns_Minimum_Width_With_Wide_Rune () {
        var text = "界View";
        var view = new View {
                                TextDirection = TextDirection.TopBottom_LeftRight,
                                Height = Dim.Fill () - text.Length,
                                Text = text
                            };
        var win = new Window {
                                 Width = Dim.Fill (),
                                 Height = Dim.Fill ()
                             };
        win.Add (view);
        Application.Top.Add (win);
        Application.Begin (Application.Top);
        ((FakeDriver)Application.Driver).SetBufferSize (4, 10);

        Assert.Equal (5, text.Length);
        Assert.False (view.AutoSize);
        Assert.Equal (new Rect (0, 0, 2, 3), view.Frame);
        Assert.Equal (new Size (2, 3), view.TextFormatter.Size);
        Assert.Single (view.TextFormatter.Lines);
        Assert.Equal (new Rect (0, 0, 4, 10), win.Frame);
        Assert.Equal (new Rect (0, 0, 4, 10), Application.Top.Frame);
        var expected = @"
┌──┐
│界│
│V │
│i │
│  │
│  │
│  │
│  │
│  │
└──┘
";

        Rect pos = TestHelpers.AssertDriverContentsWithFrameAre (expected, _output);
        Assert.Equal (new Rect (0, 0, 4, 10), pos);

        text = "0123456789";
        Assert.Equal (10, text.Length);
        view.Height = Dim.Fill () - text.Length;
        Application.Refresh ();

        Assert.Equal (new Rect (0, 0, 2, 0), view.Frame);
        Assert.Equal (new Size (2, 0), view.TextFormatter.Size);
        Exception exception = Record.Exception (
                                                () =>
                                                    Assert.Equal (
                                                                  new List<string> { string.Empty },
                                                                  view.TextFormatter.Lines));
        Assert.Null (exception);
        expected = @"
┌──┐
│  │
│  │
│  │
│  │
│  │
│  │
│  │
│  │
└──┘
";

        pos = TestHelpers.AssertDriverContentsWithFrameAre (expected, _output);
        Assert.Equal (new Rect (0, 0, 4, 10), pos);
    }

    [Fact]
    [AutoInitShutdown]
    public void AutoSize_False_Width_Height_SetMinWidthHeight_Narrow_Wide_Runes () {
        var text = $"First line{Environment.NewLine}Second line";
        var horizontalView = new View {
                                          Width = 20,
                                          Height = 1,
                                          Text = text
                                      };
        var verticalView = new View {
                                        Y = 3,
                                        Height = 20,
                                        Width = 1,
                                        Text = text,
                                        TextDirection = TextDirection.TopBottom_LeftRight
                                    };
        var win = new Window {
                                 Width = Dim.Fill (),
                                 Height = Dim.Fill (),
                                 Text = "Window"
                             };
        win.Add (horizontalView, verticalView);
        Application.Top.Add (win);
        RunState rs = Application.Begin (Application.Top);
        ((FakeDriver)Application.Driver).SetBufferSize (32, 32);

        Assert.False (horizontalView.AutoSize);
        Assert.False (verticalView.AutoSize);
        Assert.Equal (new Rect (0, 0, 20, 1), horizontalView.Frame);
        Assert.Equal (new Rect (0, 3, 1, 20), verticalView.Frame);
        var expected = @"
┌──────────────────────────────┐
│First line Second li          │
│                              │
│                              │
│F                             │
│i                             │
│r                             │
│s                             │
│t                             │
│                              │
│l                             │
│i                             │
│n                             │
│e                             │
│                              │
│S                             │
│e                             │
│c                             │
│o                             │
│n                             │
│d                             │
│                              │
│l                             │
│i                             │
│                              │
│                              │
│                              │
│                              │
│                              │
│                              │
│                              │
└──────────────────────────────┘
";

        Rect pos = TestHelpers.AssertDriverContentsWithFrameAre (expected, _output);

        verticalView.Text = $"最初の行{Environment.NewLine}二行目";
        Application.Top.Draw ();

        // BUGBUG: #3127 - If AutoSize == false, setting text should NOT change the size of the view.
        Assert.Equal (new Rect (0, 3, 2, 20), verticalView.Frame);
        expected = @"
┌──────────────────────────────┐
│First line Second li          │
│                              │
│                              │
│最                            │
│初                            │
│の                            │
│行                            │
│                              │
│二                            │
│行                            │
│目                            │
│                              │
│                              │
│                              │
│                              │
│                              │
│                              │
│                              │
│                              │
│                              │
│                              │
│                              │
│                              │
│                              │
│                              │
│                              │
│                              │
│                              │
│                              │
│                              │
└──────────────────────────────┘
";

        pos = TestHelpers.AssertDriverContentsWithFrameAre (expected, _output);
        Application.End (rs);
    }

    [Theory]
    [MemberData (nameof (ValidTextDirectionSize))]
    public void GetAutoSize_Ignores_HotKeySpecifier (TextDirection textDirection, Size size) {
        var view = new View {
                                TextDirection = textDirection,
                                Text = "最初_の行二行目",
                                AutoSize = true,
                                HotKeySpecifier = (Rune)'_'
                            };
        Assert.Equal (15, view.Text.GetColumns ());
        Assert.Equal (8, view.Text.GetRuneCount ());
        Assert.Equal (size, view.GetAutoSize ());
    }
>>>>>>> 2e95cec4
}<|MERGE_RESOLUTION|>--- conflicted
+++ resolved
@@ -1,26 +1,17 @@
-<<<<<<< HEAD
-﻿using System.Runtime.CompilerServices;
+using System.Runtime.CompilerServices;
 using System.Text;
-=======
-﻿using System.Text;
->>>>>>> 2e95cec4
 using Xunit.Abstractions;
 
 namespace Terminal.Gui.ViewTests;
 
-<<<<<<< HEAD
 /// <summary>
 ///     Tests of the <see cref="View.Text"/> and <see cref="View.TextFormatter"/> properties (independent of
 ///     AutoSize).
 /// </summary>
-=======
-/// <summary>Tests of the  <see cref="View.Text"/> property with <see cref="View.AutoSize"/> set to false.</summary>
->>>>>>> 2e95cec4
 public class TextTests {
     private readonly ITestOutputHelper _output;
     public TextTests (ITestOutputHelper output) { _output = output; }
 
-<<<<<<< HEAD
     // Test that View.PreserveTrailingSpaces removes trailing spaces
     [Fact]
     public void PreserveTrailingSpaces_Removes_Trailing_Spaces () {
@@ -127,662 +118,4 @@
     // - Default is false
     // - Setting to true invalidates Height/Width
     // - Setting to false invalidates Height/Width
-=======
-    public static TheoryData<TextDirection, Size> ValidTextDirectionSize =>
-        new () {
-                   { TextDirection.LeftRight_TopBottom, new Size (14, 1) },
-                   { TextDirection.TopBottom_LeftRight, new Size (2, 7) }
-               };
-
-    [Fact]
-    [AutoInitShutdown]
-    public void AutoSize_False_Equal_Before_And_After_IsInitialized_With_Differents_Orders () {
-        var view1 = new View { Text = "Say Hello view1 你", AutoSize = false, Width = 10, Height = 5 };
-        var view2 = new View { Text = "Say Hello view2 你", Width = 10, Height = 5, AutoSize = false };
-        var view3 = new View { AutoSize = false, Width = 10, Height = 5, Text = "Say Hello view3 你" };
-        var view4 = new View {
-                                 Text = "Say Hello view4 你",
-                                 AutoSize = false,
-                                 Width = 10,
-                                 Height = 5,
-                                 TextDirection = TextDirection.TopBottom_LeftRight
-                             };
-        var view5 = new View {
-                                 Text = "Say Hello view5 你",
-                                 Width = 10,
-                                 Height = 5,
-                                 AutoSize = false,
-                                 TextDirection = TextDirection.TopBottom_LeftRight
-                             };
-        var view6 = new View {
-                                 AutoSize = false,
-                                 Width = 10,
-                                 Height = 5,
-                                 TextDirection = TextDirection.TopBottom_LeftRight,
-                                 Text = "Say Hello view6 你"
-                             };
-        Application.Top.Add (view1, view2, view3, view4, view5, view6);
-
-        Assert.False (view1.IsInitialized);
-        Assert.False (view2.IsInitialized);
-        Assert.False (view3.IsInitialized);
-        Assert.False (view4.IsInitialized);
-        Assert.False (view5.IsInitialized);
-        Assert.False (view1.AutoSize);
-        Assert.Equal (new Rect (0, 0, 10, 5), view1.Frame);
-        Assert.Equal ("Absolute(10)", view1.Width.ToString ());
-        Assert.Equal ("Absolute(5)", view1.Height.ToString ());
-        Assert.False (view2.AutoSize);
-        Assert.Equal (new Rect (0, 0, 10, 5), view2.Frame);
-        Assert.Equal ("Absolute(10)", view2.Width.ToString ());
-        Assert.Equal ("Absolute(5)", view2.Height.ToString ());
-        Assert.False (view3.AutoSize);
-        Assert.Equal (new Rect (0, 0, 10, 5), view3.Frame);
-        Assert.Equal ("Absolute(10)", view3.Width.ToString ());
-        Assert.Equal ("Absolute(5)", view3.Height.ToString ());
-        Assert.False (view4.AutoSize);
-        Assert.Equal (new Rect (0, 0, 10, 5), view4.Frame);
-        Assert.Equal ("Absolute(10)", view4.Width.ToString ());
-        Assert.Equal ("Absolute(5)", view4.Height.ToString ());
-        Assert.False (view5.AutoSize);
-        Assert.Equal (new Rect (0, 0, 10, 5), view5.Frame);
-        Assert.Equal ("Absolute(10)", view5.Width.ToString ());
-        Assert.Equal ("Absolute(5)", view5.Height.ToString ());
-        Assert.False (view6.AutoSize);
-        Assert.Equal (new Rect (0, 0, 10, 5), view6.Frame);
-        Assert.Equal ("Absolute(10)", view6.Width.ToString ());
-        Assert.Equal ("Absolute(5)", view6.Height.ToString ());
-
-        RunState rs = Application.Begin (Application.Top);
-
-        Assert.True (view1.IsInitialized);
-        Assert.True (view2.IsInitialized);
-        Assert.True (view3.IsInitialized);
-        Assert.True (view4.IsInitialized);
-        Assert.True (view5.IsInitialized);
-        Assert.False (view1.AutoSize);
-        Assert.Equal (new Rect (0, 0, 10, 5), view1.Frame);
-        Assert.Equal ("Absolute(10)", view1.Width.ToString ());
-        Assert.Equal ("Absolute(5)", view1.Height.ToString ());
-        Assert.False (view2.AutoSize);
-        Assert.Equal (new Rect (0, 0, 10, 5), view2.Frame);
-        Assert.Equal ("Absolute(10)", view2.Width.ToString ());
-        Assert.Equal ("Absolute(5)", view2.Height.ToString ());
-        Assert.False (view3.AutoSize);
-        Assert.Equal (new Rect (0, 0, 10, 5), view3.Frame);
-        Assert.Equal ("Absolute(10)", view3.Width.ToString ());
-        Assert.Equal ("Absolute(5)", view3.Height.ToString ());
-        Assert.False (view4.AutoSize);
-        Assert.Equal (new Rect (0, 0, 10, 5), view4.Frame);
-        Assert.Equal ("Absolute(10)", view4.Width.ToString ());
-        Assert.Equal ("Absolute(5)", view4.Height.ToString ());
-        Assert.False (view5.AutoSize);
-        Assert.Equal (new Rect (0, 0, 10, 5), view5.Frame);
-        Assert.Equal ("Absolute(10)", view5.Width.ToString ());
-        Assert.Equal ("Absolute(5)", view5.Height.ToString ());
-        Assert.False (view6.AutoSize);
-        Assert.Equal (new Rect (0, 0, 10, 5), view6.Frame);
-        Assert.Equal ("Absolute(10)", view6.Width.ToString ());
-        Assert.Equal ("Absolute(5)", view6.Height.ToString ());
-        Application.End (rs);
-    }
-
-    [Fact]
-    public void AutoSize_False_If_Text_Empty () {
-        var view1 = new View ();
-        var view2 = new View { Text = "" };
-
-        Assert.False (view1.AutoSize);
-        Assert.False (view2.AutoSize);
-        view1.Dispose ();
-        view2.Dispose ();
-    }
-
-    [Fact]
-    public void AutoSize_False_If_Text_Is_Not_Empty () {
-        var view1 = new View ();
-        view1.Text = "Hello World";
-        var view2 = new View { Text = "Hello World" };
-
-        Assert.False (view1.AutoSize);
-        Assert.False (view2.AutoSize);
-        view1.Dispose ();
-        view2.Dispose ();
-    }
-
-    [Fact]
-    [AutoInitShutdown]
-    public void AutoSize_False_Label_Height_Zero_Returns_Minimum_Height () {
-        var text = "Label";
-        var label = new Label {
-                                  Width = Dim.Fill () - text.Length,
-                                  Text = text,
-                                  AutoSize = false
-                              };
-        var win = new Window {
-                                 Width = Dim.Fill (),
-                                 Height = Dim.Fill ()
-                             };
-        win.Add (label);
-        Application.Top.Add (win);
-        Application.Begin (Application.Top);
-        ((FakeDriver)Application.Driver).SetBufferSize (10, 4);
-
-        Assert.Equal (5, text.Length);
-        Assert.False (label.AutoSize);
-        Assert.Equal (new Rect (0, 0, 3, 1), label.Frame);
-        Assert.Equal (new Size (3, 1), label.TextFormatter.Size);
-        Assert.Single (label.TextFormatter.Lines);
-        Assert.Equal (new Rect (0, 0, 10, 4), win.Frame);
-        Assert.Equal (new Rect (0, 0, 10, 4), Application.Top.Frame);
-        var expected = @"
-┌────────┐
-│Lab     │
-│        │
-└────────┘
-";
-
-        Rect pos = TestHelpers.AssertDriverContentsWithFrameAre (expected, _output);
-        Assert.Equal (new Rect (0, 0, 10, 4), pos);
-
-        text = "0123456789";
-        Assert.Equal (10, text.Length);
-        label.Width = Dim.Fill () - text.Length;
-        Application.Refresh ();
-
-        Assert.Equal (new Rect (0, 0, 0, 1), label.Frame);
-        Assert.Equal (new Size (0, 1), label.TextFormatter.Size);
-        Exception exception = Record.Exception (
-                                                () =>
-                                                    Assert.Equal (
-                                                                  new List<string> { string.Empty },
-                                                                  label.TextFormatter.Lines));
-        Assert.Null (exception);
-        expected = @"
-┌────────┐
-│        │
-│        │
-└────────┘
-";
-
-        pos = TestHelpers.AssertDriverContentsWithFrameAre (expected, _output);
-        Assert.Equal (new Rect (0, 0, 10, 4), pos);
-    }
-
-    [Fact]
-    [AutoInitShutdown]
-    public void AutoSize_False_Label_IsEmpty_True_Return_Null_Lines () {
-        var text = "Label";
-        var label = new Label {
-                                  Width = Dim.Fill () - text.Length,
-                                  Height = 1,
-                                  Text = text,
-                                  AutoSize = false
-                              };
-        var win = new Window {
-                                 Width = Dim.Fill (),
-                                 Height = Dim.Fill ()
-                             };
-        win.Add (label);
-        Application.Top.Add (win);
-        Application.Begin (Application.Top);
-        ((FakeDriver)Application.Driver).SetBufferSize (10, 4);
-
-        Assert.Equal (5, text.Length);
-        Assert.False (label.AutoSize);
-        Assert.Equal (new Rect (0, 0, 3, 1), label.Frame);
-        Assert.Equal (new Size (3, 1), label.TextFormatter.Size);
-        Assert.Equal (new List<string> { "Lab" }, label.TextFormatter.Lines);
-        Assert.Equal (new Rect (0, 0, 10, 4), win.Frame);
-        Assert.Equal (new Rect (0, 0, 10, 4), Application.Top.Frame);
-        var expected = @"
-┌────────┐
-│Lab     │
-│        │
-└────────┘
-";
-
-        Rect pos = TestHelpers.AssertDriverContentsWithFrameAre (expected, _output);
-        Assert.Equal (new Rect (0, 0, 10, 4), pos);
-
-        text = "0123456789";
-        Assert.Equal (10, text.Length);
-        label.Width = Dim.Fill () - text.Length;
-        Application.Refresh ();
-
-        Assert.False (label.AutoSize);
-        Assert.Equal (new Rect (0, 0, 0, 1), label.Frame);
-        Assert.Equal (new Size (0, 1), label.TextFormatter.Size);
-        Assert.Equal (new List<string> { string.Empty }, label.TextFormatter.Lines);
-        expected = @"
-┌────────┐
-│        │
-│        │
-└────────┘
-";
-
-        pos = TestHelpers.AssertDriverContentsWithFrameAre (expected, _output);
-        Assert.Equal (new Rect (0, 0, 10, 4), pos);
-    }
-
-    [Fact]
-    public void AutoSize_False_ResizeView_Is_Always_False () {
-        var super = new View ();
-        var label = new Label { AutoSize = false };
-        super.Add (label);
-
-        label.Text = "New text";
-        super.LayoutSubviews ();
-
-        Assert.False (label.AutoSize);
-        Assert.Equal ("(0,0,0,1)", label.Bounds.ToString ());
-        super.Dispose ();
-    }
-
-    [Fact]
-    [AutoInitShutdown]
-    public void AutoSize_False_ResizeView_With_Dim_Fill_After_IsInitialized () {
-        var win = new Window { Width = 30, Height = 80 };
-        var label = new Label { AutoSize = false, Width = Dim.Fill (), Height = Dim.Fill () };
-        win.Add (label);
-        Application.Top.Add (win);
-
-        Assert.False (label.AutoSize);
-
-        // BUGBUG: IsInitialized need to be true before calculating
-        Assert.Equal ("(0,0,0,0)", label.Bounds.ToString ());
-
-        label.Text = "New text\nNew line";
-        Application.Top.LayoutSubviews ();
-
-        Assert.False (label.AutoSize);
-        Assert.Equal ("(0,0,28,78)", label.Bounds.ToString ());
-        Assert.False (label.IsInitialized);
-
-        RunState rs = Application.Begin (Application.Top);
-        Assert.True (label.IsInitialized);
-        Assert.False (label.AutoSize);
-        Assert.Equal ("(0,0,28,78)", label.Bounds.ToString ());
-        Application.End (rs);
-    }
-
-    [Fact]
-    [AutoInitShutdown]
-    public void AutoSize_False_View_IsEmpty_False_Return_Null_Lines () {
-        var text = "Views";
-        var view = new View {
-                                Width = Dim.Fill () - text.Length,
-                                Height = 1,
-                                Text = text
-                            };
-        var win = new Window {
-                                 Width = Dim.Fill (),
-                                 Height = Dim.Fill ()
-                             };
-        win.Add (view);
-        Application.Top.Add (win);
-        Application.Begin (Application.Top);
-        ((FakeDriver)Application.Driver).SetBufferSize (10, 4);
-
-        Assert.Equal (5, text.Length);
-        Assert.False (view.AutoSize);
-        Assert.Equal (new Rect (0, 0, 3, 1), view.Frame);
-        Assert.Equal (new Size (3, 1), view.TextFormatter.Size);
-        Assert.Equal (new List<string> { "Vie" }, view.TextFormatter.Lines);
-        Assert.Equal (new Rect (0, 0, 10, 4), win.Frame);
-        Assert.Equal (new Rect (0, 0, 10, 4), Application.Top.Frame);
-        var expected = @"
-┌────────┐
-│Vie     │
-│        │
-└────────┘
-";
-
-        Rect pos = TestHelpers.AssertDriverContentsWithFrameAre (expected, _output);
-        Assert.Equal (new Rect (0, 0, 10, 4), pos);
-
-        text = "0123456789";
-        Assert.Equal (10, text.Length);
-        view.Width = Dim.Fill () - text.Length;
-        Application.Refresh ();
-
-        Assert.Equal (new Rect (0, 0, 0, 1), view.Frame);
-        Assert.Equal (new Size (0, 1), view.TextFormatter.Size);
-        Assert.Equal (new List<string> { string.Empty }, view.TextFormatter.Lines);
-        expected = @"
-┌────────┐
-│        │
-│        │
-└────────┘
-";
-
-        pos = TestHelpers.AssertDriverContentsWithFrameAre (expected, _output);
-        Assert.Equal (new Rect (0, 0, 10, 4), pos);
-    }
-
-    [Fact]
-    [AutoInitShutdown]
-    public void AutoSize_False_View_IsEmpty_True_Minimum_Height () {
-        var text = "Views";
-        var view = new View {
-                                Width = Dim.Fill () - text.Length,
-                                Text = text
-                            };
-        var win = new Window {
-                                 Width = Dim.Fill (),
-                                 Height = Dim.Fill ()
-                             };
-        win.Add (view);
-        Application.Top.Add (win);
-        Application.Begin (Application.Top);
-        ((FakeDriver)Application.Driver).SetBufferSize (10, 4);
-
-        Assert.Equal (5, text.Length);
-        Assert.False (view.AutoSize);
-        Assert.Equal (new Rect (0, 0, 3, 1), view.Frame);
-        Assert.Equal (new Size (3, 1), view.TextFormatter.Size);
-        Assert.Single (view.TextFormatter.Lines);
-        Assert.Equal (new Rect (0, 0, 10, 4), win.Frame);
-        Assert.Equal (new Rect (0, 0, 10, 4), Application.Top.Frame);
-        var expected = @"
-┌────────┐
-│Vie     │
-│        │
-└────────┘
-";
-
-        Rect pos = TestHelpers.AssertDriverContentsWithFrameAre (expected, _output);
-        Assert.Equal (new Rect (0, 0, 10, 4), pos);
-
-        text = "0123456789";
-        Assert.Equal (10, text.Length);
-        view.Width = Dim.Fill () - text.Length;
-        Application.Refresh ();
-
-        Assert.Equal (new Rect (0, 0, 0, 1), view.Frame);
-        Assert.Equal (new Size (0, 1), view.TextFormatter.Size);
-        Exception exception = Record.Exception (
-                                                () =>
-                                                    Assert.Equal (
-                                                                  new List<string> { string.Empty },
-                                                                  view.TextFormatter.Lines));
-        Assert.Null (exception);
-        expected = @"
-┌────────┐
-│        │
-│        │
-└────────┘
-";
-
-        pos = TestHelpers.AssertDriverContentsWithFrameAre (expected, _output);
-        Assert.Equal (new Rect (0, 0, 10, 4), pos);
-    }
-
-    [Fact]
-    [AutoInitShutdown]
-    public void AutoSize_False_View_Width_Null_Returns_Host_Frame_Width () {
-        var text = "Views";
-        var view = new View {
-                                TextDirection = TextDirection.TopBottom_LeftRight,
-                                Height = Dim.Fill () - text.Length,
-                                Text = text
-                            };
-        var win = new Window {
-                                 Width = Dim.Fill (),
-                                 Height = Dim.Fill ()
-                             };
-        win.Add (view);
-        Application.Top.Add (win);
-        Application.Begin (Application.Top);
-        ((FakeDriver)Application.Driver).SetBufferSize (4, 10);
-
-        Assert.Equal (5, text.Length);
-        Assert.False (view.AutoSize);
-        Assert.Equal (new Rect (0, 0, 1, 3), view.Frame);
-        Assert.Equal (new Size (1, 3), view.TextFormatter.Size);
-        Assert.Single (view.TextFormatter.Lines);
-        Assert.Equal (new Rect (0, 0, 4, 10), win.Frame);
-        Assert.Equal (new Rect (0, 0, 4, 10), Application.Top.Frame);
-        var expected = @"
-┌──┐
-│V │
-│i │
-│e │
-│  │
-│  │
-│  │
-│  │
-│  │
-└──┘
-";
-
-        Rect pos = TestHelpers.AssertDriverContentsWithFrameAre (expected, _output);
-        Assert.Equal (new Rect (0, 0, 4, 10), pos);
-
-        text = "0123456789";
-        Assert.Equal (10, text.Length);
-        view.Height = Dim.Fill () - text.Length;
-        Application.Refresh ();
-
-        Assert.Equal (new Rect (0, 0, 1, 0), view.Frame);
-        Assert.Equal (new Size (1, 0), view.TextFormatter.Size);
-        Exception exception = Record.Exception (
-                                                () =>
-                                                    Assert.Equal (
-                                                                  new List<string> { string.Empty },
-                                                                  view.TextFormatter.Lines));
-        Assert.Null (exception);
-        expected = @"
-┌──┐
-│  │
-│  │
-│  │
-│  │
-│  │
-│  │
-│  │
-│  │
-└──┘
-";
-
-        pos = TestHelpers.AssertDriverContentsWithFrameAre (expected, _output);
-        Assert.Equal (new Rect (0, 0, 4, 10), pos);
-    }
-
-    [Fact]
-    [AutoInitShutdown]
-    public void AutoSize_False_View_Width_Zero_Returns_Minimum_Width_With_Wide_Rune () {
-        var text = "界View";
-        var view = new View {
-                                TextDirection = TextDirection.TopBottom_LeftRight,
-                                Height = Dim.Fill () - text.Length,
-                                Text = text
-                            };
-        var win = new Window {
-                                 Width = Dim.Fill (),
-                                 Height = Dim.Fill ()
-                             };
-        win.Add (view);
-        Application.Top.Add (win);
-        Application.Begin (Application.Top);
-        ((FakeDriver)Application.Driver).SetBufferSize (4, 10);
-
-        Assert.Equal (5, text.Length);
-        Assert.False (view.AutoSize);
-        Assert.Equal (new Rect (0, 0, 2, 3), view.Frame);
-        Assert.Equal (new Size (2, 3), view.TextFormatter.Size);
-        Assert.Single (view.TextFormatter.Lines);
-        Assert.Equal (new Rect (0, 0, 4, 10), win.Frame);
-        Assert.Equal (new Rect (0, 0, 4, 10), Application.Top.Frame);
-        var expected = @"
-┌──┐
-│界│
-│V │
-│i │
-│  │
-│  │
-│  │
-│  │
-│  │
-└──┘
-";
-
-        Rect pos = TestHelpers.AssertDriverContentsWithFrameAre (expected, _output);
-        Assert.Equal (new Rect (0, 0, 4, 10), pos);
-
-        text = "0123456789";
-        Assert.Equal (10, text.Length);
-        view.Height = Dim.Fill () - text.Length;
-        Application.Refresh ();
-
-        Assert.Equal (new Rect (0, 0, 2, 0), view.Frame);
-        Assert.Equal (new Size (2, 0), view.TextFormatter.Size);
-        Exception exception = Record.Exception (
-                                                () =>
-                                                    Assert.Equal (
-                                                                  new List<string> { string.Empty },
-                                                                  view.TextFormatter.Lines));
-        Assert.Null (exception);
-        expected = @"
-┌──┐
-│  │
-│  │
-│  │
-│  │
-│  │
-│  │
-│  │
-│  │
-└──┘
-";
-
-        pos = TestHelpers.AssertDriverContentsWithFrameAre (expected, _output);
-        Assert.Equal (new Rect (0, 0, 4, 10), pos);
-    }
-
-    [Fact]
-    [AutoInitShutdown]
-    public void AutoSize_False_Width_Height_SetMinWidthHeight_Narrow_Wide_Runes () {
-        var text = $"First line{Environment.NewLine}Second line";
-        var horizontalView = new View {
-                                          Width = 20,
-                                          Height = 1,
-                                          Text = text
-                                      };
-        var verticalView = new View {
-                                        Y = 3,
-                                        Height = 20,
-                                        Width = 1,
-                                        Text = text,
-                                        TextDirection = TextDirection.TopBottom_LeftRight
-                                    };
-        var win = new Window {
-                                 Width = Dim.Fill (),
-                                 Height = Dim.Fill (),
-                                 Text = "Window"
-                             };
-        win.Add (horizontalView, verticalView);
-        Application.Top.Add (win);
-        RunState rs = Application.Begin (Application.Top);
-        ((FakeDriver)Application.Driver).SetBufferSize (32, 32);
-
-        Assert.False (horizontalView.AutoSize);
-        Assert.False (verticalView.AutoSize);
-        Assert.Equal (new Rect (0, 0, 20, 1), horizontalView.Frame);
-        Assert.Equal (new Rect (0, 3, 1, 20), verticalView.Frame);
-        var expected = @"
-┌──────────────────────────────┐
-│First line Second li          │
-│                              │
-│                              │
-│F                             │
-│i                             │
-│r                             │
-│s                             │
-│t                             │
-│                              │
-│l                             │
-│i                             │
-│n                             │
-│e                             │
-│                              │
-│S                             │
-│e                             │
-│c                             │
-│o                             │
-│n                             │
-│d                             │
-│                              │
-│l                             │
-│i                             │
-│                              │
-│                              │
-│                              │
-│                              │
-│                              │
-│                              │
-│                              │
-└──────────────────────────────┘
-";
-
-        Rect pos = TestHelpers.AssertDriverContentsWithFrameAre (expected, _output);
-
-        verticalView.Text = $"最初の行{Environment.NewLine}二行目";
-        Application.Top.Draw ();
-
-        // BUGBUG: #3127 - If AutoSize == false, setting text should NOT change the size of the view.
-        Assert.Equal (new Rect (0, 3, 2, 20), verticalView.Frame);
-        expected = @"
-┌──────────────────────────────┐
-│First line Second li          │
-│                              │
-│                              │
-│最                            │
-│初                            │
-│の                            │
-│行                            │
-│                              │
-│二                            │
-│行                            │
-│目                            │
-│                              │
-│                              │
-│                              │
-│                              │
-│                              │
-│                              │
-│                              │
-│                              │
-│                              │
-│                              │
-│                              │
-│                              │
-│                              │
-│                              │
-│                              │
-│                              │
-│                              │
-│                              │
-│                              │
-└──────────────────────────────┘
-";
-
-        pos = TestHelpers.AssertDriverContentsWithFrameAre (expected, _output);
-        Application.End (rs);
-    }
-
-    [Theory]
-    [MemberData (nameof (ValidTextDirectionSize))]
-    public void GetAutoSize_Ignores_HotKeySpecifier (TextDirection textDirection, Size size) {
-        var view = new View {
-                                TextDirection = textDirection,
-                                Text = "最初_の行二行目",
-                                AutoSize = true,
-                                HotKeySpecifier = (Rune)'_'
-                            };
-        Assert.Equal (15, view.Text.GetColumns ());
-        Assert.Equal (8, view.Text.GetRuneCount ());
-        Assert.Equal (size, view.GetAutoSize ());
-    }
->>>>>>> 2e95cec4
 }