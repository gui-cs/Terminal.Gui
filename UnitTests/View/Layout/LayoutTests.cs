--- conflicted
+++ resolved
@@ -678,11 +678,7 @@
 
 			Assert.Equal (new Rect (0, 0, 22, 22), win.Frame);
 			Assert.Equal (new Rect (0, 0, 22, 22), win.Margin.Frame);
-<<<<<<< HEAD
-			Assert.Equal (new Rect (0, 0, 22, 22), win.BorderFrame.Frame);
-=======
 			Assert.Equal (new Rect (0, 0, 22, 22), win.Border.Frame);
->>>>>>> b4552ee1
 			Assert.Equal (new Rect (1, 1, 20, 20), win.Padding.Frame);
 			Assert.False (view.AutoSize);
 			Assert.Equal (TextDirection.LeftRight_TopBottom, view.TextDirection);
