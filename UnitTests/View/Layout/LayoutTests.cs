--- conflicted
+++ resolved
@@ -7,10 +7,6 @@
 public class LayoutTests
 {
     private readonly ITestOutputHelper _output;
-<<<<<<< HEAD
-
-=======
->>>>>>> c94c0567
     public LayoutTests (ITestOutputHelper output) { _output = output; }
 
     // Tested in AbsoluteLayoutTests.cs
@@ -30,26 +26,11 @@
     [InlineData (10)]
     public void Dim_CenteredSubView_85_Percent_Height (int height)
     {
-<<<<<<< HEAD
-        var win = new Window
-        {
-            Width = Dim.Fill (),
-            Height = Dim.Fill ()
-        };
+        var win = new Window { Width = Dim.Fill (), Height = Dim.Fill () };
 
         var subview = new Window
         {
-            X = Pos.Center (),
-            Y = Pos.Center (),
-            Width = Dim.Percent (85),
-            Height = Dim.Percent (85)
-=======
-        var win = new Window { Width = Dim.Fill (), Height = Dim.Fill () };
-
-        var subview = new Window
-        {
             X = Pos.Center (), Y = Pos.Center (), Width = Dim.Percent (85), Height = Dim.Percent (85)
->>>>>>> c94c0567
         };
 
         win.Add (subview);
@@ -190,26 +171,11 @@
     [InlineData (10)]
     public void Dim_CenteredSubView_85_Percent_Width (int width)
     {
-<<<<<<< HEAD
-        var win = new Window
-        {
-            Width = Dim.Fill (),
-            Height = Dim.Fill ()
-        };
+        var win = new Window { Width = Dim.Fill (), Height = Dim.Fill () };
 
         var subview = new Window
         {
-            X = Pos.Center (),
-            Y = Pos.Center (),
-            Width = Dim.Percent (85),
-            Height = Dim.Percent (85)
-=======
-        var win = new Window { Width = Dim.Fill (), Height = Dim.Fill () };
-
-        var subview = new Window
-        {
             X = Pos.Center (), Y = Pos.Center (), Width = Dim.Percent (85), Height = Dim.Percent (85)
->>>>>>> c94c0567
         };
 
         win.Add (subview);
@@ -363,16 +329,7 @@
     [AutoInitShutdown]
     public void DimFill_SizedCorrectly ()
     {
-<<<<<<< HEAD
-        var view = new View
-        {
-            Width = Dim.Fill (),
-            Height = Dim.Fill (),
-            BorderStyle = LineStyle.Single
-        };
-=======
         var view = new View { Width = Dim.Fill (), Height = Dim.Fill (), BorderStyle = LineStyle.Single };
->>>>>>> c94c0567
         Application.Top.Add (view);
         RunState rs = Application.Begin (Application.Top);
         ((FakeDriver)Application.Driver).SetBufferSize (32, 5);
@@ -393,11 +350,7 @@
 
         Toplevel top = Application.Top;
 
-<<<<<<< HEAD
-        var view = new View ("view") { X = -2 };
-=======
         var view = new View { X = -2, Text = "view" };
->>>>>>> c94c0567
         top.Add (view);
 
         Application.Iteration += (s, a) =>
@@ -429,16 +382,7 @@
 
         Toplevel top = Application.Top;
 
-<<<<<<< HEAD
-        var view = new View ("view")
-        {
-            Y = -2,
-            Height = 10,
-            TextDirection = TextDirection.TopBottom_LeftRight
-        };
-=======
         var view = new View { Y = -2, Height = 10, TextDirection = TextDirection.TopBottom_LeftRight, Text = "view" };
->>>>>>> c94c0567
         top.Add (view);
 
         Application.Iteration += (s, a) =>
@@ -463,94 +407,6 @@
     }
 
     [Fact]
-<<<<<<< HEAD
-    public void GetCurrentHeight_TrySetHeight ()
-    {
-        var top = new View
-        {
-            X = 0,
-            Y = 0,
-            Height = 20
-        };
-
-        var v = new View
-        {
-            Height = Dim.Fill (),
-            ValidatePosDim = true
-        };
-        top.Add (v);
-        top.BeginInit ();
-        top.EndInit ();
-        top.LayoutSubviews ();
-
-        Assert.False (v.AutoSize);
-        Assert.False (v.TrySetHeight (0, out _));
-        Assert.Equal (20, v.Frame.Height);
-
-        v.Height = Dim.Fill (1);
-        top.LayoutSubviews ();
-
-        Assert.False (v.TrySetHeight (0, out _));
-        Assert.True (v.Height is Dim.DimFill);
-        Assert.Equal (19, v.Frame.Height);
-
-        v.AutoSize = true;
-        top.LayoutSubviews ();
-
-        Assert.True (v.TrySetHeight (0, out _));
-        Assert.True (v.Height is Dim.DimAbsolute);
-        Assert.Equal (19, v.Frame.Height);
-        top.Dispose ();
-    }
-
-    [Fact]
-    [TestRespondersDisposed]
-    public void GetCurrentWidth_TrySetWidth ()
-    {
-        var top = new View
-        {
-            X = 0,
-            Y = 0,
-            Width = 80
-        };
-
-        var v = new View
-        {
-            Width = Dim.Fill (),
-            ValidatePosDim = true
-        };
-        top.Add (v);
-        top.BeginInit ();
-        top.EndInit ();
-        top.LayoutSubviews ();
-
-        Assert.False (v.AutoSize);
-        Assert.False (v.TrySetWidth (0, out _));
-        Assert.True (v.Width is Dim.DimFill);
-        Assert.Equal (80, v.Frame.Width);
-
-        v.Width = Dim.Fill (1);
-        top.LayoutSubviews ();
-
-        Assert.False (v.TrySetWidth (0, out _));
-        Assert.True (v.Width is Dim.DimFill);
-        Assert.Equal (79, v.Frame.Width);
-
-        v.AutoSize = true;
-        top.LayoutSubviews ();
-
-        Assert.True (v.TrySetWidth (0, out _));
-        Assert.True (v.Width is Dim.DimAbsolute);
-        Assert.Equal (79, v.Frame.Width);
-        top.Dispose ();
-    }
-
-    [Fact]
-    public void LayoutSubviews_No_SuperView ()
-    {
-        var root = new View ();
-        var first = new View { Id = "first", X = 1, Y = 2, Height = 3, Width = 4 };
-=======
     public void LayoutSubviews_No_SuperView ()
     {
         var root = new View ();
@@ -563,7 +419,6 @@
             Height = 3,
             Width = 4
         };
->>>>>>> c94c0567
         root.Add (first);
 
         var second = new View { Id = "second" };
@@ -586,9 +441,6 @@
         var root = new View ();
         top.Add (root);
 
-<<<<<<< HEAD
-        var first = new View { Id = "first", X = 1, Y = 2, Height = 3, Width = 4 };
-=======
         var first = new View
         {
             Id = "first",
@@ -597,7 +449,6 @@
             Height = 3,
             Width = 4
         };
->>>>>>> c94c0567
         root.Add (first);
 
         var second = new View { Id = "second" };
@@ -631,34 +482,16 @@
     // Was named AutoSize_Pos_Validation_Do_Not_Throws_If_NewValue_Is_PosAbsolute_And_OldValue_Is_Another_Type_After_Sets_To_LayoutStyle_Absolute ()
     // but doesn't actually have anything to do with AutoSize.
     [Fact]
-<<<<<<< HEAD
-    public void Pos_Validation_Do_Not_Throws_If_NewValue_Is_PosAbsolute_And_OldValue_Is_Another_Type_After_Sets_To_LayoutStyle_Absolute ()
-=======
     public void
         Pos_Validation_Do_Not_Throws_If_NewValue_Is_PosAbsolute_And_OldValue_Is_Another_Type_After_Sets_To_LayoutStyle_Absolute ()
->>>>>>> c94c0567
     {
         Application.Init (new FakeDriver ());
 
         Toplevel t = Application.Top;
 
-<<<<<<< HEAD
-        var w = new Window
-        {
-            X = Pos.Left (t) + 2,
-            Y = Pos.At (2)
-        };
-
-        var v = new View
-        {
-            X = Pos.Center (),
-            Y = Pos.Percent (10)
-        };
-=======
         var w = new Window { X = Pos.Left (t) + 2, Y = Pos.At (2) };
 
         var v = new View { X = Pos.Center (), Y = Pos.Percent (10) };
->>>>>>> c94c0567
 
         w.Add (v);
         t.Add (w);
@@ -683,11 +516,7 @@
         var clicked = false;
         Toplevel top = Application.Top;
         var win1 = new Window { Id = "win1", Width = 20, Height = 10 };
-<<<<<<< HEAD
-        var view1 = new View ("view1");
-=======
         var view1 = new View { Text = "view1", AutoSize = true }; // BUGBUG: AutoSize or Width must be set
->>>>>>> c94c0567
         var win2 = new Window { Id = "win2", Y = Pos.Bottom (view1) + 1, Width = 10, Height = 3 };
         var view2 = new View { Id = "view2", Width = Dim.Fill (), Height = 1, CanFocus = true };
         view2.MouseClick += (sender, e) => clicked = true;
@@ -712,12 +541,8 @@
 │                  │
 │                  │
 └──────────────────┘",
-<<<<<<< HEAD
-                                                      _output);
-=======
                                                       _output
                                                      );
->>>>>>> c94c0567
         Assert.Equal (new Rect (0, 0, 80, 25), top.Frame);
         Assert.Equal (new Rect (0, 0, 5, 1), view1.Frame);
         Assert.Equal (new Rect (0, 0, 20, 10), win1.Frame);
@@ -729,18 +554,9 @@
 
         Application.OnMouseEvent (
                                   new MouseEventEventArgs (
-<<<<<<< HEAD
-                                                           new MouseEvent
-                                                           {
-                                                               X = 9,
-                                                               Y = 4,
-                                                               Flags = MouseFlags.Button1Clicked
-                                                           }));
-=======
                                                            new MouseEvent { X = 9, Y = 4, Flags = MouseFlags.Button1Clicked }
                                                           )
                                  );
->>>>>>> c94c0567
         Assert.True (clicked);
 
         Application.End (rs);
@@ -751,31 +567,10 @@
     {
         Application.Init (new FakeDriver ());
 
-<<<<<<< HEAD
-        var w = new Window
-        {
-            X = Pos.Left (Application.Top) + 2,
-            Y = Pos.Top (Application.Top) + 2
-        };
-        var f = new FrameView ();
-
-        var v1 = new View
-        {
-            X = Pos.Left (w) + 2,
-            Y = Pos.Top (w) + 2
-        };
-
-        var v2 = new View
-        {
-            X = Pos.Left (v1) + 2,
-            Y = Pos.Top (v1) + 2
-        };
-=======
         var w = new Window { X = Pos.Left (Application.Top) + 2, Y = Pos.Top (Application.Top) + 2 };
         var f = new FrameView ();
         var v1 = new View { X = Pos.Left (w) + 2, Y = Pos.Top (w) + 2 };
         var v2 = new View { X = Pos.Left (v1) + 2, Y = Pos.Top (v1) + 2 };
->>>>>>> c94c0567
 
         f.Add (v1, v2);
         w.Add (f);
@@ -844,24 +639,9 @@
     [AutoInitShutdown]
     public void TrySetHeight_ForceValidatePosDim ()
     {
-<<<<<<< HEAD
-        var top = new View
-        {
-            X = 0,
-            Y = 0,
-            Height = 20
-        };
-
-        var v = new View
-        {
-            Height = Dim.Fill (),
-            ValidatePosDim = true
-        };
-=======
         var top = new View { X = 0, Y = 0, Height = 20 };
 
         var v = new View { Height = Dim.Fill (), ValidatePosDim = true };
->>>>>>> c94c0567
         top.Add (v);
 
         Assert.False (v.TrySetHeight (10, out int rHeight));
@@ -890,24 +670,9 @@
     [AutoInitShutdown]
     public void TrySetWidth_ForceValidatePosDim ()
     {
-<<<<<<< HEAD
-        var top = new View
-        {
-            X = 0,
-            Y = 0,
-            Width = 80
-        };
-
-        var v = new View
-        {
-            Width = Dim.Fill (),
-            ValidatePosDim = true
-        };
-=======
         var top = new View { X = 0, Y = 0, Width = 80 };
 
         var v = new View { Width = Dim.Fill (), ValidatePosDim = true };
->>>>>>> c94c0567
         top.Add (v);
 
         Assert.False (v.TrySetWidth (70, out int rWidth));
