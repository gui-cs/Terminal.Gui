--- conflicted
+++ resolved
@@ -216,13 +216,8 @@
 		v.AutoSize = true;
 		top.LayoutSubviews ();
 
-<<<<<<< HEAD
-		Assert.False (v.TrySetWidth (0, out _));
-		Assert.True (v.Width is Dim.DimFill);
-=======
 		Assert.True (v.TrySetWidth (0, out _));
 		Assert.True (v.Width is Dim.DimAbsolute);
->>>>>>> d54461fc
 		Assert.Equal (79, v.Frame.Width);
 		top.Dispose ();
 	}
@@ -259,1252 +254,13 @@
 		v.AutoSize = true;
 		top.LayoutSubviews ();
 
-<<<<<<< HEAD
-		Assert.False (v.TrySetHeight (0, out _));
-		Assert.True (v.Height is Dim.DimFill);
-=======
 		Assert.True (v.TrySetHeight (0, out _));
 		Assert.True (v.Height is Dim.DimAbsolute);
->>>>>>> d54461fc
 		Assert.Equal (19, v.Frame.Height);
 		top.Dispose ();
 	}
 
 	[Fact]
-<<<<<<< HEAD
-	public void AutoSize_False_If_Text_Emmpty ()
-	{
-		var view1 = new View ();
-		var view2 = new View ("");
-		var view3 = new View () { Text = "" };
-
-		Assert.False (view1.AutoSize);
-		Assert.False (view2.AutoSize);
-		Assert.False (view3.AutoSize);
-		view1.Dispose ();
-		view2.Dispose ();
-		view3.Dispose ();
-	}
-
-	[Fact]
-	public void AutoSize_False_If_Text_Is_Not_Emmpty ()
-	{
-		var view1 = new View ();
-		view1.Text = "Hello World";
-		var view2 = new View ("Hello World");
-		var view3 = new View () { Text = "Hello World" };
-
-		Assert.False (view1.AutoSize);
-		Assert.False (view2.AutoSize);
-		Assert.False (view3.AutoSize);
-		view1.Dispose ();
-		view2.Dispose ();
-		view3.Dispose ();
-	}
-
-	[Fact]
-	public void AutoSize_True_Label_If_Text_Emmpty ()
-	{
-		var label1 = new Label ();
-		var label2 = new Label ("");
-		var label3 = new Label () { Text = "" };
-
-		Assert.True (label1.AutoSize);
-		Assert.True (label2.AutoSize);
-		Assert.True (label3.AutoSize);
-		label1.Dispose ();
-		label2.Dispose ();
-		label3.Dispose ();
-	}
-
-	[Fact]
-	public void AutoSize_True_Label_If_Text_Is_Not_Emmpty ()
-	{
-		var label1 = new Label ();
-		label1.Text = "Hello World";
-		var label2 = new Label ("Hello World");
-		var label3 = new Label () { Text = "Hello World" };
-
-		Assert.True (label1.AutoSize);
-		Assert.True (label2.AutoSize);
-		Assert.True (label3.AutoSize);
-		label1.Dispose ();
-		label2.Dispose ();
-		label3.Dispose ();
-	}
-
-	[Fact]
-	public void AutoSize_False_ResizeView_Is_Always_False ()
-	{
-		var super = new View ();
-		var label = new Label () { AutoSize = false };
-		super.Add (label);
-
-		label.Text = "New text";
-		super.LayoutSubviews ();
-
-		Assert.False (label.AutoSize);
-		Assert.Equal ("(0,0,0,1)", label.Bounds.ToString ());
-		super.Dispose ();
-	}
-
-	[Fact]
-	public void AutoSize_True_ResizeView_With_Dim_Absolute ()
-	{
-		var super = new View ();
-		var label = new Label ();
-
-		label.Text = "New text";
-		// BUGBUG: v2 - label was never added to super, so it was never laid out.
-		super.Add (label);
-		super.LayoutSubviews ();
-
-		Assert.True (label.AutoSize);
-		Assert.Equal ("(0,0,8,1)", label.Bounds.ToString ());
-		super.Dispose ();
-	}
-
-	[Fact]
-	[AutoInitShutdown]
-	public void AutoSize_False_ResizeView_With_Dim_Fill_After_IsInitialized ()
-	{
-		var win = new Window (new Rect (0, 0, 30, 80));
-		var label = new Label () { AutoSize = false, Width = Dim.Fill (), Height = Dim.Fill () };
-		win.Add (label);
-		Application.Top.Add (win);
-
-		// Text is empty and Width and Height are Dim.Fill which aren't yet initialized
-		// and thus the LayoutSubViews wasn't called yet.
-		// Text is empty but height=1 by default, see Label view
-		Assert.False (label.AutoSize);
-		Assert.Equal ("(0,0,0,1)", label.Bounds.ToString ());
-
-		label.Text = "New text\nNew line";
-		Application.Top.LayoutSubviews ();
-
-		Assert.False (label.AutoSize);
-		Assert.Equal ("(0,0,28,78)", label.Bounds.ToString ());
-		Assert.False (label.IsInitialized);
-
-		var rs = Application.Begin (Application.Top);
-		Assert.True (label.IsInitialized);
-		Assert.False (label.AutoSize);
-		Assert.Equal ("(0,0,28,78)", label.Bounds.ToString ());
-		Application.End (rs);
-	}
-
-	[Fact, AutoInitShutdown]
-	public void AutoSize_False_SetWidthHeight_With_Dim_Fill_And_Dim_Absolute_After_IsAdded_And_IsInitialized ()
-	{
-		var win = new Window (new Rect (0, 0, 30, 80));
-		var label = new Label () { Width = Dim.Fill (), ValidatePosDim = true };
-		win.Add (label);
-		Application.Top.Add (win);
-
-		Assert.Equal (LayoutStyle.Computed, label.LayoutStyle);
-		Assert.True (label.IsAdded);
-
-		Assert.True (label.AutoSize);
-		// BUGBUG: LayoutSubviews has not been called, so this test is not really valid (pos/dim are indeterminate, not 0)
-		// Text is empty but height=1 by default, see Label view
-		Assert.Equal ("(0,0,0,1)", label.Bounds.ToString ());
-
-		label.Text = "First line\nSecond line";
-		Application.Top.LayoutSubviews ();
-
-		Assert.True (label.AutoSize);
-		// LayoutSubviews was called, so width is 28 (30-2)
-		// Height is 2 because text has 2 lines and auto size is true
-		Assert.Equal ("(0,0,28,2)", label.Bounds.ToString ());
-		Assert.False (label.IsInitialized);
-
-		Assert.Equal ("Absolute(1)", label.Height.ToString ());
-		Assert.False (label.IsInitialized);
-		var rs = Application.Begin (Application.Top);
-		Assert.True (label.IsInitialized);
-		Assert.Equal ("Absolute(1)", label.Height.ToString ());
-
-		Assert.True (label.AutoSize);
-		Assert.Equal ("(0,0,28,2)", label.Bounds.ToString ());
-		Assert.True (label.IsInitialized);
-
-		label.AutoSize = false;
-		Application.Refresh ();
-
-		Assert.False (label.AutoSize);
-		// Height is 1 because Dim Height=1
-		Assert.Equal ("Absolute(1)", label.Height.ToString ());
-		Assert.Equal ("(0,0,28,1)", label.Bounds.ToString ());
-		Application.End (rs);
-	}
-
-	[Fact]
-	[AutoInitShutdown]
-	public void AutoSize_False_SetWidthHeight_With_Dim_Fill_And_Dim_Absolute_With_Initialization ()
-	{
-		var win = new Window (new Rect (0, 0, 30, 80));
-		var label = new Label () { Width = Dim.Fill () };
-		win.Add (label);
-		Application.Top.Add (win);
-
-		// Text is empty but height=1 by default, see Label view
-		// LayoutSubviews has not been called, so width is 0 and height is 0
-		Assert.True (label.AutoSize);
-		Assert.Equal ("(0,0,0,1)", label.Bounds.ToString ());
-
-		// Set ValidatePosDim to true to maintain the Dim.Fill
-		label.ValidatePosDim = true;
-		var rs = Application.Begin (Application.Top);
-
-		Assert.True (label.AutoSize);
-		// Here the AutoSize and Begin ensuring the right size with width 28 (Dim.Fill)
-		// and height 1 because Label set that value by default
-		Assert.Equal ("(0,0,28,1)", label.Bounds.ToString ());
-
-		label.Text = "First line\nSecond line";
-		Application.Refresh ();
-
-		// Height is 2 because text has 2 lines and auto size is true
-		Assert.True (label.AutoSize);
-		Assert.Equal ("(0,0,28,2)", label.Bounds.ToString ());
-
-		label.AutoSize = false;
-		Application.Refresh ();
-
-		// Here the SetMinWidthHeight ensuring the minimum height
-		Assert.False (label.AutoSize);
-		// Height is 1 because Dim Height=1
-		Assert.Equal ("Absolute(1)", label.Height.ToString ());
-		Assert.Equal ("(0,0,28,1)", label.Bounds.ToString ());
-		Assert.True (label.IsInitialized);
-
-		// Set height to 0 to test the SetMinWidthHeight
-		label.Height = 0;
-		label.Text = "First changed line\nSecond changed line\nNew line";
-		Application.Refresh ();
-
-		// height 1 because wasn't set and SetMinWidthHeight ensuring the minimum height
-		Assert.False (label.AutoSize);
-		Assert.Equal ("(0,0,28,1)", label.Bounds.ToString ());
-
-		label.AutoSize = true;
-		Application.Refresh ();
-
-		// Height 3 because the text has 3 lines
-		Assert.True (label.AutoSize);
-		Assert.True (label.ValidatePosDim);
-		// BUGBUG: v2 - AutoSize is broken - temporarily disabling test See #2432
-		// I think this is working again
-		Assert.Equal ("(0,0,28,3)", label.Bounds.ToString ());
-
-		// Set ValidatePosDim to false to ignore the Dim.Fill
-		label.ValidatePosDim = false;
-		Assert.Equal ("(0,0,19,3)", label.Bounds.ToString ());
-		Application.End (rs);
-	}
-
-	[Fact, AutoInitShutdown]
-	public void AutoSize_True_Setting_With_Height_Horizontal ()
-	{
-		var label = new Label ("Hello") { Width = 10, Height = 2, ValidatePosDim = true };
-		var viewX = new View ("X") { X = Pos.Right (label) };
-		var viewY = new View ("Y") { Y = Pos.Bottom (label) };
-
-		Application.Top.Add (label, viewX, viewY);
-		var rs = Application.Begin (Application.Top);
-
-		Assert.True (label.AutoSize);
-		Assert.Equal (new Rect (0, 0, 10, 2), label.Frame);
-
-		string expected = @"
-Hello     X
-           
-Y          
-";
-
-		var pos = TestHelpers.AssertDriverContentsWithFrameAre (expected, _output);
-		Assert.Equal (new Rect (0, 0, 11, 3), pos);
-
-		label.AutoSize = false;
-		Application.Refresh ();
-
-		Assert.False (label.AutoSize);
-		Assert.Equal (new Rect (0, 0, 10, 2), label.Frame);
-
-		expected = @"
-Hello     X
-           
-Y          
-";
-
-		pos = TestHelpers.AssertDriverContentsWithFrameAre (expected, _output);
-		Assert.Equal (new Rect (0, 0, 11, 3), pos);
-		Application.End (rs);
-	}
-
-	[Fact, AutoInitShutdown]
-	public void AutoSize_True_Setting_With_Height_Vertical ()
-	{
-		var label = new Label ("Hello") { Width = 2, Height = 10, TextDirection = TextDirection.TopBottom_LeftRight, ValidatePosDim = true };
-		var viewX = new View ("X") { X = Pos.Right (label) };
-		var viewY = new View ("Y") { Y = Pos.Bottom (label) };
-
-		Application.Top.Add (label, viewX, viewY);
-		var rs = Application.Begin (Application.Top);
-
-		Assert.True (label.AutoSize);
-		Assert.Equal (new Rect (0, 0, 2, 10), label.Frame);
-
-		string expected = @"
-H X
-e  
-l  
-l  
-o  
-   
-   
-   
-   
-   
-Y  
-";
-
-		var pos = TestHelpers.AssertDriverContentsWithFrameAre (expected, _output);
-		Assert.Equal (new Rect (0, 0, 3, 11), pos);
-
-		label.AutoSize = false;
-		Application.Refresh ();
-
-		Assert.False (label.AutoSize);
-		Assert.Equal (new Rect (0, 0, 2, 10), label.Frame);
-
-		expected = @"
-H X
-e  
-l  
-l  
-o  
-   
-   
-   
-   
-   
-Y  
-";
-
-		pos = TestHelpers.AssertDriverContentsWithFrameAre (expected, _output);
-		Assert.Equal (new Rect (0, 0, 3, 11), pos);
-		Application.End (rs);
-	}
-
-	[Fact]
-	[AutoInitShutdown]
-	public void Excess_Text_Is_Erased_When_The_Width_Is_Reduced ()
-	{
-		var lbl = new Label ("123");
-		Application.Top.Add (lbl);
-		var rs = Application.Begin (Application.Top);
-
-		Assert.True (lbl.AutoSize);
-		Assert.Equal ("123 ", GetContents ());
-		Assert.Equal (LayoutStyle.Computed, lbl.LayoutStyle);
-
-		lbl.Text = "12";
-		// Here the AutoSize ensuring the right size with width 3 (Dim.Absolute)
-		// that was set on the OnAdded method with the text length of 3
-		// and height 1 because wasn't set and the text has 1 line
-		Assert.Equal (new Rect (0, 0, 3, 1), lbl.Frame);
-		Assert.Equal (new Rect (0, 0, 3, 1), lbl._needsDisplayRect);
-		Assert.Equal (new Rect (0, 0, 0, 0), lbl.SuperView._needsDisplayRect);
-		Assert.True (lbl.SuperView.LayoutNeeded);
-		lbl.SuperView.Draw ();
-		Assert.Equal ("12  ", GetContents ());
-
-		string GetContents ()
-		{
-			string text = "";
-			for (int i = 0; i < 4; i++) {
-				text += Application.Driver.Contents [0, i].Rune;
-			}
-			return text;
-		}
-		Application.End (rs);
-	}
-
-	[Fact]
-	[AutoInitShutdown]
-	public void Width_Height_SetMinWidthHeight_Narrow_Wide_Runes ()
-	{
-		string text = $"First line{Environment.NewLine}Second line";
-		var horizontalView = new View () {
-			Width = 20,
-			Height = 1,
-			Text = text
-		};
-		var verticalView = new View () {
-			Y = 3,
-			Height = 20,
-			Width = 1,
-			Text = text,
-			TextDirection = TextDirection.TopBottom_LeftRight
-		};
-		var win = new Window () {
-			Width = Dim.Fill (),
-			Height = Dim.Fill (),
-			Text = "Window"
-		};
-		win.Add (horizontalView, verticalView);
-		Application.Top.Add (win);
-		var rs = Application.Begin (Application.Top);
-		((FakeDriver)Application.Driver).SetBufferSize (32, 32);
-
-		Assert.False (horizontalView.AutoSize);
-		Assert.False (verticalView.AutoSize);
-		Assert.Equal (new Rect (0, 0, 20, 1), horizontalView.Frame);
-		Assert.Equal (new Rect (0, 3, 1, 20), verticalView.Frame);
-		string expected = @"
-┌──────────────────────────────┐
-│First line Second li          │
-│                              │
-│                              │
-│F                             │
-│i                             │
-│r                             │
-│s                             │
-│t                             │
-│                              │
-│l                             │
-│i                             │
-│n                             │
-│e                             │
-│                              │
-│S                             │
-│e                             │
-│c                             │
-│o                             │
-│n                             │
-│d                             │
-│                              │
-│l                             │
-│i                             │
-│                              │
-│                              │
-│                              │
-│                              │
-│                              │
-│                              │
-│                              │
-└──────────────────────────────┘
-";
-
-		var pos = TestHelpers.AssertDriverContentsWithFrameAre (expected, _output);
-		Assert.Equal (new Rect (0, 0, 32, 32), pos);
-
-		verticalView.Text = $"最初の行{Environment.NewLine}二行目";
-		Application.Top.Draw ();
-		Assert.Equal (new Rect (0, 3, 2, 20), verticalView.Frame);
-		expected = @"
-┌──────────────────────────────┐
-│First line Second li          │
-│                              │
-│                              │
-│最                            │
-│初                            │
-│の                            │
-│行                            │
-│                              │
-│二                            │
-│行                            │
-│目                            │
-│                              │
-│                              │
-│                              │
-│                              │
-│                              │
-│                              │
-│                              │
-│                              │
-│                              │
-│                              │
-│                              │
-│                              │
-│                              │
-│                              │
-│                              │
-│                              │
-│                              │
-│                              │
-│                              │
-└──────────────────────────────┘
-";
-
-		pos = TestHelpers.AssertDriverContentsWithFrameAre (expected, _output);
-		Assert.Equal (new Rect (0, 0, 32, 32), pos);
-		Application.End (rs);
-	}
-
-	[Fact]
-	[AutoInitShutdown]
-	public void TextDirection_Toggle ()
-	{
-		var win = new Window () { Width = Dim.Fill (), Height = Dim.Fill () };
-		var view = new View ();
-		win.Add (view);
-		Application.Top.Add (win);
-
-		var rs = Application.Begin (Application.Top);
-		((FakeDriver)Application.Driver).SetBufferSize (22, 22);
-
-		Assert.Equal (new Rect (0, 0, 22, 22), win.Frame);
-		Assert.Equal (new Rect (0, 0, 22, 22), win.Margin.Frame);
-		Assert.Equal (new Rect (0, 0, 22, 22), win.Border.Frame);
-		Assert.Equal (new Rect (1, 1, 20, 20), win.Padding.Frame);
-		Assert.False (view.AutoSize);
-		Assert.Equal (TextDirection.LeftRight_TopBottom, view.TextDirection);
-		Assert.Equal (Rect.Empty, view.Frame);
-		Assert.Equal ("Absolute(0)", view.X.ToString ());
-		Assert.Equal ("Absolute(0)", view.Y.ToString ());
-		Assert.Equal ("Absolute(0)", view.Width.ToString ());
-		Assert.Equal ("Absolute(0)", view.Height.ToString ());
-		string expected = @"
-┌────────────────────┐
-│                    │
-│                    │
-│                    │
-│                    │
-│                    │
-│                    │
-│                    │
-│                    │
-│                    │
-│                    │
-│                    │
-│                    │
-│                    │
-│                    │
-│                    │
-│                    │
-│                    │
-│                    │
-│                    │
-│                    │
-└────────────────────┘
-";
-
-		var pos = TestHelpers.AssertDriverContentsWithFrameAre (expected, _output);
-		Assert.Equal (new Rect (0, 0, 22, 22), pos);
-
-		view.Text = "Hello World";
-		view.Width = 11;
-		view.Height = 1;
-		win.LayoutSubviews ();
-		Application.Refresh ();
-
-		Assert.Equal (new Rect (0, 0, 11, 1), view.Frame);
-		Assert.Equal ("Absolute(0)", view.X.ToString ());
-		Assert.Equal ("Absolute(0)", view.Y.ToString ());
-		Assert.Equal ("Absolute(11)", view.Width.ToString ());
-		Assert.Equal ("Absolute(1)", view.Height.ToString ());
-		expected = @"
-┌────────────────────┐
-│Hello World         │
-│                    │
-│                    │
-│                    │
-│                    │
-│                    │
-│                    │
-│                    │
-│                    │
-│                    │
-│                    │
-│                    │
-│                    │
-│                    │
-│                    │
-│                    │
-│                    │
-│                    │
-│                    │
-│                    │
-└────────────────────┘
-";
-
-		pos = TestHelpers.AssertDriverContentsWithFrameAre (expected, _output);
-		Assert.Equal (new Rect (0, 0, 22, 22), pos);
-
-		view.AutoSize = true;
-		view.Text = "Hello Worlds";
-		Application.Refresh ();
-
-		Assert.Equal (new Rect (0, 0, 12, 1), view.Frame);
-		Assert.Equal ("Absolute(0)", view.X.ToString ());
-		Assert.Equal ("Absolute(0)", view.Y.ToString ());
-		Assert.Equal ("Absolute(11)", view.Width.ToString ());
-		Assert.Equal ("Absolute(1)", view.Height.ToString ());
-		expected = @"
-┌────────────────────┐
-│Hello Worlds        │
-│                    │
-│                    │
-│                    │
-│                    │
-│                    │
-│                    │
-│                    │
-│                    │
-│                    │
-│                    │
-│                    │
-│                    │
-│                    │
-│                    │
-│                    │
-│                    │
-│                    │
-│                    │
-│                    │
-└────────────────────┘
-";
-
-		pos = TestHelpers.AssertDriverContentsWithFrameAre (expected, _output);
-		Assert.Equal (new Rect (0, 0, 22, 22), pos);
-
-		view.TextDirection = TextDirection.TopBottom_LeftRight;
-		Application.Refresh ();
-
-		Assert.Equal (new Rect (0, 0, 11, 12), view.Frame);
-		Assert.Equal ("Absolute(0)", view.X.ToString ());
-		Assert.Equal ("Absolute(0)", view.Y.ToString ());
-		Assert.Equal ("Absolute(11)", view.Width.ToString ());
-		Assert.Equal ("Absolute(1)", view.Height.ToString ());
-		expected = @"
-┌────────────────────┐
-│H                   │
-│e                   │
-│l                   │
-│l                   │
-│o                   │
-│                    │
-│W                   │
-│o                   │
-│r                   │
-│l                   │
-│d                   │
-│s                   │
-│                    │
-│                    │
-│                    │
-│                    │
-│                    │
-│                    │
-│                    │
-│                    │
-└────────────────────┘
-";
-
-		pos = TestHelpers.AssertDriverContentsWithFrameAre (expected, _output);
-		Assert.Equal (new Rect (0, 0, 22, 22), pos);
-
-		view.AutoSize = false;
-		view.Height = 1;
-		Application.Refresh ();
-
-		Assert.Equal (new Rect (0, 0, 11, 1), view.Frame);
-		Assert.Equal ("Absolute(0)", view.X.ToString ());
-		Assert.Equal ("Absolute(0)", view.Y.ToString ());
-		Assert.Equal ("Absolute(11)", view.Width.ToString ());
-		Assert.Equal ("Absolute(1)", view.Height.ToString ());
-		expected = @"
-┌────────────────────┐
-│HelloWorlds         │
-│                    │
-│                    │
-│                    │
-│                    │
-│                    │
-│                    │
-│                    │
-│                    │
-│                    │
-│                    │
-│                    │
-│                    │
-│                    │
-│                    │
-│                    │
-│                    │
-│                    │
-│                    │
-│                    │
-└────────────────────┘
-";
-
-		pos = TestHelpers.AssertDriverContentsWithFrameAre (expected, _output);
-		Assert.Equal (new Rect (0, 0, 22, 22), pos);
-
-		view.PreserveTrailingSpaces = true;
-		Application.Refresh ();
-
-		Assert.Equal (new Rect (0, 0, 11, 1), view.Frame);
-		Assert.Equal ("Absolute(0)", view.X.ToString ());
-		Assert.Equal ("Absolute(0)", view.Y.ToString ());
-		Assert.Equal ("Absolute(11)", view.Width.ToString ());
-		Assert.Equal ("Absolute(1)", view.Height.ToString ());
-		expected = @"
-┌────────────────────┐
-│Hello World         │
-│                    │
-│                    │
-│                    │
-│                    │
-│                    │
-│                    │
-│                    │
-│                    │
-│                    │
-│                    │
-│                    │
-│                    │
-│                    │
-│                    │
-│                    │
-│                    │
-│                    │
-│                    │
-│                    │
-└────────────────────┘
-";
-
-		pos = TestHelpers.AssertDriverContentsWithFrameAre (expected, _output);
-		Assert.Equal (new Rect (0, 0, 22, 22), pos);
-
-		view.PreserveTrailingSpaces = false;
-		var f = view.Frame;
-		view.Width = f.Height;
-		view.Height = f.Width;
-		view.TextDirection = TextDirection.TopBottom_LeftRight;
-		Application.Refresh ();
-
-		Assert.Equal (new Rect (0, 0, 1, 11), view.Frame);
-		Assert.Equal ("Absolute(0)", view.X.ToString ());
-		Assert.Equal ("Absolute(0)", view.Y.ToString ());
-		Assert.Equal ("Absolute(1)", view.Width.ToString ());
-		Assert.Equal ("Absolute(11)", view.Height.ToString ());
-		expected = @"
-┌────────────────────┐
-│H                   │
-│e                   │
-│l                   │
-│l                   │
-│o                   │
-│                    │
-│W                   │
-│o                   │
-│r                   │
-│l                   │
-│d                   │
-│                    │
-│                    │
-│                    │
-│                    │
-│                    │
-│                    │
-│                    │
-│                    │
-│                    │
-└────────────────────┘
-";
-
-		pos = TestHelpers.AssertDriverContentsWithFrameAre (expected, _output);
-		Assert.Equal (new Rect (0, 0, 22, 22), pos);
-
-		view.AutoSize = true;
-		Application.Refresh ();
-
-		Assert.Equal (new Rect (0, 0, 1, 12), view.Frame);
-		Assert.Equal ("Absolute(0)", view.X.ToString ());
-		Assert.Equal ("Absolute(0)", view.Y.ToString ());
-		Assert.Equal ("Absolute(1)", view.Width.ToString ());
-		Assert.Equal ("Absolute(12)", view.Height.ToString ());
-		expected = @"
-┌────────────────────┐
-│H                   │
-│e                   │
-│l                   │
-│l                   │
-│o                   │
-│                    │
-│W                   │
-│o                   │
-│r                   │
-│l                   │
-│d                   │
-│s                   │
-│                    │
-│                    │
-│                    │
-│                    │
-│                    │
-│                    │
-│                    │
-│                    │
-└────────────────────┘
-";
-
-		pos = TestHelpers.AssertDriverContentsWithFrameAre (expected, _output);
-		Assert.Equal (new Rect (0, 0, 22, 22), pos);
-		Application.End (rs);
-	}
-
-	[Fact]
-	[AutoInitShutdown]
-	public void Width_Height_AutoSize_True_Stay_True_If_TextFormatter_Size_Fit ()
-	{
-		string text = $"Fi_nish 終";
-		var horizontalView = new View () {
-			Id = "horizontalView",
-			AutoSize = true,
-			HotKeySpecifier = (Rune)'_',
-			Text = text
-		};
-		var verticalView = new View () {
-			Id = "verticalView",
-			Y = 3,
-			AutoSize = true,
-			HotKeySpecifier = (Rune)'_',
-			Text = text,
-			TextDirection = TextDirection.TopBottom_LeftRight
-		};
-		var win = new Window () {
-			Id = "win",
-			Width = Dim.Fill (),
-			Height = Dim.Fill (),
-			Text = "Window"
-		};
-		win.Add (horizontalView, verticalView);
-		Application.Top.Add (win);
-		var rs = Application.Begin (Application.Top);
-		((FakeDriver)Application.Driver).SetBufferSize (22, 22);
-
-		Assert.True (horizontalView.AutoSize);
-		Assert.True (verticalView.AutoSize);
-		Assert.Equal (new Size (10, 1), horizontalView.TextFormatter.Size);
-		Assert.Equal (new Size (2, 9), verticalView.TextFormatter.Size);
-		Assert.Equal (new Rect (0, 0, 9, 1), horizontalView.Frame);
-		Assert.Equal ("Absolute(0)", horizontalView.X.ToString ());
-		Assert.Equal ("Absolute(0)", horizontalView.Y.ToString ());
-		// BUGBUG - v2 - With v1 AutoSize = true Width/Height should always grow or keep initial value, 
-		// but in v2, autosize will be replaced by Dim.Fit. Disabling test for now.
-		Assert.Equal ("Absolute(9)", horizontalView.Width.ToString ());
-		Assert.Equal ("Absolute(1)", horizontalView.Height.ToString ());
-		Assert.Equal (new Rect (0, 3, 2, 8), verticalView.Frame);
-		Assert.Equal ("Absolute(0)", verticalView.X.ToString ());
-		Assert.Equal ("Absolute(3)", verticalView.Y.ToString ());
-		Assert.Equal ("Absolute(2)", verticalView.Width.ToString ());
-		Assert.Equal ("Absolute(8)", verticalView.Height.ToString ());
-		string expected = @"
-┌────────────────────┐
-│Finish 終           │
-│                    │
-│                    │
-│F                   │
-│i                   │
-│n                   │
-│i                   │
-│s                   │
-│h                   │
-│                    │
-│終                  │
-│                    │
-│                    │
-│                    │
-│                    │
-│                    │
-│                    │
-│                    │
-│                    │
-│                    │
-└────────────────────┘
-";
-
-		var pos = TestHelpers.AssertDriverContentsWithFrameAre (expected, _output);
-		Assert.Equal (new Rect (0, 0, 22, 22), pos);
-
-		verticalView.Text = $"最初_の行二行目";
-		Application.Top.Draw ();
-		Assert.True (horizontalView.AutoSize);
-		Assert.True (verticalView.AutoSize);
-		// height was initialized with 8 and can only grow or keep initial value
-		Assert.Equal (new Rect (0, 3, 2, 8), verticalView.Frame);
-		Assert.Equal ("Absolute(0)", verticalView.X.ToString ());
-		Assert.Equal ("Absolute(3)", verticalView.Y.ToString ());
-		Assert.Equal ("Absolute(2)", verticalView.Width.ToString ());
-		Assert.Equal ("Absolute(8)", verticalView.Height.ToString ());
-		expected = @"
-┌────────────────────┐
-│Finish 終           │
-│                    │
-│                    │
-│最                  │
-│初                  │
-│の                  │
-│行                  │
-│二                  │
-│行                  │
-│目                  │
-│                    │
-│                    │
-│                    │
-│                    │
-│                    │
-│                    │
-│                    │
-│                    │
-│                    │
-│                    │
-└────────────────────┘
-";
-
-		pos = TestHelpers.AssertDriverContentsWithFrameAre (expected, _output);
-		Assert.Equal (new Rect (0, 0, 22, 22), pos);
-		Application.End (rs);
-	}
-
-	[Fact]
-	[AutoInitShutdown]
-	public void AutoSize_Stays_True_Center_HotKeySpecifier ()
-	{
-		var label = new Label () {
-			X = Pos.Center (),
-			Y = Pos.Center (),
-			Text = "Say Hello 你"
-		};
-
-		var win = new Window () {
-			Width = Dim.Fill (),
-			Height = Dim.Fill (),
-			Title = "Test Demo 你"
-		};
-		win.Add (label);
-		Application.Top.Add (win);
-
-		Assert.True (label.AutoSize);
-
-		var rs = Application.Begin (Application.Top);
-		((FakeDriver)Application.Driver).SetBufferSize (30, 5);
-		string expected = @$"
-┌┤Test Demo 你├──────────────┐
-│                            │
-│        Say Hello 你        │
-│                            │
-└────────────────────────────┘
-";
-
-		TestHelpers.AssertDriverContentsWithFrameAre (expected, _output);
-
-		Assert.True (label.AutoSize);
-		label.Text = "Say Hello 你 changed";
-		Assert.True (label.AutoSize);
-		Application.Refresh ();
-		expected = @"
-┌┤Test Demo 你├──────────────┐
-│                            │
-│    Say Hello 你 changed    │
-│                            │
-└────────────────────────────┘
-";
-
-		TestHelpers.AssertDriverContentsWithFrameAre (expected, _output);
-		Application.End (rs);
-	}
-
-	[Fact]
-	[AutoInitShutdown]
-	public void AutoSize_False_Equal_Before_And_After_IsInitialized_With_Differents_Orders ()
-	{
-		var view1 = new View () { Text = "Say Hello view1 你", AutoSize = false, Width = 10, Height = 5 };
-		var view2 = new View () { Text = "Say Hello view2 你", Width = 10, Height = 5, AutoSize = false };
-		var view3 = new View () { AutoSize = false, Width = 10, Height = 5, Text = "Say Hello view3 你" };
-		var view4 = new View () {
-			Text = "Say Hello view4 你",
-			AutoSize = false,
-			Width = 10,
-			Height = 5,
-			TextDirection = TextDirection.TopBottom_LeftRight
-		};
-		var view5 = new View () {
-			Text = "Say Hello view5 你",
-			Width = 10,
-			Height = 5,
-			AutoSize = false,
-			TextDirection = TextDirection.TopBottom_LeftRight
-		};
-		var view6 = new View () {
-			AutoSize = false,
-			Width = 10,
-			Height = 5,
-			TextDirection = TextDirection.TopBottom_LeftRight,
-			Text = "Say Hello view6 你"
-		};
-		Application.Top.Add (view1, view2, view3, view4, view5, view6);
-
-		Assert.False (view1.IsInitialized);
-		Assert.False (view2.IsInitialized);
-		Assert.False (view3.IsInitialized);
-		Assert.False (view4.IsInitialized);
-		Assert.False (view5.IsInitialized);
-		Assert.False (view1.AutoSize);
-		Assert.Equal (new Rect (0, 0, 10, 5), view1.Frame);
-		Assert.Equal ("Absolute(10)", view1.Width.ToString ());
-		Assert.Equal ("Absolute(5)", view1.Height.ToString ());
-		Assert.False (view2.AutoSize);
-		Assert.Equal (new Rect (0, 0, 10, 5), view2.Frame);
-		Assert.Equal ("Absolute(10)", view2.Width.ToString ());
-		Assert.Equal ("Absolute(5)", view2.Height.ToString ());
-		Assert.False (view3.AutoSize);
-		Assert.Equal (new Rect (0, 0, 10, 5), view3.Frame);
-		Assert.Equal ("Absolute(10)", view3.Width.ToString ());
-		Assert.Equal ("Absolute(5)", view3.Height.ToString ());
-		Assert.False (view4.AutoSize);
-		Assert.Equal (new Rect (0, 0, 10, 5), view4.Frame);
-		Assert.Equal ("Absolute(10)", view4.Width.ToString ());
-		Assert.Equal ("Absolute(5)", view4.Height.ToString ());
-		Assert.False (view5.AutoSize);
-		Assert.Equal (new Rect (0, 0, 10, 5), view5.Frame);
-		Assert.Equal ("Absolute(10)", view5.Width.ToString ());
-		Assert.Equal ("Absolute(5)", view5.Height.ToString ());
-		Assert.False (view6.AutoSize);
-		Assert.Equal (new Rect (0, 0, 10, 5), view6.Frame);
-		Assert.Equal ("Absolute(10)", view6.Width.ToString ());
-		Assert.Equal ("Absolute(5)", view6.Height.ToString ());
-
-		var rs = Application.Begin (Application.Top);
-
-		Assert.True (view1.IsInitialized);
-		Assert.True (view2.IsInitialized);
-		Assert.True (view3.IsInitialized);
-		Assert.True (view4.IsInitialized);
-		Assert.True (view5.IsInitialized);
-		Assert.False (view1.AutoSize);
-		Assert.Equal (new Rect (0, 0, 10, 5), view1.Frame);
-		Assert.Equal ("Absolute(10)", view1.Width.ToString ());
-		Assert.Equal ("Absolute(5)", view1.Height.ToString ());
-		Assert.False (view2.AutoSize);
-		Assert.Equal (new Rect (0, 0, 10, 5), view2.Frame);
-		Assert.Equal ("Absolute(10)", view2.Width.ToString ());
-		Assert.Equal ("Absolute(5)", view2.Height.ToString ());
-		Assert.False (view3.AutoSize);
-		Assert.Equal (new Rect (0, 0, 10, 5), view3.Frame);
-		Assert.Equal ("Absolute(10)", view3.Width.ToString ());
-		Assert.Equal ("Absolute(5)", view3.Height.ToString ());
-		Assert.False (view4.AutoSize);
-		Assert.Equal (new Rect (0, 0, 10, 5), view4.Frame);
-		Assert.Equal ("Absolute(10)", view4.Width.ToString ());
-		Assert.Equal ("Absolute(5)", view4.Height.ToString ());
-		Assert.False (view5.AutoSize);
-		Assert.Equal (new Rect (0, 0, 10, 5), view5.Frame);
-		Assert.Equal ("Absolute(10)", view5.Width.ToString ());
-		Assert.Equal ("Absolute(5)", view5.Height.ToString ());
-		Assert.False (view6.AutoSize);
-		Assert.Equal (new Rect (0, 0, 10, 5), view6.Frame);
-		Assert.Equal ("Absolute(10)", view6.Width.ToString ());
-		Assert.Equal ("Absolute(5)", view6.Height.ToString ());
-		Application.End (rs);
-	}
-
-	[Fact, AutoInitShutdown]
-	public void AutoSize_True_Equal_Before_And_After_IsInitialized_With_Different_Orders ()
-	{
-		var view1 = new View () { Text = "Say Hello view1 你", AutoSize = true, Width = 10, Height = 5, ValidatePosDim = true };
-		var view2 = new View () { Text = "Say Hello view2 你", Width = 10, Height = 5, AutoSize = true, ValidatePosDim = true };
-		var view3 = new View () { AutoSize = true, Width = 10, Height = 5, Text = "Say Hello view3 你", ValidatePosDim = true };
-		var view4 = new View () {
-			Text = "Say Hello view4 你",
-			AutoSize = true,
-			Width = 10,
-			Height = 5,
-			TextDirection = TextDirection.TopBottom_LeftRight,
-			ValidatePosDim = true
-		};
-		var view5 = new View () {
-			Text = "Say Hello view5 你",
-			Width = 10,
-			Height = 5,
-			AutoSize = true,
-			TextDirection = TextDirection.TopBottom_LeftRight,
-			ValidatePosDim = true
-		};
-		var view6 = new View () {
-			AutoSize = true,
-			Width = 10,
-			Height = 5,
-			TextDirection = TextDirection.TopBottom_LeftRight,
-			Text = "Say Hello view6 你",
-			ValidatePosDim = true
-		};
-		Application.Top.Add (view1, view2, view3, view4, view5, view6);
-
-		Assert.False (view1.IsInitialized);
-		Assert.False (view2.IsInitialized);
-		Assert.False (view3.IsInitialized);
-		Assert.False (view4.IsInitialized);
-		Assert.False (view5.IsInitialized);
-		Assert.True (view1.AutoSize);
-		Assert.Equal (new Rect (0, 0, 18, 5), view1.Frame);
-		Assert.Equal ("Absolute(10)", view1.Width.ToString ());
-		Assert.Equal ("Absolute(5)", view1.Height.ToString ());
-		Assert.True (view2.AutoSize);
-		// BUGBUG: v2 - Autosize is broken when setting Width/Height AutoSize. Disabling test for now.
-		Assert.Equal (new Rect (0, 0, 18, 5), view2.Frame);
-		Assert.Equal ("Absolute(10)", view2.Width.ToString ());
-		Assert.Equal ("Absolute(5)", view2.Height.ToString ());
-		Assert.True (view3.AutoSize);
-		Assert.Equal (new Rect (0, 0, 18, 5), view3.Frame);
-		Assert.Equal ("Absolute(10)", view3.Width.ToString ());
-		Assert.Equal ("Absolute(5)", view3.Height.ToString ());
-		Assert.True (view4.AutoSize);
-		Assert.Equal (new Rect (0, 0, 10, 17), view4.Frame);
-		Assert.Equal ("Absolute(10)", view4.Width.ToString ());
-		Assert.Equal ("Absolute(5)", view4.Height.ToString ());
-		Assert.True (view5.AutoSize);
-		Assert.Equal (new Rect (0, 0, 10, 17), view5.Frame);
-		Assert.Equal ("Absolute(10)", view5.Width.ToString ());
-		Assert.Equal ("Absolute(5)", view5.Height.ToString ());
-		Assert.True (view6.AutoSize);
-		Assert.Equal (new Rect (0, 0, 10, 17), view6.Frame);
-		Assert.Equal ("Absolute(10)", view6.Width.ToString ());
-		Assert.Equal ("Absolute(5)", view6.Height.ToString ());
-
-		var rs = Application.Begin (Application.Top);
-
-		Assert.True (view1.IsInitialized);
-		Assert.True (view2.IsInitialized);
-		Assert.True (view3.IsInitialized);
-		Assert.True (view4.IsInitialized);
-		Assert.True (view5.IsInitialized);
-		Assert.True (view1.AutoSize);
-		Assert.Equal (new Rect (0, 0, 18, 5), view1.Frame);
-		Assert.Equal ("Absolute(10)", view1.Width.ToString ());
-		Assert.Equal ("Absolute(5)", view1.Height.ToString ());
-		Assert.True (view2.AutoSize);
-		// BUGBUG: v2 - Autosize is broken when setting Width/Height AutoSize. Disabling test for now.
-		Assert.Equal (new Rect (0, 0, 18, 5), view2.Frame);
-		Assert.Equal ("Absolute(10)", view2.Width.ToString ());
-		Assert.Equal ("Absolute(5)", view2.Height.ToString ());
-		Assert.True (view3.AutoSize);
-		Assert.Equal (new Rect (0, 0, 18, 5), view3.Frame);
-		Assert.Equal ("Absolute(10)", view3.Width.ToString ());
-		Assert.Equal ("Absolute(5)", view3.Height.ToString ());
-		Assert.True (view4.AutoSize);
-		Assert.Equal (new Rect (0, 0, 10, 17), view4.Frame);
-		Assert.Equal ("Absolute(10)", view4.Width.ToString ());
-		Assert.Equal ("Absolute(5)", view4.Height.ToString ());
-		Assert.True (view5.AutoSize);
-		Assert.Equal (new Rect (0, 0, 10, 17), view5.Frame);
-		Assert.Equal ("Absolute(10)", view5.Width.ToString ());
-		Assert.Equal ("Absolute(5)", view5.Height.ToString ());
-		Assert.True (view6.AutoSize);
-		Assert.Equal (new Rect (0, 0, 10, 17), view6.Frame);
-		Assert.Equal ("Absolute(10)", view6.Width.ToString ());
-		Assert.Equal ("Absolute(5)", view6.Height.ToString ());
-		Application.End (rs);
-	}
-
-	[Fact]
-	[AutoInitShutdown]
-	public void Setting_Frame_Dont_Respect_AutoSize_True_On_Layout_Absolute ()
-	{
-		var view1 = new View (new Rect (0, 0, 10, 0)) { Text = "Say Hello view1 你", AutoSize = true };
-		var view2 = new View (new Rect (0, 0, 0, 10)) {
-			Text = "Say Hello view2 你",
-			AutoSize = true,
-			TextDirection = TextDirection.TopBottom_LeftRight
-		};
-		Application.Top.Add (view1, view2);
-
-		var rs = Application.Begin (Application.Top);
-
-		Assert.True (view1.AutoSize);
-		Assert.Equal (LayoutStyle.Absolute, view1.LayoutStyle);
-		Assert.Equal (new Rect (0, 0, 18, 1), view1.Frame);
-		Assert.Equal ("Absolute(0)", view1.X.ToString ());
-		Assert.Equal ("Absolute(0)", view1.Y.ToString ());
-		Assert.Equal ("Absolute(18)", view1.Width.ToString ());
-		Assert.Equal ("Absolute(1)", view1.Height.ToString ());
-		Assert.True (view2.AutoSize);
-		// BUGBUG: v2 - Autosize is broken when setting Width/Height AutoSize. Disabling test for now.
-		Assert.Equal (LayoutStyle.Absolute, view2.LayoutStyle);
-		Assert.Equal (new Rect (0, 0, 2, 17), view2.Frame);
-		Assert.Equal ("Absolute(0)", view2.X.ToString ());
-		Assert.Equal ("Absolute(0)", view2.Y.ToString ());
-		Assert.Equal ("Absolute(2)", view2.Width.ToString ());
-		Assert.Equal ("Absolute(17)", view2.Height.ToString ());
-
-		view1.Frame = new Rect (0, 0, 25, 4);
-		bool firstIteration = false;
-		Application.RunIteration (ref rs, ref firstIteration);
-
-		Assert.True (view1.AutoSize);
-		Assert.Equal (LayoutStyle.Absolute, view1.LayoutStyle);
-		Assert.Equal (new Rect (0, 0, 25, 4), view1.Frame);
-		Assert.Equal ("Absolute(0)", view1.X.ToString ());
-		Assert.Equal ("Absolute(0)", view1.Y.ToString ());
-		Assert.Equal ("Absolute(18)", view1.Width.ToString ());
-		Assert.Equal ("Absolute(1)", view1.Height.ToString ());
-
-		view2.Frame = new Rect (0, 0, 1, 25);
-		Application.RunIteration (ref rs, ref firstIteration);
-
-		Assert.True (view2.AutoSize);
-		Assert.Equal (LayoutStyle.Absolute, view2.LayoutStyle);
-		Assert.Equal (new Rect (0, 0, 1, 25), view2.Frame);
-		Assert.Equal ("Absolute(0)", view2.X.ToString ());
-		Assert.Equal ("Absolute(0)", view2.Y.ToString ());
-		// BUGBUG: v2 - Autosize is broken when setting Width/Height AutoSize. Disabling test for now.
-		Assert.Equal ("Absolute(2)", view2.Width.ToString ());
-		Assert.Equal ("Absolute(17)", view2.Height.ToString ());
-		Application.End (rs);
-	}
-
-	[Fact]
-	[AutoInitShutdown]
-	public void Pos_Dim_Are_Null_If_Not_Initialized_On_Constructor_IsAdded_False ()
-	{
-		var top = Application.Top;
-		var view1 = new View ();
-		Assert.False (view1.IsAdded);
-		Assert.Null (view1.X);
-		Assert.Null (view1.Y);
-		Assert.Null (view1.Width);
-		Assert.Null (view1.Height);
-		top.Add (view1);
-		Assert.True (view1.IsAdded);
-		Assert.Equal ("Absolute(0)", view1.X.ToString ());
-		Assert.Equal ("Absolute(0)", view1.Y.ToString ());
-		Assert.Equal ("Absolute(0)", view1.Width.ToString ());
-		Assert.Equal ("Absolute(0)", view1.Height.ToString ());
-
-		var view2 = new View () {
-			X = Pos.Center (),
-			Y = Pos.Center (),
-			Width = Dim.Fill (),
-			Height = Dim.Fill ()
-		};
-		Assert.False (view2.IsAdded);
-		Assert.Equal ("Center", view2.X.ToString ());
-		Assert.Equal ("Center", view2.Y.ToString ());
-		Assert.Equal ("Fill(0)", view2.Width.ToString ());
-		Assert.Equal ("Fill(0)", view2.Height.ToString ());
-		top.Add (view2);
-		Assert.True (view2.IsAdded);
-		Assert.Equal ("Center", view2.X.ToString ());
-		Assert.Equal ("Center", view2.Y.ToString ());
-		Assert.Equal ("Fill(0)", view2.Width.ToString ());
-		Assert.Equal ("Fill(0)", view2.Height.ToString ());
-
-	}
-=======
 	[AutoInitShutdown]
 	public void DimFill_SizedCorrectly ()
 	{
@@ -1523,7 +279,6 @@
 		Assert.Equal (5, view.Frame.Height);
 	}
 
->>>>>>> d54461fc
 
 	// Tested in AbsoluteLayoutTests.cs
 	// public void Pos_Dim_Are_Null_If_Not_Initialized_On_Constructor_IsAdded_False ()
