﻿using System;
using System.Text;
using Xunit;
using Xunit.Abstractions;

// Alias Console to MockConsole so we don't accidentally use Console
using Console = Terminal.Gui.FakeConsole;

namespace Terminal.Gui.ViewTests; 

public class LayoutTests {
	readonly ITestOutputHelper _output;

	public LayoutTests (ITestOutputHelper output) => _output = output;

	[Fact]
	public void TopologicalSort_Missing_Add ()
	{
		var root = new View ();
		var sub1 = new View ();
		root.Add (sub1);
		var sub2 = new View ();
		sub1.Width = Dim.Width (sub2);

		Assert.Throws<InvalidOperationException> (() => root.LayoutSubviews ());

		sub2.Width = Dim.Width (sub1);

		Assert.Throws<InvalidOperationException> (() => root.LayoutSubviews ());
		root.Dispose ();
		sub1.Dispose ();
		sub2.Dispose ();
	}

	[Fact]
	public void TopologicalSort_Recursive_Ref ()
	{
		var root = new View ();
		var sub1 = new View ();
		root.Add (sub1);
		var sub2 = new View ();
		root.Add (sub2);
		sub2.Width = Dim.Width (sub2);

		var exception = Record.Exception (root.LayoutSubviews);
		Assert.Null (exception);
		root.Dispose ();
		sub1.Dispose ();
		sub2.Dispose ();
	}

	[Fact]
	public void LayoutSubviews_No_SuperView ()
	{
		var root = new View ();
		var first = new View () { Id = "first", X = 1, Y = 2, Height = 3, Width = 4 };
		root.Add (first);

		var second = new View () { Id = "second" };
		root.Add (second);

		second.X = Pos.Right (first) + 1;

		root.LayoutSubviews ();

		Assert.Equal (6, second.Frame.X);
		root.Dispose ();
		first.Dispose ();
		second.Dispose ();
	}

	[Fact]
	public void LayoutSubviews_RootHas_SuperView ()
	{
		var top = new View ();
		var root = new View ();
		top.Add (root);

		var first = new View () { Id = "first", X = 1, Y = 2, Height = 3, Width = 4 };
		root.Add (first);

		var second = new View () { Id = "second" };
		root.Add (second);

		second.X = Pos.Right (first) + 1;

		root.LayoutSubviews ();

		Assert.Equal (6, second.Frame.X);
		root.Dispose ();
		top.Dispose ();
		first.Dispose ();
		second.Dispose ();
	}

	[Fact]
	public void LayoutSubviews_ViewThatRefsSubView_Throws ()
	{
		var root = new View ();
		var super = new View ();
		root.Add (super);
		var sub = new View ();
		super.Add (sub);
		super.Width = Dim.Width (sub);
		Assert.Throws<InvalidOperationException> (() => root.LayoutSubviews ());
		root.Dispose ();
		super.Dispose ();
	}

	[Fact] [AutoInitShutdown]
	public void TrySetWidth_ForceValidatePosDim ()
	{
		var top = new View () {
			X = 0,
			Y = 0,
			Width = 80
		};

		var v = new View () {
			Width = Dim.Fill (),
			ValidatePosDim = true
		};
		top.Add (v);

		Assert.False (v.TrySetWidth (70, out int rWidth));
		Assert.Equal (70, rWidth);

		v.Width = Dim.Fill (1);
		Assert.False (v.TrySetWidth (70, out rWidth));
		Assert.Equal (69, rWidth);

		v.Width = null;
		Assert.True (v.TrySetWidth (70, out rWidth));
		Assert.Equal (70, rWidth);
		Assert.False (v.IsInitialized);

		Application.Top.Add (top);
		Application.Begin (Application.Top);

		Assert.True (v.IsInitialized);
		v.Width = Dim.Fill (1);
		Assert.Throws<ArgumentException> (() => v.Width = 75);
		v.LayoutStyle = LayoutStyle.Absolute;
		v.Width = 75;
		Assert.True (v.TrySetWidth (60, out rWidth));
		Assert.Equal (60, rWidth);
	}

<<<<<<< HEAD
		[Fact, TestRespondersDisposed]
		public void GetCurrentWidth_TrySetWidth ()
		{
			var top = new View () {
				X = 0,
				Y = 0,
				Width = 80,
			};

			var v = new View () {
				Width = Dim.Fill (),
				ForceValidatePosDim = true
			};
			top.Add (v);
			top.BeginInit ();
			top.EndInit ();
			top.LayoutSubviews ();

			Assert.False (v.AutoSize);
			Assert.False (v.TrySetWidth (0, out _));
			Assert.True (v.Width is Dim.DimFill);
			Assert.Equal (80, v.Frame.Width);

			v.Width = Dim.Fill (1);
			top.LayoutSubviews ();

			Assert.False (v.TrySetWidth (0, out _));
			Assert.True (v.Width is Dim.DimFill);
			Assert.Equal (79, v.Frame.Width);

			v.AutoSize = true;
			top.LayoutSubviews ();

			Assert.False (v.TrySetWidth (0, out _));
			Assert.True (v.Width is Dim.DimFill);
			Assert.Equal (79, v.Frame.Width);
			top.Dispose ();
		}

		[Fact]
		public void GetCurrentHeight_TrySetHeight ()
		{
			var top = new View () {
				X = 0,
				Y = 0,
				Height = 20
			};

			var v = new View () {
				Height = Dim.Fill (),
				ForceValidatePosDim = true
			};
			top.Add (v);
			top.BeginInit ();
			top.EndInit ();
			top.LayoutSubviews ();

			Assert.False (v.AutoSize);
			Assert.False (v.TrySetHeight (0, out _));
			Assert.Equal (20, v.Frame.Height);

			v.Height = Dim.Fill (1);
			top.LayoutSubviews ();

			Assert.False (v.TrySetHeight (0, out _));
			Assert.True (v.Height is Dim.DimFill);
			Assert.Equal (19, v.Frame.Height);

			v.AutoSize = true;
			top.LayoutSubviews ();

			Assert.False (v.TrySetHeight (0, out _));
			Assert.True (v.Height is Dim.DimFill);
			Assert.Equal (19, v.Frame.Height);
			top.Dispose ();
		}
=======
	[Fact] [AutoInitShutdown]
	public void TrySetHeight_ForceValidatePosDim ()
	{
		var top = new View () {
			X = 0,
			Y = 0,
			Height = 20
		};

		var v = new View () {
			Height = Dim.Fill (),
			ValidatePosDim = true
		};
		top.Add (v);

		Assert.False (v.TrySetHeight (10, out int rHeight));
		Assert.Equal (10, rHeight);

		v.Height = Dim.Fill (1);
		Assert.False (v.TrySetHeight (10, out rHeight));
		Assert.Equal (9, rHeight);

		v.Height = null;
		Assert.True (v.TrySetHeight (10, out rHeight));
		Assert.Equal (10, rHeight);
		Assert.False (v.IsInitialized);

		Application.Top.Add (top);
		Application.Begin (Application.Top);

		Assert.True (v.IsInitialized);

		v.Height = Dim.Fill (1);
		Assert.Throws<ArgumentException> (() => v.Height = 15);
		v.LayoutStyle = LayoutStyle.Absolute;
		v.Height = 15;
		Assert.True (v.TrySetHeight (5, out rHeight));
		Assert.Equal (5, rHeight);
	}

	[Fact] [TestRespondersDisposed]
	public void GetCurrentWidth_TrySetWidth ()
	{
		var top = new View () {
			X = 0,
			Y = 0,
			Width = 80
		};

		var v = new View () {
			Width = Dim.Fill ()
		};
		top.Add (v);
		top.BeginInit ();
		top.EndInit ();
		top.LayoutSubviews ();

		Assert.False (v.AutoSize);
		Assert.True (v.TrySetWidth (0, out _));
		Assert.Equal (80, v.Frame.Width);

		v.Width = Dim.Fill (1);
		top.LayoutSubviews ();

		Assert.True (v.TrySetWidth (0, out _));
		Assert.Equal (79, v.Frame.Width);

		v.AutoSize = true;
		top.LayoutSubviews ();

		Assert.True (v.TrySetWidth (0, out _));
		top.Dispose ();
	}
>>>>>>> 80ef4b5e

	[Fact]
	public void GetCurrentHeight_TrySetHeight ()
	{
		var top = new View () {
			X = 0,
			Y = 0,
			Height = 20
		};

		var v = new View () {
			Height = Dim.Fill ()
		};
		top.Add (v);
		top.BeginInit ();
		top.EndInit ();
		top.LayoutSubviews ();

		Assert.False (v.AutoSize);
		Assert.True (v.TrySetHeight (0, out _));
		Assert.Equal (20, v.Frame.Height);

		v.Height = Dim.Fill (1);
		top.LayoutSubviews ();

		Assert.True (v.TrySetHeight (0, out _));
		Assert.Equal (19, v.Frame.Height);

		v.AutoSize = true;
		top.LayoutSubviews ();

		Assert.True (v.TrySetHeight (0, out _));
		top.Dispose ();
	}

	[Fact]
	public void AutoSize_False_If_Text_Emmpty ()
	{
		var view1 = new View ();
		var view2 = new View ("");
		var view3 = new View () { Text = "" };

		Assert.False (view1.AutoSize);
		Assert.False (view2.AutoSize);
		Assert.False (view3.AutoSize);
		view1.Dispose ();
		view2.Dispose ();
		view3.Dispose ();
	}

	[Fact]
	public void AutoSize_False_If_Text_Is_Not_Emmpty ()
	{
		var view1 = new View ();
		view1.Text = "Hello World";
		var view2 = new View ("Hello World");
		var view3 = new View () { Text = "Hello World" };

		Assert.False (view1.AutoSize);
		Assert.False (view2.AutoSize);
		Assert.False (view3.AutoSize);
		view1.Dispose ();
		view2.Dispose ();
		view3.Dispose ();
	}

	[Fact]
	public void AutoSize_True_Label_If_Text_Emmpty ()
	{
		var label1 = new Label ();
		var label2 = new Label ("");
		var label3 = new Label () { Text = "" };

		Assert.True (label1.AutoSize);
		Assert.True (label2.AutoSize);
		Assert.True (label3.AutoSize);
		label1.Dispose ();
		label2.Dispose ();
		label3.Dispose ();
	}

	[Fact]
	public void AutoSize_True_Label_If_Text_Is_Not_Emmpty ()
	{
		var label1 = new Label ();
		label1.Text = "Hello World";
		var label2 = new Label ("Hello World");
		var label3 = new Label () { Text = "Hello World" };

		Assert.True (label1.AutoSize);
		Assert.True (label2.AutoSize);
		Assert.True (label3.AutoSize);
		label1.Dispose ();
		label2.Dispose ();
		label3.Dispose ();
	}

	[Fact]
	public void AutoSize_False_ResizeView_Is_Always_False ()
	{
		var super = new View ();
		var label = new Label () { AutoSize = false };
		super.Add (label);

		label.Text = "New text";
		super.LayoutSubviews ();

		Assert.False (label.AutoSize);
		Assert.Equal ("(0,0,0,1)", label.Bounds.ToString ());
		super.Dispose ();
	}

	[Fact]
	public void AutoSize_True_ResizeView_With_Dim_Absolute ()
	{
		var super = new View ();
		var label = new Label ();

		label.Text = "New text";
		// BUGBUG: v2 - label was never added to super, so it was never laid out.
		super.Add (label);
		super.LayoutSubviews ();

<<<<<<< HEAD
		[Fact, AutoInitShutdown]
		public void AutoSize_False_ResizeView_With_Dim_Fill_After_IsInitialized ()
		{
			var win = new Window (new Rect (0, 0, 30, 80));
			var label = new Label () { AutoSize = false, Width = Dim.Fill (), Height = Dim.Fill () };
			win.Add (label);
			Application.Top.Add (win);

			// Text is empty and Width and Height are Dim.Fill which aren't yet initialized
			// and thus the LayoutSubViews wasn't called yet.
			Assert.False (label.AutoSize);
			Assert.Equal ("(0,0,0,0)", label.Bounds.ToString ());

			label.Text = "New text\nNew line";
			Application.Top.LayoutSubviews ();

			Assert.False (label.AutoSize);
			Assert.Equal ("(0,0,28,78)", label.Bounds.ToString ());
			Assert.False (label.IsInitialized);

			var rs = Application.Begin (Application.Top);
			Assert.True (label.IsInitialized);
			Assert.False (label.AutoSize);
			Assert.Equal ("(0,0,28,78)", label.Bounds.ToString ());
			Application.End (rs);
		}

		[Fact, AutoInitShutdown]
		public void AutoSize_False_SetWidthHeight_With_Dim_Fill_And_Dim_Absolute_After_IsAdded_And_IsInitialized ()
		{
			var win = new Window (new Rect (0, 0, 30, 80));
			var label = new Label () { Width = Dim.Fill (), ForceValidatePosDim = true };
			win.Add (label);
			Application.Top.Add (win);

			Assert.Equal (LayoutStyle.Computed, label.LayoutStyle);
			Assert.True (label.IsAdded);

			Assert.True (label.AutoSize);
			// Text is empty but height=1 by default, see Label view
			// LayoutSubviews has not been called, so width is 0 and height is 0
			Assert.Equal ("(0,0,0,0)", label.Bounds.ToString ());
			Application.Top.LayoutSubviews ();
			Assert.Equal ("(0,0,28,1)", label.Bounds.ToString ());
=======
		Assert.True (label.AutoSize);
		Assert.Equal ("(0,0,8,1)", label.Bounds.ToString ());
		super.Dispose ();
	}

	[Fact] [AutoInitShutdown]
	public void AutoSize_False_ResizeView_With_Dim_Fill_After_IsInitialized ()
	{
		var win = new Window (new Rect (0, 0, 30, 80));
		var label = new Label () { AutoSize = false, Width = Dim.Fill (), Height = Dim.Fill () };
		win.Add (label);
		Application.Top.Add (win);

		// Text is empty but height=1 by default, see Label view
		Assert.False (label.AutoSize);
		Assert.Equal ("(0,0,0,1)", label.Bounds.ToString ());

		label.Text = "New text\nNew line";
		Application.Top.LayoutSubviews ();

		Assert.False (label.AutoSize);
		Assert.Equal ("(0,0,28,78)", label.Bounds.ToString ());
		Assert.False (label.IsInitialized);

		var rs = Application.Begin (Application.Top);
		Assert.True (label.IsInitialized);
		Assert.False (label.AutoSize);
		Assert.Equal ("(0,0,28,78)", label.Bounds.ToString ());
		Application.End (rs);
	}

	[Fact] [AutoInitShutdown]
	public void AutoSize_False_SetWidthHeight_With_Dim_Fill_And_Dim_Absolute_After_IsAdded_And_IsInitialized ()
	{
		var win = new Window (new Rect (0, 0, 30, 80));
		var label = new Label () { Width = Dim.Fill () };
		win.Add (label);
		Application.Top.Add (win);

		Assert.True (label.IsAdded);
>>>>>>> 80ef4b5e

		// Text is empty but height=1 by default, see Label view
		Assert.True (label.AutoSize);
		// BUGBUG: LayoutSubviews has not been called, so this test is not really valid (pos/dim are indeterminate, not 0)
		// Not really a bug because View call OnResizeNeeded method on the SetInitialProperties method
		Assert.Equal ("(0,0,0,1)", label.Bounds.ToString ());

<<<<<<< HEAD
			Assert.True (label.AutoSize);
			// LayoutSubviews was called, so width is 28 (30-2)
			// Height is 2 because text has 2 lines and auto size is true
			Assert.Equal ("(0,0,28,2)", label.Bounds.ToString ());
			Assert.False (label.IsInitialized);

			Assert.Equal ("Absolute(1)", label.Height.ToString ());
			Assert.False (label.IsInitialized);
			var rs = Application.Begin (Application.Top);
			Assert.True (label.IsInitialized);
			Assert.Equal ("Absolute(1)", label.Height.ToString ());
=======
		label.Text = "First line\nSecond line";
		Application.Top.LayoutSubviews ();

		Assert.True (label.AutoSize);
		// BUGBUG: This test is bogus: label has not been initialized. pos/dim is indeterminate!
		Assert.Equal ("(0,0,28,2)", label.Bounds.ToString ());
		Assert.False (label.IsInitialized);
>>>>>>> 80ef4b5e

		var rs = Application.Begin (Application.Top);

		Assert.True (label.AutoSize);
		Assert.Equal ("(0,0,28,2)", label.Bounds.ToString ());
		Assert.True (label.IsInitialized);

<<<<<<< HEAD
			Assert.False (label.AutoSize);
			// Height is 1 because Dim Height=1
			Assert.Equal ("Absolute(1)", label.Height.ToString ());
			Assert.Equal ("(0,0,28,1)", label.Bounds.ToString ());
			Application.End (rs);
		}

		[Fact, AutoInitShutdown]
		public void AutoSize_False_SetWidthHeight_With_Dim_Fill_And_Dim_Absolute_With_Initialization ()
		{
			var win = new Window (new Rect (0, 0, 30, 80));
			var label = new Label () { Width = Dim.Fill () };
			win.Add (label);
			Application.Top.Add (win);

			// Text is empty but height=1 by default, see Label view
			// LayoutSubviews has not been called, so width is 0 and height is 0
			Assert.True (label.AutoSize);
			Assert.Equal ("(0,0,0,0)", label.Bounds.ToString ());
			Application.Top.LayoutSubviews ();
			Assert.Equal ("(0,0,28,1)", label.Bounds.ToString ());

			// Set ForceValidatePosDim to true to maintain the Dim.Fill
			label.ForceValidatePosDim = true;
			var rs = Application.Begin (Application.Top);

			Assert.True (label.AutoSize);
			// Here the AutoSize and Begin ensuring the right size with width 28 (Dim.Fill)
			// and height 1 because Label set that value by default
			Assert.Equal ("(0,0,28,1)", label.Bounds.ToString ());

			label.Text = "First line\nSecond line";
			Application.Refresh ();

			// Height is 2 because text has 2 lines and auto size is true
			Assert.True (label.AutoSize);
			Assert.Equal ("(0,0,28,2)", label.Bounds.ToString ());

			label.AutoSize = false;
			Application.Refresh ();

			// Here the SetMinWidthHeight ensuring the minimum height
			Assert.False (label.AutoSize);
			// Height is 1 because Dim Height=1
			Assert.Equal ("Absolute(1)", label.Height.ToString ());
			Assert.Equal ("(0,0,28,1)", label.Bounds.ToString ());
			Assert.True (label.IsInitialized);

			// Set height to 0 to test the SetMinWidthHeight
			label.Height = 0;
			label.Text = "First changed line\nSecond changed line\nNew line";
			Application.Refresh ();

			// height 1 because wasn't set and SetMinWidthHeight ensuring the minimum height
			Assert.False (label.AutoSize);
			Assert.Equal ("(0,0,28,1)", label.Bounds.ToString ());

			label.AutoSize = true;
			Application.Refresh ();

			// Height 3 because the text has 3 lines
			Assert.True (label.AutoSize);
			Assert.True (label.ForceValidatePosDim);
			// BUGBUG: v2 - AutoSize is broken - temporarily disabling test See #2432
			// I think this is working again
			Assert.Equal ("(0,0,28,3)", label.Bounds.ToString ());

			// Set ForceValidatePosDim to false to ignore the Dim.Fill
			label.ForceValidatePosDim = false;
			Assert.Equal ("(0,0,19,3)", label.Bounds.ToString ());
			Application.End (rs);
		}

		[Fact, AutoInitShutdown]
		public void AutoSize_True_Setting_With_Height_Horizontal ()
		{
			var label = new Label ("Hello") { Width = 10, Height = 2, ForceValidatePosDim = true };
			var viewX = new View ("X") { X = Pos.Right (label) };
			var viewY = new View ("Y") { Y = Pos.Bottom (label) };
=======
		label.AutoSize = false;
		Application.Refresh ();

		Assert.False (label.AutoSize);
		Assert.Equal ("(0,0,28,1)", label.Bounds.ToString ());
		Application.End (rs);
	}

	[Fact] [AutoInitShutdown]
	public void AutoSize_False_SetWidthHeight_With_Dim_Fill_And_Dim_Absolute_With_Initialization ()
	{
		var win = new Window (new Rect (0, 0, 30, 80));
		var label = new Label () { Width = Dim.Fill () };
		win.Add (label);
		Application.Top.Add (win);

		// Text is empty but height=1 by default, see Label view
		Assert.True (label.AutoSize);
		Assert.Equal ("(0,0,0,1)", label.Bounds.ToString ());

		var rs = Application.Begin (Application.Top);

		Assert.True (label.AutoSize);
		// Here the AutoSize ensuring the right size with width 28 (Dim.Fill)
		// and height 0 because wasn't set and the text is empty
		// BUGBUG: Because of #2450, this test is bogus: pos/dim is indeterminate!
		//Assert.Equal ("(0,0,28,0)", label.Bounds.ToString ());

		label.Text = "First line\nSecond line";
		Application.Refresh ();

		// Here the AutoSize ensuring the right size with width 28 (Dim.Fill)
		// and height 2 because wasn't set and the text has 2 lines
		Assert.True (label.AutoSize);
		Assert.Equal ("(0,0,28,2)", label.Bounds.ToString ());

		label.AutoSize = false;
		Application.Refresh ();

		// Here the SetMinWidthHeight ensuring the minimum height
		Assert.False (label.AutoSize);
		Assert.Equal ("(0,0,28,1)", label.Bounds.ToString ());

		label.Text = "First changed line\nSecond changed line\nNew line";
		Application.Refresh ();

		// Here the AutoSize is false and the width 28 (Dim.Fill) and
		// height 1 because wasn't set and SetMinWidthHeight ensuring the minimum height
		Assert.False (label.AutoSize);
		Assert.Equal ("(0,0,28,1)", label.Bounds.ToString ());

		label.AutoSize = true;
		Application.Refresh ();

		// Here the AutoSize ensuring the right size with width 28 (Dim.Fill)
		// and height 3 because wasn't set and the text has 3 lines
		Assert.True (label.AutoSize);
		// BUGBUG: v2 - AutoSize is broken - temporarily disabling test See #2432
		//Assert.Equal ("(0,0,28,3)", label.Bounds.ToString ());
		Application.End (rs);
	}

	[Fact] [AutoInitShutdown]
	public void AutoSize_True_Setting_With_Height_Horizontal ()
	{
		var label = new Label ("Hello") { Width = 10, Height = 2 };
		var viewX = new View ("X") { X = Pos.Right (label) };
		var viewY = new View ("Y") { Y = Pos.Bottom (label) };
>>>>>>> 80ef4b5e

		Application.Top.Add (label, viewX, viewY);
		var rs = Application.Begin (Application.Top);

		Assert.True (label.AutoSize);
		Assert.Equal (new Rect (0, 0, 10, 2), label.Frame);

		string expected = @"
Hello     X
           
Y          
";

		var pos = TestHelpers.AssertDriverContentsWithFrameAre (expected, _output);
		Assert.Equal (new Rect (0, 0, 11, 3), pos);

		label.AutoSize = false;
		Application.Refresh ();

		Assert.False (label.AutoSize);
		Assert.Equal (new Rect (0, 0, 10, 2), label.Frame);

		expected = @"
Hello     X
           
Y          
";

		pos = TestHelpers.AssertDriverContentsWithFrameAre (expected, _output);
		Assert.Equal (new Rect (0, 0, 11, 3), pos);
		Application.End (rs);
	}

<<<<<<< HEAD
		[Fact, AutoInitShutdown]
		public void AutoSize_True_Setting_With_Height_Vertical ()
		{
			var label = new Label ("Hello") { Width = 2, Height = 10, TextDirection = TextDirection.TopBottom_LeftRight, ForceValidatePosDim = true };
			var viewX = new View ("X") { X = Pos.Right (label) };
			var viewY = new View ("Y") { Y = Pos.Bottom (label) };
=======
	[Fact] [AutoInitShutdown]
	public void AutoSize_True_Setting_With_Height_Vertical ()
	{
		var label = new Label ("Hello") { Width = 2, Height = 10, TextDirection = TextDirection.TopBottom_LeftRight };
		var viewX = new View ("X") { X = Pos.Right (label) };
		var viewY = new View ("Y") { Y = Pos.Bottom (label) };
>>>>>>> 80ef4b5e

		Application.Top.Add (label, viewX, viewY);
		var rs = Application.Begin (Application.Top);

		Assert.True (label.AutoSize);
		Assert.Equal (new Rect (0, 0, 2, 10), label.Frame);

		string expected = @"
H X
e  
l  
l  
o  
   
   
   
   
   
Y  
";

		var pos = TestHelpers.AssertDriverContentsWithFrameAre (expected, _output);
		Assert.Equal (new Rect (0, 0, 3, 11), pos);

		label.AutoSize = false;
		Application.Refresh ();

		Assert.False (label.AutoSize);
		Assert.Equal (new Rect (0, 0, 2, 10), label.Frame);

		expected = @"
H X
e  
l  
l  
o  
   
   
   
   
   
Y  
";

		pos = TestHelpers.AssertDriverContentsWithFrameAre (expected, _output);
		Assert.Equal (new Rect (0, 0, 3, 11), pos);
		Application.End (rs);
	}

	[Fact]
	[AutoInitShutdown]
	public void Excess_Text_Is_Erased_When_The_Width_Is_Reduced ()
	{
		var lbl = new Label ("123");
		Application.Top.Add (lbl);
		var rs = Application.Begin (Application.Top);

		Assert.True (lbl.AutoSize);
		Assert.Equal ("123 ", GetContents ());

		lbl.Text = "12";
		// Here the AutoSize ensuring the right size with width 3 (Dim.Absolute)
		// that was set on the OnAdded method with the text length of 3
		// and height 1 because wasn't set and the text has 1 line
		Assert.Equal (new Rect (0, 0, 3, 1), lbl.Frame);
		Assert.Equal (new Rect (0, 0, 3, 1), lbl._needsDisplayRect);
		Assert.Equal (new Rect (0, 0, 0, 0), lbl.SuperView._needsDisplayRect);
		Assert.True (lbl.SuperView.LayoutNeeded);
		lbl.SuperView.Draw ();
		Assert.Equal ("12  ", GetContents ());

		string GetContents ()
		{
<<<<<<< HEAD
			var lbl = new Label ("123");
			Application.Top.Add (lbl);
			var rs = Application.Begin (Application.Top);

			Assert.True (lbl.AutoSize);
			Assert.Equal ("123 ", GetContents ());
			Assert.Equal (LayoutStyle.Computed, lbl.LayoutStyle);

			lbl.Text = "12";
			// Here the AutoSize ensuring the right size with width 3 (Dim.Absolute)
			// that was set on the OnAdded method with the text length of 3
			// and height 1 because wasn't set and the text has 1 line
			Assert.Equal (new Rect (0, 0, 3, 1), lbl.Frame);
			Assert.Equal (new Rect (0, 0, 3, 1), lbl._needsDisplayRect);
			Assert.Equal (new Rect (0, 0, 0, 0), lbl.SuperView._needsDisplayRect);
			Assert.True (lbl.SuperView.LayoutNeeded);
			lbl.SuperView.Draw ();
			Assert.Equal ("12  ", GetContents ());

			string GetContents ()
			{
				var text = "";
				for (int i = 0; i < 4; i++) {
					text += Application.Driver.Contents [0, i].Rune;
				}
				return text;
=======
			string text = "";
			for (int i = 0; i < 4; i++) {
				text += Application.Driver.Contents [0, i].Rune;
>>>>>>> 80ef4b5e
			}
			return text;
		}
		Application.End (rs);
	}

	[Fact] [AutoInitShutdown]
	public void Width_Height_SetMinWidthHeight_Narrow_Wide_Runes ()
	{
		string text = $"First line{Environment.NewLine}Second line";
		var horizontalView = new View () {
			Width = 20,
			Height = 1,
			Text = text
		};
		var verticalView = new View () {
			Y = 3,
			Height = 20,
			Width = 1,
			Text = text,
			TextDirection = TextDirection.TopBottom_LeftRight
		};
		var win = new Window () {
			Width = Dim.Fill (),
			Height = Dim.Fill (),
			Text = "Window"
		};
		win.Add (horizontalView, verticalView);
		Application.Top.Add (win);
		var rs = Application.Begin (Application.Top);
		((FakeDriver)Application.Driver).SetBufferSize (32, 32);

		Assert.False (horizontalView.AutoSize);
		Assert.False (verticalView.AutoSize);
		Assert.Equal (new Rect (0, 0, 20, 1), horizontalView.Frame);
		Assert.Equal (new Rect (0, 3, 1, 20), verticalView.Frame);
		string expected = @"
┌──────────────────────────────┐
│First line Second li          │
│                              │
│                              │
│F                             │
│i                             │
│r                             │
│s                             │
│t                             │
│                              │
│l                             │
│i                             │
│n                             │
│e                             │
│                              │
│S                             │
│e                             │
│c                             │
│o                             │
│n                             │
│d                             │
│                              │
│l                             │
│i                             │
│                              │
│                              │
│                              │
│                              │
│                              │
│                              │
│                              │
└──────────────────────────────┘
";

		var pos = TestHelpers.AssertDriverContentsWithFrameAre (expected, _output);
		Assert.Equal (new Rect (0, 0, 32, 32), pos);

		verticalView.Text = $"最初の行{Environment.NewLine}二行目";
		Application.Top.Draw ();
		Assert.Equal (new Rect (0, 3, 2, 20), verticalView.Frame);
		expected = @"
┌──────────────────────────────┐
│First line Second li          │
│                              │
│                              │
│最                            │
│初                            │
│の                            │
│行                            │
│                              │
│二                            │
│行                            │
│目                            │
│                              │
│                              │
│                              │
│                              │
│                              │
│                              │
│                              │
│                              │
│                              │
│                              │
│                              │
│                              │
│                              │
│                              │
│                              │
│                              │
│                              │
│                              │
│                              │
└──────────────────────────────┘
";

		pos = TestHelpers.AssertDriverContentsWithFrameAre (expected, _output);
		Assert.Equal (new Rect (0, 0, 32, 32), pos);
		Application.End (rs);
	}

	[Fact] [AutoInitShutdown]
	public void TextDirection_Toggle ()
	{
		var win = new Window () { Width = Dim.Fill (), Height = Dim.Fill () };
		var view = new View ();
		win.Add (view);
		Application.Top.Add (win);

		var rs = Application.Begin (Application.Top);
		((FakeDriver)Application.Driver).SetBufferSize (22, 22);

		Assert.Equal (new Rect (0, 0, 22, 22), win.Frame);
		Assert.Equal (new Rect (0, 0, 22, 22), win.Margin.Frame);
		Assert.Equal (new Rect (0, 0, 22, 22), win.Border.Frame);
		Assert.Equal (new Rect (1, 1, 20, 20), win.Padding.Frame);
		Assert.False (view.AutoSize);
		Assert.Equal (TextDirection.LeftRight_TopBottom, view.TextDirection);
		Assert.Equal (Rect.Empty, view.Frame);
		Assert.Equal ("Absolute(0)", view.X.ToString ());
		Assert.Equal ("Absolute(0)", view.Y.ToString ());
		Assert.Equal ("Absolute(0)", view.Width.ToString ());
		Assert.Equal ("Absolute(0)", view.Height.ToString ());
		string expected = @"
┌────────────────────┐
│                    │
│                    │
│                    │
│                    │
│                    │
│                    │
│                    │
│                    │
│                    │
│                    │
│                    │
│                    │
│                    │
│                    │
│                    │
│                    │
│                    │
│                    │
│                    │
│                    │
└────────────────────┘
";

		var pos = TestHelpers.AssertDriverContentsWithFrameAre (expected, _output);
		Assert.Equal (new Rect (0, 0, 22, 22), pos);

		view.Text = "Hello World";
		view.Width = 11;
		view.Height = 1;
		win.LayoutSubviews ();
		Application.Refresh ();

		Assert.Equal (new Rect (0, 0, 11, 1), view.Frame);
		Assert.Equal ("Absolute(0)", view.X.ToString ());
		Assert.Equal ("Absolute(0)", view.Y.ToString ());
		Assert.Equal ("Absolute(11)", view.Width.ToString ());
		Assert.Equal ("Absolute(1)", view.Height.ToString ());
		expected = @"
┌────────────────────┐
│Hello World         │
│                    │
│                    │
│                    │
│                    │
│                    │
│                    │
│                    │
│                    │
│                    │
│                    │
│                    │
│                    │
│                    │
│                    │
│                    │
│                    │
│                    │
│                    │
│                    │
└────────────────────┘
";

		pos = TestHelpers.AssertDriverContentsWithFrameAre (expected, _output);
		Assert.Equal (new Rect (0, 0, 22, 22), pos);

		view.AutoSize = true;
		view.Text = "Hello Worlds";
		Application.Refresh ();

		Assert.Equal (new Rect (0, 0, 12, 1), view.Frame);
		Assert.Equal ("Absolute(0)", view.X.ToString ());
		Assert.Equal ("Absolute(0)", view.Y.ToString ());
		Assert.Equal ("Absolute(11)", view.Width.ToString ());
		Assert.Equal ("Absolute(1)", view.Height.ToString ());
		expected = @"
┌────────────────────┐
│Hello Worlds        │
│                    │
│                    │
│                    │
│                    │
│                    │
│                    │
│                    │
│                    │
│                    │
│                    │
│                    │
│                    │
│                    │
│                    │
│                    │
│                    │
│                    │
│                    │
│                    │
└────────────────────┘
";

		pos = TestHelpers.AssertDriverContentsWithFrameAre (expected, _output);
		Assert.Equal (new Rect (0, 0, 22, 22), pos);

		view.TextDirection = TextDirection.TopBottom_LeftRight;
		Application.Refresh ();

		Assert.Equal (new Rect (0, 0, 11, 12), view.Frame);
		Assert.Equal ("Absolute(0)", view.X.ToString ());
		Assert.Equal ("Absolute(0)", view.Y.ToString ());
		Assert.Equal ("Absolute(11)", view.Width.ToString ());
		Assert.Equal ("Absolute(1)", view.Height.ToString ());
		expected = @"
┌────────────────────┐
│H                   │
│e                   │
│l                   │
│l                   │
│o                   │
│                    │
│W                   │
│o                   │
│r                   │
│l                   │
│d                   │
│s                   │
│                    │
│                    │
│                    │
│                    │
│                    │
│                    │
│                    │
│                    │
└────────────────────┘
";

		pos = TestHelpers.AssertDriverContentsWithFrameAre (expected, _output);
		Assert.Equal (new Rect (0, 0, 22, 22), pos);

		view.AutoSize = false;
		view.Height = 1;
		Application.Refresh ();

		Assert.Equal (new Rect (0, 0, 11, 1), view.Frame);
		Assert.Equal ("Absolute(0)", view.X.ToString ());
		Assert.Equal ("Absolute(0)", view.Y.ToString ());
		Assert.Equal ("Absolute(11)", view.Width.ToString ());
		Assert.Equal ("Absolute(1)", view.Height.ToString ());
		expected = @"
┌────────────────────┐
│HelloWorlds         │
│                    │
│                    │
│                    │
│                    │
│                    │
│                    │
│                    │
│                    │
│                    │
│                    │
│                    │
│                    │
│                    │
│                    │
│                    │
│                    │
│                    │
│                    │
│                    │
└────────────────────┘
";

		pos = TestHelpers.AssertDriverContentsWithFrameAre (expected, _output);
		Assert.Equal (new Rect (0, 0, 22, 22), pos);

		view.PreserveTrailingSpaces = true;
		Application.Refresh ();

		Assert.Equal (new Rect (0, 0, 11, 1), view.Frame);
		Assert.Equal ("Absolute(0)", view.X.ToString ());
		Assert.Equal ("Absolute(0)", view.Y.ToString ());
		Assert.Equal ("Absolute(11)", view.Width.ToString ());
		Assert.Equal ("Absolute(1)", view.Height.ToString ());
		expected = @"
┌────────────────────┐
│Hello World         │
│                    │
│                    │
│                    │
│                    │
│                    │
│                    │
│                    │
│                    │
│                    │
│                    │
│                    │
│                    │
│                    │
│                    │
│                    │
│                    │
│                    │
│                    │
│                    │
└────────────────────┘
";

		pos = TestHelpers.AssertDriverContentsWithFrameAre (expected, _output);
		Assert.Equal (new Rect (0, 0, 22, 22), pos);

		view.PreserveTrailingSpaces = false;
		var f = view.Frame;
		view.Width = f.Height;
		view.Height = f.Width;
		view.TextDirection = TextDirection.TopBottom_LeftRight;
		Application.Refresh ();

		Assert.Equal (new Rect (0, 0, 1, 11), view.Frame);
		Assert.Equal ("Absolute(0)", view.X.ToString ());
		Assert.Equal ("Absolute(0)", view.Y.ToString ());
		Assert.Equal ("Absolute(1)", view.Width.ToString ());
		Assert.Equal ("Absolute(11)", view.Height.ToString ());
		expected = @"
┌────────────────────┐
│H                   │
│e                   │
│l                   │
│l                   │
│o                   │
│                    │
│W                   │
│o                   │
│r                   │
│l                   │
│d                   │
│                    │
│                    │
│                    │
│                    │
│                    │
│                    │
│                    │
│                    │
│                    │
└────────────────────┘
";

		pos = TestHelpers.AssertDriverContentsWithFrameAre (expected, _output);
		Assert.Equal (new Rect (0, 0, 22, 22), pos);

		view.AutoSize = true;
		Application.Refresh ();

		Assert.Equal (new Rect (0, 0, 1, 12), view.Frame);
		Assert.Equal ("Absolute(0)", view.X.ToString ());
		Assert.Equal ("Absolute(0)", view.Y.ToString ());
		Assert.Equal ("Absolute(1)", view.Width.ToString ());
		Assert.Equal ("Absolute(12)", view.Height.ToString ());
		expected = @"
┌────────────────────┐
│H                   │
│e                   │
│l                   │
│l                   │
│o                   │
│                    │
│W                   │
│o                   │
│r                   │
│l                   │
│d                   │
│s                   │
│                    │
│                    │
│                    │
│                    │
│                    │
│                    │
│                    │
│                    │
└────────────────────┘
";

		pos = TestHelpers.AssertDriverContentsWithFrameAre (expected, _output);
		Assert.Equal (new Rect (0, 0, 22, 22), pos);
		Application.End (rs);
	}

	[Fact] [AutoInitShutdown]
	public void Width_Height_AutoSize_True_Stay_True_If_TextFormatter_Size_Fit ()
	{
		string text = $"Fi_nish 終";
		var horizontalView = new View () {
			Id = "horizontalView",
			AutoSize = true,
			HotKeySpecifier = (Rune)'_',
			Text = text
		};
		var verticalView = new View () {
			Id = "verticalView",
			Y = 3,
			AutoSize = true,
			HotKeySpecifier = (Rune)'_',
			Text = text,
			TextDirection = TextDirection.TopBottom_LeftRight
		};
		var win = new Window () {
			Id = "win",
			Width = Dim.Fill (),
			Height = Dim.Fill (),
			Text = "Window"
		};
		win.Add (horizontalView, verticalView);
		Application.Top.Add (win);
		var rs = Application.Begin (Application.Top);
		((FakeDriver)Application.Driver).SetBufferSize (22, 22);

		Assert.True (horizontalView.AutoSize);
		Assert.True (verticalView.AutoSize);
		Assert.Equal (new Size (10, 1), horizontalView.TextFormatter.Size);
		Assert.Equal (new Size (2, 9), verticalView.TextFormatter.Size);
		Assert.Equal (new Rect (0, 0, 9, 1), horizontalView.Frame);
		Assert.Equal ("Absolute(0)", horizontalView.X.ToString ());
		Assert.Equal ("Absolute(0)", horizontalView.Y.ToString ());
		// BUGBUG - v2 - With v1 AutoSize = true Width/Height should always grow or keep initial value, 
		// but in v2, autosize will be replaced by Dim.Fit. Disabling test for now.
		Assert.Equal ("Absolute(9)", horizontalView.Width.ToString ());
		Assert.Equal ("Absolute(1)", horizontalView.Height.ToString ());
		Assert.Equal (new Rect (0, 3, 2, 8), verticalView.Frame);
		Assert.Equal ("Absolute(0)", verticalView.X.ToString ());
		Assert.Equal ("Absolute(3)", verticalView.Y.ToString ());
		Assert.Equal ("Absolute(2)", verticalView.Width.ToString ());
		Assert.Equal ("Absolute(8)", verticalView.Height.ToString ());
		string expected = @"
┌────────────────────┐
│Finish 終           │
│                    │
│                    │
│F                   │
│i                   │
│n                   │
│i                   │
│s                   │
│h                   │
│                    │
│終                  │
│                    │
│                    │
│                    │
│                    │
│                    │
│                    │
│                    │
│                    │
│                    │
└────────────────────┘
";

		var pos = TestHelpers.AssertDriverContentsWithFrameAre (expected, _output);
		Assert.Equal (new Rect (0, 0, 22, 22), pos);

		verticalView.Text = $"最初_の行二行目";
		Application.Top.Draw ();
		Assert.True (horizontalView.AutoSize);
		Assert.True (verticalView.AutoSize);
		// height was initialized with 8 and can only grow or keep initial value
		Assert.Equal (new Rect (0, 3, 2, 8), verticalView.Frame);
		Assert.Equal ("Absolute(0)", verticalView.X.ToString ());
		Assert.Equal ("Absolute(3)", verticalView.Y.ToString ());
		Assert.Equal ("Absolute(2)", verticalView.Width.ToString ());
		Assert.Equal ("Absolute(8)", verticalView.Height.ToString ());
		expected = @"
┌────────────────────┐
│Finish 終           │
│                    │
│                    │
│最                  │
│初                  │
│の                  │
│行                  │
│二                  │
│行                  │
│目                  │
│                    │
│                    │
│                    │
│                    │
│                    │
│                    │
│                    │
│                    │
│                    │
│                    │
└────────────────────┘
";

		pos = TestHelpers.AssertDriverContentsWithFrameAre (expected, _output);
		Assert.Equal (new Rect (0, 0, 22, 22), pos);
		Application.End (rs);
	}

	[Fact] [AutoInitShutdown]
	public void AutoSize_Stays_True_Center_HotKeySpecifier ()
	{
		var label = new Label () {
			X = Pos.Center (),
			Y = Pos.Center (),
			Text = "Say Hello 你"
		};

		var win = new Window () {
			Width = Dim.Fill (),
			Height = Dim.Fill (),
			Title = "Test Demo 你"
		};
		win.Add (label);
		Application.Top.Add (win);

		Assert.True (label.AutoSize);

		var rs = Application.Begin (Application.Top);
		((FakeDriver)Application.Driver).SetBufferSize (30, 5);
		string expected = @$"
┌┤Test Demo 你├──────────────┐
│                            │
│        Say Hello 你        │
│                            │
└────────────────────────────┘
";

		TestHelpers.AssertDriverContentsWithFrameAre (expected, _output);

		Assert.True (label.AutoSize);
		label.Text = "Say Hello 你 changed";
		Assert.True (label.AutoSize);
		Application.Refresh ();
		expected = @"
┌┤Test Demo 你├──────────────┐
│                            │
│    Say Hello 你 changed    │
│                            │
└────────────────────────────┘
";

<<<<<<< HEAD
			TestHelpers.AssertDriverContentsWithFrameAre (expected, output);
			Application.End (rs);
		}

		[Fact, AutoInitShutdown]
		public void AutoSize_False_Equal_Before_And_After_IsInitialized_With_Differents_Orders ()
		{
			var view1 = new View () { Text = "Say Hello view1 你", AutoSize = false, Width = 10, Height = 5 };
			var view2 = new View () { Text = "Say Hello view2 你", Width = 10, Height = 5, AutoSize = false };
			var view3 = new View () { AutoSize = false, Width = 10, Height = 5, Text = "Say Hello view3 你" };
			var view4 = new View () {
				Text = "Say Hello view4 你",
				AutoSize = false,
				Width = 10,
				Height = 5,
				TextDirection = TextDirection.TopBottom_LeftRight
			};
			var view5 = new View () {
				Text = "Say Hello view5 你",
				Width = 10,
				Height = 5,
				AutoSize = false,
				TextDirection = TextDirection.TopBottom_LeftRight
			};
			var view6 = new View () {
				AutoSize = false,
				Width = 10,
				Height = 5,
				TextDirection = TextDirection.TopBottom_LeftRight,
				Text = "Say Hello view6 你",
			};
			Application.Top.Add (view1, view2, view3, view4, view5, view6);

			Assert.False (view1.IsInitialized);
			Assert.False (view2.IsInitialized);
			Assert.False (view3.IsInitialized);
			Assert.False (view4.IsInitialized);
			Assert.False (view5.IsInitialized);
			Assert.False (view1.AutoSize);
			Assert.Equal (new Rect (0, 0, 10, 5), view1.Frame);
			Assert.Equal ("Absolute(10)", view1.Width.ToString ());
			Assert.Equal ("Absolute(5)", view1.Height.ToString ());
			Assert.False (view2.AutoSize);
			Assert.Equal (new Rect (0, 0, 10, 5), view2.Frame);
			Assert.Equal ("Absolute(10)", view2.Width.ToString ());
			Assert.Equal ("Absolute(5)", view2.Height.ToString ());
			Assert.False (view3.AutoSize);
			Assert.Equal (new Rect (0, 0, 10, 5), view3.Frame);
			Assert.Equal ("Absolute(10)", view3.Width.ToString ());
			Assert.Equal ("Absolute(5)", view3.Height.ToString ());
			Assert.False (view4.AutoSize);
			Assert.Equal (new Rect (0, 0, 10, 5), view4.Frame);
			Assert.Equal ("Absolute(10)", view4.Width.ToString ());
			Assert.Equal ("Absolute(5)", view4.Height.ToString ());
			Assert.False (view5.AutoSize);
			Assert.Equal (new Rect (0, 0, 10, 5), view5.Frame);
			Assert.Equal ("Absolute(10)", view5.Width.ToString ());
			Assert.Equal ("Absolute(5)", view5.Height.ToString ());
			Assert.False (view6.AutoSize);
			Assert.Equal (new Rect (0, 0, 10, 5), view6.Frame);
			Assert.Equal ("Absolute(10)", view6.Width.ToString ());
			Assert.Equal ("Absolute(5)", view6.Height.ToString ());

			var rs = Application.Begin (Application.Top);

			Assert.True (view1.IsInitialized);
			Assert.True (view2.IsInitialized);
			Assert.True (view3.IsInitialized);
			Assert.True (view4.IsInitialized);
			Assert.True (view5.IsInitialized);
			Assert.False (view1.AutoSize);
			Assert.Equal (new Rect (0, 0, 10, 5), view1.Frame);
			Assert.Equal ("Absolute(10)", view1.Width.ToString ());
			Assert.Equal ("Absolute(5)", view1.Height.ToString ());
			Assert.False (view2.AutoSize);
			Assert.Equal (new Rect (0, 0, 10, 5), view2.Frame);
			Assert.Equal ("Absolute(10)", view2.Width.ToString ());
			Assert.Equal ("Absolute(5)", view2.Height.ToString ());
			Assert.False (view3.AutoSize);
			Assert.Equal (new Rect (0, 0, 10, 5), view3.Frame);
			Assert.Equal ("Absolute(10)", view3.Width.ToString ());
			Assert.Equal ("Absolute(5)", view3.Height.ToString ());
			Assert.False (view4.AutoSize);
			Assert.Equal (new Rect (0, 0, 10, 5), view4.Frame);
			Assert.Equal ("Absolute(10)", view4.Width.ToString ());
			Assert.Equal ("Absolute(5)", view4.Height.ToString ());
			Assert.False (view5.AutoSize);
			Assert.Equal (new Rect (0, 0, 10, 5), view5.Frame);
			Assert.Equal ("Absolute(10)", view5.Width.ToString ());
			Assert.Equal ("Absolute(5)", view5.Height.ToString ());
			Assert.False (view6.AutoSize);
			Assert.Equal (new Rect (0, 0, 10, 5), view6.Frame);
			Assert.Equal ("Absolute(10)", view6.Width.ToString ());
			Assert.Equal ("Absolute(5)", view6.Height.ToString ());
			Application.End (rs);
		}

		[Fact, AutoInitShutdown]
		public void AutoSize_True_Equal_Before_And_After_IsInitialized_With_Different_Orders ()
		{
			var view1 = new View () { Text = "Say Hello view1 你", AutoSize = true, Width = 10, Height = 5, ForceValidatePosDim = true };
			var view2 = new View () { Text = "Say Hello view2 你", Width = 10, Height = 5, AutoSize = true, ForceValidatePosDim = true };
			var view3 = new View () { AutoSize = true, Width = 10, Height = 5, Text = "Say Hello view3 你", ForceValidatePosDim = true };
			var view4 = new View () {
				Text = "Say Hello view4 你",
				AutoSize = true,
				Width = 10,
				Height = 5,
				TextDirection = TextDirection.TopBottom_LeftRight,
				ForceValidatePosDim = true
			};
			var view5 = new View () {
				Text = "Say Hello view5 你",
				Width = 10,
				Height = 5,
				AutoSize = true,
				TextDirection = TextDirection.TopBottom_LeftRight,
				ForceValidatePosDim = true
			};
			var view6 = new View () {
				AutoSize = true,
				Width = 10,
				Height = 5,
				TextDirection = TextDirection.TopBottom_LeftRight,
				Text = "Say Hello view6 你",
				ForceValidatePosDim = true
			};
			Application.Top.Add (view1, view2, view3, view4, view5, view6);

			Assert.False (view1.IsInitialized);
			Assert.False (view2.IsInitialized);
			Assert.False (view3.IsInitialized);
			Assert.False (view4.IsInitialized);
			Assert.False (view5.IsInitialized);
			Assert.True (view1.AutoSize);
			// LayoutSubviews has not been called, so width and height are the text size
			Assert.Equal (new Rect (0, 0, 18, 1), view1.Frame);
			Application.Top.LayoutSubviews ();
			Assert.Equal (new Rect (0, 0, 18, 5), view1.Frame);
			Assert.Equal ("Absolute(10)", view1.Width.ToString ());
			Assert.Equal ("Absolute(5)", view1.Height.ToString ());
			Assert.True (view2.AutoSize);
			// BUGBUG: v2 - Autosize is broken when setting Width/Height AutoSize. Disabling test for now.
			Assert.Equal (new Rect (0, 0, 18, 5), view2.Frame);
			Assert.Equal ("Absolute(10)", view2.Width.ToString ());
			Assert.Equal ("Absolute(5)", view2.Height.ToString ());
			Assert.True (view3.AutoSize);
			Assert.Equal (new Rect (0, 0, 18, 5), view3.Frame);
			Assert.Equal ("Absolute(10)", view3.Width.ToString ());
			Assert.Equal ("Absolute(5)", view3.Height.ToString ());
			Assert.True (view4.AutoSize);
			Assert.Equal (new Rect (0, 0, 10, 17), view4.Frame);
			Assert.Equal ("Absolute(10)", view4.Width.ToString ());
			Assert.Equal ("Absolute(5)", view4.Height.ToString ());
			Assert.True (view5.AutoSize);
			Assert.Equal (new Rect (0, 0, 10, 17), view5.Frame);
			Assert.Equal ("Absolute(10)", view5.Width.ToString ());
			Assert.Equal ("Absolute(5)", view5.Height.ToString ());
			Assert.True (view6.AutoSize);
			Assert.Equal (new Rect (0, 0, 10, 17), view6.Frame);
			Assert.Equal ("Absolute(10)", view6.Width.ToString ());
			Assert.Equal ("Absolute(5)", view6.Height.ToString ());

			var rs = Application.Begin (Application.Top);

			Assert.True (view1.IsInitialized);
			Assert.True (view2.IsInitialized);
			Assert.True (view3.IsInitialized);
			Assert.True (view4.IsInitialized);
			Assert.True (view5.IsInitialized);
			Assert.True (view1.AutoSize);
			Assert.Equal (new Rect (0, 0, 18, 5), view1.Frame);
			Assert.Equal ("Absolute(10)", view1.Width.ToString ());
			Assert.Equal ("Absolute(5)", view1.Height.ToString ());
			Assert.True (view2.AutoSize);
			// BUGBUG: v2 - Autosize is broken when setting Width/Height AutoSize. Disabling test for now.
			Assert.Equal (new Rect (0, 0, 18, 5), view2.Frame);
			Assert.Equal ("Absolute(10)", view2.Width.ToString ());
			Assert.Equal ("Absolute(5)", view2.Height.ToString ());
			Assert.True (view3.AutoSize);
			Assert.Equal (new Rect (0, 0, 18, 5), view3.Frame);
			Assert.Equal ("Absolute(10)", view3.Width.ToString ());
			Assert.Equal ("Absolute(5)", view3.Height.ToString ());
			Assert.True (view4.AutoSize);
			Assert.Equal (new Rect (0, 0, 10, 17), view4.Frame);
			Assert.Equal ("Absolute(10)", view4.Width.ToString ());
			Assert.Equal ("Absolute(5)", view4.Height.ToString ());
			Assert.True (view5.AutoSize);
			Assert.Equal (new Rect (0, 0, 10, 17), view5.Frame);
			Assert.Equal ("Absolute(10)", view5.Width.ToString ());
			Assert.Equal ("Absolute(5)", view5.Height.ToString ());
			Assert.True (view6.AutoSize);
			Assert.Equal (new Rect (0, 0, 10, 17), view6.Frame);
			Assert.Equal ("Absolute(10)", view6.Width.ToString ());
			Assert.Equal ("Absolute(5)", view6.Height.ToString ());
			Application.End (rs);
		}

		[Fact, AutoInitShutdown]
		public void Setting_Frame_Dont_Respect_AutoSize_True_On_Layout_Absolute ()
		{
			var view1 = new View (new Rect (0, 0, 10, 0)) { Text = "Say Hello view1 你", AutoSize = true };
			var view2 = new View (new Rect (0, 0, 0, 10)) {
				Text = "Say Hello view2 你",
				AutoSize = true,
				TextDirection = TextDirection.TopBottom_LeftRight
			};
			Application.Top.Add (view1, view2);

			var rs = Application.Begin (Application.Top);

			Assert.True (view1.AutoSize);
			Assert.Equal (LayoutStyle.Absolute, view1.LayoutStyle);
			Assert.Equal (new Rect (0, 0, 18, 1), view1.Frame);
			Assert.Equal ("Absolute(0)", view1.X.ToString ());
			Assert.Equal ("Absolute(0)", view1.Y.ToString ());
			Assert.Equal ("Absolute(18)", view1.Width.ToString ());
			Assert.Equal ("Absolute(1)", view1.Height.ToString ());
			Assert.True (view2.AutoSize);
			// BUGBUG: v2 - Autosize is broken when setting Width/Height AutoSize. Disabling test for now.
			Assert.Equal (LayoutStyle.Absolute, view2.LayoutStyle);
			Assert.Equal (new Rect (0, 0, 2, 17), view2.Frame);
			Assert.Equal ("Absolute(0)", view2.X.ToString ());
			Assert.Equal ("Absolute(0)", view2.Y.ToString ());
			Assert.Equal ("Absolute(2)", view2.Width.ToString ());
			Assert.Equal ("Absolute(17)", view2.Height.ToString ());

			view1.Frame = new Rect (0, 0, 25, 4);
			bool firstIteration = false;
			Application.RunIteration (ref rs, ref firstIteration);

			Assert.True (view1.AutoSize);
			Assert.Equal (LayoutStyle.Absolute, view1.LayoutStyle);
			Assert.Equal (new Rect (0, 0, 25, 4), view1.Frame);
			Assert.Equal ("Absolute(0)", view1.X.ToString ());
			Assert.Equal ("Absolute(0)", view1.Y.ToString ());
			Assert.Equal ("Absolute(18)", view1.Width.ToString ());
			Assert.Equal ("Absolute(1)", view1.Height.ToString ());

			view2.Frame = new Rect (0, 0, 1, 25);
			Application.RunIteration (ref rs, ref firstIteration);

			Assert.True (view2.AutoSize);
			Assert.Equal (LayoutStyle.Absolute, view2.LayoutStyle);
			Assert.Equal (new Rect (0, 0, 1, 25), view2.Frame);
			Assert.Equal ("Absolute(0)", view2.X.ToString ());
			Assert.Equal ("Absolute(0)", view2.Y.ToString ());
			// BUGBUG: v2 - Autosize is broken when setting Width/Height AutoSize. Disabling test for now.
			Assert.Equal ("Absolute(2)", view2.Width.ToString ());
			Assert.Equal ("Absolute(17)", view2.Height.ToString ());
			Application.End (rs);
		}

		[Fact, AutoInitShutdown]
		public void Pos_Dim_Are_Null_If_Not_Initialized_On_Constructor_IsAdded_False ()
		{
			var top = Application.Top;
			var view1 = new View ();
			Assert.False (view1.IsAdded);
			Assert.Null (view1.X);
			Assert.Null (view1.Y);
			Assert.Null (view1.Width);
			Assert.Null (view1.Height);
			top.Add (view1);
			Assert.True (view1.IsAdded);
			Assert.Equal ("Absolute(0)", view1.X.ToString ());
			Assert.Equal ("Absolute(0)", view1.Y.ToString ());
			Assert.Equal ("Absolute(0)", view1.Width.ToString ());
			Assert.Equal ("Absolute(0)", view1.Height.ToString ());

			var view2 = new View () {
				X = Pos.Center (),
				Y = Pos.Center (),
				Width = Dim.Fill (),
				Height = Dim.Fill ()
			};
			Assert.False (view2.IsAdded);
			Assert.Equal ("Center", view2.X.ToString ());
			Assert.Equal ("Center", view2.Y.ToString ());
			Assert.Equal ("Fill(0)", view2.Width.ToString ());
			Assert.Equal ("Fill(0)", view2.Height.ToString ());
			top.Add (view2);
			Assert.True (view2.IsAdded);
			Assert.Equal ("Center", view2.X.ToString ());
			Assert.Equal ("Center", view2.Y.ToString ());
			Assert.Equal ("Fill(0)", view2.Width.ToString ());
			Assert.Equal ("Fill(0)", view2.Height.ToString ());

		}

		[Fact, TestRespondersDisposed]
		public void SetRelativeLayout_PosCombine_Center_Plus_Absolute ()
		{
			var superView = new View () {
				AutoSize = false,
				Width = 10,
				Height = 10
			};

			var testView = new View () {
				AutoSize = false,
				X = Pos.Center (),
				Y = Pos.Center (),
				Width = 1,
				Height = 1
			};
			superView.Add (testView);
			testView.SetRelativeLayout (superView.Frame);
			Assert.Equal (4, testView.Frame.X);
			Assert.Equal (4, testView.Frame.Y);

			testView = new View () {
				AutoSize = false,
				X = Pos.Center () + 1,
				Y = Pos.Center () + 1,
				Width = 1,
				Height = 1
			};
			superView.Add (testView);
			testView.SetRelativeLayout (superView.Frame);
			Assert.Equal (5, testView.Frame.X);
			Assert.Equal (5, testView.Frame.Y);

			testView = new View () {
				AutoSize = false,
				X = 1 + Pos.Center (),
				Y = 1 + Pos.Center (),
				Width = 1,
				Height = 1
			};
			superView.Add (testView);
			testView.SetRelativeLayout (superView.Frame);
			Assert.Equal (5, testView.Frame.X);
			Assert.Equal (5, testView.Frame.Y);

			testView = new View () {
				AutoSize = false,
				X = 1 + Pos.Percent (50),
				Y = Pos.Percent (50) + 1,
				Width = 1,
				Height = 1
			};
			superView.Add (testView);
			testView.SetRelativeLayout (superView.Frame);
			Assert.Equal (6, testView.Frame.X);
			Assert.Equal (6, testView.Frame.Y);

			testView = new View () {
				AutoSize = false,
				X = Pos.Percent (10) + Pos.Percent (40),
				Y = Pos.Percent (10) + Pos.Percent (40),
				Width = 1,
				Height = 1
			};
			superView.Add (testView);
			testView.SetRelativeLayout (superView.Frame);
			Assert.Equal (5, testView.Frame.X);
			Assert.Equal (5, testView.Frame.Y);

			testView = new View () {
				AutoSize = false,
				X = 1 + Pos.Percent (10) + Pos.Percent (40) - 1,
				Y = 5 + Pos.Percent (10) + Pos.Percent (40) - 5,
				Width = 1,
				Height = 1
			};
			superView.Add (testView);
			testView.SetRelativeLayout (superView.Frame);
			Assert.Equal (5, testView.Frame.X);
			Assert.Equal (5, testView.Frame.Y);

			testView = new View () {
				AutoSize = false,
				X = Pos.Left (testView),
				Y = Pos.Left (testView),
				Width = 1,
				Height = 1
			};
			superView.Add (testView);
			testView.SetRelativeLayout (superView.Frame);
			Assert.Equal (5, testView.Frame.X);
			Assert.Equal (5, testView.Frame.Y);

			testView = new View () {
				AutoSize = false,
				X = 1 + Pos.Left (testView),
				Y = Pos.Top (testView) + 1,
				Width = 1,
				Height = 1
			};
			superView.Add (testView);
			testView.SetRelativeLayout (superView.Frame);
			Assert.Equal (6, testView.Frame.X);
			Assert.Equal (6, testView.Frame.Y);

			superView.Dispose ();

		}
=======
		TestHelpers.AssertDriverContentsWithFrameAre (expected, _output);
		Application.End (rs);
	}
>>>>>>> 80ef4b5e

	[Fact] [AutoInitShutdown]
	public void AutoSize_False_Equal_Before_And_After_IsInitialized_With_Differents_Orders ()
	{
		var view1 = new View () { Text = "Say Hello view1 你", AutoSize = false, Width = 10, Height = 5 };
		var view2 = new View () { Text = "Say Hello view2 你", Width = 10, Height = 5, AutoSize = false };
		var view3 = new View () { AutoSize = false, Width = 10, Height = 5, Text = "Say Hello view3 你" };
		var view4 = new View () {
			Text = "Say Hello view4 你",
			AutoSize = false,
			Width = 10,
			Height = 5,
			TextDirection = TextDirection.TopBottom_LeftRight
		};
		var view5 = new View () {
			Text = "Say Hello view5 你",
			Width = 10,
			Height = 5,
			AutoSize = false,
			TextDirection = TextDirection.TopBottom_LeftRight
		};
		var view6 = new View () {
			AutoSize = false,
			Width = 10,
			Height = 5,
			TextDirection = TextDirection.TopBottom_LeftRight,
			Text = "Say Hello view6 你"
		};
		Application.Top.Add (view1, view2, view3, view4, view5, view6);

		Assert.False (view1.IsInitialized);
		Assert.False (view2.IsInitialized);
		Assert.False (view3.IsInitialized);
		Assert.False (view4.IsInitialized);
		Assert.False (view5.IsInitialized);
		Assert.False (view1.AutoSize);
		Assert.Equal (new Rect (0, 0, 10, 5), view1.Frame);
		Assert.Equal ("Absolute(10)", view1.Width.ToString ());
		Assert.Equal ("Absolute(5)", view1.Height.ToString ());
		Assert.False (view2.AutoSize);
		Assert.Equal (new Rect (0, 0, 10, 5), view2.Frame);
		Assert.Equal ("Absolute(10)", view2.Width.ToString ());
		Assert.Equal ("Absolute(5)", view2.Height.ToString ());
		Assert.False (view3.AutoSize);
		Assert.Equal (new Rect (0, 0, 10, 5), view3.Frame);
		Assert.Equal ("Absolute(10)", view3.Width.ToString ());
		Assert.Equal ("Absolute(5)", view3.Height.ToString ());
		Assert.False (view4.AutoSize);
		Assert.Equal (new Rect (0, 0, 10, 5), view4.Frame);
		Assert.Equal ("Absolute(10)", view4.Width.ToString ());
		Assert.Equal ("Absolute(5)", view4.Height.ToString ());
		Assert.False (view5.AutoSize);
		Assert.Equal (new Rect (0, 0, 10, 5), view5.Frame);
		Assert.Equal ("Absolute(10)", view5.Width.ToString ());
		Assert.Equal ("Absolute(5)", view5.Height.ToString ());
		Assert.False (view6.AutoSize);
		Assert.Equal (new Rect (0, 0, 10, 5), view6.Frame);
		Assert.Equal ("Absolute(10)", view6.Width.ToString ());
		Assert.Equal ("Absolute(5)", view6.Height.ToString ());

		var rs = Application.Begin (Application.Top);

		Assert.True (view1.IsInitialized);
		Assert.True (view2.IsInitialized);
		Assert.True (view3.IsInitialized);
		Assert.True (view4.IsInitialized);
		Assert.True (view5.IsInitialized);
		Assert.False (view1.AutoSize);
		Assert.Equal (new Rect (0, 0, 10, 5), view1.Frame);
		Assert.Equal ("Absolute(10)", view1.Width.ToString ());
		Assert.Equal ("Absolute(5)", view1.Height.ToString ());
		Assert.False (view2.AutoSize);
		Assert.Equal (new Rect (0, 0, 10, 5), view2.Frame);
		Assert.Equal ("Absolute(10)", view2.Width.ToString ());
		Assert.Equal ("Absolute(5)", view2.Height.ToString ());
		Assert.False (view3.AutoSize);
		Assert.Equal (new Rect (0, 0, 10, 5), view3.Frame);
		Assert.Equal ("Absolute(10)", view3.Width.ToString ());
		Assert.Equal ("Absolute(5)", view3.Height.ToString ());
		Assert.False (view4.AutoSize);
		Assert.Equal (new Rect (0, 0, 10, 5), view4.Frame);
		Assert.Equal ("Absolute(10)", view4.Width.ToString ());
		Assert.Equal ("Absolute(5)", view4.Height.ToString ());
		Assert.False (view5.AutoSize);
		Assert.Equal (new Rect (0, 0, 10, 5), view5.Frame);
		Assert.Equal ("Absolute(10)", view5.Width.ToString ());
		Assert.Equal ("Absolute(5)", view5.Height.ToString ());
		Assert.False (view6.AutoSize);
		Assert.Equal (new Rect (0, 0, 10, 5), view6.Frame);
		Assert.Equal ("Absolute(10)", view6.Width.ToString ());
		Assert.Equal ("Absolute(5)", view6.Height.ToString ());
		Application.End (rs);
	}

	[Fact] [AutoInitShutdown]
	public void AutoSize_True_Equal_Before_And_After_IsInitialized_With_Different_Orders ()
	{
		var view1 = new View () { Text = "Say Hello view1 你", AutoSize = true, Width = 10, Height = 5 };
		var view2 = new View () { Text = "Say Hello view2 你", Width = 10, Height = 5, AutoSize = true };
		var view3 = new View () { AutoSize = true, Width = 10, Height = 5, Text = "Say Hello view3 你" };
		var view4 = new View () {
			Text = "Say Hello view4 你",
			AutoSize = true,
			Width = 10,
			Height = 5,
			TextDirection = TextDirection.TopBottom_LeftRight
		};
		var view5 = new View () {
			Text = "Say Hello view5 你",
			Width = 10,
			Height = 5,
			AutoSize = true,
			TextDirection = TextDirection.TopBottom_LeftRight
		};
		var view6 = new View () {
			AutoSize = true,
			Width = 10,
			Height = 5,
			TextDirection = TextDirection.TopBottom_LeftRight,
			Text = "Say Hello view6 你"
		};
		Application.Top.Add (view1, view2, view3, view4, view5, view6);

		Assert.False (view1.IsInitialized);
		Assert.False (view2.IsInitialized);
		Assert.False (view3.IsInitialized);
		Assert.False (view4.IsInitialized);
		Assert.False (view5.IsInitialized);
		Assert.True (view1.AutoSize);
		Assert.Equal (new Rect (0, 0, 18, 5), view1.Frame);
		Assert.Equal ("Absolute(10)", view1.Width.ToString ());
		Assert.Equal ("Absolute(5)", view1.Height.ToString ());
		Assert.True (view2.AutoSize);
		// BUGBUG: v2 - Autosize is broken when setting Width/Height AutoSize. Disabling test for now.
		//Assert.Equal (new Rect (0, 0, 18, 5), view2.Frame);
		//Assert.Equal ("Absolute(10)", view2.Width.ToString ());
		//Assert.Equal ("Absolute(5)", view2.Height.ToString ());
		//Assert.True (view3.AutoSize);
		//Assert.Equal (new Rect (0, 0, 18, 5), view3.Frame);
		//Assert.Equal ("Absolute(10)", view3.Width.ToString ());
		//Assert.Equal ("Absolute(5)", view3.Height.ToString ());
		//Assert.True (view4.AutoSize);
		//Assert.Equal (new Rect (0, 0, 10, 17), view4.Frame);
		//Assert.Equal ("Absolute(10)", view4.Width.ToString ());
		//Assert.Equal ("Absolute(5)", view4.Height.ToString ());
		//Assert.True (view5.AutoSize);
		//Assert.Equal (new Rect (0, 0, 10, 17), view5.Frame);
		//Assert.Equal ("Absolute(10)", view5.Width.ToString ());
		//Assert.Equal ("Absolute(5)", view5.Height.ToString ());
		//Assert.True (view6.AutoSize);
		//Assert.Equal (new Rect (0, 0, 10, 17), view6.Frame);
		//Assert.Equal ("Absolute(10)", view6.Width.ToString ());
		//Assert.Equal ("Absolute(5)", view6.Height.ToString ());

		var rs = Application.Begin (Application.Top);

		Assert.True (view1.IsInitialized);
		Assert.True (view2.IsInitialized);
		Assert.True (view3.IsInitialized);
		Assert.True (view4.IsInitialized);
		Assert.True (view5.IsInitialized);
		Assert.True (view1.AutoSize);
		Assert.Equal (new Rect (0, 0, 18, 5), view1.Frame);
		Assert.Equal ("Absolute(10)", view1.Width.ToString ());
		Assert.Equal ("Absolute(5)", view1.Height.ToString ());
		Assert.True (view2.AutoSize);
		// BUGBUG: v2 - Autosize is broken when setting Width/Height AutoSize. Disabling test for now.
		//Assert.Equal (new Rect (0, 0, 18, 5), view2.Frame);
		//Assert.Equal ("Absolute(10)", view2.Width.ToString ());
		//Assert.Equal ("Absolute(5)", view2.Height.ToString ());
		//Assert.True (view3.AutoSize);
		//Assert.Equal (new Rect (0, 0, 18, 5), view3.Frame);
		//Assert.Equal ("Absolute(10)", view3.Width.ToString ());
		//Assert.Equal ("Absolute(5)", view3.Height.ToString ());
		//Assert.True (view4.AutoSize);
		//Assert.Equal (new Rect (0, 0, 10, 17), view4.Frame);
		//Assert.Equal ("Absolute(10)", view4.Width.ToString ());
		//Assert.Equal ("Absolute(5)", view4.Height.ToString ());
		//Assert.True (view5.AutoSize);
		//Assert.Equal (new Rect (0, 0, 10, 17), view5.Frame);
		//Assert.Equal ("Absolute(10)", view5.Width.ToString ());
		//Assert.Equal ("Absolute(5)", view5.Height.ToString ());
		//Assert.True (view6.AutoSize);
		//Assert.Equal (new Rect (0, 0, 10, 17), view6.Frame);
		//Assert.Equal ("Absolute(10)", view6.Width.ToString ());
		//Assert.Equal ("Absolute(5)", view6.Height.ToString ());
		Application.End (rs);
	}

	[Fact] [AutoInitShutdown]
	public void Setting_Frame_Dont_Respect_AutoSize_True_On_Layout_Absolute ()
	{
		var view1 = new View (new Rect (0, 0, 10, 0)) { Text = "Say Hello view1 你", AutoSize = true };
		var view2 = new View (new Rect (0, 0, 0, 10)) {
			Text = "Say Hello view2 你",
			AutoSize = true,
			TextDirection = TextDirection.TopBottom_LeftRight
		};
		Application.Top.Add (view1, view2);

		var rs = Application.Begin (Application.Top);

		Assert.True (view1.AutoSize);
		Assert.Equal (LayoutStyle.Absolute, view1.LayoutStyle);
		Assert.Equal (new Rect (0, 0, 18, 1), view1.Frame);
		Assert.Equal ("Absolute(0)", view1.X.ToString ());
		Assert.Equal ("Absolute(0)", view1.Y.ToString ());
		Assert.Equal ("Absolute(18)", view1.Width.ToString ());
		Assert.Equal ("Absolute(1)", view1.Height.ToString ());
		Assert.True (view2.AutoSize);
		// BUGBUG: v2 - Autosize is broken when setting Width/Height AutoSize. Disabling test for now.
		//Assert.Equal (LayoutStyle.Absolute, view2.LayoutStyle);
		//Assert.Equal (new Rect (0, 0, 2, 17), view2.Frame);
		//Assert.Equal ("Absolute(0)", view2.X.ToString ());
		//Assert.Equal ("Absolute(0)", view2.Y.ToString ());
		//Assert.Equal ("Absolute(2)", view2.Width.ToString ());
		//Assert.Equal ("Absolute(17)", view2.Height.ToString ());

		view1.Frame = new Rect (0, 0, 25, 4);
		bool firstIteration = false;
		Application.RunIteration (ref rs, ref firstIteration);

		Assert.True (view1.AutoSize);
		Assert.Equal (LayoutStyle.Absolute, view1.LayoutStyle);
		Assert.Equal (new Rect (0, 0, 25, 4), view1.Frame);
		Assert.Equal ("Absolute(0)", view1.X.ToString ());
		Assert.Equal ("Absolute(0)", view1.Y.ToString ());
		Assert.Equal ("Absolute(18)", view1.Width.ToString ());
		Assert.Equal ("Absolute(1)", view1.Height.ToString ());

		view2.Frame = new Rect (0, 0, 1, 25);
		Application.RunIteration (ref rs, ref firstIteration);

		Assert.True (view2.AutoSize);
		Assert.Equal (LayoutStyle.Absolute, view2.LayoutStyle);
		Assert.Equal (new Rect (0, 0, 1, 25), view2.Frame);
		Assert.Equal ("Absolute(0)", view2.X.ToString ());
		Assert.Equal ("Absolute(0)", view2.Y.ToString ());
		// BUGBUG: v2 - Autosize is broken when setting Width/Height AutoSize. Disabling test for now.
		//Assert.Equal ("Absolute(2)", view2.Width.ToString ());
		//Assert.Equal ("Absolute(17)", view2.Height.ToString ());
		Application.End (rs);
	}

	[Fact] [AutoInitShutdown]
	public void Pos_Dim_Are_Null_If_Not_Initialized_On_Constructor_IsAdded_False ()
	{
		var top = Application.Top;
		var view1 = new View ();
		Assert.False (view1.IsAdded);
		Assert.Null (view1.X);
		Assert.Null (view1.Y);
		Assert.Null (view1.Width);
		Assert.Null (view1.Height);
		top.Add (view1);
		Assert.True (view1.IsAdded);
		Assert.Equal ("Absolute(0)", view1.X.ToString ());
		Assert.Equal ("Absolute(0)", view1.Y.ToString ());
		Assert.Equal ("Absolute(0)", view1.Width.ToString ());
		Assert.Equal ("Absolute(0)", view1.Height.ToString ());

		var view2 = new View () {
			X = Pos.Center (),
			Y = Pos.Center (),
			Width = Dim.Fill (),
			Height = Dim.Fill ()
		};
		Assert.False (view2.IsAdded);
		Assert.Equal ("Center", view2.X.ToString ());
		Assert.Equal ("Center", view2.Y.ToString ());
		Assert.Equal ("Fill(0)", view2.Width.ToString ());
		Assert.Equal ("Fill(0)", view2.Height.ToString ());
		top.Add (view2);
		Assert.True (view2.IsAdded);
		Assert.Equal ("Center", view2.X.ToString ());
		Assert.Equal ("Center", view2.Y.ToString ());
		Assert.Equal ("Fill(0)", view2.Width.ToString ());
		Assert.Equal ("Fill(0)", view2.Height.ToString ());

	}


	[Theory] [AutoInitShutdown]
	[InlineData (1)]
	[InlineData (2)]
	[InlineData (3)]
	[InlineData (4)]
	[InlineData (5)]
	[InlineData (6)]
	[InlineData (7)]
	[InlineData (8)]
	[InlineData (9)]
	[InlineData (10)]
	public void Dim_CenteredSubView_85_Percent_Height (int height)
	{
		var win = new Window () {
			Width = Dim.Fill (),
			Height = Dim.Fill ()
		};

		var subview = new Window () {
			X = Pos.Center (),
			Y = Pos.Center (),
			Width = Dim.Percent (85),
			Height = Dim.Percent (85)
		};

		win.Add (subview);

		var rs = Application.Begin (win);
		bool firstIteration = false;


		((FakeDriver)Application.Driver).SetBufferSize (20, height);
		Application.RunIteration (ref rs, ref firstIteration);
		string expected = string.Empty;

		switch (height) {
		case 1:
			//Assert.Equal (new Rect (0, 0, 17, 0), subview.Frame);
			expected = @"
────────────────────";
			break;
		case 2:
			//Assert.Equal (new Rect (0, 0, 17, 1), subview.Frame);
			expected = @"
┌──────────────────┐
└──────────────────┘
";
			break;
		case 3:
			//Assert.Equal (new Rect (0, 0, 17, 2), subview.Frame);
			expected = @"
┌──────────────────┐
│                  │
└──────────────────┘
";
			break;
		case 4:
			//Assert.Equal (new Rect (0, 0, 17, 3), subview.Frame);
			expected = @"
┌──────────────────┐
│ ───────────────  │
│                  │
└──────────────────┘";
			break;
		case 5:
			//Assert.Equal (new Rect (0, 0, 17, 3), subview.Frame);
			expected = @"
┌──────────────────┐
│ ┌─────────────┐  │
│ └─────────────┘  │
│                  │
└──────────────────┘";
			break;
		case 6:
			//Assert.Equal (new Rect (0, 0, 17, 3), subview.Frame);
			expected = @"
┌──────────────────┐
│ ┌─────────────┐  │
│ │             │  │
│ └─────────────┘  │
│                  │
└──────────────────┘";
			break;
		case 7:
			//Assert.Equal (new Rect (0, 0, 17, 3), subview.Frame);
			expected = @"
┌──────────────────┐
│ ┌─────────────┐  │
│ │             │  │
│ │             │  │
│ └─────────────┘  │
│                  │
└──────────────────┘";
			break;
		case 8:
			//Assert.Equal (new Rect (0, 0, 17, 3), subview.Frame);
			expected = @"
┌──────────────────┐
│ ┌─────────────┐  │
│ │             │  │
│ │             │  │
│ │             │  │
│ └─────────────┘  │
│                  │
└──────────────────┘";
			break;
		case 9:
			//Assert.Equal (new Rect (0, 0, 17, 3), subview.Frame);
			expected = @"
┌──────────────────┐
│                  │
│ ┌─────────────┐  │
│ │             │  │
│ │             │  │
│ │             │  │
│ └─────────────┘  │
│                  │
└──────────────────┘";
			break;
		case 10:
			//Assert.Equal (new Rect (0, 0, 17, 3), subview.Frame);
			expected = @"
┌──────────────────┐
│                  │
│ ┌─────────────┐  │
│ │             │  │
│ │             │  │
│ │             │  │
│ │             │  │
│ └─────────────┘  │
│                  │
└──────────────────┘";
			break;
		}
		_ = TestHelpers.AssertDriverContentsWithFrameAre (expected, _output);
		Application.End (rs);
	}

	[Theory] [AutoInitShutdown]
	[InlineData (1)]
	[InlineData (2)]
	[InlineData (3)]
	[InlineData (4)]
	[InlineData (5)]
	[InlineData (6)]
	[InlineData (7)]
	[InlineData (8)]
	[InlineData (9)]
	[InlineData (10)]
	public void Dim_CenteredSubView_85_Percent_Width (int width)
	{
		var win = new Window () {
			Width = Dim.Fill (),
			Height = Dim.Fill ()
		};

		var subview = new Window () {
			X = Pos.Center (),
			Y = Pos.Center (),
			Width = Dim.Percent (85),
			Height = Dim.Percent (85)
		};

		win.Add (subview);

		var rs = Application.Begin (win);
		bool firstIteration = false;


		((FakeDriver)Application.Driver).SetBufferSize (width, 7);
		Application.RunIteration (ref rs, ref firstIteration);
		string expected = string.Empty;

		switch (width) {
		case 1:
			Assert.Equal (new Rect (0, 0, 0, 4), subview.Frame);
			expected = @"
│
│
│
│
│
│
│";
			break;
		case 2:
			Assert.Equal (new Rect (0, 0, 0, 4), subview.Frame);
			expected = @"
┌┐
││
││
││
││
││
└┘";
			break;
		case 3:
			Assert.Equal (new Rect (0, 0, 0, 4), subview.Frame);
			expected = @"
┌─┐
│ │
│ │
│ │
│ │
│ │
└─┘";
			break;
		case 4:
			Assert.Equal (new Rect (0, 0, 1, 4), subview.Frame);
			expected = @"
┌──┐
││ │
││ │
││ │
││ │
│  │
└──┘";
			break;
		case 5:
			Assert.Equal (new Rect (0, 0, 2, 4), subview.Frame);
			expected = @"
┌───┐
│┌┐ │
│││ │
│││ │
│└┘ │
│   │
└───┘";
			break;
		case 6:
			Assert.Equal (new Rect (0, 0, 3, 4), subview.Frame);
			expected = @"
┌────┐
│┌─┐ │
││ │ │
││ │ │
│└─┘ │
│    │
└────┘";
			break;
		case 7:
			Assert.Equal (new Rect (0, 0, 4, 4), subview.Frame);
			expected = @"
┌─────┐
│┌──┐ │
││  │ │
││  │ │
│└──┘ │
│     │
└─────┘";
			break;
		case 8:
			Assert.Equal (new Rect (0, 0, 5, 4), subview.Frame);
			expected = @"
┌──────┐
│┌───┐ │
││   │ │
││   │ │
│└───┘ │
│      │
└──────┘";
			break;
		case 9:
			Assert.Equal (new Rect (1, 0, 5, 4), subview.Frame);
			expected = @"
┌───────┐
│ ┌───┐ │
│ │   │ │
│ │   │ │
│ └───┘ │
│       │
└───────┘";
			break;
		case 10:
			Assert.Equal (new Rect (1, 0, 6, 4), subview.Frame);
			expected = @"
┌────────┐
│ ┌────┐ │
│ │    │ │
│ │    │ │
│ └────┘ │
│        │
└────────┘";
			break;
		}
		_ = TestHelpers.AssertDriverContentsWithFrameAre (expected, _output);
		Application.End (rs);
	}

	[Fact] [AutoInitShutdown]
	public void PosCombine_DimCombine_View_With_SubViews ()
	{
		bool clicked = false;
		var top = Application.Top;
		var win1 = new Window () { Id = "win1", Width = 20, Height = 10 };
		var label = new Label ("[ ok ]");
		var win2 = new Window () { Id = "win2", Y = Pos.Bottom (label) + 1, Width = 10, Height = 3 };
		var view1 = new View () { Id = "view1", Width = Dim.Fill (), Height = 1, CanFocus = true };
		view1.MouseClick += (sender, e) => clicked = true;
		var view2 = new View () { Id = "view2", Width = Dim.Fill (1), Height = 1, CanFocus = true };

		view1.Add (view2);
		win2.Add (view1);
		win1.Add (label, win2);
		top.Add (win1);

		var rs = Application.Begin (top);

		TestHelpers.AssertDriverContentsWithFrameAre (@"
┌──────────────────┐
│[ ok ]            │
│                  │
│┌────────┐        │
││        │        │
│└────────┘        │
│                  │
│                  │
│                  │
└──────────────────┘", _output);
		Assert.Equal (new Rect (0, 0, 80, 25), top.Frame);
		Assert.Equal (new Rect (0, 0, 6, 1), label.Frame);
		Assert.Equal (new Rect (0, 0, 20, 10), win1.Frame);
		Assert.Equal (new Rect (0, 2, 10, 3), win2.Frame);
		Assert.Equal (new Rect (0, 0, 8, 1), view1.Frame);
		Assert.Equal (new Rect (0, 0, 7, 1), view2.Frame);
		var foundView = View.FindDeepestView (top, 9, 4, out int rx, out int ry);
		Assert.Equal (foundView, view1);
		Application.OnMouseEvent (new MouseEventEventArgs (new MouseEvent () {
			X = 9,
			Y = 4,
			Flags = MouseFlags.Button1Clicked
		}));
		Assert.True (clicked);

		Application.End (rs);
	}

	[Fact] [TestRespondersDisposed]
	public void Draw_Vertical_Throws_IndexOutOfRangeException_With_Negative_Bounds ()
	{
		Application.Init (new FakeDriver ());

		var top = Application.Top;

		var view = new View ("view") {
			Y = -2,
			Height = 10,
			TextDirection = TextDirection.TopBottom_LeftRight
		};
		top.Add (view);

		Application.Iteration += (s, a) => {
			Assert.Equal (-2, view.Y);

			Application.RequestStop ();
		};

		try {
			Application.Run ();
		} catch (IndexOutOfRangeException ex) {
			// After the fix this exception will not be caught.
			Assert.IsType<IndexOutOfRangeException> (ex);
		}

		// Shutdown must be called to safely clean up Application if Init has been called
		Application.Shutdown ();
	}

	[Fact] [TestRespondersDisposed]
	public void Draw_Throws_IndexOutOfRangeException_With_Negative_Bounds ()
	{
		Application.Init (new FakeDriver ());

		var top = Application.Top;

		var view = new View ("view") { X = -2 };
		top.Add (view);

		Application.Iteration += (s, a) => {
			Assert.Equal (-2, view.X);

			Application.RequestStop ();
		};

		try {
			Application.Run ();
		} catch (IndexOutOfRangeException ex) {
			// After the fix this exception will not be caught.
			Assert.IsType<IndexOutOfRangeException> (ex);
		}

		// Shutdown must be called to safely clean up Application if Init has been called
		Application.Shutdown ();
	}
}<|MERGE_RESOLUTION|>--- conflicted
+++ resolved
@@ -146,15 +146,54 @@
 		Assert.Equal (60, rWidth);
 	}
 
-<<<<<<< HEAD
-		[Fact, TestRespondersDisposed]
-		public void GetCurrentWidth_TrySetWidth ()
-		{
-			var top = new View () {
-				X = 0,
-				Y = 0,
-				Width = 80,
-			};
+	[Fact] [AutoInitShutdown]
+	public void TrySetHeight_ForceValidatePosDim ()
+	{
+		var top = new View () {
+			X = 0,
+			Y = 0,
+			Height = 20
+		};
+
+		var v = new View () {
+			Height = Dim.Fill (),
+			ValidatePosDim = true
+		};
+		top.Add (v);
+
+		Assert.False (v.TrySetHeight (10, out int rHeight));
+		Assert.Equal (10, rHeight);
+
+		v.Height = Dim.Fill (1);
+		Assert.False (v.TrySetHeight (10, out rHeight));
+		Assert.Equal (9, rHeight);
+
+		v.Height = null;
+		Assert.True (v.TrySetHeight (10, out rHeight));
+		Assert.Equal (10, rHeight);
+		Assert.False (v.IsInitialized);
+
+		Application.Top.Add (top);
+		Application.Begin (Application.Top);
+
+		Assert.True (v.IsInitialized);
+
+		v.Height = Dim.Fill (1);
+		Assert.Throws<ArgumentException> (() => v.Height = 15);
+		v.LayoutStyle = LayoutStyle.Absolute;
+		v.Height = 15;
+		Assert.True (v.TrySetHeight (5, out rHeight));
+		Assert.Equal (5, rHeight);
+	}
+
+	[Fact] [TestRespondersDisposed]
+	public void GetCurrentWidth_TrySetWidth ()
+	{
+		var top = new View () {
+			X = 0,
+			Y = 0,
+			Width = 80
+		};
 
 			var v = new View () {
 				Width = Dim.Fill (),
@@ -170,15 +209,15 @@
 			Assert.True (v.Width is Dim.DimFill);
 			Assert.Equal (80, v.Frame.Width);
 
-			v.Width = Dim.Fill (1);
-			top.LayoutSubviews ();
+		v.Width = Dim.Fill (1);
+		top.LayoutSubviews ();
 
 			Assert.False (v.TrySetWidth (0, out _));
 			Assert.True (v.Width is Dim.DimFill);
 			Assert.Equal (79, v.Frame.Width);
 
-			v.AutoSize = true;
-			top.LayoutSubviews ();
+		v.AutoSize = true;
+		top.LayoutSubviews ();
 
 			Assert.False (v.TrySetWidth (0, out _));
 			Assert.True (v.Width is Dim.DimFill);
@@ -186,14 +225,14 @@
 			top.Dispose ();
 		}
 
-		[Fact]
-		public void GetCurrentHeight_TrySetHeight ()
-		{
-			var top = new View () {
-				X = 0,
-				Y = 0,
-				Height = 20
-			};
+	[Fact]
+	public void GetCurrentHeight_TrySetHeight ()
+	{
+		var top = new View () {
+			X = 0,
+			Y = 0,
+			Height = 20
+		};
 
 			var v = new View () {
 				Height = Dim.Fill (),
@@ -208,130 +247,21 @@
 			Assert.False (v.TrySetHeight (0, out _));
 			Assert.Equal (20, v.Frame.Height);
 
-			v.Height = Dim.Fill (1);
-			top.LayoutSubviews ();
+		v.Height = Dim.Fill (1);
+		top.LayoutSubviews ();
 
 			Assert.False (v.TrySetHeight (0, out _));
 			Assert.True (v.Height is Dim.DimFill);
 			Assert.Equal (19, v.Frame.Height);
 
-			v.AutoSize = true;
-			top.LayoutSubviews ();
+		v.AutoSize = true;
+		top.LayoutSubviews ();
 
 			Assert.False (v.TrySetHeight (0, out _));
 			Assert.True (v.Height is Dim.DimFill);
 			Assert.Equal (19, v.Frame.Height);
 			top.Dispose ();
 		}
-=======
-	[Fact] [AutoInitShutdown]
-	public void TrySetHeight_ForceValidatePosDim ()
-	{
-		var top = new View () {
-			X = 0,
-			Y = 0,
-			Height = 20
-		};
-
-		var v = new View () {
-			Height = Dim.Fill (),
-			ValidatePosDim = true
-		};
-		top.Add (v);
-
-		Assert.False (v.TrySetHeight (10, out int rHeight));
-		Assert.Equal (10, rHeight);
-
-		v.Height = Dim.Fill (1);
-		Assert.False (v.TrySetHeight (10, out rHeight));
-		Assert.Equal (9, rHeight);
-
-		v.Height = null;
-		Assert.True (v.TrySetHeight (10, out rHeight));
-		Assert.Equal (10, rHeight);
-		Assert.False (v.IsInitialized);
-
-		Application.Top.Add (top);
-		Application.Begin (Application.Top);
-
-		Assert.True (v.IsInitialized);
-
-		v.Height = Dim.Fill (1);
-		Assert.Throws<ArgumentException> (() => v.Height = 15);
-		v.LayoutStyle = LayoutStyle.Absolute;
-		v.Height = 15;
-		Assert.True (v.TrySetHeight (5, out rHeight));
-		Assert.Equal (5, rHeight);
-	}
-
-	[Fact] [TestRespondersDisposed]
-	public void GetCurrentWidth_TrySetWidth ()
-	{
-		var top = new View () {
-			X = 0,
-			Y = 0,
-			Width = 80
-		};
-
-		var v = new View () {
-			Width = Dim.Fill ()
-		};
-		top.Add (v);
-		top.BeginInit ();
-		top.EndInit ();
-		top.LayoutSubviews ();
-
-		Assert.False (v.AutoSize);
-		Assert.True (v.TrySetWidth (0, out _));
-		Assert.Equal (80, v.Frame.Width);
-
-		v.Width = Dim.Fill (1);
-		top.LayoutSubviews ();
-
-		Assert.True (v.TrySetWidth (0, out _));
-		Assert.Equal (79, v.Frame.Width);
-
-		v.AutoSize = true;
-		top.LayoutSubviews ();
-
-		Assert.True (v.TrySetWidth (0, out _));
-		top.Dispose ();
-	}
->>>>>>> 80ef4b5e
-
-	[Fact]
-	public void GetCurrentHeight_TrySetHeight ()
-	{
-		var top = new View () {
-			X = 0,
-			Y = 0,
-			Height = 20
-		};
-
-		var v = new View () {
-			Height = Dim.Fill ()
-		};
-		top.Add (v);
-		top.BeginInit ();
-		top.EndInit ();
-		top.LayoutSubviews ();
-
-		Assert.False (v.AutoSize);
-		Assert.True (v.TrySetHeight (0, out _));
-		Assert.Equal (20, v.Frame.Height);
-
-		v.Height = Dim.Fill (1);
-		top.LayoutSubviews ();
-
-		Assert.True (v.TrySetHeight (0, out _));
-		Assert.Equal (19, v.Frame.Height);
-
-		v.AutoSize = true;
-		top.LayoutSubviews ();
-
-		Assert.True (v.TrySetHeight (0, out _));
-		top.Dispose ();
-	}
 
 	[Fact]
 	public void AutoSize_False_If_Text_Emmpty ()
@@ -421,33 +351,37 @@
 		super.Add (label);
 		super.LayoutSubviews ();
 
-<<<<<<< HEAD
-		[Fact, AutoInitShutdown]
-		public void AutoSize_False_ResizeView_With_Dim_Fill_After_IsInitialized ()
-		{
-			var win = new Window (new Rect (0, 0, 30, 80));
-			var label = new Label () { AutoSize = false, Width = Dim.Fill (), Height = Dim.Fill () };
-			win.Add (label);
-			Application.Top.Add (win);
+		Assert.True (label.AutoSize);
+		Assert.Equal ("(0,0,8,1)", label.Bounds.ToString ());
+		super.Dispose ();
+	}
+
+	[Fact] [AutoInitShutdown]
+	public void AutoSize_False_ResizeView_With_Dim_Fill_After_IsInitialized ()
+	{
+		var win = new Window (new Rect (0, 0, 30, 80));
+		var label = new Label () { AutoSize = false, Width = Dim.Fill (), Height = Dim.Fill () };
+		win.Add (label);
+		Application.Top.Add (win);
 
 			// Text is empty and Width and Height are Dim.Fill which aren't yet initialized
 			// and thus the LayoutSubViews wasn't called yet.
 			Assert.False (label.AutoSize);
 			Assert.Equal ("(0,0,0,0)", label.Bounds.ToString ());
 
-			label.Text = "New text\nNew line";
-			Application.Top.LayoutSubviews ();
-
-			Assert.False (label.AutoSize);
-			Assert.Equal ("(0,0,28,78)", label.Bounds.ToString ());
-			Assert.False (label.IsInitialized);
-
-			var rs = Application.Begin (Application.Top);
-			Assert.True (label.IsInitialized);
-			Assert.False (label.AutoSize);
-			Assert.Equal ("(0,0,28,78)", label.Bounds.ToString ());
-			Application.End (rs);
-		}
+		label.Text = "New text\nNew line";
+		Application.Top.LayoutSubviews ();
+
+		Assert.False (label.AutoSize);
+		Assert.Equal ("(0,0,28,78)", label.Bounds.ToString ());
+		Assert.False (label.IsInitialized);
+
+		var rs = Application.Begin (Application.Top);
+		Assert.True (label.IsInitialized);
+		Assert.False (label.AutoSize);
+		Assert.Equal ("(0,0,28,78)", label.Bounds.ToString ());
+		Application.End (rs);
+	}
 
 		[Fact, AutoInitShutdown]
 		public void AutoSize_False_SetWidthHeight_With_Dim_Fill_And_Dim_Absolute_After_IsAdded_And_IsInitialized ()
@@ -466,56 +400,10 @@
 			Assert.Equal ("(0,0,0,0)", label.Bounds.ToString ());
 			Application.Top.LayoutSubviews ();
 			Assert.Equal ("(0,0,28,1)", label.Bounds.ToString ());
-=======
-		Assert.True (label.AutoSize);
-		Assert.Equal ("(0,0,8,1)", label.Bounds.ToString ());
-		super.Dispose ();
-	}
-
-	[Fact] [AutoInitShutdown]
-	public void AutoSize_False_ResizeView_With_Dim_Fill_After_IsInitialized ()
-	{
-		var win = new Window (new Rect (0, 0, 30, 80));
-		var label = new Label () { AutoSize = false, Width = Dim.Fill (), Height = Dim.Fill () };
-		win.Add (label);
-		Application.Top.Add (win);
-
-		// Text is empty but height=1 by default, see Label view
-		Assert.False (label.AutoSize);
-		Assert.Equal ("(0,0,0,1)", label.Bounds.ToString ());
-
-		label.Text = "New text\nNew line";
+
+		label.Text = "First line\nSecond line";
 		Application.Top.LayoutSubviews ();
 
-		Assert.False (label.AutoSize);
-		Assert.Equal ("(0,0,28,78)", label.Bounds.ToString ());
-		Assert.False (label.IsInitialized);
-
-		var rs = Application.Begin (Application.Top);
-		Assert.True (label.IsInitialized);
-		Assert.False (label.AutoSize);
-		Assert.Equal ("(0,0,28,78)", label.Bounds.ToString ());
-		Application.End (rs);
-	}
-
-	[Fact] [AutoInitShutdown]
-	public void AutoSize_False_SetWidthHeight_With_Dim_Fill_And_Dim_Absolute_After_IsAdded_And_IsInitialized ()
-	{
-		var win = new Window (new Rect (0, 0, 30, 80));
-		var label = new Label () { Width = Dim.Fill () };
-		win.Add (label);
-		Application.Top.Add (win);
-
-		Assert.True (label.IsAdded);
->>>>>>> 80ef4b5e
-
-		// Text is empty but height=1 by default, see Label view
-		Assert.True (label.AutoSize);
-		// BUGBUG: LayoutSubviews has not been called, so this test is not really valid (pos/dim are indeterminate, not 0)
-		// Not really a bug because View call OnResizeNeeded method on the SetInitialProperties method
-		Assert.Equal ("(0,0,0,1)", label.Bounds.ToString ());
-
-<<<<<<< HEAD
 			Assert.True (label.AutoSize);
 			// LayoutSubviews was called, so width is 28 (30-2)
 			// Height is 2 because text has 2 lines and auto size is true
@@ -527,23 +415,14 @@
 			var rs = Application.Begin (Application.Top);
 			Assert.True (label.IsInitialized);
 			Assert.Equal ("Absolute(1)", label.Height.ToString ());
-=======
-		label.Text = "First line\nSecond line";
-		Application.Top.LayoutSubviews ();
-
-		Assert.True (label.AutoSize);
-		// BUGBUG: This test is bogus: label has not been initialized. pos/dim is indeterminate!
-		Assert.Equal ("(0,0,28,2)", label.Bounds.ToString ());
-		Assert.False (label.IsInitialized);
->>>>>>> 80ef4b5e
-
-		var rs = Application.Begin (Application.Top);
 
 		Assert.True (label.AutoSize);
 		Assert.Equal ("(0,0,28,2)", label.Bounds.ToString ());
 		Assert.True (label.IsInitialized);
 
-<<<<<<< HEAD
+		label.AutoSize = false;
+		Application.Refresh ();
+
 			Assert.False (label.AutoSize);
 			// Height is 1 because Dim Height=1
 			Assert.Equal ("Absolute(1)", label.Height.ToString ());
@@ -551,13 +430,13 @@
 			Application.End (rs);
 		}
 
-		[Fact, AutoInitShutdown]
-		public void AutoSize_False_SetWidthHeight_With_Dim_Fill_And_Dim_Absolute_With_Initialization ()
-		{
-			var win = new Window (new Rect (0, 0, 30, 80));
-			var label = new Label () { Width = Dim.Fill () };
-			win.Add (label);
-			Application.Top.Add (win);
+	[Fact] [AutoInitShutdown]
+	public void AutoSize_False_SetWidthHeight_With_Dim_Fill_And_Dim_Absolute_With_Initialization ()
+	{
+		var win = new Window (new Rect (0, 0, 30, 80));
+		var label = new Label () { Width = Dim.Fill () };
+		win.Add (label);
+		Application.Top.Add (win);
 
 			// Text is empty but height=1 by default, see Label view
 			// LayoutSubviews has not been called, so width is 0 and height is 0
@@ -575,15 +454,15 @@
 			// and height 1 because Label set that value by default
 			Assert.Equal ("(0,0,28,1)", label.Bounds.ToString ());
 
-			label.Text = "First line\nSecond line";
-			Application.Refresh ();
+		label.Text = "First line\nSecond line";
+		Application.Refresh ();
 
 			// Height is 2 because text has 2 lines and auto size is true
 			Assert.True (label.AutoSize);
 			Assert.Equal ("(0,0,28,2)", label.Bounds.ToString ());
 
-			label.AutoSize = false;
-			Application.Refresh ();
+		label.AutoSize = false;
+		Application.Refresh ();
 
 			// Here the SetMinWidthHeight ensuring the minimum height
 			Assert.False (label.AutoSize);
@@ -601,8 +480,8 @@
 			Assert.False (label.AutoSize);
 			Assert.Equal ("(0,0,28,1)", label.Bounds.ToString ());
 
-			label.AutoSize = true;
-			Application.Refresh ();
+		label.AutoSize = true;
+		Application.Refresh ();
 
 			// Height 3 because the text has 3 lines
 			Assert.True (label.AutoSize);
@@ -623,76 +502,6 @@
 			var label = new Label ("Hello") { Width = 10, Height = 2, ForceValidatePosDim = true };
 			var viewX = new View ("X") { X = Pos.Right (label) };
 			var viewY = new View ("Y") { Y = Pos.Bottom (label) };
-=======
-		label.AutoSize = false;
-		Application.Refresh ();
-
-		Assert.False (label.AutoSize);
-		Assert.Equal ("(0,0,28,1)", label.Bounds.ToString ());
-		Application.End (rs);
-	}
-
-	[Fact] [AutoInitShutdown]
-	public void AutoSize_False_SetWidthHeight_With_Dim_Fill_And_Dim_Absolute_With_Initialization ()
-	{
-		var win = new Window (new Rect (0, 0, 30, 80));
-		var label = new Label () { Width = Dim.Fill () };
-		win.Add (label);
-		Application.Top.Add (win);
-
-		// Text is empty but height=1 by default, see Label view
-		Assert.True (label.AutoSize);
-		Assert.Equal ("(0,0,0,1)", label.Bounds.ToString ());
-
-		var rs = Application.Begin (Application.Top);
-
-		Assert.True (label.AutoSize);
-		// Here the AutoSize ensuring the right size with width 28 (Dim.Fill)
-		// and height 0 because wasn't set and the text is empty
-		// BUGBUG: Because of #2450, this test is bogus: pos/dim is indeterminate!
-		//Assert.Equal ("(0,0,28,0)", label.Bounds.ToString ());
-
-		label.Text = "First line\nSecond line";
-		Application.Refresh ();
-
-		// Here the AutoSize ensuring the right size with width 28 (Dim.Fill)
-		// and height 2 because wasn't set and the text has 2 lines
-		Assert.True (label.AutoSize);
-		Assert.Equal ("(0,0,28,2)", label.Bounds.ToString ());
-
-		label.AutoSize = false;
-		Application.Refresh ();
-
-		// Here the SetMinWidthHeight ensuring the minimum height
-		Assert.False (label.AutoSize);
-		Assert.Equal ("(0,0,28,1)", label.Bounds.ToString ());
-
-		label.Text = "First changed line\nSecond changed line\nNew line";
-		Application.Refresh ();
-
-		// Here the AutoSize is false and the width 28 (Dim.Fill) and
-		// height 1 because wasn't set and SetMinWidthHeight ensuring the minimum height
-		Assert.False (label.AutoSize);
-		Assert.Equal ("(0,0,28,1)", label.Bounds.ToString ());
-
-		label.AutoSize = true;
-		Application.Refresh ();
-
-		// Here the AutoSize ensuring the right size with width 28 (Dim.Fill)
-		// and height 3 because wasn't set and the text has 3 lines
-		Assert.True (label.AutoSize);
-		// BUGBUG: v2 - AutoSize is broken - temporarily disabling test See #2432
-		//Assert.Equal ("(0,0,28,3)", label.Bounds.ToString ());
-		Application.End (rs);
-	}
-
-	[Fact] [AutoInitShutdown]
-	public void AutoSize_True_Setting_With_Height_Horizontal ()
-	{
-		var label = new Label ("Hello") { Width = 10, Height = 2 };
-		var viewX = new View ("X") { X = Pos.Right (label) };
-		var viewY = new View ("Y") { Y = Pos.Bottom (label) };
->>>>>>> 80ef4b5e
 
 		Application.Top.Add (label, viewX, viewY);
 		var rs = Application.Begin (Application.Top);
@@ -726,21 +535,12 @@
 		Application.End (rs);
 	}
 
-<<<<<<< HEAD
 		[Fact, AutoInitShutdown]
 		public void AutoSize_True_Setting_With_Height_Vertical ()
 		{
 			var label = new Label ("Hello") { Width = 2, Height = 10, TextDirection = TextDirection.TopBottom_LeftRight, ForceValidatePosDim = true };
 			var viewX = new View ("X") { X = Pos.Right (label) };
 			var viewY = new View ("Y") { Y = Pos.Bottom (label) };
-=======
-	[Fact] [AutoInitShutdown]
-	public void AutoSize_True_Setting_With_Height_Vertical ()
-	{
-		var label = new Label ("Hello") { Width = 2, Height = 10, TextDirection = TextDirection.TopBottom_LeftRight };
-		var viewX = new View ("X") { X = Pos.Right (label) };
-		var viewY = new View ("Y") { Y = Pos.Bottom (label) };
->>>>>>> 80ef4b5e
 
 		Application.Top.Add (label, viewX, viewY);
 		var rs = Application.Begin (Application.Top);
@@ -798,8 +598,9 @@
 		Application.Top.Add (lbl);
 		var rs = Application.Begin (Application.Top);
 
-		Assert.True (lbl.AutoSize);
-		Assert.Equal ("123 ", GetContents ());
+			Assert.True (lbl.AutoSize);
+			Assert.Equal ("123 ", GetContents ());
+			Assert.Equal (LayoutStyle.Computed, lbl.LayoutStyle);
 
 		lbl.Text = "12";
 		// Here the AutoSize ensuring the right size with width 3 (Dim.Absolute)
@@ -814,38 +615,9 @@
 
 		string GetContents ()
 		{
-<<<<<<< HEAD
-			var lbl = new Label ("123");
-			Application.Top.Add (lbl);
-			var rs = Application.Begin (Application.Top);
-
-			Assert.True (lbl.AutoSize);
-			Assert.Equal ("123 ", GetContents ());
-			Assert.Equal (LayoutStyle.Computed, lbl.LayoutStyle);
-
-			lbl.Text = "12";
-			// Here the AutoSize ensuring the right size with width 3 (Dim.Absolute)
-			// that was set on the OnAdded method with the text length of 3
-			// and height 1 because wasn't set and the text has 1 line
-			Assert.Equal (new Rect (0, 0, 3, 1), lbl.Frame);
-			Assert.Equal (new Rect (0, 0, 3, 1), lbl._needsDisplayRect);
-			Assert.Equal (new Rect (0, 0, 0, 0), lbl.SuperView._needsDisplayRect);
-			Assert.True (lbl.SuperView.LayoutNeeded);
-			lbl.SuperView.Draw ();
-			Assert.Equal ("12  ", GetContents ());
-
-			string GetContents ()
-			{
-				var text = "";
-				for (int i = 0; i < 4; i++) {
-					text += Application.Driver.Contents [0, i].Rune;
-				}
-				return text;
-=======
 			string text = "";
 			for (int i = 0; i < 4; i++) {
 				text += Application.Driver.Contents [0, i].Rune;
->>>>>>> 80ef4b5e
 			}
 			return text;
 		}
@@ -1432,103 +1204,102 @@
 └────────────────────────────┘
 ";
 
-<<<<<<< HEAD
-			TestHelpers.AssertDriverContentsWithFrameAre (expected, output);
-			Application.End (rs);
-		}
-
-		[Fact, AutoInitShutdown]
-		public void AutoSize_False_Equal_Before_And_After_IsInitialized_With_Differents_Orders ()
-		{
-			var view1 = new View () { Text = "Say Hello view1 你", AutoSize = false, Width = 10, Height = 5 };
-			var view2 = new View () { Text = "Say Hello view2 你", Width = 10, Height = 5, AutoSize = false };
-			var view3 = new View () { AutoSize = false, Width = 10, Height = 5, Text = "Say Hello view3 你" };
-			var view4 = new View () {
-				Text = "Say Hello view4 你",
-				AutoSize = false,
-				Width = 10,
-				Height = 5,
-				TextDirection = TextDirection.TopBottom_LeftRight
-			};
-			var view5 = new View () {
-				Text = "Say Hello view5 你",
-				Width = 10,
-				Height = 5,
-				AutoSize = false,
-				TextDirection = TextDirection.TopBottom_LeftRight
-			};
-			var view6 = new View () {
-				AutoSize = false,
-				Width = 10,
-				Height = 5,
-				TextDirection = TextDirection.TopBottom_LeftRight,
-				Text = "Say Hello view6 你",
-			};
-			Application.Top.Add (view1, view2, view3, view4, view5, view6);
-
-			Assert.False (view1.IsInitialized);
-			Assert.False (view2.IsInitialized);
-			Assert.False (view3.IsInitialized);
-			Assert.False (view4.IsInitialized);
-			Assert.False (view5.IsInitialized);
-			Assert.False (view1.AutoSize);
-			Assert.Equal (new Rect (0, 0, 10, 5), view1.Frame);
-			Assert.Equal ("Absolute(10)", view1.Width.ToString ());
-			Assert.Equal ("Absolute(5)", view1.Height.ToString ());
-			Assert.False (view2.AutoSize);
-			Assert.Equal (new Rect (0, 0, 10, 5), view2.Frame);
-			Assert.Equal ("Absolute(10)", view2.Width.ToString ());
-			Assert.Equal ("Absolute(5)", view2.Height.ToString ());
-			Assert.False (view3.AutoSize);
-			Assert.Equal (new Rect (0, 0, 10, 5), view3.Frame);
-			Assert.Equal ("Absolute(10)", view3.Width.ToString ());
-			Assert.Equal ("Absolute(5)", view3.Height.ToString ());
-			Assert.False (view4.AutoSize);
-			Assert.Equal (new Rect (0, 0, 10, 5), view4.Frame);
-			Assert.Equal ("Absolute(10)", view4.Width.ToString ());
-			Assert.Equal ("Absolute(5)", view4.Height.ToString ());
-			Assert.False (view5.AutoSize);
-			Assert.Equal (new Rect (0, 0, 10, 5), view5.Frame);
-			Assert.Equal ("Absolute(10)", view5.Width.ToString ());
-			Assert.Equal ("Absolute(5)", view5.Height.ToString ());
-			Assert.False (view6.AutoSize);
-			Assert.Equal (new Rect (0, 0, 10, 5), view6.Frame);
-			Assert.Equal ("Absolute(10)", view6.Width.ToString ());
-			Assert.Equal ("Absolute(5)", view6.Height.ToString ());
-
-			var rs = Application.Begin (Application.Top);
-
-			Assert.True (view1.IsInitialized);
-			Assert.True (view2.IsInitialized);
-			Assert.True (view3.IsInitialized);
-			Assert.True (view4.IsInitialized);
-			Assert.True (view5.IsInitialized);
-			Assert.False (view1.AutoSize);
-			Assert.Equal (new Rect (0, 0, 10, 5), view1.Frame);
-			Assert.Equal ("Absolute(10)", view1.Width.ToString ());
-			Assert.Equal ("Absolute(5)", view1.Height.ToString ());
-			Assert.False (view2.AutoSize);
-			Assert.Equal (new Rect (0, 0, 10, 5), view2.Frame);
-			Assert.Equal ("Absolute(10)", view2.Width.ToString ());
-			Assert.Equal ("Absolute(5)", view2.Height.ToString ());
-			Assert.False (view3.AutoSize);
-			Assert.Equal (new Rect (0, 0, 10, 5), view3.Frame);
-			Assert.Equal ("Absolute(10)", view3.Width.ToString ());
-			Assert.Equal ("Absolute(5)", view3.Height.ToString ());
-			Assert.False (view4.AutoSize);
-			Assert.Equal (new Rect (0, 0, 10, 5), view4.Frame);
-			Assert.Equal ("Absolute(10)", view4.Width.ToString ());
-			Assert.Equal ("Absolute(5)", view4.Height.ToString ());
-			Assert.False (view5.AutoSize);
-			Assert.Equal (new Rect (0, 0, 10, 5), view5.Frame);
-			Assert.Equal ("Absolute(10)", view5.Width.ToString ());
-			Assert.Equal ("Absolute(5)", view5.Height.ToString ());
-			Assert.False (view6.AutoSize);
-			Assert.Equal (new Rect (0, 0, 10, 5), view6.Frame);
-			Assert.Equal ("Absolute(10)", view6.Width.ToString ());
-			Assert.Equal ("Absolute(5)", view6.Height.ToString ());
-			Application.End (rs);
-		}
+		TestHelpers.AssertDriverContentsWithFrameAre (expected, _output);
+		Application.End (rs);
+	}
+
+	[Fact] [AutoInitShutdown]
+	public void AutoSize_False_Equal_Before_And_After_IsInitialized_With_Differents_Orders ()
+	{
+		var view1 = new View () { Text = "Say Hello view1 你", AutoSize = false, Width = 10, Height = 5 };
+		var view2 = new View () { Text = "Say Hello view2 你", Width = 10, Height = 5, AutoSize = false };
+		var view3 = new View () { AutoSize = false, Width = 10, Height = 5, Text = "Say Hello view3 你" };
+		var view4 = new View () {
+			Text = "Say Hello view4 你",
+			AutoSize = false,
+			Width = 10,
+			Height = 5,
+			TextDirection = TextDirection.TopBottom_LeftRight
+		};
+		var view5 = new View () {
+			Text = "Say Hello view5 你",
+			Width = 10,
+			Height = 5,
+			AutoSize = false,
+			TextDirection = TextDirection.TopBottom_LeftRight
+		};
+		var view6 = new View () {
+			AutoSize = false,
+			Width = 10,
+			Height = 5,
+			TextDirection = TextDirection.TopBottom_LeftRight,
+			Text = "Say Hello view6 你"
+		};
+		Application.Top.Add (view1, view2, view3, view4, view5, view6);
+
+		Assert.False (view1.IsInitialized);
+		Assert.False (view2.IsInitialized);
+		Assert.False (view3.IsInitialized);
+		Assert.False (view4.IsInitialized);
+		Assert.False (view5.IsInitialized);
+		Assert.False (view1.AutoSize);
+		Assert.Equal (new Rect (0, 0, 10, 5), view1.Frame);
+		Assert.Equal ("Absolute(10)", view1.Width.ToString ());
+		Assert.Equal ("Absolute(5)", view1.Height.ToString ());
+		Assert.False (view2.AutoSize);
+		Assert.Equal (new Rect (0, 0, 10, 5), view2.Frame);
+		Assert.Equal ("Absolute(10)", view2.Width.ToString ());
+		Assert.Equal ("Absolute(5)", view2.Height.ToString ());
+		Assert.False (view3.AutoSize);
+		Assert.Equal (new Rect (0, 0, 10, 5), view3.Frame);
+		Assert.Equal ("Absolute(10)", view3.Width.ToString ());
+		Assert.Equal ("Absolute(5)", view3.Height.ToString ());
+		Assert.False (view4.AutoSize);
+		Assert.Equal (new Rect (0, 0, 10, 5), view4.Frame);
+		Assert.Equal ("Absolute(10)", view4.Width.ToString ());
+		Assert.Equal ("Absolute(5)", view4.Height.ToString ());
+		Assert.False (view5.AutoSize);
+		Assert.Equal (new Rect (0, 0, 10, 5), view5.Frame);
+		Assert.Equal ("Absolute(10)", view5.Width.ToString ());
+		Assert.Equal ("Absolute(5)", view5.Height.ToString ());
+		Assert.False (view6.AutoSize);
+		Assert.Equal (new Rect (0, 0, 10, 5), view6.Frame);
+		Assert.Equal ("Absolute(10)", view6.Width.ToString ());
+		Assert.Equal ("Absolute(5)", view6.Height.ToString ());
+
+		var rs = Application.Begin (Application.Top);
+
+		Assert.True (view1.IsInitialized);
+		Assert.True (view2.IsInitialized);
+		Assert.True (view3.IsInitialized);
+		Assert.True (view4.IsInitialized);
+		Assert.True (view5.IsInitialized);
+		Assert.False (view1.AutoSize);
+		Assert.Equal (new Rect (0, 0, 10, 5), view1.Frame);
+		Assert.Equal ("Absolute(10)", view1.Width.ToString ());
+		Assert.Equal ("Absolute(5)", view1.Height.ToString ());
+		Assert.False (view2.AutoSize);
+		Assert.Equal (new Rect (0, 0, 10, 5), view2.Frame);
+		Assert.Equal ("Absolute(10)", view2.Width.ToString ());
+		Assert.Equal ("Absolute(5)", view2.Height.ToString ());
+		Assert.False (view3.AutoSize);
+		Assert.Equal (new Rect (0, 0, 10, 5), view3.Frame);
+		Assert.Equal ("Absolute(10)", view3.Width.ToString ());
+		Assert.Equal ("Absolute(5)", view3.Height.ToString ());
+		Assert.False (view4.AutoSize);
+		Assert.Equal (new Rect (0, 0, 10, 5), view4.Frame);
+		Assert.Equal ("Absolute(10)", view4.Width.ToString ());
+		Assert.Equal ("Absolute(5)", view4.Height.ToString ());
+		Assert.False (view5.AutoSize);
+		Assert.Equal (new Rect (0, 0, 10, 5), view5.Frame);
+		Assert.Equal ("Absolute(10)", view5.Width.ToString ());
+		Assert.Equal ("Absolute(5)", view5.Height.ToString ());
+		Assert.False (view6.AutoSize);
+		Assert.Equal (new Rect (0, 0, 10, 5), view6.Frame);
+		Assert.Equal ("Absolute(10)", view6.Width.ToString ());
+		Assert.Equal ("Absolute(5)", view6.Height.ToString ());
+		Application.End (rs);
+	}
 
 		[Fact, AutoInitShutdown]
 		public void AutoSize_True_Equal_Before_And_After_IsInitialized_With_Different_Orders ()
@@ -1596,7 +1367,7 @@
 			Assert.Equal ("Absolute(10)", view6.Width.ToString ());
 			Assert.Equal ("Absolute(5)", view6.Height.ToString ());
 
-			var rs = Application.Begin (Application.Top);
+		var rs = Application.Begin (Application.Top);
 
 			Assert.True (view1.IsInitialized);
 			Assert.True (view2.IsInitialized);
@@ -1631,18 +1402,18 @@
 			Application.End (rs);
 		}
 
-		[Fact, AutoInitShutdown]
-		public void Setting_Frame_Dont_Respect_AutoSize_True_On_Layout_Absolute ()
-		{
-			var view1 = new View (new Rect (0, 0, 10, 0)) { Text = "Say Hello view1 你", AutoSize = true };
-			var view2 = new View (new Rect (0, 0, 0, 10)) {
-				Text = "Say Hello view2 你",
-				AutoSize = true,
-				TextDirection = TextDirection.TopBottom_LeftRight
-			};
-			Application.Top.Add (view1, view2);
-
-			var rs = Application.Begin (Application.Top);
+	[Fact] [AutoInitShutdown]
+	public void Setting_Frame_Dont_Respect_AutoSize_True_On_Layout_Absolute ()
+	{
+		var view1 = new View (new Rect (0, 0, 10, 0)) { Text = "Say Hello view1 你", AutoSize = true };
+		var view2 = new View (new Rect (0, 0, 0, 10)) {
+			Text = "Say Hello view2 你",
+			AutoSize = true,
+			TextDirection = TextDirection.TopBottom_LeftRight
+		};
+		Application.Top.Add (view1, view2);
+
+		var rs = Application.Begin (Application.Top);
 
 			Assert.True (view1.AutoSize);
 			Assert.Equal (LayoutStyle.Absolute, view1.LayoutStyle);
@@ -1660,20 +1431,20 @@
 			Assert.Equal ("Absolute(2)", view2.Width.ToString ());
 			Assert.Equal ("Absolute(17)", view2.Height.ToString ());
 
-			view1.Frame = new Rect (0, 0, 25, 4);
-			bool firstIteration = false;
-			Application.RunIteration (ref rs, ref firstIteration);
-
-			Assert.True (view1.AutoSize);
-			Assert.Equal (LayoutStyle.Absolute, view1.LayoutStyle);
-			Assert.Equal (new Rect (0, 0, 25, 4), view1.Frame);
-			Assert.Equal ("Absolute(0)", view1.X.ToString ());
-			Assert.Equal ("Absolute(0)", view1.Y.ToString ());
-			Assert.Equal ("Absolute(18)", view1.Width.ToString ());
-			Assert.Equal ("Absolute(1)", view1.Height.ToString ());
-
-			view2.Frame = new Rect (0, 0, 1, 25);
-			Application.RunIteration (ref rs, ref firstIteration);
+		view1.Frame = new Rect (0, 0, 25, 4);
+		bool firstIteration = false;
+		Application.RunIteration (ref rs, ref firstIteration);
+
+		Assert.True (view1.AutoSize);
+		Assert.Equal (LayoutStyle.Absolute, view1.LayoutStyle);
+		Assert.Equal (new Rect (0, 0, 25, 4), view1.Frame);
+		Assert.Equal ("Absolute(0)", view1.X.ToString ());
+		Assert.Equal ("Absolute(0)", view1.Y.ToString ());
+		Assert.Equal ("Absolute(18)", view1.Width.ToString ());
+		Assert.Equal ("Absolute(1)", view1.Height.ToString ());
+
+		view2.Frame = new Rect (0, 0, 1, 25);
+		Application.RunIteration (ref rs, ref firstIteration);
 
 			Assert.True (view2.AutoSize);
 			Assert.Equal (LayoutStyle.Absolute, view2.LayoutStyle);
@@ -1685,400 +1456,6 @@
 			Assert.Equal ("Absolute(17)", view2.Height.ToString ());
 			Application.End (rs);
 		}
-
-		[Fact, AutoInitShutdown]
-		public void Pos_Dim_Are_Null_If_Not_Initialized_On_Constructor_IsAdded_False ()
-		{
-			var top = Application.Top;
-			var view1 = new View ();
-			Assert.False (view1.IsAdded);
-			Assert.Null (view1.X);
-			Assert.Null (view1.Y);
-			Assert.Null (view1.Width);
-			Assert.Null (view1.Height);
-			top.Add (view1);
-			Assert.True (view1.IsAdded);
-			Assert.Equal ("Absolute(0)", view1.X.ToString ());
-			Assert.Equal ("Absolute(0)", view1.Y.ToString ());
-			Assert.Equal ("Absolute(0)", view1.Width.ToString ());
-			Assert.Equal ("Absolute(0)", view1.Height.ToString ());
-
-			var view2 = new View () {
-				X = Pos.Center (),
-				Y = Pos.Center (),
-				Width = Dim.Fill (),
-				Height = Dim.Fill ()
-			};
-			Assert.False (view2.IsAdded);
-			Assert.Equal ("Center", view2.X.ToString ());
-			Assert.Equal ("Center", view2.Y.ToString ());
-			Assert.Equal ("Fill(0)", view2.Width.ToString ());
-			Assert.Equal ("Fill(0)", view2.Height.ToString ());
-			top.Add (view2);
-			Assert.True (view2.IsAdded);
-			Assert.Equal ("Center", view2.X.ToString ());
-			Assert.Equal ("Center", view2.Y.ToString ());
-			Assert.Equal ("Fill(0)", view2.Width.ToString ());
-			Assert.Equal ("Fill(0)", view2.Height.ToString ());
-
-		}
-
-		[Fact, TestRespondersDisposed]
-		public void SetRelativeLayout_PosCombine_Center_Plus_Absolute ()
-		{
-			var superView = new View () {
-				AutoSize = false,
-				Width = 10,
-				Height = 10
-			};
-
-			var testView = new View () {
-				AutoSize = false,
-				X = Pos.Center (),
-				Y = Pos.Center (),
-				Width = 1,
-				Height = 1
-			};
-			superView.Add (testView);
-			testView.SetRelativeLayout (superView.Frame);
-			Assert.Equal (4, testView.Frame.X);
-			Assert.Equal (4, testView.Frame.Y);
-
-			testView = new View () {
-				AutoSize = false,
-				X = Pos.Center () + 1,
-				Y = Pos.Center () + 1,
-				Width = 1,
-				Height = 1
-			};
-			superView.Add (testView);
-			testView.SetRelativeLayout (superView.Frame);
-			Assert.Equal (5, testView.Frame.X);
-			Assert.Equal (5, testView.Frame.Y);
-
-			testView = new View () {
-				AutoSize = false,
-				X = 1 + Pos.Center (),
-				Y = 1 + Pos.Center (),
-				Width = 1,
-				Height = 1
-			};
-			superView.Add (testView);
-			testView.SetRelativeLayout (superView.Frame);
-			Assert.Equal (5, testView.Frame.X);
-			Assert.Equal (5, testView.Frame.Y);
-
-			testView = new View () {
-				AutoSize = false,
-				X = 1 + Pos.Percent (50),
-				Y = Pos.Percent (50) + 1,
-				Width = 1,
-				Height = 1
-			};
-			superView.Add (testView);
-			testView.SetRelativeLayout (superView.Frame);
-			Assert.Equal (6, testView.Frame.X);
-			Assert.Equal (6, testView.Frame.Y);
-
-			testView = new View () {
-				AutoSize = false,
-				X = Pos.Percent (10) + Pos.Percent (40),
-				Y = Pos.Percent (10) + Pos.Percent (40),
-				Width = 1,
-				Height = 1
-			};
-			superView.Add (testView);
-			testView.SetRelativeLayout (superView.Frame);
-			Assert.Equal (5, testView.Frame.X);
-			Assert.Equal (5, testView.Frame.Y);
-
-			testView = new View () {
-				AutoSize = false,
-				X = 1 + Pos.Percent (10) + Pos.Percent (40) - 1,
-				Y = 5 + Pos.Percent (10) + Pos.Percent (40) - 5,
-				Width = 1,
-				Height = 1
-			};
-			superView.Add (testView);
-			testView.SetRelativeLayout (superView.Frame);
-			Assert.Equal (5, testView.Frame.X);
-			Assert.Equal (5, testView.Frame.Y);
-
-			testView = new View () {
-				AutoSize = false,
-				X = Pos.Left (testView),
-				Y = Pos.Left (testView),
-				Width = 1,
-				Height = 1
-			};
-			superView.Add (testView);
-			testView.SetRelativeLayout (superView.Frame);
-			Assert.Equal (5, testView.Frame.X);
-			Assert.Equal (5, testView.Frame.Y);
-
-			testView = new View () {
-				AutoSize = false,
-				X = 1 + Pos.Left (testView),
-				Y = Pos.Top (testView) + 1,
-				Width = 1,
-				Height = 1
-			};
-			superView.Add (testView);
-			testView.SetRelativeLayout (superView.Frame);
-			Assert.Equal (6, testView.Frame.X);
-			Assert.Equal (6, testView.Frame.Y);
-
-			superView.Dispose ();
-
-		}
-=======
-		TestHelpers.AssertDriverContentsWithFrameAre (expected, _output);
-		Application.End (rs);
-	}
->>>>>>> 80ef4b5e
-
-	[Fact] [AutoInitShutdown]
-	public void AutoSize_False_Equal_Before_And_After_IsInitialized_With_Differents_Orders ()
-	{
-		var view1 = new View () { Text = "Say Hello view1 你", AutoSize = false, Width = 10, Height = 5 };
-		var view2 = new View () { Text = "Say Hello view2 你", Width = 10, Height = 5, AutoSize = false };
-		var view3 = new View () { AutoSize = false, Width = 10, Height = 5, Text = "Say Hello view3 你" };
-		var view4 = new View () {
-			Text = "Say Hello view4 你",
-			AutoSize = false,
-			Width = 10,
-			Height = 5,
-			TextDirection = TextDirection.TopBottom_LeftRight
-		};
-		var view5 = new View () {
-			Text = "Say Hello view5 你",
-			Width = 10,
-			Height = 5,
-			AutoSize = false,
-			TextDirection = TextDirection.TopBottom_LeftRight
-		};
-		var view6 = new View () {
-			AutoSize = false,
-			Width = 10,
-			Height = 5,
-			TextDirection = TextDirection.TopBottom_LeftRight,
-			Text = "Say Hello view6 你"
-		};
-		Application.Top.Add (view1, view2, view3, view4, view5, view6);
-
-		Assert.False (view1.IsInitialized);
-		Assert.False (view2.IsInitialized);
-		Assert.False (view3.IsInitialized);
-		Assert.False (view4.IsInitialized);
-		Assert.False (view5.IsInitialized);
-		Assert.False (view1.AutoSize);
-		Assert.Equal (new Rect (0, 0, 10, 5), view1.Frame);
-		Assert.Equal ("Absolute(10)", view1.Width.ToString ());
-		Assert.Equal ("Absolute(5)", view1.Height.ToString ());
-		Assert.False (view2.AutoSize);
-		Assert.Equal (new Rect (0, 0, 10, 5), view2.Frame);
-		Assert.Equal ("Absolute(10)", view2.Width.ToString ());
-		Assert.Equal ("Absolute(5)", view2.Height.ToString ());
-		Assert.False (view3.AutoSize);
-		Assert.Equal (new Rect (0, 0, 10, 5), view3.Frame);
-		Assert.Equal ("Absolute(10)", view3.Width.ToString ());
-		Assert.Equal ("Absolute(5)", view3.Height.ToString ());
-		Assert.False (view4.AutoSize);
-		Assert.Equal (new Rect (0, 0, 10, 5), view4.Frame);
-		Assert.Equal ("Absolute(10)", view4.Width.ToString ());
-		Assert.Equal ("Absolute(5)", view4.Height.ToString ());
-		Assert.False (view5.AutoSize);
-		Assert.Equal (new Rect (0, 0, 10, 5), view5.Frame);
-		Assert.Equal ("Absolute(10)", view5.Width.ToString ());
-		Assert.Equal ("Absolute(5)", view5.Height.ToString ());
-		Assert.False (view6.AutoSize);
-		Assert.Equal (new Rect (0, 0, 10, 5), view6.Frame);
-		Assert.Equal ("Absolute(10)", view6.Width.ToString ());
-		Assert.Equal ("Absolute(5)", view6.Height.ToString ());
-
-		var rs = Application.Begin (Application.Top);
-
-		Assert.True (view1.IsInitialized);
-		Assert.True (view2.IsInitialized);
-		Assert.True (view3.IsInitialized);
-		Assert.True (view4.IsInitialized);
-		Assert.True (view5.IsInitialized);
-		Assert.False (view1.AutoSize);
-		Assert.Equal (new Rect (0, 0, 10, 5), view1.Frame);
-		Assert.Equal ("Absolute(10)", view1.Width.ToString ());
-		Assert.Equal ("Absolute(5)", view1.Height.ToString ());
-		Assert.False (view2.AutoSize);
-		Assert.Equal (new Rect (0, 0, 10, 5), view2.Frame);
-		Assert.Equal ("Absolute(10)", view2.Width.ToString ());
-		Assert.Equal ("Absolute(5)", view2.Height.ToString ());
-		Assert.False (view3.AutoSize);
-		Assert.Equal (new Rect (0, 0, 10, 5), view3.Frame);
-		Assert.Equal ("Absolute(10)", view3.Width.ToString ());
-		Assert.Equal ("Absolute(5)", view3.Height.ToString ());
-		Assert.False (view4.AutoSize);
-		Assert.Equal (new Rect (0, 0, 10, 5), view4.Frame);
-		Assert.Equal ("Absolute(10)", view4.Width.ToString ());
-		Assert.Equal ("Absolute(5)", view4.Height.ToString ());
-		Assert.False (view5.AutoSize);
-		Assert.Equal (new Rect (0, 0, 10, 5), view5.Frame);
-		Assert.Equal ("Absolute(10)", view5.Width.ToString ());
-		Assert.Equal ("Absolute(5)", view5.Height.ToString ());
-		Assert.False (view6.AutoSize);
-		Assert.Equal (new Rect (0, 0, 10, 5), view6.Frame);
-		Assert.Equal ("Absolute(10)", view6.Width.ToString ());
-		Assert.Equal ("Absolute(5)", view6.Height.ToString ());
-		Application.End (rs);
-	}
-
-	[Fact] [AutoInitShutdown]
-	public void AutoSize_True_Equal_Before_And_After_IsInitialized_With_Different_Orders ()
-	{
-		var view1 = new View () { Text = "Say Hello view1 你", AutoSize = true, Width = 10, Height = 5 };
-		var view2 = new View () { Text = "Say Hello view2 你", Width = 10, Height = 5, AutoSize = true };
-		var view3 = new View () { AutoSize = true, Width = 10, Height = 5, Text = "Say Hello view3 你" };
-		var view4 = new View () {
-			Text = "Say Hello view4 你",
-			AutoSize = true,
-			Width = 10,
-			Height = 5,
-			TextDirection = TextDirection.TopBottom_LeftRight
-		};
-		var view5 = new View () {
-			Text = "Say Hello view5 你",
-			Width = 10,
-			Height = 5,
-			AutoSize = true,
-			TextDirection = TextDirection.TopBottom_LeftRight
-		};
-		var view6 = new View () {
-			AutoSize = true,
-			Width = 10,
-			Height = 5,
-			TextDirection = TextDirection.TopBottom_LeftRight,
-			Text = "Say Hello view6 你"
-		};
-		Application.Top.Add (view1, view2, view3, view4, view5, view6);
-
-		Assert.False (view1.IsInitialized);
-		Assert.False (view2.IsInitialized);
-		Assert.False (view3.IsInitialized);
-		Assert.False (view4.IsInitialized);
-		Assert.False (view5.IsInitialized);
-		Assert.True (view1.AutoSize);
-		Assert.Equal (new Rect (0, 0, 18, 5), view1.Frame);
-		Assert.Equal ("Absolute(10)", view1.Width.ToString ());
-		Assert.Equal ("Absolute(5)", view1.Height.ToString ());
-		Assert.True (view2.AutoSize);
-		// BUGBUG: v2 - Autosize is broken when setting Width/Height AutoSize. Disabling test for now.
-		//Assert.Equal (new Rect (0, 0, 18, 5), view2.Frame);
-		//Assert.Equal ("Absolute(10)", view2.Width.ToString ());
-		//Assert.Equal ("Absolute(5)", view2.Height.ToString ());
-		//Assert.True (view3.AutoSize);
-		//Assert.Equal (new Rect (0, 0, 18, 5), view3.Frame);
-		//Assert.Equal ("Absolute(10)", view3.Width.ToString ());
-		//Assert.Equal ("Absolute(5)", view3.Height.ToString ());
-		//Assert.True (view4.AutoSize);
-		//Assert.Equal (new Rect (0, 0, 10, 17), view4.Frame);
-		//Assert.Equal ("Absolute(10)", view4.Width.ToString ());
-		//Assert.Equal ("Absolute(5)", view4.Height.ToString ());
-		//Assert.True (view5.AutoSize);
-		//Assert.Equal (new Rect (0, 0, 10, 17), view5.Frame);
-		//Assert.Equal ("Absolute(10)", view5.Width.ToString ());
-		//Assert.Equal ("Absolute(5)", view5.Height.ToString ());
-		//Assert.True (view6.AutoSize);
-		//Assert.Equal (new Rect (0, 0, 10, 17), view6.Frame);
-		//Assert.Equal ("Absolute(10)", view6.Width.ToString ());
-		//Assert.Equal ("Absolute(5)", view6.Height.ToString ());
-
-		var rs = Application.Begin (Application.Top);
-
-		Assert.True (view1.IsInitialized);
-		Assert.True (view2.IsInitialized);
-		Assert.True (view3.IsInitialized);
-		Assert.True (view4.IsInitialized);
-		Assert.True (view5.IsInitialized);
-		Assert.True (view1.AutoSize);
-		Assert.Equal (new Rect (0, 0, 18, 5), view1.Frame);
-		Assert.Equal ("Absolute(10)", view1.Width.ToString ());
-		Assert.Equal ("Absolute(5)", view1.Height.ToString ());
-		Assert.True (view2.AutoSize);
-		// BUGBUG: v2 - Autosize is broken when setting Width/Height AutoSize. Disabling test for now.
-		//Assert.Equal (new Rect (0, 0, 18, 5), view2.Frame);
-		//Assert.Equal ("Absolute(10)", view2.Width.ToString ());
-		//Assert.Equal ("Absolute(5)", view2.Height.ToString ());
-		//Assert.True (view3.AutoSize);
-		//Assert.Equal (new Rect (0, 0, 18, 5), view3.Frame);
-		//Assert.Equal ("Absolute(10)", view3.Width.ToString ());
-		//Assert.Equal ("Absolute(5)", view3.Height.ToString ());
-		//Assert.True (view4.AutoSize);
-		//Assert.Equal (new Rect (0, 0, 10, 17), view4.Frame);
-		//Assert.Equal ("Absolute(10)", view4.Width.ToString ());
-		//Assert.Equal ("Absolute(5)", view4.Height.ToString ());
-		//Assert.True (view5.AutoSize);
-		//Assert.Equal (new Rect (0, 0, 10, 17), view5.Frame);
-		//Assert.Equal ("Absolute(10)", view5.Width.ToString ());
-		//Assert.Equal ("Absolute(5)", view5.Height.ToString ());
-		//Assert.True (view6.AutoSize);
-		//Assert.Equal (new Rect (0, 0, 10, 17), view6.Frame);
-		//Assert.Equal ("Absolute(10)", view6.Width.ToString ());
-		//Assert.Equal ("Absolute(5)", view6.Height.ToString ());
-		Application.End (rs);
-	}
-
-	[Fact] [AutoInitShutdown]
-	public void Setting_Frame_Dont_Respect_AutoSize_True_On_Layout_Absolute ()
-	{
-		var view1 = new View (new Rect (0, 0, 10, 0)) { Text = "Say Hello view1 你", AutoSize = true };
-		var view2 = new View (new Rect (0, 0, 0, 10)) {
-			Text = "Say Hello view2 你",
-			AutoSize = true,
-			TextDirection = TextDirection.TopBottom_LeftRight
-		};
-		Application.Top.Add (view1, view2);
-
-		var rs = Application.Begin (Application.Top);
-
-		Assert.True (view1.AutoSize);
-		Assert.Equal (LayoutStyle.Absolute, view1.LayoutStyle);
-		Assert.Equal (new Rect (0, 0, 18, 1), view1.Frame);
-		Assert.Equal ("Absolute(0)", view1.X.ToString ());
-		Assert.Equal ("Absolute(0)", view1.Y.ToString ());
-		Assert.Equal ("Absolute(18)", view1.Width.ToString ());
-		Assert.Equal ("Absolute(1)", view1.Height.ToString ());
-		Assert.True (view2.AutoSize);
-		// BUGBUG: v2 - Autosize is broken when setting Width/Height AutoSize. Disabling test for now.
-		//Assert.Equal (LayoutStyle.Absolute, view2.LayoutStyle);
-		//Assert.Equal (new Rect (0, 0, 2, 17), view2.Frame);
-		//Assert.Equal ("Absolute(0)", view2.X.ToString ());
-		//Assert.Equal ("Absolute(0)", view2.Y.ToString ());
-		//Assert.Equal ("Absolute(2)", view2.Width.ToString ());
-		//Assert.Equal ("Absolute(17)", view2.Height.ToString ());
-
-		view1.Frame = new Rect (0, 0, 25, 4);
-		bool firstIteration = false;
-		Application.RunIteration (ref rs, ref firstIteration);
-
-		Assert.True (view1.AutoSize);
-		Assert.Equal (LayoutStyle.Absolute, view1.LayoutStyle);
-		Assert.Equal (new Rect (0, 0, 25, 4), view1.Frame);
-		Assert.Equal ("Absolute(0)", view1.X.ToString ());
-		Assert.Equal ("Absolute(0)", view1.Y.ToString ());
-		Assert.Equal ("Absolute(18)", view1.Width.ToString ());
-		Assert.Equal ("Absolute(1)", view1.Height.ToString ());
-
-		view2.Frame = new Rect (0, 0, 1, 25);
-		Application.RunIteration (ref rs, ref firstIteration);
-
-		Assert.True (view2.AutoSize);
-		Assert.Equal (LayoutStyle.Absolute, view2.LayoutStyle);
-		Assert.Equal (new Rect (0, 0, 1, 25), view2.Frame);
-		Assert.Equal ("Absolute(0)", view2.X.ToString ());
-		Assert.Equal ("Absolute(0)", view2.Y.ToString ());
-		// BUGBUG: v2 - Autosize is broken when setting Width/Height AutoSize. Disabling test for now.
-		//Assert.Equal ("Absolute(2)", view2.Width.ToString ());
-		//Assert.Equal ("Absolute(17)", view2.Height.ToString ());
-		Application.End (rs);
-	}
 
 	[Fact] [AutoInitShutdown]
 	public void Pos_Dim_Are_Null_If_Not_Initialized_On_Constructor_IsAdded_False ()
