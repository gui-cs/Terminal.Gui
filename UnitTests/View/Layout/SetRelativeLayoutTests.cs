--- conflicted
+++ resolved
@@ -557,8 +557,6 @@
         Assert.Equal (3, view.Frame.Width);
         Assert.Equal (3, view.Frame.Height);
     }
-<<<<<<< HEAD
-=======
 
     [Theory]
     [InlineData (0, 0, 7, 7, 3, 3)]
@@ -602,5 +600,4 @@
         Assert.Equal (expectedWidth, view.Frame.Width);
         Assert.Equal (expectedHeight, view.Frame.Height);
     }
->>>>>>> 521cfcb7
 }