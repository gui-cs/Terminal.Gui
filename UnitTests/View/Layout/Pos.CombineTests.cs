--- conflicted
+++ resolved
@@ -95,11 +95,7 @@
         Assert.Equal (new Rectangle (0, 2, 10, 3), win2.Frame);
         Assert.Equal (new Rectangle (0, 0, 8, 1), view2.Frame);
         Assert.Equal (new Rectangle (0, 0, 7, 1), view3.Frame);
-<<<<<<< HEAD
-        var foundView = View.FindDeepestView (new (9, 4));
-=======
         var foundView = View.GetViewsUnderMouse (new Point(9, 4)).LastOrDefault ();
->>>>>>> 1f793b09
         Assert.Equal (foundView, view2);
         Application.Top.Dispose ();
         Application.ResetState (ignoreDisposed: true);
