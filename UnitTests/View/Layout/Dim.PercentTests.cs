--- conflicted
+++ resolved
@@ -7,11 +7,6 @@
 
 public class DimPercentTests
 {
-<<<<<<< HEAD
-    //private readonly ITestOutputHelper _output;
-
-=======
->>>>>>> f3617463
     [Fact]
     public void DimFactor_Calculate_ReturnsCorrectValue ()
     {
