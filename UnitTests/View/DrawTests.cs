--- conflicted
+++ resolved
@@ -11,10 +11,7 @@
 
 	public DrawTests (ITestOutputHelper output) => _output = output;
 
-<<<<<<< HEAD
-=======
 	// TODO: Refactor this test to not depend on TextView etc... Make it as primitive as possible
->>>>>>> d54461fc
 	[Fact]
 	[AutoInitShutdown]
 	public void Clipping_AddRune_Left_Or_Right_Replace_Previous_Or_Next_Wide_Rune_With_Space ()
