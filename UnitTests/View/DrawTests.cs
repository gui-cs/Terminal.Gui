﻿using System.Text;
using Xunit.Abstractions;

namespace Terminal.Gui.ViewsTests;

public class DrawTests {
    private readonly ITestOutputHelper _output;
    public DrawTests (ITestOutputHelper output) { _output = output; }

    [Fact]
    [AutoInitShutdown]
    public void CJK_Compatibility_Ideographs_ConsoleWidth_ColumnWidth_Equal_Two () {
        var us = "\U0000f900";
        var r = (Rune)0xf900;

        Assert.Equal ("豈", us);
        Assert.Equal ("豈", r.ToString ());
        Assert.Equal (us, r.ToString ());

        Assert.Equal (2, us.GetColumns ());
        Assert.Equal (2, r.GetColumns ());

        var win = new Window { Title = us };
<<<<<<< HEAD
        var label = new Label (r.ToString ());
        var tf = new TextField (us) { Y = 1, Width = 3 };
=======
        var label = new Label { Text = r.ToString () };
        var tf = new TextField { Y = 1, Width = 3, Text = us };
>>>>>>> 2e95cec4
        win.Add (label, tf);
        Toplevel top = Application.Top;
        top.Add (win);

        Application.Begin (top);
        ((FakeDriver)Application.Driver).SetBufferSize (10, 4);

        var expected = @"
┌┤豈├────┐
│豈      │
│豈      │
└────────┘";
        TestHelpers.AssertDriverContentsWithFrameAre (expected, _output);

        TestHelpers.AssertDriverContentsAre (expected, _output);

        Attribute[] expectedColors = new[] {
                                               // 0
                                               Colors.ColorSchemes["Base"].Normal,

                                               // 1
                                               Colors.ColorSchemes["Base"].Focus,

                                               // 2
                                               Colors.ColorSchemes["Base"].HotNormal
                                           };

        TestHelpers.AssertDriverAttributesAre (
                                               @"
0011000000
0000000000
0111000000
0000000000",
                                               Application.Driver,
                                               expectedColors);
    }

    // TODO: Refactor this test to not depend on TextView etc... Make it as primitive as possible
    [Fact]
    [AutoInitShutdown]
    public void Clipping_AddRune_Left_Or_Right_Replace_Previous_Or_Next_Wide_Rune_With_Space () {
        var tv = new TextView {
                                  Width = Dim.Fill (),
                                  Height = Dim.Fill (),
                                  Text = @"これは広いルーンラインです。
これは広いルーンラインです。
これは広いルーンラインです。
これは広いルーンラインです。
これは広いルーンラインです。
これは広いルーンラインです。
これは広いルーンラインです。
これは広いルーンラインです。"
                              };
        var win = new Window { Width = Dim.Fill (), Height = Dim.Fill () };
        win.Add (tv);
        Application.Top.Add (win);

        // Don't use Label. It sets AutoSize = true which is not what we're testing here.
<<<<<<< HEAD
        var lbl = new View ("ワイドルーン。");
=======
        var lbl = new View { Text = "ワイドルーン。", AutoSize = true };
>>>>>>> 2e95cec4

        // Don't have unit tests use things that aren't absolutely critical for the test, like Dialog
        var dg = new Window { X = 2, Y = 2, Width = 14, Height = 3 };
        dg.Add (lbl);
        Application.Begin (Application.Top);
        Application.Begin (dg);
        ((FakeDriver)Application.Driver).SetBufferSize (30, 10);

        var expected = @"
┌────────────────────────────┐
│これは広いルーンラインです。│
│�┌────────────┐�ラインです。│
│�│ワイドルーン│�ラインです。│
│�└────────────┘�ラインです。│
│これは広いルーンラインです。│
│これは広いルーンラインです。│
│これは広いルーンラインです。│
│これは広いルーンラインです。│
└────────────────────────────┘";

        Rect pos = TestHelpers.AssertDriverContentsWithFrameAre (expected, _output);
        Assert.Equal (new Rect (0, 0, 30, 10), pos);
    }

    [Fact]
    [AutoInitShutdown]
    public void Colors_On_TextAlignment_Right_And_Bottom () {
<<<<<<< HEAD
        var viewRight = new View {
                                     Text = "Test",
                                     Width = 6,
                                     Height = 1,
                                     TextAlignment = TextAlignment.Right,
                                     ColorScheme = Colors.ColorSchemes["Base"]
                                 };
        var viewBottom = new View ("Test", TextDirection.TopBottom_LeftRight) {
                                                                                  Y = 1,
                                                                                  Width = 1,
                                                                                  Height = 6,
                                                                                  VerticalTextAlignment =
                                                                                      VerticalTextAlignment.Bottom,
                                                                                  ColorScheme =
                                                                                      Colors.ColorSchemes["Base"]
                                                                              };
        Toplevel top = Application.Top;
        top.Add (viewRight, viewBottom);
=======
        var labelRight = new Label {
                                       Width = 6,
                                       Height = 1,
                                       TextAlignment = TextAlignment.Right,
                                       ColorScheme = Colors.ColorSchemes["Base"],
                                       Text = "Test"
                                   };
        var labelBottom = new Label {
                                        Y = 1,
                                        Width = 1,
                                        Height = 6,
                                        VerticalTextAlignment = VerticalTextAlignment.Bottom,
                                        ColorScheme = Colors.ColorSchemes["Base"],
                                        Text = "Test",
                                        TextDirection = TextDirection.TopBottom_LeftRight
                                    };
        Toplevel top = Application.Top;
        top.Add (labelRight, labelBottom);
>>>>>>> 2e95cec4

        Application.Begin (top);
        ((FakeDriver)Application.Driver).SetBufferSize (7, 7);

        TestHelpers.AssertDriverContentsWithFrameAre (
                                                      @"
  Test
      
      
T     
e     
s     
t     ",
                                                      _output);

        TestHelpers.AssertDriverAttributesAre (
                                               @"
000000
0
0
0
0
0
0",
                                               Application.Driver,
                                               Colors.ColorSchemes["Base"].Normal);
    }

    [Fact]
<<<<<<< HEAD
    [SetupFakeDriver]
    public void Draw_Minimum_Full_Border_With_Empty_Bounds () {
        var view = new View { Width = 2, Height = 2, BorderStyle = LineStyle.Single };
        view.BeginInit ();
        view.EndInit ();
        view.SetRelativeLayout (Application.Driver.Bounds);

        Assert.Equal ("(0,0,2,2)", view.Frame.ToString ());
        Assert.Equal ("(0,0,0,0)", view.Bounds.ToString ());

        view.Draw ();
=======
    [AutoInitShutdown]
    public void Draw_Minimum_Full_Border_With_Empty_Bounds () {
        var label = new Label { Width = 2, Height = 2, BorderStyle = LineStyle.Single };
        Application.Top.Add (label);
        Application.Begin (Application.Top);

        Assert.Equal ("(0,0,2,2)", label.Frame.ToString ());
        Assert.Equal ("(0,0,0,0)", label.Bounds.ToString ());
>>>>>>> 2e95cec4
        TestHelpers.AssertDriverContentsWithFrameAre (
                                                      @"
┌┐
└┘",
                                                      _output);
    }

    [Fact]
<<<<<<< HEAD
    [SetupFakeDriver]
    public void Draw_Minimum_Full_Border_With_Empty_Bounds_Without_Bottom () {
        var view = new View { Width = 2, Height = 1, BorderStyle = LineStyle.Single };
        view.Border.Thickness = new Thickness (1, 1, 1, 0);
        view.BeginInit ();
        view.EndInit ();
        view.SetRelativeLayout (Application.Driver.Bounds);

        Assert.Equal ("(0,0,2,1)", view.Frame.ToString ());
        Assert.Equal ("(0,0,0,0)", view.Bounds.ToString ());

        view.Draw ();
=======
    [AutoInitShutdown]
    public void Draw_Minimum_Full_Border_With_Empty_Bounds_Without_Bottom () {
        var label = new Label { Width = 2, Height = 1, BorderStyle = LineStyle.Single };
        label.Border.Thickness = new Thickness (1, 1, 1, 0);
        Application.Top.Add (label);
        Application.Begin (Application.Top);

        Assert.Equal ("(0,0,2,1)", label.Frame.ToString ());
        Assert.Equal ("(0,0,0,0)", label.Bounds.ToString ());

        // BUGBUG: Bottom thickness is 0 and bottom shouldn't draw,
        // but my changes weren't merged and TabViewTests passed
        // without them and thus I give up
        // The output before was ── but I think it's also correct ┌┐
>>>>>>> 2e95cec4
        TestHelpers.AssertDriverContentsWithFrameAre (
                                                      @"
",
                                                      _output);
    }

    [Fact]
<<<<<<< HEAD
    [SetupFakeDriver]
    public void Draw_Minimum_Full_Border_With_Empty_Bounds_Without_Left () {
        var view = new View { Width = 1, Height = 2, BorderStyle = LineStyle.Single };
        view.Border.Thickness = new Thickness (0, 1, 1, 1);
        view.BeginInit ();
        view.EndInit ();
        view.SetRelativeLayout (Application.Driver.Bounds);

        Assert.Equal ("(0,0,1,2)", view.Frame.ToString ());
        Assert.Equal ("(0,0,0,0)", view.Bounds.ToString ());

        view.Draw ();
=======
    [AutoInitShutdown]
    public void Draw_Minimum_Full_Border_With_Empty_Bounds_Without_Left () {
        var label = new Label { Width = 1, Height = 2, BorderStyle = LineStyle.Single };
        label.Border.Thickness = new Thickness (0, 1, 1, 1);
        Application.Top.Add (label);
        Application.Begin (Application.Top);

        Assert.Equal ("(0,0,1,2)", label.Frame.ToString ());
        Assert.Equal ("(0,0,0,0)", label.Bounds.ToString ());
>>>>>>> 2e95cec4
        TestHelpers.AssertDriverContentsWithFrameAre (
                                                      @"
│
│",
                                                      _output);
    }

    [Fact]
<<<<<<< HEAD
    [SetupFakeDriver]
    public void Draw_Minimum_Full_Border_With_Empty_Bounds_Without_Right () {
        var view = new View { Width = 1, Height = 2, BorderStyle = LineStyle.Single };
        view.Border.Thickness = new Thickness (1, 1, 0, 1);
        view.BeginInit ();
        view.EndInit ();
        view.SetRelativeLayout (Application.Driver.Bounds);

        Assert.Equal ("(0,0,1,2)", view.Frame.ToString ());
        Assert.Equal ("(0,0,0,0)", view.Bounds.ToString ());

        view.Draw ();
=======
    [AutoInitShutdown]
    public void Draw_Minimum_Full_Border_With_Empty_Bounds_Without_Right () {
        var label = new Label { Width = 1, Height = 2, BorderStyle = LineStyle.Single };
        label.Border.Thickness = new Thickness (1, 1, 0, 1);
        Application.Top.Add (label);
        Application.Begin (Application.Top);

        Assert.Equal ("(0,0,1,2)", label.Frame.ToString ());
        Assert.Equal ("(0,0,0,0)", label.Bounds.ToString ());
>>>>>>> 2e95cec4
        TestHelpers.AssertDriverContentsWithFrameAre (
                                                      @"
│
│",
                                                      _output);
    }

    [Fact]
<<<<<<< HEAD
    [SetupFakeDriver]
    public void Draw_Minimum_Full_Border_With_Empty_Bounds_Without_Top () {
        var view = new View { Width = 2, Height = 1, BorderStyle = LineStyle.Single };
        view.Border.Thickness = new Thickness (1, 0, 1, 1);

        view.BeginInit ();
        view.EndInit ();
        view.SetRelativeLayout (Application.Driver.Bounds);

        Assert.Equal ("(0,0,2,1)", view.Frame.ToString ());
        Assert.Equal ("(0,0,0,0)", view.Bounds.ToString ());

        view.Draw ();

        // BUGBUG: Wha? Is this right? Shouldn't it be "└┘"???
=======
    [AutoInitShutdown]
    public void Draw_Minimum_Full_Border_With_Empty_Bounds_Without_Top () {
        var label = new Label { Width = 2, Height = 1, BorderStyle = LineStyle.Single };
        label.Border.Thickness = new Thickness (1, 0, 1, 1);
        Application.Top.Add (label);
        Application.Begin (Application.Top);

        Assert.Equal ("(0,0,2,1)", label.Frame.ToString ());
        Assert.Equal ("(0,0,0,0)", label.Bounds.ToString ());

        // BUGBUG: Top thickness is 0 and top shouldn't draw,
        // but my changes weren't merged and TabViewTests passed
        // without them and thus I give up
        // The output before was ││ but I think it's also correct └┘
>>>>>>> 2e95cec4
        TestHelpers.AssertDriverContentsWithFrameAre (
                                                      @"
┌┐",
                                                      _output);
    }

    [Fact]
    [AutoInitShutdown]
    public void Draw_Negative_Bounds_Horizontal_With_New_Lines () {
        var subView = new View { Id = "subView", X = 1, Width = 1, Height = 7, Text = "s\nu\nb\nV\ni\ne\nw" };
        var view = new View {
<<<<<<< HEAD
                                Id = "view", Width = 2, Height = 20,
=======
                                Id = "view",
                                Width = 2,
                                Height = 20,
>>>>>>> 2e95cec4
                                Text = "0\n1\n2\n3\n4\n5\n6\n7\n8\n9\n0\n1\n2\n3\n4\n5\n6\n7\n8\n9"
                            };
        view.Add (subView);
        var content = new View { Id = "content", Width = 20, Height = 20 };
        content.Add (view);
        var container = new View { Id = "container", X = 1, Y = 1, Width = 5, Height = 5 };
        container.Add (content);
        Toplevel top = Application.Top;
        top.Add (container);
        Application.Driver.Clip = container.Frame;
        Application.Begin (top);

        TestHelpers.AssertDriverContentsWithFrameAre (
                                                      @"
 0s
 1u
 2b
 3V
 4i",
                                                      _output);

        content.X = -1;
        Application.Refresh ();
        TestHelpers.AssertDriverContentsWithFrameAre (
                                                      @"
 s
 u
 b
 V
 i",
                                                      _output);

        content.X = -2;
        Application.Refresh ();
        TestHelpers.AssertDriverContentsWithFrameAre (@"", _output);

        content.X = 0;
        content.Y = -1;
        Application.Refresh ();
        TestHelpers.AssertDriverContentsWithFrameAre (
                                                      @"
 1u
 2b
 3V
 4i
 5e",
                                                      _output);

        content.Y = -6;
        Application.Refresh ();
        TestHelpers.AssertDriverContentsWithFrameAre (
                                                      @"
 6w
 7 
 8 
 9 
 0 ",
                                                      _output);

        content.Y = -19;
        Application.Refresh ();
        TestHelpers.AssertDriverContentsWithFrameAre (
                                                      @"
 9",
                                                      _output);

        content.Y = -20;
        Application.Refresh ();
        TestHelpers.AssertDriverContentsWithFrameAre ("", _output);

        content.X = -2;
        content.Y = 0;
        Application.Refresh ();
        TestHelpers.AssertDriverContentsWithFrameAre ("", _output);
    }

    [Fact]
    [AutoInitShutdown]
    public void Draw_Negative_Bounds_Horizontal_Without_New_Lines () {
        // BUGBUG: This previously assumed the default height of a View was 1. 
        var subView = new View { Id = "subView", Y = 1, Width = 7, Height = 1, Text = "subView" };
        var view = new View { Id = "view", Width = 20, Height = 2, Text = "01234567890123456789" };
        view.Add (subView);
        var content = new View { Id = "content", Width = 20, Height = 20 };
        content.Add (view);
        var container = new View { Id = "container", X = 1, Y = 1, Width = 5, Height = 5 };
        container.Add (content);
        Toplevel top = Application.Top;
        top.Add (container);

        // BUGBUG: v2 - it's bogus to reference .Frame before BeginInit. And why is the clip being set anyway???

        void Top_LayoutComplete (object sender, LayoutEventArgs e) { Application.Driver.Clip = container.Frame; }

        top.LayoutComplete += Top_LayoutComplete;
        Application.Begin (top);

        TestHelpers.AssertDriverContentsWithFrameAre (
                                                      @"
 01234
 subVi",
                                                      _output);

        content.X = -1;
        Application.Refresh ();
        TestHelpers.AssertDriverContentsWithFrameAre (
                                                      @"
 12345
 ubVie",
                                                      _output);

        content.Y = -1;
        Application.Refresh ();
        TestHelpers.AssertDriverContentsWithFrameAre (
                                                      @"
 ubVie",
                                                      _output);

        content.Y = -2;
        Application.Refresh ();
        TestHelpers.AssertDriverContentsWithFrameAre ("", _output);

        content.X = -20;
        content.Y = 0;
        Application.Refresh ();
        TestHelpers.AssertDriverContentsWithFrameAre ("", _output);
    }

    [Fact]
    [AutoInitShutdown]
    public void Draw_Negative_Bounds_Vertical () {
        var subView = new View {
<<<<<<< HEAD
                                   Id = "subView", X = 1, Width = 1, Height = 7, Text = "subView",
                                   TextDirection = TextDirection.TopBottom_LeftRight
                               };
        var view = new View {
                                Id = "view", Width = 2, Height = 20, Text = "01234567890123456789",
=======
                                   Id = "subView",
                                   X = 1,
                                   Width = 1,
                                   Height = 7,
                                   Text = "subView",
                                   TextDirection = TextDirection.TopBottom_LeftRight
                               };
        var view = new View {
                                Id = "view",
                                Width = 2,
                                Height = 20,
                                Text = "01234567890123456789",
>>>>>>> 2e95cec4
                                TextDirection = TextDirection.TopBottom_LeftRight
                            };
        view.Add (subView);
        var content = new View { Id = "content", Width = 20, Height = 20 };
        content.Add (view);
        var container = new View { Id = "container", X = 1, Y = 1, Width = 5, Height = 5 };
        container.Add (content);
        Toplevel top = Application.Top;
        top.Add (container);
        Application.Driver.Clip = container.Frame;
        Application.Begin (top);

        TestHelpers.AssertDriverContentsWithFrameAre (
                                                      @"
 0s
 1u
 2b
 3V
 4i",
                                                      _output);

        content.X = -1;
        Application.Refresh ();
        TestHelpers.AssertDriverContentsWithFrameAre (
                                                      @"
 s
 u
 b
 V
 i",
                                                      _output);

        content.X = -2;
        Application.Refresh ();
        TestHelpers.AssertDriverContentsWithFrameAre (@"", _output);

        content.X = 0;
        content.Y = -1;
        Application.Refresh ();
        TestHelpers.AssertDriverContentsWithFrameAre (
                                                      @"
 1u
 2b
 3V
 4i
 5e",
                                                      _output);

        content.Y = -6;
        Application.Refresh ();
        TestHelpers.AssertDriverContentsWithFrameAre (
                                                      @"
 6w
 7 
 8 
 9 
 0 ",
                                                      _output);

        content.Y = -19;
        Application.Refresh ();
        TestHelpers.AssertDriverContentsWithFrameAre (
                                                      @"
 9",
                                                      _output);

        content.Y = -20;
        Application.Refresh ();
        TestHelpers.AssertDriverContentsWithFrameAre ("", _output);

        content.X = -2;
        content.Y = 0;
        Application.Refresh ();
        TestHelpers.AssertDriverContentsWithFrameAre ("", _output);
    }

<<<<<<< HEAD
    [Theory]
    [SetupFakeDriver]
    [InlineData ("𝔽𝕆𝕆𝔹𝔸R")]
    [InlineData ("a𐐀b")]
    public void DrawHotString_NonBmp (string expected) {
        var view = new View { Width = 10, Height = 1 };
        view.DrawHotString (expected, Attribute.Default, Attribute.Default);

        TestHelpers.AssertDriverContentsWithFrameAre (expected, _output);
    }

=======
>>>>>>> 2e95cec4
    // TODO: The tests below that use Label should use View instead.
    [Fact]
    [AutoInitShutdown]
    public void Non_Bmp_ConsoleWidth_ColumnWidth_Equal_Two () {
        var us = "\U0001d539";
        var r = (Rune)0x1d539;

        Assert.Equal ("𝔹", us);
        Assert.Equal ("𝔹", r.ToString ());
        Assert.Equal (us, r.ToString ());

        Assert.Equal (1, us.GetColumns ());
        Assert.Equal (1, r.GetColumns ());

        var win = new Window { Title = us };
<<<<<<< HEAD
        var label = new Label (r.ToString ());
        var tf = new TextField (us) { Y = 1, Width = 3 };
=======
        var label = new Label { Text = r.ToString () };
        var tf = new TextField { Y = 1, Width = 3, Text = us };
>>>>>>> 2e95cec4
        win.Add (label, tf);
        Toplevel top = Application.Top;
        top.Add (win);

        Application.Begin (top);
        ((FakeDriver)Application.Driver).SetBufferSize (10, 4);

        var expected = @"
┌┤𝔹├─────┐
│𝔹       │
│𝔹       │
└────────┘";
        TestHelpers.AssertDriverContentsWithFrameAre (expected, _output);

        TestHelpers.AssertDriverContentsAre (expected, _output);

        Attribute[] expectedColors = new[] {
                                               // 0
                                               Colors.ColorSchemes["Base"].Normal,

                                               // 1
                                               Colors.ColorSchemes["Base"].Focus,

                                               // 2
                                               Colors.ColorSchemes["Base"].HotNormal
                                           };

        TestHelpers.AssertDriverAttributesAre (
                                               @"
0010000000
0000000000
0111000000
0000000000",
                                               Application.Driver,
                                               expectedColors);
    }
<<<<<<< HEAD
=======

    [Fact]
    [AutoInitShutdown]
    public void Test_Label_Full_Border () {
        var label = new Label { Text = "Test", Width = 6, Height = 3, BorderStyle = LineStyle.Single };
        Application.Top.Add (label);
        Application.Begin (Application.Top);

        Assert.Equal (new Rect (0, 0, 6, 3), label.Frame);
        Assert.Equal (new Rect (0, 0, 4, 1), label.Bounds);
        TestHelpers.AssertDriverContentsWithFrameAre (
                                                      @"
┌────┐
│Test│
└────┘",
                                                      _output);
    }

    [Fact]
    [AutoInitShutdown]
    public void Test_Label_With_Top_Margin_Without_Top_Border () {
        var label = new Label { Text = "Test", Width = 6, Height = 3, BorderStyle = LineStyle.Single };
        label.Margin.Thickness = new Thickness (0, 1, 0, 0);
        label.Border.Thickness = new Thickness (1, 0, 1, 1);
        Application.Top.Add (label);
        Application.Begin (Application.Top);

        Assert.Equal (new Rect (0, 0, 6, 3), label.Frame);
        Assert.Equal (new Rect (0, 0, 4, 1), label.Bounds);
        Application.Begin (Application.Top);

        TestHelpers.AssertDriverContentsWithFrameAre (
                                                      @"
│Test│
└────┘",
                                                      _output);
    }

    [Fact]
    [AutoInitShutdown]
    public void Test_Label_Without_Top_Border () {
        var label = new Label { Text = "Test", Width = 6, Height = 3, BorderStyle = LineStyle.Single };
        label.Border.Thickness = new Thickness (1, 0, 1, 1);
        Application.Top.Add (label);
        Application.Begin (Application.Top);

        Assert.Equal (new Rect (0, 0, 6, 3), label.Frame);
        Assert.Equal (new Rect (0, 0, 4, 2), label.Bounds);
        Application.Begin (Application.Top);

        TestHelpers.AssertDriverContentsWithFrameAre (
                                                      @"
│Test│
│    │
└────┘",
                                                      _output);
    }

    [Theory]
    [SetupFakeDriver]
    [InlineData ("𝔽𝕆𝕆𝔹𝔸R")]
    [InlineData ("a𐐀b")]
    private void DrawHotString_NonBmp (string expected) {
        var view = new View { Width = 10, Height = 1 };
        view.DrawHotString (expected, Attribute.Default, Attribute.Default);

        TestHelpers.AssertDriverContentsWithFrameAre (expected, _output);
    }
>>>>>>> 2e95cec4
}<|MERGE_RESOLUTION|>--- conflicted
+++ resolved
@@ -21,13 +21,8 @@
         Assert.Equal (2, r.GetColumns ());
 
         var win = new Window { Title = us };
-<<<<<<< HEAD
-        var label = new Label (r.ToString ());
-        var tf = new TextField (us) { Y = 1, Width = 3 };
-=======
         var label = new Label { Text = r.ToString () };
         var tf = new TextField { Y = 1, Width = 3, Text = us };
->>>>>>> 2e95cec4
         win.Add (label, tf);
         Toplevel top = Application.Top;
         top.Add (win);
@@ -86,11 +81,7 @@
         Application.Top.Add (win);
 
         // Don't use Label. It sets AutoSize = true which is not what we're testing here.
-<<<<<<< HEAD
-        var lbl = new View ("ワイドルーン。");
-=======
         var lbl = new View { Text = "ワイドルーン。", AutoSize = true };
->>>>>>> 2e95cec4
 
         // Don't have unit tests use things that aren't absolutely critical for the test, like Dialog
         var dg = new Window { X = 2, Y = 2, Width = 14, Height = 3 };
@@ -118,26 +109,6 @@
     [Fact]
     [AutoInitShutdown]
     public void Colors_On_TextAlignment_Right_And_Bottom () {
-<<<<<<< HEAD
-        var viewRight = new View {
-                                     Text = "Test",
-                                     Width = 6,
-                                     Height = 1,
-                                     TextAlignment = TextAlignment.Right,
-                                     ColorScheme = Colors.ColorSchemes["Base"]
-                                 };
-        var viewBottom = new View ("Test", TextDirection.TopBottom_LeftRight) {
-                                                                                  Y = 1,
-                                                                                  Width = 1,
-                                                                                  Height = 6,
-                                                                                  VerticalTextAlignment =
-                                                                                      VerticalTextAlignment.Bottom,
-                                                                                  ColorScheme =
-                                                                                      Colors.ColorSchemes["Base"]
-                                                                              };
-        Toplevel top = Application.Top;
-        top.Add (viewRight, viewBottom);
-=======
         var labelRight = new Label {
                                        Width = 6,
                                        Height = 1,
@@ -156,7 +127,6 @@
                                     };
         Toplevel top = Application.Top;
         top.Add (labelRight, labelBottom);
->>>>>>> 2e95cec4
 
         Application.Begin (top);
         ((FakeDriver)Application.Driver).SetBufferSize (7, 7);
@@ -186,19 +156,6 @@
     }
 
     [Fact]
-<<<<<<< HEAD
-    [SetupFakeDriver]
-    public void Draw_Minimum_Full_Border_With_Empty_Bounds () {
-        var view = new View { Width = 2, Height = 2, BorderStyle = LineStyle.Single };
-        view.BeginInit ();
-        view.EndInit ();
-        view.SetRelativeLayout (Application.Driver.Bounds);
-
-        Assert.Equal ("(0,0,2,2)", view.Frame.ToString ());
-        Assert.Equal ("(0,0,0,0)", view.Bounds.ToString ());
-
-        view.Draw ();
-=======
     [AutoInitShutdown]
     public void Draw_Minimum_Full_Border_With_Empty_Bounds () {
         var label = new Label { Width = 2, Height = 2, BorderStyle = LineStyle.Single };
@@ -207,7 +164,6 @@
 
         Assert.Equal ("(0,0,2,2)", label.Frame.ToString ());
         Assert.Equal ("(0,0,0,0)", label.Bounds.ToString ());
->>>>>>> 2e95cec4
         TestHelpers.AssertDriverContentsWithFrameAre (
                                                       @"
 ┌┐
@@ -216,20 +172,6 @@
     }
 
     [Fact]
-<<<<<<< HEAD
-    [SetupFakeDriver]
-    public void Draw_Minimum_Full_Border_With_Empty_Bounds_Without_Bottom () {
-        var view = new View { Width = 2, Height = 1, BorderStyle = LineStyle.Single };
-        view.Border.Thickness = new Thickness (1, 1, 1, 0);
-        view.BeginInit ();
-        view.EndInit ();
-        view.SetRelativeLayout (Application.Driver.Bounds);
-
-        Assert.Equal ("(0,0,2,1)", view.Frame.ToString ());
-        Assert.Equal ("(0,0,0,0)", view.Bounds.ToString ());
-
-        view.Draw ();
-=======
     [AutoInitShutdown]
     public void Draw_Minimum_Full_Border_With_Empty_Bounds_Without_Bottom () {
         var label = new Label { Width = 2, Height = 1, BorderStyle = LineStyle.Single };
@@ -244,7 +186,6 @@
         // but my changes weren't merged and TabViewTests passed
         // without them and thus I give up
         // The output before was ── but I think it's also correct ┌┐
->>>>>>> 2e95cec4
         TestHelpers.AssertDriverContentsWithFrameAre (
                                                       @"
 ",
@@ -252,20 +193,6 @@
     }
 
     [Fact]
-<<<<<<< HEAD
-    [SetupFakeDriver]
-    public void Draw_Minimum_Full_Border_With_Empty_Bounds_Without_Left () {
-        var view = new View { Width = 1, Height = 2, BorderStyle = LineStyle.Single };
-        view.Border.Thickness = new Thickness (0, 1, 1, 1);
-        view.BeginInit ();
-        view.EndInit ();
-        view.SetRelativeLayout (Application.Driver.Bounds);
-
-        Assert.Equal ("(0,0,1,2)", view.Frame.ToString ());
-        Assert.Equal ("(0,0,0,0)", view.Bounds.ToString ());
-
-        view.Draw ();
-=======
     [AutoInitShutdown]
     public void Draw_Minimum_Full_Border_With_Empty_Bounds_Without_Left () {
         var label = new Label { Width = 1, Height = 2, BorderStyle = LineStyle.Single };
@@ -275,7 +202,6 @@
 
         Assert.Equal ("(0,0,1,2)", label.Frame.ToString ());
         Assert.Equal ("(0,0,0,0)", label.Bounds.ToString ());
->>>>>>> 2e95cec4
         TestHelpers.AssertDriverContentsWithFrameAre (
                                                       @"
 │
@@ -284,20 +210,6 @@
     }
 
     [Fact]
-<<<<<<< HEAD
-    [SetupFakeDriver]
-    public void Draw_Minimum_Full_Border_With_Empty_Bounds_Without_Right () {
-        var view = new View { Width = 1, Height = 2, BorderStyle = LineStyle.Single };
-        view.Border.Thickness = new Thickness (1, 1, 0, 1);
-        view.BeginInit ();
-        view.EndInit ();
-        view.SetRelativeLayout (Application.Driver.Bounds);
-
-        Assert.Equal ("(0,0,1,2)", view.Frame.ToString ());
-        Assert.Equal ("(0,0,0,0)", view.Bounds.ToString ());
-
-        view.Draw ();
-=======
     [AutoInitShutdown]
     public void Draw_Minimum_Full_Border_With_Empty_Bounds_Without_Right () {
         var label = new Label { Width = 1, Height = 2, BorderStyle = LineStyle.Single };
@@ -307,7 +219,6 @@
 
         Assert.Equal ("(0,0,1,2)", label.Frame.ToString ());
         Assert.Equal ("(0,0,0,0)", label.Bounds.ToString ());
->>>>>>> 2e95cec4
         TestHelpers.AssertDriverContentsWithFrameAre (
                                                       @"
 │
@@ -316,23 +227,6 @@
     }
 
     [Fact]
-<<<<<<< HEAD
-    [SetupFakeDriver]
-    public void Draw_Minimum_Full_Border_With_Empty_Bounds_Without_Top () {
-        var view = new View { Width = 2, Height = 1, BorderStyle = LineStyle.Single };
-        view.Border.Thickness = new Thickness (1, 0, 1, 1);
-
-        view.BeginInit ();
-        view.EndInit ();
-        view.SetRelativeLayout (Application.Driver.Bounds);
-
-        Assert.Equal ("(0,0,2,1)", view.Frame.ToString ());
-        Assert.Equal ("(0,0,0,0)", view.Bounds.ToString ());
-
-        view.Draw ();
-
-        // BUGBUG: Wha? Is this right? Shouldn't it be "└┘"???
-=======
     [AutoInitShutdown]
     public void Draw_Minimum_Full_Border_With_Empty_Bounds_Without_Top () {
         var label = new Label { Width = 2, Height = 1, BorderStyle = LineStyle.Single };
@@ -347,7 +241,6 @@
         // but my changes weren't merged and TabViewTests passed
         // without them and thus I give up
         // The output before was ││ but I think it's also correct └┘
->>>>>>> 2e95cec4
         TestHelpers.AssertDriverContentsWithFrameAre (
                                                       @"
 ┌┐",
@@ -359,13 +252,9 @@
     public void Draw_Negative_Bounds_Horizontal_With_New_Lines () {
         var subView = new View { Id = "subView", X = 1, Width = 1, Height = 7, Text = "s\nu\nb\nV\ni\ne\nw" };
         var view = new View {
-<<<<<<< HEAD
-                                Id = "view", Width = 2, Height = 20,
-=======
                                 Id = "view",
                                 Width = 2,
                                 Height = 20,
->>>>>>> 2e95cec4
                                 Text = "0\n1\n2\n3\n4\n5\n6\n7\n8\n9\n0\n1\n2\n3\n4\n5\n6\n7\n8\n9"
                             };
         view.Add (subView);
@@ -498,13 +387,6 @@
     [AutoInitShutdown]
     public void Draw_Negative_Bounds_Vertical () {
         var subView = new View {
-<<<<<<< HEAD
-                                   Id = "subView", X = 1, Width = 1, Height = 7, Text = "subView",
-                                   TextDirection = TextDirection.TopBottom_LeftRight
-                               };
-        var view = new View {
-                                Id = "view", Width = 2, Height = 20, Text = "01234567890123456789",
-=======
                                    Id = "subView",
                                    X = 1,
                                    Width = 1,
@@ -517,7 +399,6 @@
                                 Width = 2,
                                 Height = 20,
                                 Text = "01234567890123456789",
->>>>>>> 2e95cec4
                                 TextDirection = TextDirection.TopBottom_LeftRight
                             };
         view.Add (subView);
@@ -594,20 +475,6 @@
         TestHelpers.AssertDriverContentsWithFrameAre ("", _output);
     }
 
-<<<<<<< HEAD
-    [Theory]
-    [SetupFakeDriver]
-    [InlineData ("𝔽𝕆𝕆𝔹𝔸R")]
-    [InlineData ("a𐐀b")]
-    public void DrawHotString_NonBmp (string expected) {
-        var view = new View { Width = 10, Height = 1 };
-        view.DrawHotString (expected, Attribute.Default, Attribute.Default);
-
-        TestHelpers.AssertDriverContentsWithFrameAre (expected, _output);
-    }
-
-=======
->>>>>>> 2e95cec4
     // TODO: The tests below that use Label should use View instead.
     [Fact]
     [AutoInitShutdown]
@@ -623,13 +490,8 @@
         Assert.Equal (1, r.GetColumns ());
 
         var win = new Window { Title = us };
-<<<<<<< HEAD
-        var label = new Label (r.ToString ());
-        var tf = new TextField (us) { Y = 1, Width = 3 };
-=======
         var label = new Label { Text = r.ToString () };
         var tf = new TextField { Y = 1, Width = 3, Text = us };
->>>>>>> 2e95cec4
         win.Add (label, tf);
         Toplevel top = Application.Top;
         top.Add (win);
@@ -666,8 +528,6 @@
                                                Application.Driver,
                                                expectedColors);
     }
-<<<<<<< HEAD
-=======
 
     [Fact]
     [AutoInitShutdown]
@@ -736,5 +596,4 @@
 
         TestHelpers.AssertDriverContentsWithFrameAre (expected, _output);
     }
->>>>>>> 2e95cec4
 }