﻿using System.Text;
using Xunit;
using Xunit.Abstractions;

namespace Terminal.Gui.ViewsTests;

public class DrawTests {
	readonly ITestOutputHelper _output;

	public DrawTests (ITestOutputHelper output) => _output = output;

	// TODO: Refactor this test to not depend on TextView etc... Make it as primitive as possible
	[Fact]
	[AutoInitShutdown]
	public void Clipping_AddRune_Left_Or_Right_Replace_Previous_Or_Next_Wide_Rune_With_Space ()
	{
		var tv = new TextView () {
			Width = Dim.Fill (),
			Height = Dim.Fill (),
			Text = @"これは広いルーンラインです。
これは広いルーンラインです。
これは広いルーンラインです。
これは広いルーンラインです。
これは広いルーンラインです。
これは広いルーンラインです。
これは広いルーンラインです。
これは広いルーンラインです。"
		};
		var win = new Window () { Width = Dim.Fill (), Height = Dim.Fill () };
		win.Add (tv);
		Application.Top.Add (win);
		// Don't use Label. It sets AutoSize = true which is not what we're testing here.
		var lbl = new View ("ワイドルーン。");
		// Don't have unit tests use things that aren't absolutely critical for the test, like Dialog
		var dg = new Window () { X = 2, Y = 2, Width = 14, Height = 3 };
		dg.Add (lbl);
		Application.Begin (Application.Top);
		Application.Begin (dg);
		((FakeDriver)Application.Driver).SetBufferSize (30, 10);

		string expected = @$"
┌────────────────────────────┐
│これは広いルーンラインです。│
│�┌────────────┐�ラインです。│
│�│ワイドルーン│�ラインです。│
│�└────────────┘�ラインです。│
│これは広いルーンラインです。│
│これは広いルーンラインです。│
│これは広いルーンラインです。│
│これは広いルーンラインです。│
└────────────────────────────┘";

		var pos = TestHelpers.AssertDriverContentsWithFrameAre (expected, _output);
		Assert.Equal (new Rect (0, 0, 30, 10), pos);
	}

	// TODO: The tests below that use Label should use View instead.
	[Fact]
	[AutoInitShutdown]
	public void Non_Bmp_ConsoleWidth_ColumnWidth_Equal_Two ()
	{
		string us = "\U0001d539";
		var r = (Rune)0x1d539;

		Assert.Equal ("𝔹", us);
		Assert.Equal ("𝔹", r.ToString ());
		Assert.Equal (us, r.ToString ());

		Assert.Equal (1, us.GetColumns ());
		Assert.Equal (1, r.GetColumns ());

		var win = new Window () { Title = us };
		var label = new Label (r.ToString ());
		var tf = new TextField (us) { Y = 1, Width = 3 };
		win.Add (label, tf);
		var top = Application.Top;
		top.Add (win);

		Application.Begin (top);
		((FakeDriver)Application.Driver).SetBufferSize (10, 4);

		string expected = @"
┌┤𝔹├─────┐
│𝔹       │
│𝔹       │
└────────┘";
		TestHelpers.AssertDriverContentsWithFrameAre (expected, _output);

		TestHelpers.AssertDriverContentsAre (expected, _output);

		var expectedColors = new Attribute [] {
			// 0
			Colors.ColorSchemes ["Base"].Normal,
			// 1
			Colors.ColorSchemes ["Base"].Focus,
			// 2
			Colors.ColorSchemes ["Base"].HotNormal
		};

		TestHelpers.AssertDriverAttributesAre (@"
0010000000
0000000000
0111000000
0000000000", Application.Driver, expectedColors);
	}

	[Fact]
	[AutoInitShutdown]
	public void CJK_Compatibility_Ideographs_ConsoleWidth_ColumnWidth_Equal_Two ()
	{
		string us = "\U0000f900";
		var r = (Rune)0xf900;

		Assert.Equal ("豈", us);
		Assert.Equal ("豈", r.ToString ());
		Assert.Equal (us, r.ToString ());

		Assert.Equal (2, us.GetColumns ());
		Assert.Equal (2, r.GetColumns ());

		var win = new Window () { Title = us };
		var label = new Label (r.ToString ());
		var tf = new TextField (us) { Y = 1, Width = 3 };
		win.Add (label, tf);
		var top = Application.Top;
		top.Add (win);

		Application.Begin (top);
		((FakeDriver)Application.Driver).SetBufferSize (10, 4);

		string expected = @"
┌┤豈├────┐
│豈      │
│豈      │
└────────┘";
		TestHelpers.AssertDriverContentsWithFrameAre (expected, _output);

		TestHelpers.AssertDriverContentsAre (expected, _output);

		var expectedColors = new Attribute [] {
			// 0
			Colors.ColorSchemes ["Base"].Normal,
			// 1
			Colors.ColorSchemes ["Base"].Focus,
			// 2
			Colors.ColorSchemes ["Base"].HotNormal
		};

		TestHelpers.AssertDriverAttributesAre (@"
0011000000
0000000000
0111000000
0000000000", Application.Driver, expectedColors);
	}

	[Fact]
	[AutoInitShutdown]
	public void Colors_On_TextAlignment_Right_And_Bottom ()
	{
		var labelRight = new Label ("Test") {
			Width = 6,
			Height = 1,
			TextAlignment = TextAlignment.Right,
			ColorScheme = Colors.ColorSchemes ["Base"]
		};
		var labelBottom = new Label ("Test", TextDirection.TopBottom_LeftRight) {
			Y = 1,
			Width = 1,
			Height = 6,
			VerticalTextAlignment = VerticalTextAlignment.Bottom,
			ColorScheme = Colors.ColorSchemes ["Base"]
		};
		var top = Application.Top;
		top.Add (labelRight, labelBottom);

		Application.Begin (top);
		((FakeDriver)Application.Driver).SetBufferSize (7, 7);

		TestHelpers.AssertDriverContentsWithFrameAre (@"
  Test
      
      
T     
e     
s     
t     ", _output);

		TestHelpers.AssertDriverAttributesAre (@"
000000
0
0
0
0
0
0", Application.Driver, new Attribute [] { Colors.ColorSchemes ["Base"].Normal });
	}

	[Fact]
	[AutoInitShutdown]
	public void Draw_Negative_Bounds_Horizontal_Without_New_Lines ()
	{
		// BUGBUG: This previously assumed the default height of a View was 1. 
		var subView = new View () { Id = "subView", Y = 1, Width = 7, Height = 1, Text = "subView" };
		var view = new View () { Id = "view", Width = 20, Height = 2, Text = "01234567890123456789" };
		view.Add (subView);
		var content = new View () { Id = "content", Width = 20, Height = 20 };
		content.Add (view);
		var container = new View () { Id = "container", X = 1, Y = 1, Width = 5, Height = 5 };
		container.Add (content);
		var top = Application.Top;
		top.Add (container);
		// BUGBUG: v2 - it's bogus to reference .Frame before BeginInit. And why is the clip being set anyway???

		void Top_LayoutComplete (object sender, LayoutEventArgs e) => Application.Driver.Clip = container.Frame;
		top.LayoutComplete += Top_LayoutComplete;
		Application.Begin (top);

		TestHelpers.AssertDriverContentsWithFrameAre (@"
 01234
 subVi", _output);

		content.X = -1;
		Application.Refresh ();
		TestHelpers.AssertDriverContentsWithFrameAre (@"
 12345
 ubVie", _output);

		content.Y = -1;
		Application.Refresh ();
		TestHelpers.AssertDriverContentsWithFrameAre (@"
 ubVie", _output);

		content.Y = -2;
		Application.Refresh ();
		TestHelpers.AssertDriverContentsWithFrameAre ("", _output);

		content.X = -20;
		content.Y = 0;
		Application.Refresh ();
		TestHelpers.AssertDriverContentsWithFrameAre ("", _output);
	}

	[Fact]
	[AutoInitShutdown]
	public void Draw_Negative_Bounds_Horizontal_With_New_Lines ()
	{
		var subView = new View () { Id = "subView", X = 1, Width = 1, Height = 7, Text = "s\nu\nb\nV\ni\ne\nw" };
		var view = new View () { Id = "view", Width = 2, Height = 20, Text = "0\n1\n2\n3\n4\n5\n6\n7\n8\n9\n0\n1\n2\n3\n4\n5\n6\n7\n8\n9" };
		view.Add (subView);
		var content = new View () { Id = "content", Width = 20, Height = 20 };
		content.Add (view);
		var container = new View () { Id = "container", X = 1, Y = 1, Width = 5, Height = 5 };
		container.Add (content);
		var top = Application.Top;
		top.Add (container);
		Application.Driver.Clip = container.Frame;
		Application.Begin (top);

		TestHelpers.AssertDriverContentsWithFrameAre (@"
 0s
 1u
 2b
 3V
 4i", _output);

		content.X = -1;
		Application.Refresh ();
		TestHelpers.AssertDriverContentsWithFrameAre (@"
 s
 u
 b
 V
 i", _output);

		content.X = -2;
		Application.Refresh ();
		TestHelpers.AssertDriverContentsWithFrameAre (@"", _output);

		content.X = 0;
		content.Y = -1;
		Application.Refresh ();
		TestHelpers.AssertDriverContentsWithFrameAre (@"
 1u
 2b
 3V
 4i
 5e", _output);

		content.Y = -6;
		Application.Refresh ();
		TestHelpers.AssertDriverContentsWithFrameAre (@"
 6w
 7 
 8 
 9 
 0 ", _output);

		content.Y = -19;
		Application.Refresh ();
		TestHelpers.AssertDriverContentsWithFrameAre (@"
 9", _output);

		content.Y = -20;
		Application.Refresh ();
		TestHelpers.AssertDriverContentsWithFrameAre ("", _output);

		content.X = -2;
		content.Y = 0;
		Application.Refresh ();
		TestHelpers.AssertDriverContentsWithFrameAre ("", _output);
	}

	[Fact]
	[AutoInitShutdown]
	public void Draw_Negative_Bounds_Vertical ()
	{
		var subView = new View () { Id = "subView", X = 1, Width = 1, Height = 7, Text = "subView", TextDirection = TextDirection.TopBottom_LeftRight };
		var view = new View () { Id = "view", Width = 2, Height = 20, Text = "01234567890123456789", TextDirection = TextDirection.TopBottom_LeftRight };
		view.Add (subView);
		var content = new View () { Id = "content", Width = 20, Height = 20 };
		content.Add (view);
		var container = new View () { Id = "container", X = 1, Y = 1, Width = 5, Height = 5 };
		container.Add (content);
		var top = Application.Top;
		top.Add (container);
		Application.Driver.Clip = container.Frame;
		Application.Begin (top);

		TestHelpers.AssertDriverContentsWithFrameAre (@"
 0s
 1u
 2b
 3V
 4i", _output);

		content.X = -1;
		Application.Refresh ();
		TestHelpers.AssertDriverContentsWithFrameAre (@"
 s
 u
 b
 V
 i", _output);

		content.X = -2;
		Application.Refresh ();
		TestHelpers.AssertDriverContentsWithFrameAre (@"", _output);

		content.X = 0;
		content.Y = -1;
		Application.Refresh ();
		TestHelpers.AssertDriverContentsWithFrameAre (@"
 1u
 2b
 3V
 4i
 5e", _output);

		content.Y = -6;
		Application.Refresh ();
		TestHelpers.AssertDriverContentsWithFrameAre (@"
 6w
 7 
 8 
 9 
 0 ", _output);

		content.Y = -19;
		Application.Refresh ();
		TestHelpers.AssertDriverContentsWithFrameAre (@"
 9", _output);

		content.Y = -20;
		Application.Refresh ();
		TestHelpers.AssertDriverContentsWithFrameAre ("", _output);

		content.X = -2;
		content.Y = 0;
		Application.Refresh ();
		TestHelpers.AssertDriverContentsWithFrameAre ("", _output);
	}

<<<<<<< HEAD
=======
	[Theory, SetupFakeDriver]
	[InlineData ("𝔽𝕆𝕆𝔹𝔸R")]
	[InlineData ("a𐐀b")]
	void DrawHotString_NonBmp (string expected)
	{
		var view = new View () { Width = 10, Height = 1 };
		view.DrawHotString (expected, Attribute.Default, Attribute.Default);

		TestHelpers.AssertDriverContentsWithFrameAre (expected, _output);

	}

>>>>>>> 1df8ae15
	[Fact, AutoInitShutdown]
	public void Draw_Minimum_Full_Border_With_Empty_Bounds ()
	{
		var label = new Label () { Width = 2, Height = 2, BorderStyle = LineStyle.Single };
		Application.Top.Add (label);
		Application.Begin (Application.Top);

		Assert.Equal ("(0,0,2,2)", label.Frame.ToString ());
		Assert.Equal ("(0,0,0,0)", label.Bounds.ToString ());
		TestHelpers.AssertDriverContentsWithFrameAre (@"
┌┐
└┘", _output);
	}

	[Fact, AutoInitShutdown]
	public void Draw_Minimum_Full_Border_With_Empty_Bounds_Without_Top ()
	{
		var label = new Label () { Width = 2, Height = 1, BorderStyle = LineStyle.Single };
		label.Border.Thickness = new Thickness (1, 0, 1, 1);
		Application.Top.Add (label);
		Application.Begin (Application.Top);

		Assert.Equal ("(0,0,2,1)", label.Frame.ToString ());
		Assert.Equal ("(0,0,0,0)", label.Bounds.ToString ());
		// BUGBUG: Top thickness is 0 and top shouldn't draw,
		// but my changes weren't merged and TabViewTests passed
		// without them and thus I give up
		// The output before was ││ but I think it's also correct └┘
		TestHelpers.AssertDriverContentsWithFrameAre (@"
┌┐", _output);
	}

	[Fact, AutoInitShutdown]
	public void Draw_Minimum_Full_Border_With_Empty_Bounds_Without_Bottom ()
	{
		var label = new Label () { Width = 2, Height = 1, BorderStyle = LineStyle.Single };
		label.Border.Thickness = new Thickness (1, 1, 1, 0);
		Application.Top.Add (label);
		Application.Begin (Application.Top);

		Assert.Equal ("(0,0,2,1)", label.Frame.ToString ());
		Assert.Equal ("(0,0,0,0)", label.Bounds.ToString ());
		// BUGBUG: Bottom thickness is 0 and bottom shouldn't draw,
		// but my changes weren't merged and TabViewTests passed
		// without them and thus I give up
		// The output before was ── but I think it's also correct ┌┐
		TestHelpers.AssertDriverContentsWithFrameAre (@"
", _output);
	}

	[Fact, AutoInitShutdown]
	public void Draw_Minimum_Full_Border_With_Empty_Bounds_Without_Left ()
	{
		var label = new Label () { Width = 1, Height = 2, BorderStyle = LineStyle.Single };
		label.Border.Thickness = new Thickness (0, 1, 1, 1);
		Application.Top.Add (label);
		Application.Begin (Application.Top);

		Assert.Equal ("(0,0,1,2)", label.Frame.ToString ());
		Assert.Equal ("(0,0,0,0)", label.Bounds.ToString ());
		TestHelpers.AssertDriverContentsWithFrameAre (@"
│
│", _output);
	}

	[Fact, AutoInitShutdown]
	public void Draw_Minimum_Full_Border_With_Empty_Bounds_Without_Right ()
	{
		var label = new Label () { Width = 1, Height = 2, BorderStyle = LineStyle.Single };
		label.Border.Thickness = new Thickness (1, 1, 0, 1);
		Application.Top.Add (label);
		Application.Begin (Application.Top);

		Assert.Equal ("(0,0,1,2)", label.Frame.ToString ());
		Assert.Equal ("(0,0,0,0)", label.Bounds.ToString ());
		TestHelpers.AssertDriverContentsWithFrameAre (@"
│
│", _output);
	}

	[Fact, AutoInitShutdown]
	public void Test_Label_Full_Border ()
	{
		var label = new Label () { Text = "Test", Width = 6, Height = 3, BorderStyle = LineStyle.Single };
		Application.Top.Add (label);
		Application.Begin (Application.Top);

		Assert.Equal (new Rect (0, 0, 6, 3), label.Frame);
		Assert.Equal (new Rect (0, 0, 4, 1), label.Bounds);
		TestHelpers.AssertDriverContentsWithFrameAre (@"
┌────┐
│Test│
└────┘", _output);
	}

	[Fact, AutoInitShutdown]
	public void Test_Label_Without_Top_Border ()
	{
		var label = new Label () { Text = "Test", Width = 6, Height = 3, BorderStyle = LineStyle.Single };
		label.Border.Thickness = new Thickness (1, 0, 1, 1);
		Application.Top.Add (label);
		Application.Begin (Application.Top);

		Assert.Equal (new Rect (0, 0, 6, 3), label.Frame);
		Assert.Equal (new Rect (0, 0, 4, 2), label.Bounds);
		Application.Begin (Application.Top);

		TestHelpers.AssertDriverContentsWithFrameAre (@"
│Test│
│    │
└────┘", _output);
	}

	[Fact, AutoInitShutdown]
	public void Test_Label_With_Top_Margin_Without_Top_Border ()
	{
		var label = new Label () { Text = "Test", Width = 6, Height = 3, BorderStyle = LineStyle.Single };
		label.Margin.Thickness = new Thickness (0, 1, 0, 0);
		label.Border.Thickness = new Thickness (1, 0, 1, 1);
		Application.Top.Add (label);
		Application.Begin (Application.Top);

		Assert.Equal (new Rect (0, 0, 6, 3), label.Frame);
		Assert.Equal (new Rect (0, 0, 4, 1), label.Bounds);
		Application.Begin (Application.Top);

		TestHelpers.AssertDriverContentsWithFrameAre (@"
│Test│
└────┘", _output);
	}
}<|MERGE_RESOLUTION|>--- conflicted
+++ resolved
@@ -380,8 +380,6 @@
 		TestHelpers.AssertDriverContentsWithFrameAre ("", _output);
 	}
 
-<<<<<<< HEAD
-=======
 	[Theory, SetupFakeDriver]
 	[InlineData ("𝔽𝕆𝕆𝔹𝔸R")]
 	[InlineData ("a𐐀b")]
@@ -394,7 +392,6 @@
 
 	}
 
->>>>>>> 1df8ae15
 	[Fact, AutoInitShutdown]
 	public void Draw_Minimum_Full_Border_With_Empty_Bounds ()
 	{
