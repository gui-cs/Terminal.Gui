﻿using System.Text;
using System;
using Xunit;
using Xunit.Abstractions;
using Microsoft.VisualStudio.TestPlatform.Utilities;

namespace Terminal.Gui.ViewsTests;

public class DrawTests {
	readonly ITestOutputHelper _output;

	public DrawTests (ITestOutputHelper output) => _output = output;

	// TODO: Refactor this test to not depend on TextView etc... Make it as primitive as possible
	[Fact]
	[AutoInitShutdown]
	public void Clipping_AddRune_Left_Or_Right_Replace_Previous_Or_Next_Wide_Rune_With_Space ()
	{
		var tv = new TextView () {
			Width = Dim.Fill (),
			Height = Dim.Fill (),
			Text = @"これは広いルーンラインです。
これは広いルーンラインです。
これは広いルーンラインです。
これは広いルーンラインです。
これは広いルーンラインです。
これは広いルーンラインです。
これは広いルーンラインです。
これは広いルーンラインです。"
		};
		var win = new Window () { Width = Dim.Fill (), Height = Dim.Fill () };
		win.Add (tv);
		Application.Top.Add (win);
		// Don't use Label. It sets AutoSize = true which is not what we're testing here.
		var lbl = new View ("ワイドルーン。");
		// Don't have unit tests use things that aren't absolutely critical for the test, like Dialog
		var dg = new Window () { X = 2, Y = 2, Width = 14, Height = 3 };
		dg.Add (lbl);
		Application.Begin (Application.Top);
		Application.Begin (dg);
		((FakeDriver)Application.Driver).SetBufferSize (30, 10);

		string expected = @$"
┌────────────────────────────┐
│これは広いルーンラインです。│
│�┌────────────┐�ラインです。│
│�│ワイドルーン│�ラインです。│
│�└────────────┘�ラインです。│
│これは広いルーンラインです。│
│これは広いルーンラインです。│
│これは広いルーンラインです。│
│これは広いルーンラインです。│
└────────────────────────────┘";

		var pos = TestHelpers.AssertDriverContentsWithFrameAre (expected, _output);
		Assert.Equal (new Rect (0, 0, 30, 10), pos);
	}

	// TODO: The tests below that use Label should use View instead.
	[Fact]
	[AutoInitShutdown]
	public void Non_Bmp_ConsoleWidth_ColumnWidth_Equal_Two ()
	{
		string us = "\U0001d539";
		var r = (Rune)0x1d539;

		Assert.Equal ("𝔹", us);
		Assert.Equal ("𝔹", r.ToString ());
		Assert.Equal (us, r.ToString ());

		Assert.Equal (1, us.GetColumns ());
		Assert.Equal (1, r.GetColumns ());

		var win = new Window () { Title = us };
		var label = new Label (r.ToString ());
		var tf = new TextField (us) { Y = 1, Width = 3 };
		win.Add (label, tf);
		var top = Application.Top;
		top.Add (win);

		Application.Begin (top);
		((FakeDriver)Application.Driver).SetBufferSize (10, 4);

		string expected = @"
┌┤𝔹├─────┐
│𝔹       │
│𝔹       │
└────────┘";
		TestHelpers.AssertDriverContentsWithFrameAre (expected, _output);

		TestHelpers.AssertDriverContentsAre (expected, _output);

		var expectedColors = new Attribute [] {
			// 0
			Colors.ColorSchemes ["Base"].Normal,
			// 1
			Colors.ColorSchemes ["Base"].Focus,
			// 2
			Colors.ColorSchemes ["Base"].HotNormal
		};

		TestHelpers.AssertDriverAttributesAre (@"
0010000000
0000000000
0111000000
0000000000", Application.Driver, expectedColors);
	}

	[Fact]
	[AutoInitShutdown]
	public void CJK_Compatibility_Ideographs_ConsoleWidth_ColumnWidth_Equal_Two ()
	{
		string us = "\U0000f900";
		var r = (Rune)0xf900;

		Assert.Equal ("豈", us);
		Assert.Equal ("豈", r.ToString ());
		Assert.Equal (us, r.ToString ());

		Assert.Equal (2, us.GetColumns ());
		Assert.Equal (2, r.GetColumns ());

		var win = new Window () { Title = us };
		var label = new Label (r.ToString ());
		var tf = new TextField (us) { Y = 1, Width = 3 };
		win.Add (label, tf);
		var top = Application.Top;
		top.Add (win);

		Application.Begin (top);
		((FakeDriver)Application.Driver).SetBufferSize (10, 4);

		string expected = @"
┌┤豈├────┐
│豈      │
│豈      │
└────────┘";
		TestHelpers.AssertDriverContentsWithFrameAre (expected, _output);

		TestHelpers.AssertDriverContentsAre (expected, _output);

		var expectedColors = new Attribute [] {
			// 0
			Colors.ColorSchemes ["Base"].Normal,
			// 1
			Colors.ColorSchemes ["Base"].Focus,
			// 2
			Colors.ColorSchemes ["Base"].HotNormal
		};

		TestHelpers.AssertDriverAttributesAre (@"
0011000000
0000000000
0111000000
0000000000", Application.Driver, expectedColors);
	}

	[Fact]
	[AutoInitShutdown]
	public void Colors_On_TextAlignment_Right_And_Bottom ()
	{
		var labelRight = new Label ("Test") {
			Width = 6,
			Height = 1,
			TextAlignment = TextAlignment.Right,
			ColorScheme = Colors.ColorSchemes ["Base"]
		};
		var labelBottom = new Label ("Test", TextDirection.TopBottom_LeftRight) {
			Y = 1,
			Width = 1,
			Height = 6,
			VerticalTextAlignment = VerticalTextAlignment.Bottom,
			ColorScheme = Colors.ColorSchemes ["Base"]
		};
		var top = Application.Top;
		top.Add (labelRight, labelBottom);

		Application.Begin (top);
		((FakeDriver)Application.Driver).SetBufferSize (7, 7);

		TestHelpers.AssertDriverContentsWithFrameAre (@"
  Test
      
      
T     
e     
s     
t     ", _output);

		TestHelpers.AssertDriverAttributesAre (@"
000000
0
0
0
0
0
0", Application.Driver, new Attribute [] { Colors.ColorSchemes ["Base"].Normal });
	}

	[Fact]
	[AutoInitShutdown]
	public void Draw_Negative_Bounds_Horizontal_Without_New_Lines ()
	{
		// BUGBUG: This previously assumed the default height of a View was 1. 
		var subView = new View () { Id = "subView", Y = 1, Width = 7, Height = 1, Text = "subView" };
		var view = new View () { Id = "view", Width = 20, Height = 2, Text = "01234567890123456789" };
		view.Add (subView);
		var content = new View () { Id = "content", Width = 20, Height = 20 };
		content.Add (view);
		var container = new View () { Id = "container", X = 1, Y = 1, Width = 5, Height = 5 };
		container.Add (content);
		var top = Application.Top;
		top.Add (container);
		// BUGBUG: v2 - it's bogus to reference .Frame before BeginInit. And why is the clip being set anyway???

		void Top_LayoutComplete (object sender, LayoutEventArgs e) => Application.Driver.Clip = container.Frame;
		top.LayoutComplete += Top_LayoutComplete;
		Application.Begin (top);

		TestHelpers.AssertDriverContentsWithFrameAre (@"
 01234
 subVi", _output);

		content.X = -1;
		Application.Refresh ();
		TestHelpers.AssertDriverContentsWithFrameAre (@"
 12345
 ubVie", _output);

		content.Y = -1;
		Application.Refresh ();
		TestHelpers.AssertDriverContentsWithFrameAre (@"
 ubVie", _output);

		content.Y = -2;
		Application.Refresh ();
		TestHelpers.AssertDriverContentsWithFrameAre ("", _output);

		content.X = -20;
		content.Y = 0;
		Application.Refresh ();
		TestHelpers.AssertDriverContentsWithFrameAre ("", _output);
	}

	[Fact]
	[AutoInitShutdown]
	public void Draw_Negative_Bounds_Horizontal_With_New_Lines ()
	{
		var subView = new View () { Id = "subView", X = 1, Width = 1, Height = 7, Text = "s\nu\nb\nV\ni\ne\nw" };
		var view = new View () { Id = "view", Width = 2, Height = 20, Text = "0\n1\n2\n3\n4\n5\n6\n7\n8\n9\n0\n1\n2\n3\n4\n5\n6\n7\n8\n9" };
		view.Add (subView);
		var content = new View () { Id = "content", Width = 20, Height = 20 };
		content.Add (view);
		var container = new View () { Id = "container", X = 1, Y = 1, Width = 5, Height = 5 };
		container.Add (content);
		var top = Application.Top;
		top.Add (container);
		Application.Driver.Clip = container.Frame;
		Application.Begin (top);

		TestHelpers.AssertDriverContentsWithFrameAre (@"
 0s
 1u
 2b
 3V
 4i", _output);

		content.X = -1;
		Application.Refresh ();
		TestHelpers.AssertDriverContentsWithFrameAre (@"
 s
 u
 b
 V
 i", _output);

		content.X = -2;
		Application.Refresh ();
		TestHelpers.AssertDriverContentsWithFrameAre (@"", _output);

		content.X = 0;
		content.Y = -1;
		Application.Refresh ();
		TestHelpers.AssertDriverContentsWithFrameAre (@"
 1u
 2b
 3V
 4i
 5e", _output);

		content.Y = -6;
		Application.Refresh ();
		TestHelpers.AssertDriverContentsWithFrameAre (@"
 6w
 7 
 8 
 9 
 0 ", _output);

		content.Y = -19;
		Application.Refresh ();
		TestHelpers.AssertDriverContentsWithFrameAre (@"
 9", _output);

		content.Y = -20;
		Application.Refresh ();
		TestHelpers.AssertDriverContentsWithFrameAre ("", _output);

		content.X = -2;
		content.Y = 0;
		Application.Refresh ();
		TestHelpers.AssertDriverContentsWithFrameAre ("", _output);
	}

	[Fact]
	[AutoInitShutdown]
	public void Draw_Negative_Bounds_Vertical ()
	{
		var subView = new View () { Id = "subView", X = 1, Width = 1, Height = 7, Text = "subView", TextDirection = TextDirection.TopBottom_LeftRight };
		var view = new View () { Id = "view", Width = 2, Height = 20, Text = "01234567890123456789", TextDirection = TextDirection.TopBottom_LeftRight };
		view.Add (subView);
		var content = new View () { Id = "content", Width = 20, Height = 20 };
		content.Add (view);
		var container = new View () { Id = "container", X = 1, Y = 1, Width = 5, Height = 5 };
		container.Add (content);
		var top = Application.Top;
		top.Add (container);
		Application.Driver.Clip = container.Frame;
		Application.Begin (top);

		TestHelpers.AssertDriverContentsWithFrameAre (@"
 0s
 1u
 2b
 3V
 4i", _output);

		content.X = -1;
		Application.Refresh ();
		TestHelpers.AssertDriverContentsWithFrameAre (@"
 s
 u
 b
 V
 i", _output);

		content.X = -2;
		Application.Refresh ();
		TestHelpers.AssertDriverContentsWithFrameAre (@"", _output);

		content.X = 0;
		content.Y = -1;
		Application.Refresh ();
		TestHelpers.AssertDriverContentsWithFrameAre (@"
 1u
 2b
 3V
 4i
 5e", _output);

		content.Y = -6;
		Application.Refresh ();
		TestHelpers.AssertDriverContentsWithFrameAre (@"
 6w
 7 
 8 
 9 
 0 ", _output);

		content.Y = -19;
		Application.Refresh ();
		TestHelpers.AssertDriverContentsWithFrameAre (@"
 9", _output);

		content.Y = -20;
		Application.Refresh ();
		TestHelpers.AssertDriverContentsWithFrameAre ("", _output);

		content.X = -2;
		content.Y = 0;
		Application.Refresh ();
		TestHelpers.AssertDriverContentsWithFrameAre ("", _output);
	}

<<<<<<< HEAD
	[Theory, SetupFakeDriver]
	[InlineData ("𝔽𝕆𝕆𝔹𝔸R")]
	[InlineData ("a𐐀b")]
	void DrawHotString_NonBmp (string expected)
	{
		var view = new View () { Width = 10, Height = 1 };
		view.DrawHotString (expected, Attribute.Default, Attribute.Default);

		TestHelpers.AssertDriverContentsWithFrameAre (expected, _output);

=======
	[Fact, AutoInitShutdown]
	public void Draw_Minimum_Full_Border_With_Empty_Bounds ()
	{
		var label = new Label () { Width = 2, Height = 2, BorderStyle = LineStyle.Single };
		Application.Top.Add (label);
		Application.Begin (Application.Top);

		Assert.Equal ("(0,0,2,2)", label.Frame.ToString ());
		Assert.Equal ("(0,0,0,0)", label.Bounds.ToString ());
		TestHelpers.AssertDriverContentsWithFrameAre (@"
┌┐
└┘", _output);
	}

	[Fact, AutoInitShutdown]
	public void Draw_Minimum_Full_Border_With_Empty_Bounds_Without_Top ()
	{
		var label = new Label () { Width = 2, Height = 1, BorderStyle = LineStyle.Single };
		label.Border.Thickness = new Thickness (1, 0, 1, 1);
		Application.Top.Add (label);
		Application.Begin (Application.Top);

		Assert.Equal ("(0,0,2,1)", label.Frame.ToString ());
		Assert.Equal ("(0,0,0,0)", label.Bounds.ToString ());
		// BUGBUG: Top thickness is 0 and top shouldn't draw,
		// but my changes weren't merged and TabViewTests passed
		// without them and thus I give up
		// The output before was ││ but I think it's also correct └┘
		TestHelpers.AssertDriverContentsWithFrameAre (@"
┌┐", _output);
	}

	[Fact, AutoInitShutdown]
	public void Draw_Minimum_Full_Border_With_Empty_Bounds_Without_Bottom ()
	{
		var label = new Label () { Width = 2, Height = 1, BorderStyle = LineStyle.Single };
		label.Border.Thickness = new Thickness (1, 1, 1, 0);
		Application.Top.Add (label);
		Application.Begin (Application.Top);

		Assert.Equal ("(0,0,2,1)", label.Frame.ToString ());
		Assert.Equal ("(0,0,0,0)", label.Bounds.ToString ());
		// BUGBUG: Bottom thickness is 0 and bottom shouldn't draw,
		// but my changes weren't merged and TabViewTests passed
		// without them and thus I give up
		// The output before was ── but I think it's also correct ┌┐
		TestHelpers.AssertDriverContentsWithFrameAre (@"
", _output);
	}

	[Fact, AutoInitShutdown]
	public void Draw_Minimum_Full_Border_With_Empty_Bounds_Without_Left ()
	{
		var label = new Label () { Width = 1, Height = 2, BorderStyle = LineStyle.Single };
		label.Border.Thickness = new Thickness (0, 1, 1, 1);
		Application.Top.Add (label);
		Application.Begin (Application.Top);

		Assert.Equal ("(0,0,1,2)", label.Frame.ToString ());
		Assert.Equal ("(0,0,0,0)", label.Bounds.ToString ());
		TestHelpers.AssertDriverContentsWithFrameAre (@"
│
│", _output);
	}

	[Fact, AutoInitShutdown]
	public void Draw_Minimum_Full_Border_With_Empty_Bounds_Without_Right ()
	{
		var label = new Label () { Width = 1, Height = 2, BorderStyle = LineStyle.Single };
		label.Border.Thickness = new Thickness (1, 1, 0, 1);
		Application.Top.Add (label);
		Application.Begin (Application.Top);

		Assert.Equal ("(0,0,1,2)", label.Frame.ToString ());
		Assert.Equal ("(0,0,0,0)", label.Bounds.ToString ());
		TestHelpers.AssertDriverContentsWithFrameAre (@"
│
│", _output);
	}

	[Fact, AutoInitShutdown]
	public void Test_Label_Full_Border ()
	{
		var label = new Label () { Text = "Test", Width = 6, Height = 3, BorderStyle = LineStyle.Single };
		Application.Top.Add (label);
		Application.Begin (Application.Top);

		Assert.Equal (new Rect (0, 0, 6, 3), label.Frame);
		Assert.Equal (new Rect (0, 0, 4, 1), label.Bounds);
		TestHelpers.AssertDriverContentsWithFrameAre (@"
┌────┐
│Test│
└────┘", _output);
	}

	[Fact, AutoInitShutdown]
	public void Test_Label_Without_Top_Border ()
	{
		var label = new Label () { Text = "Test", Width = 6, Height = 3, BorderStyle = LineStyle.Single };
		label.Border.Thickness = new Thickness (1, 0, 1, 1);
		Application.Top.Add (label);
		Application.Begin (Application.Top);

		Assert.Equal (new Rect (0, 0, 6, 3), label.Frame);
		Assert.Equal (new Rect (0, 0, 4, 2), label.Bounds);
		Application.Begin (Application.Top);

		TestHelpers.AssertDriverContentsWithFrameAre (@"
│Test│
│    │
└────┘", _output);
	}

	[Fact, AutoInitShutdown]
	public void Test_Label_With_Top_Margin_Without_Top_Border ()
	{
		var label = new Label () { Text = "Test", Width = 6, Height = 3, BorderStyle = LineStyle.Single };
		label.Margin.Thickness = new Thickness (0, 1, 0, 0);
		label.Border.Thickness = new Thickness (1, 0, 1, 1);
		Application.Top.Add (label);
		Application.Begin (Application.Top);

		Assert.Equal (new Rect (0, 0, 6, 3), label.Frame);
		Assert.Equal (new Rect (0, 0, 4, 1), label.Bounds);
		Application.Begin (Application.Top);

		TestHelpers.AssertDriverContentsWithFrameAre (@"
│Test│
└────┘", _output);
>>>>>>> e9f98cfa
	}
}<|MERGE_RESOLUTION|>--- conflicted
+++ resolved
@@ -1,8 +1,6 @@
 ﻿using System.Text;
-using System;
 using Xunit;
 using Xunit.Abstractions;
-using Microsoft.VisualStudio.TestPlatform.Utilities;
 
 namespace Terminal.Gui.ViewsTests;
 
@@ -382,7 +380,6 @@
 		TestHelpers.AssertDriverContentsWithFrameAre ("", _output);
 	}
 
-<<<<<<< HEAD
 	[Theory, SetupFakeDriver]
 	[InlineData ("𝔽𝕆𝕆𝔹𝔸R")]
 	[InlineData ("a𐐀b")]
@@ -393,7 +390,8 @@
 
 		TestHelpers.AssertDriverContentsWithFrameAre (expected, _output);
 
-=======
+	}
+
 	[Fact, AutoInitShutdown]
 	public void Draw_Minimum_Full_Border_With_Empty_Bounds ()
 	{
@@ -523,6 +521,5 @@
 		TestHelpers.AssertDriverContentsWithFrameAre (@"
 │Test│
 └────┘", _output);
->>>>>>> e9f98cfa
 	}
 }