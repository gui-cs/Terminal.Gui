﻿using System.Text;
using System;
using Xunit;
using Xunit.Abstractions;
using static Terminal.Gui.View;

namespace Terminal.Gui.ViewsTests {
	public class DrawTests {
		readonly ITestOutputHelper output;

		public DrawTests (ITestOutputHelper output)
		{
			this.output = output;
		}

		// TODO: The tests below that use Label should use View instead.
		[Fact, AutoInitShutdown]
		public void Non_Bmp_ConsoleWidth_ColumnWidth_Equal_Two ()
		{
			string us = "\U0001d539";
			Rune r = (Rune)0x1d539;

			Assert.Equal ("𝔹", us);
			Assert.Equal ("𝔹", r.ToString ());
			Assert.Equal (us, r.ToString ());

			Assert.Equal (1, us.GetColumns ());
			Assert.Equal (1, r.GetColumns ());

			var win = new Window () { Title = us };
			var label = new Label (r.ToString ());
			var tf = new TextField (us) { Y = 1, Width = 3 };
			win.Add (label, tf);
			var top = Application.Top;
			top.Add (win);

			Application.Begin (top);
			((FakeDriver)Application.Driver).SetBufferSize (10, 4);

			var expected = @"
┌┤𝔹├─────┐
│𝔹       │
│𝔹       │
└────────┘";
			TestHelpers.AssertDriverContentsWithFrameAre (expected, output);

			TestHelpers.AssertDriverContentsAre (expected, output);

			var expectedColors = new Attribute [] {
				// 0
				Colors.Base.Normal,
				// 1
				Colors.Base.Focus,
				// 2
				Colors.Base.HotNormal
			};

			TestHelpers.AssertDriverColorsAre (@"
0020000000
0000000000
0111000000
0000000000", driver: Application.Driver, expectedColors);
		}

		[Fact, AutoInitShutdown]
		public void CJK_Compatibility_Ideographs_ConsoleWidth_ColumnWidth_Equal_Two ()
		{
			string us = "\U0000f900";
			Rune r = (Rune)0xf900;

			Assert.Equal ("豈", us);
			Assert.Equal ("豈", r.ToString ());
			Assert.Equal (us, r.ToString ());

			Assert.Equal (2, us.GetColumns ());
			Assert.Equal (2, r.GetColumns ());

			var win = new Window () { Title = us };
			var label = new Label (r.ToString ());
			var tf = new TextField (us) { Y = 1, Width = 3 };
			win.Add (label, tf);
			var top = Application.Top;
			top.Add (win);

			Application.Begin (top);
			((FakeDriver)Application.Driver).SetBufferSize (10, 4);

			var expected = @"
┌┤豈├────┐
│豈      │
│豈      │
└────────┘";
			TestHelpers.AssertDriverContentsWithFrameAre (expected, output);

			TestHelpers.AssertDriverContentsAre (expected, output);

			var expectedColors = new Attribute [] {
				// 0
				Colors.Base.Normal,
				// 1
				Colors.Base.Focus,
				// 2
				Colors.Base.HotNormal
			};

			TestHelpers.AssertDriverColorsAre (@"
0022000000
0000000000
0111000000
0000000000", driver: Application.Driver, expectedColors);
		}

		[Fact, AutoInitShutdown]
		public void Colors_On_TextAlignment_Right_And_Bottom ()
		{
			var labelRight = new Label ("Test") {
				Width = 6,
				Height = 1,
				TextAlignment = TextAlignment.Right,
				ColorScheme = Colors.Base
			};
			var labelBottom = new Label ("Test", TextDirection.TopBottom_LeftRight) {
				Y = 1,
				Width = 1,
				Height = 6,
				VerticalTextAlignment = VerticalTextAlignment.Bottom,
				ColorScheme = Colors.Base
			};
			var top = Application.Top;
			top.Add (labelRight, labelBottom);

			Application.Begin (top);
			((FakeDriver)Application.Driver).SetBufferSize (7, 7);

			TestHelpers.AssertDriverContentsWithFrameAre (@"
  Test
      
      
T     
e     
s     
t     ", output);

			TestHelpers.AssertDriverColorsAre (@"
000000
0
0
0
0
0
0", driver: Application.Driver, new Attribute [] { Colors.Base.Normal });
		}

		[Fact, AutoInitShutdown]
		public void Draw_Negative_Bounds_Horizontal_Without_New_Lines ()
		{
			// BUGBUG: This previously assumed the default height of a View was 1. 
			var subView = new View () { Id = "subView", Y = 1, Width = 7, Height = 1, Text = "subView" };
			var view = new View () { Id = "view", Width = 20, Height = 2, Text = "01234567890123456789" };
			view.Add (subView);
			var content = new View () { Id = "content", Width = 20, Height = 20 };
			content.Add (view);
			var container = new View () { Id = "container", X = 1, Y = 1, Width = 5, Height = 5 };
			container.Add (content);
			var top = Application.Top;
			top.Add (container);
			// BUGBUG: v2 - it's bogus to reference .Frame before BeginInit. And why is the clip being set anyway???

			void Top_LayoutComplete (object sender, LayoutEventArgs e)
			{
				Application.Driver.Clip = container.Frame;
			}
			top.LayoutComplete += Top_LayoutComplete;
			Application.Begin (top);

			TestHelpers.AssertDriverContentsWithFrameAre (@"
 01234
 subVi", output);

			content.X = -1;
			Application.Refresh ();
			TestHelpers.AssertDriverContentsWithFrameAre (@"
 12345
 ubVie", output);

			content.Y = -1;
			Application.Refresh ();
			TestHelpers.AssertDriverContentsWithFrameAre (@"
 ubVie", output);

			content.Y = -2;
			Application.Refresh ();
			TestHelpers.AssertDriverContentsWithFrameAre ("", output);

			content.X = -20;
			content.Y = 0;
			Application.Refresh ();
			TestHelpers.AssertDriverContentsWithFrameAre ("", output);
		}

		[Fact, AutoInitShutdown]
		public void Draw_Negative_Bounds_Horizontal_With_New_Lines ()
		{
			var subView = new View () { Id = "subView", X = 1, Width = 1, Height = 7, Text = "s\nu\nb\nV\ni\ne\nw" };
			var view = new View () { Id = "view", Width = 2, Height = 20, Text = "0\n1\n2\n3\n4\n5\n6\n7\n8\n9\n0\n1\n2\n3\n4\n5\n6\n7\n8\n9" };
			view.Add (subView);
			var content = new View () { Id = "content", Width = 20, Height = 20 };
			content.Add (view);
			var container = new View () { Id = "container", X = 1, Y = 1, Width = 5, Height = 5 };
			container.Add (content);
			var top = Application.Top;
			top.Add (container);
			Application.Driver.Clip = container.Frame;
			Application.Begin (top);

			TestHelpers.AssertDriverContentsWithFrameAre (@"
 0s
 1u
 2b
 3V
 4i", output);

			content.X = -1;
			Application.Refresh ();
			TestHelpers.AssertDriverContentsWithFrameAre (@"
 s
 u
 b
 V
 i", output);

			content.X = -2;
			Application.Refresh ();
			TestHelpers.AssertDriverContentsWithFrameAre (@"", output);

			content.X = 0;
			content.Y = -1;
			Application.Refresh ();
			TestHelpers.AssertDriverContentsWithFrameAre (@"
 1u
 2b
 3V
 4i
 5e", output);

			content.Y = -6;
			Application.Refresh ();
			TestHelpers.AssertDriverContentsWithFrameAre (@"
 6w
 7 
 8 
 9 
 0 ", output);

			content.Y = -19;
			Application.Refresh ();
			TestHelpers.AssertDriverContentsWithFrameAre (@"
 9", output);

			content.Y = -20;
			Application.Refresh ();
			TestHelpers.AssertDriverContentsWithFrameAre ("", output);

			content.X = -2;
			content.Y = 0;
			Application.Refresh ();
			TestHelpers.AssertDriverContentsWithFrameAre ("", output);
		}

		[Fact, AutoInitShutdown]
		public void Draw_Negative_Bounds_Vertical ()
		{
			var subView = new View () { Id = "subView", X = 1, Width = 1, Height = 7, Text = "subView", TextDirection = TextDirection.TopBottom_LeftRight };
			var view = new View () { Id = "view", Width = 2, Height = 20, Text = "01234567890123456789", TextDirection = TextDirection.TopBottom_LeftRight };
			view.Add (subView);
			var content = new View () { Id = "content", Width = 20, Height = 20 };
			content.Add (view);
			var container = new View () { Id = "container", X = 1, Y = 1, Width = 5, Height = 5 };
			container.Add (content);
			var top = Application.Top;
			top.Add (container);
			Application.Driver.Clip = container.Frame;
			Application.Begin (top);

			TestHelpers.AssertDriverContentsWithFrameAre (@"
 0s
 1u
 2b
 3V
 4i", output);

			content.X = -1;
			Application.Refresh ();
			TestHelpers.AssertDriverContentsWithFrameAre (@"
 s
 u
 b
 V
 i", output);

			content.X = -2;
			Application.Refresh ();
			TestHelpers.AssertDriverContentsWithFrameAre (@"", output);

			content.X = 0;
			content.Y = -1;
			Application.Refresh ();
			TestHelpers.AssertDriverContentsWithFrameAre (@"
 1u
 2b
 3V
 4i
 5e", output);

			content.Y = -6;
			Application.Refresh ();
			TestHelpers.AssertDriverContentsWithFrameAre (@"
 6w
 7 
 8 
 9 
 0 ", output);

			content.Y = -19;
			Application.Refresh ();
			TestHelpers.AssertDriverContentsWithFrameAre (@"
 9", output);

			content.Y = -20;
			Application.Refresh ();
			TestHelpers.AssertDriverContentsWithFrameAre ("", output);

			content.X = -2;
			content.Y = 0;
			Application.Refresh ();
			TestHelpers.AssertDriverContentsWithFrameAre ("", output);
		}

		[Fact, AutoInitShutdown]
		public void DrawFrame_Merge ()
		{
			var label = new View () { X = Pos.Center (), Y = Pos.Center (), Text = "test", AutoSize = true };
			var view = new View () { Width = 10, Height = 5 };
			view.DrawContent += (s, e) => view.DrawFrame (view.Bounds, LineStyle.Single);
			view.Add (label);
			Application.Top.Add (view);
			Application.Begin (Application.Top);

			TestHelpers.AssertDriverContentsWithFrameAre (@"
┌────────┐
│        │
│  test  │
│        │
└────────┘", output);
		}

		[Fact, AutoInitShutdown]
		public void DrawFrame_Without_Merge ()
		{
			var label = new View () { X = Pos.Center (), Y = Pos.Center (), Text = "test", AutoSize = true };
			var view = new View () { Width = 10, Height = 5 };
			view.DrawContentComplete += (s, e) => {
				view.DrawFrame (view.Bounds, LineStyle.Single, null, false);
				view.OnRenderLineCanvas ();
			};
			view.Add (label);
			Application.Top.Add (view);
			Application.Begin (Application.Top);

			TestHelpers.AssertDriverContentsWithFrameAre (@"
┌────────┐
│        │
│  test  │
│        │
└────────┘", output);
		}

<<<<<<< HEAD
		[Theory, AutoInitShutdown]
		[InlineData (1, Side.Left, 5, Side.Left, @"
┌────────┐
│        │
   test  │
         │
─────────┘")]
		[InlineData (1, Side.Left, 4, Side.Left, @"
┌────────┐
│        │
   test  │
         │
└────────┘")]
		[InlineData (0, Side.Left, 3, Side.Left, @"
┌────────┐
         │
   test  │
│        │
└────────┘")]
		[InlineData (5, Side.Top, -1, Side.Top, @"
│    ────┐
│        │
│  test  │
│        │
└────────┘")]
		[InlineData (5, Side.Top, 0, Side.Top, @"
┌    ────┐
│        │
│  test  │
│        │
└────────┘")]
		[InlineData (6, Side.Top, 1, Side.Top, @"
┌─    ───┐
│        │
│  test  │
│        │
└────────┘")]
		[InlineData (7, Side.Top, 2, Side.Top, @"
┌──    ──┐
│        │
│  test  │
│        │
└────────┘")]
		[InlineData (8, Side.Top, 3, Side.Top, @"
┌───    ─┐
│        │
│  test  │
│        │
└────────┘")]
		[InlineData (9, Side.Top, 4, Side.Top, @"
┌────    ┐
│        │
│  test  │
│        │
└────────┘")]
		[InlineData (10, Side.Top, 5, Side.Top, @"
┌─────   │
│        │
│  test  │
│        │
└────────┘")]
		[InlineData (3, Side.Right, -1, Side.Right, @"
┌─────────
│         
│  test   
│        │
└────────┘")]
		[InlineData (3, Side.Right, 0, Side.Right, @"
┌────────┐
│         
│  test   
│        │
└────────┘")]
		[InlineData (4, Side.Right, 1, Side.Right, @"
┌────────┐
│        │
│  test   
│         
└────────┘")]
		[InlineData (4, Side.Bottom, 10, Side.Bottom, @"
┌────────┐
│        │
│  test  │
│        │
└────    │")]
		[InlineData (4, Side.Bottom, 9, Side.Bottom, @"
┌────────┐
│        │
│  test  │
│        │
└────    ┘")]
		[InlineData (3, Side.Bottom, 8, Side.Bottom, @"
┌────────┐
│        │
│  test  │
│        │
└───    ─┘")]
		[InlineData (2, Side.Bottom, 7, Side.Bottom, @"
┌────────┐
│        │
│  test  │
│        │
└──    ──┘")]
		[InlineData (1, Side.Bottom, 6, Side.Bottom, @"
┌────────┐
│        │
│  test  │
│        │
└─    ───┘")]
		[InlineData (0, Side.Bottom, 5, Side.Bottom, @"
┌────────┐
│        │
│  test  │
│        │
└    ────┘")]
		[InlineData (-1, Side.Bottom, 5, Side.Bottom, @"
┌────────┐
│        │
│  test  │
│        │
│    ────┘")]
		public void DrawIncompleteFrame_All_Sides (int start, Side startSide, int end, Side endSide, string expected)
=======
		private static View GetViewsForDrawFrameTests (int start, Side startSide, int end, Side endSide)
		{
			var label = new View () { X = Pos.Center (), Y = Pos.Center (), Text = "test", AutoSize = true };
			// Using a non 0 location to avoids bugs on testing.
			var view = new View () { X = 2, Y = 2, Width = 10, Height = 5 };
			view.DrawContent += (s, e) =>
				view.DrawIncompleteFrame (new (start, startSide), new (end, endSide), view.Bounds, LineStyle.Single);
			view.Add (label);
			return view;
		}

		[Theory, AutoInitShutdown]
		[InlineData (3, Side.Left, 0, Side.Bottom, @"
  ┌────────┐
  │        │
  │  test  │
  │        │
  ─────────┘")]
		[InlineData (1, Side.Top, 0, Side.Left, @"
  │────────┐
  │        │
  │  test  │
  │        │
  └────────┘")]
		[InlineData (1, Side.Right, 9, Side.Top, @"
  ┌─────────
  │        │
  │  test  │
  │        │
  └────────┘")]
		[InlineData (8, Side.Bottom, 4, Side.Right, @"
  ┌────────┐
  │        │
  │  test  │
  │        │
  └────────│")]
		[InlineData (0, Side.Right, 8, Side.Top, @"
  ┌────────│
  │        │
  │  test  │
  │        │
  └────────┘")]
		[InlineData (4, Side.Left, 1, Side.Bottom, @"
  ┌────────┐
  │        │
  │  test  │
  │        │
  │────────┘")]
		[InlineData (0, Side.Top, 1, Side.Left, @"
  ─────────┐
  │        │
  │  test  │
  │        │
  └────────┘")]
		[InlineData (9, Side.Bottom, 3, Side.Right, @"
  ┌────────┐
  │        │
  │  test  │
  │        │
  └─────────")]
		public void DrawIncompleteFrame_All_Sides_Width_One (int start, Side startSide, int end, Side endSide, string expected)
		{
			View view = GetViewsForDrawFrameTests (start, startSide, end, endSide);
			Application.Top.Add (view);
			Application.Begin (Application.Top);

			TestHelpers.AssertDriverContentsWithFrameAre (expected, output);
		}

		[Theory, AutoInitShutdown]
		[InlineData (1, Side.Left, 5, Side.Left, @"
  ┌────────┐
  │        │
     test  │
           │
  ─────────┘")]
		[InlineData (1, Side.Left, 4, Side.Left, @"
  ┌────────┐
  │        │
     test  │
           │
  └────────┘")]
		[InlineData (0, Side.Left, 3, Side.Left, @"
  ┌────────┐
           │
     test  │
  │        │
  └────────┘")]
		[InlineData (5, Side.Top, -1, Side.Top, @"
  │    ────┐
  │        │
  │  test  │
  │        │
  └────────┘")]
		[InlineData (5, Side.Top, 0, Side.Top, @"
  ┌    ────┐
  │        │
  │  test  │
  │        │
  └────────┘")]
		[InlineData (6, Side.Top, 1, Side.Top, @"
  ┌─    ───┐
  │        │
  │  test  │
  │        │
  └────────┘")]
		[InlineData (7, Side.Top, 2, Side.Top, @"
  ┌──    ──┐
  │        │
  │  test  │
  │        │
  └────────┘")]
		[InlineData (8, Side.Top, 3, Side.Top, @"
  ┌───    ─┐
  │        │
  │  test  │
  │        │
  └────────┘")]
		[InlineData (9, Side.Top, 4, Side.Top, @"
  ┌────    ┐
  │        │
  │  test  │
  │        │
  └────────┘")]
		[InlineData (0, Side.Right, 5, Side.Top, @"
  ┌─────   │
  │        │
  │  test  │
  │        │
  └────────┘")]
		[InlineData (3, Side.Right, -1, Side.Right, @"
  ┌─────────
  │         
  │  test   
  │        │
  └────────┘")]
		[InlineData (3, Side.Right, 0, Side.Right, @"
  ┌────────┐
  │         
  │  test   
  │        │
  └────────┘")]
		[InlineData (4, Side.Right, 1, Side.Right, @"
  ┌────────┐
  │        │
  │  test   
  │         
  └────────┘")]
		[InlineData (4, Side.Bottom, 10, Side.Bottom, @"
  ┌────────┐
  │        │
  │  test  │
  │        │
  └────    │")]
		[InlineData (4, Side.Bottom, 9, Side.Bottom, @"
  ┌────────┐
  │        │
  │  test  │
  │        │
  └────    ┘")]
		[InlineData (3, Side.Bottom, 8, Side.Bottom, @"
  ┌────────┐
  │        │
  │  test  │
  │        │
  └───    ─┘")]
		[InlineData (2, Side.Bottom, 7, Side.Bottom, @"
  ┌────────┐
  │        │
  │  test  │
  │        │
  └──    ──┘")]
		[InlineData (1, Side.Bottom, 6, Side.Bottom, @"
  ┌────────┐
  │        │
  │  test  │
  │        │
  └─    ───┘")]
		[InlineData (0, Side.Bottom, 5, Side.Bottom, @"
  ┌────────┐
  │        │
  │  test  │
  │        │
  └    ────┘")]
		[InlineData (4, Side.Left, 5, Side.Bottom, @"
  ┌────────┐
  │        │
  │  test  │
  │        │
  │    ────┘")]
		public void DrawIncompleteFrame_All_Sides_Width_Greater_Than_One (int start, Side startSide, int end, Side endSide, string expected)
>>>>>>> 6808580c
		{
			View view = GetViewsForDrawFrameTests (start, startSide, end, endSide);
			Application.Top.Add (view);
			Application.Begin (Application.Top);

			TestHelpers.AssertDriverContentsWithFrameAre (expected, output);
		}

<<<<<<< HEAD
		private static View GetViewsForDrawFrameTests (int start, Side startSide, int end, Side endSide)
		{
			var label = new View () { X = Pos.Center (), Y = Pos.Center (), Text = "test", AutoSize = true };
			var view = new View () { Width = 10, Height = 5 };
			view.DrawContent += (s, e) =>
				view.DrawIncompleteFrame (new (start, startSide), new (end, endSide), view.Bounds, LineStyle.Single);
			view.Add (label);
			return view;
		}

		[Theory, AutoInitShutdown]
		[InlineData (4, Side.Left, 4, Side.Right, @"
┌────────┐
│        │
│  test  │
│        │
│        │")]
		[InlineData (0, Side.Top, 0, Side.Bottom, @"
─────────┐
         │
   test  │
         │
─────────┘")]
		[InlineData (0, Side.Right, 0, Side.Left, @"
│        │
│        │
│  test  │
│        │
└────────┘")]
		[InlineData (9, Side.Bottom, 9, Side.Top, @"
┌─────────
│         
│  test   
│         
└─────────")]
=======
		[Theory, AutoInitShutdown]
		[InlineData (4, Side.Left, 4, Side.Right, @"
  ┌────────┐
  │        │
  │  test  │
  │        │
  │        │")]
		[InlineData (0, Side.Top, 0, Side.Bottom, @"
  ─────────┐
           │
     test  │
           │
  ─────────┘")]
		[InlineData (0, Side.Right, 0, Side.Left, @"
  │        │
  │        │
  │  test  │
  │        │
  └────────┘")]
		[InlineData (9, Side.Bottom, 9, Side.Top, @"
  ┌─────────
  │         
  │  test   
  │         
  └─────────")]
>>>>>>> 6808580c
		public void DrawIncompleteFrame_Three_Full_Sides (int start, Side startSide, int end, Side endSide, string expected)
		{
			View view = GetViewsForDrawFrameTests (start, startSide, end, endSide);
			Application.Top.Add (view);
			Application.Begin (Application.Top);

			TestHelpers.AssertDriverContentsWithFrameAre (expected, output);
		}

		[Theory, AutoInitShutdown]
<<<<<<< HEAD
		[InlineData (4, Side.Left, 10, Side.Top, @"
┌─────────
│         
│  test   
│         
│         ")]
		[InlineData (0, Side.Top, 5, Side.Right, @"
─────────┐
         │
   test  │
         │
         │")]
		[InlineData (0, Side.Right, 0, Side.Bottom, @"
         │
         │
   test  │
         │
─────────┘")]
		[InlineData (9, Side.Bottom, 0, Side.Left, @"
│         
│         
│  test   
│         
└─────────")]
=======
		[InlineData (4, Side.Left, 9, Side.Top, @"
  ┌─────────
  │         
  │  test   
  │         
  │         ")]
		[InlineData (0, Side.Top, 4, Side.Right, @"
  ─────────┐
           │
     test  │
           │
           │")]
		[InlineData (0, Side.Right, 0, Side.Bottom, @"
           │
           │
     test  │
           │
  ─────────┘")]
		[InlineData (9, Side.Bottom, 0, Side.Left, @"
  │         
  │         
  │  test   
  │         
  └─────────")]
>>>>>>> 6808580c
		public void DrawIncompleteFrame_Two_Full_Sides (int start, Side startSide, int end, Side endSide, string expected)
		{
			View view = GetViewsForDrawFrameTests (start, startSide, end, endSide);
			Application.Top.Add (view);
			Application.Begin (Application.Top);

			TestHelpers.AssertDriverContentsWithFrameAre (expected, output);
		}

		[Theory, AutoInitShutdown]
		[InlineData (4, Side.Left, 0, Side.Left, @"
<<<<<<< HEAD
│      
│      
│  test
│      
│      ")]
		[InlineData (0, Side.Top, 9, Side.Top, @"
──────────
          
   test   ")]
		[InlineData (0, Side.Right, 4, Side.Right, @"
         │
         │
   test  │
         │
         │")]
		[InlineData (9, Side.Bottom, 0, Side.Bottom, @"
   test   
          
──────────")]
=======
  │      
  │      
  │  test
  │      
  │      ")]
		[InlineData (0, Side.Top, 9, Side.Top, @"
  ──────────
            
     test   ")]
		[InlineData (0, Side.Right, 4, Side.Right, @"
           │
           │
     test  │
           │
           │")]
		[InlineData (9, Side.Bottom, 0, Side.Bottom, @"
     test   
            
  ──────────")]
>>>>>>> 6808580c
		public void DrawIncompleteFrame_One_Full_Sides (int start, Side startSide, int end, Side endSide, string expected)
		{
			View view = GetViewsForDrawFrameTests (start, startSide, end, endSide);
			Application.Top.Add (view);
			Application.Begin (Application.Top);

			TestHelpers.AssertDriverContentsWithFrameAre (expected, output);
		}

		[Theory, AutoInitShutdown]
		[InlineData (0, Side.Bottom, 0, Side.Top, @"
<<<<<<< HEAD
┌      
│      
│  test
│      
└      ")]
		[InlineData (0, Side.Left, 0, Side.Right, @"
┌────────┐
          
   test   ")]
		[InlineData (9, Side.Top, 9, Side.Bottom, @"
         ┐
         │
   test  │
         │
         ┘")]
		[InlineData (4, Side.Right, 4, Side.Left, @"
   test   
          
└────────┘")]
=======
  ┌      
  │      
  │  test
  │      
  └      ")]
		[InlineData (0, Side.Left, 0, Side.Right, @"
  ┌────────┐
            
     test   ")]
		[InlineData (9, Side.Top, 9, Side.Bottom, @"
           ┐
           │
     test  │
           │
           ┘")]
		[InlineData (4, Side.Right, 4, Side.Left, @"
     test   
            
  └────────┘")]
>>>>>>> 6808580c
		public void DrawIncompleteFrame_One_Full_Sides_With_Corner (int start, Side startSide, int end, Side endSide, string expected)
		{
			View view = GetViewsForDrawFrameTests (start, startSide, end, endSide);
			Application.Top.Add (view);
			Application.Begin (Application.Top);

			TestHelpers.AssertDriverContentsWithFrameAre (expected, output);
		}

		[Theory, AutoInitShutdown]
		[InlineData (2, Side.Left, 2, Side.Left, @"
<<<<<<< HEAD
│  test")]
		[InlineData (3, Side.Top, 6, Side.Top, @"
   ────
       
   test")]
		[InlineData (2, Side.Right, 2, Side.Right, @"
   test  │")]
		[InlineData (6, Side.Bottom, 3, Side.Bottom, @"
   test
       
   ────")]
=======
  │  test")]
		[InlineData (3, Side.Top, 6, Side.Top, @"
     ────
         
     test")]
		[InlineData (2, Side.Right, 2, Side.Right, @"
     test  │")]
		[InlineData (6, Side.Bottom, 3, Side.Bottom, @"
     test
         
     ────")]
>>>>>>> 6808580c
		public void DrawIncompleteFrame_One_Part_Sides (int start, Side startSide, int end, Side endSide, string expected)
		{
			View view = GetViewsForDrawFrameTests (start, startSide, end, endSide);
			Application.Top.Add (view);
			Application.Begin (Application.Top);

			TestHelpers.AssertDriverContentsWithFrameAre (expected, output);
		}
	}
}<|MERGE_RESOLUTION|>--- conflicted
+++ resolved
@@ -375,130 +375,6 @@
 └────────┘", output);
 		}
 
-<<<<<<< HEAD
-		[Theory, AutoInitShutdown]
-		[InlineData (1, Side.Left, 5, Side.Left, @"
-┌────────┐
-│        │
-   test  │
-         │
-─────────┘")]
-		[InlineData (1, Side.Left, 4, Side.Left, @"
-┌────────┐
-│        │
-   test  │
-         │
-└────────┘")]
-		[InlineData (0, Side.Left, 3, Side.Left, @"
-┌────────┐
-         │
-   test  │
-│        │
-└────────┘")]
-		[InlineData (5, Side.Top, -1, Side.Top, @"
-│    ────┐
-│        │
-│  test  │
-│        │
-└────────┘")]
-		[InlineData (5, Side.Top, 0, Side.Top, @"
-┌    ────┐
-│        │
-│  test  │
-│        │
-└────────┘")]
-		[InlineData (6, Side.Top, 1, Side.Top, @"
-┌─    ───┐
-│        │
-│  test  │
-│        │
-└────────┘")]
-		[InlineData (7, Side.Top, 2, Side.Top, @"
-┌──    ──┐
-│        │
-│  test  │
-│        │
-└────────┘")]
-		[InlineData (8, Side.Top, 3, Side.Top, @"
-┌───    ─┐
-│        │
-│  test  │
-│        │
-└────────┘")]
-		[InlineData (9, Side.Top, 4, Side.Top, @"
-┌────    ┐
-│        │
-│  test  │
-│        │
-└────────┘")]
-		[InlineData (10, Side.Top, 5, Side.Top, @"
-┌─────   │
-│        │
-│  test  │
-│        │
-└────────┘")]
-		[InlineData (3, Side.Right, -1, Side.Right, @"
-┌─────────
-│         
-│  test   
-│        │
-└────────┘")]
-		[InlineData (3, Side.Right, 0, Side.Right, @"
-┌────────┐
-│         
-│  test   
-│        │
-└────────┘")]
-		[InlineData (4, Side.Right, 1, Side.Right, @"
-┌────────┐
-│        │
-│  test   
-│         
-└────────┘")]
-		[InlineData (4, Side.Bottom, 10, Side.Bottom, @"
-┌────────┐
-│        │
-│  test  │
-│        │
-└────    │")]
-		[InlineData (4, Side.Bottom, 9, Side.Bottom, @"
-┌────────┐
-│        │
-│  test  │
-│        │
-└────    ┘")]
-		[InlineData (3, Side.Bottom, 8, Side.Bottom, @"
-┌────────┐
-│        │
-│  test  │
-│        │
-└───    ─┘")]
-		[InlineData (2, Side.Bottom, 7, Side.Bottom, @"
-┌────────┐
-│        │
-│  test  │
-│        │
-└──    ──┘")]
-		[InlineData (1, Side.Bottom, 6, Side.Bottom, @"
-┌────────┐
-│        │
-│  test  │
-│        │
-└─    ───┘")]
-		[InlineData (0, Side.Bottom, 5, Side.Bottom, @"
-┌────────┐
-│        │
-│  test  │
-│        │
-└    ────┘")]
-		[InlineData (-1, Side.Bottom, 5, Side.Bottom, @"
-┌────────┐
-│        │
-│  test  │
-│        │
-│    ────┘")]
-		public void DrawIncompleteFrame_All_Sides (int start, Side startSide, int end, Side endSide, string expected)
-=======
 		private static View GetViewsForDrawFrameTests (int start, Side startSide, int end, Side endSide)
 		{
 			var label = new View () { X = Pos.Center (), Y = Pos.Center (), Text = "test", AutoSize = true };
@@ -690,7 +566,6 @@
   │        │
   │    ────┘")]
 		public void DrawIncompleteFrame_All_Sides_Width_Greater_Than_One (int start, Side startSide, int end, Side endSide, string expected)
->>>>>>> 6808580c
 		{
 			View view = GetViewsForDrawFrameTests (start, startSide, end, endSide);
 			Application.Top.Add (view);
@@ -699,43 +574,6 @@
 			TestHelpers.AssertDriverContentsWithFrameAre (expected, output);
 		}
 
-<<<<<<< HEAD
-		private static View GetViewsForDrawFrameTests (int start, Side startSide, int end, Side endSide)
-		{
-			var label = new View () { X = Pos.Center (), Y = Pos.Center (), Text = "test", AutoSize = true };
-			var view = new View () { Width = 10, Height = 5 };
-			view.DrawContent += (s, e) =>
-				view.DrawIncompleteFrame (new (start, startSide), new (end, endSide), view.Bounds, LineStyle.Single);
-			view.Add (label);
-			return view;
-		}
-
-		[Theory, AutoInitShutdown]
-		[InlineData (4, Side.Left, 4, Side.Right, @"
-┌────────┐
-│        │
-│  test  │
-│        │
-│        │")]
-		[InlineData (0, Side.Top, 0, Side.Bottom, @"
-─────────┐
-         │
-   test  │
-         │
-─────────┘")]
-		[InlineData (0, Side.Right, 0, Side.Left, @"
-│        │
-│        │
-│  test  │
-│        │
-└────────┘")]
-		[InlineData (9, Side.Bottom, 9, Side.Top, @"
-┌─────────
-│         
-│  test   
-│         
-└─────────")]
-=======
 		[Theory, AutoInitShutdown]
 		[InlineData (4, Side.Left, 4, Side.Right, @"
   ┌────────┐
@@ -761,7 +599,6 @@
   │  test   
   │         
   └─────────")]
->>>>>>> 6808580c
 		public void DrawIncompleteFrame_Three_Full_Sides (int start, Side startSide, int end, Side endSide, string expected)
 		{
 			View view = GetViewsForDrawFrameTests (start, startSide, end, endSide);
@@ -772,32 +609,6 @@
 		}
 
 		[Theory, AutoInitShutdown]
-<<<<<<< HEAD
-		[InlineData (4, Side.Left, 10, Side.Top, @"
-┌─────────
-│         
-│  test   
-│         
-│         ")]
-		[InlineData (0, Side.Top, 5, Side.Right, @"
-─────────┐
-         │
-   test  │
-         │
-         │")]
-		[InlineData (0, Side.Right, 0, Side.Bottom, @"
-         │
-         │
-   test  │
-         │
-─────────┘")]
-		[InlineData (9, Side.Bottom, 0, Side.Left, @"
-│         
-│         
-│  test   
-│         
-└─────────")]
-=======
 		[InlineData (4, Side.Left, 9, Side.Top, @"
   ┌─────────
   │         
@@ -822,7 +633,6 @@
   │  test   
   │         
   └─────────")]
->>>>>>> 6808580c
 		public void DrawIncompleteFrame_Two_Full_Sides (int start, Side startSide, int end, Side endSide, string expected)
 		{
 			View view = GetViewsForDrawFrameTests (start, startSide, end, endSide);
@@ -834,27 +644,6 @@
 
 		[Theory, AutoInitShutdown]
 		[InlineData (4, Side.Left, 0, Side.Left, @"
-<<<<<<< HEAD
-│      
-│      
-│  test
-│      
-│      ")]
-		[InlineData (0, Side.Top, 9, Side.Top, @"
-──────────
-          
-   test   ")]
-		[InlineData (0, Side.Right, 4, Side.Right, @"
-         │
-         │
-   test  │
-         │
-         │")]
-		[InlineData (9, Side.Bottom, 0, Side.Bottom, @"
-   test   
-          
-──────────")]
-=======
   │      
   │      
   │  test
@@ -874,7 +663,6 @@
      test   
             
   ──────────")]
->>>>>>> 6808580c
 		public void DrawIncompleteFrame_One_Full_Sides (int start, Side startSide, int end, Side endSide, string expected)
 		{
 			View view = GetViewsForDrawFrameTests (start, startSide, end, endSide);
@@ -886,27 +674,6 @@
 
 		[Theory, AutoInitShutdown]
 		[InlineData (0, Side.Bottom, 0, Side.Top, @"
-<<<<<<< HEAD
-┌      
-│      
-│  test
-│      
-└      ")]
-		[InlineData (0, Side.Left, 0, Side.Right, @"
-┌────────┐
-          
-   test   ")]
-		[InlineData (9, Side.Top, 9, Side.Bottom, @"
-         ┐
-         │
-   test  │
-         │
-         ┘")]
-		[InlineData (4, Side.Right, 4, Side.Left, @"
-   test   
-          
-└────────┘")]
-=======
   ┌      
   │      
   │  test
@@ -926,7 +693,6 @@
      test   
             
   └────────┘")]
->>>>>>> 6808580c
 		public void DrawIncompleteFrame_One_Full_Sides_With_Corner (int start, Side startSide, int end, Side endSide, string expected)
 		{
 			View view = GetViewsForDrawFrameTests (start, startSide, end, endSide);
@@ -938,19 +704,6 @@
 
 		[Theory, AutoInitShutdown]
 		[InlineData (2, Side.Left, 2, Side.Left, @"
-<<<<<<< HEAD
-│  test")]
-		[InlineData (3, Side.Top, 6, Side.Top, @"
-   ────
-       
-   test")]
-		[InlineData (2, Side.Right, 2, Side.Right, @"
-   test  │")]
-		[InlineData (6, Side.Bottom, 3, Side.Bottom, @"
-   test
-       
-   ────")]
-=======
   │  test")]
 		[InlineData (3, Side.Top, 6, Side.Top, @"
      ────
@@ -962,7 +715,6 @@
      test
          
      ────")]
->>>>>>> 6808580c
 		public void DrawIncompleteFrame_One_Part_Sides (int start, Side startSide, int end, Side endSide, string expected)
 		{
 			View view = GetViewsForDrawFrameTests (start, startSide, end, endSide);
