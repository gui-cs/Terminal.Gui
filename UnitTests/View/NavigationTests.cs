--- conflicted
+++ resolved
@@ -376,14 +376,7 @@
     {
         Application.Init (new FakeDriver ());
 
-<<<<<<< HEAD
-                                     win.Enabled = true;
-                                     win.FocusDeepest (null, NavigationDirection.Forward);
-                                     Assert.True (button.HasFocus);
-                                     Assert.True (win.HasFocus);
-=======
         Toplevel t = new ();
->>>>>>> 55167911
 
         var w = new Window ();
         var f = new FrameView ();
@@ -483,18 +476,10 @@
         Assert.False (f.CanFocus);
         Assert.False (v.CanFocus);
 
-<<<<<<< HEAD
-        Exception exception = Record.Exception (() => Application.OnKeyDown (Key.Tab.WithCtrl));
-        Assert.Null (exception);
-        Assert.True (removed);
-        //Assert.Null (view3);
-        top1.Dispose ();
-=======
         v.CanFocus = true;
         Assert.False (f.CanFocus);
         Assert.True (v.CanFocus);
         t.Dispose ();
->>>>>>> 55167911
     }
 
     [Fact]
@@ -850,7 +835,7 @@
                                      Assert.False (win.HasFocus);
 
                                      win.Enabled = true;
-                                     win.FocusFirst (null);
+                                     win.FocusDeepest (null, NavigationDirection.Forward);
                                      Assert.True (button.HasFocus);
                                      Assert.True (win.HasFocus);
 
@@ -975,7 +960,7 @@
         Exception exception = Record.Exception (() => Application.OnKeyDown (Key.F6));
         Assert.Null (exception);
         Assert.True (removed);
-        Assert.Null (view3);
+        //Assert.Null (view3);
         top1.Dispose ();
     }
 
