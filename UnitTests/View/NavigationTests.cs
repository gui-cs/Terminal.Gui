--- conflicted
+++ resolved
@@ -1013,34 +1013,19 @@
         var found = View.FindDeepestView (top, -4, -3);
         Assert.Null (found);
         Assert.Equal (Point.Empty, top.ScreenToFrame (3, 2));
-<<<<<<< HEAD
-
-        top.BoundsToScreen (0, 0, out col, out row);
-        Assert.Equal (4, col);
-        Assert.Equal (3, row);
-        Assert.Equal (top.Border, View.FindDeepestView (top, 3, 2));
-        Assert.Equal (new Point (10, 0), top.ScreenToFrame (13, 2));
-
-        top.BoundsToScreen (10, 0, out col, out row);
-        Assert.Equal (14, col);
-        Assert.Equal (3, row);
-        Assert.Equal (top.Border, View.FindDeepestView (top, 13, 2));
-
-=======
         screen = top.BoundsToScreen (new (0, 0, 0, 0));
         Assert.Equal (4, screen.X);
         Assert.Equal (3, screen.Y);
-        Assert.Equal (top, View.FindDeepestView (top, 3, 2));
+        Assert.Equal (top.Border, View.FindDeepestView (top, 3, 2));
         //Assert.Equal (0, found.FrameToScreen ().X);
         //Assert.Equal (0, found.FrameToScreen ().Y);
         Assert.Equal (new Point (10, 0), top.ScreenToFrame (13, 2));
         screen = top.BoundsToScreen (new (10, 0, 0, 0));
         Assert.Equal (14, screen.X);
         Assert.Equal (3, screen.Y);
-        Assert.Equal (top, View.FindDeepestView (top, 13, 2));
+        Assert.Equal (top.Border, View.FindDeepestView (top, 13, 2));
         //Assert.Equal (10, found.FrameToScreen ().X);
         //Assert.Equal (0, found.FrameToScreen ().Y);
->>>>>>> 362fce9a
         Assert.Equal (new Point (11, 1), top.ScreenToFrame (14, 3));
         screen = top.BoundsToScreen (new (11, 1, 0, 0));
         Assert.Equal (15, screen.X);
