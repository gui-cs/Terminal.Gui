﻿using Xunit.Abstractions;

// Alias Console to MockConsole so we don't accidentally use Console
using Console = Terminal.Gui.FakeConsole;

namespace Terminal.Gui.ViewTests;

public class NavigationTests
{
    private readonly ITestOutputHelper _output;
    public NavigationTests (ITestOutputHelper output) { _output = output; }

    [Fact]
    public void BringSubviewForward_Subviews_vs_TabIndexes ()
    {
        var r = new View ();
        var v1 = new View { CanFocus = true };
        var v2 = new View { CanFocus = true };
        var v3 = new View { CanFocus = true };

        r.Add (v1, v2, v3);

        r.BringSubviewForward (v1);
        Assert.True (r.Subviews.IndexOf (v1) == 1);
        Assert.True (r.Subviews.IndexOf (v2) == 0);
        Assert.True (r.Subviews.IndexOf (v3) == 2);

        Assert.True (r.TabIndexes.IndexOf (v1) == 0);
        Assert.True (r.TabIndexes.IndexOf (v2) == 1);
        Assert.True (r.TabIndexes.IndexOf (v3) == 2);
        r.Dispose ();
    }

    [Fact]
    public void BringSubviewToFront_Subviews_vs_TabIndexes ()
    {
        var r = new View ();
        var v1 = new View { CanFocus = true };
        var v2 = new View { CanFocus = true };
        var v3 = new View { CanFocus = true };

        r.Add (v1, v2, v3);

        r.BringSubviewToFront (v1);
        Assert.True (r.Subviews.IndexOf (v1) == 2);
        Assert.True (r.Subviews.IndexOf (v2) == 0);
        Assert.True (r.Subviews.IndexOf (v3) == 1);

        Assert.True (r.TabIndexes.IndexOf (v1) == 0);
        Assert.True (r.TabIndexes.IndexOf (v2) == 1);
        Assert.True (r.TabIndexes.IndexOf (v3) == 2);
        r.Dispose ();
    }

    [Fact]
    public void CanFocus_Container_ToFalse_Turns_All_Subviews_ToFalse_Too ()
    {
        Application.Init (new FakeDriver ());

        Toplevel t = Application.Top;

        var w = new Window ();
        var f = new FrameView ();
        var v1 = new View { CanFocus = true };
        var v2 = new View { CanFocus = true };
        f.Add (v1, v2);
        w.Add (f);
        t.Add (w);

        t.Ready += (s, e) =>
                   {
                       Assert.True (t.CanFocus);
                       Assert.True (w.CanFocus);
                       Assert.True (f.CanFocus);
                       Assert.True (v1.CanFocus);
                       Assert.True (v2.CanFocus);

                       w.CanFocus = false;
                       Assert.False (w.CanFocus);
                       Assert.False (f.CanFocus);
                       Assert.False (v1.CanFocus);
                       Assert.False (v2.CanFocus);
                   };

        Application.Iteration += (s, a) => Application.RequestStop ();

        Application.Run ();
        Application.Shutdown ();
    }

    [Fact]
    public void CanFocus_Container_Toggling_All_Subviews_To_Old_Value_When_Is_True ()
    {
        Application.Init (new FakeDriver ());

        Toplevel t = Application.Top;

        var w = new Window ();
        var f = new FrameView ();
        var v1 = new View ();
        var v2 = new View { CanFocus = true };
        f.Add (v1, v2);
        w.Add (f);
        t.Add (w);

        t.Ready += (s, e) =>
                   {
                       Assert.True (t.CanFocus);
                       Assert.True (w.CanFocus);
                       Assert.True (f.CanFocus);
                       Assert.False (v1.CanFocus);
                       Assert.True (v2.CanFocus);

                       w.CanFocus = false;
                       Assert.False (w.CanFocus);
                       Assert.False (f.CanFocus);
                       Assert.False (v1.CanFocus);
                       Assert.False (v2.CanFocus);

                       w.CanFocus = true;
                       Assert.True (w.CanFocus);
                       Assert.True (f.CanFocus);
                       Assert.False (v1.CanFocus);
                       Assert.True (v2.CanFocus);
                   };

        Application.Iteration += (s, a) => Application.RequestStop ();

        Application.Run ();
        Application.Shutdown ();
    }

    [Fact]
    [AutoInitShutdown]
    public void CanFocus_Faced_With_Container ()
    {
        var t = new Toplevel ();
        var w = new Window ();
        var f = new FrameView ();
        var v = new View { CanFocus = true };
        f.Add (v);
        w.Add (f);
        t.Add (w);

        Assert.True (t.CanFocus);
        Assert.True (w.CanFocus);
        Assert.True (f.CanFocus);
        Assert.True (v.CanFocus);

        f.CanFocus = false;
        Assert.False (f.CanFocus);
        Assert.True (v.CanFocus);

        v.CanFocus = false;
        Assert.False (f.CanFocus);
        Assert.False (v.CanFocus);

        v.CanFocus = true;
        Assert.False (f.CanFocus);
        Assert.True (v.CanFocus);
        t.Dispose ();
    }

    [Fact]
    public void CanFocus_Faced_With_Container_After_Run ()
    {
        Application.Init (new FakeDriver ());

        Toplevel t = Application.Top;

        var w = new Window ();
        var f = new FrameView ();
        var v = new View { CanFocus = true };
        f.Add (v);
        w.Add (f);
        t.Add (w);

        t.Ready += (s, e) =>
                   {
                       Assert.True (t.CanFocus);
                       Assert.True (w.CanFocus);
                       Assert.True (f.CanFocus);
                       Assert.True (v.CanFocus);

                       f.CanFocus = false;
                       Assert.False (f.CanFocus);
                       Assert.False (v.CanFocus);

                       v.CanFocus = false;
                       Assert.False (f.CanFocus);
                       Assert.False (v.CanFocus);

                       Assert.Throws<InvalidOperationException> (() => v.CanFocus = true);
                       Assert.False (f.CanFocus);
                       Assert.False (v.CanFocus);

                       f.CanFocus = true;
                       Assert.True (f.CanFocus);
                       Assert.True (v.CanFocus);
                   };

        Application.Iteration += (s, a) => Application.RequestStop ();

        Application.Run ();
        Application.Shutdown ();
    }

    [Fact]
    public void CanFocus_Faced_With_Container_Before_Run ()
    {
        Application.Init (new FakeDriver ());

        Toplevel t = Application.Top;

        var w = new Window ();
        var f = new FrameView ();
        var v = new View { CanFocus = true };
        f.Add (v);
        w.Add (f);
        t.Add (w);

        Assert.True (t.CanFocus);
        Assert.True (w.CanFocus);
        Assert.True (f.CanFocus);
        Assert.True (v.CanFocus);

        f.CanFocus = false;
        Assert.False (f.CanFocus);
        Assert.True (v.CanFocus);

        v.CanFocus = false;
        Assert.False (f.CanFocus);
        Assert.False (v.CanFocus);

        v.CanFocus = true;
        Assert.False (f.CanFocus);
        Assert.True (v.CanFocus);

        Application.Iteration += (s, a) => Application.RequestStop ();

        Application.Run ();
        Application.Shutdown ();
    }

    [Fact]
    public void CanFocus_Set_Changes_TabIndex_And_TabStop ()
    {
        var r = new View ();
        var v1 = new View { Text = "1" };
        var v2 = new View { Text = "2" };
        var v3 = new View { Text = "3" };

        r.Add (v1, v2, v3);

        v2.CanFocus = true;
        Assert.Equal (r.TabIndexes.IndexOf (v2), v2.TabIndex);
        Assert.Equal (0, v2.TabIndex);
        Assert.True (v2.TabStop);

        v1.CanFocus = true;
        Assert.Equal (r.TabIndexes.IndexOf (v1), v1.TabIndex);
        Assert.Equal (1, v1.TabIndex);
        Assert.True (v1.TabStop);

        v1.TabIndex = 2;
        Assert.Equal (r.TabIndexes.IndexOf (v1), v1.TabIndex);
        Assert.Equal (1, v1.TabIndex);
        v3.CanFocus = true;
        Assert.Equal (r.TabIndexes.IndexOf (v1), v1.TabIndex);
        Assert.Equal (1, v1.TabIndex);
        Assert.Equal (r.TabIndexes.IndexOf (v3), v3.TabIndex);
        Assert.Equal (2, v3.TabIndex);
        Assert.True (v3.TabStop);

        v2.CanFocus = false;
        Assert.Equal (r.TabIndexes.IndexOf (v1), v1.TabIndex);
        Assert.Equal (1, v1.TabIndex);
        Assert.True (v1.TabStop);
        Assert.NotEqual (r.TabIndexes.IndexOf (v2), v2.TabIndex);
        Assert.Equal (-1, v2.TabIndex);
        Assert.False (v2.TabStop);
        Assert.Equal (r.TabIndexes.IndexOf (v3), v3.TabIndex);
        Assert.Equal (2, v3.TabIndex);
        Assert.True (v3.TabStop);
        r.Dispose ();
    }

    [Fact]
    [AutoInitShutdown]
    public void CanFocus_Sets_To_False_Does_Not_Sets_HasFocus_To_True ()
    {
        var view = new View { CanFocus = true };
        var win = new Window { Width = Dim.Fill (), Height = Dim.Fill () };
        win.Add (view);
        Application.Top.Add (win);
        Application.Begin (Application.Top);

        Assert.True (view.CanFocus);
        Assert.True (view.HasFocus);

        view.CanFocus = false;
        Assert.False (view.CanFocus);
        Assert.False (view.HasFocus);
        Assert.Null (Application.Current.Focused);
        Assert.Null (Application.Current.MostFocused);
    }

    [Fact]
    [AutoInitShutdown]
    public void CanFocus_Sets_To_False_On_Single_View_Focus_View_On_Another_Toplevel ()
    {
        var view1 = new View { Id = "view1", Width = 10, Height = 1, CanFocus = true };
        var win1 = new Window { Id = "win1", Width = Dim.Percent (50), Height = Dim.Fill () };
        win1.Add (view1);
        var view2 = new View { Id = "view2", Width = 20, Height = 2, CanFocus = true };
        var win2 = new Window { Id = "win2", X = Pos.Right (win1), Width = Dim.Fill (), Height = Dim.Fill () };
        win2.Add (view2);
        Application.Top.Add (win1, win2);
        Application.Begin (Application.Top);

        Assert.True (view1.CanFocus);
        Assert.True (view1.HasFocus);
        Assert.True (view2.CanFocus);
        Assert.False (view2.HasFocus); // Only one of the most focused toplevels view can have focus

        Assert.True (Application.Top.NewKeyDownEvent (Key.Tab));
        Assert.True (view1.CanFocus);
        Assert.False (view1.HasFocus); // Only one of the most focused toplevels view can have focus
        Assert.True (view2.CanFocus);
        Assert.True (view2.HasFocus);

        Assert.True (Application.Top.NewKeyDownEvent (Key.Tab));
        Assert.True (view1.CanFocus);
        Assert.True (view1.HasFocus);
        Assert.True (view2.CanFocus);
        Assert.False (view2.HasFocus); // Only one of the most focused toplevels view can have focus

        view1.CanFocus = false;
        Assert.False (view1.CanFocus);
        Assert.False (view1.HasFocus);
        Assert.True (view2.CanFocus);
        Assert.True (view2.HasFocus);
        Assert.Equal (win2, Application.Current.Focused);
        Assert.Equal (view2, Application.Current.MostFocused);
    }

    [Fact]
    [AutoInitShutdown]
    public void CanFocus_Sets_To_False_On_Toplevel_Focus_View_On_Another_Toplevel ()
    {
        var view1 = new View { Id = "view1", Width = 10, Height = 1, CanFocus = true };
        var win1 = new Window { Id = "win1", Width = Dim.Percent (50), Height = Dim.Fill () };
        win1.Add (view1);
        var view2 = new View { Id = "view2", Width = 20, Height = 2, CanFocus = true };
        var win2 = new Window { Id = "win2", X = Pos.Right (win1), Width = Dim.Fill (), Height = Dim.Fill () };
        win2.Add (view2);
        Application.Top.Add (win1, win2);
        Application.Begin (Application.Top);

        Assert.True (view1.CanFocus);
        Assert.True (view1.HasFocus);
        Assert.True (view2.CanFocus);
        Assert.False (view2.HasFocus); // Only one of the most focused toplevels view can have focus

        Assert.True (Application.Top.NewKeyDownEvent (Key.Tab.WithCtrl));
        Assert.True (view1.CanFocus);
        Assert.False (view1.HasFocus); // Only one of the most focused toplevels view can have focus
        Assert.True (view2.CanFocus);
        Assert.True (view2.HasFocus);

        Assert.True (Application.Top.NewKeyDownEvent (Key.Tab.WithCtrl));
        Assert.True (view1.CanFocus);
        Assert.True (view1.HasFocus);
        Assert.True (view2.CanFocus);
        Assert.False (view2.HasFocus); // Only one of the most focused toplevels view can have focus

        win1.CanFocus = false;
        Assert.False (view1.CanFocus);
        Assert.False (view1.HasFocus);
        Assert.False (win1.CanFocus);
        Assert.False (win1.HasFocus);
        Assert.True (view2.CanFocus);
        Assert.True (view2.HasFocus);
        Assert.Equal (win2, Application.Current.Focused);
        Assert.Equal (view2, Application.Current.MostFocused);
    }

    [Fact]
    [AutoInitShutdown]
    public void CanFocus_Sets_To_False_With_Two_Views_Focus_Another_View_On_The_Same_Toplevel ()
    {
        var view1 = new View { Id = "view1", Width = 10, Height = 1, CanFocus = true };

        var view12 = new View
        {
            Id = "view12",
            Y = 5,
            Width = 10,
            Height = 1,
            CanFocus = true
        };
        var win1 = new Window { Id = "win1", Width = Dim.Percent (50), Height = Dim.Fill () };
        win1.Add (view1, view12);
        var view2 = new View { Id = "view2", Width = 20, Height = 2, CanFocus = true };
        var win2 = new Window { Id = "win2", X = Pos.Right (win1), Width = Dim.Fill (), Height = Dim.Fill () };
        win2.Add (view2);
        Application.Top.Add (win1, win2);
        Application.Begin (Application.Top);

        Assert.True (view1.CanFocus);
        Assert.True (view1.HasFocus);
        Assert.True (view2.CanFocus);
        Assert.False (view2.HasFocus); // Only one of the most focused toplevels view can have focus

        Assert.True (Application.Top.NewKeyDownEvent (Key.Tab.WithCtrl));
        Assert.True (Application.Top.NewKeyDownEvent (Key.Tab.WithCtrl));
        Assert.True (view1.CanFocus);
        Assert.False (view1.HasFocus); // Only one of the most focused toplevels view can have focus
        Assert.True (view2.CanFocus);
        Assert.True (view2.HasFocus);

        Assert.True (Application.Top.NewKeyDownEvent (Key.Tab.WithCtrl));
        Assert.True (view1.CanFocus);
        Assert.True (view1.HasFocus);
        Assert.True (view2.CanFocus);
        Assert.False (view2.HasFocus); // Only one of the most focused toplevels view can have focus

        view1.CanFocus = false;
        Assert.False (view1.CanFocus);
        Assert.False (view1.HasFocus);
        Assert.True (view2.CanFocus);
        Assert.False (view2.HasFocus);
        Assert.Equal (win1, Application.Current.Focused);
        Assert.Equal (view12, Application.Current.MostFocused);
    }

    [Fact]
    [AutoInitShutdown]
    public void Enabled_False_Sets_HasFocus_To_False ()
    {
        var wasClicked = false;
        var view = new Button { Text = "Click Me" };
        view.Accept += (s, e) => wasClicked = !wasClicked;
        Application.Top.Add (view);

        view.NewKeyDownEvent (Key.Space);
        Assert.True (wasClicked);
        view.OnMouseEvent (new MouseEvent { Flags = MouseFlags.Button1Clicked });
        Assert.False (wasClicked);
        Assert.True (view.Enabled);
        Assert.True (view.CanFocus);
        Assert.True (view.HasFocus);

        view.Enabled = false;
        view.NewKeyDownEvent (Key.Space);
        Assert.False (wasClicked);
        view.OnMouseEvent (new MouseEvent { Flags = MouseFlags.Button1Clicked });
        Assert.False (wasClicked);
        Assert.False (view.Enabled);
        Assert.True (view.CanFocus);
        Assert.False (view.HasFocus);
        view.SetFocus ();
        Assert.False (view.HasFocus);
    }

    [Fact]
    [AutoInitShutdown]
    public void Enabled_Sets_Also_Sets_Subviews ()
    {
        var wasClicked = false;
        var button = new Button { Text = "Click Me" };
        button.IsDefault = true;
        button.Accept += (s, e) => wasClicked = !wasClicked;
        var win = new Window { Width = Dim.Fill (), Height = Dim.Fill () };
        win.Add (button);
        Application.Top.Add (win);

        var iterations = 0;

        Application.Iteration += (s, a) =>
                                 {
                                     iterations++;

                                     win.NewKeyDownEvent (Key.Enter);
                                     Assert.True (wasClicked);
                                     button.OnMouseEvent (new MouseEvent { Flags = MouseFlags.Button1Clicked });
                                     Assert.False (wasClicked);
                                     Assert.True (button.Enabled);
                                     Assert.True (button.CanFocus);
                                     Assert.True (button.HasFocus);
                                     Assert.True (win.Enabled);
                                     Assert.True (win.CanFocus);
                                     Assert.True (win.HasFocus);

                                     win.Enabled = false;
                                     button.NewKeyDownEvent (Key.Enter);
                                     Assert.False (wasClicked);
                                     button.OnMouseEvent (new MouseEvent { Flags = MouseFlags.Button1Clicked });
                                     Assert.False (wasClicked);
                                     Assert.False (button.Enabled);
                                     Assert.True (button.CanFocus);
                                     Assert.False (button.HasFocus);
                                     Assert.False (win.Enabled);
                                     Assert.True (win.CanFocus);
                                     Assert.False (win.HasFocus);
                                     button.SetFocus ();
                                     Assert.False (button.HasFocus);
                                     Assert.False (win.HasFocus);
                                     win.SetFocus ();
                                     Assert.False (button.HasFocus);
                                     Assert.False (win.HasFocus);

                                     win.Enabled = true;
                                     win.FocusFirst ();
                                     Assert.True (button.HasFocus);
                                     Assert.True (win.HasFocus);

                                     Application.RequestStop ();
                                 };

        Application.Run ();

        Assert.Equal (1, iterations);
    }

    [Fact]
    public void FocusNearestView_Ensure_Focus_Ordered ()
    {
        var top = new Toplevel ();

        var win = new Window ();
        var winSubview = new View { CanFocus = true, Text = "WindowSubview" };
        win.Add (winSubview);
        top.Add (win);

        var frm = new FrameView ();
        var frmSubview = new View { CanFocus = true, Text = "FrameSubview" };
        frm.Add (frmSubview);
        top.Add (frm);

        top.NewKeyDownEvent (Key.Tab);
        Assert.Equal ("WindowSubview", top.MostFocused.Text);
        top.NewKeyDownEvent (Key.Tab);
        Assert.Equal ("FrameSubview", top.MostFocused.Text);
        top.NewKeyDownEvent (Key.Tab);
        Assert.Equal ("WindowSubview", top.MostFocused.Text);

        top.NewKeyDownEvent (Key.Tab.WithShift);
        Assert.Equal ("FrameSubview", top.MostFocused.Text);
        top.NewKeyDownEvent (Key.Tab.WithShift);
        Assert.Equal ("WindowSubview", top.MostFocused.Text);
        top.Dispose ();
    }

    [Fact]
    [AutoInitShutdown]
    public void FocusNext_Does_Not_Throws_If_A_View_Was_Removed_From_The_Collection ()
    {
        Toplevel top1 = Application.Top;
        var view1 = new View { Id = "view1", Width = 10, Height = 5, CanFocus = true };
        var top2 = new Toplevel { Id = "top2", Y = 1, Width = 10, Height = 5 };

        var view2 = new View
        {
            Id = "view2",
            Y = 1,
            Width = 10,
            Height = 5,
            CanFocus = true
        };
        View view3 = null;
        var removed = false;

        view2.Enter += (s, e) =>
                       {
                           if (!removed)
                           {
                               removed = true;
                               view3 = new View { Id = "view3", Y = 1, Width = 10, Height = 5 };
                               Application.Current.Add (view3);
                               Application.Current.BringSubviewToFront (view3);
                               Assert.False (view3.HasFocus);
                           }
                       };

        view2.Leave += (s, e) =>
                       {
                           Application.Current.Remove (view3);
                           view3.Dispose ();
                           view3 = null;
                       };
        top2.Add (view2);
        top1.Add (view1, top2);
        Application.Begin (top1);

        Assert.True (top1.HasFocus);
        Assert.True (view1.HasFocus);
        Assert.False (view2.HasFocus);
        Assert.False (removed);
        Assert.Null (view3);

        Assert.True (top1.NewKeyDownEvent (Key.Tab.WithCtrl));
        Assert.True (top1.HasFocus);
        Assert.False (view1.HasFocus);
        Assert.True (view2.HasFocus);
        Assert.True (removed);
        Assert.NotNull (view3);

        Exception exception =
            Record.Exception (() => top1.NewKeyDownEvent (Key.Tab.WithCtrl));
        Assert.Null (exception);
        Assert.True (removed);
        Assert.Null (view3);
    }

    [Fact]
    [AutoInitShutdown]
    public void HotKey_Will_Invoke_KeyPressed_Only_For_The_MostFocused_With_Top_KeyPress_Event ()
    {
        var sbQuiting = false;
        var tfQuiting = false;
        var topQuiting = false;

        var sb = new StatusBar (
                                new StatusItem []
                                {
                                    new (
                                         KeyCode.CtrlMask | KeyCode.Q,
                                         "~^Q~ Quit",
                                         () => sbQuiting = true
                                        )
                                }
                               );
        var tf = new TextField ();
        tf.KeyDown += Tf_KeyPressed;

        void Tf_KeyPressed (object sender, Key obj)
        {
            if (obj.KeyCode == (KeyCode.Q | KeyCode.CtrlMask))
            {
                obj.Handled = tfQuiting = true;
            }
        }

        var win = new Window ();
        win.Add (sb, tf);
        Toplevel top = Application.Top;
        top.KeyDown += Top_KeyPress;

        void Top_KeyPress (object sender, Key obj)
        {
            if (obj.KeyCode == (KeyCode.Q | KeyCode.CtrlMask))
            {
                obj.Handled = topQuiting = true;
            }
        }

        top.Add (win);
        Application.Begin (top);

        Assert.False (sbQuiting);
        Assert.False (tfQuiting);
        Assert.False (topQuiting);

        Application.Driver.SendKeys ('Q', ConsoleKey.Q, false, false, true);
        Assert.False (sbQuiting);
        Assert.True (tfQuiting);
        Assert.False (topQuiting);

#if BROKE_WITH_2927
        tf.KeyPressed -= Tf_KeyPress;
        tfQuiting = false;
        Application.Driver.SendKeys ('q', ConsoleKey.Q, false, false, true);
        Application.MainLoop.RunIteration ();
        Assert.True (sbQuiting);
        Assert.False (tfQuiting);
        Assert.False (topQuiting);

        sb.RemoveItem (0);
        sbQuiting = false;
        Application.Driver.SendKeys ('q', ConsoleKey.Q, false, false, true);
        Application.MainLoop.RunIteration ();
        Assert.False (sbQuiting);
        Assert.False (tfQuiting);

// This test is now invalid because `win` is focused, so it will receive the keypress
        Assert.True (topQuiting);
#endif
    }

    [Fact]
    [AutoInitShutdown]
    public void HotKey_Will_Invoke_KeyPressed_Only_For_The_MostFocused_Without_Top_KeyPress_Event ()
    {
        var sbQuiting = false;
        var tfQuiting = false;

        var sb = new StatusBar (
                                new StatusItem []
                                {
                                    new (
                                         KeyCode.CtrlMask | KeyCode.Q,
                                         "~^Q~ Quit",
                                         () => sbQuiting = true
                                        )
                                }
                               );
        var tf = new TextField ();
        tf.KeyDown += Tf_KeyPressed;

        void Tf_KeyPressed (object sender, Key obj)
        {
            if (obj.KeyCode == (KeyCode.Q | KeyCode.CtrlMask))
            {
                obj.Handled = tfQuiting = true;
            }
        }

        var win = new Window ();
        win.Add (sb, tf);
        Toplevel top = Application.Top;
        top.Add (win);
        Application.Begin (top);

        Assert.False (sbQuiting);
        Assert.False (tfQuiting);

        Application.Driver.SendKeys ('Q', ConsoleKey.Q, false, false, true);
        Assert.False (sbQuiting);
        Assert.True (tfQuiting);

        tf.KeyDown -= Tf_KeyPressed;
        tfQuiting = false;
        Application.Driver.SendKeys ('Q', ConsoleKey.Q, false, false, true);
        Application.MainLoop.RunIteration ();
#if BROKE_WITH_2927
        Assert.True (sbQuiting);
        Assert.False (tfQuiting);
#endif
    }

    [Fact]
    public void Navigation_With_Null_Focused_View ()
    {
        // Non-regression test for #882 (NullReferenceException during keyboard navigation when Focused is null)

        Application.Init (new FakeDriver ());

        Application.Top.Ready += (s, e) => { Assert.Null (Application.Top.Focused); };

        // Keyboard navigation with tab
        Console.MockKeyPresses.Push (new ConsoleKeyInfo ('\t', ConsoleKey.Tab, false, false, false));

        Application.Iteration += (s, a) => Application.RequestStop ();

        Application.Run ();
        Application.Shutdown ();
    }

    [Fact]
    [AutoInitShutdown]
    public void Remove_Does_Not_Change_Focus ()
    {
        Assert.True (Application.Top.CanFocus);
        Assert.False (Application.Top.HasFocus);

        var container = new View { Width = 10, Height = 10 };
        var leave = false;
        container.Leave += (s, e) => leave = true;
        Assert.False (container.CanFocus);
        var child = new View { Width = Dim.Fill (), Height = Dim.Fill (), CanFocus = true };
        container.Add (child);

        Assert.True (container.CanFocus);
        Assert.False (container.HasFocus);
        Assert.True (child.CanFocus);
        Assert.False (child.HasFocus);

        Application.Top.Add (container);
        Application.Begin (Application.Top);

        Assert.True (Application.Top.CanFocus);
        Assert.True (Application.Top.HasFocus);
        Assert.True (container.CanFocus);
        Assert.True (container.HasFocus);
        Assert.True (child.CanFocus);
        Assert.True (child.HasFocus);

        container.Remove (child);
        child.Dispose ();
        child = null;
        Assert.True (Application.Top.HasFocus);
        Assert.True (container.CanFocus);
        Assert.True (container.HasFocus);
        Assert.Null (child);
        Assert.False (leave);
    }

    [Fact]
    [AutoInitShutdown]
    public void ScreenToView_ViewToScreen_FindDeepestView_Full_Top ()
    {
        Toplevel top = Application.Current;
        top.BorderStyle = LineStyle.Single;

        var view = new View
        {
            X = 3,
            Y = 2,
            Width = 10,
            Height = 1,
            Text = "0123456789"
        };
        top.Add (view);

        Application.Begin (top);

        Assert.Equal (Application.Current, top);
        Assert.Equal (new Rectangle (0, 0, 80, 25), new Rectangle (0, 0, View.Driver.Cols, View.Driver.Rows));
        Assert.Equal (new Rectangle (0, 0, View.Driver.Cols, View.Driver.Rows), top.Frame);
        Assert.Equal (new Rectangle (0, 0, 80, 25), top.Frame);

        ((FakeDriver)Application.Driver).SetBufferSize (20, 10);
        Assert.Equal (new Rectangle (0, 0, View.Driver.Cols, View.Driver.Rows), top.Frame);
        Assert.Equal (new Rectangle (0, 0, 20, 10), top.Frame);

        _ = TestHelpers.AssertDriverContentsWithFrameAre (
                                                          @"
┌──────────────────┐
│                  │
│                  │
│   0123456789     │
│                  │
│                  │
│                  │
│                  │
│                  │
└──────────────────┘",
                                                          _output
                                                         );

        // top
        Assert.Equal (Point.Empty, top.ScreenToFrame (0, 0));
        Rectangle screen = top.Margin.BoundsToScreen (new (0, 0, 0, 0));
        Assert.Equal (0, screen.X);
        Assert.Equal (0, screen.Y);
        screen = top.Border.BoundsToScreen (new (0, 0, 0, 0));
        Assert.Equal (0, screen.X);
        Assert.Equal (0, screen.Y);
        screen = top.Padding.BoundsToScreen (new (0, 0, 0, 0));
        Assert.Equal (1, screen.X);
        Assert.Equal (1, screen.Y);
        screen = top.BoundsToScreen (new (0, 0, 0, 0));
        Assert.Equal (1, screen.X);
        Assert.Equal (1, screen.Y);
        screen = top.BoundsToScreen (new (-1, -1, 0, 0));
        Assert.Equal (0, screen.X);
        Assert.Equal (0, screen.Y);
        var found = View.FindDeepestView (top, 0, 0);
        Assert.Equal (top.Border, found);
 
        Assert.Equal (0, found.Frame.X);
        Assert.Equal (0, found.Frame.Y);
        Assert.Equal (new Point (3, 2), top.ScreenToFrame (3, 2));
        screen = top.BoundsToScreen (new (3, 2, 0, 0));
        Assert.Equal (4, screen.X);
        Assert.Equal (3, screen.Y);
        found = View.FindDeepestView (top, screen.X, screen.Y);
        Assert.Equal (view, found);
        //Assert.Equal (0, found.FrameToScreen ().X);
        //Assert.Equal (0, found.FrameToScreen ().Y);
        found = View.FindDeepestView (top, 3, 2);
        Assert.Equal (top, found);
        //Assert.Equal (3, found.FrameToScreen ().X);
        //Assert.Equal (2, found.FrameToScreen ().Y);
        Assert.Equal (new Point (13, 2), top.ScreenToFrame (13, 2));
        screen = top.BoundsToScreen (new (12, 2, 0, 0));
        Assert.Equal (13, screen.X);
        Assert.Equal (3, screen.Y);
        found = View.FindDeepestView (top, screen.X, screen.Y);
        Assert.Equal (view, found);
        //Assert.Equal (9, found.FrameToScreen ().X);
        //Assert.Equal (0, found.FrameToScreen ().Y);
        screen = top.BoundsToScreen (new (13, 2, 0, 0));
        Assert.Equal (14, screen.X);
        Assert.Equal (3, screen.Y);
        found = View.FindDeepestView (top, 13, 2);
        Assert.Equal (top, found);
        //Assert.Equal (13, found.FrameToScreen ().X);
        //Assert.Equal (2, found.FrameToScreen ().Y);
        Assert.Equal (new Point (14, 3), top.ScreenToFrame (14, 3));
        screen = top.BoundsToScreen (new (14, 3, 0, 0));
        Assert.Equal (15, screen.X);
        Assert.Equal (4, screen.Y);
        found = View.FindDeepestView (top, 14, 3);
        Assert.Equal (top, found);
        //Assert.Equal (14, found.FrameToScreen ().X);
        //Assert.Equal (3, found.FrameToScreen ().Y);

        // view
        Assert.Equal (new Point (-4, -3), view.ScreenToFrame (0, 0));
        screen = view.Margin.BoundsToScreen (new (-3, -2, 0, 0));
        Assert.Equal (1, screen.X);
        Assert.Equal (1, screen.Y);
        screen = view.Border.BoundsToScreen (new (-3, -2, 0, 0));
        Assert.Equal (1, screen.X);
        Assert.Equal (1, screen.Y);
        screen = view.Padding.BoundsToScreen (new (-3, -2, 0, 0));
        Assert.Equal (1, screen.X);
        Assert.Equal (1, screen.Y);
        screen = view.BoundsToScreen (new (-3, -2, 0, 0));
        Assert.Equal (1, screen.X);
        Assert.Equal (1, screen.Y);
        screen = view.BoundsToScreen (new (-4, -3, 0, 0));
        Assert.Equal (0, screen.X);
        Assert.Equal (0, screen.Y);
        found = View.FindDeepestView (top, 0, 0);
        Assert.Equal (top.Border, found);

        Assert.Equal (new Point (-1, -1), view.ScreenToFrame (3, 2));
        screen = view.BoundsToScreen (new (0, 0, 0, 0));
        Assert.Equal (4, screen.X);
        Assert.Equal (3, screen.Y);
        found = View.FindDeepestView (top, 4, 3);
        Assert.Equal (view, found);
        
        Assert.Equal (new Point (9, -1), view.ScreenToFrame (13, 2));
        screen = view.BoundsToScreen (new (10, 0, 0, 0));
        Assert.Equal (14, screen.X);
        Assert.Equal (3, screen.Y);
        found = View.FindDeepestView (top, 14, 3);
        Assert.Equal (top, found);
        
        Assert.Equal (new Point (10, 0), view.ScreenToFrame (14, 3));
        screen = view.BoundsToScreen (new (11, 1, 0, 0));
        Assert.Equal (15, screen.X);
        Assert.Equal (4, screen.Y);
        found = View.FindDeepestView (top, 15, 4);
        Assert.Equal (top, found);
    }

    [Fact]
    [AutoInitShutdown]
    public void ScreenToView_ViewToScreen_FindDeepestView_Smaller_Top ()
    {
        var top = new Toplevel
        {
            X = 3,
            Y = 2,
            Width = 20,
            Height = 10,
            BorderStyle = LineStyle.Single
        };

        var view = new View
        {
            X = 3,
            Y = 2,
            Width = 10,
            Height = 1,
            Text = "0123456789"
        };
        top.Add (view);

        Application.Begin (top);

        Assert.Equal (Application.Current, top);
        Assert.Equal (new Rectangle (0, 0, 80, 25), new Rectangle (0, 0, View.Driver.Cols, View.Driver.Rows));
        Assert.NotEqual (new Rectangle (0, 0, View.Driver.Cols, View.Driver.Rows), top.Frame);
        Assert.Equal (new Rectangle (3, 2, 20, 10), top.Frame);

        ((FakeDriver)Application.Driver).SetBufferSize (30, 20);
        Assert.Equal (new Rectangle (0, 0, 30, 20), new Rectangle (0, 0, View.Driver.Cols, View.Driver.Rows));
        Assert.NotEqual (new Rectangle (0, 0, View.Driver.Cols, View.Driver.Rows), top.Frame);
        Assert.Equal (new Rectangle (3, 2, 20, 10), top.Frame);

        Rectangle frame = TestHelpers.AssertDriverContentsWithFrameAre (
                                                                   @"
   ┌──────────────────┐
   │                  │
   │                  │
   │   0123456789     │
   │                  │
   │                  │
   │                  │
   │                  │
   │                  │
   └──────────────────┘",
                                                                   _output
                                                                  );

        // mean the output started at col 3 and line 2
        // which result with a width of 23 and a height of 10 on the output
        Assert.Equal (new Rectangle (3, 2, 23, 10), frame);

        // top
        Assert.Equal (new Point (-3, -2), top.ScreenToFrame (0, 0));
        Rectangle screen = top.Margin.BoundsToScreen (new (-3, -2, 0, 0));
        Assert.Equal (0, screen.X);
        Assert.Equal (0, screen.Y);
        screen = top.Border.BoundsToScreen (new (-3, -2, 0, 0));
        Assert.Equal (0, screen.X);
        Assert.Equal (0, screen.Y);
        screen = top.Padding.BoundsToScreen (new (-3, -2, 0, 0));
        Assert.Equal (1, screen.X);
        Assert.Equal (1, screen.Y);
        screen = top.BoundsToScreen (new (-3, -2, 0, 0));
        Assert.Equal (1, screen.X);
        Assert.Equal (1, screen.Y);
        screen = top.BoundsToScreen (new (-4, -3, 0, 0));
        Assert.Equal (0, screen.X);
        Assert.Equal (0, screen.Y);
        var found = View.FindDeepestView (top, -4, -3);
        Assert.Null (found);
        Assert.Equal (Point.Empty, top.ScreenToFrame (3, 2));
<<<<<<< HEAD
        screen = top.BoundsToScreen (new (0, 0, 0, 0));
        Assert.Equal (4, screen.X);
        Assert.Equal (3, screen.Y);
        Assert.Equal (top, View.FindDeepestView (top, 3, 2));
        //Assert.Equal (0, found.FrameToScreen ().X);
        //Assert.Equal (0, found.FrameToScreen ().Y);
        Assert.Equal (new Point (10, 0), top.ScreenToFrame (13, 2));
        screen = top.BoundsToScreen (new (10, 0, 0, 0));
        Assert.Equal (14, screen.X);
        Assert.Equal (3, screen.Y);
        Assert.Equal (top, View.FindDeepestView (top, 13, 2));
        //Assert.Equal (10, found.FrameToScreen ().X);
        //Assert.Equal (0, found.FrameToScreen ().Y);
=======

        top.BoundsToScreen (0, 0, out col, out row);
        Assert.Equal (4, col);
        Assert.Equal (3, row);
        Assert.Equal (top.Border, View.FindDeepestView (top, 3, 2));
        Assert.Equal (new Point (10, 0), top.ScreenToFrame (13, 2));

        top.BoundsToScreen (10, 0, out col, out row);
        Assert.Equal (14, col);
        Assert.Equal (3, row);
        Assert.Equal (top.Border, View.FindDeepestView (top, 13, 2));

>>>>>>> d2660f07
        Assert.Equal (new Point (11, 1), top.ScreenToFrame (14, 3));
        screen = top.BoundsToScreen (new (11, 1, 0, 0));
        Assert.Equal (15, screen.X);
        Assert.Equal (4, screen.Y);
        Assert.Equal (top, View.FindDeepestView (top, 14, 3));
        
        // view
        Assert.Equal (new Point (-7, -5), view.ScreenToFrame (0, 0));
        screen = view.Margin.BoundsToScreen (new (-6, -4, 0, 0));
        Assert.Equal (1, screen.X);
        Assert.Equal (1, screen.Y);
        screen = view.Border.BoundsToScreen (new (-6, -4, 0, 0));
        Assert.Equal (1, screen.X);
        Assert.Equal (1, screen.Y);
        screen = view.Padding.BoundsToScreen (new (-6, -4, 0, 0));
        Assert.Equal (1, screen.X);
        Assert.Equal (1, screen.Y);
        screen = view.BoundsToScreen (new (-6, -4, 0, 0));
        Assert.Equal (1, screen.X);
        Assert.Equal (1, screen.Y);
        Assert.Null (View.FindDeepestView (top, 1, 1));
        Assert.Equal (new Point (-4, -3), view.ScreenToFrame (3, 2));
        screen = view.BoundsToScreen (new (-3, -2, 0, 0));
        Assert.Equal (4, screen.X);
        Assert.Equal (3, screen.Y);
        Assert.Equal (top, View.FindDeepestView (top, 4, 3));
        Assert.Equal (new Point (-1, -1), view.ScreenToFrame (6, 4));
        screen = view.BoundsToScreen (new (0, 0, 0, 0));
        Assert.Equal (7, screen.X);
        Assert.Equal (5, screen.Y);
        Assert.Equal (view, View.FindDeepestView (top, 7, 5));
        Assert.Equal (new Point (6, -1), view.ScreenToFrame (13, 4));
        screen = view.BoundsToScreen (new (7, 0, 0, 0));
        Assert.Equal (14, screen.X);
        Assert.Equal (5, screen.Y);
        Assert.Equal (view, View.FindDeepestView (top, 14, 5));
        Assert.Equal (new Point (7, -2), view.ScreenToFrame (14, 3));
        screen = view.BoundsToScreen (new (8, -1, 0, 0));
        Assert.Equal (15, screen.X);
        Assert.Equal (4, screen.Y);
        Assert.Equal (top, View.FindDeepestView (top, 15, 4));
        Assert.Equal (new Point (16, -2), view.ScreenToFrame (23, 3));
        screen = view.BoundsToScreen (new (17, -1, 0, 0));
        Assert.Equal (24, screen.X);
        Assert.Equal (4, screen.Y);
        Assert.Null (View.FindDeepestView (top, 24, 4));
    }

    [Fact]
    public void SendSubviewBackwards_Subviews_vs_TabIndexes ()
    {
        var r = new View ();
        var v1 = new View { CanFocus = true };
        var v2 = new View { CanFocus = true };
        var v3 = new View { CanFocus = true };

        r.Add (v1, v2, v3);

        r.SendSubviewBackwards (v3);
        Assert.True (r.Subviews.IndexOf (v1) == 0);
        Assert.True (r.Subviews.IndexOf (v2) == 2);
        Assert.True (r.Subviews.IndexOf (v3) == 1);

        Assert.True (r.TabIndexes.IndexOf (v1) == 0);
        Assert.True (r.TabIndexes.IndexOf (v2) == 1);
        Assert.True (r.TabIndexes.IndexOf (v3) == 2);
        r.Dispose ();
    }

    [Fact]
    public void SendSubviewToBack_Subviews_vs_TabIndexes ()
    {
        var r = new View ();
        var v1 = new View { CanFocus = true };
        var v2 = new View { CanFocus = true };
        var v3 = new View { CanFocus = true };

        r.Add (v1, v2, v3);

        r.SendSubviewToBack (v3);
        Assert.True (r.Subviews.IndexOf (v1) == 1);
        Assert.True (r.Subviews.IndexOf (v2) == 2);
        Assert.True (r.Subviews.IndexOf (v3) == 0);

        Assert.True (r.TabIndexes.IndexOf (v1) == 0);
        Assert.True (r.TabIndexes.IndexOf (v2) == 1);
        Assert.True (r.TabIndexes.IndexOf (v3) == 2);
        r.Dispose ();
    }

    [Fact]
    [AutoInitShutdown]
    public void SetFocus_View_With_Null_Superview_Does_Not_Throw_Exception ()
    {
        Assert.True (Application.Top.CanFocus);
        Assert.False (Application.Top.HasFocus);

        Exception exception = Record.Exception (Application.Top.SetFocus);
        Assert.Null (exception);
        Assert.True (Application.Top.CanFocus);
        Assert.True (Application.Top.HasFocus);
    }

    [Fact]
    [AutoInitShutdown]
    public void SetHasFocus_Do_Not_Throws_If_OnLeave_Remove_Focused_Changing_To_Null ()
    {
        var view1Leave = false;
        var subView1Leave = false;
        var subView1subView1Leave = false;
        Toplevel top = Application.Top;
        var view1 = new View { CanFocus = true };
        var subView1 = new View { CanFocus = true };
        var subView1subView1 = new View { CanFocus = true };
        view1.Leave += (s, e) => { view1Leave = true; };

        subView1.Leave += (s, e) =>
                          {
                              subView1.Remove (subView1subView1);
                              subView1Leave = true;
                          };
        view1.Add (subView1);

        subView1subView1.Leave += (s, e) =>
                                  {
                                      // This is never invoked
                                      subView1subView1Leave = true;
                                  };
        subView1.Add (subView1subView1);
        var view2 = new View { CanFocus = true };
        top.Add (view1, view2);
        RunState rs = Application.Begin (top);

        view2.SetFocus ();
        Assert.True (view1Leave);
        Assert.True (subView1Leave);
        Assert.False (subView1subView1Leave);
        Application.End (rs);
        subView1subView1.Dispose ();
    }

    [Fact]
    public void Subviews_TabIndexes_AreEqual ()
    {
        var r = new View ();
        var v1 = new View { CanFocus = true };
        var v2 = new View { CanFocus = true };
        var v3 = new View { CanFocus = true };

        r.Add (v1, v2, v3);

        Assert.True (r.Subviews.IndexOf (v1) == 0);
        Assert.True (r.Subviews.IndexOf (v2) == 1);
        Assert.True (r.Subviews.IndexOf (v3) == 2);

        Assert.True (r.TabIndexes.IndexOf (v1) == 0);
        Assert.True (r.TabIndexes.IndexOf (v2) == 1);
        Assert.True (r.TabIndexes.IndexOf (v3) == 2);

        Assert.Equal (r.Subviews.IndexOf (v1), r.TabIndexes.IndexOf (v1));
        Assert.Equal (r.Subviews.IndexOf (v2), r.TabIndexes.IndexOf (v2));
        Assert.Equal (r.Subviews.IndexOf (v3), r.TabIndexes.IndexOf (v3));
        r.Dispose ();
    }

    [Fact]
    public void TabIndex_Set_CanFocus_False ()
    {
        var r = new View ();
        var v1 = new View { CanFocus = true };
        var v2 = new View { CanFocus = true };
        var v3 = new View { CanFocus = true };

        r.Add (v1, v2, v3);

        v1.CanFocus = false;
        v1.TabIndex = 0;
        Assert.True (r.Subviews.IndexOf (v1) == 0);
        Assert.True (r.TabIndexes.IndexOf (v1) == 0);
        Assert.Equal (-1, v1.TabIndex);
        r.Dispose ();
    }

    [Fact]
    public void TabIndex_Set_CanFocus_False_To_True ()
    {
        var r = new View ();
        var v1 = new View ();
        var v2 = new View { CanFocus = true };
        var v3 = new View { CanFocus = true };

        r.Add (v1, v2, v3);

        v1.CanFocus = true;
        v1.TabIndex = 1;
        Assert.True (r.Subviews.IndexOf (v1) == 0);
        Assert.True (r.TabIndexes.IndexOf (v1) == 1);
        r.Dispose ();
    }

    [Fact]
    public void TabIndex_Set_CanFocus_HigherValues ()
    {
        var r = new View ();
        var v1 = new View { CanFocus = true };
        var v2 = new View { CanFocus = true };
        var v3 = new View { CanFocus = true };

        r.Add (v1, v2, v3);

        v1.TabIndex = 3;
        Assert.True (r.Subviews.IndexOf (v1) == 0);
        Assert.True (r.TabIndexes.IndexOf (v1) == 2);
        r.Dispose ();
    }

    [Fact]
    public void TabIndex_Set_CanFocus_LowerValues ()
    {
        var r = new View ();
        var v1 = new View { CanFocus = true };
        var v2 = new View { CanFocus = true };
        var v3 = new View { CanFocus = true };

        r.Add (v1, v2, v3);

        v1.TabIndex = -1;
        Assert.True (r.Subviews.IndexOf (v1) == 0);
        Assert.True (r.TabIndexes.IndexOf (v1) == 0);
        r.Dispose ();
    }

    [Fact]
    public void TabIndex_Set_CanFocus_ValidValues ()
    {
        var r = new View ();
        var v1 = new View { CanFocus = true };
        var v2 = new View { CanFocus = true };
        var v3 = new View { CanFocus = true };

        r.Add (v1, v2, v3);

        v1.TabIndex = 1;
        Assert.True (r.Subviews.IndexOf (v1) == 0);
        Assert.True (r.TabIndexes.IndexOf (v1) == 1);

        v1.TabIndex = 2;
        Assert.True (r.Subviews.IndexOf (v1) == 0);
        Assert.True (r.TabIndexes.IndexOf (v1) == 2);
        r.Dispose ();
    }

    [Fact]
    public void TabStop_All_False_And_All_True_And_Changing_TabStop_Later ()
    {
        var r = new View ();
        var v1 = new View { CanFocus = true, TabStop = false };
        var v2 = new View { CanFocus = true, TabStop = false };
        var v3 = new View { CanFocus = true, TabStop = false };

        r.Add (v1, v2, v3);

        r.FocusNext ();
        Assert.False (v1.HasFocus);
        Assert.False (v2.HasFocus);
        Assert.False (v3.HasFocus);

        v1.TabStop = true;
        r.FocusNext ();
        Assert.True (v1.HasFocus);
        Assert.False (v2.HasFocus);
        Assert.False (v3.HasFocus);
        v2.TabStop = true;
        r.FocusNext ();
        Assert.False (v1.HasFocus);
        Assert.True (v2.HasFocus);
        Assert.False (v3.HasFocus);
        v3.TabStop = true;
        r.FocusNext ();
        Assert.False (v1.HasFocus);
        Assert.False (v2.HasFocus);
        Assert.True (v3.HasFocus);
        r.Dispose ();
    }

    [Fact]
    public void TabStop_All_True_And_Changing_CanFocus_Later ()
    {
        var r = new View ();
        var v1 = new View ();
        var v2 = new View ();
        var v3 = new View ();

        r.Add (v1, v2, v3);

        r.FocusNext ();
        Assert.False (v1.HasFocus);
        Assert.False (v2.HasFocus);
        Assert.False (v3.HasFocus);

        v1.CanFocus = true;
        r.FocusNext ();
        Assert.True (v1.HasFocus);
        Assert.False (v2.HasFocus);
        Assert.False (v3.HasFocus);
        v2.CanFocus = true;
        r.FocusNext ();
        Assert.False (v1.HasFocus);
        Assert.True (v2.HasFocus);
        Assert.False (v3.HasFocus);
        v3.CanFocus = true;
        r.FocusNext ();
        Assert.False (v1.HasFocus);
        Assert.False (v2.HasFocus);
        Assert.True (v3.HasFocus);
        r.Dispose ();
    }

    [Fact]
    public void TabStop_And_CanFocus_Are_All_True ()
    {
        var r = new View ();
        var v1 = new View { CanFocus = true };
        var v2 = new View { CanFocus = true };
        var v3 = new View { CanFocus = true };

        r.Add (v1, v2, v3);

        r.FocusNext ();
        Assert.True (v1.HasFocus);
        Assert.False (v2.HasFocus);
        Assert.False (v3.HasFocus);
        r.FocusNext ();
        Assert.False (v1.HasFocus);
        Assert.True (v2.HasFocus);
        Assert.False (v3.HasFocus);
        r.FocusNext ();
        Assert.False (v1.HasFocus);
        Assert.False (v2.HasFocus);
        Assert.True (v3.HasFocus);
        r.Dispose ();
    }

    [Fact]
    public void TabStop_And_CanFocus_Mixed_And_BothFalse ()
    {
        var r = new View ();
        var v1 = new View { CanFocus = true, TabStop = false };
        var v2 = new View { CanFocus = false, TabStop = true };
        var v3 = new View { CanFocus = false, TabStop = false };

        r.Add (v1, v2, v3);

        r.FocusNext ();
        Assert.False (v1.HasFocus);
        Assert.False (v2.HasFocus);
        Assert.False (v3.HasFocus);
        r.FocusNext ();
        Assert.False (v1.HasFocus);
        Assert.False (v2.HasFocus);
        Assert.False (v3.HasFocus);
        r.FocusNext ();
        Assert.False (v1.HasFocus);
        Assert.False (v2.HasFocus);
        Assert.False (v3.HasFocus);
        r.Dispose ();
    }

    [Fact]
    public void TabStop_Are_All_False_And_CanFocus_Are_All_True ()
    {
        var r = new View ();
        var v1 = new View { CanFocus = true, TabStop = false };
        var v2 = new View { CanFocus = true, TabStop = false };
        var v3 = new View { CanFocus = true, TabStop = false };

        r.Add (v1, v2, v3);

        r.FocusNext ();
        Assert.False (v1.HasFocus);
        Assert.False (v2.HasFocus);
        Assert.False (v3.HasFocus);
        r.FocusNext ();
        Assert.False (v1.HasFocus);
        Assert.False (v2.HasFocus);
        Assert.False (v3.HasFocus);
        r.FocusNext ();
        Assert.False (v1.HasFocus);
        Assert.False (v2.HasFocus);
        Assert.False (v3.HasFocus);
        r.Dispose ();
    }

    [Fact]
    public void TabStop_Are_All_True_And_CanFocus_Are_All_False ()
    {
        var r = new View ();
        var v1 = new View ();
        var v2 = new View ();
        var v3 = new View ();

        r.Add (v1, v2, v3);

        r.FocusNext ();
        Assert.False (v1.HasFocus);
        Assert.False (v2.HasFocus);
        Assert.False (v3.HasFocus);
        r.FocusNext ();
        Assert.False (v1.HasFocus);
        Assert.False (v2.HasFocus);
        Assert.False (v3.HasFocus);
        r.FocusNext ();
        Assert.False (v1.HasFocus);
        Assert.False (v2.HasFocus);
        Assert.False (v3.HasFocus);
        r.Dispose ();
    }

    [Fact]
    [AutoInitShutdown]
    public void WindowDispose_CanFocusProblem ()
    {
        // Arrange
        Application.Init ();
        using var top = new Toplevel ();
        using var view = new View { X = 0, Y = 1, Text = nameof (WindowDispose_CanFocusProblem) };
        using var window = new Window ();
        top.Add (window);
        window.Add (view);

        // Act
        RunState rs = Application.Begin (top);
        Application.End (rs);
        Application.Shutdown ();

        // Assert does Not throw NullReferenceException
        top.SetFocus ();
    }
}<|MERGE_RESOLUTION|>--- conflicted
+++ resolved
@@ -1013,7 +1013,6 @@
         var found = View.FindDeepestView (top, -4, -3);
         Assert.Null (found);
         Assert.Equal (Point.Empty, top.ScreenToFrame (3, 2));
-<<<<<<< HEAD
         screen = top.BoundsToScreen (new (0, 0, 0, 0));
         Assert.Equal (4, screen.X);
         Assert.Equal (3, screen.Y);
@@ -1027,20 +1026,6 @@
         Assert.Equal (top, View.FindDeepestView (top, 13, 2));
         //Assert.Equal (10, found.FrameToScreen ().X);
         //Assert.Equal (0, found.FrameToScreen ().Y);
-=======
-
-        top.BoundsToScreen (0, 0, out col, out row);
-        Assert.Equal (4, col);
-        Assert.Equal (3, row);
-        Assert.Equal (top.Border, View.FindDeepestView (top, 3, 2));
-        Assert.Equal (new Point (10, 0), top.ScreenToFrame (13, 2));
-
-        top.BoundsToScreen (10, 0, out col, out row);
-        Assert.Equal (14, col);
-        Assert.Equal (3, row);
-        Assert.Equal (top.Border, View.FindDeepestView (top, 13, 2));
-
->>>>>>> d2660f07
         Assert.Equal (new Point (11, 1), top.ScreenToFrame (14, 3));
         screen = top.BoundsToScreen (new (11, 1, 0, 0));
         Assert.Equal (15, screen.X);
