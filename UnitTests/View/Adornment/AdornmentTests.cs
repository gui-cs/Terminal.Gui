﻿using Xunit.Abstractions;

namespace Terminal.Gui.ViewTests;

public class AdornmentTests
{
    private readonly ITestOutputHelper _output;
    public AdornmentTests (ITestOutputHelper output) { _output = output; }

    [Fact]
    public void BoundsToScreen_All_Adornments_With_Thickness ()
    {
        var parent = new View { X = 1, Y = 2, Width = 10, Height = 10 };
        parent.Margin.Thickness = new Thickness (1);
        parent.Border.Thickness = new Thickness (1);
        parent.Padding.Thickness = new Thickness (1);

        parent.BeginInit ();
        parent.EndInit ();

        Assert.Equal (new Rect (1, 2, 10, 10), parent.Frame);
        Assert.Equal (new Rect (0, 0, 4, 4), parent.Bounds);
        Assert.Equal (new Rect (0, 0, 10, 10), parent.Margin.Frame);
        Assert.Equal (new Rect (1, 1, 8, 8), parent.Margin.Bounds);
        Assert.Equal (new Rect (1, 1, 8, 8), parent.Border.Frame);
        Assert.Equal (new Rect (1, 1, 6, 6), parent.Border.Bounds);
        Assert.Equal (new Rect (2, 2, 6, 6), parent.Padding.Frame);
        Assert.Equal (new Rect (1, 1, 4, 4), parent.Padding.Bounds);

        Assert.Null (parent.Margin.SuperView);
        Rect boundsAsScreen = parent.BoundsToScreen (parent.Bounds);
        Assert.Equal (new Rect (4, 5, 4, 4), boundsAsScreen);
        boundsAsScreen = parent.Margin.BoundsToScreen (parent.Margin.Bounds);
        Assert.Equal (new Rect (2, 3, 8, 8), boundsAsScreen);
        boundsAsScreen = parent.Border.BoundsToScreen (parent.Border.Bounds);
        Assert.Equal (new Rect (2, 3, 6, 6), boundsAsScreen);
        boundsAsScreen = parent.Padding.BoundsToScreen (parent.Padding.Bounds);
        Assert.Equal (new Rect (2, 3, 4, 4), boundsAsScreen);
    }

    [Fact]
    public void BoundsToScreen_Uses_Parent_Not_SuperView ()
    {
        var parent = new View { X = 1, Y = 2, Width = 10, Height = 10 };

        parent.BeginInit ();
        parent.EndInit ();

<<<<<<< HEAD
        Assert.Equal (new Rect (1, 2, 10, 10), parent.Frame);
        Assert.Equal (new Rect (0, 0, 10, 10), parent.Bounds);
        Assert.Equal (new Rect (0, 0, 10, 10), parent.Margin.Frame);
        Assert.Equal (new Rect (0, 0, 10, 10), parent.Margin.Bounds);
        Assert.Equal (new Rect (0, 0, 10, 10), parent.Border.Frame);
        Assert.Equal (new Rect (0, 0, 10, 10), parent.Border.Bounds);
        Assert.Equal (new Rect (0, 0, 10, 10), parent.Padding.Frame);
        Assert.Equal (new Rect (0, 0, 10, 10), parent.Padding.Bounds);

        Assert.Null (parent.Margin.SuperView);
        Rect boundsAsScreen = parent.BoundsToScreen (new Rect (1, 2, 5, 5));
        Assert.Equal (new Rect (2, 4, 5, 5), boundsAsScreen);
        boundsAsScreen = parent.Margin.BoundsToScreen (new Rect (1, 2, 5, 5));
        Assert.Equal (new Rect (2, 4, 5, 5), boundsAsScreen);
        boundsAsScreen = parent.Border.BoundsToScreen (new Rect (1, 2, 5, 5));
        Assert.Equal (new Rect (2, 4, 5, 5), boundsAsScreen);
        boundsAsScreen = parent.Padding.BoundsToScreen (new Rect (1, 2, 5, 5));
        Assert.Equal (new Rect (2, 4, 5, 5), boundsAsScreen);
=======
        Assert.Equal (new Rectangle (1, 2, 10, 10), parent.Frame);
        Assert.Equal (new Rectangle (0, 0, 10, 10), parent.Bounds);
        Assert.Equal (new Rectangle (0, 0, 10, 10), parent.Margin.Frame);
        Assert.Equal (new Rectangle (0, 0, 10, 10), parent.Margin.Bounds);

        Assert.Null (parent.Margin.SuperView);
        Rectangle boundsAsScreen = parent.Margin.BoundsToScreen (new Rectangle (1, 2, 5, 5));
        Assert.Equal (new Rectangle (2, 4, 5, 5), boundsAsScreen);
>>>>>>> 0f9e6f09
    }

    [Fact]
    [SetupFakeDriver]
    public void Draw_Centered_View_With_Thickness_One_On_All_Adornments ()
    {
        ((FakeDriver)Application.Driver).SetBufferSize (20, 11);

        Attribute [] attrs =
        [
            Attribute.Default,
            new Attribute (ColorName.White, ColorName.Blue),
            new Attribute (ColorName.Black, ColorName.DarkGray),
            new Attribute (ColorName.White, ColorName.Red),
            new Attribute (ColorName.Black, ColorName.Gray)
        ];

        var top = new View { Width = 20, Height = 11, ColorScheme = new ColorScheme { Normal = attrs [0] } };

        var parent = new View
        {
            X = Pos.Center (), Y = Pos.Center (), Width = 10, Height = 9,
            ColorScheme = new ColorScheme { Normal = attrs [4] },
            BorderStyle = LineStyle.Single, Text = "Test",
            TextAlignment = TextAlignment.Centered, VerticalTextAlignment = VerticalTextAlignment.Middle
        };

        parent.Margin.ColorScheme = new ColorScheme
            { Normal = attrs [1] };
        parent.Margin.Thickness = new Thickness (1);

        parent.Border.ColorScheme = new ColorScheme
            { Normal = attrs [2] };

        parent.Padding.ColorScheme = new ColorScheme
            { Normal = attrs [3] };
        parent.Padding.Thickness = new Thickness (1);
        top.Add (parent);
        top.BeginInit ();
        top.EndInit ();

        top.Draw ();
        Assert.Equal ("(0,0,10,9)", parent.Margin.Frame.ToString ());
        Assert.Equal ("(1,1,8,7)", parent.Border.Frame.ToString ());
        Assert.Equal ("(2,2,6,5)", parent.Padding.Frame.ToString ());
        Assert.Equal ("(5,1,10,9)", parent.Frame.ToString ());
        Assert.Equal ("(1,1,8,7)", parent.Margin.Bounds.ToString ());
        Assert.Equal ("(1,1,6,5)", parent.Border.Bounds.ToString ());
        Assert.Equal ("(1,1,4,3)", parent.Padding.Bounds.ToString ());
        Assert.Equal ("(0,0,4,3)", parent.Bounds.ToString ());
        Assert.Equal ("(1,1,8,7)", parent.Margin.ContentArea.ToString ());
        Assert.Equal ("(1,1,6,5)", parent.Border.ContentArea.ToString ());
        Assert.Equal ("(1,1,4,3)", parent.Padding.ContentArea.ToString ());
        Assert.Equal ("(0,0,4,3)", parent.ContentArea.ToString ());

        TestHelpers.AssertDriverContentsWithFrameAre (
                                                      @"
      ┌──────┐
      │      │
      │      │
      │ Test │
      │      │
      │      │
      └──────┘",
                                                      _output);

        TestHelpers.AssertDriverAttributesAre (
                                               @"
00000000000000000000
00000111111111100000
00000122222222100000
00000123333332100000
00000123444432100000
00000123444432100000
00000123444432100000
00000123333332100000
00000122222222100000
00000111111111100000
00000000000000000000",
                                               null,
                                               attrs);
    }

    [Fact]
    [SetupFakeDriver]
    public void Draw_Centered_View_With_Thickness_One_On_All_Adornments_Inside_Another_Container ()
    {
        ((FakeDriver)Application.Driver).SetBufferSize (20, 11);

        Attribute [] attrs =
        [
            new Attribute (ColorName.White, ColorName.Magenta),
            new Attribute (ColorName.White, ColorName.Blue),
            new Attribute (ColorName.Black, ColorName.DarkGray),
            new Attribute (ColorName.White, ColorName.Red),
            new Attribute (ColorName.Black, ColorName.Gray)
        ];

        var superTop = new View { Width = 20, Height = 11 };

        var parent = new View
        {
            X = Pos.Center (), Y = Pos.Center (), Width = 10, Height = 9,
            ColorScheme = new ColorScheme { Normal = attrs [4] },
            BorderStyle = LineStyle.Single, Text = "Test",
            TextAlignment = TextAlignment.Centered, VerticalTextAlignment = VerticalTextAlignment.Middle
        };

        parent.Margin.ColorScheme = new ColorScheme
            { Normal = attrs [1] };
        parent.Margin.Thickness = new Thickness (1);

        parent.Border.ColorScheme = new ColorScheme
            { Normal = attrs [2] };

        parent.Padding.ColorScheme = new ColorScheme
            { Normal = attrs [3] };
        parent.Padding.Thickness = new Thickness (1);
        var top = new View { Width = Dim.Fill (), Height = Dim.Fill (), ColorScheme = new ColorScheme { Normal = attrs [0] }, BorderStyle = LineStyle.Single };
        top.Add (parent);
        superTop.Add (top);
        superTop.BeginInit ();
        superTop.EndInit ();

        superTop.Draw ();
        Assert.Equal ("(0,0,20,11)", top.Margin.Frame.ToString ());
        Assert.Equal ("(0,0,20,11)", top.Border.Frame.ToString ());
        Assert.Equal ("(1,1,18,9)", top.Padding.Frame.ToString ());
        Assert.Equal ("(0,0,20,11)", top.Frame.ToString ());
        Assert.Equal ("(0,0,10,9)", parent.Margin.Frame.ToString ());
        Assert.Equal ("(1,1,8,7)", parent.Border.Frame.ToString ());
        Assert.Equal ("(2,2,6,5)", parent.Padding.Frame.ToString ());
        Assert.Equal ("(4,0,10,9)", parent.Frame.ToString ());
        Assert.Equal ("(1,1,8,7)", parent.Margin.Bounds.ToString ());
        Assert.Equal ("(1,1,6,5)", parent.Border.Bounds.ToString ());
        Assert.Equal ("(1,1,4,3)", parent.Padding.Bounds.ToString ());
        Assert.Equal ("(0,0,4,3)", parent.Bounds.ToString ());
        Assert.Equal ("(1,1,8,7)", parent.Margin.ContentArea.ToString ());
        Assert.Equal ("(1,1,6,5)", parent.Border.ContentArea.ToString ());
        Assert.Equal ("(1,1,4,3)", parent.Padding.ContentArea.ToString ());
        Assert.Equal ("(0,0,4,3)", parent.ContentArea.ToString ());

        TestHelpers.AssertDriverContentsWithFrameAre (
                                                      @"
┌──────────────────┐
│                  │
│     ┌──────┐     │
│     │      │     │
│     │      │     │
│     │ Test │     │
│     │      │     │
│     │      │     │
│     └──────┘     │
│                  │
└──────────────────┘",
                                                      _output);

        TestHelpers.AssertDriverAttributesAre (
                                               @"
00000000000000000000
00000111111111100000
00000122222222100000
00000123333332100000
00000123444432100000
00000123444432100000
00000123444432100000
00000123333332100000
00000122222222100000
00000111111111100000
00000000000000000000",
                                               null,
                                               attrs);
    }

    [Fact]
    public void FrameToScreen_All_Adornments_With_Thickness ()
    {
        var parent = new View { X = 1, Y = 2, Width = 10, Height = 10 };
        parent.Margin.Thickness = new Thickness (1);
        parent.Border.Thickness = new Thickness (1);
        parent.Padding.Thickness = new Thickness (1);

        parent.BeginInit ();
        parent.EndInit ();

        Assert.Equal (new Rect (1, 2, 10, 10), parent.Frame);
        Assert.Equal (new Rect (0, 0, 4, 4), parent.Bounds);
        Assert.Equal (new Rect (0, 0, 10, 10), parent.Margin.Frame);
        Assert.Equal (new Rect (1, 1, 8, 8), parent.Margin.Bounds);
        Assert.Equal (new Rect (1, 1, 8, 8), parent.Border.Frame);
        Assert.Equal (new Rect (1, 1, 6, 6), parent.Border.Bounds);
        Assert.Equal (new Rect (2, 2, 6, 6), parent.Padding.Frame);
        Assert.Equal (new Rect (1, 1, 4, 4), parent.Padding.Bounds);

        Assert.Null (parent.Margin.SuperView);
        Assert.Equal (new Rect (1, 2, 10, 10), parent.FrameToScreen ());
        Assert.Equal (new Rect (1, 2, 10, 10), parent.Margin.FrameToScreen ());
        Assert.Equal (new Rect (2, 3, 8, 8), parent.Border.FrameToScreen ());
        Assert.Equal (new Rect (3, 4, 6, 6), parent.Padding.FrameToScreen ());
    }

    [Fact]
    public void FrameToScreen_All_Adornments_With_Thickness_With_SuperView ()
    {
        var top = new View { Id = "top", Width = 12, Height = 12 };
        var parent = new View { Id = "parent", X = 1, Y = 2, Width = 10, Height = 10 };
        top.Add (parent);
        parent.Margin.Thickness = new Thickness (1);
        parent.Border.Thickness = new Thickness (1);
        parent.Padding.Thickness = new Thickness (1);

        parent.BeginInit ();
        parent.EndInit ();

        Assert.Equal (new Rect (0, 0, 12, 12), top.Frame);
        Assert.Equal (new Rect (0, 0, 12, 12), top.Bounds);
        Assert.Equal (new Rect (1, 2, 10, 10), parent.Frame);
        Assert.Equal (new Rect (0, 0, 4, 4), parent.Bounds);
        Assert.Equal (new Rect (0, 0, 10, 10), parent.Margin.Frame);
        Assert.Equal (new Rect (1, 1, 8, 8), parent.Margin.Bounds);
        Assert.Equal (new Rect (1, 1, 8, 8), parent.Border.Frame);
        Assert.Equal (new Rect (1, 1, 6, 6), parent.Border.Bounds);
        Assert.Equal (new Rect (2, 2, 6, 6), parent.Padding.Frame);
        Assert.Equal (new Rect (1, 1, 4, 4), parent.Padding.Bounds);

        Assert.Null (parent.Margin.SuperView);
        Assert.Equal (new Rect (0, 0, 12, 12), top.FrameToScreen ());
        Assert.Equal (new Rect (1, 2, 10, 10), parent.FrameToScreen ());
        Assert.Equal (new Rect (1, 2, 10, 10), parent.Margin.FrameToScreen ());
        Assert.Equal (new Rect (2, 3, 8, 8), parent.Border.FrameToScreen ());
        Assert.Equal (new Rect (3, 4, 6, 6), parent.Padding.FrameToScreen ());
    }

    [Theory]
    [InlineData (0, 0, "Margin", false)]
    [InlineData (1, 1, "Margin", false)]
    [InlineData (1, 2, "Margin", true)]
    [InlineData (1, 4, "Margin", true)]
    [InlineData (1, 1, "Border", false)]
    [InlineData (1, 2, "Border", false)]
    [InlineData (2, 2, "Border", false)]
    [InlineData (2, 3, "Border", true)]
    [InlineData (1, 2, "Padding", false)]
    [InlineData (1, 3, "Padding", false)]
    [InlineData (2, 3, "Padding", false)]
    [InlineData (3, 4, "Padding", true)]
    public void FrameToScreen_Find_Adornment_By_Location (int x, int y, string adornment, bool expectedBool)
    {
        var parent = new View { X = 1, Y = 2, Width = 10, Height = 10 };
        parent.Margin.Thickness = new Thickness (1);
        parent.Border.Thickness = new Thickness (1);
        parent.Padding.Thickness = new Thickness (1);

        parent.BeginInit ();
        parent.EndInit ();

        switch (adornment)
        {
            case "Margin":
                Assert.Equal (parent.Margin?.Thickness.Contains (parent.Margin.FrameToScreen (), x, y) ?? false, expectedBool);

                break;
            case "Border":
                Assert.Equal (parent.Border?.Thickness.Contains (parent.Border.FrameToScreen (), x, y) ?? false, expectedBool);

                break;
            case "Padding":
                Assert.Equal (parent.Padding?.Thickness.Contains (parent.Padding.FrameToScreen (), x, y) ?? false, expectedBool);

                break;
        }
    }

    [Fact]
    public void FrameToScreen_Uses_Parent_Not_SuperView ()
    {
        var parent = new View { X = 1, Y = 2, Width = 10, Height = 10 };

        parent.BeginInit ();
        parent.EndInit ();

<<<<<<< HEAD
        Assert.Equal (new Rect (1, 2, 10, 10), parent.Frame);
        Assert.Equal (new Rect (0, 0, 10, 10), parent.Bounds);
        Assert.Equal (new Rect (0, 0, 10, 10), parent.Margin.Frame);
        Assert.Equal (new Rect (0, 0, 10, 10), parent.Margin.Bounds);
        Assert.Equal (new Rect (0, 0, 10, 10), parent.Border.Frame);
        Assert.Equal (new Rect (0, 0, 10, 10), parent.Border.Bounds);
        Assert.Equal (new Rect (0, 0, 10, 10), parent.Padding.Frame);
        Assert.Equal (new Rect (0, 0, 10, 10), parent.Padding.Bounds);

        Assert.Null (parent.Margin.SuperView);
        Assert.Equal (new Rect (1, 2, 10, 10), parent.FrameToScreen ());
        Assert.Equal (new Rect (1, 2, 10, 10), parent.Margin.FrameToScreen ());
        Assert.Equal (new Rect (1, 2, 10, 10), parent.Border.FrameToScreen ());
        Assert.Equal (new Rect (1, 2, 10, 10), parent.Padding.FrameToScreen ());
=======
        Assert.Equal (new Rectangle (1, 2, 10, 10), parent.Frame);
        Assert.Equal (new Rectangle (0, 0, 10, 10), parent.Bounds);
        Assert.Equal (new Rectangle (0, 0, 10, 10), parent.Margin.Frame);
        Assert.Equal (new Rectangle (0, 0, 10, 10), parent.Margin.Bounds);

        Assert.Null (parent.Margin.SuperView);
        Assert.Equal (new Rectangle (1, 2, 10, 10), parent.Margin.FrameToScreen ());
>>>>>>> 0f9e6f09
    }

    [Fact]
    public void GetAdornmentsThickness ()
    {
        var view = new View ();
        Assert.Equal (Thickness.Empty, view.GetAdornmentsThickness ());

        view.Margin.Thickness = new Thickness (1);
        Assert.Equal (new Thickness (1), view.GetAdornmentsThickness ());

        view.Border.Thickness = new Thickness (1);
        Assert.Equal (new Thickness (2), view.GetAdornmentsThickness ());

        view.Padding.Thickness = new Thickness (1);
        Assert.Equal (new Thickness (3), view.GetAdornmentsThickness ());

        view.Padding.Thickness = new Thickness (2);
        Assert.Equal (new Thickness (4), view.GetAdornmentsThickness ());

        view.Padding.Thickness = new Thickness (1, 2, 3, 4);
        Assert.Equal (new Thickness (3, 4, 5, 6), view.GetAdornmentsThickness ());

        view.Margin.Thickness = new Thickness (1, 2, 3, 4);
        Assert.Equal (new Thickness (3, 5, 7, 9), view.GetAdornmentsThickness ());
        view.Dispose ();
    }

    [Fact]
    public void Setting_Bounds_Throws ()
    {
        var adornment = new Adornment (null);
        Assert.Throws<InvalidOperationException> (() => adornment.Bounds = new Rectangle (1, 2, 3, 4));
    }

    [Fact]
    public void Setting_SuperView_Throws ()
    {
        var adornment = new Adornment (null);
        Assert.Throws<NotImplementedException> (() => adornment.SuperView = new View ());
    }

    [Fact]
    public void Setting_SuperViewRendersLineCanvas_Throws ()
    {
        var adornment = new Adornment (null);
        Assert.Throws<NotImplementedException> (() => adornment.SuperViewRendersLineCanvas = true);
    }

    [Fact]
    public void Setting_Thickness_Changes_Parent_Bounds ()
    {
        var parent = new View { Width = 10, Height = 10 };
        parent.BeginInit ();
        parent.EndInit ();

        Assert.Equal (new Rectangle (0, 0, 10, 10), parent.Frame);
        Assert.Equal (new Rectangle (0, 0, 10, 10), parent.Bounds);

        parent.Margin.Thickness = new Thickness (1);
        Assert.Equal (new Rectangle (0, 0, 10, 10), parent.Frame);
        Assert.Equal (new Rectangle (0, 0, 8, 8), parent.Bounds);
    }

    [Fact]
    public void Setting_Thickness_Raises_ThicknessChanged ()
    {
        var adornment = new Adornment (null);
        var super = new View ();
        var raised = false;

        adornment.ThicknessChanged += (s, e) =>
                                      {
                                          raised = true;
                                          Assert.Equal (Thickness.Empty, e.PreviousThickness);
                                          Assert.Equal (new Thickness (1, 2, 3, 4), e.Thickness);
                                          Assert.Equal (new Thickness (1, 2, 3, 4), adornment.Thickness);
                                      };
        adornment.Thickness = new Thickness (1, 2, 3, 4);
        Assert.True (raised);
    }
}<|MERGE_RESOLUTION|>--- conflicted
+++ resolved
@@ -46,35 +46,24 @@
         parent.BeginInit ();
         parent.EndInit ();
 
-<<<<<<< HEAD
-        Assert.Equal (new Rect (1, 2, 10, 10), parent.Frame);
-        Assert.Equal (new Rect (0, 0, 10, 10), parent.Bounds);
-        Assert.Equal (new Rect (0, 0, 10, 10), parent.Margin.Frame);
-        Assert.Equal (new Rect (0, 0, 10, 10), parent.Margin.Bounds);
-        Assert.Equal (new Rect (0, 0, 10, 10), parent.Border.Frame);
-        Assert.Equal (new Rect (0, 0, 10, 10), parent.Border.Bounds);
-        Assert.Equal (new Rect (0, 0, 10, 10), parent.Padding.Frame);
-        Assert.Equal (new Rect (0, 0, 10, 10), parent.Padding.Bounds);
-
-        Assert.Null (parent.Margin.SuperView);
-        Rect boundsAsScreen = parent.BoundsToScreen (new Rect (1, 2, 5, 5));
-        Assert.Equal (new Rect (2, 4, 5, 5), boundsAsScreen);
-        boundsAsScreen = parent.Margin.BoundsToScreen (new Rect (1, 2, 5, 5));
-        Assert.Equal (new Rect (2, 4, 5, 5), boundsAsScreen);
-        boundsAsScreen = parent.Border.BoundsToScreen (new Rect (1, 2, 5, 5));
-        Assert.Equal (new Rect (2, 4, 5, 5), boundsAsScreen);
-        boundsAsScreen = parent.Padding.BoundsToScreen (new Rect (1, 2, 5, 5));
-        Assert.Equal (new Rect (2, 4, 5, 5), boundsAsScreen);
-=======
         Assert.Equal (new Rectangle (1, 2, 10, 10), parent.Frame);
         Assert.Equal (new Rectangle (0, 0, 10, 10), parent.Bounds);
         Assert.Equal (new Rectangle (0, 0, 10, 10), parent.Margin.Frame);
         Assert.Equal (new Rectangle (0, 0, 10, 10), parent.Margin.Bounds);
+        Assert.Equal (new Rectangle (0, 0, 10, 10), parent.Border.Frame);
+        Assert.Equal (new Rectangle (0, 0, 10, 10), parent.Border.Bounds);
+        Assert.Equal (new Rectangle (0, 0, 10, 10), parent.Padding.Frame);
+        Assert.Equal (new Rectangle (0, 0, 10, 10), parent.Padding.Bounds);
 
         Assert.Null (parent.Margin.SuperView);
-        Rectangle boundsAsScreen = parent.Margin.BoundsToScreen (new Rectangle (1, 2, 5, 5));
+        Rect boundsAsScreen = parent.BoundsToScreen (new Rect (1, 2, 5, 5));
         Assert.Equal (new Rectangle (2, 4, 5, 5), boundsAsScreen);
->>>>>>> 0f9e6f09
+        boundsAsScreen = parent.Margin.BoundsToScreen (new Rect (1, 2, 5, 5));
+        Assert.Equal (new Rectangle (2, 4, 5, 5), boundsAsScreen);
+        boundsAsScreen = parent.Border.BoundsToScreen (new Rect (1, 2, 5, 5));
+        Assert.Equal (new Rectangle (2, 4, 5, 5), boundsAsScreen);
+        boundsAsScreen = parent.Padding.BoundsToScreen (new Rect (1, 2, 5, 5));
+        Assert.Equal (new Rectangle (2, 4, 5, 5), boundsAsScreen);
     }
 
     [Fact]
@@ -356,30 +345,20 @@
         parent.BeginInit ();
         parent.EndInit ();
 
-<<<<<<< HEAD
-        Assert.Equal (new Rect (1, 2, 10, 10), parent.Frame);
-        Assert.Equal (new Rect (0, 0, 10, 10), parent.Bounds);
-        Assert.Equal (new Rect (0, 0, 10, 10), parent.Margin.Frame);
-        Assert.Equal (new Rect (0, 0, 10, 10), parent.Margin.Bounds);
-        Assert.Equal (new Rect (0, 0, 10, 10), parent.Border.Frame);
-        Assert.Equal (new Rect (0, 0, 10, 10), parent.Border.Bounds);
-        Assert.Equal (new Rect (0, 0, 10, 10), parent.Padding.Frame);
-        Assert.Equal (new Rect (0, 0, 10, 10), parent.Padding.Bounds);
-
-        Assert.Null (parent.Margin.SuperView);
-        Assert.Equal (new Rect (1, 2, 10, 10), parent.FrameToScreen ());
-        Assert.Equal (new Rect (1, 2, 10, 10), parent.Margin.FrameToScreen ());
-        Assert.Equal (new Rect (1, 2, 10, 10), parent.Border.FrameToScreen ());
-        Assert.Equal (new Rect (1, 2, 10, 10), parent.Padding.FrameToScreen ());
-=======
         Assert.Equal (new Rectangle (1, 2, 10, 10), parent.Frame);
         Assert.Equal (new Rectangle (0, 0, 10, 10), parent.Bounds);
         Assert.Equal (new Rectangle (0, 0, 10, 10), parent.Margin.Frame);
         Assert.Equal (new Rectangle (0, 0, 10, 10), parent.Margin.Bounds);
+        Assert.Equal (new Rectangle (0, 0, 10, 10), parent.Border.Frame);
+        Assert.Equal (new Rectangle (0, 0, 10, 10), parent.Border.Bounds);
+        Assert.Equal (new Rectangle (0, 0, 10, 10), parent.Padding.Frame);
+        Assert.Equal (new Rectangle (0, 0, 10, 10), parent.Padding.Bounds);
 
         Assert.Null (parent.Margin.SuperView);
+        Assert.Equal (new Rectangle (1, 2, 10, 10), parent.FrameToScreen ());
         Assert.Equal (new Rectangle (1, 2, 10, 10), parent.Margin.FrameToScreen ());
->>>>>>> 0f9e6f09
+        Assert.Equal (new Rectangle (1, 2, 10, 10), parent.Border.FrameToScreen ());
+        Assert.Equal (new Rectangle (1, 2, 10, 10), parent.Padding.FrameToScreen ());
     }
 
     [Fact]
