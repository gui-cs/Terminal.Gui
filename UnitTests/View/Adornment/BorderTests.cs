--- conflicted
+++ resolved
@@ -487,31 +487,19 @@
         switch (height)
         {
             case 0:
-<<<<<<< HEAD
-                //Assert.Equal (new Rectangle (0, 0, 17, 0), subview.Frame);
-=======
                 //Assert.Equal (new (0, 0, 17, 0), subview.Frame);
->>>>>>> 7fd4223f
                 expected = @"
 ";
 
                 break;
             case 1:
-<<<<<<< HEAD
-                //Assert.Equal (new Rectangle (0, 0, 17, 0), subview.Frame);
-=======
                 //Assert.Equal (new (0, 0, 17, 0), subview.Frame);
->>>>>>> 7fd4223f
                 expected = @"
 ────────────────────";
 
                 break;
             case 2:
-<<<<<<< HEAD
-                //Assert.Equal (new Rectangle (0, 0, 17, 1), subview.Frame);
-=======
                 //Assert.Equal (new (0, 0, 17, 1), subview.Frame);
->>>>>>> 7fd4223f
                 expected = @"
 ┌┤1234├────────────┐
 └──────────────────┘
@@ -519,11 +507,7 @@
 
                 break;
             case 3:
-<<<<<<< HEAD
-                //Assert.Equal (new Rectangle (0, 0, 17, 2), subview.Frame);
-=======
                 //Assert.Equal (new (0, 0, 17, 2), subview.Frame);
->>>>>>> 7fd4223f
                 expected = @"
 ┌┤1234├────────────┐
 │                  │
@@ -564,11 +548,7 @@
         switch (width)
         {
             case 1:
-<<<<<<< HEAD
-                //Assert.Equal (new Rectangle (0, 0, 17, 0), subview.Frame);
-=======
                 //Assert.Equal (new (0, 0, 17, 0), subview.Frame);
->>>>>>> 7fd4223f
                 expected = @"
 │
 │
@@ -576,11 +556,7 @@
 
                 break;
             case 2:
-<<<<<<< HEAD
-                //Assert.Equal (new Rectangle (0, 0, 17, 1), subview.Frame);
-=======
                 //Assert.Equal (new (0, 0, 17, 1), subview.Frame);
->>>>>>> 7fd4223f
                 expected = @"
 ┌┐
 ││
@@ -588,11 +564,7 @@
 
                 break;
             case 3:
-<<<<<<< HEAD
-                //Assert.Equal (new Rectangle (0, 0, 17, 2), subview.Frame);
-=======
                 //Assert.Equal (new (0, 0, 17, 2), subview.Frame);
->>>>>>> 7fd4223f
                 expected = @"
 ┌─┐
 │ │
@@ -601,11 +573,7 @@
 
                 break;
             case 4:
-<<<<<<< HEAD
-                //Assert.Equal (new Rectangle (0, 0, 17, 3), subview.Frame);
-=======
                 //Assert.Equal (new (0, 0, 17, 3), subview.Frame);
->>>>>>> 7fd4223f
                 expected = @"
 ┌┤├┐
 │  │
@@ -613,11 +581,7 @@
 
                 break;
             case 5:
-<<<<<<< HEAD
-                //Assert.Equal (new Rectangle (0, 0, 17, 3), subview.Frame);
-=======
                 //Assert.Equal (new (0, 0, 17, 3), subview.Frame);
->>>>>>> 7fd4223f
                 expected = @"
 ┌┤1├┐
 │   │
@@ -625,11 +589,7 @@
 
                 break;
             case 6:
-<<<<<<< HEAD
-                //Assert.Equal (new Rectangle (0, 0, 17, 3), subview.Frame);
-=======
                 //Assert.Equal (new (0, 0, 17, 3), subview.Frame);
->>>>>>> 7fd4223f
                 expected = @"
 ┌┤12├┐
 │    │
@@ -637,11 +597,7 @@
 
                 break;
             case 7:
-<<<<<<< HEAD
-                //Assert.Equal (new Rectangle (0, 0, 17, 3), subview.Frame);
-=======
                 //Assert.Equal (new (0, 0, 17, 3), subview.Frame);
->>>>>>> 7fd4223f
                 expected = @"
 ┌┤123├┐
 │     │
@@ -649,11 +605,7 @@
 
                 break;
             case 8:
-<<<<<<< HEAD
-                //Assert.Equal (new Rectangle (0, 0, 17, 3), subview.Frame);
-=======
                 //Assert.Equal (new (0, 0, 17, 3), subview.Frame);
->>>>>>> 7fd4223f
                 expected = @"
 ┌┤1234├┐
 │      │
@@ -661,11 +613,7 @@
 
                 break;
             case 9:
-<<<<<<< HEAD
-                //Assert.Equal (new Rectangle (0, 0, 17, 3), subview.Frame);
-=======
                 //Assert.Equal (new (0, 0, 17, 3), subview.Frame);
->>>>>>> 7fd4223f
                 expected = @"
 ┌┤1234├─┐
 │       │
@@ -673,11 +621,7 @@
 
                 break;
             case 10:
-<<<<<<< HEAD
-                //Assert.Equal (new Rectangle (0, 0, 17, 3), subview.Frame);
-=======
                 //Assert.Equal (new (0, 0, 17, 3), subview.Frame);
->>>>>>> 7fd4223f
                 expected = @"
 ┌┤1234├──┐
 │        │
