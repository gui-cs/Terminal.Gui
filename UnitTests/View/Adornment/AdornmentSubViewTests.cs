﻿using Xunit.Abstractions;

namespace Terminal.Gui.ViewTests;

public class AdornmentSubViewTests (ITestOutputHelper output)
{
    private readonly ITestOutputHelper _output = output;

    [Theory]
    [InlineData (0, 0, false)] // Margin has no thickness, so false
    [InlineData (0, 1, false)] // Margin has no thickness, so false
    [InlineData (1, 0, true)]
    [InlineData (1, 1, true)]
    [InlineData (2, 1, true)]
    public void Adornment_WithSubView_GetViewsUnderMouse_Finds (int viewMargin, int subViewMargin, bool expectedFound)
    {
        Application.Top = new Toplevel()
        {
            Width = 10,
            Height = 10
        };
        Application.Top.Margin.Thickness = new Thickness (viewMargin);

        var subView = new View ()
        {
            X = 0,
            Y = 0,
            Width = 5,
            Height = 5
        };
        subView.Margin.Thickness = new Thickness (subViewMargin);
        Application.Top.Margin.Add (subView);

<<<<<<< HEAD
        var foundView = View.FindDeepestView (new (0, 0));
=======
        var foundView = View.GetViewsUnderMouse (new Point(0, 0)).LastOrDefault ();
>>>>>>> 1f793b09

        bool found = foundView == subView || foundView == subView.Margin;
        Assert.Equal (expectedFound, found);
        Application.Top.Dispose ();
        Application.ResetState (ignoreDisposed: true);
    }

    [Fact]
    public void Adornment_WithNonVisibleSubView_GetViewsUnderMouse_Finds_Adornment ()
    {
        Application.Top = new Toplevel ()
        {
            Width = 10,
            Height = 10
        };
        Application.Top.Padding.Thickness = new Thickness (1);

        var subView = new View ()
        {
            X = 0,
            Y = 0,
            Width = 1,
            Height = 1,
            Visible = false
        };
        Application.Top.Padding.Add (subView);

<<<<<<< HEAD
        Assert.Equal (Application.Top.Padding, View.FindDeepestView (new (0, 0)));
=======
        Assert.Equal (Application.Top.Padding, View.GetViewsUnderMouse (new Point(0, 0)).LastOrDefault ());
>>>>>>> 1f793b09
        Application.Top?.Dispose ();
        Application.ResetState (ignoreDisposed: true);
    }

    [Fact]
    public void Setting_Thickness_Causes_Adornment_SubView_Layout ()
    {
        var view = new View ();
        var subView = new View ();
        view.Margin.Add (subView);
        view.BeginInit ();
        view.EndInit ();
        var raised = false;

        subView.LayoutStarted += LayoutStarted;
        view.Margin.Thickness = new Thickness (1, 2, 3, 4);
        Assert.True (raised);

        return;
        void LayoutStarted (object sender, LayoutEventArgs e)
        {
            raised = true;
        }
    }
}<|MERGE_RESOLUTION|>--- conflicted
+++ resolved
@@ -31,11 +31,7 @@
         subView.Margin.Thickness = new Thickness (subViewMargin);
         Application.Top.Margin.Add (subView);
 
-<<<<<<< HEAD
-        var foundView = View.FindDeepestView (new (0, 0));
-=======
         var foundView = View.GetViewsUnderMouse (new Point(0, 0)).LastOrDefault ();
->>>>>>> 1f793b09
 
         bool found = foundView == subView || foundView == subView.Margin;
         Assert.Equal (expectedFound, found);
@@ -63,11 +59,7 @@
         };
         Application.Top.Padding.Add (subView);
 
-<<<<<<< HEAD
-        Assert.Equal (Application.Top.Padding, View.FindDeepestView (new (0, 0)));
-=======
         Assert.Equal (Application.Top.Padding, View.GetViewsUnderMouse (new Point(0, 0)).LastOrDefault ());
->>>>>>> 1f793b09
         Application.Top?.Dispose ();
         Application.ResetState (ignoreDisposed: true);
     }
