--- conflicted
+++ resolved
@@ -272,31 +272,6 @@
     }
 
     [Theory]
-<<<<<<< HEAD
-    [InlineData (0, 0, typeof (View), "start")]
-    [InlineData (0, 1, typeof (View), "start")]
-    [InlineData (9, 1, typeof (View), "start")]
-    [InlineData (9, 9, typeof (View), "start")]
-
-    [InlineData (1, 1, typeof (View), "start")]
-    [InlineData (1, 2, typeof (View), "start")]
-    [InlineData (8, 1, typeof (View), "start")]
-    [InlineData (8, 8, typeof (View), "start")]
-
-    [InlineData (2, 2, typeof (View), "start")]
-    [InlineData (2, 3, typeof (View), "start")]
-    [InlineData (7, 2, typeof (View), "start")]
-    [InlineData (7, 7, typeof (View), "start")]
-
-    [InlineData (3, 3, typeof (View), "start")]
-    [InlineData (3, 4, typeof (View), "start")]
-    [InlineData (6, 3, typeof (View), "start")]
-    [InlineData (6, 6, typeof (View), "start")]
-    [InlineData (5, 5, typeof (View), "start")]
-
-    [InlineData (4, 4, typeof (View), "subview")]
-    public void Returns_Adornment_If_Start_Has_Adornments (int testX, int testY, Type expectedAdornmentType, string expectedParentName)
-=======
     [InlineData (0, 0, typeof (Margin))]
     [InlineData (9, 9, typeof (Margin))]
 
@@ -308,7 +283,6 @@
 
     [InlineData (5, 5, typeof (View))]
     public void Returns_Adornment_If_Start_Has_Adornments (int testX, int testY, Type expectedAdornmentType)
->>>>>>> a5b1d683
     {
         var start = new View ()
         {
@@ -326,12 +300,7 @@
         start.Add (subview);
 
         var found = View.FindDeepestView (start, testX, testY);
-<<<<<<< HEAD
-        Assert.Equal(expectedAdornmentType, found.GetType());
-        Assert.Equal (expectedParentName, found is Adornment ? "start" : found == start ? "start" : "subview");
-=======
         Assert.Equal (expectedAdornmentType, found.GetType ());
->>>>>>> a5b1d683
     }
 
     // Test that FindDeepestView works if the subview has positive Adornments
@@ -346,11 +315,7 @@
     [InlineData (5, 6, false)]
 
     [InlineData (2, 3, true)]
-<<<<<<< HEAD
     [InlineData (5, 6, true)]
-=======
-    [InlineData (2, 3, true)]
->>>>>>> a5b1d683
     public void Returns_Correct_If_SubView_Has_Adornments (int testX, int testY, bool expectedSubViewFound)
     {
         var start = new View ()
@@ -411,4 +376,49 @@
         var found = View.FindDeepestView (start, testX, testY);
         Assert.Equal (expectedSubViewFound, subviews.IndexOf (found));
     }
+
+    [Theory]
+    [InlineData (0, 0, typeof (View), "start")]
+    [InlineData (0, 1, typeof (View), "start")]
+    [InlineData (9, 1, typeof (View), "start")]
+    [InlineData (9, 9, typeof (View), "start")]
+
+    [InlineData (1, 1, typeof (View), "start")]
+    [InlineData (1, 2, typeof (View), "start")]
+    [InlineData (8, 1, typeof (View), "start")]
+    [InlineData (8, 8, typeof (View), "start")]
+
+    [InlineData (2, 2, typeof (View), "start")]
+    [InlineData (2, 3, typeof (View), "start")]
+    [InlineData (7, 2, typeof (View), "start")]
+    [InlineData (7, 7, typeof (View), "start")]
+
+    [InlineData (3, 3, typeof (View), "start")]
+    [InlineData (3, 4, typeof (View), "start")]
+    [InlineData (6, 3, typeof (View), "start")]
+    [InlineData (6, 6, typeof (View), "start")]
+    [InlineData (5, 5, typeof (View), "start")]
+
+    [InlineData (4, 4, typeof (View), "subview")]
+    public void Returns_Adornment_If_Start_Has_Adornments (int testX, int testY, Type expectedAdornmentType, string expectedParentName)
+    {
+        var start = new View ()
+        {
+            Width = 10, Height = 10,
+        };
+        start.Margin.Thickness = new Thickness (1);
+        start.Border.Thickness = new Thickness (1);
+        start.Padding.Thickness = new Thickness (1);
+
+        var subview = new View ()
+        {
+            X = 1, Y = 1,
+            Width = 1, Height = 1,
+        };
+        start.Add (subview);
+
+        var found = View.FindDeepestView (start, testX, testY);
+        Assert.Equal(expectedAdornmentType, found.GetType());
+        Assert.Equal (expectedParentName, found is Adornment ? "start" : found == start ? "start" : "subview");
+    }
 }