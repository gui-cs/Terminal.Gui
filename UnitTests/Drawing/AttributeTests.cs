--- conflicted
+++ resolved
@@ -1,7 +1,3 @@
-<<<<<<< HEAD
-
-=======
->>>>>>> 2e95cec4
 // Alias Console to MockConsole so we don't accidentally use Console
 
 namespace Terminal.Gui.DrawingTests;
@@ -143,7 +139,6 @@
 
         var attr1 = new Attribute (Color.Red, Color.Green);
         var attr2 = new Attribute (Color.Red, Color.Green);
-<<<<<<< HEAD
 
         Assert.True (attr1.Equals (attr2));
         Assert.True (attr2.Equals (attr1));
@@ -188,52 +183,6 @@
         var attribute1 = new Attribute (Color.Red, Color.Black);
         var attribute2 = new Attribute (Color.Red, Color.Black);
 
-=======
-
-        Assert.True (attr1.Equals (attr2));
-        Assert.True (attr2.Equals (attr1));
-    }
-
-    [Fact]
-    public void Equals_NotInitialized () {
-        var attr1 = new Attribute (Color.Red, Color.Green);
-        var attr2 = new Attribute (Color.Red, Color.Green);
-
-        Assert.True (attr1.Equals (attr2));
-        Assert.True (attr2.Equals (attr1));
-    }
-
-    [Fact]
-    public void Implicit_Assign () {
-        var driver = new FakeDriver ();
-        driver.Init ();
-
-        var attr = new Attribute ();
-
-        var value = 42;
-        var fg = new Color ();
-        fg = new Color (Color.Red);
-
-        var bg = new Color ();
-        bg = new Color (Color.Blue);
-
-        // Test conversion to int
-        attr = new Attribute (value, fg, bg);
-        int value_implicit = attr.PlatformColor;
-        Assert.Equal (value, value_implicit);
-
-        Assert.Equal (value, attr.PlatformColor);
-
-        driver.End ();
-    }
-
-    [Fact]
-    public void InequalityOperator_ShouldReturnFalseForEqualAttributes () {
-        // Arrange
-        var attribute1 = new Attribute (Color.Red, Color.Black);
-        var attribute2 = new Attribute (Color.Red, Color.Black);
-
->>>>>>> 2e95cec4
         // Act & Assert
         Assert.False (attribute1 != attribute2);
     }
