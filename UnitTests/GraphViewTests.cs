﻿using System;
using System.Collections.Generic;
using System.Linq;
using Terminal.Gui;
using Xunit;
using Terminal.Gui.Graphs;
using Point = Terminal.Gui.Point;
using Attribute = Terminal.Gui.Attribute;
using System.Text;
using System.Text.RegularExpressions;
using Xunit.Abstractions;

namespace Terminal.Gui.Views {
		
	#region Helper Classes
	class FakeHAxis : HorizontalAxis {

		public List<Point> DrawAxisLinePoints = new List<Point> ();
		public List<int> LabelPoints = new List<int>();

		protected override void DrawAxisLine (GraphView graph, int x, int y)
		{
			base.DrawAxisLine (graph, x, y);
			DrawAxisLinePoints.Add (new Point(x, y));
		}

		public override void DrawAxisLabel (GraphView graph, int screenPosition, string text)
		{
			base.DrawAxisLabel (graph, screenPosition, text);
			LabelPoints.Add(screenPosition);
		}
	}

	class FakeVAxis : VerticalAxis {

		public List<Point> DrawAxisLinePoints = new List<Point> ();
		public List<int> LabelPoints = new List<int>();

		protected override void DrawAxisLine (GraphView graph, int x, int y)
		{
			base.DrawAxisLine (graph, x, y);
			DrawAxisLinePoints.Add (new Point(x, y));
		}
		public override void DrawAxisLabel (GraphView graph, int screenPosition, string text)
		{
			base.DrawAxisLabel (graph, screenPosition, text);
			LabelPoints.Add(screenPosition);
		}
	}
	#endregion

	public class GraphViewTests {


		public static FakeDriver InitFakeDriver ()
		{
			var driver = new FakeDriver ();
			Application.Init (driver, new FakeMainLoop (() => FakeConsole.ReadKey (true)));
			driver.Init (() => { });
			return driver;
		}

		/// <summary>
		/// Returns a basic very small graph (10 x 5)
		/// </summary>
		/// <returns></returns>
		public static GraphView GetGraph ()
		{
			GraphViewTests.InitFakeDriver ();

			var gv = new GraphView ();
			gv.ColorScheme = new ColorScheme ();
			gv.MarginBottom = 1;
			gv.MarginLeft = 1;
			gv.Bounds = new Rect (0, 0, 10, 5);

			return gv;
		}

#pragma warning disable xUnit1013 // Public method should be marked as test
		public static void AssertDriverContentsAre (string expectedLook, ITestOutputHelper output)
		{
#pragma warning restore xUnit1013 // Public method should be marked as test

			var sb = new StringBuilder ();
			var driver = ((FakeDriver)Application.Driver);

			var contents = driver.Contents;

			for (int r = 0; r < driver.Rows; r++) {
				for (int c = 0; c < driver.Cols; c++) {
					sb.Append ((char)contents [r, c, 0]);
				}
				sb.AppendLine ();
			}

			var actualLook = sb.ToString ();

			if (!string.Equals (expectedLook, actualLook)) {

				// ignore trailing whitespace on each line
				var trailingWhitespace = new Regex (@"\s+$",RegexOptions.Multiline);
				
				// get rid of trailing whitespace on each line (and leading/trailing whitespace of start/end of full string)
				expectedLook =  trailingWhitespace.Replace(expectedLook,"").Trim();
				actualLook = trailingWhitespace.Replace (actualLook, "").Trim ();

				// standardise line endings for the comparison
				expectedLook = expectedLook.Replace ("\r\n", "\n");
				actualLook = actualLook.Replace ("\r\n", "\n");

				output?.WriteLine ("Expected:" + Environment.NewLine + expectedLook);
				output?.WriteLine ("But Was:" + Environment.NewLine + actualLook);

				Assert.Equal (expectedLook, actualLook);
			}
		}

		#region Screen to Graph Tests

		[Fact]
		public void ScreenToGraphSpace_DefaultCellSize ()
		{
			var gv = new GraphView ();
			gv.Bounds = new Rect (0, 0, 20, 10);

			// origin should be bottom left
			var botLeft = gv.ScreenToGraphSpace (0, 9);
			Assert.Equal (0, botLeft.X);
			Assert.Equal (0, botLeft.Y);
			Assert.Equal (1, botLeft.Width);
			Assert.Equal (1, botLeft.Height);


			// up 2 rows of the console and along 1 col
			var up2along1 = gv.ScreenToGraphSpace (1, 7);
			Assert.Equal (1, up2along1.X);
			Assert.Equal (2, up2along1.Y);
		}
		[Fact]
		public void ScreenToGraphSpace_DefaultCellSize_WithMargin ()
		{
			var gv = new GraphView ();
			gv.Bounds = new Rect (0, 0, 20, 10);

			// origin should be bottom left
			var botLeft = gv.ScreenToGraphSpace (0, 9);
			Assert.Equal (0, botLeft.X);
			Assert.Equal (0, botLeft.Y);
			Assert.Equal (1, botLeft.Width);
			Assert.Equal (1, botLeft.Height);

			gv.MarginLeft = 1;

			botLeft = gv.ScreenToGraphSpace (0, 9);
			// Origin should be at 1,9 now to leave a margin of 1
			// so screen position 0,9 would be data space -1,0
			Assert.Equal (-1, botLeft.X);
			Assert.Equal (0, botLeft.Y);
			Assert.Equal (1, botLeft.Width);
			Assert.Equal (1, botLeft.Height);

			gv.MarginLeft = 1;
			gv.MarginBottom = 1;

			botLeft = gv.ScreenToGraphSpace (0, 9);
			// Origin should be at 1,0 (to leave a margin of 1 in both sides)
			// so screen position 0,9 would be data space -1,-1
			Assert.Equal (-1, botLeft.X);
			Assert.Equal (-1, botLeft.Y);
			Assert.Equal (1, botLeft.Width);
			Assert.Equal (1, botLeft.Height);
		}
		[Fact]
		public void ScreenToGraphSpace_CustomCellSize ()
		{
			var gv = new GraphView ();
			gv.Bounds = new Rect (0, 0, 20, 10);

			// Each cell of screen measures 5 units in graph data model vertically and 1/4 horizontally
			gv.CellSize = new PointF (0.25f, 5);

			// origin should be bottom left 
			// (note that y=10 is actually overspilling the control, the last row is 9)
			var botLeft = gv.ScreenToGraphSpace (0, 9);
			Assert.Equal (0, botLeft.X);
			Assert.Equal (0, botLeft.Y);
			Assert.Equal (0.25f, botLeft.Width);
			Assert.Equal (5, botLeft.Height);

			// up 2 rows of the console and along 1 col
			var up2along1 = gv.ScreenToGraphSpace (1, 7);
			Assert.Equal (0.25f, up2along1.X);
			Assert.Equal (10, up2along1.Y);
			Assert.Equal (0.25f, botLeft.Width);
			Assert.Equal (5, botLeft.Height);
		}

		#endregion

		#region Graph to Screen Tests

		[Fact]
		public void GraphSpaceToScreen_DefaultCellSize ()
		{
			var gv = new GraphView ();
			gv.Bounds = new Rect (0, 0, 20, 10);

			// origin should be bottom left
			var botLeft = gv.GraphSpaceToScreen (new PointF (0, 0));
			Assert.Equal (0, botLeft.X);
			Assert.Equal (9, botLeft.Y); // row 9 of the view is the bottom left

			// along 2 and up 1 in graph space
			var along2up1 = gv.GraphSpaceToScreen (new PointF (2, 1));
			Assert.Equal (2, along2up1.X);
			Assert.Equal (8, along2up1.Y);
		}

		[Fact]
		public void GraphSpaceToScreen_DefaultCellSize_WithMargin ()
		{
			var gv = new GraphView ();
			gv.Bounds = new Rect (0, 0, 20, 10);

			// origin should be bottom left
			var botLeft = gv.GraphSpaceToScreen (new PointF (0, 0));
			Assert.Equal (0, botLeft.X);
			Assert.Equal (9, botLeft.Y); // row 9 of the view is the bottom left

			gv.MarginLeft = 1;

			// With a margin of 1 the origin should be at x=1 y= 9
			botLeft = gv.GraphSpaceToScreen (new PointF (0, 0));
			Assert.Equal (1, botLeft.X);
			Assert.Equal (9, botLeft.Y); // row 9 of the view is the bottom left

			gv.MarginLeft = 1;
			gv.MarginBottom = 1;

			// With a margin of 1 in both directions the origin should be at x=1 y= 9
			botLeft = gv.GraphSpaceToScreen (new PointF (0, 0));
			Assert.Equal (1, botLeft.X);
			Assert.Equal (8, botLeft.Y); // row 8 of the view is the bottom left up 1 cell
		}

		[Fact]
		public void GraphSpaceToScreen_ScrollOffset ()
		{
			var gv = new GraphView ();
			gv.Bounds = new Rect (0, 0, 20, 10);

			//graph is scrolled to present chart space -5 to 5 in both axes
			gv.ScrollOffset = new PointF (-5, -5);

			// origin should be right in the middle of the control
			var botLeft = gv.GraphSpaceToScreen (new PointF (0, 0));
			Assert.Equal (5, botLeft.X);
			Assert.Equal (4, botLeft.Y);

			// along 2 and up 1 in graph space
			var along2up1 = gv.GraphSpaceToScreen (new PointF (2, 1));
			Assert.Equal (7, along2up1.X);
			Assert.Equal (3, along2up1.Y);
		}
		[Fact]
		public void GraphSpaceToScreen_CustomCellSize ()
		{
			var gv = new GraphView ();
			gv.Bounds = new Rect (0, 0, 20, 10);

			// Each cell of screen is responsible for rendering 5 units in graph data model
			// vertically and 1/4 horizontally
			gv.CellSize = new PointF (0.25f, 5);

			// origin should be bottom left
			var botLeft = gv.GraphSpaceToScreen (new PointF (0, 0));
			Assert.Equal (0, botLeft.X);
			// row 9 of the view is the bottom left (height is 10 so 0,1,2,3..9)
			Assert.Equal (9, botLeft.Y);

			// along 2 and up 1 in graph space
			var along2up1 = gv.GraphSpaceToScreen (new PointF (2, 1));
			Assert.Equal (8, along2up1.X);
			Assert.Equal (9, along2up1.Y);

			// Y value 4 should be rendered in bottom most row
			Assert.Equal (9, gv.GraphSpaceToScreen (new PointF (2, 4)).Y);

			// Cell height is 5 so this is the first point of graph space that should
			// be rendered in the graph in next row up (row 9)
			Assert.Equal (8, gv.GraphSpaceToScreen (new PointF (2, 5)).Y);

			// More boundary testing for this cell size
			Assert.Equal (8, gv.GraphSpaceToScreen (new PointF (2, 6)).Y);
			Assert.Equal (8, gv.GraphSpaceToScreen (new PointF (2, 7)).Y);
			Assert.Equal (8, gv.GraphSpaceToScreen (new PointF (2, 8)).Y);
			Assert.Equal (8, gv.GraphSpaceToScreen (new PointF (2, 9)).Y);
			Assert.Equal (7, gv.GraphSpaceToScreen (new PointF (2, 10)).Y);
			Assert.Equal (7, gv.GraphSpaceToScreen (new PointF (2, 11)).Y);
		}


		[Fact]
		public void GraphSpaceToScreen_CustomCellSize_WithScrollOffset ()
		{
			var gv = new GraphView ();
			gv.Bounds = new Rect (0, 0, 20, 10);

			// Each cell of screen is responsible for rendering 5 units in graph data model
			// vertically and 1/4 horizontally
			gv.CellSize = new PointF (0.25f, 5);

			//graph is scrolled to present some negative chart (4 negative cols and 2 negative rows)
			gv.ScrollOffset = new PointF (-1, -10);

			// origin should be in the lower left (but not right at the bottom)
			var botLeft = gv.GraphSpaceToScreen (new PointF (0, 0));
			Assert.Equal (4, botLeft.X);
			Assert.Equal (7, botLeft.Y);

			// along 2 and up 1 in graph space
			var along2up1 = gv.GraphSpaceToScreen (new PointF (2, 1));
			Assert.Equal (12, along2up1.X);
			Assert.Equal (7, along2up1.Y);


			// More boundary testing for this cell size/offset
			Assert.Equal (6, gv.GraphSpaceToScreen (new PointF (2, 6)).Y);
			Assert.Equal (6, gv.GraphSpaceToScreen (new PointF (2, 7)).Y);
			Assert.Equal (6, gv.GraphSpaceToScreen (new PointF (2, 8)).Y);
			Assert.Equal (6, gv.GraphSpaceToScreen (new PointF (2, 9)).Y);
			Assert.Equal (5, gv.GraphSpaceToScreen (new PointF (2, 10)).Y);
			Assert.Equal (5, gv.GraphSpaceToScreen (new PointF (2, 11)).Y);
		}

		#endregion


		/// <summary>
		/// A cell size of 0 would result in mapping all graph space into the
		/// same cell of the console.  Since <see cref="GraphView.CellSize"/>
		/// is mutable a sensible place to check this is in redraw.
		/// </summary>
		[Fact]
		public void CellSizeZero()
		{
			InitFakeDriver ();

			var gv = new GraphView ();
			gv.ColorScheme = new ColorScheme ();
			gv.Bounds = new Rect (0, 0, 50, 30);
			gv.Series.Add (new ScatterSeries () { Points = new List<PointF> { new PointF (1, 1) } });
			gv.CellSize= new PointF(0,5);
			var ex = Assert.Throws<Exception>(()=>gv.Redraw (gv.Bounds));

			Assert.Equal ("CellSize cannot be 0", ex.Message);

			// Shutdown must be called to safely clean up Application if Init has been called
			Application.Shutdown ();
		}

		

		/// <summary>
		/// Tests that each point in the screen space maps to a rectangle of
		/// (float) graph space and that each corner of that rectangle of graph
		/// space maps back to the same row/col of the graph that was fed in
		/// </summary>
		[Fact]
		public void TestReversing_ScreenToGraphSpace ()
		{
			var gv = new GraphView ();
			gv.Bounds = new Rect (0, 0, 50, 30);

			// How much graph space each cell of the console depicts
			gv.CellSize = new PointF (0.1f, 0.25f);
			gv.AxisX.Increment = 1;
			gv.AxisX.ShowLabelsEvery = 1;

			gv.AxisY.Increment = 1;
			gv.AxisY.ShowLabelsEvery = 1;

			// Start the graph at 80
			gv.ScrollOffset = new PointF (0, 80);

			for (int x = 0; x < gv.Bounds.Width; x++) {
				for (int y = 0; y < gv.Bounds.Height; y++) {

					var graphSpace = gv.ScreenToGraphSpace (x, y);

					// See 
					// https://en.wikipedia.org/wiki/Machine_epsilon
					float epsilon = 0.0001f;

					var p = gv.GraphSpaceToScreen (new PointF (graphSpace.Left + epsilon, graphSpace.Top + epsilon));
					Assert.Equal (x, p.X);
					Assert.Equal (y, p.Y);

					p = gv.GraphSpaceToScreen (new PointF (graphSpace.Right - epsilon , graphSpace.Top + epsilon));
					Assert.Equal (x, p.X);
					Assert.Equal (y, p.Y);

					p = gv.GraphSpaceToScreen (new PointF (graphSpace.Left + epsilon, graphSpace.Bottom - epsilon));
					Assert.Equal (x, p.X);
					Assert.Equal (y, p.Y);

					p = gv.GraphSpaceToScreen (new PointF (graphSpace.Right - epsilon, graphSpace.Bottom - epsilon));
					Assert.Equal (x, p.X);
					Assert.Equal (y, p.Y);

				}
			}
		}
	}

	public class SeriesTests {

		[Fact]
		public void Series_GetsPassedCorrectBounds_AllAtOnce ()
		{
			GraphViewTests.InitFakeDriver ();

			var gv = new GraphView ();
			gv.ColorScheme = new ColorScheme ();
			gv.Bounds = new Rect (0, 0, 50, 30);

			RectangleF fullGraphBounds = RectangleF.Empty;
			Rect graphScreenBounds = Rect.Empty;

			var series = new FakeSeries ((v, s, g) => { graphScreenBounds = s; fullGraphBounds = g; });
			gv.Series.Add (series);


			gv.Redraw (gv.Bounds);
			Assert.Equal (new RectangleF (0, 0, 50, 30), fullGraphBounds);
			Assert.Equal (new Rect (0, 0, 50, 30), graphScreenBounds);

			// Now we put a margin in
			// Graph should not spill into the margins

			gv.MarginBottom = 2;
			gv.MarginLeft = 5;

			// Even with a margin the graph should be drawn from 
			// the origin, we just get less visible width/height
			gv.Redraw (gv.Bounds);
			Assert.Equal (new RectangleF (0, 0, 45, 28), fullGraphBounds);

			// The screen space the graph will be rendered into should
			// not overspill the margins
			Assert.Equal (new Rect (5, 0, 45, 28), graphScreenBounds);

			// Shutdown must be called to safely clean up Application if Init has been called
			Application.Shutdown ();
		}

		/// <summary>
		/// Tests that the bounds passed to the ISeries for drawing into are 
		/// correct even when the <see cref="GraphView.CellSize"/> results in
		/// multiple units of graph space being condensed into each cell of
		/// console
		/// </summary>
		[Fact]
		public void Series_GetsPassedCorrectBounds_AllAtOnce_LargeCellSize ()
		{
			GraphViewTests.InitFakeDriver ();

			var gv = new GraphView ();
			gv.ColorScheme = new ColorScheme ();
			gv.Bounds = new Rect (0, 0, 50, 30);

			// the larger the cell size the more condensed (smaller) the graph space is
			gv.CellSize = new PointF (2, 5);

			RectangleF fullGraphBounds = RectangleF.Empty;
			Rect graphScreenBounds = Rect.Empty;

			var series = new FakeSeries ((v, s, g) => { graphScreenBounds = s; fullGraphBounds = g; });

			gv.Series.Add (series);

			gv.Redraw (gv.Bounds);
			// Since each cell of the console is 2x5 of graph space the graph
			// bounds to be rendered are larger
			Assert.Equal (new RectangleF (0, 0, 100, 150), fullGraphBounds);
			Assert.Equal (new Rect (0, 0, 50, 30), graphScreenBounds);

			// Graph should not spill into the margins

			gv.MarginBottom = 2;
			gv.MarginLeft = 5;

			// Even with a margin the graph should be drawn from 
			// the origin, we just get less visible width/height
			gv.Redraw (gv.Bounds);
			Assert.Equal (new RectangleF (0, 0, 90, 140), fullGraphBounds);

			// The screen space the graph will be rendered into should
			// not overspill the margins
			Assert.Equal (new Rect (5, 0, 45, 28), graphScreenBounds);

			// Shutdown must be called to safely clean up Application if Init has been called
			Application.Shutdown ();
		}

		private class FakeSeries : ISeries {

			readonly Action<GraphView, Rect, RectangleF> drawSeries;

			public FakeSeries (
				Action<GraphView, Rect, RectangleF> drawSeries
				)
			{
				this.drawSeries = drawSeries;
			}

			public void DrawSeries (GraphView graph, Rect bounds, RectangleF graphBounds)
			{
				drawSeries (graph, bounds, graphBounds);
			}
		}
	}

	public class MultiBarSeriesTests{

		readonly ITestOutputHelper output;

		public MultiBarSeriesTests(ITestOutputHelper output)
		{
			this.output = output;
		}

		[Fact]
		public void MultiBarSeries_BarSpacing(){
			
			// Creates clusters of 5 adjacent bars with 2 spaces between clusters
			var series = new MultiBarSeries(5,7,1);

			Assert.Equal(5,series.SubSeries.Count);

			Assert.Equal(0,series.SubSeries.ElementAt(0).Offset);
			Assert.Equal(1,series.SubSeries.ElementAt(1).Offset);
			Assert.Equal(2,series.SubSeries.ElementAt(2).Offset);
			Assert.Equal(3,series.SubSeries.ElementAt(3).Offset);
			Assert.Equal(4,series.SubSeries.ElementAt(4).Offset);
		}


		[Fact]
		public void MultiBarSeriesColors_WrongNumber(){

			var fake = new FakeDriver ();

			var colors = new []{
				fake.MakeAttribute(Color.Green,Color.Black)
			};

			// user passes 1 color only but asks for 5 bars
			var ex = Assert.Throws<ArgumentException>(()=>new MultiBarSeries(5,7,1,colors));
			Assert.Equal("Number of colors must match the number of bars (Parameter 'numberOfBarsPerCategory')",ex.Message);

			// Shutdown must be called to safely clean up Application if Init has been called
			Application.Shutdown ();
		}


		[Fact]
		public void MultiBarSeriesColors_RightNumber(){

			var fake = new FakeDriver ();

			var colors = new []{
				fake.MakeAttribute(Color.Green,Color.Black),
				fake.MakeAttribute(Color.Green,Color.White),
				fake.MakeAttribute(Color.BrightYellow,Color.White)
			};

			// user passes 3 colors and asks for 3 bars
			var series = new MultiBarSeries(3,7,1,colors);

			Assert.Equal(series.SubSeries.ElementAt(0).OverrideBarColor,colors[0]);
			Assert.Equal(series.SubSeries.ElementAt(1).OverrideBarColor,colors[1]);
			Assert.Equal(series.SubSeries.ElementAt(2).OverrideBarColor,colors[2]);

			// Shutdown must be called to safely clean up Application if Init has been called
			Application.Shutdown ();
		}


		[Fact]
		public void MultiBarSeriesAddValues_WrongNumber(){
			
			// user asks for 3 bars per category
			var series = new MultiBarSeries(3,7,1);

			var ex = Assert.Throws<ArgumentException>(()=>series.AddBars("Cars",'#',1));

			Assert.Equal("Number of values must match the number of bars per category (Parameter 'values')",ex.Message);
		}



		[Fact]
		public void TestRendering_MultibarSeries(){

			GraphViewTests.InitFakeDriver ();

			var gv = new GraphView ();
			gv.ColorScheme = new ColorScheme ();

			// y axis goes from 0.1 to 1 across 10 console rows
			// x axis goes from 0 to 20 across 20 console columns
			gv.Bounds = new Rect (0, 0, 20, 10);
			gv.CellSize = new PointF(1f,0.1f);
			gv.MarginBottom = 1;
			gv.MarginLeft = 1;

			var multibarSeries = new MultiBarSeries (2,4,1);
			
			//nudge them left to avoid float rounding errors at the boundaries of cells
			foreach(var sub in multibarSeries.SubSeries) {
				sub.Offset -= 0.001f;
			}

			gv.Series.Add (multibarSeries);

			FakeHAxis fakeXAxis;

			// don't show axis labels that means any labels
			// that appaer are explicitly from the bars
			gv.AxisX = fakeXAxis = new FakeHAxis(){Increment=0};
			gv.AxisY = new FakeVAxis(){Increment=0};

			gv.Redraw(gv.Bounds);

			// Since bar series has no bars yet no labels should be displayed
			Assert.Empty(fakeXAxis.LabelPoints);

			multibarSeries.AddBars("hey",'M',0.5001f, 0.5001f);
			fakeXAxis.LabelPoints.Clear();
			gv.Redraw(gv.Bounds);
	
			Assert.Equal(4,fakeXAxis.LabelPoints.Single());

			multibarSeries.AddBars("there",'M',0.24999f,0.74999f);
			multibarSeries.AddBars("bob",'M',1,2);
			fakeXAxis.LabelPoints.Clear();
			gv.Redraw(gv.Bounds);

			Assert.Equal(3,fakeXAxis.LabelPoints.Count);
			Assert.Equal(4,fakeXAxis.LabelPoints[0]);
			Assert.Equal(8,fakeXAxis.LabelPoints[1]);
			Assert.Equal (12, fakeXAxis.LabelPoints [2]);

			string looksLike =
@" 
 │          MM
 │       M  MM
 │       M  MM
 │  MM   M  MM
 │  MM   M  MM
 │  MM   M  MM
 │  MM  MM  MM
 │  MM  MM  MM
 ┼──┬M──┬M──┬M──────
   heytherebob  ";
			GraphViewTests.AssertDriverContentsAre (looksLike, output);

			// Shutdown must be called to safely clean up Application if Init has been called
			Application.Shutdown ();
		}
	}

	public class BarSeriesTests{


		private GraphView GetGraph (out FakeBarSeries series, out FakeHAxis axisX, out FakeVAxis axisY)
		{
			GraphViewTests.InitFakeDriver ();

			var gv = new GraphView ();
			gv.ColorScheme = new ColorScheme ();

			// y axis goes from 0.1 to 1 across 10 console rows
			// x axis goes from 0 to 10 across 20 console columns
			gv.Bounds = new Rect (0, 0, 20, 10);
			gv.CellSize = new PointF(0.5f,0.1f);

			gv.Series.Add (series = new FakeBarSeries ());

			// don't show axis labels that means any labels
			// that appaer are explicitly from the bars
			gv.AxisX = axisX = new FakeHAxis(){Increment=0};
			gv.AxisY = axisY = new FakeVAxis(){Increment=0};

			return gv;
		}

		[Fact]
		public void TestZeroHeightBar_WithName(){

			var graph = GetGraph(out FakeBarSeries barSeries, out FakeHAxis axisX, out FakeVAxis axisY);
			graph.Redraw(graph.Bounds);

			// no bars
			Assert.Empty(barSeries.BarScreenStarts);
			Assert.Empty(axisX.LabelPoints);
			Assert.Empty(axisY.LabelPoints);

			// bar of height 0
			barSeries.Bars.Add(new BarSeries.Bar("hi",new GraphCellToRender('.'),0));
			barSeries.Orientation = Orientation.Vertical;

			// redraw graph
			graph.Redraw(graph.Bounds);

			// bar should not be drawn
			Assert.Empty(barSeries.BarScreenStarts);

			Assert.NotEmpty(axisX.LabelPoints);
			Assert.Empty(axisY.LabelPoints);

			// but bar name should be
			// Screen position x=2 because bars are drawn every 1f of
			// graph space and CellSize.X is 0.5f
			Assert.Contains(2, axisX.LabelPoints);

			// Shutdown must be called to safely clean up Application if Init has been called
			Application.Shutdown ();
		}


		[Fact]
		public void TestTwoTallBars_WithOffset(){

			var graph = GetGraph(out FakeBarSeries barSeries, out FakeHAxis axisX, out FakeVAxis axisY);
			graph.Redraw(graph.Bounds);

			// no bars
			Assert.Empty(barSeries.BarScreenStarts);
			Assert.Empty(axisX.LabelPoints);
			Assert.Empty(axisY.LabelPoints);

			// 0.5 units of graph fit every screen cell
			// so 1 unit of graph space is 2 screen columns
			graph.CellSize = new PointF(0.5f,0.1f);

			// Start bar 1 screen unit along
			barSeries.Offset = 0.5f;
			barSeries.BarEvery = 1f;

			barSeries.Bars.Add(
				new BarSeries.Bar("hi1",new GraphCellToRender('.'),100));
			barSeries.Bars.Add(
				new BarSeries.Bar("hi2",new GraphCellToRender('.'),100));

			barSeries.Orientation = Orientation.Vertical;

			// redraw graph
			graph.Redraw(graph.Bounds);

			// bar should be drawn at BarEvery 1f + offset 0.5f = 3 screen units
			Assert.Equal(3,barSeries.BarScreenStarts[0].X);
			Assert.Equal(3,barSeries.BarScreenEnds[0].X);

			// second bar should be BarEveryx2 = 2f + offset 0.5f = 5 screen units
			Assert.Equal(5,barSeries.BarScreenStarts[1].X);
			Assert.Equal(5,barSeries.BarScreenEnds[1].X);

			// both bars should have labels
			Assert.Equal(2,axisX.LabelPoints.Count);
			Assert.Contains(3, axisX.LabelPoints);
			Assert.Contains(5, axisX.LabelPoints);

			// bars are very tall but should not draw up off top of screen
			Assert.Equal(9,barSeries.BarScreenStarts[0].Y);
			Assert.Equal(0,barSeries.BarScreenEnds[0].Y);
			Assert.Equal(9,barSeries.BarScreenStarts[1].Y);
			Assert.Equal(0,barSeries.BarScreenEnds[1].Y);

			// Shutdown must be called to safely clean up Application if Init has been called
			Application.Shutdown ();
		}

		[Fact]
		public void TestOneLongOneShortHorizontalBars_WithOffset(){

			var graph = GetGraph(out FakeBarSeries barSeries, out FakeHAxis axisX, out FakeVAxis axisY);
			graph.Redraw(graph.Bounds);

			// no bars
			Assert.Empty(barSeries.BarScreenStarts);
			Assert.Empty(axisX.LabelPoints);
			Assert.Empty(axisY.LabelPoints);

			// 0.1 units of graph y fit every screen row
			// so 1 unit of graph y space is 10 screen rows
			graph.CellSize = new PointF(0.5f,0.1f);

			// Start bar 3 screen units up (y = height-3)
			barSeries.Offset = 0.25f;
			// 1 bar every 3 rows of screen
			barSeries.BarEvery = 0.3f;
			barSeries.Orientation = Orientation.Horizontal;

			// 1 bar that is very wide (100 graph units horizontally = screen pos 50 but bounded by screen)
			barSeries.Bars.Add(
				new BarSeries.Bar("hi1",new GraphCellToRender('.'),100));

			// 1 bar that is shorter
			barSeries.Bars.Add(
				new BarSeries.Bar("hi2",new GraphCellToRender('.'),5));

			// redraw graph
			graph.Redraw(graph.Bounds);

			// since bars are horizontal all have the same X start cordinates
			Assert.Equal(0,barSeries.BarScreenStarts[0].X);
			Assert.Equal(0,barSeries.BarScreenStarts[1].X);

			// bar goes all the way to the end so bumps up against right screen boundary
			// width of graph is 20
			Assert.Equal(19,barSeries.BarScreenEnds[0].X);

			// shorter bar is 5 graph units wide which is 10 screen units
			Assert.Equal(10,barSeries.BarScreenEnds[1].X);

			// first  bar should be offset 6 screen units (0.25f + 0.3f graph units)
			// since height of control is 10 then first bar should be at screen row 4 (10-6)
			Assert.Equal(4,barSeries.BarScreenStarts[0].Y);

			// second  bar should be offset 9 screen units (0.25f + 0.6f graph units)
			// since height of control is 10 then second bar should be at screen row 1 (10-9)
			Assert.Equal(1,barSeries.BarScreenStarts[1].Y);

			// both bars should have labels but on the y axis
			Assert.Equal(2,axisY.LabelPoints.Count);
			Assert.Empty(axisX.LabelPoints);

			// labels should align with the bars (same screen y axis point)
			Assert.Contains(4, axisY.LabelPoints);
			Assert.Contains(1, axisY.LabelPoints);

			// Shutdown must be called to safely clean up Application if Init has been called
			Application.Shutdown ();
		}

		private class FakeBarSeries : BarSeries{
			public GraphCellToRender FinalColor { get; private set; }

			public List<Point> BarScreenStarts { get; private set; } = new List<Point>();
			public List<Point> BarScreenEnds { get; private set; } = new List<Point>();
			
			protected override GraphCellToRender AdjustColor (GraphCellToRender graphCellToRender)
			{
				return FinalColor = base.AdjustColor (graphCellToRender);	
			}

			protected override void DrawBarLine (GraphView graph, Point start, Point end, Bar beingDrawn)
			{
				base.DrawBarLine (graph, start, end, beingDrawn);
				
				BarScreenStarts.Add(start);
				BarScreenEnds.Add(end);
			}

		}
	}


	public class AxisTests {


		private GraphView GetGraph (out FakeHAxis axis)
		{
			return GetGraph(out axis, out _);
		}
		private GraphView GetGraph (out FakeVAxis axis)
		{
			return GetGraph(out _, out axis);
		}
		private GraphView GetGraph (out FakeHAxis axisX, out FakeVAxis axisY)
		{
			GraphViewTests.InitFakeDriver ();

			var gv = new GraphView ();
			gv.ColorScheme = new ColorScheme ();
			gv.Bounds = new Rect (0, 0, 50, 30);
			// graph can't be completely empty or it won't draw
			gv.Series.Add (new ScatterSeries ());

			axisX = new FakeHAxis ();
			axisY = new FakeVAxis ();
			gv.AxisX = axisX;
			gv.AxisY = axisY;

			return gv;
		}

		#region HorizontalAxis Tests

		/// <summary>
		/// Tests that the horizontal axis is computed correctly and does not over spill
		/// it's bounds
		/// </summary>
		[Fact]
		public void TestHAxisLocation_NoMargin ()
		{
			var gv = GetGraph (out FakeHAxis axis);

			gv.Redraw (gv.Bounds);

			Assert.DoesNotContain (new Point (-1, 29), axis.DrawAxisLinePoints);
			Assert.Contains (new Point (0, 29),axis.DrawAxisLinePoints);
			Assert.Contains (new Point (1, 29), axis.DrawAxisLinePoints);
						
			Assert.Contains (new Point (48, 29), axis.DrawAxisLinePoints);
			Assert.Contains (new Point (49, 29), axis.DrawAxisLinePoints);
			Assert.DoesNotContain (new Point (50, 29), axis.DrawAxisLinePoints);

			Assert.InRange(axis.LabelPoints.Max(),0,49);
			Assert.InRange(axis.LabelPoints.Min(),0,49);

			// Shutdown must be called to safely clean up Application if Init has been called
			Application.Shutdown ();
		}

		[Fact]
		public void TestHAxisLocation_MarginBottom ()
		{
			var gv = GetGraph (out FakeHAxis axis);

			gv.MarginBottom = 10;
			gv.Redraw (gv.Bounds);

			Assert.DoesNotContain (new Point (-1, 19), axis.DrawAxisLinePoints);
			Assert.Contains (new Point (0, 19), axis.DrawAxisLinePoints);
			Assert.Contains (new Point (1, 19), axis.DrawAxisLinePoints);

			Assert.Contains (new Point (48, 19), axis.DrawAxisLinePoints);
			Assert.Contains (new Point (49, 19), axis.DrawAxisLinePoints);
			Assert.DoesNotContain (new Point (50, 19), axis.DrawAxisLinePoints);

			Assert.InRange(axis.LabelPoints.Max(),0,49);
			Assert.InRange(axis.LabelPoints.Min(),0,49);

			// Shutdown must be called to safely clean up Application if Init has been called
			Application.Shutdown ();
		}

		[Fact]
		public void TestHAxisLocation_MarginLeft ()
		{
			var gv = GetGraph (out FakeHAxis axis);

			gv.MarginLeft = 5;
			gv.Redraw (gv.Bounds);

			Assert.DoesNotContain (new Point (4, 29), axis.DrawAxisLinePoints);
			Assert.Contains (new Point (5, 29), axis.DrawAxisLinePoints);
			Assert.Contains (new Point (6, 29), axis.DrawAxisLinePoints);

			Assert.Contains (new Point (48, 29), axis.DrawAxisLinePoints);
			Assert.Contains (new Point (49, 29), axis.DrawAxisLinePoints);
			Assert.DoesNotContain (new Point (50, 29), axis.DrawAxisLinePoints);

			// Axis lables should not be drawn in the margin
			Assert.InRange(axis.LabelPoints.Max(),5,49);
			Assert.InRange(axis.LabelPoints.Min(),5,49);

			// Shutdown must be called to safely clean up Application if Init has been called
			Application.Shutdown ();
		}

		#endregion

		#region VerticalAxisTests


		/// <summary>
		/// Tests that the horizontal axis is computed correctly and does not over spill
		/// it's bounds
		/// </summary>
		[Fact]
		public void TestVAxisLocation_NoMargin ()
		{
			var gv = GetGraph (out FakeVAxis axis);

			gv.Redraw (gv.Bounds);

			Assert.DoesNotContain (new Point (0, -1), axis.DrawAxisLinePoints);
			Assert.Contains (new Point (0, 1),axis.DrawAxisLinePoints);
			Assert.Contains (new Point (0, 2), axis.DrawAxisLinePoints);
						
			Assert.Contains (new Point (0, 28), axis.DrawAxisLinePoints);
			Assert.Contains (new Point (0, 29), axis.DrawAxisLinePoints);
			Assert.DoesNotContain (new Point (0, 30), axis.DrawAxisLinePoints);

			Assert.InRange(axis.LabelPoints.Max(),0,29);
			Assert.InRange(axis.LabelPoints.Min(),0,29);

			// Shutdown must be called to safely clean up Application if Init has been called
			Application.Shutdown ();
		}

		[Fact]
		public void TestVAxisLocation_MarginBottom ()
		{
			var gv = GetGraph (out FakeVAxis axis);

			gv.MarginBottom = 10;
			gv.Redraw (gv.Bounds);

			Assert.DoesNotContain (new Point (0, -1), axis.DrawAxisLinePoints);
			Assert.Contains (new Point (0, 1),axis.DrawAxisLinePoints);
			Assert.Contains (new Point (0, 2), axis.DrawAxisLinePoints);
						
			Assert.Contains (new Point (0, 18), axis.DrawAxisLinePoints);
			Assert.Contains (new Point (0, 19), axis.DrawAxisLinePoints);
			Assert.DoesNotContain (new Point (0, 20), axis.DrawAxisLinePoints);

			// Labels should not be drawn into the axis
			Assert.InRange(axis.LabelPoints.Max(),0,19);
			Assert.InRange(axis.LabelPoints.Min(),0,19);

			// Shutdown must be called to safely clean up Application if Init has been called
			Application.Shutdown ();
		}

		[Fact]
		public void TestVAxisLocation_MarginLeft ()
		{
			var gv = GetGraph (out FakeVAxis axis);

			gv.MarginLeft = 5;
			gv.Redraw (gv.Bounds);

			Assert.DoesNotContain (new Point (5, -1), axis.DrawAxisLinePoints);
			Assert.Contains (new Point (5, 1),axis.DrawAxisLinePoints);
			Assert.Contains (new Point (5, 2), axis.DrawAxisLinePoints);
						
			Assert.Contains (new Point (5, 28), axis.DrawAxisLinePoints);
			Assert.Contains (new Point (5, 29), axis.DrawAxisLinePoints);
			Assert.DoesNotContain (new Point (5, 30), axis.DrawAxisLinePoints);

			Assert.InRange(axis.LabelPoints.Max(),0,29);
			Assert.InRange(axis.LabelPoints.Min(),0,29);

			// Shutdown must be called to safely clean up Application if Init has been called
			Application.Shutdown ();
		}

		#endregion
	}

	public class TextAnnotationTests {
		readonly ITestOutputHelper output;

		public TextAnnotationTests(ITestOutputHelper output)
		{
			this.output = output;
		}

		[Fact]
		public void TestTextAnnotation_ScreenUnits()
		{
			var gv = GraphViewTests.GetGraph ();

			gv.Annotations.Add (new TextAnnotation () {
				Text = "hey!",
				ScreenPosition = new Point (3, 1)
			});

			gv.Redraw (gv.Bounds);

			var expected =
@"
 │
 ┤ hey!
 ┤
0┼┬┬┬┬┬┬┬┬
 0    5";

			GraphViewTests.AssertDriverContentsAre (expected, output);

			// user scrolls up one unit of graph space
			gv.ScrollOffset = new PointF (0, 1f);
			gv.Redraw (gv.Bounds); 
			
			// we expect no change in the location of the annotation (only the axis label changes)
			// this is because screen units are constant and do not change as the viewport into
			// graph space scrolls to different areas of the graph
			expected =
@"
 │
 ┤ hey!
 ┤
1┼┬┬┬┬┬┬┬┬
 0    5";

			GraphViewTests.AssertDriverContentsAre (expected, output);

			// Shutdown must be called to safely clean up Application if Init has been called
			Application.Shutdown ();
		}


		[Fact]
		public void TestTextAnnotation_GraphUnits ()
		{
			var gv = GraphViewTests.GetGraph ();

			gv.Annotations.Add (new TextAnnotation () {
				Text = "hey!",
				GraphPosition = new PointF (2, 2)
			});

			gv.Redraw (gv.Bounds);

			var expected =
@"
 │
 ┤ hey!
 ┤
0┼┬┬┬┬┬┬┬┬
 0    5";

			GraphViewTests.AssertDriverContentsAre (expected, output);

			// user scrolls up one unit of graph space
			gv.ScrollOffset = new PointF (0, 1f);
			gv.Redraw (gv.Bounds);

			// we expect the text annotation to go down one line since
			// the scroll offset means that that point of graph space is 
			// lower down in the view.  Note the 1 on the axis too, our viewport
			// (excluding margins) now shows y of 1 to 4 (previously 0 to 5)
			expected =
@"
 │
 ┤ 
 ┤ hey!
1┼┬┬┬┬┬┬┬┬
 0    5";

			GraphViewTests.AssertDriverContentsAre (expected, output);

			// Shutdown must be called to safely clean up Application if Init has been called
			Application.Shutdown ();
		}

		[Fact]
		public void TestTextAnnotation_LongText ()
		{
			var gv = GraphViewTests.GetGraph ();

			gv.Annotations.Add (new TextAnnotation () {
				Text = "hey there partner hows it going boy its great",
				GraphPosition = new PointF (2, 2)
			});

			gv.Redraw (gv.Bounds);

			// long text should get truncated
			// margin takes up 1 units
			// the GraphPosition of the anntation is 2
			// Leaving 7 characters of the annotation renderable (including space)
			var expected =
@"
 │
 ┤ hey the
 ┤
0┼┬┬┬┬┬┬┬┬
 0    5";

			GraphViewTests.AssertDriverContentsAre (expected, output);
<<<<<<< HEAD


=======


>>>>>>> 8f66fc07
			// Shutdown must be called to safely clean up Application if Init has been called
			Application.Shutdown ();
		}


		[Fact]
		public void TestTextAnnotation_Offscreen ()
		{
			var gv = GraphViewTests.GetGraph ();

			gv.Annotations.Add (new TextAnnotation () {
				Text = "hey there partner hows it going boy its great",
				GraphPosition = new PointF (9, 2)
			});

			gv.Redraw (gv.Bounds);

			// Text is off the screen (graph x axis runs to 8 not 9)
			var expected =
@"
 │
 ┤
 ┤
0┼┬┬┬┬┬┬┬┬
 0    5";

			GraphViewTests.AssertDriverContentsAre (expected, output);

			// Shutdown must be called to safely clean up Application if Init has been called
			Application.Shutdown ();
		}

		[Theory]
		[InlineData(null)]
		[InlineData ("  ")]
		[InlineData ("\t\t")]
		public void TestTextAnnotation_EmptyText (string whitespace)
		{
			var gv = GraphViewTests.GetGraph ();

			gv.Annotations.Add (new TextAnnotation () {
				Text = whitespace,
				GraphPosition = new PointF (4, 2)
			});

			// add a point a bit further along the graph so if the whitespace were rendered
			// the test would pick it up (AssertDriverContentsAre ignores trailing whitespace on lines)
			var points = new ScatterSeries ();
			points.Points.Add(new PointF(7, 2));
			gv.Series.Add (points);

			gv.Redraw (gv.Bounds);

			var expected =
@"
 │
 ┤      x
 ┤
0┼┬┬┬┬┬┬┬┬
 0    5";

			GraphViewTests.AssertDriverContentsAre (expected, output);


			// Shutdown must be called to safely clean up Application if Init has been called
			Application.Shutdown ();
		}
	}

	public class LegendTests {
		readonly ITestOutputHelper output;

		public LegendTests(ITestOutputHelper output)
		{
			this.output = output;
		}

		[Fact]
		public void LegendNormalUsage_WithBorder ()
		{
			var gv = GraphViewTests.GetGraph ();
			var legend = new LegendAnnotation(new Rect(2,0,5,3));
			legend.AddEntry (new GraphCellToRender ('A'), "Ant");
			legend.AddEntry (new GraphCellToRender ('B'), "Bat");

			gv.Annotations.Add (legend);
			gv.Redraw (gv.Bounds);

			var expected =
@"
 │┌───┐
 ┤│AAn│
 ┤└───┘
0┼┬┬┬┬┬┬┬┬
 0    5";

			GraphViewTests.AssertDriverContentsAre (expected, output);
<<<<<<< HEAD


=======


>>>>>>> 8f66fc07
			// Shutdown must be called to safely clean up Application if Init has been called
			Application.Shutdown ();
		}

		[Fact]
		public void LegendNormalUsage_WithoutBorder ()
		{
			var gv = GraphViewTests.GetGraph ();
			var legend = new LegendAnnotation (new Rect (2, 0, 5, 3));
			legend.AddEntry (new GraphCellToRender ('A'), "Ant");
			legend.AddEntry (new GraphCellToRender ('B'), "?"); // this will exercise pad
			legend.AddEntry (new GraphCellToRender ('C'), "Cat");
			legend.AddEntry (new GraphCellToRender ('H'), "Hattter"); // not enough space for this oen
			legend.Border = false;

			gv.Annotations.Add (legend);
			gv.Redraw (gv.Bounds);

			var expected =
@"
 │AAnt
 ┤B?
 ┤CCat
0┼┬┬┬┬┬┬┬┬
 0    5";

			GraphViewTests.AssertDriverContentsAre (expected, output);
<<<<<<< HEAD


=======


>>>>>>> 8f66fc07
			// Shutdown must be called to safely clean up Application if Init has been called
			Application.Shutdown ();
		}
	}

	public class PathAnnotationTests {
		readonly ITestOutputHelper output;

		public PathAnnotationTests( ITestOutputHelper output)
		{
			this.output = output;
		}

		[Fact]
		public void PathAnnotation_Box()
		{
			var gv = GraphViewTests.GetGraph ();

			var path = new PathAnnotation ();
			path.Points.Add (new PointF (1, 1));
			path.Points.Add (new PointF (1, 3));
			path.Points.Add (new PointF (6, 3));
			path.Points.Add (new PointF (6, 1));

			// list the starting point again so that it draws a complete square
			// (otherwise it will miss out the last line along the bottom)
			path.Points.Add (new PointF (1, 1));

			gv.Annotations.Add (path);
			gv.Redraw (gv.Bounds);

			var expected =
@"
 │......
 ┤.    .
 ┤......
0┼┬┬┬┬┬┬┬┬
 0    5";

			GraphViewTests.AssertDriverContentsAre (expected, output);


			// Shutdown must be called to safely clean up Application if Init has been called
			Application.Shutdown ();
		}

		[Fact]
		public void PathAnnotation_Diamond ()
		{
			var gv = GraphViewTests.GetGraph ();

			var path = new PathAnnotation ();
			path.Points.Add (new PointF (1, 2));
			path.Points.Add (new PointF (3, 3));
			path.Points.Add (new PointF (6, 2));
			path.Points.Add (new PointF (3, 1));

			// list the starting point again to close the shape
			path.Points.Add (new PointF (1, 2));

			gv.Annotations.Add (path);
			gv.Redraw (gv.Bounds);

			var expected =
@"
 │  ..
 ┤..  ..
 ┤ ...
0┼┬┬┬┬┬┬┬┬
 0    5";

			GraphViewTests.AssertDriverContentsAre (expected,output);

<<<<<<< HEAD

			// Shutdown must be called to safely clean up Application if Init has been called
			Application.Shutdown ();
=======

			// Shutdown must be called to safely clean up Application if Init has been called
			Application.Shutdown ();
		}

		[Theory]
		[InlineData (true)]
		[InlineData (false)]
		public void LabelChangeText_RendersCorrectly (bool useFill)
		{
			var driver = new FakeDriver ();
			Application.Init (driver, new FakeMainLoop (() => FakeConsole.ReadKey (true)));
			driver.Init (() => { });

			// create a wide window
			var mount = new View () {
				Width = 100,
				Height = 100
			};

			try {
				// Create a label with a short text 
				var lbl1 = new Label ("ff");

				// Specify that the label should be very wide
				if (useFill) {
					lbl1.Width = Dim.Fill ();
				} else {
					lbl1.Width = 100;
				}

				//put label into view
				mount.Add (lbl1);

				// render view
				lbl1.ColorScheme = new ColorScheme ();
				Assert.Equal (1, lbl1.Height);
				mount.Redraw (mount.Bounds);

				// should have the initial text
				GraphViewTests.AssertDriverContentsAre ("ff", null);

				// change the text and redraw
				lbl1.Text = "ff1234";
				mount.Redraw (mount.Bounds);

				// should have the new text rendered
				GraphViewTests.AssertDriverContentsAre ("ff1234", null);


			} finally {
				Application.Shutdown ();
			}
>>>>>>> 8f66fc07
		}
	}

		public class AxisIncrementToRenderTests {
		[Fact]
		public void AxisIncrementToRenderTests_Constructor ()
		{
			var render = new AxisIncrementToRender (Orientation.Horizontal,1,6.6f);

			Assert.Equal (Orientation.Horizontal, render.Orientation);
			Assert.Equal (1, render.ScreenLocation);
			Assert.Equal (6.6f, render.Value);
		}
	}
}<|MERGE_RESOLUTION|>--- conflicted
+++ resolved
@@ -1175,13 +1175,8 @@
  0    5";
 
 			GraphViewTests.AssertDriverContentsAre (expected, output);
-<<<<<<< HEAD
-
-
-=======
-
-
->>>>>>> 8f66fc07
+
+
 			// Shutdown must be called to safely clean up Application if Init has been called
 			Application.Shutdown ();
 		}
@@ -1279,13 +1274,8 @@
  0    5";
 
 			GraphViewTests.AssertDriverContentsAre (expected, output);
-<<<<<<< HEAD
-
-
-=======
-
-
->>>>>>> 8f66fc07
+
+
 			// Shutdown must be called to safely clean up Application if Init has been called
 			Application.Shutdown ();
 		}
@@ -1313,13 +1303,8 @@
  0    5";
 
 			GraphViewTests.AssertDriverContentsAre (expected, output);
-<<<<<<< HEAD
-
-
-=======
-
-
->>>>>>> 8f66fc07
+
+
 			// Shutdown must be called to safely clean up Application if Init has been called
 			Application.Shutdown ();
 		}
@@ -1393,11 +1378,6 @@
 
 			GraphViewTests.AssertDriverContentsAre (expected,output);
 
-<<<<<<< HEAD
-
-			// Shutdown must be called to safely clean up Application if Init has been called
-			Application.Shutdown ();
-=======
 
 			// Shutdown must be called to safely clean up Application if Init has been called
 			Application.Shutdown ();
@@ -1451,7 +1431,6 @@
 			} finally {
 				Application.Shutdown ();
 			}
->>>>>>> 8f66fc07
 		}
 	}
 
