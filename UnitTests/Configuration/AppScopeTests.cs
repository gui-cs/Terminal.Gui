--- conflicted
+++ resolved
@@ -1,8 +1,6 @@
 ﻿using System.Text.Json;
-<<<<<<< HEAD
-=======
-using static Terminal.Gui.ConfigurationManager;
->>>>>>> 2e95cec4
+
+namespace Terminal.Gui.ConfigurationTests; 
 
 namespace Terminal.Gui.ConfigurationTests; 
 
@@ -17,24 +15,6 @@
     [Fact]
     [AutoInitShutdown]
     public void Apply_ShouldApplyUpdatedProperties () {
-<<<<<<< HEAD
-        ConfigurationManager.Reset ();
-        Assert.Null (AppSettingsTestClass.TestProperty);
-        Assert.NotEmpty (ConfigurationManager.AppSettings);
-        Assert.Null (ConfigurationManager.AppSettings["AppSettingsTestClass.TestProperty"].PropertyValue);
-
-        AppSettingsTestClass.TestProperty = true;
-        ConfigurationManager.Reset ();
-        Assert.True (AppSettingsTestClass.TestProperty);
-        Assert.NotEmpty (ConfigurationManager.AppSettings);
-        Assert.Null (ConfigurationManager.AppSettings["AppSettingsTestClass.TestProperty"].PropertyValue as bool?);
-
-        ConfigurationManager.AppSettings["AppSettingsTestClass.TestProperty"].PropertyValue = false;
-        Assert.False (ConfigurationManager.AppSettings["AppSettingsTestClass.TestProperty"].PropertyValue as bool?);
-
-        // ConfigurationManager.Settings should NOT apply theme settings
-        ConfigurationManager.Settings.Apply ();
-=======
         Reset ();
         Assert.Null (AppSettingsTestClass.TestProperty);
         Assert.NotEmpty (AppSettings);
@@ -51,7 +31,6 @@
 
         // ConfigurationManager.Settings should NOT apply theme settings
         Settings.Apply ();
->>>>>>> 2e95cec4
         Assert.True (AppSettingsTestClass.TestProperty);
 
         // ConfigurationManager.Themes should NOT apply theme settings
@@ -59,11 +38,7 @@
         Assert.True (AppSettingsTestClass.TestProperty);
 
         // ConfigurationManager.AppSettings should NOT apply theme settings
-<<<<<<< HEAD
-        ConfigurationManager.AppSettings.Apply ();
-=======
         AppSettings.Apply ();
->>>>>>> 2e95cec4
         Assert.False (AppSettingsTestClass.TestProperty);
     }
 
@@ -72,18 +47,6 @@
         AppSettingsTestClass.TestProperty = null;
         Assert.Null (AppSettingsTestClass.TestProperty);
 
-<<<<<<< HEAD
-        ConfigurationManager.Initialize ();
-        ConfigurationManager.GetHardCodedDefaults ();
-        ConfigurationManager.Apply ();
-        Assert.Null (AppSettingsTestClass.TestProperty);
-
-        AppSettingsTestClass.TestProperty = true;
-        ConfigurationManager.Initialize ();
-        ConfigurationManager.GetHardCodedDefaults ();
-        Assert.NotNull (AppSettingsTestClass.TestProperty);
-        ConfigurationManager.Apply ();
-=======
         Initialize ();
         GetHardCodedDefaults ();
         Apply ();
@@ -94,25 +57,16 @@
         GetHardCodedDefaults ();
         Assert.NotNull (AppSettingsTestClass.TestProperty);
         Apply ();
->>>>>>> 2e95cec4
         Assert.NotNull (AppSettingsTestClass.TestProperty);
     }
 
     [Fact]
     public void TestSerialize_RoundTrip () {
-<<<<<<< HEAD
-        ConfigurationManager.Reset ();
-
-        AppScope initial = ConfigurationManager.AppSettings;
-
-        string serialized = JsonSerializer.Serialize (ConfigurationManager.AppSettings, _jsonOptions);
-=======
         Reset ();
 
         AppScope initial = AppSettings;
 
         string serialized = JsonSerializer.Serialize (AppSettings, _jsonOptions);
->>>>>>> 2e95cec4
         var deserialized = JsonSerializer.Deserialize<AppScope> (serialized, _jsonOptions);
 
         Assert.NotEqual (initial, deserialized);
