--- conflicted
+++ resolved
@@ -38,13 +38,8 @@
 				{ "test",  colorScheme }
 			};
 
-<<<<<<< HEAD
-			Assert.Equal ((Color)Color.Red, ((Dictionary<string, ColorScheme>)theme ["ColorSchemes"].PropertyValue) ["test"].Normal.Foreground);
-			Assert.Equal ((Color)Color.Green, ((Dictionary<string, ColorScheme>)theme ["ColorSchemes"].PropertyValue) ["test"].Normal.Background);
-=======
 			Assert.Equal (new Color (Color.Red), ((Dictionary<string, ColorScheme>)theme ["ColorSchemes"].PropertyValue) ["test"].Normal.Foreground);
 			Assert.Equal (new Color (Color.Green), ((Dictionary<string, ColorScheme>)theme ["ColorSchemes"].PropertyValue) ["test"].Normal.Background);
->>>>>>> faff1ecd
 
 			// Act
 			Themes.Theme = "testTheme";
@@ -52,13 +47,8 @@
 
 			// Assert
 			var updatedScheme = Colors.ColorSchemes ["test"];
-<<<<<<< HEAD
-			Assert.Equal ((Color)Color.Red, updatedScheme.Normal.Foreground);
-			Assert.Equal ((Color)Color.Green, updatedScheme.Normal.Background);
-=======
 			Assert.Equal (new Color (Color.Red), updatedScheme.Normal.Foreground);
 			Assert.Equal (new Color (Color.Green), updatedScheme.Normal.Background);
->>>>>>> faff1ecd
 
 			// remove test ColorScheme from Colors to avoid failures on others unit tests with ColorScheme
 			Colors.ColorSchemes.Remove ("test");
@@ -128,17 +118,10 @@
 			// Assert
 			colorSchemes = (Dictionary<string, ColorScheme>)theme ["ColorSchemes"].PropertyValue;
 			// Normal should have changed
-<<<<<<< HEAD
-			Assert.Equal ((Color)Color.Blue, colorSchemes ["Test"].Normal.Foreground);
-			Assert.Equal ((Color)Color.BrightBlue, colorSchemes ["Test"].Normal.Background);
-			Assert.Equal ((Color)Color.Cyan, colorSchemes ["Test"].Focus.Foreground);
-			Assert.Equal ((Color)Color.BrightCyan, colorSchemes ["Test"].Focus.Background);
-=======
 			Assert.Equal (new Color (Color.Blue), colorSchemes ["Test"].Normal.Foreground);
 			Assert.Equal (new Color (Color.BrightBlue), colorSchemes ["Test"].Normal.Background);
 			Assert.Equal (new Color (Color.Cyan), colorSchemes ["Test"].Focus.Foreground);
 			Assert.Equal (new Color (Color.BrightCyan), colorSchemes ["Test"].Focus.Background);
->>>>>>> faff1ecd
 		}
 
 		[Fact]
