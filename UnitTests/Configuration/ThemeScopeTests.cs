--- conflicted
+++ resolved
@@ -1,8 +1,6 @@
 ﻿using System.Text.Json;
-<<<<<<< HEAD
-=======
-using static Terminal.Gui.ConfigurationManager;
->>>>>>> 2e95cec4
+
+namespace Terminal.Gui.ConfigurationTests; 
 
 namespace Terminal.Gui.ConfigurationTests; 
 
@@ -16,36 +14,20 @@
 
     [Fact]
     public void AllThemesPresent () {
-<<<<<<< HEAD
-        ConfigurationManager.Reset ();
-        Assert.True (ConfigurationManager.Themes.ContainsKey ("Default"));
-        Assert.True (ConfigurationManager.Themes.ContainsKey ("Dark"));
-        Assert.True (ConfigurationManager.Themes.ContainsKey ("Light"));
-=======
         Reset ();
         Assert.True (Themes.ContainsKey ("Default"));
         Assert.True (Themes.ContainsKey ("Dark"));
         Assert.True (Themes.ContainsKey ("Light"));
->>>>>>> 2e95cec4
     }
 
     [Fact]
     [AutoInitShutdown]
     public void Apply_ShouldApplyUpdatedProperties () {
-<<<<<<< HEAD
-        ConfigurationManager.Reset ();
-        Assert.NotEmpty (ConfigurationManager.Themes);
-        Assert.Equal (Dialog.ButtonAlignments.Center, Dialog.DefaultButtonAlignment);
-
-        ConfigurationManager.Themes["Default"]["Dialog.DefaultButtonAlignment"].PropertyValue =
-            Dialog.ButtonAlignments.Right;
-=======
         Reset ();
         Assert.NotEmpty (Themes);
         Assert.Equal (Dialog.ButtonAlignments.Center, Dialog.DefaultButtonAlignment);
 
         Themes["Default"]["Dialog.DefaultButtonAlignment"].PropertyValue = Dialog.ButtonAlignments.Right;
->>>>>>> 2e95cec4
 
         ThemeManager.Themes![ThemeManager.SelectedTheme]!.Apply ();
         Assert.Equal (Dialog.ButtonAlignments.Right, Dialog.DefaultButtonAlignment);
@@ -53,35 +35,19 @@
 
     [Fact]
     public void GetHardCodedDefaults_ShouldSetProperties () {
-<<<<<<< HEAD
-        ConfigurationManager.Reset ();
-        ConfigurationManager.GetHardCodedDefaults ();
-        Assert.NotEmpty (ConfigurationManager.Themes);
-        Assert.Equal ("Default", ConfigurationManager.Themes.Theme);
-=======
         Reset ();
         GetHardCodedDefaults ();
         Assert.NotEmpty (Themes);
         Assert.Equal ("Default", Themes.Theme);
->>>>>>> 2e95cec4
     }
 
     [Fact]
     public void TestSerialize_RoundTrip () {
-<<<<<<< HEAD
-        ConfigurationManager.Reset ();
-
-        Dictionary<string, ThemeScope> initial = ThemeManager.Themes;
-
-        string serialized =
-            JsonSerializer.Serialize<IDictionary<string, ThemeScope>> (ConfigurationManager.Themes, _jsonOptions);
-=======
         Reset ();
 
         Dictionary<string, ThemeScope> initial = ThemeManager.Themes;
 
         string serialized = JsonSerializer.Serialize<IDictionary<string, ThemeScope>> (Themes, _jsonOptions);
->>>>>>> 2e95cec4
         IDictionary<string, ThemeScope> deserialized =
             JsonSerializer.Deserialize<IDictionary<string, ThemeScope>> (serialized, _jsonOptions);
 
@@ -91,13 +57,8 @@
 
     [Fact]
     public void ThemeManager_ClassMethodsWork () {
-<<<<<<< HEAD
-        ConfigurationManager.Reset ();
-        Assert.Equal (ThemeManager.Instance, ConfigurationManager.Themes);
-=======
         Reset ();
         Assert.Equal (ThemeManager.Instance, Themes);
->>>>>>> 2e95cec4
         Assert.NotEmpty (ThemeManager.Themes);
 
         ThemeManager.SelectedTheme = "foo";
