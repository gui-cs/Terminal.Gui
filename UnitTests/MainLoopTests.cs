--- conflicted
+++ resolved
@@ -592,58 +592,6 @@
 			Assert.Equal ((numIncrements * numPasses), tbCounter);
 		}
 
-<<<<<<< HEAD
-
-		[Fact, AutoInitShutdown]
-		public void TestAddManyTimeouts ()
-		{
-			int delegatesRun = 0;
-			int numberOfThreads = 100;
-			int numberOfTimeoutsPerThread = 100;
-
-
-			lock (Application.Top) {
-				// start lots of threads
-				for (int i = 0; i < numberOfThreads; i++) {
-
-					var myi = i;
-
-					Task.Run (() => {
-						Thread.Sleep (100);
-
-						// each thread registers lots of 1s timeouts
-						for (int j = 0; j < numberOfTimeoutsPerThread; j++) {
-
-							Application.MainLoop.AddTimeout (TimeSpan.FromSeconds (1), (s) => {
-
-								// each timeout delegate increments delegatesRun count by 1 every second
-								Interlocked.Increment (ref delegatesRun);
-								return true;
-							});
-						}
-
-						// if this is the first Thread created
-						if (myi == 0) {
-
-							// let the timeouts run for a bit
-							Thread.Sleep (10000);
-
-							// then tell the application to quit
-							Application.MainLoop.Invoke (() => Application.RequestStop ());
-						}
-					});
-				}
-
-				// blocks here until the RequestStop is processed at the end of the test
-				Application.Run ();
-
-				// undershoot a bit to be on the safe side.  The 5000 ms wait allows the timeouts to run
-				// a lot but all those timeout delegates could end up going slowly on a slow machine perhaps
-				// so the final number of delegatesRun might vary by computer.  So for this assert we say
-				// that it should have run at least 2 seconds worth of delegates
-				Assert.True (delegatesRun >= numberOfThreads * numberOfTimeoutsPerThread * 2);
-			}
-=======
 		private static int total;
 		private static Button btn;
 		private static string clickMe;
@@ -813,7 +761,6 @@
 				Interlocked.Increment (ref total);
 				btn.SetNeedsDisplay ();
 			});
->>>>>>> b511708b
 		}
 	}
 }