using System.Reactive.Disposables;
using System.Reactive.Linq;
using ReactiveMarbles.ObservableEvents;
using ReactiveUI;
using Terminal.Gui;

<<<<<<< HEAD
namespace ReactiveExample; 
=======
namespace ReactiveExample;
>>>>>>> 2e95cec4

public class LoginView : Window, IViewFor<LoginViewModel> {
    private readonly CompositeDisposable _disposable = new ();

    public LoginView (LoginViewModel viewModel) {
        Title = "Reactive Extensions Example";
        ViewModel = viewModel;
        Label usernameLengthLabel = UsernameLengthLabel (TitleLabel ());
        TextField usernameInput = UsernameInput (usernameLengthLabel);
        Label passwordLengthLabel = PasswordLengthLabel (usernameInput);
        TextField passwordInput = PasswordInput (passwordLengthLabel);
        Label validationLabel = ValidationLabel (passwordInput);
        Button loginButton = LoginButton (validationLabel);
        Button clearButton = ClearButton (loginButton);
        LoginProgressLabel (clearButton);
    }

    public LoginViewModel ViewModel { get; set; }

    object IViewFor.ViewModel { get => ViewModel; set => ViewModel = (LoginViewModel)value; }

    protected override void Dispose (bool disposing) {
        _disposable.Dispose ();
        base.Dispose (disposing);
    }

    private Button ClearButton (View previous) {
<<<<<<< HEAD
        var clearButton = new Button ("Clear") {
                                                   X = Pos.Left (previous),
                                                   Y = Pos.Top (previous) + 1,
                                                   Width = 40
                                               };
=======
        var clearButton = new Button {
                                         X = Pos.Left (previous),
                                         Y = Pos.Top (previous) + 1,
                                         Width = 40,
                                         Text = "Clear"
                                     };
>>>>>>> 2e95cec4
        clearButton
            .Events ()
            .Clicked
            .InvokeCommand (ViewModel, x => x.Clear)
            .DisposeWith (_disposable);
        Add (clearButton);

        return clearButton;
    }

    private Button LoginButton (View previous) {
        var loginButton = new Button {
<<<<<<< HEAD
                                         Text = "Login",
                                         X = Pos.Left (previous),
                                         Y = Pos.Top (previous) + 1,
                                         Width = 40
=======
                                         X = Pos.Left (previous),
                                         Y = Pos.Top (previous) + 1,
                                         Width = 40,
                                         Text = "Login"
>>>>>>> 2e95cec4
                                     };
        loginButton
            .Events ()
            .Clicked
            .InvokeCommand (ViewModel, x => x.Login)
            .DisposeWith (_disposable);
        Add (loginButton);

        return loginButton;
    }

    private Label LoginProgressLabel (View previous) {
        var progress = "Logging in...";
        var idle = "Press 'Login' to log in.";
<<<<<<< HEAD
        var loginProgressLabel = new Label (idle) {
                                                      X = Pos.Left (previous),
                                                      Y = Pos.Top (previous) + 1,
                                                      Width = 40
                                                  };
=======
        var loginProgressLabel = new Label {
                                               X = Pos.Left (previous),
                                               Y = Pos.Top (previous) + 1,
                                               Width = 40,
                                               Text = idle
                                           };
>>>>>>> 2e95cec4
        ViewModel
            .WhenAnyObservable (x => x.Login.IsExecuting)
            .Select (executing => executing ? progress : idle)
            .ObserveOn (RxApp.MainThreadScheduler)
            .BindTo (loginProgressLabel, x => x.Text)
            .DisposeWith (_disposable);
        Add (loginProgressLabel);

        return loginProgressLabel;
    }

    private TextField PasswordInput (View previous) {
<<<<<<< HEAD
        var passwordInput = new TextField (ViewModel.Password) {
                                                                   X = Pos.Left (previous),
                                                                   Y = Pos.Top (previous) + 1,
                                                                   Width = 40
                                                               };
=======
        var passwordInput = new TextField {
                                              X = Pos.Left (previous),
                                              Y = Pos.Top (previous) + 1,
                                              Width = 40,
                                              Text = ViewModel.Password
                                          };
>>>>>>> 2e95cec4
        ViewModel
            .WhenAnyValue (x => x.Password)
            .BindTo (passwordInput, x => x.Text)
            .DisposeWith (_disposable);
        passwordInput
            .Events ()
            .TextChanged
            .Select (old => passwordInput.Text)
            .DistinctUntilChanged ()
            .BindTo (ViewModel, x => x.Password)
            .DisposeWith (_disposable);
        Add (passwordInput);

        return passwordInput;
    }

    private Label PasswordLengthLabel (View previous) {
        var passwordLengthLabel = new Label {
                                                X = Pos.Left (previous),
                                                Y = Pos.Top (previous) + 1,
                                                Width = 40
                                            };
        ViewModel
            .WhenAnyValue (x => x.PasswordLength)
            .Select (length => $"Password ({length} characters)")
            .BindTo (passwordLengthLabel, x => x.Text)
            .DisposeWith (_disposable);
        Add (passwordLengthLabel);

        return passwordLengthLabel;
    }

    private Label TitleLabel () {
<<<<<<< HEAD
        var label = new Label ("Login Form");
=======
        var label = new Label { Text = "Login Form" };
>>>>>>> 2e95cec4
        Add (label);

        return label;
    }

    private TextField UsernameInput (View previous) {
<<<<<<< HEAD
        var usernameInput = new TextField (ViewModel.Username) {
                                                                   X = Pos.Left (previous),
                                                                   Y = Pos.Top (previous) + 1,
                                                                   Width = 40
                                                               };
=======
        var usernameInput = new TextField {
                                              X = Pos.Left (previous),
                                              Y = Pos.Top (previous) + 1,
                                              Width = 40,
                                              Text = ViewModel.Username
                                          };
>>>>>>> 2e95cec4
        ViewModel
            .WhenAnyValue (x => x.Username)
            .BindTo (usernameInput, x => x.Text)
            .DisposeWith (_disposable);
        usernameInput
            .Events ()
            .TextChanged
            .Select (old => usernameInput.Text)
            .DistinctUntilChanged ()
            .BindTo (ViewModel, x => x.Username)
            .DisposeWith (_disposable);
        Add (usernameInput);

        return usernameInput;
    }

    private Label UsernameLengthLabel (View previous) {
        var usernameLengthLabel = new Label {
                                                X = Pos.Left (previous),
                                                Y = Pos.Top (previous) + 1,
                                                Width = 40
                                            };
        ViewModel
            .WhenAnyValue (x => x.UsernameLength)
            .Select (length => $"Username ({length} characters)")
            .BindTo (usernameLengthLabel, x => x.Text)
            .DisposeWith (_disposable);
        Add (usernameLengthLabel);

        return usernameLengthLabel;
    }

    private Label ValidationLabel (View previous) {
        var error = "Please, enter user name and password.";
        var success = "The input is valid!";
<<<<<<< HEAD
        var validationLabel = new Label (error) {
                                                    X = Pos.Left (previous),
                                                    Y = Pos.Top (previous) + 1,
                                                    Width = 40
                                                };
=======
        var validationLabel = new Label {
                                            X = Pos.Left (previous),
                                            Y = Pos.Top (previous) + 1,
                                            Width = 40,
                                            Text = error
                                        };
>>>>>>> 2e95cec4
        ViewModel
            .WhenAnyValue (x => x.IsValid)
            .Select (valid => valid ? success : error)
            .BindTo (validationLabel, x => x.Text)
            .DisposeWith (_disposable);
        ViewModel
            .WhenAnyValue (x => x.IsValid)
            .Select (valid => valid ? Colors.ColorSchemes["Base"] : Colors.ColorSchemes["Error"])
            .BindTo (validationLabel, x => x.ColorScheme)
            .DisposeWith (_disposable);
        Add (validationLabel);

        return validationLabel;
    }
}<|MERGE_RESOLUTION|>--- conflicted
+++ resolved
@@ -4,11 +4,7 @@
 using ReactiveUI;
 using Terminal.Gui;
 
-<<<<<<< HEAD
-namespace ReactiveExample; 
-=======
 namespace ReactiveExample;
->>>>>>> 2e95cec4
 
 public class LoginView : Window, IViewFor<LoginViewModel> {
     private readonly CompositeDisposable _disposable = new ();
@@ -36,20 +32,12 @@
     }
 
     private Button ClearButton (View previous) {
-<<<<<<< HEAD
-        var clearButton = new Button ("Clear") {
-                                                   X = Pos.Left (previous),
-                                                   Y = Pos.Top (previous) + 1,
-                                                   Width = 40
-                                               };
-=======
         var clearButton = new Button {
                                          X = Pos.Left (previous),
                                          Y = Pos.Top (previous) + 1,
                                          Width = 40,
                                          Text = "Clear"
                                      };
->>>>>>> 2e95cec4
         clearButton
             .Events ()
             .Clicked
@@ -62,17 +50,10 @@
 
     private Button LoginButton (View previous) {
         var loginButton = new Button {
-<<<<<<< HEAD
-                                         Text = "Login",
-                                         X = Pos.Left (previous),
-                                         Y = Pos.Top (previous) + 1,
-                                         Width = 40
-=======
                                          X = Pos.Left (previous),
                                          Y = Pos.Top (previous) + 1,
                                          Width = 40,
                                          Text = "Login"
->>>>>>> 2e95cec4
                                      };
         loginButton
             .Events ()
@@ -87,20 +68,12 @@
     private Label LoginProgressLabel (View previous) {
         var progress = "Logging in...";
         var idle = "Press 'Login' to log in.";
-<<<<<<< HEAD
-        var loginProgressLabel = new Label (idle) {
-                                                      X = Pos.Left (previous),
-                                                      Y = Pos.Top (previous) + 1,
-                                                      Width = 40
-                                                  };
-=======
         var loginProgressLabel = new Label {
                                                X = Pos.Left (previous),
                                                Y = Pos.Top (previous) + 1,
                                                Width = 40,
                                                Text = idle
                                            };
->>>>>>> 2e95cec4
         ViewModel
             .WhenAnyObservable (x => x.Login.IsExecuting)
             .Select (executing => executing ? progress : idle)
@@ -113,20 +86,12 @@
     }
 
     private TextField PasswordInput (View previous) {
-<<<<<<< HEAD
-        var passwordInput = new TextField (ViewModel.Password) {
-                                                                   X = Pos.Left (previous),
-                                                                   Y = Pos.Top (previous) + 1,
-                                                                   Width = 40
-                                                               };
-=======
         var passwordInput = new TextField {
                                               X = Pos.Left (previous),
                                               Y = Pos.Top (previous) + 1,
                                               Width = 40,
                                               Text = ViewModel.Password
                                           };
->>>>>>> 2e95cec4
         ViewModel
             .WhenAnyValue (x => x.Password)
             .BindTo (passwordInput, x => x.Text)
@@ -160,31 +125,19 @@
     }
 
     private Label TitleLabel () {
-<<<<<<< HEAD
-        var label = new Label ("Login Form");
-=======
         var label = new Label { Text = "Login Form" };
->>>>>>> 2e95cec4
         Add (label);
 
         return label;
     }
 
     private TextField UsernameInput (View previous) {
-<<<<<<< HEAD
-        var usernameInput = new TextField (ViewModel.Username) {
-                                                                   X = Pos.Left (previous),
-                                                                   Y = Pos.Top (previous) + 1,
-                                                                   Width = 40
-                                                               };
-=======
         var usernameInput = new TextField {
                                               X = Pos.Left (previous),
                                               Y = Pos.Top (previous) + 1,
                                               Width = 40,
                                               Text = ViewModel.Username
                                           };
->>>>>>> 2e95cec4
         ViewModel
             .WhenAnyValue (x => x.Username)
             .BindTo (usernameInput, x => x.Text)
@@ -220,20 +173,12 @@
     private Label ValidationLabel (View previous) {
         var error = "Please, enter user name and password.";
         var success = "The input is valid!";
-<<<<<<< HEAD
-        var validationLabel = new Label (error) {
-                                                    X = Pos.Left (previous),
-                                                    Y = Pos.Top (previous) + 1,
-                                                    Width = 40
-                                                };
-=======
         var validationLabel = new Label {
                                             X = Pos.Left (previous),
                                             Y = Pos.Top (previous) + 1,
                                             Width = 40,
                                             Text = error
                                         };
->>>>>>> 2e95cec4
         ViewModel
             .WhenAnyValue (x => x.IsValid)
             .Select (valid => valid ? success : error)
