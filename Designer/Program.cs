<<<<<<< HEAD
﻿using Terminal.Gui;
=======
﻿using System;
using Terminal.Gui;
using Attribute = Terminal.Gui.Attribute;
>>>>>>> 97cd2910

namespace Designer {
	class MainClass {
		public static void Main (string [] args)
		{
			Application.Init ();
			var top = Application.Top;

			var scroll = new ScrollView (new Rect (5, 5, 20, 20));
			scroll.Add (new Label (0, 0, "Name:"));
			scroll.Add (new Label (0, 1, "Addr:"));
			scroll.Add (new TextField (5, 0, 5, "-"));
			scroll.Add (new TextField (5, 1, 5, "-"));
			top.Add (scroll);
			top.SetFocus (scroll);

<<<<<<< HEAD
=======
			var loginText = new TextField("") {
				X = Pos.Right(password),
				Y = Pos.Top(login),
				Width = 40,
				ColorScheme = new ColorScheme() {
					Focus = Attribute.Make(Color.BrightYellow, Color.DarkGray),
					Normal = Attribute.Make(Color.Green, Color.BrightYellow),
					HotFocus = Attribute.Make(Color.BrightBlue, Color.Brown),
					HotNormal = Attribute.Make(Color.Red, Color.BrightRed),
				},
			};

			//Application.Top.Add (menu);
			Application.Top.Add (login, password, loginText);
>>>>>>> 97cd2910
			Application.Run ();
		}
	}
}<|MERGE_RESOLUTION|>--- conflicted
+++ resolved
@@ -1,28 +1,43 @@
-<<<<<<< HEAD
-﻿using Terminal.Gui;
-=======
 ﻿using System;
 using Terminal.Gui;
 using Attribute = Terminal.Gui.Attribute;
->>>>>>> 97cd2910
 
 namespace Designer {
+	class Surface : Window {
+		public Surface () : base ("Designer")
+		{
+		}
+	}
+
 	class MainClass {
 		public static void Main (string [] args)
 		{
 			Application.Init ();
-			var top = Application.Top;
 
-			var scroll = new ScrollView (new Rect (5, 5, 20, 20));
-			scroll.Add (new Label (0, 0, "Name:"));
-			scroll.Add (new Label (0, 1, "Addr:"));
-			scroll.Add (new TextField (5, 0, 5, "-"));
-			scroll.Add (new TextField (5, 1, 5, "-"));
-			top.Add (scroll);
-			top.SetFocus (scroll);
+			var menu = new MenuBar (new MenuBarItem [] {
+				new MenuBarItem ("_File", new MenuItem [] {
+					new MenuItem ("_Quit", "", () => { Application.RequestStop (); })
+				}),
+				new MenuBarItem ("_Edit", new MenuItem [] {
+					new MenuItem ("_Copy", "", null),
+					new MenuItem ("C_ut", "", null),
+					new MenuItem ("_Paste", "", null)
+				}),
+			});
 
-<<<<<<< HEAD
-=======
+			var login = new Label ("Login: ") { X = 3, Y = 6 };
+			var password = new Label ("Password: ") {
+				X = Pos.Left (login),
+				Y = Pos.Bottom (login) + 1
+			};
+
+			var surface = new Surface () {
+				X = 0,
+				Y = 1,
+				Width = Dim.Percent (80),
+				Height = Dim.Fill ()
+			};
+
 			var loginText = new TextField("") {
 				X = Pos.Right(password),
 				Y = Pos.Top(login),
@@ -37,7 +52,6 @@
 
 			//Application.Top.Add (menu);
 			Application.Top.Add (login, password, loginText);
->>>>>>> 97cd2910
 			Application.Run ();
 		}
 	}
