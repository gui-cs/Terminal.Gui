using Terminal.Gui;
using System;
using Mono.Terminal;
using System.Collections;
using System.Collections.Generic;
using System.Diagnostics;
using System.Globalization;
using System.Reflection;
using NStack;

static class Demo {
	class Box10x : View {
		public Box10x (int x, int y) : base (new Rect (x, y, 10, 10))
		{
		}

		public override void Redraw (Rect region)
		{
			Driver.SetAttribute (ColorScheme.Focus);

			for (int y = 0; y < 10; y++) {
				Move (0, y);
				for (int x = 0; x < 10; x++) {

					Driver.AddRune ((Rune)('0' + (x + y) % 10));
				}
			}

		}
	}

	class Filler : View {
		public Filler (Rect rect) : base (rect)
		{
		}

		public override void Redraw (Rect region)
		{
			Driver.SetAttribute (ColorScheme.Focus);
			var f = Frame;

			for (int y = 0; y < f.Width; y++) {
				Move (0, y);
				for (int x = 0; x < f.Height; x++) {
					Rune r;
					switch (x % 3) {
					case 0:
						r = '.';
						break;
					case 1:
						r = 'o';
						break;
					default:
						r = 'O';
						break;
					}
					Driver.AddRune (r);
				}
			}
		}
	}


	static void ShowTextAlignments (View container)
	{
		int i = 0;
		string txt = "Hello world, how are you doing today";
		container.Add (
			    new FrameView (new Rect (75, 1, txt.Length + 6, 20), "Text Alignments") {
			new Label(new Rect(0, 1, 40, 3), $"{i+1}-{txt}") { TextAlignment = TextAlignment.Left },
			new Label(new Rect(0, 5, 40, 3), $"{i+2}-{txt}") { TextAlignment = TextAlignment.Right },
			new Label(new Rect(0, 9, 40, 3), $"{i+3}-{txt}") { TextAlignment = TextAlignment.Centered },
			new Label(new Rect(0, 13, 40, 3), $"{i+4}-{txt}") { TextAlignment = TextAlignment.Justified }
		    });
	}

	static void ShowEntries (View container)
	{
		var scrollView = new ScrollView (new Rect (50, 10, 20, 8)) {
			ContentSize = new Size (100, 100),
			ContentOffset = new Point (-1, -1),
			ShowVerticalScrollIndicator = true,
			ShowHorizontalScrollIndicator = true
		};

		scrollView.Add (new Box10x (0, 0));
		//scrollView.Add (new Filler (new Rect (0, 0, 40, 40)));

		// This is just to debug the visuals of the scrollview when small
		var scrollView2 = new ScrollView (new Rect (72, 10, 3, 3)) {
			ContentSize = new Size (100, 100),
			ShowVerticalScrollIndicator = true,
			ShowHorizontalScrollIndicator = true
		};
		scrollView2.Add (new Box10x (0, 0));
		var progress = new ProgressBar (new Rect (68, 1, 10, 1));
		bool timer (MainLoop caller)
		{
			progress.Pulse ();
			return true;
		}

		//Application.MainLoop.AddTimeout (TimeSpan.FromMilliseconds (300), timer);


		// A little convoluted, this is because I am using this to test the
		// layout based on referencing elements of another view:

		var login = new Label ("Login: ") { X = 3, Y = 6 };
		var password = new Label ("Password: ") {
			X = Pos.Left (login),
			Y = Pos.Bottom (login) + 1
		};
		var loginText = new TextField ("") {
			X = Pos.Right (password),
			Y = Pos.Top (login),
			Width = 40
		};

		var passText = new TextField ("") {
			Secret = true,
			X = Pos.Left (loginText),
			Y = Pos.Top (password),
			Width = Dim.Width (loginText)
		};

		// Add some content
		container.Add (
			login,
			loginText,
			password,
			passText,
			new FrameView (new Rect (3, 10, 25, 6), "Options"){
				new CheckBox (1, 0, "Remember me"),
				new RadioGroup (1, 2, new [] { "_Personal", "_Company" }),
			},
			new ListView (new Rect (60, 6, 16, 4), new string [] {
				"First row",
				"<>",
				"This is a very long row that should overflow what is shown",
				"4th",
				"There is an empty slot on the second row",
				"Whoa",
				"This is so cool"
			}),
			scrollView,
			//scrollView2,
			new Button (3, 19, "Ok"),
			new Button (10, 19, "Cancel"),
			new TimeField (3, 20, DateTime.Now),
			new TimeField (23, 20, DateTime.Now, true),
			new DateField(3, 22, DateTime.Now),
			new DateField(23, 22, DateTime.Now, true),
			progress,
<<<<<<< HEAD
			new Label (3, 24, "Press F9 (on Unix, ESC+9 is an alias) to activate the menubar")
=======
			new Label (3, 22, "Press F9 (on Unix, ESC+9 is an alias) to activate the menubar"),
			menuKeysStyle
>>>>>>> 4a6dea29

		);

	}

	public static Label ml2;

	static void NewFile ()
	{
		var d = new Dialog (
			"New File", 50, 20,
			new Button ("Ok", is_default: true) { Clicked = () => { Application.RequestStop (); } },
			new Button ("Cancel") { Clicked = () => { Application.RequestStop (); } });
		ml2 = new Label (1, 1, "Mouse Debug Line");
		d.Add (ml2);
		Application.Run (d);
	}

	// 
	// Creates a nested editor
	static void Editor (Toplevel top)
	{
		var tframe = top.Frame;
		var ntop = new Toplevel (tframe);
		var menu = new MenuBar (new MenuBarItem [] {
			new MenuBarItem ("_File", new MenuItem [] {
				new MenuItem ("_Close", "", () => {Application.RequestStop ();}),
			}),
			new MenuBarItem ("_Edit", new MenuItem [] {
				new MenuItem ("_Copy", "", null),
				new MenuItem ("C_ut", "", null),
				new MenuItem ("_Paste", "", null)
			}),
		});
		ntop.Add (menu);

		string fname = null;
		foreach (var s in new [] { "/etc/passwd", "c:\\windows\\win.ini" })
			if (System.IO.File.Exists (s)) {
				fname = s;
				break;
			}

		var win = new Window (fname ?? "Untitled") {
			X = 0,
			Y = 1,
			Width = Dim.Fill (),
			Height = Dim.Fill ()
		};
		ntop.Add (win);

		var text = new TextView (new Rect (0, 0, tframe.Width - 2, tframe.Height - 3));

		if (fname != null)
			text.Text = System.IO.File.ReadAllText (fname);
		win.Add (text);

		Application.Run (ntop);
	}

	static bool Quit ()
	{
		var n = MessageBox.Query (50, 7, "Quit Demo", "Are you sure you want to quit this demo?", "Yes", "No");
		return n == 0;
	}

	static void Close ()
	{
		MessageBox.ErrorQuery (50, 7, "Error", "There is nothing to close", "Ok");
	}

	// Watch what happens when I try to introduce a newline after the first open brace
	// it introduces a new brace instead, and does not indent.  Then watch me fight
	// the editor as more oddities happen.

	public static void Open ()
	{
		var d = new OpenDialog ("Open", "Open a file");
		Application.Run (d);

		MessageBox.Query (50, 7, "Selected File", string.Join (", ", d.FilePaths), "ok");
	}

	public static void ShowHex (Toplevel top)
	{
		var tframe = top.Frame;
		var ntop = new Toplevel (tframe);
		var menu = new MenuBar (new MenuBarItem [] {
			new MenuBarItem ("_File", new MenuItem [] {
				new MenuItem ("_Close", "", () => {Application.RequestStop ();}),
			}),
		});
		ntop.Add (menu);

		var win = new Window ("/etc/passwd") {
			X = 0,
			Y = 1,
			Width = Dim.Fill (),
			Height = Dim.Fill ()
		};
		ntop.Add (win);

		var source = System.IO.File.OpenRead ("/etc/passwd");
		var hex = new HexView (source) {
			X = 0,
			Y = 0,
			Width = Dim.Fill (),
			Height = Dim.Fill ()
		};
		win.Add (hex);
		Application.Run (ntop);

	}

	public class MenuItemDetails : MenuItem {
		ustring title;
		string help;
		Action action;

		public MenuItemDetails (ustring title, string help, Action action) : base (title, help, action)
		{
			this.title = title;
			this.help = help;
			this.action = action;
		}

		public static MenuItemDetails Instance (MenuItem mi)
		{
			return (MenuItemDetails)mi.GetMenuItem ();
		}
	}

	public delegate MenuItem MenuItemDelegate (MenuItemDetails menuItem);

	public static void ShowMenuItem (MenuItem mi)
	{
		BindingFlags flags = BindingFlags.Public | BindingFlags.Static;
		MethodInfo minfo = typeof (MenuItemDetails).GetMethod ("Instance", flags);
		MenuItemDelegate mid = (MenuItemDelegate)Delegate.CreateDelegate (typeof (MenuItemDelegate), minfo);
		MessageBox.Query (70, 7, mi.Title.ToString (),
			$"{mi.Title.ToString ()} selected. Is from submenu: {mi.GetMenuBarItem ()}", "ok");
	}

	private static void MenuKeysStyle_Toggled (object sender, EventArgs e)
	{
		menu.UseKeysUpDownAsKeysLeftRight = menuKeysStyle.Checked;
	}



	#region Selection Demo

	static void ListSelectionDemo ()
	{
		var d = new Dialog ("Selection Demo", 60, 20,
			new Button ("Ok", is_default: true) { Clicked = () => { Application.RequestStop (); } },
			new Button ("Cancel") { Clicked = () => { Application.RequestStop (); } });

		var animals = new List<string> () { "Alpaca", "Llama", "Lion", "Shark", "Goat" };
		var msg = new Label ("Use space bar or control-t to toggle selection") {
			X = 1,
			Y = 1,
			Width = Dim.Fill () - 1,
			Height = 1
		};

		var list = new ListView (animals) {
			X = 1,
			Y = 3,
			Width = Dim.Fill () - 4,
			Height = Dim.Fill () - 4,
			AllowsMarking = true
		};
		d.Add (msg, list);
		Application.Run (d);

		var result = "";
		for (int i = 0; i < animals.Count; i++) {
			if (list.Source.IsMarked (i)) {
				result += animals [i] + " ";
			}
		}
		MessageBox.Query (60, 10, "Selected Animals", result == "" ? "No animals selected" : result, "Ok");
	}
	#endregion


	public static Label ml;
	public static MenuBar menu;
	public static CheckBox menuKeysStyle;
	static void Main ()
	{
		if (Debugger.IsAttached)
			CultureInfo.DefaultThreadCurrentUICulture = CultureInfo.GetCultureInfo ("en-US");

		//Application.UseSystemConsole = true;
		Application.Init ();

		var top = Application.Top;

		var tframe = top.Frame;
		//Open ();
#if true
		var win = new Window ("Hello") {
			X = 0,
			Y = 1,
			Width = Dim.Fill (),
			Height = Dim.Fill ()
		};
#else
		var win = new Window (new Rect (0, 1, tframe.Width, tframe.Height - 1), "Hello");
#endif
		MenuItemDetails [] menuItems = {
			new MenuItemDetails ("F_ind", "", null),
			new MenuItemDetails ("_Replace", "", null),
			new MenuItemDetails ("_Item1", "", null),
			new MenuItemDetails ("_Not From Sub Menu", "", null)
		};

		menuItems [0].Action = () => ShowMenuItem (menuItems [0]);
		menuItems [1].Action = () => ShowMenuItem (menuItems [1]);
		menuItems [2].Action = () => ShowMenuItem (menuItems [2]);
		menuItems [3].Action = () => ShowMenuItem (menuItems [3]);

		menu = new MenuBar (new MenuBarItem [] {
			new MenuBarItem ("_File", new MenuItem [] {
				new MenuItem ("Text Editor Demo", "", () => { Editor (top); }),
				new MenuItem ("_New", "Creates new file", NewFile),
				new MenuItem ("_Open", "", Open),
				new MenuItem ("_Hex", "", () => ShowHex (top)),
				new MenuItem ("_Close", "", () => Close ()),
				new MenuItem ("_Quit", "", () => { if (Quit ()) top.Running = false; })
			}),
			new MenuBarItem ("_Edit", new MenuItem [] {
				new MenuItem ("_Copy", "", null),
				new MenuItem ("C_ut", "", null),
				new MenuItem ("_Paste", "", null),
				new MenuItem ("_Find and Replace",
					new MenuBarItem (new MenuItem[] {menuItems [0], menuItems [1] })),
				menuItems[3]
			}),
			new MenuBarItem ("_List Demos", new MenuItem [] {
				new MenuItem ("Select Items", "", ListSelectionDemo),
			}),
			new MenuBarItem ("Test Menu and SubMenus", new MenuItem [] {
				new MenuItem ("SubMenu1Item1",
					new MenuBarItem (new MenuItem[] {
						new MenuItem ("SubMenu2Item1",
							new MenuBarItem (new MenuItem [] {
								new MenuItem ("SubMenu3Item1",
									new MenuBarItem (new MenuItem [] { menuItems [2] })
								)
							})
						)
					})
				)
			}),
		});

		menuKeysStyle = new CheckBox (3, 23, "UseKeysUpDownAsKeysLeftRight", true);
		menuKeysStyle.Toggled += MenuKeysStyle_Toggled;

		ShowEntries (win);

		int count = 0;
		ml = new Label (new Rect (3, 17, 47, 1), "Mouse: ");
		Application.RootMouseEvent += delegate (MouseEvent me) {

			ml.Text = $"Mouse: ({me.X},{me.Y}) - {me.Flags} {count++}";
		};

		var test = new Label (3, 18, "Se iniciará el análisis");
		win.Add (test);
		win.Add (ml);

		ShowTextAlignments (win);
		top.Add (win);
		top.Add (menu);
		Application.Run ();
	}
}<|MERGE_RESOLUTION|>--- conflicted
+++ resolved
@@ -149,15 +149,9 @@
 			new Button (10, 19, "Cancel"),
 			new TimeField (3, 20, DateTime.Now),
 			new TimeField (23, 20, DateTime.Now, true),
-			new DateField(3, 22, DateTime.Now),
-			new DateField(23, 22, DateTime.Now, true),
 			progress,
-<<<<<<< HEAD
-			new Label (3, 24, "Press F9 (on Unix, ESC+9 is an alias) to activate the menubar")
-=======
 			new Label (3, 22, "Press F9 (on Unix, ESC+9 is an alias) to activate the menubar"),
 			menuKeysStyle
->>>>>>> 4a6dea29
 
 		);
 
