--- conflicted
+++ resolved
@@ -299,7 +299,6 @@
 		MenuItemDelegate mid = (MenuItemDelegate)Delegate.CreateDelegate (typeof (MenuItemDelegate), minfo);
 		MessageBox.Query (70, 7, mi.Title.ToString (),
 			$"{mi.Title.ToString ()} selected. Is from submenu: {mi.GetMenuBarItem ()}", "Ok");
-<<<<<<< HEAD
 	}
 
 	private static void MenuKeysStyle_Toggled (object sender, EventArgs e)
@@ -312,20 +311,6 @@
 		menu.WantMousePositionReports = menuAutoMouseNav.Checked;
 	}
 
-=======
-	}
-
-	private static void MenuKeysStyle_Toggled (object sender, EventArgs e)
-	{
-		menu.UseKeysUpDownAsKeysLeftRight = menuKeysStyle.Checked;
-	}
-
-	private static void MenuAutoMouseNav_Toggled (object sender, EventArgs e)
-	{
-		menu.WantMousePositionReports = menuAutoMouseNav.Checked;
-	}
-
->>>>>>> 97cd2910
 	//private static TextField GetTextFieldSelText (View vt)
 	//{
 	//	TextField textField;
@@ -340,8 +325,6 @@
 	//	return null;
 	//}
 
-<<<<<<< HEAD
-=======
 	private static void Copy ()
 	{
 		TextField textField = menu.LastFocused as TextField;
@@ -382,7 +365,6 @@
 		}
 	}
 
->>>>>>> 97cd2910
 
 	#region Selection Demo
 
@@ -467,23 +449,13 @@
 				new MenuItem ("_Open", "", Open),
 				new MenuItem ("_Hex", "", () => ShowHex (top)),
 				new MenuItem ("_Close", "", () => Close ()),
-<<<<<<< HEAD
-				new MenuItem ("_Disabled", "", () => { }, () => false),
-=======
->>>>>>> 97cd2910
 				null,
 				new MenuItem ("_Quit", "", () => { if (Quit ()) top.Running = false; })
 			}),
 			new MenuBarItem ("_Edit", new MenuItem [] {
-<<<<<<< HEAD
-				new MenuItem ("_Copy", "", null),
-				new MenuItem ("C_ut", "", null),
-				new MenuItem ("_Paste", "", null),
-=======
 				new MenuItem ("_Copy", "", Copy),
 				new MenuItem ("C_ut", "", Cut),
 				new MenuItem ("_Paste", "", Paste),
->>>>>>> 97cd2910
 				new MenuItem ("_Find and Replace",
 					new MenuBarItem (new MenuItem[] {menuItems [0], menuItems [1] })),
 				menuItems[3]
