using Terminal.Gui;
using System;
using Mono.Terminal;
using System.Collections.Generic;
using System.Diagnostics;
using System.Globalization;
using System.Reflection;
using NStack;

static class Demo {
	//class Box10x : View, IScrollView {
	class Box10x : View {
		int w = 40;
		int h = 50;

		public bool WantCursorPosition { get; set; } = false;

		public Box10x (int x, int y) : base (new Rect (x, y, 20, 10))
		{
		}

		public Size GetContentSize ()
		{
			return new Size (w, h);
		}

		public void SetCursorPosition (Point pos)
		{
			throw new NotImplementedException ();
		}

		public override void Redraw (Rect region)
		{
			//Point pos = new Point (region.X, region.Y);
			Driver.SetAttribute (ColorScheme.Focus);

			for (int y = 0; y < h; y++) {
				Move (0, y);
				Driver.AddStr (y.ToString ());
				for (int x = 0; x < w - y.ToString ().Length; x++) {
					//Driver.AddRune ((Rune)('0' + (x + y) % 10));
					if (y.ToString ().Length < w)
						Driver.AddStr (" ");
				}
			}
			//Move (pos.X, pos.Y);
		}
	}

	class Filler : View {
		public Filler (Rect rect) : base (rect)
		{
		}

		public override void Redraw (Rect region)
		{
			Driver.SetAttribute (ColorScheme.Focus);
			var f = Frame;

			for (int y = 0; y < f.Width; y++) {
				Move (0, y);
				for (int x = 0; x < f.Height; x++) {
					Rune r;
					switch (x % 3) {
					case 0:
						Driver.AddRune (y.ToString ().ToCharArray (0, 1) [0]);
						if (y > 9)
							Driver.AddRune (y.ToString ().ToCharArray (1, 1) [0]);
						r = '.';
						break;
					case 1:
						r = 'o';
						break;
					default:
						r = 'O';
						break;
					}
					Driver.AddRune (r);
				}
			}
		}
	}


	static void ShowTextAlignments ()
	{
		var container = new Dialog (
			"Text Alignments", 50, 20,
			new Button ("Ok", is_default: true) { Clicked = () => { Application.RequestStop (); } },
			new Button ("Cancel") { Clicked = () => { Application.RequestStop (); } });


		int i = 0;
		string txt = "Hello world, how are you doing today";
		container.Add (
				new Label (new Rect (0, 1, 40, 3), $"{i+1}-{txt}") { TextAlignment = TextAlignment.Left },
				new Label (new Rect (0, 3, 40, 3), $"{i+2}-{txt}") { TextAlignment = TextAlignment.Right },
				new Label (new Rect (0, 5, 40, 3), $"{i+3}-{txt}") { TextAlignment = TextAlignment.Centered },
				new Label (new Rect (0, 7, 40, 3), $"{i+4}-{txt}") { TextAlignment = TextAlignment.Justified }
			);

		Application.Run (container);
	}

	static void ShowEntries (View container)
	{
		var scrollView = new ScrollView (new Rect (50, 10, 20, 8)) {
			ContentSize = new Size (20, 50),
			//ContentOffset = new Point (0, 0),
			ShowVerticalScrollIndicator = true,
			ShowHorizontalScrollIndicator = true
		};
#if false
		scrollView.Add (new Box10x (0, 0));
#else
		scrollView.Add (new Filler (new Rect (0, 0, 40, 40)));
#endif

		// This is just to debug the visuals of the scrollview when small
		var scrollView2 = new ScrollView (new Rect (72, 10, 3, 3)) {
			ContentSize = new Size (100, 100),
			ShowVerticalScrollIndicator = true,
			ShowHorizontalScrollIndicator = true
		};
		scrollView2.Add (new Box10x (0, 0));
		var progress = new ProgressBar (new Rect (68, 1, 10, 1));
		bool timer (MainLoop caller)
		{
			progress.Pulse ();
			return true;
		}

		Application.MainLoop.AddTimeout (TimeSpan.FromMilliseconds (300), timer);


		// A little convoluted, this is because I am using this to test the
		// layout based on referencing elements of another view:

		var login = new Label ("Login: ") { X = 3, Y = 6 };
		var password = new Label ("Password: ") {
			X = Pos.Left (login),
			Y = Pos.Bottom (login) + 1
		};
		var loginText = new TextField ("") {
			X = Pos.Right (password),
			Y = Pos.Top (login),
			Width = 40
		};

		var passText = new TextField ("") {
			Secret = true,
			X = Pos.Left (loginText),
			Y = Pos.Top (password),
			Width = Dim.Width (loginText)
		};

		var tf = new Button (3, 19, "Ok");
		// Add some content
		container.Add (
			login,
			loginText,
			password,
			passText,
			new FrameView (new Rect (3, 10, 25, 6), "Options"){
				new CheckBox (1, 0, "Remember me"),
				new RadioGroup (1, 2, new [] { "_Personal", "_Company" }),
			},
			new ListView (new Rect (59, 6, 16, 4), new string [] {
				"First row",
				"<>",
				"This is a very long row that should overflow what is shown",
				"4th",
				"There is an empty slot on the second row",
				"Whoa",
				"This is so cool"
			}),
			scrollView,
			scrollView2,
			tf,
			new Button (10, 19, "Cancel"),
			new TimeField (3, 20, DateTime.Now),
			new TimeField (23, 20, DateTime.Now, true),
			new DateField (3, 22, DateTime.Now),
			new DateField (23, 22, DateTime.Now, true),
			progress,
			new Label (3, 24, "Press F9 (on Unix, ESC+9 is an alias) to activate the menubar"),
			menuKeysStyle,
			menuAutoMouseNav

		);
		container.SendSubviewToBack (tf);
	}

	public static Label ml2;

	static void NewFile ()
	{
		var d = new Dialog (
			"New File", 50, 20,
			new Button ("Ok", is_default: true) { Clicked = () => { Application.RequestStop (); } },
			new Button ("Cancel") { Clicked = () => { Application.RequestStop (); } });
		ml2 = new Label (1, 1, "Mouse Debug Line");
		d.Add (ml2);
		Application.Run (d);
	}

	//
	// Creates a nested editor
	static void Editor (Toplevel top)
	{
		var tframe = top.Frame;
		var ntop = new Toplevel (tframe);
		var menu = new MenuBar (new MenuBarItem [] {
			new MenuBarItem ("_File", new MenuItem [] {
				new MenuItem ("_Close", "", () => {Application.RequestStop ();}),
			}),
			new MenuBarItem ("_Edit", new MenuItem [] {
				new MenuItem ("_Copy", "", null),
				new MenuItem ("C_ut", "", null),
				new MenuItem ("_Paste", "", null)
			}),
		});
		ntop.Add (menu);

		string fname = null;
		foreach (var s in new [] { "/etc/passwd", "c:\\windows\\win.ini" })
			if (System.IO.File.Exists (s)) {
				fname = s;
				break;
			}

		var win = new Window (fname ?? "Untitled") {
			X = 0,
			Y = 1,
			Width = Dim.Fill (),
			Height = Dim.Fill ()
		};
		ntop.Add (win);

		var text = new TextView (new Rect (0, 0, tframe.Width - 2, tframe.Height - 3));

		if (fname != null)
			text.Text = System.IO.File.ReadAllText (fname);
		win.Add (text);

		Application.Run (ntop);
	}

	static bool Quit ()
	{
		var n = MessageBox.Query (50, 7, "Quit Demo", "Are you sure you want to quit this demo?", "Yes", "No");
		return n == 0;
	}

	static void Close ()
	{
		MessageBox.ErrorQuery (50, 7, "Error", "There is nothing to close", "Ok");
	}

	// Watch what happens when I try to introduce a newline after the first open brace
	// it introduces a new brace instead, and does not indent.  Then watch me fight
	// the editor as more oddities happen.

	public static void Open ()
	{
		var d = new OpenDialog ("Open", "Open a file") { AllowsMultipleSelection = true };
		Application.Run (d);

		if (!d.Canceled)
			MessageBox.Query (50, 7, "Selected File", string.Join (", ", d.FilePaths), "Ok");
	}

	public static void ShowHex (Toplevel top)
	{
		var tframe = top.Frame;
		var ntop = new Toplevel (tframe);
		var menu = new MenuBar (new MenuBarItem [] {
			new MenuBarItem ("_File", new MenuItem [] {
				new MenuItem ("_Close", "", () => {Application.RequestStop ();}),
			}),
		});
		ntop.Add (menu);

		var win = new Window ("/etc/passwd") {
			X = 0,
			Y = 1,
			Width = Dim.Fill (),
			Height = Dim.Fill ()
		};
		ntop.Add (win);

		var source = System.IO.File.OpenRead ("/etc/passwd");
		var hex = new HexView (source) {
			X = 0,
			Y = 0,
			Width = Dim.Fill (),
			Height = Dim.Fill ()
		};
		win.Add (hex);
		Application.Run (ntop);

	}

	public class MenuItemDetails : MenuItem {
		ustring title;
		string help;
		Action action;

		public MenuItemDetails (ustring title, string help, Action action) : base (title, help, action)
		{
			this.title = title;
			this.help = help;
			this.action = action;
		}

		public static MenuItemDetails Instance (MenuItem mi)
		{
			return (MenuItemDetails)mi.GetMenuItem ();
		}
	}

	public delegate MenuItem MenuItemDelegate (MenuItemDetails menuItem);

	public static void ShowMenuItem (MenuItem mi)
	{
		BindingFlags flags = BindingFlags.Public | BindingFlags.Static;
		MethodInfo minfo = typeof (MenuItemDetails).GetMethod ("Instance", flags);
		MenuItemDelegate mid = (MenuItemDelegate)Delegate.CreateDelegate (typeof (MenuItemDelegate), minfo);
		MessageBox.Query (70, 7, mi.Title.ToString (),
			$"{mi.Title.ToString ()} selected. Is from submenu: {mi.GetMenuBarItem ()}", "Ok");
	}

	static void MenuKeysStyle_Toggled (object sender, EventArgs e)
	{
		menu.UseKeysUpDownAsKeysLeftRight = menuKeysStyle.Checked;
	}

	static void MenuAutoMouseNav_Toggled (object sender, EventArgs e)
	{
		menu.WantMousePositionReports = menuAutoMouseNav.Checked;
	}


	static void Copy ()
	{
		TextField textField = menu.LastFocused as TextField;
		if (textField != null && textField.SelectedLength != 0) {
			textField.Copy ();
		}
	}

	static void Cut ()
	{
		TextField textField = menu.LastFocused as TextField;
		if (textField != null && textField.SelectedLength != 0) {
			textField.Cut ();
		}
	}

	static void Paste ()
	{
		TextField textField = menu.LastFocused as TextField;
		if (textField != null) {
			textField.Paste ();
		}
	}

	static void Help ()
	{
		MessageBox.Query (50, 7, "Help", "This is a small help\nBe kind.", "Ok");
	}

	#region Selection Demo

	static void ListSelectionDemo (bool multiple)
	{
		var d = new Dialog ("Selection Demo", 60, 20,
			new Button ("Ok", is_default: true) { Clicked = () => { Application.RequestStop (); } },
			new Button ("Cancel") { Clicked = () => { Application.RequestStop (); } });

		var animals = new List<string> () { "Alpaca", "Llama", "Lion", "Shark", "Goat" };
		var msg = new Label ("Use space bar or control-t to toggle selection") {
			X = 1,
			Y = 1,
			Width = Dim.Fill () - 1,
			Height = 1
		};

		var list = new ListView (animals) {
			X = 1,
			Y = 3,
			Width = Dim.Fill () - 4,
			Height = Dim.Fill () - 4,
			AllowsMarking = true,
			AllowsMultipleSelection = multiple
		};
		d.Add (msg, list);
		Application.Run (d);

		var result = "";
		for (int i = 0; i < animals.Count; i++) {
			if (list.Source.IsMarked (i)) {
				result += animals [i] + " ";
			}
		}
		MessageBox.Query (60, 10, "Selected Animals", result == "" ? "No animals selected" : result, "Ok");
	}
	#endregion


	#region OnKeyDown / OnKeyUp Demo
	private static void OnKeyDownUpDemo ()
	{
		var container = new Dialog (
			"OnKeyDown & OnKeyUp demo", 50, 20,
			new Button ("Ok", is_default: true) { Clicked = () => { Application.RequestStop (); } },
			new Button ("Cancel") { Clicked = () => { Application.RequestStop (); } });

		var kl = new Label (new Rect (3, 3, 40, 1), "Keyboard: ");
		container.OnKeyDown += (KeyEvent keyEvent) => KeyUpDown (keyEvent, kl, "Down");
		container.OnKeyUp += (KeyEvent keyEvent) => KeyUpDown (keyEvent, kl, "Up");
		container.Add (kl);
		Application.Run (container);
	}

	private static void KeyUpDown (KeyEvent keyEvent, Label kl, string updown)
	{
		kl.TextColor = Colors.TopLevel.Normal;
		if ((keyEvent.Key & Key.CtrlMask) != 0) {
			kl.Text = $"Keyboard: Ctrl Key{updown}";
		} else if ((keyEvent.Key & Key.AltMask) != 0) {
			kl.Text = $"Keyboard: Alt Key{updown}";
		} else {
			kl.Text = $"Keyboard: {(char)keyEvent.KeyValue} Key{updown}";
		}
	}
#endregion

	public static Label ml;
	public static MenuBar menu;
	public static CheckBox menuKeysStyle;
	public static CheckBox menuAutoMouseNav;
	static void Main ()
	{
		if (Debugger.IsAttached)
			CultureInfo.DefaultThreadCurrentUICulture = CultureInfo.GetCultureInfo ("en-US");

		//Application.UseSystemConsole = true;

		Application.Init ();

		var top = Application.Top;

		//Open ();
#if true
		int margin = 3;
		var win = new Window ("Hello") {
			X = 1,
			Y = 1,
<<<<<<< HEAD
			Width = Dim.Fill () - margin,
			Height = Dim.Fill () - margin
=======
			Width = Dim.Fill (),
			Height = Dim.Fill () - 1
>>>>>>> c7ce6190
		};
#else
		var tframe = top.Frame;

		var win = new Window (new Rect (0, 1, tframe.Width, tframe.Height - 1), "Hello");
#endif
		MenuItemDetails [] menuItems = {
			new MenuItemDetails ("F_ind", "", null),
			new MenuItemDetails ("_Replace", "", null),
			new MenuItemDetails ("_Item1", "", null),
			new MenuItemDetails ("_Not From Sub Menu", "", null)
		};

		menuItems [0].Action = () => ShowMenuItem (menuItems [0]);
		menuItems [1].Action = () => ShowMenuItem (menuItems [1]);
		menuItems [2].Action = () => ShowMenuItem (menuItems [2]);
		menuItems [3].Action = () => ShowMenuItem (menuItems [3]);

		menu = new MenuBar (new MenuBarItem [] {
			new MenuBarItem ("_File", new MenuItem [] {
				new MenuItem ("Text _Editor Demo", "", () => { Editor (top); }),
				new MenuItem ("_New", "Creates new file", NewFile),
				new MenuItem ("_Open", "", Open),
				new MenuItem ("_Hex", "", () => ShowHex (top)),
				new MenuItem ("_Close", "", () => Close ()),
				new MenuItem ("_Disabled", "", () => { }, () => false),
				null,
				new MenuItem ("_Quit", "", () => { if (Quit ()) top.Running = false; })
			}),
			new MenuBarItem ("_Edit", new MenuItem [] {
				new MenuItem ("_Copy", "", Copy),
				new MenuItem ("C_ut", "", Cut),
				new MenuItem ("_Paste", "", Paste),
				new MenuItem ("_Find and Replace",
					new MenuBarItem (new MenuItem[] {menuItems [0], menuItems [1] })),
				menuItems[3]
			}),
			new MenuBarItem ("_List Demos", new MenuItem [] {
				new MenuItem ("Select _Multiple Items", "", () => ListSelectionDemo (true)),
				new MenuItem ("Select _Single Item", "", () => ListSelectionDemo (false)),
			}),
			new MenuBarItem ("A_ssorted", new MenuItem [] {
				new MenuItem ("_Show text alignments", "", () => ShowTextAlignments ()),
				new MenuItem ("_OnKeyDown/Up", "", () => OnKeyDownUpDemo ())
			}),
			new MenuBarItem ("_Test Menu and SubMenus", new MenuItem [] {
				new MenuItem ("SubMenu1Item_1",
					new MenuBarItem (new MenuItem[] {
						new MenuItem ("SubMenu2Item_1",
							new MenuBarItem (new MenuItem [] {
								new MenuItem ("SubMenu3Item_1",
									new MenuBarItem (new MenuItem [] { menuItems [2] })
								)
							})
						)
					})
				)
			}),
			new MenuBarItem ("_About...", "Demonstrates top-level menu item", () =>  MessageBox.ErrorQuery (50, 7, "About Demo", "This is a demo app for gui.cs", "Ok")),
		});

		menuKeysStyle = new CheckBox (3, 25, "UseKeysUpDownAsKeysLeftRight", true);
		menuKeysStyle.Toggled += MenuKeysStyle_Toggled;
		menuAutoMouseNav = new CheckBox (40, 25, "UseMenuAutoNavigation", true);
		menuAutoMouseNav.Toggled += MenuAutoMouseNav_Toggled;

		ShowEntries (win);

		int count = 0;
		ml = new Label (new Rect (3, 17, 47, 1), "Mouse: ");
		Application.RootMouseEvent += delegate (MouseEvent me) {
			ml.TextColor = Colors.TopLevel.Normal;
			ml.Text = $"Mouse: ({me.X},{me.Y}) - {me.Flags} {count++}";
		};

		var test = new Label (3, 18, "Se iniciará el análisis");
		win.Add (test);
		win.Add (ml);

		var drag = new Label ("Drag: ") { X = 70, Y = 24 };
		var dragText = new TextField ("") {
			X = Pos.Right (drag),
			Y = Pos.Top (drag),
			Width = 40
		};

		var statusBar = new StatusBar (new StatusItem [] {
			new StatusItem(Key.F1, "~F1~ Help", () => Help()),
			new StatusItem(Key.F2, "~F2~ Load", null),
			new StatusItem(Key.F3, "~F3~ Save", null),
			new StatusItem(Key.ControlX, "~^X~ Quit", () => { if (Quit ()) top.Running = false; }),
		});

		win.Add (drag, dragText);
#if true
		// FIXED: This currently causes a stack overflow, because it is referencing a window that has not had its size allocated yet

		var bottom = new Label ("This should go on the bottom of the same top-level!");
		win.Add (bottom);
		var bottom2 = new Label ("This should go on the bottom of another top-level!");
		top.Add (bottom2);

		Application.OnLoad = () => {
			bottom.X = win.X;
			bottom.Y = Pos.Bottom (win) - Pos.Top (win) - margin;
			bottom2.X = Pos.Left (win);
			bottom2.Y = Pos.Bottom (win);
		};
#endif
<<<<<<< HEAD
=======


>>>>>>> c7ce6190
		top.Add (win);
		//top.Add (menu);
		top.Add (menu, statusBar);
		Application.Run ();
	}
}<|MERGE_RESOLUTION|>--- conflicted
+++ resolved
@@ -457,13 +457,9 @@
 		var win = new Window ("Hello") {
 			X = 1,
 			Y = 1,
-<<<<<<< HEAD
+
 			Width = Dim.Fill () - margin,
 			Height = Dim.Fill () - margin
-=======
-			Width = Dim.Fill (),
-			Height = Dim.Fill () - 1
->>>>>>> c7ce6190
 		};
 #else
 		var tframe = top.Frame;
@@ -573,11 +569,7 @@
 			bottom2.Y = Pos.Bottom (win);
 		};
 #endif
-<<<<<<< HEAD
-=======
-
-
->>>>>>> c7ce6190
+
 		top.Add (win);
 		//top.Add (menu);
 		top.Add (menu, statusBar);
