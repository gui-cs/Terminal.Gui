using Terminal.Gui;
using System;
using Mono.Terminal;
using System.Collections.Generic;
using System.Diagnostics;
using System.Globalization;
using System.Reflection;
using NStack;

static class Demo {
	//class Box10x : View, IScrollView {
	class Box10x : View {
		int w = 40;
		int h = 50;

		public bool WantCursorPosition { get; set; } = false;

		public Box10x (int x, int y) : base (new Rect (x, y, 20, 10))
		{
		}

		public Size GetContentSize ()
		{
			return new Size (w, h);
		}

		public void SetCursorPosition (Point pos)
		{
			throw new NotImplementedException ();
		}

		public override void Redraw (Rect region)
		{
			//Point pos = new Point (region.X, region.Y);
			Driver.SetAttribute (ColorScheme.Focus);

			for (int y = 0; y < h; y++) {
				Move (0, y);
				Driver.AddStr (y.ToString ());
				for (int x = 0; x < w - y.ToString ().Length; x++) {
					//Driver.AddRune ((Rune)('0' + (x + y) % 10));
					if (y.ToString ().Length < w)
						Driver.AddStr (" ");
				}
			}
			//Move (pos.X, pos.Y);
		}
	}

	class Filler : View {
		public Filler (Rect rect) : base (rect)
		{
		}

		public override void Redraw (Rect region)
		{
			Driver.SetAttribute (ColorScheme.Focus);
			var f = Frame;

			for (int y = 0; y < f.Width; y++) {
				Move (0, y);
				for (int x = 0; x < f.Height; x++) {
					Rune r;
					switch (x % 3) {
					case 0:
						Driver.AddRune (y.ToString ().ToCharArray (0, 1) [0]);
						if (y > 9)
							Driver.AddRune (y.ToString ().ToCharArray (1, 1) [0]);
						r = '.';
						break;
					case 1:
						r = 'o';
						break;
					default:
						r = 'O';
						break;
					}
					Driver.AddRune (r);
				}
			}
		}
	}


	static void ShowTextAlignments ()
	{
		var container = new Dialog (
			"Text Alignments", 50, 20,
			new Button ("Ok", is_default: true) { Clicked = () => { Application.RequestStop (); } },
			new Button ("Cancel") { Clicked = () => { Application.RequestStop (); } });


		int i = 0;
		string txt = "Hello world, how are you doing today";
		container.Add (
<<<<<<< HEAD
				new Label (new Rect (0, 1, 40, 3), $"{i + 1}-{txt}") { TextAlignment = TextAlignment.Left },
				new Label (new Rect (0, 3, 40, 3), $"{i + 2}-{txt}") { TextAlignment = TextAlignment.Right },
				new Label (new Rect (0, 5, 40, 3), $"{i + 3}-{txt}") { TextAlignment = TextAlignment.Centered },
				new Label (new Rect (0, 7, 40, 3), $"{i + 4}-{txt}") { TextAlignment = TextAlignment.Justified }
=======
				new Label (new Rect (0, 1, 40, 3), $"{i+1}-{txt}") { TextAlignment = TextAlignment.Left },
				new Label (new Rect (0, 3, 40, 3), $"{i+2}-{txt}") { TextAlignment = TextAlignment.Right },
				new Label (new Rect (0, 5, 40, 3), $"{i+3}-{txt}") { TextAlignment = TextAlignment.Centered },
				new Label (new Rect (0, 7, 40, 3), $"{i+4}-{txt}") { TextAlignment = TextAlignment.Justified }
>>>>>>> 203b8481
			);

		Application.Run (container);
	}

	static void ShowEntries (View container)
	{
		var scrollView = new ScrollView (new Rect (50, 10, 20, 8)) {
			ContentSize = new Size (20, 50),
			//ContentOffset = new Point (0, 0),
			ShowVerticalScrollIndicator = true,
			ShowHorizontalScrollIndicator = true
		};
#if false
		scrollView.Add (new Box10x (0, 0));
#else
		scrollView.Add (new Filler (new Rect (0, 0, 40, 40)));
#endif

		// This is just to debug the visuals of the scrollview when small
		var scrollView2 = new ScrollView (new Rect (72, 10, 3, 3)) {
			ContentSize = new Size (100, 100),
			ShowVerticalScrollIndicator = true,
			ShowHorizontalScrollIndicator = true
		};
		scrollView2.Add (new Box10x (0, 0));
		var progress = new ProgressBar (new Rect (68, 1, 10, 1));
		bool timer (MainLoop caller)
		{
			progress.Pulse ();
			return true;
		}

		Application.MainLoop.AddTimeout (TimeSpan.FromMilliseconds (300), timer);


		// A little convoluted, this is because I am using this to test the
		// layout based on referencing elements of another view:

		var login = new Label ("Login: ") { X = 3, Y = 6 };
		var password = new Label ("Password: ") {
			X = Pos.Left (login),
			Y = Pos.Bottom (login) + 1
		};
		var loginText = new TextField ("") {
			X = Pos.Right (password),
			Y = Pos.Top (login),
			Width = 40
		};

		var passText = new TextField ("") {
			Secret = true,
			X = Pos.Left (loginText),
			Y = Pos.Top (password),
			Width = Dim.Width (loginText)
		};

		var tf = new Button (3, 19, "Ok");
		// Add some content
		container.Add (
			login,
			loginText,
			password,
			passText,
			new FrameView (new Rect (3, 10, 25, 6), "Options"){
				new CheckBox (1, 0, "Remember me"),
				new RadioGroup (1, 2, new [] { "_Personal", "_Company" }),
			},
			new ListView (new Rect (59, 6, 16, 4), new string [] {
				"First row",
				"<>",
				"This is a very long row that should overflow what is shown",
				"4th",
				"There is an empty slot on the second row",
				"Whoa",
				"This is so cool"
			}),
			scrollView,
			scrollView2,
			tf,
			new Button (10, 19, "Cancel"),
			new TimeField (3, 20, DateTime.Now),
			new TimeField (23, 20, DateTime.Now, true),
			new DateField (3, 22, DateTime.Now),
			new DateField (23, 22, DateTime.Now, true),
			progress,
			new Label (3, 24, "Press F9 (on Unix, ESC+9 is an alias) to activate the menubar"),
			menuKeysStyle,
			menuAutoMouseNav

		);
		container.SendSubviewToBack (tf);
	}

	public static Label ml2;

	static void NewFile ()
	{
		var d = new Dialog (
			"New File", 50, 20,
			new Button ("Ok", is_default: true) { Clicked = () => { Application.RequestStop (); } },
			new Button ("Cancel") { Clicked = () => { Application.RequestStop (); } });
		ml2 = new Label (1, 1, "Mouse Debug Line");
		d.Add (ml2);
		Application.Run (d);
	}

	//
	// Creates a nested editor
	static void Editor (Toplevel top)
	{
		var tframe = top.Frame;
		var ntop = new Toplevel (tframe);
		var menu = new MenuBar (new MenuBarItem [] {
			new MenuBarItem ("_File", new MenuItem [] {
				new MenuItem ("_Close", "", () => {Application.RequestStop ();}),
			}),
			new MenuBarItem ("_Edit", new MenuItem [] {
				new MenuItem ("_Copy", "", null),
				new MenuItem ("C_ut", "", null),
				new MenuItem ("_Paste", "", null)
			}),
		});
		ntop.Add (menu);

		string fname = null;
		foreach (var s in new [] { "/etc/passwd", "c:\\windows\\win.ini" })
			if (System.IO.File.Exists (s)) {
				fname = s;
				break;
			}

		var win = new Window (fname ?? "Untitled") {
			X = 0,
			Y = 1,
			Width = Dim.Fill (),
			Height = Dim.Fill ()
		};
		ntop.Add (win);

		var text = new TextView (new Rect (0, 0, tframe.Width - 2, tframe.Height - 3));

		if (fname != null)
			text.Text = System.IO.File.ReadAllText (fname);
		win.Add (text);

		Application.Run (ntop);
	}

	static bool Quit ()
	{
		var n = MessageBox.Query (50, 7, "Quit Demo", "Are you sure you want to quit this demo?", "Yes", "No");
		return n == 0;
	}

	static void Close ()
	{
		MessageBox.ErrorQuery (50, 7, "Error", "There is nothing to close", "Ok");
	}

	// Watch what happens when I try to introduce a newline after the first open brace
	// it introduces a new brace instead, and does not indent.  Then watch me fight
	// the editor as more oddities happen.

	public static void Open ()
	{
		var d = new OpenDialog ("Open", "Open a file") { AllowsMultipleSelection = true };
		Application.Run (d);

		if (!d.Canceled)
			MessageBox.Query (50, 7, "Selected File", string.Join (", ", d.FilePaths), "Ok");
	}

	public static void ShowHex (Toplevel top)
	{
		var tframe = top.Frame;
		var ntop = new Toplevel (tframe);
		var menu = new MenuBar (new MenuBarItem [] {
			new MenuBarItem ("_File", new MenuItem [] {
				new MenuItem ("_Close", "", () => {Application.RequestStop ();}),
			}),
		});
		ntop.Add (menu);

		var win = new Window ("/etc/passwd") {
			X = 0,
			Y = 1,
			Width = Dim.Fill (),
			Height = Dim.Fill ()
		};
		ntop.Add (win);

		var source = System.IO.File.OpenRead ("/etc/passwd");
		var hex = new HexView (source) {
			X = 0,
			Y = 0,
			Width = Dim.Fill (),
			Height = Dim.Fill ()
		};
		win.Add (hex);
		Application.Run (ntop);

	}

	public class MenuItemDetails : MenuItem {
		ustring title;
		string help;
		Action action;

		public MenuItemDetails (ustring title, string help, Action action) : base (title, help, action)
		{
			this.title = title;
			this.help = help;
			this.action = action;
		}

		public static MenuItemDetails Instance (MenuItem mi)
		{
			return (MenuItemDetails)mi.GetMenuItem ();
		}
	}

	public delegate MenuItem MenuItemDelegate (MenuItemDetails menuItem);

	public static void ShowMenuItem (MenuItem mi)
	{
		BindingFlags flags = BindingFlags.Public | BindingFlags.Static;
		MethodInfo minfo = typeof (MenuItemDetails).GetMethod ("Instance", flags);
		MenuItemDelegate mid = (MenuItemDelegate)Delegate.CreateDelegate (typeof (MenuItemDelegate), minfo);
		MessageBox.Query (70, 7, mi.Title.ToString (),
			$"{mi.Title.ToString ()} selected. Is from submenu: {mi.GetMenuBarItem ()}", "Ok");
	}

	static void MenuKeysStyle_Toggled (object sender, EventArgs e)
	{
		menu.UseKeysUpDownAsKeysLeftRight = menuKeysStyle.Checked;
	}

	static void MenuAutoMouseNav_Toggled (object sender, EventArgs e)
	{
		menu.WantMousePositionReports = menuAutoMouseNav.Checked;
	}


	static void Copy ()
	{
		TextField textField = menu.LastFocused as TextField;
		if (textField != null && textField.SelectedLength != 0) {
			textField.Copy ();
		}
	}

	static void Cut ()
	{
		TextField textField = menu.LastFocused as TextField;
		if (textField != null && textField.SelectedLength != 0) {
			textField.Cut ();
		}
	}

	static void Paste ()
	{
		TextField textField = menu.LastFocused as TextField;
		if (textField != null) {
			textField.Paste ();
		}
	}

	static void Help ()
	{
		MessageBox.Query (50, 7, "Help", "This is a small help\nBe kind.", "Ok");
	}

	#region Selection Demo

	static void ListSelectionDemo (bool multiple)
	{
		var d = new Dialog ("Selection Demo", 60, 20,
			new Button ("Ok", is_default: true) { Clicked = () => { Application.RequestStop (); } },
			new Button ("Cancel") { Clicked = () => { Application.RequestStop (); } });

		var animals = new List<string> () { "Alpaca", "Llama", "Lion", "Shark", "Goat" };
		var msg = new Label ("Use space bar or control-t to toggle selection") {
			X = 1,
			Y = 1,
			Width = Dim.Fill () - 1,
			Height = 1
		};

		var list = new ListView (animals) {
			X = 1,
			Y = 3,
			Width = Dim.Fill () - 4,
			Height = Dim.Fill () - 4,
			AllowsMarking = true,
			AllowsMultipleSelection = multiple
		};
		d.Add (msg, list);
		Application.Run (d);

		var result = "";
		for (int i = 0; i < animals.Count; i++) {
			if (list.Source.IsMarked (i)) {
				result += animals [i] + " ";
			}
		}
		MessageBox.Query (60, 10, "Selected Animals", result == "" ? "No animals selected" : result, "Ok");
	}
	#endregion


	#region OnKeyDown / OnKeyUp Demo
	private static void OnKeyDownUpDemo ()
	{
		var container = new Dialog (
<<<<<<< HEAD
			"OnKeyDown & OnKeyUp demo", 0, 0) {
			Width = Dim.Fill () ,
			Height = Dim.Fill (),
		};

		var list = new List<string> ();
		var listView = new ListView (list) {
			X = 0,
			Y = 0,
			Width = Dim.Fill () - 1,
			Height = Dim.Fill () - 2,
		};
		listView.ColorScheme = Colors.TopLevel;
		container.Add (listView);

		void KeyUpDown (KeyEvent keyEvent, string updown)
		{
			if ((keyEvent.Key & Key.CtrlMask) != 0) {
				list.Add ($"Key{updown,-4}: Ctrl ");
			} else if ((keyEvent.Key & Key.AltMask) != 0) {
				list.Add ($"Key{updown,-4}: Alt ");
			} else {
				list.Add ($"Key{updown,-4}: {(((uint)keyEvent.KeyValue & (uint)Key.CharMask) > 26 ? $"{(char)keyEvent.KeyValue}" : $"{keyEvent.Key}")}");
			}
			listView.MoveDown ();
		}

		container.OnKeyDown += (KeyEvent keyEvent) => KeyUpDown (keyEvent, "Down");
		container.OnKeyUp += (KeyEvent keyEvent) => KeyUpDown (keyEvent, "Up");

		Application.Run (container);
	}


	#endregion
=======
			"OnKeyDown & OnKeyUp demo", 50, 20,
			new Button ("Ok", is_default: true) { Clicked = () => { Application.RequestStop (); } },
			new Button ("Cancel") { Clicked = () => { Application.RequestStop (); } });

		var kl = new Label (new Rect (3, 3, 40, 1), "Keyboard: ");
		container.OnKeyDown += (KeyEvent keyEvent) => KeyUpDown (keyEvent, kl, "Down");
		container.OnKeyUp += (KeyEvent keyEvent) => KeyUpDown (keyEvent, kl, "Up");
		container.Add (kl);
		Application.Run (container);
	}

	private static void KeyUpDown (KeyEvent keyEvent, Label kl, string updown)
	{
		kl.TextColor = Colors.TopLevel.Normal;
		if ((keyEvent.Key & Key.CtrlMask) != 0) {
			kl.Text = $"Keyboard: Ctrl Key{updown}";
		} else if ((keyEvent.Key & Key.AltMask) != 0) {
			kl.Text = $"Keyboard: Alt Key{updown}";
		} else {
			kl.Text = $"Keyboard: {(char)keyEvent.KeyValue} Key{updown}";
		}
	}
#endregion
>>>>>>> 203b8481

	public static Label ml;
	public static MenuBar menu;
	public static CheckBox menuKeysStyle;
	public static CheckBox menuAutoMouseNav;
	static void Main ()
	{
		if (Debugger.IsAttached)
			CultureInfo.DefaultThreadCurrentUICulture = CultureInfo.GetCultureInfo ("en-US");

		//Application.UseSystemConsole = true;

		Application.Init ();

		var top = Application.Top;

		//Open ();
#if true
		int margin = 3;
		var win = new Window ("Hello") {
			X = 1,
			Y = 1,
<<<<<<< HEAD
			Width = Dim.Fill (),
			Height = Dim.Fill () - 1
=======

			Width = Dim.Fill () - margin,
			Height = Dim.Fill () - margin
>>>>>>> 203b8481
		};
#else
		var tframe = top.Frame;

		var win = new Window (new Rect (0, 1, tframe.Width, tframe.Height - 1), "Hello");
#endif
		MenuItemDetails [] menuItems = {
			new MenuItemDetails ("F_ind", "", null),
			new MenuItemDetails ("_Replace", "", null),
			new MenuItemDetails ("_Item1", "", null),
			new MenuItemDetails ("_Not From Sub Menu", "", null)
		};

		menuItems [0].Action = () => ShowMenuItem (menuItems [0]);
		menuItems [1].Action = () => ShowMenuItem (menuItems [1]);
		menuItems [2].Action = () => ShowMenuItem (menuItems [2]);
		menuItems [3].Action = () => ShowMenuItem (menuItems [3]);

		menu = new MenuBar (new MenuBarItem [] {
			new MenuBarItem ("_File", new MenuItem [] {
				new MenuItem ("Text _Editor Demo", "", () => { Editor (top); }),
				new MenuItem ("_New", "Creates new file", NewFile),
				new MenuItem ("_Open", "", Open),
				new MenuItem ("_Hex", "", () => ShowHex (top)),
				new MenuItem ("_Close", "", () => Close ()),
				new MenuItem ("_Disabled", "", () => { }, () => false),
				null,
				new MenuItem ("_Quit", "", () => { if (Quit ()) top.Running = false; })
			}),
			new MenuBarItem ("_Edit", new MenuItem [] {
				new MenuItem ("_Copy", "", Copy),
				new MenuItem ("C_ut", "", Cut),
				new MenuItem ("_Paste", "", Paste),
				new MenuItem ("_Find and Replace",
					new MenuBarItem (new MenuItem[] {menuItems [0], menuItems [1] })),
				menuItems[3]
			}),
			new MenuBarItem ("_List Demos", new MenuItem [] {
				new MenuItem ("Select _Multiple Items", "", () => ListSelectionDemo (true)),
				new MenuItem ("Select _Single Item", "", () => ListSelectionDemo (false)),
			}),
<<<<<<< HEAD
			new MenuBarItem ("Assorted", new MenuItem [] {
				new MenuItem ("Show text alignments", "", () => ShowTextAlignments ()),
				new MenuItem ("OnKeyDown/Up", "", () => OnKeyDownUpDemo ())
=======
			new MenuBarItem ("A_ssorted", new MenuItem [] {
				new MenuItem ("_Show text alignments", "", () => ShowTextAlignments ()),
				new MenuItem ("_OnKeyDown/Up", "", () => OnKeyDownUpDemo ())
>>>>>>> 203b8481
			}),
			new MenuBarItem ("_Test Menu and SubMenus", new MenuItem [] {
				new MenuItem ("SubMenu1Item_1",
					new MenuBarItem (new MenuItem[] {
						new MenuItem ("SubMenu2Item_1",
							new MenuBarItem (new MenuItem [] {
								new MenuItem ("SubMenu3Item_1",
									new MenuBarItem (new MenuItem [] { menuItems [2] })
								)
							})
						)
					})
				)
			}),
			new MenuBarItem ("_About...", "Demonstrates top-level menu item", () =>  MessageBox.ErrorQuery (50, 7, "About Demo", "This is a demo app for gui.cs", "Ok")),
		});

		menuKeysStyle = new CheckBox (3, 25, "UseKeysUpDownAsKeysLeftRight", true);
		menuKeysStyle.Toggled += MenuKeysStyle_Toggled;
		menuAutoMouseNav = new CheckBox (40, 25, "UseMenuAutoNavigation", true);
		menuAutoMouseNav.Toggled += MenuAutoMouseNav_Toggled;

		ShowEntries (win);

		int count = 0;
		ml = new Label (new Rect (3, 17, 47, 1), "Mouse: ");
		Application.RootMouseEvent += delegate (MouseEvent me) {
			ml.TextColor = Colors.TopLevel.Normal;
			ml.Text = $"Mouse: ({me.X},{me.Y}) - {me.Flags} {count++}";
		};

		var test = new Label (3, 18, "Se iniciará el análisis");
		win.Add (test);
		win.Add (ml);

		var drag = new Label ("Drag: ") { X = 70, Y = 24 };
		var dragText = new TextField ("") {
			X = Pos.Right (drag),
			Y = Pos.Top (drag),
			Width = 40
		};

		var statusBar = new StatusBar (new StatusItem [] {
			new StatusItem(Key.F1, "~F1~ Help", () => Help()),
			new StatusItem(Key.F2, "~F2~ Load", null),
			new StatusItem(Key.F3, "~F3~ Save", null),
			new StatusItem(Key.ControlX, "~^X~ Quit", () => { if (Quit ()) top.Running = false; }),
		}) {
			Parent = null,
		};

		win.Add (drag, dragText);
<<<<<<< HEAD
#if false
		// This currently causes a stack overflow, because it is referencing a window that has not had its size allocated yet
=======
#if true
		// FIXED: This currently causes a stack overflow, because it is referencing a window that has not had its size allocated yet
>>>>>>> 203b8481

		var bottom = new Label ("This should go on the bottom of the same top-level!");
		win.Add (bottom);
<<<<<<< HEAD

		Application.OnResized += () => {
			bottom.X = Pos.Left (win);
			bottom.Y = Pos.Bottom (win);
=======
		var bottom2 = new Label ("This should go on the bottom of another top-level!");
		top.Add (bottom2);

		Application.OnLoad = () => {
			bottom.X = win.X;
			bottom.Y = Pos.Bottom (win) - Pos.Top (win) - margin;
			bottom2.X = Pos.Left (win);
			bottom2.Y = Pos.Bottom (win);
>>>>>>> 203b8481
		};
#endif


		top.Add (win);
		//top.Add (menu);
<<<<<<< HEAD
		top.Add (menu, statusBar, ml);

		//OnKeyDownUpDemo ();

=======
		top.Add (menu, statusBar);
>>>>>>> 203b8481
		Application.Run ();
	}
}<|MERGE_RESOLUTION|>--- conflicted
+++ resolved
@@ -93,17 +93,10 @@
 		int i = 0;
 		string txt = "Hello world, how are you doing today";
 		container.Add (
-<<<<<<< HEAD
-				new Label (new Rect (0, 1, 40, 3), $"{i + 1}-{txt}") { TextAlignment = TextAlignment.Left },
-				new Label (new Rect (0, 3, 40, 3), $"{i + 2}-{txt}") { TextAlignment = TextAlignment.Right },
-				new Label (new Rect (0, 5, 40, 3), $"{i + 3}-{txt}") { TextAlignment = TextAlignment.Centered },
-				new Label (new Rect (0, 7, 40, 3), $"{i + 4}-{txt}") { TextAlignment = TextAlignment.Justified }
-=======
 				new Label (new Rect (0, 1, 40, 3), $"{i+1}-{txt}") { TextAlignment = TextAlignment.Left },
 				new Label (new Rect (0, 3, 40, 3), $"{i+2}-{txt}") { TextAlignment = TextAlignment.Right },
 				new Label (new Rect (0, 5, 40, 3), $"{i+3}-{txt}") { TextAlignment = TextAlignment.Centered },
 				new Label (new Rect (0, 7, 40, 3), $"{i+4}-{txt}") { TextAlignment = TextAlignment.Justified }
->>>>>>> 203b8481
 			);
 
 		Application.Run (container);
@@ -419,43 +412,6 @@
 	private static void OnKeyDownUpDemo ()
 	{
 		var container = new Dialog (
-<<<<<<< HEAD
-			"OnKeyDown & OnKeyUp demo", 0, 0) {
-			Width = Dim.Fill () ,
-			Height = Dim.Fill (),
-		};
-
-		var list = new List<string> ();
-		var listView = new ListView (list) {
-			X = 0,
-			Y = 0,
-			Width = Dim.Fill () - 1,
-			Height = Dim.Fill () - 2,
-		};
-		listView.ColorScheme = Colors.TopLevel;
-		container.Add (listView);
-
-		void KeyUpDown (KeyEvent keyEvent, string updown)
-		{
-			if ((keyEvent.Key & Key.CtrlMask) != 0) {
-				list.Add ($"Key{updown,-4}: Ctrl ");
-			} else if ((keyEvent.Key & Key.AltMask) != 0) {
-				list.Add ($"Key{updown,-4}: Alt ");
-			} else {
-				list.Add ($"Key{updown,-4}: {(((uint)keyEvent.KeyValue & (uint)Key.CharMask) > 26 ? $"{(char)keyEvent.KeyValue}" : $"{keyEvent.Key}")}");
-			}
-			listView.MoveDown ();
-		}
-
-		container.OnKeyDown += (KeyEvent keyEvent) => KeyUpDown (keyEvent, "Down");
-		container.OnKeyUp += (KeyEvent keyEvent) => KeyUpDown (keyEvent, "Up");
-
-		Application.Run (container);
-	}
-
-
-	#endregion
-=======
 			"OnKeyDown & OnKeyUp demo", 50, 20,
 			new Button ("Ok", is_default: true) { Clicked = () => { Application.RequestStop (); } },
 			new Button ("Cancel") { Clicked = () => { Application.RequestStop (); } });
@@ -479,7 +435,6 @@
 		}
 	}
 #endregion
->>>>>>> 203b8481
 
 	public static Label ml;
 	public static MenuBar menu;
@@ -502,14 +457,9 @@
 		var win = new Window ("Hello") {
 			X = 1,
 			Y = 1,
-<<<<<<< HEAD
-			Width = Dim.Fill (),
-			Height = Dim.Fill () - 1
-=======
 
 			Width = Dim.Fill () - margin,
 			Height = Dim.Fill () - margin
->>>>>>> 203b8481
 		};
 #else
 		var tframe = top.Frame;
@@ -551,15 +501,9 @@
 				new MenuItem ("Select _Multiple Items", "", () => ListSelectionDemo (true)),
 				new MenuItem ("Select _Single Item", "", () => ListSelectionDemo (false)),
 			}),
-<<<<<<< HEAD
-			new MenuBarItem ("Assorted", new MenuItem [] {
-				new MenuItem ("Show text alignments", "", () => ShowTextAlignments ()),
-				new MenuItem ("OnKeyDown/Up", "", () => OnKeyDownUpDemo ())
-=======
 			new MenuBarItem ("A_ssorted", new MenuItem [] {
 				new MenuItem ("_Show text alignments", "", () => ShowTextAlignments ()),
 				new MenuItem ("_OnKeyDown/Up", "", () => OnKeyDownUpDemo ())
->>>>>>> 203b8481
 			}),
 			new MenuBarItem ("_Test Menu and SubMenus", new MenuItem [] {
 				new MenuItem ("SubMenu1Item_1",
@@ -612,22 +556,11 @@
 		};
 
 		win.Add (drag, dragText);
-<<<<<<< HEAD
-#if false
-		// This currently causes a stack overflow, because it is referencing a window that has not had its size allocated yet
-=======
 #if true
 		// FIXED: This currently causes a stack overflow, because it is referencing a window that has not had its size allocated yet
->>>>>>> 203b8481
 
 		var bottom = new Label ("This should go on the bottom of the same top-level!");
 		win.Add (bottom);
-<<<<<<< HEAD
-
-		Application.OnResized += () => {
-			bottom.X = Pos.Left (win);
-			bottom.Y = Pos.Bottom (win);
-=======
 		var bottom2 = new Label ("This should go on the bottom of another top-level!");
 		top.Add (bottom2);
 
@@ -636,21 +569,13 @@
 			bottom.Y = Pos.Bottom (win) - Pos.Top (win) - margin;
 			bottom2.X = Pos.Left (win);
 			bottom2.Y = Pos.Bottom (win);
->>>>>>> 203b8481
 		};
 #endif
 
 
 		top.Add (win);
 		//top.Add (menu);
-<<<<<<< HEAD
-		top.Add (menu, statusBar, ml);
-
-		//OnKeyDownUpDemo ();
-
-=======
 		top.Add (menu, statusBar);
->>>>>>> 203b8481
 		Application.Run ();
 	}
 }