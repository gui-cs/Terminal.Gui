﻿// This is a simple example application.  For the full range of functionality
// see the UICatalog project

// A simple Terminal.Gui example in C# - using C# 9.0 Top-level statements

using System;
using Terminal.Gui;

Application.Run<ExampleWindow> ();

<<<<<<< HEAD
Console.WriteLine ($"Username: {((ExampleWindow)Application.Top).usernameText.Text}");
=======
Console.WriteLine ($"Username: {((ExampleWindow)Application.Top).UserNameText.Text}");
>>>>>>> 2e95cec4

// Before the application exits, reset Terminal.Gui for clean shutdown
Application.Shutdown ();

// Defines a top-level window with border and title
public class ExampleWindow : Window {
<<<<<<< HEAD
    public TextField usernameText;
=======
    public TextField UserNameText;
>>>>>>> 2e95cec4

    public ExampleWindow () {
        Title = $"Example App ({Application.QuitKey} to quit)";

        // Create input components and labels
        var usernameLabel = new Label {
                                          Text = "Username:"
                                      };

<<<<<<< HEAD
        usernameText = new TextField {
                                         Text = "",

=======
        UserNameText = new TextField {
>>>>>>> 2e95cec4
                                         // Position text field adjacent to the label
                                         X = Pos.Right (usernameLabel) + 1,

                                         // Fill remaining horizontal space
                                         Width = Dim.Fill ()
                                     };

        var passwordLabel = new Label {
                                          Text = "Password:",
                                          X = Pos.Left (usernameLabel),
                                          Y = Pos.Bottom (usernameLabel) + 1
                                      };

        var passwordText = new TextField {
<<<<<<< HEAD
                                             Text = "",
                                             Secret = true,

                                             // align with the text box above
                                             X = Pos.Left (usernameText),
=======
                                             Secret = true,

                                             // align with the text box above
                                             X = Pos.Left (UserNameText),
>>>>>>> 2e95cec4
                                             Y = Pos.Top (passwordLabel),
                                             Width = Dim.Fill ()
                                         };

        // Create login button
        var btnLogin = new Button {
                                      Text = "Login",
                                      Y = Pos.Bottom (passwordLabel) + 1,

                                      // center the login button horizontally
                                      X = Pos.Center (),
                                      IsDefault = true
                                  };

        // When login button is clicked display a message popup
        btnLogin.Clicked += (s, e) => {
<<<<<<< HEAD
            if (usernameText.Text == "admin" && passwordText.Text == "password") {
=======
            if (UserNameText.Text == "admin" && passwordText.Text == "password") {
>>>>>>> 2e95cec4
                MessageBox.Query ("Logging In", "Login Successful", "Ok");
                Application.RequestStop ();
            } else {
                MessageBox.ErrorQuery ("Logging In", "Incorrect username or password", "Ok");
            }
        };

        // Add the views to the Window
<<<<<<< HEAD
        Add (usernameLabel, usernameText, passwordLabel, passwordText, btnLogin);
=======
        Add (usernameLabel, UserNameText, passwordLabel, passwordText, btnLogin);
>>>>>>> 2e95cec4
    }
}<|MERGE_RESOLUTION|>--- conflicted
+++ resolved
@@ -8,22 +8,14 @@
 
 Application.Run<ExampleWindow> ();
 
-<<<<<<< HEAD
-Console.WriteLine ($"Username: {((ExampleWindow)Application.Top).usernameText.Text}");
-=======
 Console.WriteLine ($"Username: {((ExampleWindow)Application.Top).UserNameText.Text}");
->>>>>>> 2e95cec4
 
 // Before the application exits, reset Terminal.Gui for clean shutdown
 Application.Shutdown ();
 
 // Defines a top-level window with border and title
 public class ExampleWindow : Window {
-<<<<<<< HEAD
-    public TextField usernameText;
-=======
     public TextField UserNameText;
->>>>>>> 2e95cec4
 
     public ExampleWindow () {
         Title = $"Example App ({Application.QuitKey} to quit)";
@@ -33,13 +25,7 @@
                                           Text = "Username:"
                                       };
 
-<<<<<<< HEAD
-        usernameText = new TextField {
-                                         Text = "",
-
-=======
         UserNameText = new TextField {
->>>>>>> 2e95cec4
                                          // Position text field adjacent to the label
                                          X = Pos.Right (usernameLabel) + 1,
 
@@ -54,18 +40,10 @@
                                       };
 
         var passwordText = new TextField {
-<<<<<<< HEAD
-                                             Text = "",
-                                             Secret = true,
-
-                                             // align with the text box above
-                                             X = Pos.Left (usernameText),
-=======
                                              Secret = true,
 
                                              // align with the text box above
                                              X = Pos.Left (UserNameText),
->>>>>>> 2e95cec4
                                              Y = Pos.Top (passwordLabel),
                                              Width = Dim.Fill ()
                                          };
@@ -82,11 +60,7 @@
 
         // When login button is clicked display a message popup
         btnLogin.Clicked += (s, e) => {
-<<<<<<< HEAD
-            if (usernameText.Text == "admin" && passwordText.Text == "password") {
-=======
             if (UserNameText.Text == "admin" && passwordText.Text == "password") {
->>>>>>> 2e95cec4
                 MessageBox.Query ("Logging In", "Login Successful", "Ok");
                 Application.RequestStop ();
             } else {
@@ -95,10 +69,6 @@
         };
 
         // Add the views to the Window
-<<<<<<< HEAD
-        Add (usernameLabel, usernameText, passwordLabel, passwordText, btnLogin);
-=======
         Add (usernameLabel, UserNameText, passwordLabel, passwordText, btnLogin);
->>>>>>> 2e95cec4
     }
 }