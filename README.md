NOTE: This is the WORK IN PROGRESS `v2.x` branch. The `main` branch is the stable `v1.x` branch.

![Terminal.Gui](https://socialify.git.ci/gui-cs/Terminal.Gui/image?description=1&font=Rokkitt&forks=1&language=1&logo=https%3A%2F%2Fraw.githubusercontent.com%2Fgui-cs%2FTerminal.Gui%2Fdevelop%2Fdocfx%2Fimages%2Flogo.png&name=1&owner=1&pattern=Circuit%20Board&stargazers=1&theme=Auto)
![.NET Core](https://github.com/gui-cs/Terminal.Gui/workflows/.NET%20Core/badge.svg?branch=master)
![Code scanning - action](https://github.com/gui-cs/Terminal.Gui/workflows/Code%20scanning%20-%20action/badge.svg)
[![Version](https://img.shields.io/nuget/v/Terminal.Gui.svg)](https://www.nuget.org/packages/Terminal.Gui)
![Code Coverage](https://img.shields.io/endpoint?url=https://gist.githubusercontent.com/migueldeicaza/90ef67a684cb71db1817921a970f8d27/raw/code-coverage.json)
[![Downloads](https://img.shields.io/nuget/dt/Terminal.Gui)](https://www.nuget.org/packages/Terminal.Gui)
[![License](https://img.shields.io/github/license/gui-cs/gui.cs.svg)](LICENSE)
![Bugs](https://img.shields.io/github/issues/gui-cs/gui.cs/bug)

***The current, stable, release of Terminal.Gui is [v1.x](https://www.nuget.org/packages/Terminal.Gui). It is stable, rich, and broadly used. The team is now focused on designing and building a significant upgrade we're referring to as `v2`. Therefore:***
 * *`v1` is now in maintenance mode, meaning we will accept PRs for v1.x (the `develop` branch) only for issues impacting existing functionality.*
 * *All new development happens on the `v2_develop` branch. See the V2 discussion [here](https://github.com/gui-cs/Terminal.Gui/discussions/1940).*
 * *Developers are encouraged to continue building on [v1.x](https://www.nuget.org/packages/Terminal.Gui) until we announce `v2` is stable.*

**Terminal.Gui**: A toolkit for building rich console apps for .NET, .NET Core, and Mono that works on Windows, the Mac, and Linux/Unix.

![Sample app](docfx/images/sample.gif)

## Quick Start

Paste these commands into your favorite terminal on Windows, Mac, or Linux. This will install the [Terminal.Gui.Templates](https://github.com/gui-cs/Terminal.Gui.templates), create a new "Hello World" TUI app, and run it.

(Press `CTRL-Q` to exit the app)

```powershell
dotnet new --install Terminal.Gui.templates
dotnet new tui -n myproj
cd myproj
dotnet run
```

## Documentation 

* [Documentation Home](https://gui-cs.github.io/Terminal.Gui/index.html)
* [Terminal.Gui Overview](https://gui-cs.github.io/Terminal.Gui/articles/overview.html)
* [List of Views/Controls](https://gui-cs.github.io/Terminal.Gui/articles/views.html)
* [Conceptual Documentation](https://gui-cs.github.io/Terminal.Gui/articles/index.html)
* [API Documentation](https://gui-cs.github.io/Terminal.Gui/api/Terminal.Gui/Terminal.Gui.html)

_The Documentation matches the most recent Nuget release from the `main` branch ([![Version](https://img.shields.io/nuget/v/Terminal.Gui.svg)](https://www.nuget.org/packages/Terminal.Gui))_

## Features

* **Cross Platform** - Windows, Mac, and Linux. Terminal drivers for Curses, [Windows Console](https://github.com/gui-cs/Terminal.Gui/issues/27), and the .NET Console mean apps will work well on both color and monochrome terminals. 
* **Keyboard and Mouse Input** - Both keyboard and mouse input are supported, including support for drag & drop.
* **[Flexible Layout](https://gui-cs.github.io/Terminal.Gui/articles/overview.html#layout)** - Supports both *Absolute layout* and an innovative *Computed Layout* system. *Computed Layout* makes it easy to layout controls relative to each other and enables dynamic terminal UIs.
* **[Configuration & Themes](https://gui-cs.github.io/Terminal.Gui/articles/config.html)** - Terminal.Gui supports a rich configuration system that allows end-user customization of how the UI looks (e.g. colors) and behaves (e.g. key-bindings).
* **Clipboard support** - Cut, Copy, and Paste of text provided through the [`Clipboard`](https://gui-cs.github.io/Terminal.Gui/api/Terminal.Gui/Terminal.Gui.Clipboard.html) class.
<<<<<<< HEAD
* **[Arbitrary Views](https://gui-cs.github.io/Terminal.Gui/api/Terminal.Gui/Terminal.Gui.ViewTests.html)** - All visible UI elements are subclasses of the `View` class, and these in turn can contain an arbitrary number of sub-views.
* **Advanced App Features** - The [Mainloop](https://gui-cs.github.io/Terminal.Gui/api/Terminal.Gui/Terminal.Gui.MainLoop.html) supports processing events, idle handlers, timers, and monitoring file descriptors. Most classes are safe for threading.
=======
* **[Arbitrary Views](https://gui-cs.github.io/Terminal.Gui/api/Terminal.Gui/Terminal.Gui.View.html)** - All visible UI elements are subclasses of the `View` class, and these in turn can contain an arbitrary number of sub-views.
* **Advanced App Features** - The [Mainloop](https://gui-cs.github.io/Terminal.Gui/api/Terminal.Gui/Terminal.Gui.MainLoop.html) supports processing events, idle handlers, timers, and monitoring file
descriptors. Most classes are safe for threading.
>>>>>>> ec08c121
* **Reactive Extensions** - Use [reactive extensions](https://github.com/dotnet/reactive) and benefit from increased code readability, and the ability to apply the MVVM pattern and [ReactiveUI](https://www.reactiveui.net/) data bindings. See the [source code](https://github.com/gui-cs/Terminal.Gui/tree/master/ReactiveExample) of a sample app in order to learn how to achieve this.

## Showcase & Examples

* **[UI Catalog](https://github.com/gui-cs/Terminal.Gui/tree/master/UICatalog)** - The UI Catalog project provides an easy to use and extend sample illustrating the capabilities of **Terminal.Gui**. Run `dotnet run --project UICatalog` to run the UI Catalog.
* **[C# Example](https://github.com/gui-cs/Terminal.Gui/tree/master/Example)** - Run `dotnet run` in the `Example` directory to run the C# Example.
* **[F# Example](https://github.com/gui-cs/Terminal.Gui/tree/master/FSharpExample)** - An example showing how to build a Terminal.Gui app using F#.
* **[Reactive Example](https://github.com/gui-cs/Terminal.Gui/tree/master/ReactiveExample)** - A sample app that shows how to use `System.Reactive` and `ReactiveUI` with `Terminal.Gui`. The app uses the MVVM architecture that may seem familiar to folks coming from WPF, Xamarin Forms, UWP, Avalonia, or Windows Forms. In this app, we implement the data bindings using ReactiveUI `WhenAnyValue` syntax and [Pharmacist](https://github.com/reactiveui/pharmacist) — a tool that converts all events in a NuGet package into observable wrappers.
* **[PowerShell's `Out-ConsoleGridView`](https://github.com/PowerShell/GraphicalTools)** - `OCGV` sends the output from a command to  an interactive table. 
* **[PoshRedisViewer](https://github.com/En3Tho/PoshRedisViewer)** - A compact Redis viewer module for PowerShell written in F# and Gui.cs
* **[TerminalGuiDesigner](https://github.com/tznind/TerminalGuiDesigner)** - Cross platform view designer for building Terminal.Gui applications.

See the [`Terminal.Gui/` README](https://github.com/gui-cs/Terminal.Gui/tree/master/Terminal.Gui) for an overview of how the library is structured. The [Conceptual Documentation](https://gui-cs.github.io/Terminal.Gui/articles/index.html) provides insight into core concepts.

## Sample Usage in C#

The following example shows a basic Terminal.Gui application written in C#:

```csharp
// A simple Terminal.Gui example in C# - using C# 9.0 Top-level statements

using Terminal.Gui;

Application.Run<ExampleWindow> ();

System.Console.WriteLine ($"Username: {((ExampleWindow)Application.Top).usernameText.Text}");

// Before the application exits, reset Terminal.Gui for clean shutdown
Application.Shutdown ();

// Defines a top-level window with border and title
public class ExampleWindow : Window {
	public TextField usernameText;
	
	public ExampleWindow ()
	{
		Title = $"Example App ({Application.QuitKey} to quit)";

		// Create input components and labels
		var usernameLabel = new Label () { 
			Text = "Username:" 
		};

		usernameText = new TextField ("") {
			// Position text field adjacent to the label
			X = Pos.Right (usernameLabel) + 1,

			// Fill remaining horizontal space
			Width = Dim.Fill (),
		};

		var passwordLabel = new Label () {
			Text = "Password:",
			X = Pos.Left (usernameLabel),
			Y = Pos.Bottom (usernameLabel) + 1
		};

		var passwordText = new TextField ("") {
			Secret = true,
			// align with the text box above
			X = Pos.Left (usernameText),
			Y = Pos.Top (passwordLabel),
			Width = Dim.Fill (),
		};

		// Create login button
		var btnLogin = new Button () {
			Text = "Login",
			Y = Pos.Bottom(passwordLabel) + 1,
			// center the login button horizontally
			X = Pos.Center (),
			IsDefault = true,
		};

		// When login button is clicked display a message popup
		btnLogin.Clicked += (s,e) => {
			if (usernameText.Text == "admin" && passwordText.Text == "password") {
				MessageBox.Query ("Logging In", "Login Successful", "Ok");
				Application.RequestStop ();
			} else {
				MessageBox.ErrorQuery ("Logging In", "Incorrect username or password", "Ok");
			}
		};

		// Add the views to the Window
		Add (usernameLabel, usernameText, passwordLabel, passwordText, btnLogin);
	}
}
```

When run the application looks as follows:

![Simple Usage app](./docfx/images/Example.png)

_Sample application running_

## Installing

Use NuGet to install the `Terminal.Gui` NuGet package: https://www.nuget.org/packages/Terminal.Gui

### Installation in .NET Core Projects

To install Terminal.Gui into a .NET Core project, use the `dotnet` CLI tool with following command.

```
dotnet add package Terminal.Gui
```

Or, you can use the [Terminal.Gui.Templates](https://github.com/gui-cs/Terminal.Gui.templates).

## Building the Library and Running the Examples

* Windows, Mac, and Linux - Build and run using the .NET SDK command line tools (`dotnet build` in the root directory). Run `UICatalog` with `dotnet run --project UICatalog`.
* Windows - Open `Terminal.sln` with Visual Studio 2022.

See [CONTRIBUTING.md](CONTRIBUTING.md) for instructions for downloading and forking the source.

## Contributing

See [CONTRIBUTING.md](https://github.com/gui-cs/Terminal.Gui/blob/master/CONTRIBUTING.md).

Debates on architecture and design can be found in Issues tagged with [design](https://github.com/gui-cs/Terminal.Gui/issues?q=is%3Aopen+is%3Aissue+label%3Adesign).

## History

See [gui-cs](https://github.com/gui-cs/) for how this project came to be.<|MERGE_RESOLUTION|>--- conflicted
+++ resolved
@@ -48,14 +48,9 @@
 * **[Flexible Layout](https://gui-cs.github.io/Terminal.Gui/articles/overview.html#layout)** - Supports both *Absolute layout* and an innovative *Computed Layout* system. *Computed Layout* makes it easy to layout controls relative to each other and enables dynamic terminal UIs.
 * **[Configuration & Themes](https://gui-cs.github.io/Terminal.Gui/articles/config.html)** - Terminal.Gui supports a rich configuration system that allows end-user customization of how the UI looks (e.g. colors) and behaves (e.g. key-bindings).
 * **Clipboard support** - Cut, Copy, and Paste of text provided through the [`Clipboard`](https://gui-cs.github.io/Terminal.Gui/api/Terminal.Gui/Terminal.Gui.Clipboard.html) class.
-<<<<<<< HEAD
 * **[Arbitrary Views](https://gui-cs.github.io/Terminal.Gui/api/Terminal.Gui/Terminal.Gui.ViewTests.html)** - All visible UI elements are subclasses of the `View` class, and these in turn can contain an arbitrary number of sub-views.
-* **Advanced App Features** - The [Mainloop](https://gui-cs.github.io/Terminal.Gui/api/Terminal.Gui/Terminal.Gui.MainLoop.html) supports processing events, idle handlers, timers, and monitoring file descriptors. Most classes are safe for threading.
-=======
-* **[Arbitrary Views](https://gui-cs.github.io/Terminal.Gui/api/Terminal.Gui/Terminal.Gui.View.html)** - All visible UI elements are subclasses of the `View` class, and these in turn can contain an arbitrary number of sub-views.
 * **Advanced App Features** - The [Mainloop](https://gui-cs.github.io/Terminal.Gui/api/Terminal.Gui/Terminal.Gui.MainLoop.html) supports processing events, idle handlers, timers, and monitoring file
 descriptors. Most classes are safe for threading.
->>>>>>> ec08c121
 * **Reactive Extensions** - Use [reactive extensions](https://github.com/dotnet/reactive) and benefit from increased code readability, and the ability to apply the MVVM pattern and [ReactiveUI](https://www.reactiveui.net/) data bindings. See the [source code](https://github.com/gui-cs/Terminal.Gui/tree/master/ReactiveExample) of a sample app in order to learn how to achieve this.
 
 ## Showcase & Examples
