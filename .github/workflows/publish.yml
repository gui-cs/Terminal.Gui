--- conflicted
+++ resolved
@@ -43,11 +43,7 @@
         dotnet build --no-restore -c Release
 
     - name: Pack
-<<<<<<< HEAD
-      run: dotnet pack -c Release --include-symbols -p:Version='${{ steps.gitversion.outputs.SemVer }}'
-=======
       run: dotnet pack -c Release --include-symbols -p:Version='${{ steps.gitversion.outputs.SemVer }}' 
->>>>>>> cea85909
 
     - name: Test to generate Code Coverage Report
       run: |
