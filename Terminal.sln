<<<<<<< HEAD
Microsoft Visual Studio Solution File, Format Version 12.00
# Visual Studio Version 16
VisualStudioVersion = 16.0.30001.183
MinimumVisualStudioVersion = 10.0.40219.1
Project("{FAE04EC0-301F-11D3-BF4B-00C04F79EFBC}") = "Example", "Example\Example.csproj", "{B0A602CD-E176-449D-8663-64238D54F857}"
EndProject
Project("{9A19103F-16F7-4668-BE54-9A1E7A4F7556}") = "Terminal.Gui", "Terminal.Gui\Terminal.Gui.csproj", "{00F366F8-DEE4-482C-B9FD-6DB0200B79E5}"
EndProject
Project("{FAE04EC0-301F-11D3-BF4B-00C04F79EFBC}") = "Designer", "Designer\Designer.csproj", "{1228D992-C801-49BB-839A-7BD28A3FFF0A}"
EndProject
Project("{FAE04EC0-301F-11D3-BF4B-00C04F79EFBC}") = "UICatalog", "UICatalog\UICatalog.csproj", "{88979F89-9A42-448F-AE3E-3060145F6375}"
EndProject
Global
	GlobalSection(SolutionConfigurationPlatforms) = preSolution
		Debug|Any CPU = Debug|Any CPU
		Debug|x86 = Debug|x86
		Release|Any CPU = Release|Any CPU
		Release|x86 = Release|x86
	EndGlobalSection
	GlobalSection(ProjectConfigurationPlatforms) = postSolution
		{B0A602CD-E176-449D-8663-64238D54F857}.Debug|Any CPU.ActiveCfg = Debug|x86
		{B0A602CD-E176-449D-8663-64238D54F857}.Debug|x86.ActiveCfg = Debug|x86
		{B0A602CD-E176-449D-8663-64238D54F857}.Debug|x86.Build.0 = Debug|x86
		{B0A602CD-E176-449D-8663-64238D54F857}.Release|Any CPU.ActiveCfg = Release|x86
		{B0A602CD-E176-449D-8663-64238D54F857}.Release|x86.ActiveCfg = Release|x86
		{B0A602CD-E176-449D-8663-64238D54F857}.Release|x86.Build.0 = Release|x86
		{00F366F8-DEE4-482C-B9FD-6DB0200B79E5}.Debug|Any CPU.ActiveCfg = Debug|Any CPU
		{00F366F8-DEE4-482C-B9FD-6DB0200B79E5}.Debug|Any CPU.Build.0 = Debug|Any CPU
		{00F366F8-DEE4-482C-B9FD-6DB0200B79E5}.Debug|x86.ActiveCfg = Debug|Any CPU
		{00F366F8-DEE4-482C-B9FD-6DB0200B79E5}.Debug|x86.Build.0 = Debug|Any CPU
		{00F366F8-DEE4-482C-B9FD-6DB0200B79E5}.Release|Any CPU.ActiveCfg = Release|Any CPU
		{00F366F8-DEE4-482C-B9FD-6DB0200B79E5}.Release|Any CPU.Build.0 = Release|Any CPU
		{00F366F8-DEE4-482C-B9FD-6DB0200B79E5}.Release|x86.ActiveCfg = Release|Any CPU
		{00F366F8-DEE4-482C-B9FD-6DB0200B79E5}.Release|x86.Build.0 = Release|Any CPU
		{1228D992-C801-49BB-839A-7BD28A3FFF0A}.Debug|Any CPU.ActiveCfg = Debug|x86
		{1228D992-C801-49BB-839A-7BD28A3FFF0A}.Debug|x86.ActiveCfg = Debug|x86
		{1228D992-C801-49BB-839A-7BD28A3FFF0A}.Debug|x86.Build.0 = Debug|x86
		{1228D992-C801-49BB-839A-7BD28A3FFF0A}.Release|Any CPU.ActiveCfg = Release|x86
		{1228D992-C801-49BB-839A-7BD28A3FFF0A}.Release|x86.ActiveCfg = Release|x86
		{1228D992-C801-49BB-839A-7BD28A3FFF0A}.Release|x86.Build.0 = Release|x86
		{88979F89-9A42-448F-AE3E-3060145F6375}.Debug|Any CPU.ActiveCfg = Debug|Any CPU
		{88979F89-9A42-448F-AE3E-3060145F6375}.Debug|Any CPU.Build.0 = Debug|Any CPU
		{88979F89-9A42-448F-AE3E-3060145F6375}.Debug|x86.ActiveCfg = Debug|Any CPU
		{88979F89-9A42-448F-AE3E-3060145F6375}.Debug|x86.Build.0 = Debug|Any CPU
		{88979F89-9A42-448F-AE3E-3060145F6375}.Release|Any CPU.ActiveCfg = Release|Any CPU
		{88979F89-9A42-448F-AE3E-3060145F6375}.Release|Any CPU.Build.0 = Release|Any CPU
		{88979F89-9A42-448F-AE3E-3060145F6375}.Release|x86.ActiveCfg = Release|Any CPU
		{88979F89-9A42-448F-AE3E-3060145F6375}.Release|x86.Build.0 = Release|Any CPU
	EndGlobalSection
	GlobalSection(SolutionProperties) = preSolution
		HideSolutionNode = FALSE
	EndGlobalSection
	GlobalSection(ExtensibilityGlobals) = postSolution
		SolutionGuid = {114A2C18-D724-450F-B349-EF69BA561E94}
	EndGlobalSection
	GlobalSection(MonoDevelopProperties) = preSolution
		Policies = $0
		$0.TextStylePolicy = $1
		$1.FileWidth = 80
		$1.scope = text/x-csharp
		$1.TabWidth = 8
		$1.IndentWidth = 8
		$0.CSharpFormattingPolicy = $2
		$2.scope = text/x-csharp
		$2.IndentSwitchSection = False
		$2.NewLinesForBracesInTypes = False
		$2.NewLinesForBracesInProperties = False
		$2.NewLinesForBracesInAccessors = False
		$2.NewLinesForBracesInAnonymousMethods = False
		$2.NewLinesForBracesInControlBlocks = False
		$2.NewLinesForBracesInAnonymousTypes = False
		$2.NewLinesForBracesInObjectCollectionArrayInitializers = False
		$2.NewLinesForBracesInLambdaExpressionBody = False
		$2.NewLineForElse = False
		$2.NewLineForCatch = False
		$2.NewLineForFinally = False
		$2.NewLineForMembersInObjectInit = False
		$2.NewLineForMembersInAnonymousTypes = False
		$2.NewLineForClausesInQuery = False
		$2.SpacingAfterMethodDeclarationName = True
		$2.SpaceAfterMethodCallName = True
		$2.SpaceBeforeOpenSquareBracket = True
		$0.DotNetNamingPolicy = $3
		$0.StandardHeader = $4
	EndGlobalSection
EndGlobal
=======

Microsoft Visual Studio Solution File, Format Version 12.00
# Visual Studio 2012
Project("{FAE04EC0-301F-11D3-BF4B-00C04F79EFBC}") = "Example", "Example\Example.csproj", "{B0A602CD-E176-449D-8663-64238D54F857}"
EndProject
Project("{FAE04EC0-301F-11D3-BF4B-00C04F79EFBC}") = "Terminal.Gui", "Terminal.Gui\Terminal.Gui.csproj", "{00F366F8-DEE4-482C-B9FD-6DB0200B79E5}"
EndProject
Project("{FAE04EC0-301F-11D3-BF4B-00C04F79EFBC}") = "Designer", "Designer\Designer.csproj", "{1228D992-C801-49BB-839A-7BD28A3FFF0A}"
EndProject
Global
	GlobalSection(SolutionConfigurationPlatforms) = preSolution
		Debug|x86 = Debug|x86
		Release|x86 = Release|x86
	EndGlobalSection
	GlobalSection(ProjectConfigurationPlatforms) = postSolution
		{B0A602CD-E176-449D-8663-64238D54F857}.Debug|x86.ActiveCfg = Debug|x86
		{B0A602CD-E176-449D-8663-64238D54F857}.Debug|x86.Build.0 = Debug|x86
		{B0A602CD-E176-449D-8663-64238D54F857}.Release|x86.ActiveCfg = Release|x86
		{B0A602CD-E176-449D-8663-64238D54F857}.Release|x86.Build.0 = Release|x86
		{00F366F8-DEE4-482C-B9FD-6DB0200B79E5}.Debug|x86.ActiveCfg = Debug|Any CPU
		{00F366F8-DEE4-482C-B9FD-6DB0200B79E5}.Debug|x86.Build.0 = Debug|Any CPU
		{00F366F8-DEE4-482C-B9FD-6DB0200B79E5}.Release|x86.ActiveCfg = Release|Any CPU
		{00F366F8-DEE4-482C-B9FD-6DB0200B79E5}.Release|x86.Build.0 = Release|Any CPU
		{1228D992-C801-49BB-839A-7BD28A3FFF0A}.Debug|x86.ActiveCfg = Debug|x86
		{1228D992-C801-49BB-839A-7BD28A3FFF0A}.Debug|x86.Build.0 = Debug|x86
		{1228D992-C801-49BB-839A-7BD28A3FFF0A}.Release|x86.ActiveCfg = Release|x86
		{1228D992-C801-49BB-839A-7BD28A3FFF0A}.Release|x86.Build.0 = Release|x86
	EndGlobalSection
	GlobalSection(MonoDevelopProperties) = preSolution
		Policies = $0
		$0.TextStylePolicy = $1
		$1.FileWidth = 80
		$1.scope = text/x-csharp
		$1.TabWidth = 8
		$1.IndentWidth = 8
		$0.CSharpFormattingPolicy = $2
		$2.scope = text/x-csharp
		$2.IndentSwitchSection = False
		$2.NewLinesForBracesInTypes = False
		$2.NewLinesForBracesInProperties = False
		$2.NewLinesForBracesInAccessors = False
		$2.NewLinesForBracesInAnonymousMethods = False
		$2.NewLinesForBracesInControlBlocks = False
		$2.NewLinesForBracesInAnonymousTypes = False
		$2.NewLinesForBracesInObjectCollectionArrayInitializers = False
		$2.NewLinesForBracesInLambdaExpressionBody = False
		$2.NewLineForElse = False
		$2.NewLineForCatch = False
		$2.NewLineForFinally = False
		$2.NewLineForMembersInObjectInit = False
		$2.NewLineForMembersInAnonymousTypes = False
		$2.NewLineForClausesInQuery = False
		$2.SpacingAfterMethodDeclarationName = True
		$2.SpaceAfterMethodCallName = True
		$2.SpaceBeforeOpenSquareBracket = True
		$0.DotNetNamingPolicy = $3
		$0.StandardHeader = $4
	EndGlobalSection
EndGlobal
>>>>>>> 203b8481
<|MERGE_RESOLUTION|>--- conflicted
+++ resolved
@@ -1,4 +1,3 @@
-<<<<<<< HEAD
 Microsoft Visual Studio Solution File, Format Version 12.00
 # Visual Studio Version 16
 VisualStudioVersion = 16.0.30001.183
@@ -84,65 +83,4 @@
 		$0.DotNetNamingPolicy = $3
 		$0.StandardHeader = $4
 	EndGlobalSection
-EndGlobal
-=======
-
-Microsoft Visual Studio Solution File, Format Version 12.00
-# Visual Studio 2012
-Project("{FAE04EC0-301F-11D3-BF4B-00C04F79EFBC}") = "Example", "Example\Example.csproj", "{B0A602CD-E176-449D-8663-64238D54F857}"
-EndProject
-Project("{FAE04EC0-301F-11D3-BF4B-00C04F79EFBC}") = "Terminal.Gui", "Terminal.Gui\Terminal.Gui.csproj", "{00F366F8-DEE4-482C-B9FD-6DB0200B79E5}"
-EndProject
-Project("{FAE04EC0-301F-11D3-BF4B-00C04F79EFBC}") = "Designer", "Designer\Designer.csproj", "{1228D992-C801-49BB-839A-7BD28A3FFF0A}"
-EndProject
-Global
-	GlobalSection(SolutionConfigurationPlatforms) = preSolution
-		Debug|x86 = Debug|x86
-		Release|x86 = Release|x86
-	EndGlobalSection
-	GlobalSection(ProjectConfigurationPlatforms) = postSolution
-		{B0A602CD-E176-449D-8663-64238D54F857}.Debug|x86.ActiveCfg = Debug|x86
-		{B0A602CD-E176-449D-8663-64238D54F857}.Debug|x86.Build.0 = Debug|x86
-		{B0A602CD-E176-449D-8663-64238D54F857}.Release|x86.ActiveCfg = Release|x86
-		{B0A602CD-E176-449D-8663-64238D54F857}.Release|x86.Build.0 = Release|x86
-		{00F366F8-DEE4-482C-B9FD-6DB0200B79E5}.Debug|x86.ActiveCfg = Debug|Any CPU
-		{00F366F8-DEE4-482C-B9FD-6DB0200B79E5}.Debug|x86.Build.0 = Debug|Any CPU
-		{00F366F8-DEE4-482C-B9FD-6DB0200B79E5}.Release|x86.ActiveCfg = Release|Any CPU
-		{00F366F8-DEE4-482C-B9FD-6DB0200B79E5}.Release|x86.Build.0 = Release|Any CPU
-		{1228D992-C801-49BB-839A-7BD28A3FFF0A}.Debug|x86.ActiveCfg = Debug|x86
-		{1228D992-C801-49BB-839A-7BD28A3FFF0A}.Debug|x86.Build.0 = Debug|x86
-		{1228D992-C801-49BB-839A-7BD28A3FFF0A}.Release|x86.ActiveCfg = Release|x86
-		{1228D992-C801-49BB-839A-7BD28A3FFF0A}.Release|x86.Build.0 = Release|x86
-	EndGlobalSection
-	GlobalSection(MonoDevelopProperties) = preSolution
-		Policies = $0
-		$0.TextStylePolicy = $1
-		$1.FileWidth = 80
-		$1.scope = text/x-csharp
-		$1.TabWidth = 8
-		$1.IndentWidth = 8
-		$0.CSharpFormattingPolicy = $2
-		$2.scope = text/x-csharp
-		$2.IndentSwitchSection = False
-		$2.NewLinesForBracesInTypes = False
-		$2.NewLinesForBracesInProperties = False
-		$2.NewLinesForBracesInAccessors = False
-		$2.NewLinesForBracesInAnonymousMethods = False
-		$2.NewLinesForBracesInControlBlocks = False
-		$2.NewLinesForBracesInAnonymousTypes = False
-		$2.NewLinesForBracesInObjectCollectionArrayInitializers = False
-		$2.NewLinesForBracesInLambdaExpressionBody = False
-		$2.NewLineForElse = False
-		$2.NewLineForCatch = False
-		$2.NewLineForFinally = False
-		$2.NewLineForMembersInObjectInit = False
-		$2.NewLineForMembersInAnonymousTypes = False
-		$2.NewLineForClausesInQuery = False
-		$2.SpacingAfterMethodDeclarationName = True
-		$2.SpaceAfterMethodCallName = True
-		$2.SpaceBeforeOpenSquareBracket = True
-		$0.DotNetNamingPolicy = $3
-		$0.StandardHeader = $4
-	EndGlobalSection
-EndGlobal
->>>>>>> 203b8481
+EndGlobal